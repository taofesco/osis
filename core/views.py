##############################################################################
#
#    OSIS stands for Open Student Information System. It's an application
#    designed to manage the core business of higher education institutions,
#    such as universities, faculties, institutes and professional schools.
#    The core business involves the administration of students, teachers,
#    courses, programs and so on.
#
#    Copyright (C) 2015-2016 Université catholique de Louvain (http://www.uclouvain.be)
#
#    This program is free software: you can redistribute it and/or modify
#    it under the terms of the GNU General Public License as published by
#    the Free Software Foundation, either version 3 of the License, or
#    (at your option) any later version.
#
#    This program is distributed in the hope that it will be useful,
#    but WITHOUT ANY WARRANTY; without even the implied warranty of
#    MERCHANTABILITY or FITNESS FOR A PARTICULAR PURPOSE.  See the
#    GNU General Public License for more details.
#
#    A copy of this license - GNU General Public License - is available
#    at the root of the source code of this program.  If not,
#    see http://www.gnu.org/licenses/.
#
##############################################################################
from io import StringIO
from django.core.urlresolvers import reverse
from django.http import HttpResponseRedirect
from django.shortcuts import render
from django.contrib.auth.decorators import login_required
<<<<<<< HEAD
=======
from core.models import Tutor, AcademicCalendar, SessionExam, ExamEnrollment
import os
from . import pdfUtils
import pyexcel
>>>>>>> 460a3fc5
from core.forms import ScoreFileForm
from core.models import Tutor, AcademicCalendar, SessionExam, ExamEnrollment, \
                        ProgrammeManager, Student, AcademicYear, OfferYear, \
                        LearningUnitYear, LearningUnitEnrollment, OfferEnrollment


def page_not_found(request):
    return render(request,'page_not_found.html')


def access_denied(request):
    return render(request,'acces_denied.html')


def home(request):
    return render(request, "home.html")


@login_required
def studies(request):
    return render(request, "studies.html", {'section': 'studies'})


@login_required
def assessements(request):
    return render(request, "assessements.html", {'section': 'assessements'})


@login_required
def scores_encoding(request):
    academic_year = AcademicCalendar.current_academic_year()
    session = SessionExam.current_session_exam()

    tutor = Tutor.find_by_user(request.user)
    # In case the user is a tutor.
    sessions = None
    faculty = None
    if tutor:
        sessions = SessionExam.find_sessions_by_tutor(tutor, academic_year, session)
    # In case the user is not a tutor we check whether it is member of a faculty.
    elif request.user.groups.filter(name='FAC').exists():
        faculty = ProgrammeManager.find_faculty_by_user(request.user)
        if faculty:
            sessions = SessionExam.find_sessions_by_faculty(faculty, academic_year, session)

    # Calculate the progress of all courses of the tutor.
    all_enrollments = []
    for session in sessions:
        enrollments = list(ExamEnrollment.find_exam_enrollments(session))
        if enrollments:
            all_enrollments = all_enrollments + enrollments
    progress = ExamEnrollment.calculate_progress(all_enrollments)

    return render(request, "scores_encoding.html",
                  {'section':       'scores_encoding',
                   'tutor':         tutor,
                   'faculty':       faculty,
                   'academic_year': academic_year,
                   'session':       session,
                   'sessions':      sessions,
                   'progress':      "{0:.0f}".format(progress)})


@login_required
def online_encoding(request, session_id):
<<<<<<< HEAD
    tutor = None
    faculty = None
    if request.user.groups.filter(name='FAC').exists():
        faculty = ProgrammeManager.find_faculty_by_user(request.user)
    else:
        tutor = Tutor.find_by_user(request.user)

=======
    tutor = Tutor.find_by_user(request.user)
>>>>>>> 460a3fc5
    academic_year = AcademicCalendar.current_academic_year()
    session = SessionExam.find_session(session_id)
    enrollments = ExamEnrollment.find_exam_enrollments(session)
    progress = ExamEnrollment.calculate_progress(enrollments)

    return render(request, "online_encoding.html",
                  {'section':       'scores_encoding',
                   'tutor':         tutor,
                   'faculty':       faculty,
                   'academic_year': academic_year,
                   'session':       session,
                   'progress':      progress,
                   'enrollments':   enrollments})

<<<<<<< HEAD
=======
@login_required
def notes_printing(request,session_id,learning_unit_year_id):
    tutor = Tutor.find_by_user(request.user)
    academic_year = AcademicCalendar.current_academic_year()
    session_exam = SessionExam.current_session_exam()
    sessions = SessionExam.sessions(tutor, academic_year, session_exam)
    return pdfUtils.print_notes(request,tutor,academic_year,session_exam,sessions,learning_unit_year_id)
>>>>>>> 460a3fc5

@login_required
def online_encoding_form(request, session_id):
    tutor = Tutor.find_by_user(request.user)
    academic_year = AcademicCalendar.current_academic_year()
    session = SessionExam.find_session(session_id)
    enrollments = ExamEnrollment.find_exam_enrollments(session)
    progress = ExamEnrollment.calculate_progress(enrollments)

    return render(request, "online_encoding_form.html",
                  {'section':       'scores_encoding',
                   'tutor':         tutor,
                   'academic_year': academic_year,
                   'session':       session,
                   'progress':      progress,
                   'enrollments':   enrollments,
                   'justifications':ExamEnrollment.JUSTIFICATION_TYPES,
                   'enrollments':   enrollments})


@login_required
def download_scores_file(request, session_id):
    academic_year = AcademicCalendar.current_academic_year()
    session = SessionExam.find_session(session_id)
    enrollments = ExamEnrollment.find_exam_enrollments(session)
    xls_data = __make_xls_data_from_enrollments(academic_year,session,enrollments)
    sheet = pyexcel.Sheet(xls_data)
    io = StringIO()
    sheet.save_to_memory("xls",io)
    output = pyexcel.make_response(io.getvalue())
    output.headers["Content-Disposition"] = "attachment; filename=scores.xls"
    output.headers["Content-type"] = "application/vnd.ms-excel"
    return output


def __make_xls_data_from_enrollments(academic_year,session,enrollments):
    data = [['Année académique','Session','Code Cours','Programme','Section','Noma','Nom','Prénom','Note Chiffrée','Autre Note','Date Remise'],]
    data += map(lambda x : [academic_year,session.number_session,
                            x.learning_unit_enrollment.learning_unit_year.acronym,
                            x.learning_unit_enrollment,
                            x.learning_unit_enrollment.offer_enrollment.offer_year.acronym,
                            '',
                            x.learning_unit_enrollment.offer_enrollment.student.registration_id,
                            x.learning_unit_enrollment.offer_enrollment.student.person.last_name,
                            x.learning_unit_enrollment.offer_enrollment.student.person.first_name,
                            x.score,
                            '',
                            x.session_exam.offer_year_calendar.end_date],enrollments)
    return data


@login_required
def upload_scores_file(request):
    """

    :param request:
    :return:
    """
    if request.method == 'POST':
        form = ScoreFileForm(request.POST, request.FILES)
        if form.is_valid():
            __save_xls_scores(request.FILES['file'])
            return HttpResponseRedirect(reverse('score_encoding'))


def __save_xls_scores(file):
    filename = file.filename
    extension = filename.split(".")[1]
    sheet = pyexcel.load_from_memory(extension,file.read())
    records = sheet.get_records()
    for record in records :
        student = Student.objects.get(registration_id=record['Noma'])
        academic_year = AcademicYear.objects.get(year=record['Année académique'][:4])
        offer_year = OfferYear.objects.get(academic_year=academic_year,acronym=record['Programme'])
        offer_enrollment = OfferEnrollment.objects.get(student=student,offer_year=offer_year)
        learning_unit_year = LearningUnitYear.objects.get(academic_year=academic_year,acronym=record['Code cours'])
        learning_unit_enrollment = LearningUnitEnrollment.objects.find(learning_unit_year=learning_unit_year,offer_enrollment=offer_enrollment)
        exam_enrollment = ExamEnrollment.objects.filter(learning_unit_enrollment = learning_unit_enrollment).filter(session_exam__number_session = record['Session']).first()
        exam_enrollment.score = record['Note chiffrée']
        exam_enrollment.save()


def upload_score_error(request):
    print ('upload_score_error')
<<<<<<< HEAD
    return render(request, "upload_score_error.html", {})
=======
    return render(request, "upload_score_error.html",
                  {})


@login_required
def all_notes_printing(request,session_id):
    return notes_printing(request,session_id,-1)
>>>>>>> 460a3fc5
<|MERGE_RESOLUTION|>--- conflicted
+++ resolved
@@ -28,13 +28,8 @@
 from django.http import HttpResponseRedirect
 from django.shortcuts import render
 from django.contrib.auth.decorators import login_required
-<<<<<<< HEAD
-=======
 from core.models import Tutor, AcademicCalendar, SessionExam, ExamEnrollment
-import os
 from . import pdfUtils
-import pyexcel
->>>>>>> 460a3fc5
 from core.forms import ScoreFileForm
 from core.models import Tutor, AcademicCalendar, SessionExam, ExamEnrollment, \
                         ProgrammeManager, Student, AcademicYear, OfferYear, \
@@ -100,17 +95,12 @@
 
 @login_required
 def online_encoding(request, session_id):
-<<<<<<< HEAD
     tutor = None
     faculty = None
     if request.user.groups.filter(name='FAC').exists():
         faculty = ProgrammeManager.find_faculty_by_user(request.user)
     else:
         tutor = Tutor.find_by_user(request.user)
-
-=======
-    tutor = Tutor.find_by_user(request.user)
->>>>>>> 460a3fc5
     academic_year = AcademicCalendar.current_academic_year()
     session = SessionExam.find_session(session_id)
     enrollments = ExamEnrollment.find_exam_enrollments(session)
@@ -125,8 +115,7 @@
                    'progress':      progress,
                    'enrollments':   enrollments})
 
-<<<<<<< HEAD
-=======
+
 @login_required
 def notes_printing(request,session_id,learning_unit_year_id):
     tutor = Tutor.find_by_user(request.user)
@@ -134,7 +123,7 @@
     session_exam = SessionExam.current_session_exam()
     sessions = SessionExam.sessions(tutor, academic_year, session_exam)
     return pdfUtils.print_notes(request,tutor,academic_year,session_exam,sessions,learning_unit_year_id)
->>>>>>> 460a3fc5
+
 
 @login_required
 def online_encoding_form(request, session_id):
@@ -156,77 +145,11 @@
 
 
 @login_required
-def download_scores_file(request, session_id):
-    academic_year = AcademicCalendar.current_academic_year()
-    session = SessionExam.find_session(session_id)
-    enrollments = ExamEnrollment.find_exam_enrollments(session)
-    xls_data = __make_xls_data_from_enrollments(academic_year,session,enrollments)
-    sheet = pyexcel.Sheet(xls_data)
-    io = StringIO()
-    sheet.save_to_memory("xls",io)
-    output = pyexcel.make_response(io.getvalue())
-    output.headers["Content-Disposition"] = "attachment; filename=scores.xls"
-    output.headers["Content-type"] = "application/vnd.ms-excel"
-    return output
-
-
-def __make_xls_data_from_enrollments(academic_year,session,enrollments):
-    data = [['Année académique','Session','Code Cours','Programme','Section','Noma','Nom','Prénom','Note Chiffrée','Autre Note','Date Remise'],]
-    data += map(lambda x : [academic_year,session.number_session,
-                            x.learning_unit_enrollment.learning_unit_year.acronym,
-                            x.learning_unit_enrollment,
-                            x.learning_unit_enrollment.offer_enrollment.offer_year.acronym,
-                            '',
-                            x.learning_unit_enrollment.offer_enrollment.student.registration_id,
-                            x.learning_unit_enrollment.offer_enrollment.student.person.last_name,
-                            x.learning_unit_enrollment.offer_enrollment.student.person.first_name,
-                            x.score,
-                            '',
-                            x.session_exam.offer_year_calendar.end_date],enrollments)
-    return data
-
-
-@login_required
-def upload_scores_file(request):
-    """
-
-    :param request:
-    :return:
-    """
-    if request.method == 'POST':
-        form = ScoreFileForm(request.POST, request.FILES)
-        if form.is_valid():
-            __save_xls_scores(request.FILES['file'])
-            return HttpResponseRedirect(reverse('score_encoding'))
-
-
-def __save_xls_scores(file):
-    filename = file.filename
-    extension = filename.split(".")[1]
-    sheet = pyexcel.load_from_memory(extension,file.read())
-    records = sheet.get_records()
-    for record in records :
-        student = Student.objects.get(registration_id=record['Noma'])
-        academic_year = AcademicYear.objects.get(year=record['Année académique'][:4])
-        offer_year = OfferYear.objects.get(academic_year=academic_year,acronym=record['Programme'])
-        offer_enrollment = OfferEnrollment.objects.get(student=student,offer_year=offer_year)
-        learning_unit_year = LearningUnitYear.objects.get(academic_year=academic_year,acronym=record['Code cours'])
-        learning_unit_enrollment = LearningUnitEnrollment.objects.find(learning_unit_year=learning_unit_year,offer_enrollment=offer_enrollment)
-        exam_enrollment = ExamEnrollment.objects.filter(learning_unit_enrollment = learning_unit_enrollment).filter(session_exam__number_session = record['Session']).first()
-        exam_enrollment.score = record['Note chiffrée']
-        exam_enrollment.save()
-
-
 def upload_score_error(request):
     print ('upload_score_error')
-<<<<<<< HEAD
     return render(request, "upload_score_error.html", {})
-=======
-    return render(request, "upload_score_error.html",
-                  {})
 
 
 @login_required
 def all_notes_printing(request,session_id):
-    return notes_printing(request,session_id,-1)
->>>>>>> 460a3fc5
+    return notes_printing(request,session_id,-1)