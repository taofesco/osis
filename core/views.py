##############################################################################
#
#    OSIS stands for Open Student Information System. It's an application
#    designed to manage the core business of higher education institutions,
#    such as universities, faculties, institutes and professional schools.
#    The core business involves the administration of students, teachers,
#    courses, programs and so on.
#
#    Copyright (C) 2015-2016 Université catholique de Louvain (http://www.uclouvain.be)
#
#    This program is free software: you can redistribute it and/or modify
#    it under the terms of the GNU General Public License as published by
#    the Free Software Foundation, either version 3 of the License, or
#    (at your option) any later version.
#
#    This program is distributed in the hope that it will be useful,
#    but WITHOUT ANY WARRANTY; without even the implied warranty of
#    MERCHANTABILITY or FITNESS FOR A PARTICULAR PURPOSE.  See the
#    GNU General Public License for more details.
#
#    A copy of this license - GNU General Public License - is available
#    at the root of the source code of this program.  If not,
#    see http://www.gnu.org/licenses/.
#
##############################################################################
from io import StringIO
from django.core.urlresolvers import reverse
from django.http import HttpResponseRedirect
from django.shortcuts import render
from django.contrib.auth.decorators import login_required
from core.models import Tutor, AcademicCalendar, SessionExam, ExamEnrollment
from . import pdfUtils
from core.forms import ScoreFileForm
from core.models import Tutor, AcademicCalendar, SessionExam, ExamEnrollment, \
                        ProgrammeManager, Student, AcademicYear, OfferYear, \
                        LearningUnitYear, LearningUnitEnrollment, OfferEnrollment


def page_not_found(request):
    return render(request,'page_not_found.html')


def access_denied(request):
    return render(request,'acces_denied.html')


def home(request):
    return render(request, "home.html")


@login_required
def studies(request):
    return render(request, "studies.html", {'section': 'studies'})


@login_required
def assessements(request):
    return render(request, "assessements.html", {'section': 'assessements'})


@login_required
def scores_encoding(request):
    academic_year = AcademicCalendar.current_academic_year()
    session = SessionExam.current_session_exam()

    tutor = Tutor.find_by_user(request.user)
    # In case the user is a tutor.
    sessions = None
    faculty = None
    if tutor:
        sessions = SessionExam.find_sessions_by_tutor(tutor, academic_year, session)
    # In case the user is not a tutor we check whether it is member of a faculty.
    elif request.user.groups.filter(name='FAC').exists():
        faculty = ProgrammeManager.find_faculty_by_user(request.user)
        if faculty:
            sessions = SessionExam.find_sessions_by_faculty(faculty, academic_year, session)

    # Calculate the progress of all courses of the tutor.
    all_enrollments = []
<<<<<<< HEAD
    if sessions:
        for session in sessions:
            enrollments = list(ExamEnrollment.find_exam_enrollments(session))
            if enrollments:
                all_enrollments = all_enrollments + enrollments
=======
    for session in sessions:
        enrollments = list(ExamEnrollment.find_exam_enrollments(session.id))
        if enrollments:
            all_enrollments = all_enrollments + enrollments
>>>>>>> c06ad4ce
    progress = ExamEnrollment.calculate_progress(all_enrollments)

    return render(request, "scores_encoding.html",
                  {'section':       'scores_encoding',
                   'tutor':         tutor,
                   'faculty':       faculty,
                   'academic_year': academic_year,
                   'session':       session,
                   'sessions':      sessions,
                   'progress':      "{0:.0f}".format(progress)})


@login_required
def online_encoding(request, session_id):
    tutor = None
    faculty = None
    if request.user.groups.filter(name='FAC').exists():
        faculty = ProgrammeManager.find_faculty_by_user(request.user)
    else:
        tutor = Tutor.find_by_user(request.user)
    academic_year = AcademicCalendar.current_academic_year()
    session = SessionExam.find_session(session_id)
    enrollments = ExamEnrollment.find_exam_enrollments(session.id)
    progress = ExamEnrollment.calculate_progress(enrollments)

    return render(request, "online_encoding.html",
                  {'section':       'scores_encoding',
                   'tutor':         tutor,
                   'faculty':       faculty,
                   'academic_year': academic_year,
                   'session':       session,
                   'progress':      progress,
                   'enrollments':   enrollments})


@login_required
<<<<<<< HEAD
def online_encoding_form(request, session_id):
    tutor = Tutor.find_by_user(request.user)
    academic_year = AcademicCalendar.current_academic_year()
    session = SessionExam.find_session(session_id)
    enrollments = ExamEnrollment.find_exam_enrollments(session)
    progress = ExamEnrollment.calculate_progress(enrollments)
=======
def notes_printing(request,session_exam_id,learning_unit_year_id):
    tutor = Tutor.find_by_user(request.user)
    academic_year = AcademicCalendar.current_academic_year()
    session_exam = SessionExam.find_session(session_exam_id)
    sessions = SessionExam.find_sessions_by_tutor(tutor, academic_year, session_exam)
    return pdfUtils.print_notes(request,tutor,academic_year,session_exam,sessions,learning_unit_year_id,request.user.groups.filter(name='FAC').exists())
>>>>>>> c06ad4ce

    return render(request, "online_encoding_form.html",
                  {'section':       'scores_encoding',
                   'tutor':         tutor,
                   'academic_year': academic_year,
                   'session':       session,
                   'progress':      progress,
                   'enrollments':   enrollments,
                   'justifications':ExamEnrollment.JUSTIFICATION_TYPES,
                   'enrollments':   enrollments})

@login_required
def online_double_encoding_form(request, session_id):
    tutor = Tutor.find_by_user(request.user)
    academic_year = AcademicCalendar.current_academic_year()
    session = SessionExam.find_session(session_id)
    enrollments = ExamEnrollment.find_exam_enrollments(session.id)
    progress = ExamEnrollment.calculate_progress(enrollments)

    return render(request, "online_double_encoding_form.html",
                  {'section':       'scores_encoding',
                   'tutor':         tutor,
                   'academic_year': academic_year,
                   'session':       session,
                   'progress':      progress,
                   'enrollments':   enrollments,
                   'justifications':ExamEnrollment.JUSTIFICATION_TYPES,
                   'enrollments':   enrollments})


@login_required
def upload_score_error(request):
    print ('upload_score_error')
    return render(request, "upload_score_error.html", {})


@login_required
def notes_printing(request, session_id, learning_unit_year_id):
    tutor = Tutor.find_by_user(request.user)
    academic_year = AcademicCalendar.current_academic_year()
    session_exam = SessionExam.current_session_exam()
    sessions = SessionExam.find_sessions_by_tutor(tutor, academic_year, session_exam)
    return pdfUtils.print_notes(request,tutor,academic_year,session_exam,sessions,learning_unit_year_id)


@login_required
def all_notes_printing(request, session_id):
    return notes_printing(request,session_id,-1)<|MERGE_RESOLUTION|>--- conflicted
+++ resolved
@@ -77,18 +77,11 @@
 
     # Calculate the progress of all courses of the tutor.
     all_enrollments = []
-<<<<<<< HEAD
     if sessions:
         for session in sessions:
             enrollments = list(ExamEnrollment.find_exam_enrollments(session))
             if enrollments:
                 all_enrollments = all_enrollments + enrollments
-=======
-    for session in sessions:
-        enrollments = list(ExamEnrollment.find_exam_enrollments(session.id))
-        if enrollments:
-            all_enrollments = all_enrollments + enrollments
->>>>>>> c06ad4ce
     progress = ExamEnrollment.calculate_progress(all_enrollments)
 
     return render(request, "scores_encoding.html",
@@ -125,21 +118,12 @@
 
 
 @login_required
-<<<<<<< HEAD
 def online_encoding_form(request, session_id):
     tutor = Tutor.find_by_user(request.user)
     academic_year = AcademicCalendar.current_academic_year()
     session = SessionExam.find_session(session_id)
     enrollments = ExamEnrollment.find_exam_enrollments(session)
     progress = ExamEnrollment.calculate_progress(enrollments)
-=======
-def notes_printing(request,session_exam_id,learning_unit_year_id):
-    tutor = Tutor.find_by_user(request.user)
-    academic_year = AcademicCalendar.current_academic_year()
-    session_exam = SessionExam.find_session(session_exam_id)
-    sessions = SessionExam.find_sessions_by_tutor(tutor, academic_year, session_exam)
-    return pdfUtils.print_notes(request,tutor,academic_year,session_exam,sessions,learning_unit_year_id,request.user.groups.filter(name='FAC').exists())
->>>>>>> c06ad4ce
 
     return render(request, "online_encoding_form.html",
                   {'section':       'scores_encoding',
@@ -150,6 +134,16 @@
                    'enrollments':   enrollments,
                    'justifications':ExamEnrollment.JUSTIFICATION_TYPES,
                    'enrollments':   enrollments})
+
+
+@login_required
+def notes_printing(request,session_exam_id,learning_unit_year_id):
+    tutor = Tutor.find_by_user(request.user)
+    academic_year = AcademicCalendar.current_academic_year()
+    session_exam = SessionExam.find_session(session_exam_id)
+    sessions = SessionExam.find_sessions_by_tutor(tutor, academic_year, session_exam)
+    return pdfUtils.print_notes(request,tutor,academic_year,session_exam,sessions,learning_unit_year_id,request.user.groups.filter(name='FAC').exists())
+
 
 @login_required
 def online_double_encoding_form(request, session_id):
