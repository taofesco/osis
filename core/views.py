from io import StringIO
from django.http import HttpResponseRedirect
from django.shortcuts import render
from django.contrib.auth.decorators import login_required
<<<<<<< HEAD
from core.models import Tutor, AcademicCalendar, SessionExam, ExamEnrollment
import os
from . import pdfUtils
=======
import pyexcel
from core.forms import ScoreFileForm
from core.models import Tutor, AcademicCalendar, SessionExam, ExamEnrollment, Student, AcademicYear, OfferYear, \
    LearningUnitYear, LearningUnitEnrollment, OfferEnrollment
from django.core.urlresolvers import reverse
>>>>>>> c82b36f0

def page_not_found(request):
    return render(request,'page_not_found.html')

def access_denied(request):
    return render(request,'acces_denied.html')

def home(request):
    return render(request, "home.html")

@login_required
def studies(request):
    return render(request, "studies.html", {'section': 'studies'})

@login_required
def assessements(request):
    return render(request, "assessements.html", {'section': 'assessements'})

@login_required
def scores_encoding(request):
    tutor = Tutor.find_by_user(request.user)
    academic_year = AcademicCalendar.current_academic_year()
    session = SessionExam.current_session_exam()
    sessions = SessionExam.sessions(tutor, academic_year, session)
    return render(request, "scores_encoding.html",
                  {'section':       'scores_encoding',
                   'tutor':         tutor,
                   'academic_year': academic_year,
                   'session':       session,
                   'sessions':      sessions})

@login_required
def online_encoding(request, session_id, encoding_type):
    tutor = Tutor.find_by_user(request.user)
    academic_year = AcademicCalendar.current_academic_year()
    session = SessionExam.find_session(session_id)
    enrollments = ExamEnrollment.find_exam_enrollments(session)
    progress = ExamEnrollment.calculate_progress(enrollments)

    return render(request, "online_encoding.html",
                  {'section':       'scores_encoding',
                   'tutor':         tutor,
                   'academic_year': academic_year,
                   'session':       session,
                   'progress':      progress,
<<<<<<< HEAD
                   'enrollments':   enrollments})

@login_required
def notes_printing(request,session_id):
    tutor = Tutor.find_by_user(request.user)
    academic_year = AcademicCalendar.current_academic_year()
    session_exam = SessionExam.current_session_exam()
    sessions = SessionExam.sessions(tutor, academic_year, session_exam)
    return pdfUtils.pdf_test(request,tutor,academic_year,session_exam,sessions)
    # return render(request, "scores_encoding.html",
    #               {'section':       'scores_encoding',
    #                'tutor':         tutor,
    #                'academic_year': academic_year,
    #                'session':       session,
    #                'sessions':      sessions})
=======
                   'enrollments':   enrollments,
                   'encoding_type': encoding_type})



@login_required
def download_scores_file(request, session_id):
    academic_year = AcademicCalendar.current_academic_year()
    session = SessionExam.find_session(session_id)
    enrollments = ExamEnrollment.find_exam_enrollments(session)
    xls_data = __make_xls_data_from_enrollments(academic_year,session,enrollments)
    sheet = pyexcel.Sheet(xls_data)
    io = StringIO()
    sheet.save_to_memory("xls",io)
    output = pyexcel.make_response(io.getvalue())
    output.headers["Content-Disposition"] = "attachment; filename=scores.xls"
    output.headers["Content-type"] = "application/vnd.ms-excel"
    return output


def __make_xls_data_from_enrollments(academic_year,session,enrollments):
    data = [['Année académique','Session','Code Cours','Programme','Section','Noma','Nom','Prénom','Note Chiffrée','Autre Note','Date Remise'],]
    data += map(lambda x : [academic_year,session.number_session,
                            x.learning_unit_enrollment.learning_unit_year.acronym,
                            x.learning_unit_enrollment,
                            x.learning_unit_enrollment.offer_enrollment.offer_year.acronym,
                            '',
                            x.learning_unit_enrollment.offer_enrollment.student.registration_id,
                            x.learning_unit_enrollment.offer_enrollment.student.person.last_name,
                            x.learning_unit_enrollment.offer_enrollment.student.person.first_name,
                            x.score,
                            '',
                            x.session_exam.offer_year_calendar.end_date],enrollments)
    return data


@login_required
def upload_scores_file(request):
    """

    :param request:
    :return:
    """
    if request.method == 'POST':
        form = ScoreFileForm(request.POST, request.FILES)
        if form.is_valid():
            __save_xls_scores(request.FILES['file'])
            return HttpResponseRedirect(reverse('score_encoding'))


def __save_xls_scores(file):
    filename = file.filename
    extension = filename.split(".")[1]
    sheet = pyexcel.load_from_memory(extension,file.read())
    records = sheet.get_records()
    for record in records :
        student = Student.objects.get(registration_id=record['Noma'])
        academic_year = AcademicYear.objects.get(year=record['Année académique'][:4])
        offer_year = OfferYear.objects.get(academic_year=academic_year,acronym=record['Programme'])
        offer_enrollment = OfferEnrollment.objects.get(student=student,offer_year=offer_year)
        learning_unit_year = LearningUnitYear.objects.get(academic_year=academic_year,acronym=record['Code cours'])
        learning_unit_enrollment = LearningUnitEnrollment.objects.find(learning_unit_year=learning_unit_year,offer_enrollment=offer_enrollment)
        exam_enrollment = ExamEnrollment.objects.filter(learning_unit_enrollment = learning_unit_enrollment).filter(session_exam__number_session = record['Session']).first()
        exam_enrollment.score = record['Note chiffrée']
        exam_enrollment.save()


def upload_score_error(request):
    print ('upload_score_error')
    return render(request, "upload_score_error.html",
                  {})
>>>>>>> c82b36f0
<|MERGE_RESOLUTION|>--- conflicted
+++ resolved
@@ -2,17 +2,14 @@
 from django.http import HttpResponseRedirect
 from django.shortcuts import render
 from django.contrib.auth.decorators import login_required
-<<<<<<< HEAD
 from core.models import Tutor, AcademicCalendar, SessionExam, ExamEnrollment
 import os
 from . import pdfUtils
-=======
 import pyexcel
 from core.forms import ScoreFileForm
 from core.models import Tutor, AcademicCalendar, SessionExam, ExamEnrollment, Student, AcademicYear, OfferYear, \
     LearningUnitYear, LearningUnitEnrollment, OfferEnrollment
 from django.core.urlresolvers import reverse
->>>>>>> c82b36f0
 
 def page_not_found(request):
     return render(request,'page_not_found.html')
@@ -45,7 +42,7 @@
                    'sessions':      sessions})
 
 @login_required
-def online_encoding(request, session_id, encoding_type):
+def online_encoding(request, session_id):
     tutor = Tutor.find_by_user(request.user)
     academic_year = AcademicCalendar.current_academic_year()
     session = SessionExam.find_session(session_id)
@@ -58,7 +55,6 @@
                    'academic_year': academic_year,
                    'session':       session,
                    'progress':      progress,
-<<<<<<< HEAD
                    'enrollments':   enrollments})
 
 @login_required
@@ -68,15 +64,6 @@
     session_exam = SessionExam.current_session_exam()
     sessions = SessionExam.sessions(tutor, academic_year, session_exam)
     return pdfUtils.pdf_test(request,tutor,academic_year,session_exam,sessions)
-    # return render(request, "scores_encoding.html",
-    #               {'section':       'scores_encoding',
-    #                'tutor':         tutor,
-    #                'academic_year': academic_year,
-    #                'session':       session,
-    #                'sessions':      sessions})
-=======
-                   'enrollments':   enrollments,
-                   'encoding_type': encoding_type})
 
 
 
@@ -145,5 +132,4 @@
 def upload_score_error(request):
     print ('upload_score_error')
     return render(request, "upload_score_error.html",
-                  {})
->>>>>>> c82b36f0
+                  {})