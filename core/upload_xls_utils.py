##############################################################################
#
#    OSIS stands for Open Student Information System. It's an application
#    designed to manage the core business of higher education institutions,
#    such as universities, faculties, institutes and professional schools.
#    The core business involves the administration of students, teachers,
#    courses, programs and so on.
#
#    Copyright (C) 2015-2016 Université catholique de Louvain (http://www.uclouvain.be)
#
#    This program is free software: you can redistribute it and/or modify
#    it under the terms of the GNU General Public License as published by
#    the Free Software Foundation, either version 3 of the License, or
#    (at your option) any later version.
#
#    This program is distributed in the hope that it will be useful,
#    but WITHOUT ANY WARRANTY; without even the implied warranty of
#    MERCHANTABILITY or FITNESS FOR A PARTICULAR PURPOSE.  See the
#    GNU General Public License for more details.
#
#    A copy of this license - GNU General Public License - is available
#    at the root of the source code of this program.  If not,
#    see http://www.gnu.org/licenses/.
#
##############################################################################
from django.http import HttpResponse
from django.http import HttpResponseRedirect
from django.contrib.auth.decorators import login_required
from django.core.urlresolvers import reverse
from django.utils.translation import ugettext_lazy as _
from django.utils.translation import ungettext
from openpyxl import Workbook
from openpyxl.writer.excel import save_virtual_workbook
from openpyxl.cell import get_column_letter
from openpyxl import load_workbook
from core.models import *
from core.forms import ScoreFileForm
from django.contrib import messages
from . import export_utils
from . import views


@login_required
def upload_scores_file(request, session_id, learning_unit_year_id, academic_year_id):
    message_validation = ""
    if request.method == 'POST':
        form = ScoreFileForm(request.POST, request.FILES)
        if form.is_valid():
            file_name = request.FILES['file']
            if  file_name == None:
                #todo vérifier si fichier xls
                message_validation = _('No file selected')
            else:
                # if file_name.find(".xls") == -1:
                if ".xls" not in str(file_name):
                    isValid = False
                    message_validation = _('The file must be a XLS')
                else:
                    isValid = __save_xls_scores(request, file_name)
                    #todo afficher un message parlant dans l'écran si xls invalide ou problème
                    if not isValid:
                        message_validation = '%s' % _('Invalid file')

                messages.add_message(request, messages.INFO, '%s' % message_validation)
                return HttpResponseRedirect(reverse('online_encoding' , args=[session_id]))
        else:
            #todo traiter si pas de fichier sélectionné
            return HttpResponseRedirect(reverse('online_encoding' , args=[session_id]))


def __save_xls_scores(request, file_name):
    wb = load_workbook(file_name, read_only=True)
    ws = wb.active
    nb_row = 0
    isValid = True
    erreur_validation = ""
    data_line_number = 1
    nb_nouvelles_notes = 0
    nouvelles_notes = False
    session_exam = None
    for row in ws.rows:
        nouveau_score = False
        if nb_row > 0 and isValid:
            student = Student.objects.filter(registration_id=row[4].value)
            info_line = "%s %d :" % (_('Line'),data_line_number)
            if not student:
                erreur_validation += "%s %s (%s) %s!" % (info_line, _('the student'), str(row[4].value), _('does not exists'))
            else:
                academic_year = AcademicYear.objects.filter(year=int(row[0].value[:4]))
                if not academic_year :
                    erreur_validation += "%s %s (%d) %s!" % (info_line, _('the academic year'), row[0].value, _('does not exists'))
                else:
                    offer_year = OfferYear.objects.filter(academic_year=academic_year,acronym=row[3].value)
                    if  not offer_year :
                        erreur_validation += "%s %s (%d) %s-%d !" % (info_line, _('the offer year'), str(row[3].value), academic_year.year, _('does not exists'))
                    else:
                        offer_enrollment = OfferEnrollment.objects.filter(student=student,offer_year=offer_year)
                        if not offer_enrollment :
                            erreur_validation += "%s %s %s!" % (info_line, _('the offer enrollment'), _('does not exists'))
                        else:
                            learning_unit_year_lists = LearningUnitYear.objects.filter(academic_year=academic_year,acronym=row[2].value)
                            if len(learning_unit_year_lists) == 1:
                                learning_unit_year = learning_unit_year_lists[0]
                            if not learning_unit_year:
                                erreur_validation += "%s %s %s %s!" % (info_line, _('the activity'), str(row[2].value), _('does not exists'))
                            else:
                                learning_unit_enrollment = LearningUnitEnrollment.objects.filter(learning_unit_year=learning_unit_year,offer_enrollment=offer_enrollment)
                                if not learning_unit_enrollment:
                                    erreur_validation += "%s %s %s %s!" % (info_line, _('the enrollment to the activity'), str(row[2].value), _('does not exists'))
                                else:
                                    exam_enrollment = ExamEnrollment.objects.filter(learning_unit_enrollment = learning_unit_enrollment).filter(session_exam__number_session = int(row[1].value)).first()
                                    if session_exam is None:
                                        session_exam = exam_enrollment.session_exam
                                    if exam_enrollment.encoding_status != 'SUBMITTED':
                                        if row[7].value is None:
                                            note = None
                                        else:
                                            note = float(row[7].value)
                                        note_valide = True
                                        if not note is None:
                                            if note<0 or note>20:
                                                erreur_validation += "%s %s!" % (info_line, _('the score seems to be incorrect (it must be >=0 and <=20)'))
                                                note_valide = False
                                            else:
                                                if not learning_unit_year is None and not learning_unit_year.decimal_scores and round(note) != note:
                                                    erreur_validation += "%s %s!" % (info_line, _('the score seems to be incorrect. Decimales NOT allowed!'))
                                                    note_valide = False
                                        else:
                                            note_valide=False
                                        if note_valide:
                                            if exam_enrollment.score_final != note:
                                                nb_nouvelles_notes = nb_nouvelles_notes + 1
                                                nouvelles_notes = True
                                                nouveau_score=True

                                            exam_enrollment.score_final = note
                                        #attention dans le xsl les choix pour la justification sont des libellés pas les valeurs BD
                                        justification_xls=None
                                        if row[8].value:
<<<<<<< HEAD
                                            for k, v in dict(ExamEnrollment.JUSTIFICATION_TYPES).items():
=======
                                            for k, v in dict(JUSTIFICATION_TYPES).items():
                                                print(row[8].value)
>>>>>>> 4abf7206
                                                if v.lower() == str(row[8].value.lower()):
                                                    justification_xls=k

                                        if not justification_xls is None and exam_enrollment.justification_final != justification_xls:
                                            nb_nouvelles_notes = nb_nouvelles_notes + 1
                                            nouvelles_notes = True
                                            nouveau_score=True
                                            exam_enrollment.justification_final = justification_xls

                                        if nouveau_score :
                                            exam_enrollment.encoding_status = 'SUBMITTED'
                                            exam_enrollment.score_draft = note
                                            exam_enrollment.justification_draft = justification_xls
                                            exam_enrollment.save()
                                            views.exam_enrollment_historic(request.user,exam_enrollment,note,justification_xls)

            data_line_number=data_line_number+1

        else:
            #Il faut valider le fichier xls
            #Je valide les entêtes de colonnes
            list_header = export_utils.HEADER

            i = 0
            for header_col in list_header:
                if str(row[i].value) != header_col:
                    isValid = False
                    break
                i = i +1
            nb_nouvelles_notes=0

        nb_row = nb_row + 1

    messages.add_message(request, messages.WARNING, erreur_validation)
    if not session_exam is None:
        all_encoded = True
        enrollments = ExamEnrollment.objects.filter(session_exam = session_exam)
        for enrollment in enrollments:
            if not enrollment.score_final and not enrollment.justification_final:
                all_encoded = False

        if all_encoded:
            session_exam.status = 'CLOSED'
            session_exam.save()

    if nouvelles_notes :
        if nb_nouvelles_notes > 0:
            count = nb_nouvelles_notes
            text = ungettext(
                '%(count)d %(name)s.',
                '%(count)d %(plural_name)s.',
                count
            ) % {
                'count': nb_nouvelles_notes,
                'name': _('score injected'),
                'plural_name':  _('scores injected')
            }

            messages.add_message(request, messages.INFO, '%s' % text)
    else:
        if isValid:
            messages.add_message(request, messages.INFO, '%s' % _('No score injected'))

    return isValid<|MERGE_RESOLUTION|>--- conflicted
+++ resolved
@@ -127,6 +127,18 @@
                                                     note_valide = False
                                         else:
                                             note_valide=False
+                                        #attention dans le xsl les choix pour la justification sont des libellés pas les valeurs BD
+                                        justification_xls=None
+                                        if row[8].value:
+                                            for k, v in dict(JUSTIFICATION_TYPES).items():
+                                                if v.lower() == str(row[8].value.lower()):
+                                                    justification_xls=k
+                                        justification_valide=True
+                                        if not note is None and (not justification_xls is None and not justification_xls=='CHEATING'):
+                                            note_valide = False
+                                            justification_valide=False
+                                            erreur_validation += "%s %s!" % (info_line, _('You can\'t encode a \'score\' AND an \'other score\' together (unless the \'other score\' is CHEATING)!'))
+
                                         if note_valide:
                                             if exam_enrollment.score_final != note:
                                                 nb_nouvelles_notes = nb_nouvelles_notes + 1
@@ -134,19 +146,8 @@
                                                 nouveau_score=True
 
                                             exam_enrollment.score_final = note
-                                        #attention dans le xsl les choix pour la justification sont des libellés pas les valeurs BD
-                                        justification_xls=None
-                                        if row[8].value:
-<<<<<<< HEAD
-                                            for k, v in dict(ExamEnrollment.JUSTIFICATION_TYPES).items():
-=======
-                                            for k, v in dict(JUSTIFICATION_TYPES).items():
-                                                print(row[8].value)
->>>>>>> 4abf7206
-                                                if v.lower() == str(row[8].value.lower()):
-                                                    justification_xls=k
-
-                                        if not justification_xls is None and exam_enrollment.justification_final != justification_xls:
+
+                                        if justification_valide and not justification_xls is None and exam_enrollment.justification_final != justification_xls:
                                             nb_nouvelles_notes = nb_nouvelles_notes + 1
                                             nouvelles_notes = True
                                             nouveau_score=True
