{% extends "layout.html" %}
{% load percentage %}
{% load i18n %}

{% comment "License" %}
 * OSIS stands for Open Student Information System. It's an application
 * designed to manage the core business of higher education institutions,
 * such as universities, faculties, institutes and professional schools.
 * The core business involves the administration of students, teachers,
 * courses, programs and so on.
 *
 * Copyright (C) 2015-2016 Université catholique de Louvain (http://www.uclouvain.be)
 *
 * This program is free software: you can redistribute it and/or modify
 * it under the terms of the GNU General Public License as published by
 * the Free Software Foundation, either version 3 of the License, or
 * (at your option) any later version.
 *
 * This program is distributed in the hope that it will be useful,
 * but WITHOUT ANY WARRANTY; without even the implied warranty of
 * MERCHANTABILITY or FITNESS FOR A PARTICULAR PURPOSE.  See the
 * GNU General Public License for more details.
 *
 * A copy of this license - GNU General Public License - is available
 * at the root of the source code of this program.  If not,
 * see http://www.gnu.org/licenses/.
{% endcomment %}

{% block breadcrumb %}
<<<<<<< HEAD
  <li><a href="{% url 'studies' %}">Parcours</a></li>
  <li><a href="{% url 'assessements' %}">Évaluations</a></li>
  <li><a href="{% url 'scores_encoding' %}">Encodage des notes</a></li>
=======
  <li><a href="{% url 'studies' %}">{% trans 'Studies' %}</a></li>
  <li><a href="{% url 'assessements' %}">{% trans 'Evaluations' %}</a></li>
  <li><a href="{% url 'scores_encoding' %}">{% trans 'Scores encoding' %}</a></li>
>>>>>>> b1ab352a
  <li class="active">Encodage en ligne</li>
{% endblock %}
{% block content %}

  <div class="page-header">
    <h2>{% trans 'Scores encoding' %}</h2>
  </div>
  <div class="panel panel-default">
    <div class="panel-heading">
      <h3 class="panel-title" style="font-size: 150%; color: #3399CC;">{{ session.learning_unit_year }}</h3>
    </div>
    <div class="panel-body">
      <div class="row">
        <div class="col-md-3">
          <div class="form-group">
            {% if tutor %}
              <label>{% trans 'Responsible' %}</label><br>{{ tutor }}
            {% else %}
              <label>{% trans 'Faculty' %}</label><br>{{ faculty }}
            {% endif %}
          </div>
        </div>
        <div class="col-md-3">
          <div class="form-group">
            <label>{% trans 'Academic year' %}</label><br>
            {{ academic_year }}
          </div>
        </div>
        <div class="col-md-3">
          <div class="form-group">
            <label>{% trans 'Session' %}</label><br>
            {{ session.number_session }}
          </div>
        </div>
        <div class="col-md-3">
          <div class="form-group">
            <label>{% trans 'Number of enrollments ' %}</label><br>
            {{ enrollments|length }}
          </div>
<<<<<<< HEAD
        </div>
      </div>

      <div class="form-group">
        <label>Progrès</label><br>
        <div class="progress">
          <div class="progress-bar" role="progressbar" aria-valuenow="{{ progress }}" aria-valuemin="0" aria-valuemax="100" style="width: {{ progress }}%;">
            {{ progress }}%
=======
        </div
        <div class="col-md-2">
          <div class="form-group">
            <label>{% trans 'Progress' %}</label><br>
            {{ progress | percentage }}
>>>>>>> b1ab352a
          </div>
        </div>
      </div>

<<<<<<< HEAD
      <a class="btn btn-default" href="{% url 'online_encoding_form' session.id %}" role="button"><i class="fa fa-hashtag"></i> Encoder</a>
      <a class="btn btn-default" href="{% url 'online_double_encoding_form' session.id %}" role="button"><i class="fa fa-hashtag"></i><i class="fa fa-hashtag"></i> Double encoder</a>
      <a class="btn btn-warning" href="{% url 'online_encoding_form' session.id %}" role="button"><span class="glyphicon glyphicon-send" aria-hidden="true"></span> Soumettre</a>
      <button type="button" class="btn btn-warning" data-toggle="modal" data-target="#uploadScoreModal" title="Permet de sélectionner le fichier excel contenant les notes à téléverser"><span class="glyphicon glyphicon-upload" aria-hidden="true"></span> Soumettre fichier Excel</button><br><br>

=======
      <br><a class="btn btn-default" href="{% url 'online_encoding_form' session.id %}" role="button"><i class="fa fa-hashtag"></i> {% trans 'encode' %}</a></p>
>>>>>>> b1ab352a
      <table class="table table-hover">
          <thead>
            <th>{% trans 'Program' %}</th>
            <th>{% trans 'Registration number' %}</th>
            <th>{% trans 'Last name' %}</th>
            <th>{% trans 'First name' %}</th>
            <th>{% trans 'Score' %}</th>
            <th>{% trans 'Other score' %}</th>
            <th>{% trans 'End date' %}</th>
          </thead>
          <tbody>
          {% for enrollment in enrollments %}
            <tr>
              <td>{{ enrollment.learning_unit_enrollment.offer_enrollment.offer_year.acronym }}</td>
              <td>{{ enrollment.learning_unit_enrollment.offer_enrollment.student.registration_id }}</td>
              <td>{{ enrollment.learning_unit_enrollment.offer_enrollment.student.person.last_name }}</td>
              <td>{{ enrollment.learning_unit_enrollment.offer_enrollment.student.person.first_name }}</td>
              <td>{{ enrollment.score | default_if_none:"-" }}</td>
              <td>{{ enrollment.justification | default_if_none:"-" }}</td>
              <td>{{ enrollment.session_exam.offer_year_calendar.end_date }}</td>
            </tr>
          {% endfor %}
          </tbody>
      </table>
      {% if messages %}
      <ul class="messages">
          {% for message in messages %}
          <li{% if message.tags %} class="{{ message.tags }}"{% endif %}>{{ message }}</li>
          {% endfor %}
      </ul>
      {% endif %}
<<<<<<< HEAD
=======

      <button type="button" class="btn btn-default" data-toggle="modal" data-target="#uploadScoreModal"
              title="{% trans 'Select a xls file from which to injec scores' %}">{% trans 'Injection' %}</button>
      <br/>
>>>>>>> b1ab352a
    </div>
  </div>
  <!-- UploadFile modal -->
  <div class="modal fade" id="uploadScoreModal" tabindex="-1" role="dialog" aria-labelledby="uploadScroresLabel">
      <div class="modal-dialog" role="document">
          <div class="modal-content">
              <form method="post" enctype="multipart/form-data" action="{% url 'upload_encoding' session.id session.learning_unit_year.id academic_year.id%}">
                  {% csrf_token %}
              <div class="modal-header">
                  <button type="button" class="close" data-dismiss="modal" aria-label="Close"><span aria-hidden="true">&times;</span></button>
                  <h4 class="modal-title" id="uploadScroresLabel">{% trans 'Scores injection' %}</h4>
              </div>
              <div class="modal-body">
                 <label for="scoresInputFile" class="btn btn-default" >{% trans 'Choose file' %}</label>

                  <input type="file" id="scoresInputFile" name="file" style="display:none" />
                  <div id="selectedFiles"></div>
                  <p class="help-block">{% trans 'Please select an xls file for injection' %}</p>
              </div>
              <div class="modal-footer">
                  <button type="button" class="btn btn-default" data-dismiss="modal">{% trans 'Cancel' %}</button>
                  <input type="submit" class="btn btn-primary" value="{% trans 'Inject'%}" onclick="document.getElementById('files').style.visibility='visible'"/>
              </div>
              </form>
          </div>
      </div>
  </div>
  <script>
	var selDiv = "";

	document.addEventListener("DOMContentLoaded", init, false);

	function init() {
		document.querySelector('#scoresInputFile').addEventListener('change', handleFileSelect, false);
		selDiv = document.querySelector("#selectedFiles");
	}

	function handleFileSelect(e) {

		if(!e.target.files) return;

		selDiv.innerHTML = "";

		var files = e.target.files;
		for(var i=0; i<files.length; i++) {
			var f = files[i];

			selDiv.innerHTML += f.name + "<br/>";

		}

	}
	</script>

{% endblock %}<|MERGE_RESOLUTION|>--- conflicted
+++ resolved
@@ -27,19 +27,12 @@
 {% endcomment %}
 
 {% block breadcrumb %}
-<<<<<<< HEAD
-  <li><a href="{% url 'studies' %}">Parcours</a></li>
-  <li><a href="{% url 'assessements' %}">Évaluations</a></li>
-  <li><a href="{% url 'scores_encoding' %}">Encodage des notes</a></li>
-=======
   <li><a href="{% url 'studies' %}">{% trans 'Studies' %}</a></li>
   <li><a href="{% url 'assessements' %}">{% trans 'Evaluations' %}</a></li>
   <li><a href="{% url 'scores_encoding' %}">{% trans 'Scores encoding' %}</a></li>
->>>>>>> b1ab352a
   <li class="active">Encodage en ligne</li>
 {% endblock %}
 {% block content %}
-
   <div class="page-header">
     <h2>{% trans 'Scores encoding' %}</h2>
   </div>
@@ -75,7 +68,6 @@
             <label>{% trans 'Number of enrollments ' %}</label><br>
             {{ enrollments|length }}
           </div>
-<<<<<<< HEAD
         </div>
       </div>
 
@@ -84,26 +76,15 @@
         <div class="progress">
           <div class="progress-bar" role="progressbar" aria-valuenow="{{ progress }}" aria-valuemin="0" aria-valuemax="100" style="width: {{ progress }}%;">
             {{ progress }}%
-=======
-        </div
-        <div class="col-md-2">
-          <div class="form-group">
-            <label>{% trans 'Progress' %}</label><br>
-            {{ progress | percentage }}
->>>>>>> b1ab352a
           </div>
         </div>
       </div>
 
-<<<<<<< HEAD
-      <a class="btn btn-default" href="{% url 'online_encoding_form' session.id %}" role="button"><i class="fa fa-hashtag"></i> Encoder</a>
+      <a class="btn btn-default" href="{% url 'online_encoding_form' session.id %}" role="button"><i class="fa fa-hashtag"></i> {% trans 'encode' %}</a>
       <a class="btn btn-default" href="{% url 'online_double_encoding_form' session.id %}" role="button"><i class="fa fa-hashtag"></i><i class="fa fa-hashtag"></i> Double encoder</a>
       <a class="btn btn-warning" href="{% url 'online_encoding_form' session.id %}" role="button"><span class="glyphicon glyphicon-send" aria-hidden="true"></span> Soumettre</a>
-      <button type="button" class="btn btn-warning" data-toggle="modal" data-target="#uploadScoreModal" title="Permet de sélectionner le fichier excel contenant les notes à téléverser"><span class="glyphicon glyphicon-upload" aria-hidden="true"></span> Soumettre fichier Excel</button><br><br>
+      <button type="button" class="btn btn-warning" data-toggle="modal" data-target="#uploadScoreModal" title="{% trans 'Select a xls file from which to injec scores' %}"><span class="glyphicon glyphicon-upload" aria-hidden="true"></span> Soumettre fichier Excel</button><br><br>
 
-=======
-      <br><a class="btn btn-default" href="{% url 'online_encoding_form' session.id %}" role="button"><i class="fa fa-hashtag"></i> {% trans 'encode' %}</a></p>
->>>>>>> b1ab352a
       <table class="table table-hover">
           <thead>
             <th>{% trans 'Program' %}</th>
@@ -135,13 +116,6 @@
           {% endfor %}
       </ul>
       {% endif %}
-<<<<<<< HEAD
-=======
-
-      <button type="button" class="btn btn-default" data-toggle="modal" data-target="#uploadScoreModal"
-              title="{% trans 'Select a xls file from which to injec scores' %}">{% trans 'Injection' %}</button>
-      <br/>
->>>>>>> b1ab352a
     </div>
   </div>
   <!-- UploadFile modal -->
