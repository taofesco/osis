--- conflicted
+++ resolved
@@ -27,12 +27,11 @@
 {% endcomment %}
 
 {% block breadcrumb %}
-<<<<<<< HEAD
-  <li class="active">Parcours</li>
+  <li class="active">{% trans 'Studies' %}</li>
 {% endblock %}
 {% block content %}
   <div class="page-header">
-    <h2>Parcours</h2>
+    <h2>{% trans 'Studies' %}</h2>
   </div>
 
   <div class="panel panel-default">
@@ -40,28 +39,9 @@
       <div class="row">
         <div class="col-md-1"><i class="fa fa-tachometer" style="font-size: 400%; color: #6699FF;"></i></div>
         <div class="col-md-11">
-          <h4 class="media-heading"><a href="{% url 'assessements' %}">Évaluations</a></h4>
-          <p>Ce processus aide les enseignants à coder leurs notes pour chaque session d'examens.</p>
+          <h4 class="media-heading"><a href="{% url 'assessements' %}">{% trans 'Evaluations' %}</a></h4>
+          <p>{% trans 'This process helps tutors while scores encoding.' %}</p>
         </div>
-=======
-  <li class="active">{% trans 'Studies' %}</li>
-{% endblock %}
-{% block content %}
-  <div class="page-header">
-    <h2>{% trans 'Studies' %}</h2>
-  </div>
-  <ul class="media-list">
-    <li class="media">
-      <div class="media-left">
-        <a href="{% url 'assessements' %}">
-          <img class="media-object" src="{% static 'images/icon_assessements.png' %}">
-        </a>
-      </div>
-      <div class="media-body">
-        <h4 class="media-heading"><a href="{% url 'assessements' %}">{% trans 'Evaluations' %}</a></h4>
-        {% trans 'This process helps tutors while scores encoding.' %}
-
->>>>>>> b1ab352a
       </div>
     </div>
   </div>
