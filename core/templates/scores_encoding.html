{% extends "layout.html" %}
<<<<<<< HEAD
{% load i18n %}
=======
{% load staticfiles %}
{% load dictionnary %}
>>>>>>> 209579e5

{% comment "License" %}
 * OSIS stands for Open Student Information System. It's an application
 * designed to manage the core business of higher education institutions,
 * such as universities, faculties, institutes and professional schools.
 * The core business involves the administration of students, teachers,
 * courses, programs and so on.
 *
 * Copyright (C) 2015-2016 Université catholique de Louvain (http://www.uclouvain.be)
 *
 * This program is free software: you can redistribute it and/or modify
 * it under the terms of the GNU General Public License as published by
 * the Free Software Foundation, either version 3 of the License, or
 * (at your option) any later version.
 *
 * This program is distributed in the hope that it will be useful,
 * but WITHOUT ANY WARRANTY; without even the implied warranty of
 * MERCHANTABILITY or FITNESS FOR A PARTICULAR PURPOSE.  See the
 * GNU General Public License for more details.
 *
 * A copy of this license - GNU General Public License - is available
 * at the root of the source code of this program.  If not,
 * see http://www.gnu.org/licenses/.
{% endcomment %}
{% block tablecss %}
<script src="{% static "js/jquery-2.1.4.min.js" %}"></script>
<script src="{% static "js/bootstrap.min.js" %}"></script>
<script src="{% static "js/bootstrap-table.js" %}"></script>
{% endblock %}
{% block breadcrumb %}
  <li><a href="{% url 'studies' %}">{% trans 'Studies' %}</a></li>
  <li><a href="{% url 'assessements' %}">{% trans 'Evaluations' %}</a></li>
  <li class="active">{% trans 'Scores encoding' %}</li>
{% endblock %}
{% block content %}
  <div class="page-header">
    <h2>{% trans 'Scores encoding' %}</h2>
  </div>
  <div class="panel panel-default">
    <div class="panel-body">
      <div class="row">
        <div class="col-md-4">
          <div class="form-group">
            {% if tutor %}
              <label>{% trans 'Tutor' %}</label><br>{{ tutor }}
            {% else %}
              <label>{% trans 'Faculty' %}</label><br>{{ faculty }}
            {% endif %}
          </div>
        </div>
        <div class="col-md-4">
          <div class="form-group">
            <label>{% trans 'Academic year' %}</label><br>
            {{ academic_year }}
          </div>
        </div>
        <div class="col-md-4">
          <div class="form-group">
            <label>{% trans 'Session' %}</label><br>
            {{ session.number_session }}
          </div>
        </div>
      </div>

      <div class="form-group">
        <label>{% trans 'Progress' %}</label><br>
        <div class="progress">
          <div class="progress-bar" role="progressbar" aria-valuenow="{{ progress }}" aria-valuemin="0" aria-valuemax="100" style="width: {{ progress }}%;">
            {{ progress }}%
          </div>
        </div>
      </div>

      <br>
      <p><b>{% trans 'Select an encoding type' %}</b></p>
      <div>
        <ul class="nav nav-tabs" role="tablist">
          <li role="presentation" class="active"><a href="#profile" aria-controls="profile" role="tab" data-toggle="tab">{% trans 'Online' %}</a></li>
          <li role="presentation"><a href="#messages" aria-controls="messages" role="tab" data-toggle="tab">{% trans 'With xls' %}</a></li>
          <li role="presentation"><a href="#home" aria-controls="home" role="tab" data-toggle="tab">{% trans 'Via paper' %}</a></li>
        </ul>

        <div class="tab-content">
          <div role="tabpanel" class="tab-pane fade in active" id="profile">
            <table class="table table-hover">
                <thead>
                  <th>{% trans 'Status' %}</th>
                  <th>{% trans 'Code' %}</th>
                  <th>{% trans 'Activity' %}</th>
                  <th></th>
                </thead>
                <tbody>
                {% for session in sessions %}
                  <tr  class="{{ css_offer|get_item:session.offer.id }}">
                    <td>{% if session.status == 'IDLE' %}
                          <span style="color: orange" class="glyphicon glyphicon-time" aria-hidden="true" data-toggle="tooltip" data-placement="left" title="Idle"></span>
                        {% elif session.status == 'OPEN' %}
                          <span style="color: blue" class="glyphicon glyphicon-flag" aria-hidden="true" data-toggle="tooltip" data-placement="left" title="Open"></span>
                        {% else %}
                          <span style="color: green" class="glyphicon glyphicon-ok" aria-hidden="true" data-toggle="tooltip" data-placement="left" title="Closed"></span> {{ session.status|title }}</td>
                        {% endif %}
                    <td>{{ session.learning_unit_year.acronym }}</td>
                    <td><a href="{% url 'online_encoding' session.id %}">{{ session.learning_unit_year.title }}</a></td>
                    <td><a class="btn btn-default" href="{% url 'online_encoding_form' session.id %}" role="button"><i class="fa fa-hashtag"></i> {% trans 'Encoding'%}</a></td>
                  </tr>
                {% endfor %}
                </tbody>
            </table>
          </div>
          <div role="tabpanel" class="tab-pane fade" id="messages">
            <table  class="table table-hover">
                <thead>
                  <th>{% trans 'Status' %}</th>
                  <th>{% trans 'Code' %}</th>
                  <th>{% trans 'Activity' %}</th>
                  <th></th>
                  <th></th>
                </thead>
                <tbody>
                {% for session in sessions %}
                  <tr class="{{ css_offer|get_item:session.offer.id }}">
                    <td>{% if session.status == 'IDLE' %}
                          <span style="color: orange" class="glyphicon glyphicon-time" aria-hidden="true" data-toggle="tooltip" data-placement="left" title="Idle"></span>
                        {% elif session.status == 'OPEN' %}
                          <span style="color: blue" class="glyphicon glyphicon-flag" aria-hidden="true" data-toggle="tooltip" data-placement="left" title="Open"></span>
                        {% else %}
                          <span style="color: green" class="glyphicon glyphicon-ok" aria-hidden="true" data-toggle="tooltip" data-placement="left" title="Closed"></span> {{ session.status|title }}</td>
                        {% endif %}
                    <td>{{ session.learning_unit_year.acronym }}</td>
                    <td><a href="{% url 'online_encoding' session.id%}"title="Visualiser/charger les notes pour le cours">{{ session.learning_unit_year.title }}</a></td>
                    <td><a class="btn btn-default" href="{% url 'scores_encoding_download' session.id session.learning_unit_year.id academic_year.id  %}" role="button" title="{% trans 'Create a xls file while activity\'s scores'%}"><span class="glyphicon glyphicon-download" aria-hidden="true"></span> {% trans 'Get xls'%}</a></td>
                  </tr>
                {% endfor %}
                </tbody>
            </table>
          </div>
          <div role="tabpanel" class="tab-pane fade" id="home">
            <br>
            <a class="btn btn-default" href="{% url 'all_notes_printing' session.id %}" role="button"><span class="glyphicon glyphicon-print" aria-hidden="true"></span> {% trans 'Print scores for all activities' %}</a>
            <br><br>
            <table class="table table-hover">
              <thead>
                <th>{% trans 'Status' %}</th>
                <th>{% trans 'Code' %}</th>
                <th>{% trans 'Activity' %}</th>
                <th></th>
              </thead>
              <tbody>
              {% for session in sessions %}
                <tr class="{{ css_offer|get_item:session.offer.id }}">
                  <td>{% if session.status == 'IDLE' %}
                        <span style="color: orange" class="glyphicon glyphicon-time" aria-hidden="true" data-toggle="tooltip" data-placement="left" title="Idle"></span>
                      {% elif session.status == 'OPEN' %}
                        <span style="color: blue" class="glyphicon glyphicon-flag" aria-hidden="true" data-toggle="tooltip" data-placement="left" title="Open"></span>
                      {% else %}
                        <span style="color: green" class="glyphicon glyphicon-ok" aria-hidden="true" data-toggle="tooltip" data-placement="left" title="Closed"></span> {{ session.status|title }}
                      {% endif %}</td>
                  <td>{{ session.learning_unit_year.acronym }}</td>
                  <td>{{ session.learning_unit_year.title }} {{session.id}}</td>
                  <td><a class="btn btn-default" href="{% url 'notes_printing' session.id session.learning_unit_year.id%}" role="button"><span class="glyphicon glyphicon-print" aria-hidden="true"></span> {% trans 'Print' %}</a></td>
                </tr>
              {% endfor %}
              </tbody>
            </table>

          </div>
        </div>
      </div>
    </div>
  </div>

{% endblock %}
{% block script %}
{% endblock %}<|MERGE_RESOLUTION|>--- conflicted
+++ resolved
@@ -1,10 +1,7 @@
 {% extends "layout.html" %}
-<<<<<<< HEAD
 {% load i18n %}
-=======
 {% load staticfiles %}
 {% load dictionnary %}
->>>>>>> 209579e5
 
 {% comment "License" %}
  * OSIS stands for Open Student Information System. It's an application
