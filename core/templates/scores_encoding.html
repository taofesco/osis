--- conflicted
+++ resolved
@@ -98,11 +98,7 @@
                         {% endif %}
                     <td>{{ session.learning_unit_year.acronym }}</td>
                     <td><a href="{% url 'online_encoding' session.id %}">{{ session.learning_unit_year.title }}</a></td>
-<<<<<<< HEAD
                     <td><a class="btn btn-default" href="{% url 'online_encoding_form' session.id %}" role="button"><i class="fa fa-hashtag"></i> Encoder</a></td>
-=======
-                    <td><a class="btn btn-default" href="#" role="button">Encoder</a></td>
->>>>>>> 460a3fc5
                   </tr>
                 {% endfor %}
                 </tbody>
@@ -129,14 +125,7 @@
                         {% endif %}
                     <td>{{ session.learning_unit_year.acronym }}</td>
                     <td><a href="{% url 'online_encoding' session.id%}"title="Visualiser/charger les notes pour le cours">{{ session.learning_unit_year.title }}</a></td>
-<<<<<<< HEAD
                     <td><a class="btn btn-default" href="{% url 'scores_encoding_download' session.id session.learning_unit_year.id academic_year.id %}" role="button" title="Télécharger un fichier xls avec les notes pour le cours"><span class="glyphicon glyphicon-download" aria-hidden="true"></span> Télécharger</a></td>
-=======
-                    <td>
-                      <a href="{% url 'scores_encoding_download' session.id session.learning_unit_year.id academic_year.id %}" class="btn btn-default" role="button" title="Télécharger un fichier xls avec les notes pour le cours">Télécharger</a>
-                    </td>
-
->>>>>>> 460a3fc5
                   </tr>
                 {% endfor %}
                 </tbody>
@@ -144,11 +133,7 @@
           </div>
           <div role="tabpanel" class="tab-pane fade" id="home">
             <br>
-<<<<<<< HEAD
-            <a class="btn btn-default" href="#" role="button"><span class="glyphicon glyphicon-print" aria-hidden="true"></span> Imprimer tous les cours</a>
-=======
-            <a class="btn btn-default" href="{% url 'all_notes_printing' session.id %}" role="button">Imprimer tous les cours</a>
->>>>>>> 460a3fc5
+            <a class="btn btn-default" href="{% url 'all_notes_printing' session.id %}" role="button"><span class="glyphicon glyphicon-print" aria-hidden="true"></span> Imprimer tous les cours</a>
             <br><br>
             <table class="table table-striped table-hover">
               <thead>
@@ -169,11 +154,7 @@
                       {% endif %}</td>
                   <td>{{ session.learning_unit_year.acronym }}</td>
                   <td>{{ session.learning_unit_year.title }}</td>
-<<<<<<< HEAD
-                  <td><a class="btn btn-default" href="#" role="button"><span class="glyphicon glyphicon-print" aria-hidden="true"></span> Imprimer</a></td>
-=======
-                  <td><a class="btn btn-default" href="{% url 'notes_printing' session.id session.learning_unit_year.id%}" role="button">Imprimer</a></td>
->>>>>>> 460a3fc5
+                  <td><a class="btn btn-default" href="{% url 'notes_printing' session.id session.learning_unit_year.id%}" role="button"><span class="glyphicon glyphicon-print" aria-hidden="true"></span> Imprimer</a></td>
                 </tr>
               {% endfor %}
               </tbody>
