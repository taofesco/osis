--- conflicted
+++ resolved
@@ -29,6 +29,7 @@
 {% block breadcrumbarea %}
 {% endblock %}
 {% block content %}
+
 <div class="jumbotron">
   <h1>Encodage des notes!</h1>
   <p>L'encodage des notes pour la session de janvier est en cours maintenant!</p>
@@ -44,17 +45,10 @@
         <p>Élaboration et gestion du programme d'études.</p></div>
       <div class="col-md-1"><i class="fa fa-users" style="font-size: 400%; color: #6699FF;"></i></div>
       <div class="col-md-5">
-        <h4 class="media-heading"><a href="{% url 'studies' %}">Parcours</a></h4>
+        <h4 class="media-heading"><a href="{% url 'studies' %}">{% trans 'Studies' %}</a></h4>
         <p>Le parcours des étudiants de l'inscription au diplôme.</p>
       </div>
     </div>
-<<<<<<< HEAD
   </div>
 </div>
-=======
-    <div class="media-body">
-      <h4 class="media-heading"><a href="{% url 'studies' %}">{% trans 'Studies' %}</a></h4>
-    </div>
-</ul>
->>>>>>> b1ab352a
 {% endblock %}