--- conflicted
+++ resolved
@@ -75,13 +75,8 @@
               <li class="dropdown">
                 <a href="#" class="dropdown-toggle" data-toggle="dropdown" role="button" aria-haspopup="true" aria-expanded="false">Parcours <span class="caret"></span></a>
                 <ul class="dropdown-menu">
-<<<<<<< HEAD
                   <li><a href="{% url 'assessements' %}">{% trans 'Evaluations' %}</a></li>
                   <li><a href="{% url 'internships_home' %}">Stages</a></li>
-=======
-                  <li><a href="{% url 'assessments' %}">{% trans 'Evaluations' %}</a></li>
-                  <li><a href="#">{% trans 'Stages' %}</a></li>
->>>>>>> aa31b4a3
                 </ul>
               </li>
             </ul>
