$(document).ready(function(){
    $('[data-toggle="tooltip"]').tooltip();
});

/*** Score encoding forms *****************************************************/
$("input[id^='score_']" ).change(function(event) {
  // Get the object that received the event.
  var target = $(event.target);
  var id = target.attr("id");
  if (typeof id == 'undefined') {
    target = target.parent();
    id = target.attr("id");
  }

  // Checks whether the object contains an id.
  if (typeof id != 'undefined') {
    if(target.val() != "")
      $("#justification_" + id).val('');
  }
});

$("select[id^='justification_score_']" ).change(function(event) {
  // Get the object that received the event.
  var target = $(event.target);
  var id = target.attr("id");
  if (typeof id == 'undefined') {
    target = target.parent();
    id = target.attr("id");
  }

  // Checks whether the object contains an id.
  if (typeof id != 'undefined') {
    if(target.val() != "")
      $("#" + id.substring(14)).val('');
  }
});

/*** Double encoding ***/
$("input[id^='double_score_']" ).blur(function(event) {
  // Get the object that received the event.
  var target = $(event.target);
  var id = target.attr("id");
  if (typeof id == 'undefined') {
    target = target.parent();
    id = target.attr("id");
  }

<<<<<<< HEAD
  enrollmentId = id.substring(id.lastIndexOf("_") + 1);
  score_draft = Number($("#score_draft_" + enrollmentId).val());
=======
  var enrollmentId = id.substring(id.lastIndexOf("_") + 1);
  var score_draft = Number($("#score_draft_" + enrollmentId).val());
>>>>>>> 32444746

  if (target.val() != score_draft)
    target.css("border", "1px solid #ff0000");
  else
    target.css("border", "0px");

<<<<<<< HEAD
  double_justification_field = $("#double_justification_score_"+ enrollmentId);
  justification_double = double_justification_field.val();
  justification_draft =  $("#justification_draft_" + enrollmentId).val();
=======
  var double_justification_field = $("#double_justification_score_"+ enrollmentId);
  var justification_double = double_justification_field.val();
  var justification_draft =  $("#justification_draft_" + enrollmentId).val();
>>>>>>> 32444746

  if (justification_double != justification_draft)
    double_justification_field.css("border", "1px solid #ff0000");
  else
    double_justification_field.css("border", "0px");
});

$("select[id^='double_justification_score_']" ).blur(function(event) {
  // Get the object that received the event.
  var target = $(event.target);
  var id = target.attr("id");
  if (typeof id == 'undefined') {
    target = target.parent();
    id = target.attr("id");
  }

<<<<<<< HEAD
  enrollmentId = id.substring(id.lastIndexOf("_") + 1);
  justification_draft =  $("#justification_draft_" + enrollmentId).val();
=======
  var enrollmentId = id.substring(id.lastIndexOf("_") + 1);
  var justification_draft =  $("#justification_draft_" + enrollmentId).val();
>>>>>>> 32444746

  if (target.val() != justification_draft)
    target.css("border", "1px solid #ff0000");
  else
    target.css("border", "0px");
});
<<<<<<< HEAD
=======

/*** Double encoding validation ***/
$("button[id^='take_draft_']").click(function(event) {
  var target = $(event.target);
  var id = target.attr("id");
  if (typeof id == 'undefined') {
    target = target.parent();
    id = target.attr("id");
  }

  var enrollmentId = id.substring(id.lastIndexOf("_") + 1);
  var score_draft = $("#score_draft_"+ enrollmentId).val();
  var justification_draft = $("#justification_draft_"+ enrollmentId).val();
  $("#score_final_show_"+ enrollmentId).html(score_draft);
  $("#score_"+ enrollmentId).val(score_draft);
  $("#justification_final_show_"+ enrollmentId).html(justification_draft);
  $("#justification_"+ enrollmentId).val(justification_draft);
});

$("button[id^='take_reencoded_']").click(function(event) {
  var target = $(event.target);
  var id = target.attr("id");
  if (typeof id == 'undefined') {
    target = target.parent();
    id = target.attr("id");
  }

  var enrollmentId = id.substring(id.lastIndexOf("_") + 1);
  var score_reencoded = $("#score_reencoded_"+ enrollmentId).val();
  var justification_reencoded = $("#justification_reencoded_"+ enrollmentId).val();
  $("#score_final_show_"+ enrollmentId).html(score_reencoded);
  $("#score_"+ enrollmentId).val(score_reencoded);
  $("#justification_final_show_"+ enrollmentId).html(justification_reencoded);
  $("#justification_"+ enrollmentId).val(justification_reencoded);
});
>>>>>>> 32444746
/******************************************************************************/<|MERGE_RESOLUTION|>--- conflicted
+++ resolved
@@ -45,28 +45,17 @@
     id = target.attr("id");
   }
 
-<<<<<<< HEAD
-  enrollmentId = id.substring(id.lastIndexOf("_") + 1);
-  score_draft = Number($("#score_draft_" + enrollmentId).val());
-=======
   var enrollmentId = id.substring(id.lastIndexOf("_") + 1);
   var score_draft = Number($("#score_draft_" + enrollmentId).val());
->>>>>>> 32444746
 
   if (target.val() != score_draft)
     target.css("border", "1px solid #ff0000");
   else
     target.css("border", "0px");
 
-<<<<<<< HEAD
-  double_justification_field = $("#double_justification_score_"+ enrollmentId);
-  justification_double = double_justification_field.val();
-  justification_draft =  $("#justification_draft_" + enrollmentId).val();
-=======
   var double_justification_field = $("#double_justification_score_"+ enrollmentId);
   var justification_double = double_justification_field.val();
   var justification_draft =  $("#justification_draft_" + enrollmentId).val();
->>>>>>> 32444746
 
   if (justification_double != justification_draft)
     double_justification_field.css("border", "1px solid #ff0000");
@@ -83,21 +72,14 @@
     id = target.attr("id");
   }
 
-<<<<<<< HEAD
-  enrollmentId = id.substring(id.lastIndexOf("_") + 1);
-  justification_draft =  $("#justification_draft_" + enrollmentId).val();
-=======
   var enrollmentId = id.substring(id.lastIndexOf("_") + 1);
   var justification_draft =  $("#justification_draft_" + enrollmentId).val();
->>>>>>> 32444746
 
   if (target.val() != justification_draft)
     target.css("border", "1px solid #ff0000");
   else
     target.css("border", "0px");
 });
-<<<<<<< HEAD
-=======
 
 /*** Double encoding validation ***/
 $("button[id^='take_draft_']").click(function(event) {
@@ -133,5 +115,4 @@
   $("#justification_final_show_"+ enrollmentId).html(justification_reencoded);
   $("#justification_"+ enrollmentId).val(justification_reencoded);
 });
->>>>>>> 32444746
 /******************************************************************************/