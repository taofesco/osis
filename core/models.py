##############################################################################
#
#    OSIS stands for Open Student Information System. It's an application
#    designed to manage the core business of higher education institutions,
#    such as universities, faculties, institutes and professional schools.
#    The core business involves the administration of students, teachers,
#    courses, programs and so on.
#
#    Copyright (C) 2015-2016 Université catholique de Louvain (http://www.uclouvain.be)
#
#    This program is free software: you can redistribute it and/or modify
#    it under the terms of the GNU General Public License as published by
#    the Free Software Foundation, either version 3 of the License, or
#    (at your option) any later version.
#
#    This program is distributed in the hope that it will be useful,
#    but WITHOUT ANY WARRANTY; without even the implied warranty of
#    MERCHANTABILITY or FITNESS FOR A PARTICULAR PURPOSE.  See the
#    GNU General Public License for more details.
#
#    A copy of this license - GNU General Public License - is available
#    at the root of the source code of this program.  If not,
#    see http://www.gnu.org/licenses/.
#
##############################################################################
from django.db import models
from django.core.validators import MaxValueValidator, MinValueValidator
from django.core.exceptions import ObjectDoesNotExist
from django.contrib.auth.models import User
from django.utils import timezone
from django.utils.translation import ugettext_lazy as _


class Person(models.Model):
    GENDER_CHOICES = (
        ('F',_('Female')),
        ('M',_('Male')),
        ('U',_('Unknown')))

<<<<<<< HEAD
    external_id = models.CharField(max_length = 100,blank = True, null = True)
    user        = models.OneToOneField(User, on_delete=models.CASCADE, null = True)
    global_id   = models.CharField(max_length = 10,blank = True, null = True)
    gender      = models.CharField(max_length = 1, blank = True, null = True, choices = GENDER_CHOICES, default = 'U')
    national_id = models.CharField(max_length = 25,blank = True, null = True)
    first_name  = models.CharField(max_length = 50,blank = True, null = True)
    middle_name = models.CharField(max_length = 50,blank = True, null = True)
    last_name   = models.CharField(max_length = 50,blank = True, null = True)
    email = models.EmailField(max_length=50,blank = True , null = True)
=======
    external_id = models.CharField(max_length=100, blank=True, null=True)
    user        = models.OneToOneField(User, on_delete=models.CASCADE, null=True)
    global_id   = models.CharField(max_length=10, blank=True, null=True)
    gender      = models.CharField(max_length=1, blank=True, null=True, choices=GENDER_CHOICES, default='U')
    national_id = models.CharField(max_length=25,blank=True, null=True)
    first_name  = models.CharField(max_length=50,blank=True, null=True)
    middle_name = models.CharField(max_length=50,blank=True, null=True)
    last_name   = models.CharField(max_length=50,blank=True, null=True)
    email       = models.CharField(max_length=255, blank=True, null=True)
>>>>>>> 398c2302

    def username(self):
        if self.user is None:
            return None
        return self.user.username

    def find_person(person_id):
        return Person.objects.get(id=person_id)

    def __str__(self):
        first_name = ""
        middle_name = ""
        last_name = ""
        if self.first_name :
            first_name = self.first_name
        if self.middle_name :
            middle_name = self.middle_name
        if self.last_name :
            last_name = self.last_name + ","

        return u"%s %s %s" % (last_name.upper(), first_name, middle_name)


class Tutor(models.Model):
    external_id = models.CharField(max_length = 100, blank = True, null = True)
    person      = models.ForeignKey(Person)

    def find_by_user(user):
        try:
            person = Person.objects.filter(user=user)
            tutor = Tutor.objects.get(person = person)
            return tutor
        except ObjectDoesNotExist:
            return None

    def __str__(self):
        return u"%s" % self.person


class Student(models.Model):
    external_id     = models.CharField(max_length = 100,blank = True, null = True)
    registration_id = models.CharField(max_length=10)
    person          = models.ForeignKey(Person)

    def __str__(self):
        return u"%s (%s)" % (self.person, self.registration_id)


class Organization(models.Model):
    external_id = models.CharField(max_length = 100, blank = True, null = True)
    name        = models.CharField(max_length = 255)
    acronym     = models.CharField(max_length = 15)

    def __str__(self):
        return self.name


class Structure(models.Model):
    external_id  = models.CharField(max_length = 100, blank = True, null = True)
    acronym      = models.CharField(max_length = 15)
    title        = models.CharField(max_length = 255)
    organization = models.ForeignKey(Organization, null = True)
    part_of      = models.ForeignKey('self', null = True, blank = True)

    def __str__(self):
        return u"%s - %s" % (self.acronym, self.title)


class AcademicYear(models.Model):
    external_id = models.CharField(max_length = 100,blank = True, null = True)
    year        = models.IntegerField()

    def __str__(self):
        return u"%s-%s" % (self.year, self.year + 1)

    def find_academic_year(id):
        return AcademicYear.objects.get(pk=id)


EVENT_TYPE = (
    ('ACADEMIC_YEAR', 'Academic Year'),
    ('DISSERTATIONS_SUBMISSION_SESS_1', 'Submission of academic dissertations - exam session 1'),
    ('DISSERTATIONS_SUBMISSION_SESS_2', 'Submission of academic dissertations - exam session 2'),
    ('DISSERTATIONS_SUBMISSION_SESS_3', 'Submission of academic dissertations - exam session 3'),
    ('EXAM_SCORES_SUBMISSION_SESS_1', 'Submission of exam scores - exam session 1'),
    ('EXAM_SCORES_SUBMISSION_SESS_2', 'Submission of exam scores - exam session 2'),
    ('EXAM_SCORES_SUBMISSION_SESS_3', 'Submission of exam scores - exam session 3'),
    ('DELIBERATIONS_SESS_1', 'Deliberations - exam session 1'),
    ('DELIBERATIONS_SESS_2', 'Deliberations - exam session 2'),
    ('DELIBERATIONS_SESS_3', 'Deliberations - exam session 3'),
    ('EXAM_SCORES_DIFFUSION_SESS_1', 'Diffusion of exam scores - exam session 1'),
    ('EXAM_SCORES_DIFFUSION_SESS_2', 'Diffusion of exam scores - exam session 2'),
    ('EXAM_SCORES_DIFFUSION_SESS_3', 'Diffusion of exam scores - exam session 3'),
    ('EXAM_ENROLLMENTS_SESS_1', 'Exam enrollments - exam session 1'),
    ('EXAM_ENROLLMENTS_SESS_2', 'Exam enrollments - exam session 2'),
    ('EXAM_ENROLLMENTS_SESS_3', 'Exam enrollments - exam session 3'))


class AcademicCalendar(models.Model):
    external_id   = models.CharField(max_length = 100,blank = True, null = True)
    academic_year = models.ForeignKey(AcademicYear)
    event_type    = models.CharField(max_length = 50, choices = EVENT_TYPE)
    title         = models.CharField(max_length = 50, blank = True, null = True)
    description   = models.TextField(blank = True, null = True)
    start_date    = models.DateField(auto_now = False, blank = True, null = True, auto_now_add = False)
    end_date      = models.DateField(auto_now = False, blank = True, null = True, auto_now_add = False)

    def current_academic_year():
        academic_calendar = AcademicCalendar.objects.filter(event_type='ACADEMIC_YEAR').filter(start_date__lte=timezone.now()).filter(end_date__gte=timezone.now()).first()
        if academic_calendar:
            return academic_calendar.academic_year
        else:
            return None

    def find_academic_calendar_by_event_type(academic_year_id, session_number):
        event_type_criteria = "EXAM_SCORES_SUBMISSION_SESS_"+str(session_number)
        return AcademicCalendar.objects.get(academic_year=academic_year_id, event_type=event_type_criteria)

    def __str__(self):
        return u"%s %s" % (self.academic_year, self.title)


class Offer(models.Model):
    external_id = models.CharField(max_length = 100,blank = True, null = True)
    acronym     = models.CharField(max_length = 15)
    title       = models.CharField(max_length = 255)

    def save(self, *args, **kwargs):
        self.acronym = self.acronym.upper()
        super(Offer, self).save(*args, **kwargs)

    @property
    def structure(self):
        return Structure.objects.filter(id=self.id).structure

    def __str__(self):
        return self.acronym


class OfferYear(models.Model):
    external_id   = models.CharField(max_length = 100,blank = True, null = True)
    offer         = models.ForeignKey(Offer)
    academic_year = models.ForeignKey(AcademicYear)
    acronym       = models.CharField(max_length = 15)
    title         = models.CharField(max_length = 255)
    structure     = models.ForeignKey(Structure)

    def __str__(self):
        return u"%s - %s" % (self.academic_year, self.offer.acronym)


class ProgrammeManager(models.Model):
    person = models.ForeignKey(Person)
    faculty = models.ForeignKey(Structure)

    def find_faculty_by_user(user):
        programme_manager = ProgrammeManager.objects.filter(person__user=user).first()
        if programme_manager:
            return programme_manager.faculty
        else:
            return None

    def is_programme_manager(user, structure):
        person = Person.objects.get(user=user)
        if user:
            programme_manager = ProgrammeManager.objects.filter(person=person.id, faculty=structure)
            if programme_manager:
                return True
        return False

    def __str__(self):
        return u"%s - %s" % (self.person, self.faculty)


class OfferEnrollment(models.Model):
    external_id     = models.CharField(max_length = 100,blank = True, null = True)
    date_enrollment = models.DateField()
    offer_year      = models.ForeignKey(OfferYear)
    student         = models.ForeignKey(Student)

    def __str__(self):
        return u"%s - %s" % (self.student, self.offer_year)


class OfferYearCalendar(models.Model):
    external_id       = models.CharField(max_length = 100,blank = True, null = True)
    academic_calendar = models.ForeignKey(AcademicCalendar)
    offer_year        = models.ForeignKey(OfferYear)
    event_type        = models.CharField(max_length = 50, choices = EVENT_TYPE)
    start_date        = models.DateField(auto_now = False, blank = True, null = True, auto_now_add = False)
    end_date          = models.DateField(auto_now = False, blank = True, null = True, auto_now_add = False)

    def current_session_exam():
        return OfferYearCalendar.objects.filter(event_type__startswith='EXAM_SCORES_SUBMISSION_SESS_'
                                       ).filter(start_date__lte=timezone.now()
                                       ).filter(end_date__gte=timezone.now()).first()

    def __str__(self):

        return u"%s - %s - %s" % (self.academic_calendar, self.offer_year, self.event_type)


class LearningUnit(models.Model):
    external_id = models.CharField(max_length = 100,blank = True, null = True)
    acronym     = models.CharField(max_length = 15)
    title       = models.CharField(max_length = 255)
    description = models.TextField(blank = True, null = True)
    start_year  = models.IntegerField()
    end_year    = models.IntegerField(blank = True, null = True)

    def __str__(self):
        return u"%s - %s" % (self.acronym, self.title)


class Attribution(models.Model):
    FUNCTION_CHOICES = (
        ('COORDINATOR','Coordinator'),
        ('PROFESSOR','Professor'))

    external_id   = models.CharField(max_length = 100,blank = True, null = True)
    start_date    = models.DateField(auto_now = False, blank = True, null = True, auto_now_add = False)
    end_date      = models.DateField(auto_now = False, blank = True, null = True, auto_now_add = False)
    function      = models.CharField(max_length = 15, blank = True, null = True,choices = FUNCTION_CHOICES, default = 'UNKNOWN')
    learning_unit = models.ForeignKey(LearningUnit)
    tutor         = models.ForeignKey(Tutor)

    def __str__(self):
        return u"%s - %s" % (self.tutor.person, self.function)


class LearningUnitYear(models.Model):
    external_id    = models.CharField(max_length = 100,blank = True, null = True)
    acronym        = models.CharField(max_length = 15)
    title          = models.CharField(max_length = 255)
    credits        = models.DecimalField(max_digits = 5, decimal_places = 2, blank = True, null = True)
    decimal_scores = models.BooleanField(default = False)
    academic_year  = models.ForeignKey(AcademicYear)
    learning_unit  = models.ForeignKey(LearningUnit)

    def __str__(self):
        return u"%s - %s" % (self.academic_year,self.learning_unit)

    def find_offer_enrollments(learning_unit_year_id):
        learning_unit_enrollment_list= LearningUnitEnrollment.objects.filter(learning_unit_year=learning_unit_year_id)
        offer_list = []
        for lue in learning_unit_enrollment_list:
            offer_list.append(lue.offer_enrollment)
        return offer_list


class LearningUnitEnrollment(models.Model):
    external_id        = models.CharField(max_length = 100,blank = True, null = True)
    date_enrollment    = models.DateField()
    learning_unit_year = models.ForeignKey(LearningUnitYear)
    offer_enrollment   = models.ForeignKey(OfferEnrollment)

    @property
    def student(self):
        return self.offer_enrollment.student

    @property
    def offer(self):
        return self.offer_enrollment.offer_year

    def __str__(self):
        return u"%s - %s" % (self.learning_unit_year, self.offer_enrollment.student)


class SessionExam(models.Model):
    SESSION_STATUS = (
        ('IDLE', _('Idle')),
        ('OPEN', _('Open')),
        ('CLOSED', _('Closed')))

    external_id         = models.CharField(max_length = 100,blank = True, null = True)
    number_session      = models.IntegerField()
    status              = models.CharField(max_length = 10,choices = SESSION_STATUS)
    learning_unit_year  = models.ForeignKey(LearningUnitYear)
    offer_year_calendar = models.ForeignKey(OfferYearCalendar)

    def current_session_exam():
        offer_calendar = OfferYearCalendar.current_session_exam()
        session_exam = SessionExam.objects.filter(offer_year_calendar=offer_calendar).first()
        return session_exam

    def find_session(id):
        return SessionExam.objects.get(pk=id)

    def find_sessions_by_tutor(tutor, academic_year):
        learning_units = Attribution.objects.filter(tutor=tutor).values('learning_unit')
        return SessionExam.objects.filter(~models.Q(status='IDLE'))\
                                  .filter(learning_unit_year__academic_year=academic_year)\
                                  .filter(learning_unit_year__learning_unit__in=learning_units)

    def find_sessions_by_faculty(faculty, academic_year):
        return SessionExam.objects.filter(~models.Q(status='IDLE'))\
                                  .filter(offer_year_calendar__offer_year__academic_year=academic_year)\
                                  .filter(offer_year_calendar__offer_year__structure=faculty)

    @property
    def offer(self):
        for rec_exam_enrollment in ExamEnrollment.find_exam_enrollments(self):
            return rec_exam_enrollment.learning_unit_enrollment.offer
        return None

    @property
    def progress(self):
        enrollments = list(ExamEnrollment.find_exam_enrollments(self))

        if enrollments:
            progress = 0
            for e in enrollments:
                if e.score_final is not None or e.justification_final is not None:
                    progress = progress +1
            return str(progress) + "/"+ str(len(enrollments))
        else:
            return "0/0"

    def __str__(self):
        return u"%s - %d" % (self.learning_unit_year, self.number_session)


class ExamEnrollment(models.Model):
    JUSTIFICATION_TYPES = (
        ('ABSENT',_('Absent')),
        ('CHEATING',_('Cheating')),
        ('ILL',_('Ill')),
        ('JUSTIFIED_ABSENCE',_('Justified absence')),
        ('SCORE_MISSING',_('Score missing')))

    ENCODING_STATUS_LIST = (
        ('SAVED',_('Saved')),
        ('SUBMITTED',_('Submitted')))

    external_id              = models.CharField(max_length = 100,blank = True, null = True)
    score_draft              = models.DecimalField(max_digits = 4, decimal_places = 2, blank = True, null = True, validators=[MaxValueValidator(20), MinValueValidator(0)])
    score_reencoded          = models.DecimalField(max_digits = 4, decimal_places = 2, blank = True, null = True, validators=[MaxValueValidator(20), MinValueValidator(0)])
    score_final              = models.DecimalField(max_digits = 4, decimal_places = 2, blank = True, null = True, validators=[MaxValueValidator(20), MinValueValidator(0)])
    justification_draft      = models.CharField(max_length = 20, blank = True, null = True,choices = JUSTIFICATION_TYPES)
    justification_reencoded  = models.CharField(max_length = 20, blank = True, null = True,choices = JUSTIFICATION_TYPES)
    justification_final      = models.CharField(max_length = 20, blank = True, null = True,choices = JUSTIFICATION_TYPES)
    encoding_status          = models.CharField(max_length = 9, blank = True, null = True,choices = ENCODING_STATUS_LIST)
    session_exam             = models.ForeignKey(SessionExam)
    learning_unit_enrollment = models.ForeignKey(LearningUnitEnrollment)

    def calculate_progress(enrollments):
        if enrollments:
            progress = len([e for e in enrollments if e.score_final or e.justification_final]) / len(enrollments)
        else:
            progress = 0
        return progress * 100

    def find_exam_enrollments(session_exam):
        enrollments = ExamEnrollment.objects.filter(session_exam=session_exam)\
                                            .order_by('learning_unit_enrollment__offer_enrollment__offer_year__acronym',
                                                      'learning_unit_enrollment__offer_enrollment__student__person__last_name',
                                                      'learning_unit_enrollment__offer_enrollment__student__person__first_name')
        return enrollments

    def find_draft_exam_enrollments(session_exam):
        """ Return the enrollments of a session but not the ones already submitted. """
        enrollments = ExamEnrollment.objects.filter(session_exam=session_exam)\
                                            .filter(score_final__isnull=True)\
                                            .filter(models.Q(justification_final__isnull=True) |
                                                    models.Q(justification_final=''))
        return enrollments

    def count_encoded_scores(enrollments):
        """ Count the scores that were already encoded but not submitted yet. """
        counter = 0
        for enrollment in enrollments:
            if (enrollment.score_draft or enrollment.justification_draft) \
                    and not enrollment.score_final \
                    and not enrollment.justification_final:
                counter += 1

        return counter

    def find_exam_enrollments_to_validate(session_exam):
        enrollments = ExamEnrollment.objects.filter(session_exam=session_exam)\
                                            .filter(~models.Q(score_draft=models.F('score_reencoded')) |
                                                    ~models.Q(justification_draft=models.F('justification_reencoded')))\
                                            .filter(score_final__isnull=True)\
                                            .filter(models.Q(justification_final__isnull=True) |
                                                    models.Q(justification_final=''))
        return enrollments

    def student(self):
        return self.learning_unit_enrollment.student

    def justification_label_authorized(is_fac):
        if is_fac:
            return '%s, %s, %s, %s, %s' % (_('Absent'), _('Ill'), _('Cheating'), _('Justified absence'), _('Score missing'))
        else:
            return '%s, %s, %s' % (_('Absent'), _('Ill'), _('Cheating'))

    def __str__(self):
        return u"%s - %s" % (self.session_exam, self.learning_unit_enrollment)<|MERGE_RESOLUTION|>--- conflicted
+++ resolved
@@ -37,17 +37,6 @@
         ('M',_('Male')),
         ('U',_('Unknown')))
 
-<<<<<<< HEAD
-    external_id = models.CharField(max_length = 100,blank = True, null = True)
-    user        = models.OneToOneField(User, on_delete=models.CASCADE, null = True)
-    global_id   = models.CharField(max_length = 10,blank = True, null = True)
-    gender      = models.CharField(max_length = 1, blank = True, null = True, choices = GENDER_CHOICES, default = 'U')
-    national_id = models.CharField(max_length = 25,blank = True, null = True)
-    first_name  = models.CharField(max_length = 50,blank = True, null = True)
-    middle_name = models.CharField(max_length = 50,blank = True, null = True)
-    last_name   = models.CharField(max_length = 50,blank = True, null = True)
-    email = models.EmailField(max_length=50,blank = True , null = True)
-=======
     external_id = models.CharField(max_length=100, blank=True, null=True)
     user        = models.OneToOneField(User, on_delete=models.CASCADE, null=True)
     global_id   = models.CharField(max_length=10, blank=True, null=True)
@@ -57,7 +46,6 @@
     middle_name = models.CharField(max_length=50,blank=True, null=True)
     last_name   = models.CharField(max_length=50,blank=True, null=True)
     email       = models.CharField(max_length=255, blank=True, null=True)
->>>>>>> 398c2302
 
     def username(self):
         if self.user is None:
