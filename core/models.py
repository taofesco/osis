--- conflicted
+++ resolved
@@ -99,22 +99,15 @@
     acronym     = models.CharField(max_length = 15)
 
     def __str__(self):
-        return name
+        return self.name
 
 
 class Structure(models.Model):
-<<<<<<< HEAD
-    external_id  = models.CharField(max_length = 40, blank = True, null = True)
-    acronym      = models.CharField(max_length = 10)
+    external_id  = models.CharField(max_length = 100, blank = True, null = True)
+    acronym      = models.CharField(max_length = 15)
     title        = models.CharField(max_length = 255)
     organization = models.ForeignKey(Organization, null = True)
     part_of      = models.ForeignKey('self', null = True, blank = True)
-=======
-    external_id = models.CharField(max_length = 100, blank = True, null = True)
-    acronym     = models.CharField(max_length = 15)
-    title       = models.CharField(max_length = 255)
-    part_of     = models.ForeignKey('self', null = True, blank = True)
->>>>>>> 3e9a2a71
 
     def __str__(self):
         return u"%s - %s" % (self.acronym, self.title)
