##############################################################################
#
#    OSIS stands for Open Student Information System. It's an application
#    designed to manage the core business of higher education institutions,
#    such as universities, faculties, institutes and professional schools.
#    The core business involves the administration of students, teachers,
#    courses, programs and so on.
#
#    Copyright (C) 2015-2016 Université catholique de Louvain (http://www.uclouvain.be)
#
#    This program is free software: you can redistribute it and/or modify
#    it under the terms of the GNU General Public License as published by
#    the Free Software Foundation, either version 3 of the License, or
#    (at your option) any later version.
#
#    This program is distributed in the hope that it will be useful,
#    but WITHOUT ANY WARRANTY; without even the implied warranty of
#    MERCHANTABILITY or FITNESS FOR A PARTICULAR PURPOSE.  See the
#    GNU General Public License for more details.
#
#    A copy of this license - GNU General Public License - is available
#    at the root of the source code of this program.  If not,
#    see http://www.gnu.org/licenses/.
#
##############################################################################
from django.db import models
from django.core.validators import MaxValueValidator, MinValueValidator
from django.core.exceptions import ObjectDoesNotExist
from django.contrib.auth.models import User
from django.utils import timezone
from django.utils.translation import ugettext_lazy as _


class Person(models.Model):
    GENDER_CHOICES = (
        ('F',_('Female')),
        ('M',_('Male')),
        ('U',_('Unknown')))

    external_id = models.CharField(max_length = 100,blank = True, null = True)
    user        = models.OneToOneField(User, on_delete=models.CASCADE, null = True)
    global_id   = models.CharField(max_length = 10,blank = True, null = True)
    gender      = models.CharField(max_length = 1, blank = True, null = True, choices = GENDER_CHOICES, default = 'U')
    national_id = models.CharField(max_length = 25,blank = True, null = True)
    first_name  = models.CharField(max_length = 50,blank = True, null = True)
    middle_name = models.CharField(max_length = 50,blank = True, null = True)
    last_name   = models.CharField(max_length = 50,blank = True, null = True)

    def username(self):
        if self.user is None :
            return None
        return self.user.username

    def find_person(person_id):
        return Person.objects.get(id=person_id)

    def __str__(self):
        first_name = ""
        middle_name = ""
        last_name = ""
        if self.first_name :
            first_name = self.first_name
        if self.middle_name :
            middle_name = self.middle_name
        if self.last_name :
            last_name = self.last_name + ","

        return u"%s %s %s" % (last_name.upper(), first_name, middle_name)


class Tutor(models.Model):
    external_id = models.CharField(max_length = 100, blank = True, null = True)
    person      = models.ForeignKey(Person)

    def find_by_user(user):
        try:
            person = Person.objects.filter(user=user)
            tutor = Tutor.objects.get(person = person)
            return tutor
        except ObjectDoesNotExist:
            return None

    def __str__(self):
        return u"%s" % self.person


class Student(models.Model):
    external_id     = models.CharField(max_length = 100,blank = True, null = True)
    registration_id = models.CharField(max_length=10)
    person          = models.ForeignKey(Person)

    def __str__(self):
        return u"%s (%s)" % (self.person, self.registration_id)


class Organization(models.Model):
    external_id = models.CharField(max_length = 100, blank = True, null = True)
    name        = models.CharField(max_length = 255)
    acronym     = models.CharField(max_length = 15)

    def __str__(self):
        return self.name


class Structure(models.Model):
    external_id  = models.CharField(max_length = 100, blank = True, null = True)
    acronym      = models.CharField(max_length = 15)
    title        = models.CharField(max_length = 255)
    organization = models.ForeignKey(Organization, null = True)
    part_of      = models.ForeignKey('self', null = True, blank = True)

    def __str__(self):
        return u"%s - %s" % (self.acronym, self.title)


class ProgrammeManager(models.Model):
    person  = models.ForeignKey(Person)
    faculty = models.ForeignKey(Structure)

    def find_faculty_by_user(user):
        programme_manager = ProgrammeManager.objects.filter(person__user=user).first()
        return programme_manager.faculty

    def __str__(self):
        return u"%s - %s" % (self.person, self.faculty)


class AcademicYear(models.Model):
    external_id = models.CharField(max_length = 100,blank = True, null = True)
    year        = models.IntegerField()

    def __str__(self):
        return u"%s-%s" % (self.year, self.year + 1)

    def find_academic_year(id):
        return AcademicYear.objects.get(pk=id)


EVENT_TYPE = (
    ('ACADEMIC_YEAR', 'Academic Year'),
    ('DISSERTATIONS_SUBMISSION_SESS_1', 'Submission of academic dissertations - exam session 1'),
    ('DISSERTATIONS_SUBMISSION_SESS_2', 'Submission of academic dissertations - exam session 2'),
    ('DISSERTATIONS_SUBMISSION_SESS_3', 'Submission of academic dissertations - exam session 3'),
    ('EXAM_SCORES_SUBMISSION_SESS_1', 'Submission of exam scores - exam session 1'),
    ('EXAM_SCORES_SUBMISSION_SESS_2', 'Submission of exam scores - exam session 2'),
    ('EXAM_SCORES_SUBMISSION_SESS_3', 'Submission of exam scores - exam session 3'),
    ('DELIBERATIONS_SESS_1', 'Deliberations - exam session 1'),
    ('DELIBERATIONS_SESS_2', 'Deliberations - exam session 2'),
    ('DELIBERATIONS_SESS_3', 'Deliberations - exam session 3'),
    ('EXAM_SCORES_DIFFUSION_SESS_1', 'Diffusion of exam scores - exam session 1'),
    ('EXAM_SCORES_DIFFUSION_SESS_2', 'Diffusion of exam scores - exam session 2'),
    ('EXAM_SCORES_DIFFUSION_SESS_3', 'Diffusion of exam scores - exam session 3'),
    ('EXAM_ENROLLMENTS_SESS_1', 'Exam enrollments - exam session 1'),
    ('EXAM_ENROLLMENTS_SESS_2', 'Exam enrollments - exam session 2'),
    ('EXAM_ENROLLMENTS_SESS_3', 'Exam enrollments - exam session 3'))


class AcademicCalendar(models.Model):
    external_id   = models.CharField(max_length = 100,blank = True, null = True)
    academic_year = models.ForeignKey(AcademicYear)
    event_type    = models.CharField(max_length = 50, choices = EVENT_TYPE)
    title         = models.CharField(max_length = 50, blank = True, null = True)
    description   = models.TextField(blank = True, null = True)
    start_date    = models.DateField(auto_now = False, blank = True, null = True, auto_now_add = False)
    end_date      = models.DateField(auto_now = False, blank = True, null = True, auto_now_add = False)

    def current_academic_year():
        academic_calendar = AcademicCalendar.objects.filter(event_type='ACADEMIC_YEAR').filter(start_date__lte=timezone.now()).filter(end_date__gte=timezone.now()).first()
        if academic_calendar:
            return academic_calendar.academic_year
        else:
            return None

    def find_academic_calendar_by_event_type(academic_year_id, session_number):
        event_type_criteria = "EXAM_SCORES_SUBMISSION_SESS_"+str(session_number)
        return AcademicCalendar.objects.get(academic_year=academic_year_id, event_type=event_type_criteria)

    def __str__(self):
        return u"%s %s" % (self.academic_year, self.title)


class Offer(models.Model):
    external_id = models.CharField(max_length = 100,blank = True, null = True)
    acronym     = models.CharField(max_length = 15)
    title       = models.CharField(max_length = 255)

    def save(self, *args, **kwargs):
        self.acronym = self.acronym.upper()
        super(Offer, self).save(*args, **kwargs)

    @property
    def structure(self):
        return Structure.objects.filter(id=self.id).structure

    def __str__(self):
        return self.acronym


class OfferYear(models.Model):
    external_id   = models.CharField(max_length = 100,blank = True, null = True)
    offer         = models.ForeignKey(Offer)
    academic_year = models.ForeignKey(AcademicYear)
    acronym       = models.CharField(max_length = 15)
    title         = models.CharField(max_length = 255)
    structure     = models.ForeignKey(Structure)

    def __str__(self):
        return u"%s - %s" % (self.academic_year, self.offer.acronym)

    def is_programme_manager(self,user):
        person = Person.objects.get(user=user)
        if user:
            programme_manager = ProgrammeManager.objects.filter(person=person.id, faculty=self.structure)
            print('zut111')
            if programme_manager:
                return True

        return False


class OfferEnrollment(models.Model):
    external_id     = models.CharField(max_length = 100,blank = True, null = True)
    date_enrollment = models.DateField()
    offer_year      = models.ForeignKey(OfferYear)
    student         = models.ForeignKey(Student)

    def __str__(self):
        return u"%s - %s" % (self.student, self.offer_year)


class OfferYearCalendar(models.Model):
    external_id       = models.CharField(max_length = 100,blank = True, null = True)
    academic_calendar = models.ForeignKey(AcademicCalendar)
    offer_year        = models.ForeignKey(OfferYear)
    event_type        = models.CharField(max_length = 50, choices = EVENT_TYPE)
    start_date        = models.DateField(auto_now = False, blank = True, null = True, auto_now_add = False)
    end_date          = models.DateField(auto_now = False, blank = True, null = True, auto_now_add = False)

    def current_session_exam():
        return OfferYearCalendar.objects.filter(event_type__startswith='EXAM_SCORES_SUBMISSION_SESS_'
                                       ).filter(start_date__lte=timezone.now()
                                       ).filter(end_date__gte=timezone.now()).first()

    def __str__(self):
        return u"%s - %s" % (self.academic_calendar, self.offer_year)


class LearningUnit(models.Model):
    external_id = models.CharField(max_length = 100,blank = True, null = True)
    acronym     = models.CharField(max_length = 15)
    title       = models.CharField(max_length = 255)
    description = models.TextField(blank = True, null = True)
    start_year  = models.IntegerField()
    end_year    = models.IntegerField(blank = True, null = True)

    def __str__(self):
        return u"%s - %s" % (self.acronym, self.title)


class Attribution(models.Model):
    FUNCTION_CHOICES = (
        ('COORDINATOR','Coordinator'),
        ('PROFESSOR','Professor'))

    external_id   = models.CharField(max_length = 100,blank = True, null = True)
    start_date    = models.DateField(auto_now = False, blank = True, null = True, auto_now_add = False)
    end_date      = models.DateField(auto_now = False, blank = True, null = True, auto_now_add = False)
    function      = models.CharField(max_length = 15, blank = True, null = True,choices = FUNCTION_CHOICES, default = 'UNKNOWN')
    learning_unit = models.ForeignKey(LearningUnit)
    tutor         = models.ForeignKey(Tutor)

    def __str__(self):
        return u"%s - %s" % (self.tutor.person, self.function)


class LearningUnitYear(models.Model):
    external_id    = models.CharField(max_length = 100,blank = True, null = True)
    acronym        = models.CharField(max_length = 15)
    title          = models.CharField(max_length = 255)
    credits        = models.DecimalField(max_digits = 5, decimal_places = 2, blank = True, null = True)
    decimal_scores = models.BooleanField(default = False)
    academic_year  = models.ForeignKey(AcademicYear)
    learning_unit  = models.ForeignKey(LearningUnit)

    def __str__(self):
        return u"%s - %s" % (self.academic_year,self.learning_unit)

    def find_offer_enrollments(learning_unit_year_id):
        learning_unit_enrollment_list= LearningUnitEnrollment.objects.filter(learning_unit_year=learning_unit_year_id)
        offer_list = []
        for lue in learning_unit_enrollment_list:
            offer_list.append(lue.offer_enrollment)
        return offer_list


class LearningUnitEnrollment(models.Model):
    external_id        = models.CharField(max_length = 100,blank = True, null = True)
    date_enrollment    = models.DateField()
    learning_unit_year = models.ForeignKey(LearningUnitYear)
    offer_enrollment   = models.ForeignKey(OfferEnrollment)

    @property
    def student(self):
        return self.offer_enrollment.student

    @property
    def offer(self):
        return self.offer_enrollment.offer_year

    def __str__(self):
        return u"%s - %s" % (self.learning_unit_year, self.offer_enrollment.student)


class SessionExam(models.Model):
    SESSION_STATUS = (
        ('IDLE', _('Idle')),
        ('OPEN', _('Open')),
        ('CLOSED', _('Closed')))

    external_id         = models.CharField(max_length = 100,blank = True, null = True)
    number_session      = models.IntegerField()
    status              = models.CharField(max_length = 10,choices = SESSION_STATUS)
    learning_unit_year  = models.ForeignKey(LearningUnitYear)
    offer_year_calendar = models.ForeignKey(OfferYearCalendar)

    def current_session_exam():
        offer_calendar = OfferYearCalendar.current_session_exam()
        session_exam = SessionExam.objects.filter(offer_year_calendar=offer_calendar).first()
        return session_exam

    def find_session(id):
        return SessionExam.objects.get(pk=id)

    def find_sessions_by_tutor(tutor, academic_year):
        learning_units = Attribution.objects.filter(tutor=tutor).values('learning_unit')
<<<<<<< HEAD
        return SessionExam.objects.filter(status='OPEN'
                                 ).filter(learning_unit_year__academic_year=academic_year
=======
        return SessionExam.objects.filter(learning_unit_year__academic_year=academic_year
>>>>>>> 662e1ab4
                                 ).filter(learning_unit_year__learning_unit__in=learning_units)

    def find_sessions_by_faculty(faculty, academic_year):
        return SessionExam.objects.filter(status='OPEN'
                                 ).filter(offer_year_calendar__offer_year__academic_year=academic_year
                                 ).filter(offer_year_calendar__offer_year__structure=faculty)

    @property
    def offer(self):
        for rec_exam_enrollment in ExamEnrollment.find_exam_enrollments(self):
            return rec_exam_enrollment.learning_unit_enrollment.offer
        return None

    @property
    def progress(self):
        enrollments = list(ExamEnrollment.find_exam_enrollments(self.id))

        if enrollments:
            progress = 0
            for e in enrollments:
                if e.score_final is not None or e.justification_final is not None:
                    progress = progress +1
            return str(progress) + "/"+ str(len(enrollments))
        else:
            return "0/0"

    def __str__(self):
        return u"%s - %d" % (self.learning_unit_year, self.number_session)


class ExamEnrollment(models.Model):
    JUSTIFICATION_TYPES = (
        ('ABSENT',_('Absent')),
        ('CHEATING',_('Cheating')),
        ('ILL',_('Ill')),
        ('JUSTIFIED_ABSENCE',_('Justified absence')),
        ('SCORE_MISSING',_('Score missing')))

    ENCODING_STATUS = (
        ('SAVED',_('Saved')),
        ('SUBMITTED',_('Submitted')))

    external_id              = models.CharField(max_length = 100,blank = True, null = True)
    score_draft              = models.DecimalField(max_digits = 4, decimal_places = 2, blank = True, null = True, validators=[MaxValueValidator(20), MinValueValidator(0)])
    score_reencoded          = models.DecimalField(max_digits = 4, decimal_places = 2, blank = True, null = True, validators=[MaxValueValidator(20), MinValueValidator(0)])
    score_final              = models.DecimalField(max_digits = 4, decimal_places = 2, blank = True, null = True, validators=[MaxValueValidator(20), MinValueValidator(0)])
    justification_draft      = models.CharField(max_length = 20, blank = True, null = True,choices = JUSTIFICATION_TYPES)
    justification_reencoded  = models.CharField(max_length = 20, blank = True, null = True,choices = JUSTIFICATION_TYPES)
    justification_final      = models.CharField(max_length = 20, blank = True, null = True,choices = JUSTIFICATION_TYPES)
    encoding_status          = models.CharField(max_length = 9, blank = True, null = True,choices = ENCODING_STATUS)
    session_exam             = models.ForeignKey(SessionExam)
    learning_unit_enrollment = models.ForeignKey(LearningUnitEnrollment)

    def calculate_progress(enrollments):
        if enrollments:
            progress = len([e for e in enrollments if e.score_draft is not None or e.justification_draft is not None]) / len(enrollments)
        else:
            progress = 0
        return progress * 100

    def find_exam_enrollments(session_exam):
        enrollments = ExamEnrollment.objects.filter(session_exam=session_exam)
        return enrollments

    def find_exam_enrollments_to_validate(session_exam):
        enrollments = ExamEnrollment.objects.filter(session_exam=session_exam
                                           ).filter(~models.Q(score_draft=models.F('score_reencoded')) |
                                                    ~models.Q(justification_draft=models.F('justification_reencoded')))
        return enrollments

    def student(self):
        return self.learning_unit_enrollment.student

    def justification_label(self):
        if self.justification_draft == "ABSENT":
            return _('Absent')
        if self.justification_draft == "ILL":
            return _('Ill')
        if self.justification_draft == "CHEATING":
            return _('Cheating')
        if self.justification_draft == "JUSTIFIED_ABSENCE":
            return _('Justified absence')
        if self.justification_draft == "SCORE_MISSING":
            return _('Score missing')
        return None

    def justification_label_authorized(isFac):
        if isFac:
            return '%s, %s, %s, %s, %s' % (_('Absent'), _('Ill'), _('Cheating'), _('Justified absence'), _('Score missing'))
        else:
            return '%s, %s, %s' % (_('Absent'), _('Ill'), _('Cheating'))

    def __str__(self):
        return u"%s - %s" % (self.session_exam, self.learning_unit_enrollment)<|MERGE_RESOLUTION|>--- conflicted
+++ resolved
@@ -333,12 +333,8 @@
 
     def find_sessions_by_tutor(tutor, academic_year):
         learning_units = Attribution.objects.filter(tutor=tutor).values('learning_unit')
-<<<<<<< HEAD
         return SessionExam.objects.filter(status='OPEN'
                                  ).filter(learning_unit_year__academic_year=academic_year
-=======
-        return SessionExam.objects.filter(learning_unit_year__academic_year=academic_year
->>>>>>> 662e1ab4
                                  ).filter(learning_unit_year__learning_unit__in=learning_units)
 
     def find_sessions_by_faculty(faculty, academic_year):
