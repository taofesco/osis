--- conflicted
+++ resolved
@@ -368,12 +368,7 @@
 
     def calculate_progress(enrollments):
         if enrollments:
-<<<<<<< HEAD
             progress = len([e for e in enrollments if e.score_draft is not None or e.justification_draft is not None]) / len(enrollments)
-            print(progress)
-=======
-            progress = len([e for e in enrollments if e.score is not None or e.justification is not None]) / len(enrollments)
->>>>>>> 77ba2bda
         else:
             progress = 0
         return progress * 100
