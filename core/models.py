##############################################################################
#
#    OSIS stands for Open Student Information System. It's an application
#    designed to manage the core business of higher education institutions,
#    such as universities, faculties, institutes and professional schools.
#    The core business involves the administration of students, teachers,
#    courses, programs and so on.
#
#    Copyright (C) 2015-2016 Université catholique de Louvain (http://www.uclouvain.be)
#
#    This program is free software: you can redistribute it and/or modify
#    it under the terms of the GNU General Public License as published by
#    the Free Software Foundation, either version 3 of the License, or
#    (at your option) any later version.
#
#    This program is distributed in the hope that it will be useful,
#    but WITHOUT ANY WARRANTY; without even the implied warranty of
#    MERCHANTABILITY or FITNESS FOR A PARTICULAR PURPOSE.  See the
#    GNU General Public License for more details.
#
#    A copy of this license - GNU General Public License - is available
#    at the root of the source code of this program.  If not,
#    see http://www.gnu.org/licenses/.
#
##############################################################################
from django.db import models
from django.core.validators import MaxValueValidator, MinValueValidator
from django.core.exceptions import ObjectDoesNotExist
from django.contrib.auth.models import User
from django.utils import timezone


class Person(models.Model):
    GENDER_CHOICES = (
        ('F','Female'),
        ('M','Male'),
        ('U','Unknown'))

    external_id = models.CharField(max_length = 40,blank = True, null = True)
    user        = models.OneToOneField(User, on_delete=models.CASCADE, null = True)
    global_id   = models.CharField(max_length = 10,blank = True, null = True)
    gender      = models.CharField(max_length = 1, blank = True, null = True, choices = GENDER_CHOICES, default = 'U')
    national_id = models.CharField(max_length = 25,blank = True, null = True)
    first_name  = models.CharField(max_length = 50,blank = True, null = True)
    middle_name = models.CharField(max_length = 50,blank = True, null = True)
    last_name   = models.CharField(max_length = 50,blank = True, null = True)

    def username(self):
        if self.user is None :
            return None
        return self.user.username

    def find_person(person_id):
        return Person.objects.get(id=person_id)

    def __str__(self):
        first_name = ""
        middle_name = ""
        last_name = ""
        if self.first_name :
            first_name = self.first_name
        if self.middle_name :
            middle_name = self.middle_name
        if self.last_name :
            last_name = self.last_name + ","

        return u"%s %s %s" % (last_name.upper(), first_name, middle_name)


class Tutor(models.Model):
    external_id = models.CharField(max_length = 40,blank = True, null = True)
    person      = models.ForeignKey(Person, null = False)

    def find_by_user(user):
        try:
            person = Person.objects.filter(user=user)
            tutor = Tutor.objects.get(person = person)
            return tutor
        except ObjectDoesNotExist:
            return None

    def __str__(self):
        return u"%s" % self.person


class Student(models.Model):
    external_id     = models.CharField(max_length = 40,blank = True, null = True)
    registration_id = models.CharField(max_length=10, null=False)
    person          = models.ForeignKey(Person, null=False)


    def __str__(self):
        return u"%s (%s)" % (self.person, self.registration_id)


class Structure(models.Model):
    external_id = models.CharField(max_length = 40,blank = True, null = True)
    acronym     = models.CharField(max_length=10, blank=False, null=False)
    title       = models.CharField(max_length=255, blank=False, null=False)
    part_of     = models.ForeignKey('self', blank=True, null=True)

    def __str__(self):
        return u"%s - %s" % (self.acronym, self.title)


class ProgrammeManager(models.Model):
    person  = models.ForeignKey(Person, null=False)
    faculty = models.ForeignKey(Structure, null=False)

    def find_faculty_by_user(user):
        programme_manager = ProgrammeManager.objects.filter(person__user=user).first()
        return programme_manager.faculty

    def __str__(self):
        return u"%s - %s" % (self.person, self.faculty)


class AcademicYear(models.Model):
    external_id = models.CharField(max_length = 40,blank = True, null = True)
    year        = models.IntegerField(blank=False, null=False)

    def __str__(self):
        return u"%s-%s" % (self.year, self.year + 1)

    def find_academic_year(id):
        return AcademicYear.objects.get(pk=id)


class AcademicCalendar(models.Model):
    EVENT_TYPE = (
        ('academic_year', 'Academic Year'),
        ('session_exam_1', 'Session Exams 1'),
        ('session_exam_2', 'Session Exams 2'),
        ('session_exam_3', 'Session Exams 3'))

    academic_year = models.ForeignKey(AcademicYear, null = False)
    event_type    = models.CharField(max_length = 50, blank = False, null = False, choices = EVENT_TYPE)
    title         = models.CharField(max_length = 50, blank = True, null = True)
    description   = models.TextField(blank = True, null = True)
    start_date    = models.DateField(auto_now = False, blank = True, null = True, auto_now_add = False)
    end_date      = models.DateField(auto_now = False, blank = True, null = True, auto_now_add = False)

    def current_academic_year():
        academic_calendar = AcademicCalendar.objects.filter(event_type='academic_year').filter(start_date__lte=timezone.now()).filter(end_date__gte=timezone.now()).first()
        if academic_calendar:
            return academic_calendar.academic_year
        else:
            return None

    def find_academic_calendar_by_event_type(academic_year_id, session_number):
        event_type_criteria = "session_exam_"+str(session_number)
        return AcademicCalendar.objects.get(academic_year=academic_year_id, event_type=event_type_criteria)

    def __str__(self):
        return u"%s %s" % (self.academic_year, self.title)


class Offer(models.Model):
    external_id = models.CharField(max_length = 40,blank = True, null = True)
    acronym     = models.CharField(max_length = 10,blank = False, null = False)
    title       = models.CharField(max_length = 255, blank = False, null = False)

    def save(self, *args, **kwargs):
        self.acronym = self.acronym.upper()
        super(Offer, self).save(*args, **kwargs)

    @property
    def structure(self):
        return Structure.objects.filter(id=self.id).structure

    def __str__(self):
        return self.acronym


class OfferYear(models.Model):
    external_id   = models.CharField(max_length = 40,blank = True, null = True)
    offer         = models.ForeignKey(Offer, null = False)
    academic_year = models.ForeignKey(AcademicYear, null = False)
    acronym       = models.CharField(max_length = 10,blank = False, null = False)
    title         = models.CharField(max_length = 255, blank = False, null = False)
    structure     = models.ForeignKey(Structure, null = True, blank = True)

    def __str__(self):
        return u"%s - %s" % (self.academic_year, self.offer.acronym)


class OfferEnrollment(models.Model):
    external_id     = models.CharField(max_length = 50,blank = True, null = True)
    date_enrollment = models.DateField(auto_now = False, blank = False, null = False, auto_now_add = False)
    offer_year      = models.ForeignKey(OfferYear, null = False)
    student         = models.ForeignKey(Student, null = False)

    def __str__(self):
        return u"%s - %s" % (self.student, self.offer_year)


class OfferYearCalendar(models.Model):
    EVENT_TYPE = (
        ('session_exam_1','Session Exams 1'),
        ('session_exam_2','Session Exams 2'),
        ('session_exam_3','Session Exams 3'))

    external_id       = models.CharField(max_length = 40,blank = True, null = True)
    academic_calendar = models.ForeignKey(AcademicCalendar, null = False)
    offer_year        = models.ForeignKey(OfferYear, null = True)
    event_type        = models.CharField(max_length = 50, blank = False, null = False, choices = EVENT_TYPE)
    start_date        = models.DateField(auto_now = False, blank = True, null = True, auto_now_add = False)
    end_date          = models.DateField(auto_now = False, blank = True, null = True, auto_now_add = False)

    def current_session_exam():
        return OfferYearCalendar.objects.filter(event_type__startswith='session_exam').filter(start_date__lte=timezone.now()).filter(end_date__gte=timezone.now()).first()

    def __str__(self):
        return u"%s - %s" % (self.academic_calendar, self.offer_year)


class LearningUnit(models.Model):
    external_id = models.CharField(max_length = 40,blank = True, null = True)
    acronym     = models.CharField(max_length = 10, blank = False, null = False)
    title       = models.CharField(max_length = 255, null = False)
    description = models.TextField(blank = True, null = True)
    start_year  = models.IntegerField(blank = False, null = False)
    end_year    = models.IntegerField(blank = True, null = True)

    def __str__(self):
        return u"%s - %s" % (self.acronym, self.title)


class LearningUnitYear(models.Model):
    external_id   = models.CharField(max_length = 40,blank = True, null = True)
    acronym       = models.CharField(max_length = 15,blank = False, null = False)
    title         = models.CharField(max_length = 255, blank = False, null = False)
    credits       = models.DecimalField(max_digits = 4, decimal_places = 2, blank = True, null = True)
    academic_year = models.ForeignKey(AcademicYear, null = True)
    learning_unit = models.ForeignKey(LearningUnit, null = True)

    def __str__(self):
        return u"%s - %s" % (self.academic_year,self.learning_unit)


    def find_offer_enrollments(learning_unit_year_id):
        learning_unit_enrollment_list= LearningUnitEnrollment.objects.filter(learning_unit_year=learning_unit_year_id)
        offer_list = []
        for lue in learning_unit_enrollment_list:
            offer_list.append(lue.offer_enrollment)

        return offer_list


class LearningUnitEnrollment(models.Model):
    external_id        = models.CharField(max_length = 70,blank = True, null = True)
    date_enrollment    = models.DateField(auto_now = False, blank = True, null = True, auto_now_add = False)
    learning_unit_year = models.ForeignKey(LearningUnitYear, null = False)
    offer_enrollment   = models.ForeignKey(OfferEnrollment, null = False)

    @property
    def student(self):
        return self.offer_enrollment.student

    @property
    def offer(self):
        return self.offer_enrollment.offer_year

    def __str__(self):
        return u"%s - %s" % (self.learning_unit_year, self.offer_enrollment.student)


class Attribution(models.Model):
    FUNCTION_CHOICES = (
        ('COORDINATOR','Coordinator'),
        ('PROFESSOR','Professor'))

    external_id   = models.CharField(max_length = 40,blank = True, null = True)
    start_date    = models.DateField(auto_now = False, blank = True, null = True, auto_now_add = False)
    end_date      = models.DateField(auto_now = False, blank = True, null = True, auto_now_add = False)
    function      = models.CharField(max_length = 15, blank = True, null = True,choices = FUNCTION_CHOICES, default = 'UNKNOWN')
    learning_unit = models.ForeignKey(LearningUnit, null = False)
    tutor         = models.ForeignKey(Tutor, null = False)

    def __str__(self):
        return u"%s - %s" % (self.tutor.person, self.function)


class SessionExam(models.Model):
    SESSION_STATUS = (
        ('IDLE', 'Idle'),
        ('OPEN', 'Open'),
        ('CLOSED', 'Closed'))

    external_id         = models.CharField(max_length = 40,blank = True, null = True)
    number_session      = models.IntegerField(blank = False, null = False)
    status              = models.CharField(max_length = 10, blank = False, null = False,choices = SESSION_STATUS)
    learning_unit_year  = models.ForeignKey(LearningUnitYear, null = False)
    offer_year_calendar = models.ForeignKey(OfferYearCalendar, blank = False, null = True)

    def current_session_exam():
        offer_calendar = OfferYearCalendar.current_session_exam()
        session_exam = SessionExam.objects.filter(offer_year_calendar=offer_calendar).first()
        return session_exam

    def find_session(id):
        return SessionExam.objects.get(pk=id)

    def find_sessions_by_tutor(tutor, academic_year, session):
        learning_units = Attribution.objects.filter(tutor=tutor).values('learning_unit')
        return SessionExam.objects.filter(number_session=session.number_session
                                 ).filter(learning_unit_year__academic_year=academic_year
                                 ).filter(learning_unit_year__learning_unit__in=learning_units)

    def find_sessions_by_faculty(faculty, academic_year, session):
        return SessionExam.objects.filter(number_session=session.number_session
                                 ).filter(offer_year_calendar__offer_year__academic_year=academic_year
                                 ).filter(offer_year_calendar__offer_year__structure=faculty)

    def __str__(self):
        return u"%s - %d" % (self.learning_unit_year, self.number_session)


class ExamEnrollment(models.Model):
    JUSTIFICATION_TYPES = (
        ('ABSENT','Absent'),
        ('CHEATING','Cheating'),
        ('ILL','Ill'),
        ('JUSTIFIED_ABSENCE','Justified absence'),
        ('SCORE_MISSING','Score missing'))

    ENCODING_STATUS = (
        ('SAVED','Saved'),
        ('SUBMITTED','Submitted'))

<<<<<<< HEAD
    external_id              = models.CharField(max_length = 40,blank = True, null = True)
    score                    = models.DecimalField(max_digits = 4, decimal_places = 2, blank = True, null = True, validators=[MaxValueValidator(20), MinValueValidator(0)])
    justification            = models.CharField(max_length = 17, blank = True, null = True,choices = JUSTIFICATION_TYPES)
=======
    score_draft              = models.DecimalField(max_digits = 4, decimal_places = 2, blank = True, null = True, validators=[MaxValueValidator(20), MinValueValidator(0)])
    justification_draft      = models.CharField(max_length = 17, blank = True, null = True,choices = JUSTIFICATION_TYPES)
    score_reencoded          = models.DecimalField(max_digits = 4, decimal_places = 2, blank = True, null = True, validators=[MaxValueValidator(20), MinValueValidator(0)])
    justification_reencoded  = models.CharField(max_length = 17, blank = True, null = True,choices = JUSTIFICATION_TYPES)
    score_final              = models.DecimalField(max_digits = 4, decimal_places = 2, blank = True, null = True, validators=[MaxValueValidator(20), MinValueValidator(0)])
    justification_final      = models.CharField(max_length = 17, blank = True, null = True,choices = JUSTIFICATION_TYPES)
>>>>>>> dcf9d382
    encoding_status          = models.CharField(max_length = 9, blank = True, null = True,choices = ENCODING_STATUS)
    session_exam             = models.ForeignKey(SessionExam, null = False)
    learning_unit_enrollment = models.ForeignKey(LearningUnitEnrollment, null = False)

    def calculate_progress(enrollments):
        if enrollments:
            progress = len([e for e in enrollments if e.score is not None or e.justification is not None]) / len(enrollments)
            print(progress)
        else:
            progress = 0
        return progress * 100

    def find_exam_enrollments(session_exam):
        enrollments = ExamEnrollment.objects.filter(session_exam=session_exam)
        return enrollments

    def student(self):
        return self.learning_unit_enrollment.student

    def justification_label(self,lang):
        if lang == 'fr':
            if self.justification == "ABSENT":
                return 'Absent'
            if self.justification == "ILL":
                return 'Malade'
            if self.justification == "CHEATING":
                return 'Tricherie'
            if self.justification == "JUSTIFIED_ABSENCE":
                return 'Absence justifiée'
            if self.justification == "SCORE_MISSING":
                return 'Note manquante'
            return None

    def justification_label_authorized( lang, isFac):
        if lang == 'fr':
            if isFac:
                return 'Absent - Malade - Tricherie - Absence justifiée - Note manquante'
            else:
                return 'Absent - Malade - Tricherie'

        return ""

    def __str__(self):
        return u"%s - %s" % (self.session_exam, self.learning_unit_enrollment)<|MERGE_RESOLUTION|>--- conflicted
+++ resolved
@@ -328,18 +328,13 @@
         ('SAVED','Saved'),
         ('SUBMITTED','Submitted'))
 
-<<<<<<< HEAD
     external_id              = models.CharField(max_length = 40,blank = True, null = True)
-    score                    = models.DecimalField(max_digits = 4, decimal_places = 2, blank = True, null = True, validators=[MaxValueValidator(20), MinValueValidator(0)])
-    justification            = models.CharField(max_length = 17, blank = True, null = True,choices = JUSTIFICATION_TYPES)
-=======
     score_draft              = models.DecimalField(max_digits = 4, decimal_places = 2, blank = True, null = True, validators=[MaxValueValidator(20), MinValueValidator(0)])
+    score_reencoded          = models.DecimalField(max_digits = 4, decimal_places = 2, blank = True, null = True, validators=[MaxValueValidator(20), MinValueValidator(0)])
+    score_final              = models.DecimalField(max_digits = 4, decimal_places = 2, blank = True, null = True, validators=[MaxValueValidator(20), MinValueValidator(0)])
     justification_draft      = models.CharField(max_length = 17, blank = True, null = True,choices = JUSTIFICATION_TYPES)
-    score_reencoded          = models.DecimalField(max_digits = 4, decimal_places = 2, blank = True, null = True, validators=[MaxValueValidator(20), MinValueValidator(0)])
     justification_reencoded  = models.CharField(max_length = 17, blank = True, null = True,choices = JUSTIFICATION_TYPES)
-    score_final              = models.DecimalField(max_digits = 4, decimal_places = 2, blank = True, null = True, validators=[MaxValueValidator(20), MinValueValidator(0)])
     justification_final      = models.CharField(max_length = 17, blank = True, null = True,choices = JUSTIFICATION_TYPES)
->>>>>>> dcf9d382
     encoding_status          = models.CharField(max_length = 9, blank = True, null = True,choices = ENCODING_STATUS)
     session_exam             = models.ForeignKey(SessionExam, null = False)
     learning_unit_enrollment = models.ForeignKey(LearningUnitEnrollment, null = False)
