##############################################################################
#
#    OSIS stands for Open Student Information System. It's an application
#    designed to manage the core business of higher education institutions,
#    such as universities, faculties, institutes and professional schools.
#    The core business involves the administration of students, teachers,
#    courses, programs and so on.
#
#    Copyright (C) 2015-2016 Université catholique de Louvain (http://www.uclouvain.be)
#
#    This program is free software: you can redistribute it and/or modify
#    it under the terms of the GNU General Public License as published by
#    the Free Software Foundation, either version 3 of the License, or
#    (at your option) any later version.
#
#    This program is distributed in the hope that it will be useful,
#    but WITHOUT ANY WARRANTY; without even the implied warranty of
#    MERCHANTABILITY or FITNESS FOR A PARTICULAR PURPOSE.  See the
#    GNU General Public License for more details.
#
#    A copy of this license - GNU General Public License - is available
#    at the root of the source code of this program.  If not,
#    see http://www.gnu.org/licenses/.
#
##############################################################################
from django.contrib import admin
from admission.models import *


<<<<<<< HEAD
admin.site.register(admission_exam_type.AdmissionExamType,
                    admission_exam_type.AdmissionExamTypeAdmin)

admin.site.register(application_document_file.ApplicationDocumentFile,
                    application_document_file.ApplicationDocumentFileAdmin)

admin.site.register(applicant_document_file.ApplicantDocumentFile,
                    applicant_document_file.ApplicantDocumentFileAdmin)

admin.site.register(answer.Answer,
                    answer.AnswerAdmin)

admin.site.register(applicant.Applicant,
                    applicant.ApplicantAdmin)

admin.site.register(application.Application,
                    application.ApplicationAdmin)

admin.site.register(application_assimilation_criteria.ApplicationAssimilationCriteria,
                    application_assimilation_criteria.ApplicationAssimilationCriteriaAdmin)

admin.site.register(curriculum.Curriculum,
                    curriculum.CurriculumAdmin)

admin.site.register(form.Form,
                    form.FormAdmin)
=======
admin.site.register(form.Form, form.FormAdmin)
>>>>>>> a7b1184d

admin.site.register(option.Option, option.OptionAdmin)

<<<<<<< HEAD
admin.site.register(person_address.PersonAddress,
                    person_address.PersonAddressAdmin)

admin.site.register(profession.Profession)


admin.site.register(question.Question,
                    question.QuestionAdmin)

admin.site.register(secondary_education.SecondaryEducation,
                    secondary_education.SecondaryEducationAdmin)

admin.site.register(secondary_education_exam.SecondaryEducationExam,
                    secondary_education_exam.SecondaryEducationExamAdmin)

admin.site.register(sociological_survey.SociologicalSurvey,
                    sociological_survey.SociologicalSurveyAdmin)
=======
admin.site.register(question.Question, question.QuestionAdmin)
>>>>>>> a7b1184d
<|MERGE_RESOLUTION|>--- conflicted
+++ resolved
@@ -27,7 +27,6 @@
 from admission.models import *
 
 
-<<<<<<< HEAD
 admin.site.register(admission_exam_type.AdmissionExamType,
                     admission_exam_type.AdmissionExamTypeAdmin)
 
@@ -54,13 +53,9 @@
 
 admin.site.register(form.Form,
                     form.FormAdmin)
-=======
-admin.site.register(form.Form, form.FormAdmin)
->>>>>>> a7b1184d
 
 admin.site.register(option.Option, option.OptionAdmin)
 
-<<<<<<< HEAD
 admin.site.register(person_address.PersonAddress,
                     person_address.PersonAddressAdmin)
 
@@ -77,7 +72,4 @@
                     secondary_education_exam.SecondaryEducationExamAdmin)
 
 admin.site.register(sociological_survey.SociologicalSurvey,
-                    sociological_survey.SociologicalSurveyAdmin)
-=======
-admin.site.register(question.Question, question.QuestionAdmin)
->>>>>>> a7b1184d
+                    sociological_survey.SociologicalSurveyAdmin)