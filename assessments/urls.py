--- conflicted
+++ resolved
@@ -24,17 +24,7 @@
 #
 ##############################################################################
 from django.conf.urls import url, include
-<<<<<<< HEAD
-from assessments.views import score_encoding, upload_xls_utils, pgm_manager_administration
-from django.views.i18n import javascript_catalog
-
-
-js_info_dict = {
-    'packages': ('assessments', )
-}
-=======
 from assessments.views import score_encoding, upload_xls_utils
->>>>>>> ad08e827
 
 
 urlpatterns = [
@@ -69,23 +59,5 @@
             upload_xls_utils.upload_scores_file, name='upload_encoding'),
     ])),
 
-<<<<<<< HEAD
-    url(r'^jsi18n/', javascript_catalog, js_info_dict),
-
-    url(r'^pgm_manager/', include([
-        url(r'^$', pgm_manager_administration.pgm_manager_administration, name='pgm_manager'),
-        url(r'^search$', pgm_manager_administration.pgm_manager_search, name='pgm_manager_search'),
-        url(r'^delete', pgm_manager_administration.delete_manager, name='delete_manager'),
-        url(r'^person/list/search$', pgm_manager_administration.person_list_search),
-
-        url(r'^create$', pgm_manager_administration.create_manager, name='create_manager_person'),
-
-    ])),
-
-    url(r'^update_managers_list/$', pgm_manager_administration.update_managers_list),
-    url(r'^manager_pgm_list/$', pgm_manager_administration.manager_pgm_list),
-
-=======
->>>>>>> ad08e827
     url(r'^$', score_encoding.assessments, name="assessments"),
 ]