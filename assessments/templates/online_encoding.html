--- conflicted
+++ resolved
@@ -264,15 +264,9 @@
                     <p class="help-block">{% trans 'help_submission_scores_label' as help_submission_scores_label %}{{ help_submission_scores_label | format:draft_scores_not_submitted | safe}}</p>
             </div>
             <div class="modal-footer">
-<<<<<<< HEAD
-                <a class="btn btn-warning" href="{% url 'online_encoding_submission' learning_unit_year.id %}?{{ request.GET.urlencode }}"
-                   role="button" id="lnk_post_scores_submission_btn"
-                   data-toggle="tooltip" data-placement="left" title="{% trans 'definitive_save' %}" ><span class="glyphicon glyphicon-send" aria-hidden="true"></span> {% trans 'submission' %}</a>
-=======
-                <button class="btn btn-warning" href="{% url 'online_encoding_submission' learning_unit_year.id %}"
+                <button class="btn btn-warning" href="{% url 'online_encoding_submission' learning_unit_year.id %}?{{ request.GET.urlencode }}"
                    role="button" id="lnk_post_scores_submission_btn" data-container="body"
-                   data-toggle="tooltip" data-placement="left" title="{% trans 'definitive_save' %}" > <!--<span class="glyphicon glyphicon-send" aria-hidden="true"></span>--> {% trans 'submission' %}</button>
->>>>>>> e875c7de
+                   data-toggle="tooltip" data-placement="left" title="{% trans 'definitive_save' %}" ><span class="glyphicon glyphicon-send" aria-hidden="true"></span> {% trans 'submission' %}</button>
                 <button type="button" class="btn btn-default" data-dismiss="modal" id="bt_cancel_submission_score_modal">{% trans 'cancel' %}</button>
             </div>
         </div>
