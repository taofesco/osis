##############################################################################
#
# OSIS stands for Open Student Information System. It's an application
#    designed to manage the core business of higher education institutions,
#    such as universities, faculties, institutes and professional schools.
#    The core business involves the administration of students, teachers,
#    courses, programs and so on.
#
#    Copyright (C) 2015-2017 Université catholique de Louvain (http://www.uclouvain.be)
#
#    This program is free software: you can redistribute it and/or modify
#    it under the terms of the GNU General Public License as published by
#    the Free Software Foundation, either version 3 of the License, or
#    (at your option) any later version.
#
#    This program is distributed in the hope that it will be useful,
#    but WITHOUT ANY WARRANTY; without even the implied warranty of
#    MERCHANTABILITY or FITNESS FOR A PARTICULAR PURPOSE.  See the
#    GNU General Public License for more details.
#
#    A copy of this license - GNU General Public License - is available
#    at the root of the source code of this program.  If not,
#    see http://www.gnu.org/licenses/.
#
##############################################################################
import json
import logging
import traceback
<<<<<<< HEAD
import copy
=======
>>>>>>> 0b8e657e
from decimal import Decimal, Context, Inexact

from django.conf import settings
from django.contrib import messages
from django.contrib.auth.decorators import login_required, user_passes_test, permission_required
from django.core.exceptions import ValidationError
from django.core.urlresolvers import reverse, reverse_lazy
from django.db import connection
from django.db.utils import OperationalError as DjangoOperationalError, InterfaceError as DjangoInterfaceError
from django.http import HttpResponseRedirect
from django.utils.translation import ugettext_lazy as _
from psycopg2._psycopg import OperationalError as PsycopOperationalError, InterfaceError as  PsycopInterfaceError

from assessments import models as mdl_assess
from assessments.views import export_utils
from attribution import models as mdl_attr
from base import models as mdl
from base.enums.exam_enrollment_justification_type import JUSTIFICATION_TYPES
from base.utils import send_mail
from base.views import layout
from osis_common.document import paper_sheet
from osis_common.models.queue_exception import QueueException

logger = logging.getLogger(settings.DEFAULT_LOGGER)
queue_exception_logger = logging.getLogger(settings.QUEUE_EXCEPTION_LOGGER)


def _is_inside_scores_encodings_period(user):
    return mdl.session_exam_calendar.current_session_exam()


def _is_not_inside_scores_encodings_period(user):
    return not _is_inside_scores_encodings_period(user)


@login_required
@permission_required('base.can_access_evaluation', raise_exception=True)
def assessments(request):
    return layout.render(request, "assessments.html", {'section': 'assessments'})


@login_required
@permission_required('assessments.can_access_scoreencoding', raise_exception=True)
@user_passes_test(_is_not_inside_scores_encodings_period, login_url=reverse_lazy('scores_encoding'))
def outside_period(request):
    latest_session_exam = mdl.session_exam_calendar.get_latest_session_exam()
    closest_new_session_exam = mdl.session_exam_calendar.get_closest_new_session_exam()

    if latest_session_exam:
        session_number = latest_session_exam.number_session
        str_date = latest_session_exam.academic_calendar.end_date.strftime('%d/%m/%Y')
        messages.add_message(request, messages.WARNING, _('outside_scores_encodings_period_latest_session') % (session_number,str_date))

    if closest_new_session_exam:
        session_number = closest_new_session_exam.number_session
        str_date = closest_new_session_exam.academic_calendar.start_date.strftime('%d/%m/%Y')
        messages.add_message(request, messages.WARNING, _('outside_scores_encodings_period_closest_session') % (session_number,str_date))

    if not messages.get_messages(request):
        messages.add_message(request, messages.WARNING, _('score_encoding_period_not_open'))
    return layout.render(request, "outside_scores_encodings_period.html", {})


def _truncate_decimals_new(score, decimal_scores_authorized):
    score = score.strip().replace(',', '.')

    if not score.replace('.', '').isdigit():  # Case not empty string but have alphabetic values
        raise ValueError("scores_must_be_between_0_and_20")

    if decimal_scores_authorized:
        try:
            # Ensure that we cannot have more than 2 decimal
            return Decimal(score).quantize(Decimal(10) ** -2, context=Context(traps=[Inexact]))
        except:
            raise ValueError("score_have_more_than_2_decimal_places")
    else:
        try:
            # Ensure that we cannot have no decimal
            return Decimal(score).quantize(Decimal('1.'), context=Context(traps=[Inexact]))
        except:
            raise ValueError("decimal_score_not_allowed")


def _truncate_decimals(new_score, new_justification, decimal_scores_authorized):
    """
    Truncate decimals of new scores if decimals are unauthorized.
    """
    try:
        new_score = new_score.strip().replace(',', '.')
        new_score = float(new_score)
        if not decimal_scores_authorized:
            new_score = int(new_score)
    except:
        new_score = None
    return new_score, None if not new_justification else new_justification


@login_required
@user_passes_test(_is_inside_scores_encodings_period, login_url=reverse_lazy('outside_scores_encodings_period'))
@permission_required('assessments.can_access_scoreencoding', raise_exception=True)
def scores_encoding(request):
    offer_year_id = request.GET.get('offer', None)
    if offer_year_id:
        offer_year_id = int(offer_year_id)

    if mdl.program_manager.is_program_manager(request.user):
        tutor_id= request.GET.get('tutor', None)
        if tutor_id:
            tutor_id = int(tutor_id)
        learning_unit_year_acronym = request.GET.get('learning_unit_year_acronym', None)
        incomplete_encodings_only = request.GET.get('incomplete_encodings_only', False)

        # In case the user is a program manager
        return get_data_pgmer(request,
                              offer_year_id=offer_year_id,
                              tutor_id=tutor_id,
                              learning_unit_year_acronym=learning_unit_year_acronym,
                              incomplete_encodings_only=incomplete_encodings_only)
    elif mdl.tutor.is_tutor(request.user):
        # In case the user is a Tutor
        return get_data(request, offer_year_id=offer_year_id)

    return layout.render(request, "scores_encoding.html", {})


@login_required
@user_passes_test(_is_inside_scores_encodings_period, login_url=reverse_lazy('outside_scores_encodings_period'))
@permission_required('assessments.can_access_scoreencoding', raise_exception=True)
def online_encoding(request, learning_unit_year_id=None):
    data_dict = get_data_online(learning_unit_year_id, request)
    return layout.render(request, "online_encoding.html", data_dict)


def __send_messages_for_each_offer_year(all_enrollments, learning_unit_year, updated_enrollments):
    """
    Send a message for each offer year to all the tutors of a learning unit inside a program
    managed by the program manager if all the scores
    of this learning unit, inside this program, are encoded and at most one score is newly encoded.
    Th encoder is a program manager, so all the encoded scores are final.
    :param enrollments: The enrollments to the learning unit year , inside the managed program.
    :param learning_unit_year: The learning unit year of the enrollments.
    :param updated_enrollments: list of exam enrollments objects which has been updated
    :return: A list of error message if message cannot be sent
    """
    sent_error_messages = []
    offer_years = get_offer_years_from_enrollments(updated_enrollments)
    for offer_year in offer_years:
        sent_error_message = __send_message_for_offer_year(all_enrollments, learning_unit_year,
                                                           offer_year)
        if sent_error_message:
            sent_error_messages.append(sent_error_message)
    return sent_error_messages


def get_offer_years_from_enrollments(enrollments):
    list_offer_years = [enrollment.learning_unit_enrollment.offer_enrollment.offer_year for enrollment in enrollments]
    return list(set(list_offer_years))


def __send_message_for_offer_year(all_enrollments, learning_unit_year, offer_year):
    enrollments = filter_enrollments_by_offer_year(all_enrollments, offer_year)
    progress = mdl.exam_enrollment.calculate_exam_enrollment_progress(enrollments)
    offer_acronym = offer_year.acronym
    sent_error_message = None
    if progress == 100:
        persons = list(set([tutor.person for tutor in mdl.tutor.find_by_learning_unit(learning_unit_year)]))
        sent_error_message = send_mail.send_message_after_all_encoded_by_manager(persons, enrollments,
                                                                                 learning_unit_year.acronym,
                                                                                 offer_acronym)
    return sent_error_message


def filter_enrollments_by_offer_year(enrollments, offer_year):
    filtered_enrollments = filter(
        lambda enrollment: enrollment.learning_unit_enrollment.offer_enrollment.offer_year == offer_year,
        enrollments
    )
    return list(filtered_enrollments)


@login_required
@user_passes_test(_is_inside_scores_encodings_period, login_url=reverse_lazy('outside_scores_encodings_period'))
@permission_required('assessments.can_access_scoreencoding', raise_exception=True)
def online_encoding_form(request, learning_unit_year_id=None):
    data = get_data_online(learning_unit_year_id, request)
    if request.method == 'GET':
        return layout.render(request, "online_encoding_form.html", data)
    elif request.method == 'POST':
        updated_enrollments = []
        encoded_exam_enrollments = data['enrollments']
        decimal_scores_authorized = data['learning_unit_year'].decimal_scores
        is_program_manager = data['is_program_manager']

        for enrollment in encoded_exam_enrollments:
            score_encoded = request.POST.get('score_' + str(enrollment.id))
            justification_encoded = request.POST.get('justification_' + str(enrollment.id))

            # Try to convert str recevied to a INT / FLOAT [According to decimal authorized]
            if score_encoded:
                try:
                    score_encoded = _truncate_decimals_new(score_encoded, decimal_scores_authorized)
                except Exception as e:
                    messages.add_message(request, messages.ERROR, _(e.args[0]))
                    continue
            else:
                score_encoded = None  # Empty value as NONE
            if not justification_encoded:
                justification_encoded = None

            # Ignore all enrollment which are not changed [Backend validation]
            if not is_enrollment_changed(request, enrollment, score_encoded, justification_encoded, is_program_manager):
                continue

            if can_modify_exam_enrollment(enrollment, is_program_manager):
                try:
                    set_score_and_justification_for_exam_enrollment(is_program_manager, enrollment,
                                                                    justification_encoded,
                                                                    score_encoded, request.user)
                    updated_enrollments.append(enrollment)
                except ValidationError:
                    messages.add_message(request, messages.ERROR, _('scores_must_be_between_0_and_20'))

        if messages.get_messages(request):
            # Error case  [Preserve selection user experience]
            for enrollment in data['enrollments']:
                enrollment.score_draft = request.POST.get('score_' + str(enrollment.id))
                enrollment.justification_draft = request.POST.get('justification_' + str(enrollment.id))
                if is_program_manager:
                    enrollment.score_final = request.POST.get('score_' + str(enrollment.id))
                    enrollment.justification_final = request.POST.get('justification_' + str(enrollment.id))

            return layout.render(request, "online_encoding_form.html", data)
        else:
            data = get_data_online(learning_unit_year_id, request)
            send_messages_to_notify_encoding_progress(request, data["enrollments"], data["learning_unit_year"],
                                                      is_program_manager, updated_enrollments)
            return layout.render(request, "online_encoding.html", data)


def is_enrollment_changed(request, enrollment, score_encoded, justification_encoded, is_program_manager):
    is_score_changed = request.POST.get('score_changed_' + str(enrollment.id))
    if is_score_changed != "true":
        return False

    if not is_program_manager and (not enrollment.score_final or enrollment.justification_final):
        return (enrollment.justification_draft != justification_encoded) or \
               (enrollment.score_draft != score_encoded)
    else:
        return (enrollment.justification_final != justification_encoded) or \
               (enrollment.score_final != score_encoded)


def bulk_send_messages_to_notify_encoding_progress(request, updated_enrollments, is_program_manager):
    if is_program_manager:
        mail_already_sent_by_learning_unit = set()
        for enrollment in updated_enrollments:
            learning_unit_year = enrollment.learning_unit_enrollment.learning_unit_year
            if learning_unit_year in mail_already_sent_by_learning_unit:
                continue
            all_enrollments = _get_exam_enrollments(request.user,
                                                    learning_unit_year_id = learning_unit_year.id,
                                                    is_program_manager = is_program_manager)
            send_messages_to_notify_encoding_progress(request, all_enrollments, learning_unit_year, is_program_manager,
                                                      updated_enrollments)
            mail_already_sent_by_learning_unit.add(learning_unit_year)


def send_messages_to_notify_encoding_progress(request, all_enrollments, learning_unit_year, is_program_manager,
                                              updated_enrollments):
    if is_program_manager:
        sent_error_messages = __send_messages_for_each_offer_year(all_enrollments,
                                                                  learning_unit_year,
                                                                  updated_enrollments)
        for sent_error_message in sent_error_messages:
            messages.add_message(request, messages.ERROR, "%s" % sent_error_message)


def update_exam_enrollments(request, exam_enrollments, decimal_scores_authorized, is_program_manager):
    validation_error = None
    updated_enrollments = []
    for enrollment in exam_enrollments:
        try:
            is_updated = update_exam_enrollment(request, is_program_manager, decimal_scores_authorized, enrollment)
            if is_updated:
                updated_enrollments.append(enrollment)
        except ValidationError as e:
            validation_error = e
            pass

    if validation_error is not None:
        raise validation_error
    return updated_enrollments


def update_exam_enrollment(request, is_pgm, decimal_scores_authorized, enrollment):
    score = request.POST.get('score_' + str(enrollment.id), None)
    justification = request.POST.get('justification_' + str(enrollment.id), None)
    score_changed = request.POST.get('score_changed_' + str(enrollment.id), None)
    # modification is possible for program managers OR score has changed but nothing is final
    if is_pgm or is_legible_for_modifying_exam_enrollment(score_changed, enrollment):
        new_score, new_justification = _truncate_decimals(score, justification, decimal_scores_authorized)
        exam_enrollment_has_been_modified = has_modify_exam_enrollment(enrollment, new_score, new_justification)
        set_score_and_justification_for_exam_enrollment(is_pgm, enrollment, new_justification, new_score, request.user)

        if exam_enrollment_has_been_modified:
            return True

    return False


def set_score_and_justification_for_exam_enrollment(is_pgm, enrollment, new_justification, new_score, user):
    enrollment.score_reencoded = None
    enrollment.justification_reencoded = None
    enrollment.score_draft = new_score
    enrollment.justification_draft = new_justification
    if is_pgm:
        enrollment.score_final = new_score
        enrollment.justification_final = new_justification

    #Validation
    enrollment.full_clean()
    enrollment.save()

    #Add History change
    if is_pgm:
        mdl.exam_enrollment.create_exam_enrollment_historic(user, enrollment,
                                                            enrollment.score_final,
                                                            enrollment.justification_final)


def can_modify_exam_enrollment(enrollment, is_program_manager) :
    if is_program_manager:
        return not mdl.exam_enrollment.is_deadline_reached(enrollment)
    else:
        return not mdl.exam_enrollment.is_deadline_tutor_reached(enrollment) and \
               not enrollment.score_final and not enrollment.justification_final


def is_legible_for_modifying_exam_enrollment(score_changed, exam_enrollment):
    if score_changed is None:
        return not exam_enrollment.score_final and not exam_enrollment.justification_final
    return score_changed == "true" and not exam_enrollment.score_final and not exam_enrollment.justification_final


def has_modify_exam_enrollment(exam_enrollment, new_score, new_justification):
    return exam_enrollment.score_final != new_score or exam_enrollment.justification_final != new_justification


def online_double_encoding_get_form(request, data=None, learning_unit_year_id=None):
    if len(data['enrollments']) > 0:
        return layout.render(request, "online_double_encoding_form.html", data)
    else:
        messages.add_message(request, messages.WARNING, "%s" % _('no_score_encoded_double_encoding_impossible'))
        return online_encoding(request, learning_unit_year_id=learning_unit_year_id)


@login_required
@user_passes_test(_is_inside_scores_encodings_period, login_url=reverse_lazy('outside_scores_encodings_period'))
@permission_required('assessments.can_access_scoreencoding', raise_exception=True)
def online_double_encoding_form(request, learning_unit_year_id=None):
    data = get_data_online_double(learning_unit_year_id, request)

    if request.method == 'GET':
        return online_double_encoding_get_form(request, data, learning_unit_year_id)
    elif request.method == 'POST':
        encoded_exam_enrollments = data['enrollments']
        decimal_scores_authorized = data['learning_unit_year'].decimal_scores

        reencoded_exam_enrollments = []
        for enrollment in encoded_exam_enrollments:
            score_double_encoded = request.POST.get('score_' + str(enrollment.id))
            justification_double_encoded = request.POST.get('justification_' + str(enrollment.id))

            # Try to convert str recevied to a INT / FLOAT [According to decimal authorized]
            if score_double_encoded:
                try:
                    score_double_encoded = _truncate_decimals_new(score_double_encoded, decimal_scores_authorized)
                except Exception as e:
                    messages.add_message(request, messages.ERROR, _(e.args[0]))
                    continue
            else:
                score_double_encoded = None
            if not justification_double_encoded:
                justification_double_encoded = None

            # Ignore all which are not changed
            is_score_changed = request.POST.get('score_changed_' + str(enrollment.id))
            if is_score_changed != 'true' or (score_double_encoded == enrollment.score_reencoded and
                                                      justification_double_encoded == enrollment.justification_reencoded):
                continue

            enrollment.score_reencoded = score_double_encoded
            enrollment.justification_reencoded = justification_double_encoded
            reencoded_exam_enrollments.append(enrollment)
            try:
                enrollment.full_clean()
            except ValidationError:
                messages.add_message(request, messages.ERROR, "%s" % _('scores_must_be_between_0_and_20'))

        if messages.get_messages(request):
            # Error case  [Preserve selection user experience]
            for enrollment in data['enrollments']:
                enrollment.post_score_encoded = request.POST.get('score_' + str(enrollment.id))
                enrollment.post_justification_encoded = request.POST.get('justification_' + str(enrollment.id))

            return online_double_encoding_get_form(request, data, learning_unit_year_id)
        elif not reencoded_exam_enrollments:
            messages.add_message(request, messages.WARNING, "%s" % _('no_dubble_score_encoded_comparison_impossible'))
            return online_encoding(request, learning_unit_year_id=learning_unit_year_id)
        else:
            # Save all value [Validation is OK]
            for enrollment in encoded_exam_enrollments:
                enrollment.save()
            data['enrollments'] = mdl.exam_enrollment.sort_for_encodings(reencoded_exam_enrollments)
            return layout.render(request, "online_double_encoding_validation.html", data)



@login_required
@user_passes_test(_is_inside_scores_encodings_period, login_url=reverse_lazy('outside_scores_encodings_period'))
@permission_required('assessments.can_access_scoreencoding', raise_exception=True)
def online_double_encoding_validation(request, learning_unit_year_id=None, tutor_id=None):
    learning_unit_year = mdl.learning_unit_year.find_by_id(learning_unit_year_id)
    academic_year = mdl.academic_year.current_academic_year()
    is_program_manager = mdl.program_manager.is_program_manager(request.user)
    exam_enrollments = _get_exam_enrollments(request.user,
                                             learning_unit_year_id=learning_unit_year_id,
                                             academic_year=academic_year,
                                             is_program_manager=is_program_manager)
    # Case the user validate his choice between the first and the double encoding
    if request.method == 'POST':
        # Needs to filter by examEnrollments where the score_reencoded and justification_reencoded are not None
        exam_enrollments_reencoded = [exam_enrol for exam_enrol in exam_enrollments
                                      if exam_enrol.score_reencoded is not None or exam_enrol.justification_reencoded]

        decimal_scores_authorized = learning_unit_year.decimal_scores
        try:
            updated_enrollments = update_exam_enrollments(request, exam_enrollments_reencoded,
                                                          decimal_scores_authorized,
                                                          is_program_manager)
            send_messages_to_notify_encoding_progress(request, exam_enrollments, learning_unit_year, is_program_manager,
                                                      updated_enrollments)
        except ValidationError:
            messages.add_message(request, messages.ERROR, "%s" % _('scores_must_be_between_0_and_20'))
        return HttpResponseRedirect(reverse('online_encoding', args=(learning_unit_year_id,)))


@login_required
@user_passes_test(_is_inside_scores_encodings_period, login_url=reverse_lazy('outside_scores_encodings_period'))
@permission_required('assessments.can_access_scoreencoding', raise_exception=True)
def online_encoding_submission(request, learning_unit_year_id):
    is_program_manager = mdl.program_manager.is_program_manager(request.user)
    exam_enrollments = _get_exam_enrollments(request.user,
                                             learning_unit_year_id=learning_unit_year_id,
                                             is_program_manager=is_program_manager)
    submitted_enrollments = []
    draft_scores_not_sumitted_yet = [exam_enrol for exam_enrol in exam_enrollments
                                     if exam_enrol.is_draft and not exam_enrol.is_final]
    not_submitted_enrollments = set([ex for ex in exam_enrollments if not ex.is_final])
    for exam_enroll in draft_scores_not_sumitted_yet:
        if (exam_enroll.score_draft is not None and exam_enroll.score_final is None) \
                or (exam_enroll.justification_draft and not exam_enroll.justification_final):
            submitted_enrollments.append(exam_enroll)
            not_submitted_enrollments.remove(exam_enroll)
        if exam_enroll.is_draft:
            if exam_enroll.score_draft is not None:
                exam_enroll.score_final = exam_enroll.score_draft
            if exam_enroll.justification_draft:
                exam_enroll.justification_final = exam_enroll.justification_draft
            exam_enroll.full_clean()
            exam_enroll.save()
            mdl.exam_enrollment.create_exam_enrollment_historic(request.user, exam_enroll,
                                                                exam_enroll.score_final,
                                                                exam_enroll.justification_final)

    # Send mail to all the teachers of the submitted learning unit on any submission
    all_encoded = len(not_submitted_enrollments) == 0
    learning_unit_year = mdl.learning_unit_year.find_by_id(learning_unit_year_id)
    attributions = mdl_attr.attribution.Attribution.objects.filter(learning_unit_year=learning_unit_year)
    persons = list(set([attribution.tutor.person for attribution in attributions]))
    sent_error_message = send_mail.send_mail_after_scores_submission(persons, learning_unit_year.acronym,
                                                                     submitted_enrollments, all_encoded)
    if sent_error_message:
        messages.add_message(request, messages.ERROR, "%s" % sent_error_message)
    return HttpResponseRedirect(reverse('online_encoding', args=(learning_unit_year_id,)))


@login_required
def upload_score_error(request):
    return layout.render(request, "upload_score_error.html", {})


@login_required
@user_passes_test(_is_inside_scores_encodings_period, login_url=reverse_lazy('outside_scores_encodings_period'))
@permission_required('assessments.can_access_scoreencoding', raise_exception=True)
def notes_printing(request, learning_unit_year_id=None, tutor_id=None, offer_id=None):
    academic_year = mdl.academic_year.current_academic_year()
    is_program_manager = mdl.program_manager.is_program_manager(request.user)
    exam_enrollments = _get_exam_enrollments(request.user,
                                             learning_unit_year_id=learning_unit_year_id,
                                             academic_year=academic_year,
                                             tutor_id=tutor_id,
                                             offer_year_id=offer_id,
                                             is_program_manager=is_program_manager)
    tutor = mdl.tutor.find_by_user(request.user) if not is_program_manager else None
    sheet_data = mdl.exam_enrollment.scores_sheet_data(exam_enrollments, tutor=tutor)
    return paper_sheet.print_notes(sheet_data)


@login_required
@permission_required('assessments.can_access_scoreencoding', raise_exception=True)
def notes_printing_all(request, tutor_id=None, offer_id=None):
    return notes_printing(request, tutor_id=tutor_id, offer_id=offer_id)


@login_required
@user_passes_test(_is_inside_scores_encodings_period, login_url=reverse_lazy('outside_scores_encodings_period'))
@permission_required('assessments.can_access_scoreencoding', raise_exception=True)
def export_xls(request, learning_unit_year_id):
    academic_year = mdl.academic_year.current_academic_year()
    is_program_manager = mdl.program_manager.is_program_manager(request.user)
    exam_enrollments = _get_exam_enrollments(request.user,
                                             learning_unit_year_id=learning_unit_year_id,
                                             academic_year=academic_year,
                                             is_program_manager=is_program_manager,
                                             with_closed_exam_enrollments=False)
    return export_utils.export_xls(exam_enrollments)


def get_score_encoded(enrollments):
    return len(list(filter(lambda e: e.is_final, enrollments)))


def get_data(request, offer_year_id=None):
    offer_year_id = int(offer_year_id) if offer_year_id else None
    academic_yr = mdl.academic_year.current_academic_year()
    tutor = mdl.tutor.find_by_user(request.user)
    number_session = mdl.session_exam_calendar.find_session_exam_number()

    exam_enrollments = list(mdl.exam_enrollment.find_for_score_encodings(number_session,
                                                                         tutor=tutor,
                                                                         academic_year=academic_yr))

    all_offers = []
    for exam_enrol in exam_enrollments:
        off_year = exam_enrol.learning_unit_enrollment.offer_enrollment.offer_year
        if off_year not in all_offers:
            all_offers.append(off_year)
    all_offers = sorted(all_offers, key=lambda k: k.acronym)

    if offer_year_id:
        exam_enrollments = [exam_enrol for exam_enrol in exam_enrollments
                            if exam_enrol.learning_unit_enrollment.offer_enrollment.offer_year.id == offer_year_id]
    # Grouping by learningUnitYear
    group_by_learn_unit_year = {}
    for exam_enrol in exam_enrollments:
        learn_unit_year = exam_enrol.session_exam.learning_unit_year
        if not group_by_learn_unit_year.get(learn_unit_year.id):
            group_by_learn_unit_year[learn_unit_year.id] = {'learning_unit_year': learn_unit_year,
                                                            'exam_enrollments_encoded': 0,
                                                            'total_exam_enrollments': 0}
        if exam_enrol.is_final:
            group_by_learn_unit_year[learn_unit_year.id]['exam_enrollments_encoded'] += 1
        group_by_learn_unit_year[learn_unit_year.id]['total_exam_enrollments'] += 1


    scores_list = group_by_learn_unit_year.values()
    # Adding progress for each line (progress by learningUnitYear)
    for exam_enrol_by_learn_unit in scores_list:
        progress = (exam_enrol_by_learn_unit['exam_enrollments_encoded']
                    / exam_enrol_by_learn_unit['total_exam_enrollments']) * 100
        exam_enrol_by_learn_unit['progress'] = "{0:.0f}".format(progress)
        exam_enrol_by_learn_unit['progress_int'] = progress
    # Filtering by learningUnitYear.acronym
    scores_list = sorted(scores_list, key=lambda k: k['learning_unit_year'].acronym)

    return layout.render(request, "scores_encoding.html",
                         {'tutor': tutor,
                          'academic_year': academic_yr,
                          'notes_list': scores_list,
                          'number_session': number_session,
                          'offer_year_list': all_offers,
                          'offer_year_id': offer_year_id,
                          'active_tab': request.GET.get('active_tab', None)  # Allow keep selection
                          })


def get_data_online(learning_unit_year_id, request):
    """
    Args:
        learning_unit_year_id: The id of an annual learning unit.
        request: default http request.
    Returns:
        a reusable map used by several templates to show data on the user interface.
    """
    academic_yr = mdl.academic_year.current_academic_year()
    is_program_manager = mdl.program_manager.is_program_manager(request.user)
    exam_enrollments = _get_exam_enrollments(request.user,
                                             learning_unit_year_id=learning_unit_year_id,
                                             academic_year=academic_yr,
                                             is_program_manager=is_program_manager)
    number_session = exam_enrollments[0].session_exam.number_session if exam_enrollments else _('none')
    learning_unit_year = mdl.learning_unit_year.find_by_id(learning_unit_year_id)
    score_responsibles = mdl_attr.attribution.find_all_responsibles(learning_unit_year)
    tutors = mdl.tutor.find_by_learning_unit(learning_unit_year) \
                      .exclude(id__in=[score_responsible.id for score_responsible in score_responsibles])
    progress = mdl.exam_enrollment.calculate_exam_enrollment_progress(exam_enrollments)
    draft_scores_not_submitted = len([exam_enrol for exam_enrol in exam_enrollments
                                      if exam_enrol.is_draft and not exam_enrol.is_final])
    return {'section': 'scores_encoding',
            'academic_year': academic_yr,
            'progress': "{0:.0f}".format(progress),
            'progress_int': progress,
            'enrollments': exam_enrollments,
            'learning_unit_year': learning_unit_year,
            'score_responsibles': score_responsibles,
            'is_program_manager': is_program_manager,
            'is_coordinator': mdl_attr.attribution.is_score_responsible(request.user, learning_unit_year),
            'draft_scores_not_submitted': draft_scores_not_submitted,
            'number_session':number_session,
            'tutors': tutors,
            'exam_enrollments_encoded': get_score_encoded(exam_enrollments),
            'total_exam_enrollments': len(exam_enrollments)}


def get_data_online_double(learning_unit_year_id, request):
    academic_yr = mdl.academic_year.current_academic_year()
    number_session = mdl.session_exam_calendar.find_session_exam_number()

    if mdl.program_manager.is_program_manager(request.user):
        offer_years_managed = mdl.offer_year.find_by_user(request.user, academic_yr=academic_yr)
        total_exam_enrollments = list(mdl.exam_enrollment
                                      .find_for_score_encodings(number_session,
                                                                learning_unit_year_id=learning_unit_year_id,
                                                                offers_year=offer_years_managed,
                                                                academic_year=academic_yr))
        # We must know the total count of enrollments (not only the encoded one) ???
        encoded_exam_enrollments = list(filter(lambda e: e.is_final, total_exam_enrollments))
    elif mdl.tutor.is_tutor(request.user):
        total_exam_enrollments = list(mdl.exam_enrollment
                                      .find_for_score_encodings(number_session,
                                                                learning_unit_year_id=learning_unit_year_id,
                                                                academic_year=academic_yr))
        encoded_exam_enrollments = list(filter(lambda e: e.is_draft and not e.is_final, total_exam_enrollments))
    else:
        encoded_exam_enrollments = []
        total_exam_enrollments = []
    learning_unit_year = mdl.learning_unit_year.find_by_id(learning_unit_year_id)

    nb_final_scores = get_score_encoded(encoded_exam_enrollments)
    score_responsibles = mdl_attr.attribution.find_all_responsibles(learning_unit_year)
    tutors = mdl.tutor.find_by_learning_unit(learning_unit_year) \
        .exclude(id__in=[score_responsible.id for score_responsible in score_responsibles])
    encoded_exam_enrollments = mdl.exam_enrollment.sort_for_encodings(encoded_exam_enrollments)

    return {'section': 'scores_encoding',
            'academic_year': academic_yr,
            'enrollments': encoded_exam_enrollments,
            'num_encoded_scores': nb_final_scores,
            'learning_unit_year': learning_unit_year,
            'justifications': JUSTIFICATION_TYPES,
            'is_program_manager': mdl.program_manager.is_program_manager(request.user),
            'score_responsibles': score_responsibles,
            'count_total_enrollments': len(total_exam_enrollments),
            'number_session': encoded_exam_enrollments[0].session_exam.number_session
            if len(encoded_exam_enrollments) > 0 else _('none'),
            'tutors': tutors}


def get_data_pgmer(request,
                   offer_year_id=None,
                   tutor_id=None,
                   learning_unit_year_acronym=None,
                   incomplete_encodings_only=False):
    NOBODY = -1
    academic_yr = mdl.academic_year.current_academic_year()
    number_session = mdl.session_exam_calendar.find_session_exam_number()
    # Manage filter
    learning_unit_year_ids = None
    if learning_unit_year_acronym:
        learning_unit_year_ids = mdl.learning_unit_year.search(acronym=learning_unit_year_acronym) \
                                                                .values_list('id', flat=True)
    if tutor_id and tutor_id != NOBODY:
        learning_unit_year_ids_filter_by_tutor = mdl_attr.attribution.search(tutor=tutor_id)\
                                                                     .distinct('learning_unit_year')\
                                                                     .values_list('learning_unit_year_id', flat=True)
        learning_unit_year_ids = learning_unit_year_ids_filter_by_tutor if not learning_unit_year_ids else \
                                 list(set(learning_unit_year_ids) & set(learning_unit_year_ids_filter_by_tutor))

    scores_encodings = list(mdl_assess.scores_encoding.search(request.user,
                                                              offer_year_id=offer_year_id,
                                                              learning_unit_year_ids=learning_unit_year_ids))

    if not offer_year_id:
        group_by_learning_unit = {}
        for score_encoding in scores_encodings:
            try:
                group_by_learning_unit[score_encoding.learning_unit_year_id].scores_not_yet_submitted \
                    += score_encoding.scores_not_yet_submitted
                group_by_learning_unit[score_encoding.learning_unit_year_id].exam_enrollments_encoded \
                    += score_encoding.exam_enrollments_encoded
                group_by_learning_unit[score_encoding.learning_unit_year_id].total_exam_enrollments \
                    += score_encoding.total_exam_enrollments
            except KeyError:
                group_by_learning_unit[score_encoding.learning_unit_year_id] = score_encoding
        scores_encodings = group_by_learning_unit.values()

    data = []
    all_attributions = []
    if scores_encodings:  # Empty in case there isn't any score to encode (not inside the period of scores' encoding)
        # Adding score_responsible for each learningUnit
        learning_units = [score_encoding.learning_unit_year for score_encoding in scores_encodings]
        all_attributions = list(mdl_attr.attribution.search(list_learning_unit_year=learning_units))
        coord_grouped_by_learning_unit = {attrib.learning_unit_year.id: attrib.tutor for attrib in all_attributions
                                          if attrib.score_responsible}
        for score_encoding in scores_encodings:
            progress = (score_encoding.exam_enrollments_encoded / score_encoding.total_exam_enrollments) * 100
            line = {'learning_unit_year': score_encoding.learning_unit_year,
                    'exam_enrollments_encoded': score_encoding.exam_enrollments_encoded,
                    'scores_not_yet_submitted': score_encoding.scores_not_yet_submitted,
                    'total_exam_enrollments': score_encoding.total_exam_enrollments,
                    'tutor': coord_grouped_by_learning_unit.get(score_encoding.learning_unit_year.id, None),
                    'progress': "{0:.0f}".format(progress),
                    'progress_int': progress}
            data.append(line)

    if incomplete_encodings_only:
        # Filter by completed encodings (100% complete)
        data = [line for line in data if line['exam_enrollments_encoded'] != line['total_exam_enrollments']]

    if tutor_id == NOBODY:  # LearningUnit without attribution
        data = [line for line in data if line['tutor'] is None]

    # Creating list of all tutors
    all_tutors = []
    # all_tutors.append({'id': NOBODY, 'last_name': 'NOBODY', 'first_name': ''})
    for attrib in all_attributions:
        tutor = attrib.tutor
        if tutor and tutor not in all_tutors:
            all_tutors.append(tutor)
    all_tutors = sorted(all_tutors, key=lambda k: k.person.last_name.upper() if k.person.last_name else ''
                                                                                                      + k.person.first_name.upper() if k.person.first_name else '')

    # Creating list of offer Years for the filter (offers year with minimum 1 record)
    all_offers = mdl.offer_year.find_by_user(request.user, academic_yr=academic_yr)

    # Ordering by learning_unit_year.acronym
    data = sorted(data, key=lambda k: k['learning_unit_year'].acronym)

    if len(data) == 0:
        messages.add_message(request, messages.WARNING, "%s" % _('no_result'))

    return layout.render(request, "scores_encoding_by_learning_unit.html",
                         {'notes_list': data,
                          'offer_list': all_offers,
                          'tutor_list': all_tutors,
                          'offer_year_id': offer_year_id,
                          'tutor_id': tutor_id,
                          'academic_year': academic_yr,
                          'number_session': number_session,
                          'learning_unit_year_acronym': learning_unit_year_acronym,
                          'incomplete_encodings_only': incomplete_encodings_only,
                          'last_synchronization': mdl.synchronization.find_last_synchronization_date(),
                          'active_tab': request.GET.get('active_tab', None)  # Allow keep selection
                          })


@login_required
@user_passes_test(_is_inside_scores_encodings_period, login_url=reverse_lazy('outside_scores_encodings_period'))
@permission_required('assessments.can_access_scoreencoding', raise_exception=True)
def get_data_specific_criteria(request):
    registration_id = request.POST.get('registration_id', None)
    last_name = request.POST.get('last_name', None)
    first_name = request.POST.get('first_name', None)
    justification = request.POST.get('justification', None)
    offer_year_id = request.POST.get('program', None)

    academic_yr = mdl.academic_year.current_academic_year()
    number_session = mdl.session_exam_calendar.find_session_exam_number()

    offers_year_managed = mdl.offer_year.find_by_user(request.user, academic_yr)

    is_program_manager = mdl.program_manager.is_program_manager(request.user)

    exam_enrollments = []

    if request.method == 'POST':
        if is_program_manager:
            if not registration_id and not last_name and not first_name and not justification and not offer_year_id:
                messages.add_message(request, messages.WARNING, "%s" % _('minimum_one_criteria'))
            else:
                offer_year_id = int(
                    offer_year_id) if offer_year_id else None  # The offer_year_id received in session is a String, not an Int
                exam_enrollments = list(mdl.exam_enrollment.find_for_score_encodings(number_session,
                                                                                     registration_id=registration_id,
                                                                                     student_last_name=last_name,
                                                                                     student_first_name=first_name,
                                                                                     justification=justification,
                                                                                     offer_year_id=offer_year_id,
                                                                                     offers_year=offers_year_managed,
                                                                                     academic_year=academic_yr))
                exam_enrollments = mdl.exam_enrollment.sort_by_offer_acronym_last_name_first_name(exam_enrollments)
                exam_enrollments = _append_session_exam_deadline(exam_enrollments)

                if len(exam_enrollments) == 0:
                    messages.add_message(request, messages.WARNING, "%s" % _('no_result'))
        else:
            messages.add_message(request, messages.ERROR, "%s" % _('user_is_not_program_manager'))
    return {'offer_year_id': offer_year_id,
            'registration_id': registration_id,
            'last_name': last_name,
            'first_name': first_name,
            'justification': justification,
            'academic_year': academic_yr,
            'offer_list': offers_year_managed,
            'number_session': number_session,
            'exam_enrollments': exam_enrollments,
            'is_program_manager': is_program_manager
            }


def _append_session_exam_deadline(exam_enrollments):
    exam_enrollments_with_deadline = copy.deepcopy(exam_enrollments)
    for enrollment in exam_enrollments_with_deadline:
        enrollment.deadline_tutor_computed = mdl.exam_enrollment.get_deadline_tutor_computed(enrollment)
        enrollment.deadline_reached = mdl.exam_enrollment.is_deadline_reached(enrollment)
        enrollment.deadline_tutor_reached = mdl.exam_enrollment.is_deadline_tutor_reached(enrollment)
    return exam_enrollments_with_deadline


@login_required
@permission_required('assessments.can_access_scoreencoding', raise_exception=True)
def search_by_specific_criteria(request):
    if request.method == "POST" and request.POST.get('action') == 'save':
        return specific_criteria_submission(request)
    else:
        return specific_criteria(request)


@login_required
@permission_required('assessments.can_access_scoreencoding', raise_exception=True)
def specific_criteria(request):
    data = get_data_specific_criteria(request)
    return layout.render(request, "scores_encoding_by_specific_criteria.html", data)


@login_required
@permission_required('assessments.can_access_scoreencoding', raise_exception=True)
def specific_criteria_submission(request):
    data = get_data_specific_criteria(request)

    updated_enrollments = []
    is_program_manager = data['is_program_manager']
    for enrollment in data['exam_enrollments']:
        score_encoded = request.POST.get('score_' + str(enrollment.id))
        justification_encoded = request.POST.get('justification_' + str(enrollment.id))
        learning_unit_year = enrollment.learning_unit_enrollment.learning_unit_year
        decimal_scores_authorized = learning_unit_year.decimal_scores

        if score_encoded:
            try:
                score_encoded = _truncate_decimals_new(score_encoded, decimal_scores_authorized)
            except Exception as e:
                messages.add_message(request, messages.ERROR, _(e.args[0]))
                continue
        else:
            score_encoded=None
        if not justification_encoded:
            justification_encoded=None

        # Ignore all enrollment changed
        if not is_enrollment_changed(request, enrollment, score_encoded, justification_encoded, is_program_manager):
            continue

        if can_modify_exam_enrollment(enrollment, is_program_manager):
            try:
                set_score_and_justification_for_exam_enrollment(is_program_manager, enrollment,
                                                                justification_encoded,
                                                                score_encoded, request.user)
                updated_enrollments.append(enrollment)
            except ValidationError:
                messages.add_message(request, messages.ERROR, "%s" % _('scores_must_be_between_0_and_20'))

    if messages.get_messages(request):
        # Error case [Preserve selection]
        for enrollment in data['enrollments']:
            enrollment.score_draft = request.POST.get('score_' + str(enrollment.id))
            enrollment.justification_draft = request.POST.get('justification_' + str(enrollment.id))
            if is_program_manager:
                enrollment.score_final = request.POST.get('score_' + str(enrollment.id))
                enrollment.justification_final = request.POST.get('justification_' + str(enrollment.id))
        return layout.render(request, "scores_encoding_by_specific_criteria.html", data)

    bulk_send_messages_to_notify_encoding_progress(request, updated_enrollments, is_program_manager)
    if updated_enrollments:
        messages.add_message(request, messages.SUCCESS, "%s %s" % (len(updated_enrollments), _('scores_saved')))

    return specific_criteria(request)


def _get_exam_enrollments(user, learning_unit_year_id=None, tutor_id=None, offer_year_id=None, academic_year=None,
                          is_program_manager=False, with_closed_exam_enrollments=True):
    """
    Args:
        user: The user who's asking for exam_enrollments (for scores' encoding).
        learning_unit_year_id: To filter ExamEnroll by learning_unit_year.
        tutor_id: To filter ExamEnroll by tutor.
        offer_year_id: To filter ExamEnroll by OfferYear.
        academic_year: The academic year for the data returned.
    Returns:
        All exam enrollments for the user passed in parameter (check if it is a program manager or a tutor) and
        a Boolean is_program_manager (True if the user is a program manager, False if the user is a Tutor/coord).
    """
    if not academic_year:
        academic_year = mdl.academic_year.current_academic_year()
    number_session = mdl.session_exam_calendar.find_session_exam_number()
    # Case the user is a program manager
    if is_program_manager:
        tutor = None
        if tutor_id:
            tutor = mdl.tutor.find_by_id(tutor_id)
        if offer_year_id:
            # Get examEnrollments for only one offer
            offers_year = [mdl.offer_year.find_by_id(offer_year_id)]
        else:
            # Get examEnrollments for all offers managed by the program manager
            offers_year = list(mdl.offer_year.find_by_user(user, academic_yr=academic_year))
        exam_enrollments = list(mdl.exam_enrollment
                                .find_for_score_encodings(number_session,
                                                          learning_unit_year_id=learning_unit_year_id,
                                                          tutor=tutor,
                                                          offers_year=offers_year,
                                                          academic_year=academic_year))
        if not with_closed_exam_enrollments:
             exam_enrollments = [enrollment for enrollment in exam_enrollments if
                                 not mdl.exam_enrollment.is_deadline_reached(enrollment)]

    # Case the user is a tutor
    elif mdl.tutor.is_tutor(user):
        # Note : The tutor can't filter by offerYear ; the offer_id is always None. Not necessary to check.
        tutor = mdl.tutor.find_by_user(user)
        exam_enrollments = list(mdl.exam_enrollment
                                .find_for_score_encodings(number_session,
                                                          learning_unit_year_id=learning_unit_year_id,
                                                          tutor=tutor,
                                                          academic_year=academic_year))
        if not with_closed_exam_enrollments:
            exam_enrollments = [enrollment for enrollment in exam_enrollments if
                                not mdl.exam_enrollment.is_deadline_tutor_reached(enrollment)]

    else:
        exam_enrollments = []
    # Ordering by offeryear.acronym, then person.lastname & firstname
    exam_enrollments = mdl.exam_enrollment.sort_for_encodings(exam_enrollments)
    exam_enrollments = _append_session_exam_deadline(exam_enrollments)

    return exam_enrollments


def get_json_data_scores_sheets(tutor_global_id):
    try:
        person = mdl.person.find_by_global_id(tutor_global_id)
        tutor = mdl.tutor.find_by_person(person)
        number_session = mdl.session_exam_calendar.find_session_exam_number()
        academic_yr = mdl.academic_year.current_academic_year()

        if tutor:
            exam_enrollments = list(mdl.exam_enrollment.find_for_score_encodings(number_session,
                                                                                 tutor=tutor,
                                                                                 academic_year=academic_yr))
            data = mdl.exam_enrollment.scores_sheet_data(exam_enrollments, tutor=tutor)
            return json.dumps(data)
        else:
            return json.dumps({})
    except (PsycopOperationalError, PsycopInterfaceError, DjangoOperationalError, DjangoInterfaceError) as ep:
        trace = traceback.format_exc()
        try:
            data = json.dumps({'tutor_global_id': tutor_global_id})
            queue_exception = QueueException(queue_name=settings.QUEUES.get('QUEUES_NAME').get('PAPER_SHEET'),
                                             message=data,
                                             exception_title='[Catched and retried] - {}'.format(type(ep).__name__),
                                             exception=trace)
            queue_exception_logger.error(queue_exception.to_exception_log())
        except Exception:
            logger.error(trace)
            log_trace = traceback.format_exc()
            logger.warning('Error during queue logging :\n {}'.format(log_trace))
        connection.close()
        get_json_data_scores_sheets(tutor_global_id)
    except Exception as e:
        trace = traceback.format_exc()
        try:
            data = json.dumps({'tutor_global_id': tutor_global_id})
            queue_exception = QueueException(queue_name=settings.QUEUES.get('QUEUES_NAME').get('PAPER_SHEET'),
                                             message=data,
                                             exception_title=type(e).__name__,
                                             exception=trace)
            queue_exception_logger.error(queue_exception.to_exception_log())
        except Exception:
            logger.error(trace)
            log_trace = traceback.format_exc()
            logger.warning('Error during queue logging :\n {}'.format(log_trace))
        return None<|MERGE_RESOLUTION|>--- conflicted
+++ resolved
@@ -25,11 +25,8 @@
 ##############################################################################
 import json
 import logging
+import copy
 import traceback
-<<<<<<< HEAD
-import copy
-=======
->>>>>>> 0b8e657e
 from decimal import Decimal, Context, Inexact
 
 from django.conf import settings
@@ -52,6 +49,7 @@
 from base.views import layout
 from osis_common.document import paper_sheet
 from osis_common.models.queue_exception import QueueException
+
 
 logger = logging.getLogger(settings.DEFAULT_LOGGER)
 queue_exception_logger = logging.getLogger(settings.QUEUE_EXCEPTION_LOGGER)
@@ -358,7 +356,6 @@
         mdl.exam_enrollment.create_exam_enrollment_historic(user, enrollment,
                                                             enrollment.score_final,
                                                             enrollment.justification_final)
-
 
 def can_modify_exam_enrollment(enrollment, is_program_manager) :
     if is_program_manager:
@@ -574,6 +571,7 @@
                                                                          academic_year=academic_yr))
 
     all_offers = []
+
     for exam_enrol in exam_enrollments:
         off_year = exam_enrol.learning_unit_enrollment.offer_enrollment.offer_year
         if off_year not in all_offers:
@@ -594,7 +592,6 @@
         if exam_enrol.is_final:
             group_by_learn_unit_year[learn_unit_year.id]['exam_enrollments_encoded'] += 1
         group_by_learn_unit_year[learn_unit_year.id]['total_exam_enrollments'] += 1
-
 
     scores_list = group_by_learn_unit_year.values()
     # Adding progress for each line (progress by learningUnitYear)
@@ -633,10 +630,12 @@
                                              is_program_manager=is_program_manager)
     number_session = exam_enrollments[0].session_exam.number_session if exam_enrollments else _('none')
     learning_unit_year = mdl.learning_unit_year.find_by_id(learning_unit_year_id)
+
     score_responsibles = mdl_attr.attribution.find_all_responsibles(learning_unit_year)
     tutors = mdl.tutor.find_by_learning_unit(learning_unit_year) \
                       .exclude(id__in=[score_responsible.id for score_responsible in score_responsibles])
     progress = mdl.exam_enrollment.calculate_exam_enrollment_progress(exam_enrollments)
+
     draft_scores_not_submitted = len([exam_enrol for exam_enrol in exam_enrollments
                                       if exam_enrol.is_draft and not exam_enrol.is_final])
     return {'section': 'scores_encoding',
@@ -796,7 +795,6 @@
                           'active_tab': request.GET.get('active_tab', None)  # Allow keep selection
                           })
 
-
 @login_required
 @user_passes_test(_is_inside_scores_encodings_period, login_url=reverse_lazy('outside_scores_encodings_period'))
 @permission_required('assessments.can_access_scoreencoding', raise_exception=True)
@@ -829,11 +827,8 @@
                                                                                      student_first_name=first_name,
                                                                                      justification=justification,
                                                                                      offer_year_id=offer_year_id,
-                                                                                     offers_year=offers_year_managed,
-                                                                                     academic_year=academic_yr))
+                                                                                     offers_year=offers_year_managed))
                 exam_enrollments = mdl.exam_enrollment.sort_by_offer_acronym_last_name_first_name(exam_enrollments)
-                exam_enrollments = _append_session_exam_deadline(exam_enrollments)
-
                 if len(exam_enrollments) == 0:
                     messages.add_message(request, messages.WARNING, "%s" % _('no_result'))
         else:
