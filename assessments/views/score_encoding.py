--- conflicted
+++ resolved
@@ -39,12 +39,8 @@
 from django.http import HttpResponseRedirect
 from django.utils.translation import ugettext_lazy as _
 from psycopg2._psycopg import OperationalError as PsycopOperationalError, InterfaceError as  PsycopInterfaceError
-<<<<<<< HEAD
-from assessments import models as mdl_assess
-=======
 
 from assessments.business import score_encoding_progress
->>>>>>> 7681373c
 from assessments.views import export_utils
 from attribution import models as mdl_attr
 from base import models as mdl
@@ -58,7 +54,6 @@
 
 logger = logging.getLogger(settings.DEFAULT_LOGGER)
 queue_exception_logger = logging.getLogger(settings.QUEUE_EXCEPTION_LOGGER)
-
 
 def _is_inside_scores_encodings_period(user):
     return mdl.session_exam_calendar.current_session_exam()
@@ -409,8 +404,8 @@
             if learning_unit_year in mail_already_sent_by_learning_unit:
                 continue
             all_enrollments = _get_exam_enrollments(request.user,
-                                                    learning_unit_year_id=learning_unit_year.id,
-                                                    is_program_manager=is_program_manager)
+                                                    learning_unit_year_id = learning_unit_year.id,
+                                                    is_program_manager = is_program_manager)
             send_messages_to_notify_encoding_progress(request, all_enrollments, learning_unit_year, is_program_manager,
                                                       updated_enrollments)
             mail_already_sent_by_learning_unit.add(learning_unit_year)
@@ -495,6 +490,7 @@
             return layout.render(request, "online_double_encoding_validation.html", data)
 
 
+
 @login_required
 @permission_required('assessments.can_access_scoreencoding', raise_exception=True)
 @user_passes_test(_is_inside_scores_encodings_period, login_url=reverse_lazy('outside_scores_encodings_period'))
@@ -523,7 +519,6 @@
 
 def have_reencoded_score_or_justification(enrollment):
     return enrollment.score_reencoded is not None or enrollment.justification_reencoded
-
 
 @login_required
 @permission_required('assessments.can_access_scoreencoding', raise_exception=True)
@@ -626,7 +621,7 @@
     number_session = exam_enrollments[0].session_exam.number_session if exam_enrollments else _('none')
     learning_unit_year = mdl.learning_unit_year.find_by_id(learning_unit_year_id)
 
-    score_responsibles = mdl_attr.attribution.find_all_responsibles_by_learning_unit_year(learning_unit_year)
+    score_responsibles = mdl_attr.attribution.find_all_responsibles(learning_unit_year)
     tutors = mdl.tutor.find_by_learning_unit(learning_unit_year) \
                       .exclude(id__in=[score_responsible.id for score_responsible in score_responsibles])
     progress = mdl.exam_enrollment.calculate_exam_enrollment_progress(exam_enrollments)
@@ -674,7 +669,7 @@
     learning_unit_year = mdl.learning_unit_year.find_by_id(learning_unit_year_id)
 
     nb_final_scores = get_score_encoded(encoded_exam_enrollments)
-    score_responsibles = mdl_attr.attribution.find_all_responsibles_by_learning_unit_year(learning_unit_year)
+    score_responsibles = mdl_attr.attribution.find_all_responsibles(learning_unit_year)
     tutors = mdl.tutor.find_by_learning_unit(learning_unit_year) \
         .exclude(id__in=[score_responsible.id for score_responsible in score_responsibles])
     encoded_exam_enrollments = mdl.exam_enrollment.sort_for_encodings(encoded_exam_enrollments)
