##############################################################################
#
# OSIS stands for Open Student Information System. It's an application
#    designed to manage the core business of higher education institutions,
#    such as universities, faculties, institutes and professional schools.
#    The core business involves the administration of students, teachers,
#    courses, programs and so on.
#
#    Copyright (C) 2015-2017 Université catholique de Louvain (http://www.uclouvain.be)
#
#    This program is free software: you can redistribute it and/or modify
#    it under the terms of the GNU General Public License as published by
#    the Free Software Foundation, either version 3 of the License, or
#    (at your option) any later version.
#
#    This program is distributed in the hope that it will be useful,
#    but WITHOUT ANY WARRANTY; without even the implied warranty of
#    MERCHANTABILITY or FITNESS FOR A PARTICULAR PURPOSE.  See the
#    GNU General Public License for more details.
#
#    A copy of this license - GNU General Public License - is available
#    at the root of the source code of this program.  If not,
#    see http://www.gnu.org/licenses/.
#
##############################################################################
import traceback
from django.core.urlresolvers import reverse, reverse_lazy
from django.http import HttpResponseRedirect
from django.contrib.auth.decorators import login_required, user_passes_test, permission_required
from django.contrib import messages
from django.utils.translation import ugettext_lazy as _
from django.utils.translation import ugettext as trans
from psycopg2._psycopg import OperationalError as PsycopOperationalError, InterfaceError as  PsycopInterfaceError
from django.db.utils import OperationalError as DjangoOperationalError, InterfaceError as DjangoInterfaceError
from base import models as mdl
from assessments import models as mdl_assess
from base.enums.exam_enrollment_justification_type import JUSTIFICATION_TYPES
from attribution import models as mdl_attr
from osis_common.document import paper_sheet
from base.utils import send_mail
from assessments.views import export_utils
from base.views import layout
import json
from osis_common.models.queue_exception import QueueException
import logging
from django.conf import settings
from django.db import connection

logger = logging.getLogger(settings.DEFAULT_LOGGER)
queue_exception_logger = logging.getLogger(settings.QUEUE_EXCEPTION_LOGGER)


def _is_inside_scores_encodings_period(user):
    return mdl.session_exam.is_inside_score_encoding()


def _is_not_inside_scores_encodings_period(user):
    return not _is_inside_scores_encodings_period(user)


@login_required
@permission_required('assessments.can_access_scoreencoding', raise_exception=True)
@user_passes_test(_is_not_inside_scores_encodings_period, login_url=reverse_lazy('scores_encoding'))
def outside_period(request):
    latest_session_exam = mdl.session_exam.get_latest_session_exam()
    if latest_session_exam:
        str_date = latest_session_exam.offer_year_calendar.academic_calendar.end_date.strftime('%d/%m/%Y')
    else:
        str_date = ""
    text = trans('outside_scores_encodings_period') % str_date
    messages.add_message(request, messages.WARNING, text)
    return layout.render(request, "outside_scores_encodings_period.html", {})


def _truncate_decimals(new_score, new_justification, decimal_scores_authorized):
    """
    Truncate decimals of new scores if decimals are unauthorized.
    """
    try:
        new_score = new_score.strip().replace(',', '.')
        new_score = float(new_score)
        if not decimal_scores_authorized:
            new_score = int(new_score)
    except:
        new_score = None
    return new_score, None if not new_justification else new_justification


@login_required
@user_passes_test(_is_inside_scores_encodings_period, login_url=reverse_lazy('outside_scores_encodings_period'))
@permission_required('assessments.can_access_scoreencoding', raise_exception=True)
def scores_encoding(request):
    if mdl.program_manager.is_program_manager(request.user):
        # In case the user is a program manager
        return get_data_pgmer(request, offer_year_id=request.GET.get('offer', None),
                              tutor_id=request.GET.get('tutor', None),
                              learning_unit_year_acronym=request.GET.get('learning_unit_year_acronym', None),
                              incomplete_encodings_only=request.GET.get('incomplete_encodings_only', False))
    elif mdl.tutor.is_tutor(request.user):
        # In case the user is a Tutor
        return get_data(request, offer_year_id=request.GET.get('offer_year_id', None))
    return layout.render(request, "scores_encoding.html", {})


@login_required
@user_passes_test(_is_inside_scores_encodings_period, login_url=reverse_lazy('outside_scores_encodings_period'))
@permission_required('assessments.can_access_scoreencoding', raise_exception=True)
def online_encoding(request, learning_unit_year_id=None):
    data_dict = get_data_online(learning_unit_year_id, request)
    return layout.render(request, "online_encoding.html", data_dict)


def __send_messages_for_each_offer_year(all_enrollments, learning_unit_year, updated_enrollments):
    """
    Send a message for each offer year to all the tutors of a learning unit inside a program
    managed by the program manager if all the scores
    of this learning unit, inside this program, are encoded and at most one score is newly encoded.
    Th encoder is a program manager, so all the encoded scores are final.
    :param enrollments: The enrollments to the learning unit year , inside the managed program.
    :param learning_unit_year: The learning unit year of the enrollments.
    :param updated_enrollments: list of exam enrollments objects which has been updated
    :return: A list of error message if message cannot be sent
    """
    sent_error_messages = []
    offer_years = get_offer_years_from_enrollments(updated_enrollments)
    for offer_year in offer_years:
        sent_error_message = __send_message_for_offer_year(all_enrollments, learning_unit_year,
                                                           offer_year)
        if sent_error_message:
            sent_error_messages.append(sent_error_message)
    return sent_error_messages


def get_offer_years_from_enrollments(enrollments):
    list_offer_years = [enrollment.learning_unit_enrollment.offer_enrollment.offer_year for enrollment in enrollments]
    return list(set(list_offer_years))


def __send_message_for_offer_year(all_enrollments, learning_unit_year, offer_year):
    enrollments = filter_enrollments_by_offer_year(all_enrollments, offer_year)
    progress = mdl.exam_enrollment.calculate_exam_enrollment_progress(enrollments)
    offer_acronym = offer_year.acronym
    sent_error_message = None
    if progress == 100:
        persons = list(set([tutor.person for tutor in mdl.tutor.find_by_learning_unit(learning_unit_year)]))
        sent_error_message = send_mail.send_message_after_all_encoded_by_manager(persons, enrollments,
                                                                                 learning_unit_year.acronym,
                                                                                 offer_acronym)
    return sent_error_message


def filter_enrollments_by_offer_year(enrollments, offer_year):
    filtered_enrollments = filter(
        lambda enrollment: enrollment.learning_unit_enrollment.offer_enrollment.offer_year == offer_year,
        enrollments
    )
    return list(filtered_enrollments)


@login_required
@user_passes_test(_is_inside_scores_encodings_period, login_url=reverse_lazy('outside_scores_encodings_period'))
@permission_required('assessments.can_access_scoreencoding', raise_exception=True)
def online_encoding_form(request, learning_unit_year_id=None):
    data = get_data_online(learning_unit_year_id, request)
    if request.method == 'GET':
        return layout.render(request, "online_encoding_form.html", data)

    elif request.method == 'POST':
        decimal_scores_authorized = data['learning_unit_year'].decimal_scores
        is_program_manager = data['is_program_manager']
        updated_enrollments = update_exam_enrollments(request, data["enrollments"], decimal_scores_authorized,
                                                      is_program_manager)
        data = get_data_online(learning_unit_year_id, request)

        send_messages_to_notify_encoding_progress(request, data["enrollments"], data["learning_unit_year"],
                                                  is_program_manager, updated_enrollments)
        return layout.render(request, "online_encoding.html", data)


def send_messages_to_notify_encoding_progress(request, all_enrollments, learning_unit_year, is_program_manager,
                                              updated_enrollments):
    if is_program_manager:
        sent_error_messages = __send_messages_for_each_offer_year(all_enrollments,
                                                                  learning_unit_year,
                                                                  updated_enrollments)
        for sent_error_message in sent_error_messages:
            messages.add_message(request, messages.ERROR, "%s" % sent_error_message)


def update_exam_enrollments(request, exam_enrollments, decimal_scores_authorized, is_program_manager):
    updated_enrollments = []
    for enrollment in exam_enrollments:
        is_updated = update_exam_enrollment(request, is_program_manager, decimal_scores_authorized, enrollment)
        if is_updated:
            updated_enrollments.append(enrollment)
    return updated_enrollments


def update_exam_enrollment(request, is_pgm, decimal_scores_authorized, enrollment):
    score = request.POST.get('score_' + str(enrollment.id), None)
    justification = request.POST.get('justification_' + str(enrollment.id), None)
    score_changed = request.POST.get('score_changed_' + str(enrollment.id), None)
    # modification is possible for program managers OR score has changed but nothing is final
    if is_pgm or is_legible_for_modifying_exam_enrollment(score_changed, enrollment):
        new_score, new_justification = _truncate_decimals(score, justification, decimal_scores_authorized)
        exam_enrollment_has_been_modified = has_modify_exam_enrollment(enrollment, new_score, new_justification)
        set_score_and_justification_for_exam_enrollment(is_pgm, enrollment, new_justification, new_score, request.user)

        if exam_enrollment_has_been_modified:
            return True

    return False


def set_score_and_justification_for_exam_enrollment(is_pgm, enrollment, new_justification, new_score, user):
    enrollment.score_reencoded = None
    enrollment.justification_reencoded = None

    if new_score is not None or new_justification:
        enrollment.score_draft = new_score
        enrollment.justification_draft = new_justification

    if is_pgm:
        enrollment.score_final = new_score
        enrollment.justification_final = new_justification
        mdl.exam_enrollment.create_exam_enrollment_historic(user, enrollment,
                                                            enrollment.score_final,
                                                            enrollment.justification_final)
    enrollment.save()


def is_legible_for_modifying_exam_enrollment(score_changed, exam_enrollment):
    if score_changed is None:
        return not exam_enrollment.score_final and not exam_enrollment.justification_final
    return score_changed == "true" and not exam_enrollment.score_final and not exam_enrollment.justification_final


def has_modify_exam_enrollment(exam_enrollment, new_score, new_justification):
    return exam_enrollment.score_final != new_score or exam_enrollment.justification_final != new_justification


@login_required
@user_passes_test(_is_inside_scores_encodings_period, login_url=reverse_lazy('outside_scores_encodings_period'))
@permission_required('assessments.can_access_scoreencoding', raise_exception=True)
def online_double_encoding_form(request, learning_unit_year_id=None):
    data = get_data_online_double(learning_unit_year_id, request)
    encoded_exam_enrollments = data['enrollments']

    # Case asking for a double encoding
    if request.method == 'GET':
        if len(encoded_exam_enrollments) > 0:
            return layout.render(request, "online_double_encoding_form.html", data)
        else:
            messages.add_message(request, messages.WARNING, "%s" % _('no_score_encoded_double_encoding_impossible'))
            return online_encoding(request, learning_unit_year_id=learning_unit_year_id)

    # Case asking for a comparison with scores double encoded
    elif request.method == 'POST':
        decimal_scores_authorized = data['learning_unit_year'].decimal_scores

        # Clean double encoded scores before dealing with a new double encoding.
        reencoded_exam_enrollments = []
        for enrollment in encoded_exam_enrollments:
            score_changed = request.POST.get('score_changed_' + str(enrollment.id), 'false')
            if score_changed == 'true':
                reencoded_exam_enrollments.append(enrollment)

        for enrollment in reencoded_exam_enrollments:
            score_double_encoded = request.POST.get('score_' + str(enrollment.id), None)

            justification_double_encoded = request.POST.get('justification_' + str(enrollment.id), None)
            score_double_encoded, justification_double_encoded = _truncate_decimals(score_double_encoded,
                                                                                    justification_double_encoded,
                                                                                    decimal_scores_authorized)
            enrollment.score_reencoded = score_double_encoded
            enrollment.justification_reencoded = justification_double_encoded
            enrollment.save()

        # Needs to filter by examEnrollments where the score_reencoded and justification_reencoded are not None
        # encoded_exam_enrollments = [exam_enrol for exam_enrol in reencoded_exam_enrollments
        #                     if exam_enrol.score_reencoded is not None or exam_enrol.justification_reencoded]
        reencoded_exam_enrollments = mdl.exam_enrollment.sort_for_encodings(reencoded_exam_enrollments)
        data['enrollments'] = reencoded_exam_enrollments

        if not reencoded_exam_enrollments:
            messages.add_message(request, messages.WARNING, "%s" % _('no_dubble_score_encoded_comparison_impossible'))
            return online_encoding(request, learning_unit_year_id=learning_unit_year_id)
        return layout.render(request, "online_double_encoding_validation.html", data)


@login_required
@user_passes_test(_is_inside_scores_encodings_period, login_url=reverse_lazy('outside_scores_encodings_period'))
@permission_required('assessments.can_access_scoreencoding', raise_exception=True)
def online_double_encoding_validation(request, learning_unit_year_id=None, tutor_id=None):
    learning_unit_year = mdl.learning_unit_year.find_by_id(learning_unit_year_id)
    academic_year = mdl.academic_year.current_academic_year()
    is_program_manager = mdl.program_manager.is_program_manager(request.user)
    exam_enrollments = _get_exam_enrollments(request.user,
                                             learning_unit_year_id=learning_unit_year_id,
                                             academic_year=academic_year,
                                             is_program_manager=is_program_manager)
    # Case the user validate his choice between the first and the double encoding
    if request.method == 'POST':
        # Needs to filter by examEnrollments where the score_reencoded and justification_reencoded are not None
        exam_enrollments_reencoded = [exam_enrol for exam_enrol in exam_enrollments
                                      if exam_enrol.score_reencoded is not None or exam_enrol.justification_reencoded]

        decimal_scores_authorized = learning_unit_year.decimal_scores
        updated_enrollments = update_exam_enrollments(request, exam_enrollments_reencoded, decimal_scores_authorized,
                                                      is_program_manager)
        send_messages_to_notify_encoding_progress(request, exam_enrollments, learning_unit_year, is_program_manager,
                                                  updated_enrollments)

        return HttpResponseRedirect(reverse('online_encoding', args=(learning_unit_year_id,)))


@login_required
@user_passes_test(_is_inside_scores_encodings_period, login_url=reverse_lazy('outside_scores_encodings_period'))
@permission_required('assessments.can_access_scoreencoding', raise_exception=True)
def online_encoding_submission(request, learning_unit_year_id):
    is_program_manager = mdl.program_manager.is_program_manager(request.user)
    exam_enrollments = _get_exam_enrollments(request.user,
                                             learning_unit_year_id=learning_unit_year_id,
                                             is_program_manager=is_program_manager)
    submitted_enrollments = []
    draft_scores_not_sumitted_yet = [exam_enrol for exam_enrol in exam_enrollments
                                     if exam_enrol.is_draft and not exam_enrol.is_final]
    not_submitted_enrollments = set([ex for ex in exam_enrollments if not ex.is_final])
    for exam_enroll in draft_scores_not_sumitted_yet:
        if (exam_enroll.score_draft is not None and exam_enroll.score_final is None) \
                or (exam_enroll.justification_draft and not exam_enroll.justification_final):
            submitted_enrollments.append(exam_enroll)
            not_submitted_enrollments.remove(exam_enroll)
        if exam_enroll.is_draft:
            if exam_enroll.score_draft is not None:
                exam_enroll.score_final = exam_enroll.score_draft
            if exam_enroll.justification_draft:
                exam_enroll.justification_final = exam_enroll.justification_draft
            exam_enroll.save()
            mdl.exam_enrollment.create_exam_enrollment_historic(request.user, exam_enroll,
                                                                exam_enroll.score_final,
                                                                exam_enroll.justification_final)

    # Send mail to all the teachers of the submitted learning unit on any submission
    all_encoded = len(not_submitted_enrollments) == 0
    learning_unit_year = mdl.learning_unit_year.find_by_id(learning_unit_year_id)
    attributions = mdl_attr.attribution.Attribution.objects.filter(learning_unit_year=learning_unit_year)
    persons = list(set([attribution.tutor.person for attribution in attributions]))
    sent_error_message = send_mail.send_mail_after_scores_submission(persons, learning_unit_year.acronym,
                                                                     submitted_enrollments, all_encoded)
    if sent_error_message:
        messages.add_message(request, messages.ERROR, "%s" % sent_error_message)
    return HttpResponseRedirect(reverse('online_encoding', args=(learning_unit_year_id,)))


@login_required
def upload_score_error(request):
    return layout.render(request, "upload_score_error.html", {})


@login_required
@user_passes_test(_is_inside_scores_encodings_period, login_url=reverse_lazy('outside_scores_encodings_period'))
@permission_required('assessments.can_access_scoreencoding', raise_exception=True)
def notes_printing(request, learning_unit_year_id=None, tutor_id=None, offer_id=None):
    academic_year = mdl.academic_year.current_academic_year()
    is_program_manager = mdl.program_manager.is_program_manager(request.user)
    exam_enrollments = _get_exam_enrollments(request.user,
                                             learning_unit_year_id=learning_unit_year_id,
                                             academic_year=academic_year,
                                             tutor_id=tutor_id,
                                             offer_year_id=offer_id,
                                             is_program_manager=is_program_manager)
    tutor = mdl.tutor.find_by_user(request.user) if not is_program_manager else None
    sheet_data = mdl.exam_enrollment.scores_sheet_data(exam_enrollments, tutor=tutor)
    return paper_sheet.print_notes(sheet_data)


@login_required
@permission_required('assessments.can_access_scoreencoding', raise_exception=True)
def notes_printing_all(request, tutor_id=None, offer_id=None):
    return notes_printing(request, tutor_id=tutor_id, offer_id=offer_id)


@login_required
@user_passes_test(_is_inside_scores_encodings_period, login_url=reverse_lazy('outside_scores_encodings_period'))
@permission_required('assessments.can_access_scoreencoding', raise_exception=True)
def export_xls(request, learning_unit_year_id):
    academic_year = mdl.academic_year.current_academic_year()
    is_program_manager = mdl.program_manager.is_program_manager(request.user)
    exam_enrollments = _get_exam_enrollments(request.user,
                                             learning_unit_year_id=learning_unit_year_id,
                                             academic_year=academic_year,
                                             is_program_manager=is_program_manager)
    return export_utils.export_xls(exam_enrollments)


def get_score_encoded(enrollments):
    return len(list(filter(lambda e: e.is_final, enrollments)))


def get_data(request, offer_year_id=None):
    offer_year_id = int(offer_year_id) if offer_year_id else None
    academic_yr = mdl.academic_year.current_academic_year()
    tutor = mdl.tutor.find_by_user(request.user)
    exam_enrollments = list(mdl.exam_enrollment.find_for_score_encodings(mdl.session_exam.find_session_exam_number(),
                                                                         tutor=tutor))

    all_offers = []

    for exam_enrol in exam_enrollments:
        off_year = exam_enrol.learning_unit_enrollment.offer_enrollment.offer_year
        if off_year not in all_offers:
            all_offers.append(off_year)
    all_offers = sorted(all_offers, key=lambda k: k.acronym)

    if offer_year_id:
        exam_enrollments = [exam_enrol for exam_enrol in exam_enrollments
                            if exam_enrol.learning_unit_enrollment.offer_enrollment.offer_year.id == offer_year_id]
    # Grouping by learningUnitYear
    group_by_learn_unit_year = {}
    for exam_enrol in exam_enrollments:
        learn_unit_year = exam_enrol.session_exam.learning_unit_year
        score_encoding = group_by_learn_unit_year.get(learn_unit_year.id)
        if score_encoding:
            if exam_enrol.is_final:
                score_encoding['exam_enrollments_encoded'] += 1
            score_encoding['total_exam_enrollments'] += 1
        else:
            if exam_enrol.is_final:
                exam_enrollments_encoded = 1
            else:
                exam_enrollments_encoded = 0
            group_by_learn_unit_year[learn_unit_year.id] = {'learning_unit_year': learn_unit_year,
                                                            'exam_enrollments_encoded': exam_enrollments_encoded,
                                                            'total_exam_enrollments': 1}
    scores_list = group_by_learn_unit_year.values()
    # Adding progress for each line (progress by learningUnitYear)
    for exam_enrol_by_learn_unit in scores_list:
        progress = (exam_enrol_by_learn_unit['exam_enrollments_encoded']
                    / exam_enrol_by_learn_unit['total_exam_enrollments']) * 100
        exam_enrol_by_learn_unit['progress'] = "{0:.0f}".format(progress)
        exam_enrol_by_learn_unit['progress_int'] = progress
    # Filtering by learningUnitYear.acronym
    scores_list = sorted(scores_list, key=lambda k: k['learning_unit_year'].acronym)

    return layout.render(request, "scores_encoding.html",
                         {'tutor': tutor,
                          'academic_year': academic_yr,
                          'notes_list': scores_list,
                          'number_session': mdl.session_exam.find_session_exam_number(),
                          'offer_year_list': all_offers,
                          'offer_year_id': offer_year_id,
                          'active_tab': request.GET.get('active_tab', None)  # Allow keep selection
                          })


def get_data_online(learning_unit_year_id, request):
    """
    Args:
        learning_unit_year_id: The id of an annual learning unit.
        request: default http request.
    Returns:
        a reusable map used by several templates to show data on the user interface.
    """
    academic_yr = mdl.academic_year.current_academic_year()
    is_program_manager = mdl.program_manager.is_program_manager(request.user)
    exam_enrollments = _get_exam_enrollments(request.user,
                                             learning_unit_year_id=learning_unit_year_id,
                                             academic_year=academic_yr,
                                             is_program_manager=is_program_manager)

    learning_unit_year = mdl.learning_unit_year.find_by_id(learning_unit_year_id)

    score_responsibles = mdl_attr.attribution.find_all_responsibles(learning_unit_year)
    tutors = mdl.tutor.find_by_learning_unit(learning_unit_year)\
                      .exclude(id__in=[score_responsible.id for score_responsible in score_responsibles])

    progress = mdl.exam_enrollment.calculate_exam_enrollment_progress(exam_enrollments)

    draft_scores_not_submitted = len([exam_enrol for exam_enrol in exam_enrollments
                                      if exam_enrol.is_draft and not exam_enrol.is_final])
    return {'section': 'scores_encoding',
            'academic_year': academic_yr,
            'progress': "{0:.0f}".format(progress),
            'progress_int': progress,
            'enrollments': exam_enrollments,
            'learning_unit_year': learning_unit_year,
            'score_responsibles': score_responsibles,
            'is_program_manager': is_program_manager,
            'is_coordinator': mdl_attr.attribution.is_score_responsible(request.user, learning_unit_year),
            'draft_scores_not_submitted': draft_scores_not_submitted,
<<<<<<< HEAD
            'number_session': exam_enrollments[0].session_exam.number_session if len(exam_enrollments) > 0 else _(
                'none'),
            'tutors': mdl.tutor.find_by_learning_unit(learning_unit_year),
=======
            'number_session': exam_enrollments[0].session_exam.number_session if len(exam_enrollments) > 0 else _('none'),
            'tutors': tutors,
>>>>>>> e875c7de
            'exam_enrollments_encoded': get_score_encoded(exam_enrollments),
            'total_exam_enrollments': len(exam_enrollments)}


def get_data_online_double(learning_unit_year_id, request):
    academic_yr = mdl.academic_year.current_academic_year()
    if mdl.program_manager.is_program_manager(request.user):
        offer_years_managed = mdl.offer_year.find_by_user(request.user, academic_yr=academic_yr)
        total_exam_enrollments = list(mdl.exam_enrollment
                                      .find_for_score_encodings(mdl.session_exam.find_session_exam_number(),
                                                                learning_unit_year_id=learning_unit_year_id,
                                                                offers_year=offer_years_managed))
        # We must know the total count of enrollments (not only the encoded one) ???
        encoded_exam_enrollments = list(filter(lambda e: e.is_final, total_exam_enrollments))
    elif mdl.tutor.is_tutor(request.user):
        total_exam_enrollments = list(mdl.exam_enrollment
                                      .find_for_score_encodings(mdl.session_exam.find_session_exam_number(),
                                                                learning_unit_year_id=learning_unit_year_id))
        encoded_exam_enrollments = list(filter(lambda e: e.is_draft and not e.is_final, total_exam_enrollments))
    else:
        encoded_exam_enrollments = []
        total_exam_enrollments = []
    learning_unit_year = mdl.learning_unit_year.find_by_id(learning_unit_year_id)

    nb_final_scores = get_score_encoded(encoded_exam_enrollments)
    score_responsibles = mdl_attr.attribution.find_all_responsibles(learning_unit_year)
    tutors = mdl.tutor.find_by_learning_unit(learning_unit_year)\
                      .exclude(id__in=[score_responsible.id for score_responsible in score_responsibles])
    encoded_exam_enrollments = mdl.exam_enrollment.sort_for_encodings(encoded_exam_enrollments)

    return {'section': 'scores_encoding',
            'academic_year': academic_yr,
            'enrollments': encoded_exam_enrollments,
            'num_encoded_scores': nb_final_scores,
            'learning_unit_year': learning_unit_year,
            'justifications': JUSTIFICATION_TYPES,
            'is_program_manager': mdl.program_manager.is_program_manager(request.user),
            'score_responsibles': score_responsibles,
            'count_total_enrollments': len(total_exam_enrollments),
            'number_session': encoded_exam_enrollments[0].session_exam.number_session
<<<<<<< HEAD
            if len(encoded_exam_enrollments) > 0 else _('none'),
            'tutors': mdl.tutor.find_by_learning_unit(learning_unit_year)}
=======
                              if len(encoded_exam_enrollments) > 0 else _('none'),
            'tutors': tutors}
>>>>>>> e875c7de


def get_data_pgmer(request,
                   offer_year_id=None,
                   tutor_id=None,
                   learning_unit_year_acronym=None,
                   incomplete_encodings_only=False):
    NOBODY = -1
    academic_yr = mdl.academic_year.current_academic_year()
    learning_unit_year_ids = None
    if learning_unit_year_acronym:
        learning_unit_year_ids = mdl.learning_unit_year.search(acronym=learning_unit_year_acronym) \
            .values_list('id', flat=True)

    if not offer_year_id:
        scores_encodings = list(
            mdl_assess.scores_encoding.search(request.user, learning_unit_year_ids=learning_unit_year_ids))
        # Adding exam_enrollments_encoded & total_exam_enrollments
        # from each offers year for a matching learning_unit_year
        group_by_learning_unit = {}
        for score_encoding in scores_encodings:
            try:
                group_by_learning_unit[score_encoding.learning_unit_year_id].scores_not_yet_submitted \
                    += score_encoding.scores_not_yet_submitted
                group_by_learning_unit[score_encoding.learning_unit_year_id].exam_enrollments_encoded \
                    += score_encoding.exam_enrollments_encoded
                group_by_learning_unit[score_encoding.learning_unit_year_id].total_exam_enrollments \
                    += score_encoding.total_exam_enrollments
            except KeyError:
                group_by_learning_unit[score_encoding.learning_unit_year_id] = score_encoding
        scores_encodings = group_by_learning_unit.values()
    else:
        # Filter list by offer_year
        offer_year_id = int(offer_year_id)  # The offer_year_id received in session is a String, not an Int
        scores_encodings = list(mdl_assess.scores_encoding.search(request.user,
                                                                  offer_year_id=offer_year_id,
                                                                  learning_unit_year_ids=learning_unit_year_ids))
        scores_encodings = [score_encoding for score_encoding in scores_encodings
                            if score_encoding.offer_year_id == offer_year_id]

    if tutor_id:
        # Filter list by tutor
        # The tutor_id received in session is a String, not an Int
        tutor_id = int(tutor_id)
        # NOBODY (-1) in case to filter by learningUnit without attribution. In this case,
        # the list is filtered after retrieved
        # all data and tutors below
        if tutor_id != NOBODY:
            tutor = mdl.tutor.find_by_id(tutor_id)
            learning_unit_ids_by_tutor = set(
                mdl_attr.attribution.search(tutor=tutor).values_list('learning_unit_year', flat=True))
            # learning_unit_ids_attrib = [attr.learning_unit.id for attr in attributions_by_tutor]
            scores_encodings = [score_encoding for score_encoding in scores_encodings
                                if score_encoding.learning_unit_year.id in learning_unit_ids_by_tutor]

    data = []
    all_attributions = []
    if scores_encodings:  # Empty in case there isn't any score to encode (not inside the period of scores' encoding)
        # Adding score_responsible for each learningUnit
        learning_units = [score_encoding.learning_unit_year for score_encoding in scores_encodings]
        all_attributions = list(mdl_attr.attribution.search(list_learning_unit_year=learning_units))
        coord_grouped_by_learning_unit = {attrib.learning_unit_year.id: attrib.tutor for attrib in all_attributions
                                          if attrib.score_responsible}
        for score_encoding in scores_encodings:
            progress = (score_encoding.exam_enrollments_encoded / score_encoding.total_exam_enrollments) * 100
            line = {'learning_unit_year': score_encoding.learning_unit_year,
                    'exam_enrollments_encoded': score_encoding.exam_enrollments_encoded,
                    'scores_not_yet_submitted': score_encoding.scores_not_yet_submitted,
                    'total_exam_enrollments': score_encoding.total_exam_enrollments,
                    'tutor': coord_grouped_by_learning_unit.get(score_encoding.learning_unit_year.id, None),
                    'progress': "{0:.0f}".format(progress),
                    'progress_int': progress}
            data.append(line)

    if incomplete_encodings_only:
        # Filter by completed encodings (100% complete)
        data = [line for line in data if line['exam_enrollments_encoded'] != line['total_exam_enrollments']]

    if tutor_id == NOBODY:  # LearningUnit without attribution
        data = [line for line in data if line['tutor'] is None]

    # Creating list of all tutors
    all_tutors = []
    # all_tutors.append({'id': NOBODY, 'last_name': 'NOBODY', 'first_name': ''})
    for attrib in all_attributions:
        tutor = attrib.tutor
        if tutor and tutor not in all_tutors:
            all_tutors.append(tutor)
    all_tutors = sorted(all_tutors, key=lambda k: k.person.last_name.upper() if k.person.last_name else ''
                                                                                                        + k.person.first_name.upper() if k.person.first_name else '')

    # Creating list of offer Years for the filter (offers year with minimum 1 record)
    all_offers = mdl.offer_year.find_by_user(request.user, academic_yr=academic_yr)

    # Ordering by learning_unit_year.acronym
    data = sorted(data, key=lambda k: k['learning_unit_year'].acronym)

    if len(data) == 0:
        messages.add_message(request, messages.WARNING, "%s" % _('no_result'))

    return layout.render(request, "scores_encoding_by_learning_unit.html",
                         {'notes_list': data,
                          'offer_list': all_offers,
                          'tutor_list': all_tutors,
                          'offer_year_id': offer_year_id,
                          'tutor_id': tutor_id,
                          'academic_year': academic_yr,
                          'number_session': mdl.session_exam.find_session_exam_number(),
                          'learning_unit_year_acronym': learning_unit_year_acronym,
                          'incomplete_encodings_only': incomplete_encodings_only,
                          'last_synchronization': mdl.synchronization.find_last_synchronization_date(),
                          'active_tab': request.GET.get('active_tab', None) #Allow keep selection
                          })


@login_required
@user_passes_test(_is_inside_scores_encodings_period, login_url=reverse_lazy('outside_scores_encodings_period'))
@permission_required('assessments.can_access_scoreencoding', raise_exception=True)
def get_data_specific_criteria(request):
    registration_id = request.POST.get('registration_id', None)
    last_name = request.POST.get('last_name', None)
    first_name = request.POST.get('first_name', None)
    justification = request.POST.get('justification', None)
    offer_year_id = request.POST.get('program', None)

    academic_yr = mdl.academic_year.current_academic_year()
    number_session = mdl.session_exam.find_session_exam_number()

    offers_year_managed = mdl.offer_year.find_by_user(request.user, academic_yr)

    is_program_manager = mdl.program_manager.is_program_manager(request.user)

    exam_enrollments = []

    if request.method == 'POST':
        if is_program_manager:
            if not registration_id and not last_name and not first_name and not justification and not offer_year_id:
                messages.add_message(request, messages.WARNING, "%s" % _('minimum_one_criteria'))
            else:
                offer_year_id = int(
                    offer_year_id) if offer_year_id else None  # The offer_year_id received in session is a String, not an Int
                exam_enrollments = list(mdl.exam_enrollment.find_for_score_encodings(number_session,
                                                                                     registration_id=registration_id,
                                                                                     student_last_name=last_name,
                                                                                     student_first_name=first_name,
                                                                                     justification=justification,
                                                                                     offer_year_id=offer_year_id,
                                                                                     offers_year=offers_year_managed))
                exam_enrollments = mdl.exam_enrollment.sort_by_offer_acronym_last_name_first_name(exam_enrollments)
                if len(exam_enrollments) == 0:
                    messages.add_message(request, messages.WARNING, "%s" % _('no_result'))
        else:
            messages.add_message(request, messages.ERROR, "%s" % _('user_is_not_program_manager'))
    return {'offer_year_id': offer_year_id,
            'registration_id': registration_id,
            'last_name': last_name,
            'first_name': first_name,
            'justification': justification,
            'academic_year': academic_yr,
            'offer_list': offers_year_managed,
            'number_session': number_session,
            'exam_enrollments': exam_enrollments,
            'is_program_manager': is_program_manager
    }


@login_required
@permission_required('assessments.can_access_scoreencoding', raise_exception=True)
def specific_criteria(request):
    data = get_data_specific_criteria(request)
    return layout.render(request, "scores_encoding_by_specific_criteria.html", data)


@login_required
@permission_required('assessments.can_access_scoreencoding', raise_exception=True)
def search_by_specific_criteria(request):
    return specific_criteria(request)


@login_required
@permission_required('assessments.can_access_scoreencoding', raise_exception=True)
def specific_criteria_submission(request):
    data = get_data_specific_criteria(request)

    scores_saved = 0

    learning_unit_years_changed = []
    all_modified_exam_enrollments = []
    is_program_manager = data['is_program_manager']

    for enrollment in data['exam_enrollments']:
        learning_unit_year = enrollment.learning_unit_enrollment.learning_unit_year
        decimal_scores_authorized = learning_unit_year.decimal_scores
        updated_enrollments = update_exam_enrollments(request, [enrollment], decimal_scores_authorized,
                                                      is_program_manager)
        all_modified_exam_enrollments.extend(updated_enrollments)
        scores_saved += len(updated_enrollments)
        if len(updated_enrollments) != 0 and learning_unit_year not in learning_unit_years_changed:
            learning_unit_years_changed.append(learning_unit_year)

    # ExamEnrollments by learning_unit_year (only if examEnrollment of the learningUnitYear has changed)
    grouped_by_learning_unit_years_for_mails = {}
    for enrollment in all_modified_exam_enrollments:
        learning_unit_year = enrollment.learning_unit_enrollment.learning_unit_year
        if learning_unit_year in learning_unit_years_changed:
            if learning_unit_year in grouped_by_learning_unit_years_for_mails.keys():
                grouped_by_learning_unit_years_for_mails[learning_unit_year].append(enrollment)
            else:
                grouped_by_learning_unit_years_for_mails[learning_unit_year] = [enrollment]

    for learn_unit_year, updated_exam_enrollments in grouped_by_learning_unit_years_for_mails.items():
        all_enrollments = list(mdl.exam_enrollment.find_for_score_encodings(
            session_exam_number=mdl.session_exam.find_session_exam_number(),
            learning_unit_year_id=learn_unit_year.id)
        )
        send_messages_to_notify_encoding_progress(request, all_enrollments, learn_unit_year, is_program_manager,
                                                  updated_exam_enrollments)

    messages.add_message(request, messages.SUCCESS, "%s %s" % (scores_saved, _('scores_saved')))
    return specific_criteria(request)


def _get_exam_enrollments(user, learning_unit_year_id=None, tutor_id=None, offer_year_id=None, academic_year=None,
                          is_program_manager=False):
    """
    Args:
        user: The user who's asking for exam_enrollments (for scores' encoding).
        learning_unit_year_id: To filter ExamEnroll by learning_unit_year.
        tutor_id: To filter ExamEnroll by tutor.
        offer_year_id: To filter ExamEnroll by OfferYear.
        academic_year: The academic year for the data returned.
    Returns:
        All exam enrollments for the user passed in parameter (check if it is a program manager or a tutor) and
        a Boolean is_program_manager (True if the user is a program manager, False if the user is a Tutor/coord).
    """
    if not academic_year:
        academic_year = mdl.academic_year.current_academic_year()
    # Case the user is a program manager
    if is_program_manager:
        tutor = None
        if tutor_id:
            tutor = mdl.tutor.find_by_id(tutor_id)
        if offer_year_id:
            # Get examEnrollments for only one offer
            offers_year = [mdl.offer_year.find_by_id(offer_year_id)]
        else:
            # Get examEnrollments for all offers managed by the program manager
            offers_year = list(mdl.offer_year.find_by_user(user, academic_yr=academic_year))
        exam_enrollments = list(mdl.exam_enrollment
                                .find_for_score_encodings(mdl.session_exam.find_session_exam_number(),
                                                          learning_unit_year_id=learning_unit_year_id,
                                                          tutor=tutor,
                                                          offers_year=offers_year))
    # Case the user is a tutor
    elif mdl.tutor.is_tutor(user):
        # Note : The tutor can't filter by offerYear ; the offer_id is always None. Not necessary to check.
        tutor = mdl.tutor.find_by_user(user)
        exam_enrollments = list(mdl.exam_enrollment
                                .find_for_score_encodings(mdl.session_exam.find_session_exam_number(),
                                                          learning_unit_year_id=learning_unit_year_id,
                                                          tutor=tutor))
    else:
        exam_enrollments = []
    # Ordering by offerear.acronym, then person.lastname & firstname
    exam_enrollments = mdl.exam_enrollment.sort_for_encodings(exam_enrollments)
    return exam_enrollments


def get_json_data_scores_sheets(tutor_global_id):
    try:
        person = mdl.person.find_by_global_id(tutor_global_id)
        tutor = mdl.tutor.find_by_person(person)
        if tutor:
            exam_enrollments = list(
                mdl.exam_enrollment.find_for_score_encodings(mdl.session_exam.find_session_exam_number(),
                                                             tutor=tutor))
            data = mdl.exam_enrollment.scores_sheet_data(exam_enrollments, tutor=tutor)
            return json.dumps(data)
        else:
            return json.dumps({})
    except (PsycopOperationalError, PsycopInterfaceError, DjangoOperationalError, DjangoInterfaceError) as ep:
        trace = traceback.format_exc()
        try:
            data = json.dumps({'tutor_global_id': tutor_global_id})
            queue_exception = QueueException(queue_name=settings.QUEUES.get('QUEUES_NAME').get('PAPER_SHEET'),
                                             message=data,
                                             exception_title='[Catched and retried] - {}'.format(type(ep).__name__),
                                             exception=trace)
            queue_exception_logger.error(queue_exception.to_exception_log())
        except Exception:
            logger.error(trace)
            log_trace = traceback.format_exc()
            logger.warning('Error during queue logging :\n {}'.format(log_trace))
        connection.close()
        get_json_data_scores_sheets(tutor_global_id)
    except Exception as e:
        trace = traceback.format_exc()
        try:
            data = json.dumps({'tutor_global_id': tutor_global_id})
            queue_exception = QueueException(queue_name=settings.QUEUES.get('QUEUES_NAME').get('PAPER_SHEET'),
                                             message=data,
                                             exception_title=type(e).__name__,
                                             exception=trace)
            queue_exception_logger.error(queue_exception.to_exception_log())
        except Exception:
            logger.error(trace)
            log_trace = traceback.format_exc()
            logger.warning('Error during queue logging :\n {}'.format(log_trace))
        return None<|MERGE_RESOLUTION|>--- conflicted
+++ resolved
@@ -472,8 +472,8 @@
     learning_unit_year = mdl.learning_unit_year.find_by_id(learning_unit_year_id)
 
     score_responsibles = mdl_attr.attribution.find_all_responsibles(learning_unit_year)
-    tutors = mdl.tutor.find_by_learning_unit(learning_unit_year)\
-                      .exclude(id__in=[score_responsible.id for score_responsible in score_responsibles])
+    tutors = mdl.tutor.find_by_learning_unit(learning_unit_year) \
+        .exclude(id__in=[score_responsible.id for score_responsible in score_responsibles])
 
     progress = mdl.exam_enrollment.calculate_exam_enrollment_progress(exam_enrollments)
 
@@ -489,14 +489,9 @@
             'is_program_manager': is_program_manager,
             'is_coordinator': mdl_attr.attribution.is_score_responsible(request.user, learning_unit_year),
             'draft_scores_not_submitted': draft_scores_not_submitted,
-<<<<<<< HEAD
             'number_session': exam_enrollments[0].session_exam.number_session if len(exam_enrollments) > 0 else _(
                 'none'),
-            'tutors': mdl.tutor.find_by_learning_unit(learning_unit_year),
-=======
-            'number_session': exam_enrollments[0].session_exam.number_session if len(exam_enrollments) > 0 else _('none'),
             'tutors': tutors,
->>>>>>> e875c7de
             'exam_enrollments_encoded': get_score_encoded(exam_enrollments),
             'total_exam_enrollments': len(exam_enrollments)}
 
@@ -523,8 +518,8 @@
 
     nb_final_scores = get_score_encoded(encoded_exam_enrollments)
     score_responsibles = mdl_attr.attribution.find_all_responsibles(learning_unit_year)
-    tutors = mdl.tutor.find_by_learning_unit(learning_unit_year)\
-                      .exclude(id__in=[score_responsible.id for score_responsible in score_responsibles])
+    tutors = mdl.tutor.find_by_learning_unit(learning_unit_year) \
+        .exclude(id__in=[score_responsible.id for score_responsible in score_responsibles])
     encoded_exam_enrollments = mdl.exam_enrollment.sort_for_encodings(encoded_exam_enrollments)
 
     return {'section': 'scores_encoding',
@@ -537,13 +532,8 @@
             'score_responsibles': score_responsibles,
             'count_total_enrollments': len(total_exam_enrollments),
             'number_session': encoded_exam_enrollments[0].session_exam.number_session
-<<<<<<< HEAD
             if len(encoded_exam_enrollments) > 0 else _('none'),
-            'tutors': mdl.tutor.find_by_learning_unit(learning_unit_year)}
-=======
-                              if len(encoded_exam_enrollments) > 0 else _('none'),
             'tutors': tutors}
->>>>>>> e875c7de
 
 
 def get_data_pgmer(request,
@@ -655,7 +645,7 @@
                           'learning_unit_year_acronym': learning_unit_year_acronym,
                           'incomplete_encodings_only': incomplete_encodings_only,
                           'last_synchronization': mdl.synchronization.find_last_synchronization_date(),
-                          'active_tab': request.GET.get('active_tab', None) #Allow keep selection
+                          'active_tab': request.GET.get('active_tab', None)  # Allow keep selection
                           })
 
 
@@ -707,7 +697,7 @@
             'number_session': number_session,
             'exam_enrollments': exam_enrollments,
             'is_program_manager': is_program_manager
-    }
+            }
 
 
 @login_required
