##############################################################################
#
# OSIS stands for Open Student Information System. It's an application
#    designed to manage the core business of higher education institutions,
#    such as universities, faculties, institutes and professional schools.
#    The core business involves the administration of students, teachers,
#    courses, programs and so on.
#
#    Copyright (C) 2015-2017 Université catholique de Louvain (http://www.uclouvain.be)
#
#    This program is free software: you can redistribute it and/or modify
#    it under the terms of the GNU General Public License as published by
#    the Free Software Foundation, either version 3 of the License, or
#    (at your option) any later version.
#
#    This program is distributed in the hope that it will be useful,
#    but WITHOUT ANY WARRANTY; without even the implied warranty of
#    MERCHANTABILITY or FITNESS FOR A PARTICULAR PURPOSE.  See the
#    GNU General Public License for more details.
#
#    A copy of this license - GNU General Public License - is available
#    at the root of the source code of this program.  If not,
#    see http://www.gnu.org/licenses/.
#
##############################################################################
import json
import logging
import copy
import traceback
from decimal import Decimal, Context, Inexact

from django.conf import settings
from django.contrib import messages
from django.contrib.auth.decorators import login_required, user_passes_test, permission_required
from django.core.exceptions import ValidationError
from django.core.urlresolvers import reverse, reverse_lazy
from django.db import connection
from django.db.utils import OperationalError as DjangoOperationalError, InterfaceError as DjangoInterfaceError
from django.http import HttpResponseRedirect
from django.utils.translation import ugettext_lazy as _
from psycopg2._psycopg import OperationalError as PsycopOperationalError, InterfaceError as  PsycopInterfaceError

from assessments import models as mdl_assess
from assessments.views import export_utils
from attribution import models as mdl_attr
from base import models as mdl
from base.enums import exam_enrollment_justification_type
from base.enums.exam_enrollment_justification_type import JUSTIFICATION_TYPES
from base.utils import send_mail
from base.views import layout
from osis_common.document import paper_sheet
from osis_common.models.queue_exception import QueueException


logger = logging.getLogger(settings.DEFAULT_LOGGER)
queue_exception_logger = logging.getLogger(settings.QUEUE_EXCEPTION_LOGGER)

def _is_inside_scores_encodings_period(user):
    return mdl.session_exam_calendar.current_session_exam()


def _is_not_inside_scores_encodings_period(user):
    return not _is_inside_scores_encodings_period(user)


@login_required
@permission_required('base.can_access_evaluation', raise_exception=True)
def assessments(request):
    return layout.render(request, "assessments.html", {'section': 'assessments'})


@login_required
@permission_required('assessments.can_access_scoreencoding', raise_exception=True)
@user_passes_test(_is_not_inside_scores_encodings_period, login_url=reverse_lazy('scores_encoding'))
def outside_period(request):
    latest_session_exam = mdl.session_exam_calendar.get_latest_session_exam()
    closest_new_session_exam = mdl.session_exam_calendar.get_closest_new_session_exam()

    if latest_session_exam:
        session_number = latest_session_exam.number_session
        str_date = latest_session_exam.academic_calendar.end_date.strftime('%d/%m/%Y')
        messages.add_message(request, messages.WARNING, _('outside_scores_encodings_period_latest_session') % (session_number,str_date))

    if closest_new_session_exam:
        session_number = closest_new_session_exam.number_session
        str_date = closest_new_session_exam.academic_calendar.start_date.strftime('%d/%m/%Y')
        messages.add_message(request, messages.WARNING, _('outside_scores_encodings_period_closest_session') % (session_number,str_date))

    if not messages.get_messages(request):
        messages.add_message(request, messages.WARNING, _('score_encoding_period_not_open'))
    return layout.render(request, "outside_scores_encodings_period.html", {})


@login_required
@user_passes_test(_is_inside_scores_encodings_period, login_url=reverse_lazy('outside_scores_encodings_period'))
@permission_required('assessments.can_access_scoreencoding', raise_exception=True)
def scores_encoding(request):
    offer_year_id = request.GET.get('offer', None)
    if offer_year_id:
        offer_year_id = int(offer_year_id)

    if mdl.program_manager.is_program_manager(request.user):
        tutor_id= request.GET.get('tutor', None)
        if tutor_id:
            tutor_id = int(tutor_id)
        learning_unit_year_acronym = request.GET.get('learning_unit_year_acronym', None)
        incomplete_encodings_only = request.GET.get('incomplete_encodings_only', False)

        # In case the user is a program manager
        return get_data_pgmer(request,
                              offer_year_id=offer_year_id,
                              tutor_id=tutor_id,
                              learning_unit_year_acronym=learning_unit_year_acronym,
                              incomplete_encodings_only=incomplete_encodings_only)
    elif mdl.tutor.is_tutor(request.user):
        # In case the user is a Tutor
        return get_data(request, offer_year_id=offer_year_id)

    return layout.render(request, "scores_encoding.html", {})


@login_required
@user_passes_test(_is_inside_scores_encodings_period, login_url=reverse_lazy('outside_scores_encodings_period'))
@permission_required('assessments.can_access_scoreencoding', raise_exception=True)
def online_encoding(request, learning_unit_year_id=None):
    data_dict = get_data_online(request, learning_unit_year_id)
    return layout.render(request, "online_encoding.html", data_dict)


def __send_messages_for_each_offer_year(all_enrollments, learning_unit_year, updated_enrollments):
    """
    Send a message for each offer year to all the tutors of a learning unit inside a program
    managed by the program manager if all the scores
    of this learning unit, inside this program, are encoded and at most one score is newly encoded.
    Th encoder is a program manager, so all the encoded scores are final.
    :param enrollments: The enrollments to the learning unit year , inside the managed program.
    :param learning_unit_year: The learning unit year of the enrollments.
    :param updated_enrollments: list of exam enrollments objects which has been updated
    :return: A list of error message if message cannot be sent
    """
    sent_error_messages = []
    offer_years = get_offer_years_from_enrollments(updated_enrollments)
    for offer_year in offer_years:
        sent_error_message = __send_message_for_offer_year(all_enrollments, learning_unit_year,
                                                           offer_year)
        if sent_error_message:
            sent_error_messages.append(sent_error_message)
    return sent_error_messages


def get_offer_years_from_enrollments(enrollments):
    list_offer_years = [enrollment.learning_unit_enrollment.offer_enrollment.offer_year for enrollment in enrollments]
    return list(set(list_offer_years))


def __send_message_for_offer_year(all_enrollments, learning_unit_year, offer_year):
    enrollments = filter_enrollments_by_offer_year(all_enrollments, offer_year)
    progress = mdl.exam_enrollment.calculate_exam_enrollment_progress(enrollments)
    offer_acronym = offer_year.acronym
    sent_error_message = None
    if progress == 100:
        persons = list(set([tutor.person for tutor in mdl.tutor.find_by_learning_unit(learning_unit_year)]))
        sent_error_message = send_mail.send_message_after_all_encoded_by_manager(persons, enrollments,
                                                                                 learning_unit_year.acronym,
                                                                                 offer_acronym)
    return sent_error_message


def filter_enrollments_by_offer_year(enrollments, offer_year):
    filtered_enrollments = filter(
        lambda enrollment: enrollment.learning_unit_enrollment.offer_enrollment.offer_year == offer_year,
        enrollments
    )
    return list(filtered_enrollments)


@login_required
@user_passes_test(_is_inside_scores_encodings_period, login_url=reverse_lazy('outside_scores_encodings_period'))
@permission_required('assessments.can_access_scoreencoding', raise_exception=True)
def online_encoding_form(request, learning_unit_year_id=None):
    if request.method == 'GET':
        data = get_data_online(request, learning_unit_year_id)
        return layout.render(request, "online_encoding_form.html", data)
    elif request.method == 'POST':
        encoded_exam_enrollments = get_encoded_exam_enrollments(request)
        updated_enrollments = update_enrollments_if_changed(encoded_exam_enrollments, request)

        if messages.get_messages(request):
            data = get_data_online(request, learning_unit_year_id)
            data = _preserve_encoded_values(request, data)
            return layout.render(request, "online_encoding_form.html", data)
        else:
            data = get_data_online(request, learning_unit_year_id)
            send_messages_to_notify_encoding_progress(request, data["enrollments"], data["learning_unit_year"],
                                                      data["is_program_manager"], updated_enrollments)
            return layout.render(request, "online_encoding.html", data)


def _preserve_encoded_values(request, data):
    data = copy.deepcopy(data)
    is_program_manager = data['is_program_manager']
    for enrollment in data['enrollments']:
        enrollment.score_draft = request.POST.get('score_' + str(enrollment.id))
        enrollment.justification_draft = request.POST.get('justification_' + str(enrollment.id))
        if is_program_manager:
            enrollment.score_final = request.POST.get('score_' + str(enrollment.id))
            enrollment.justification_final = request.POST.get('justification_' + str(enrollment.id))
    return data


def get_encoded_exam_enrollments(request):
    enrollment_ids = _extract_id_from_post_data(request)
    enrollments = list(mdl.exam_enrollment.find_by_ids(enrollment_ids)\
                                     .select_related('learning_unit_enrollment__learning_unit_year'))

    return _extract_encoded_values_from_post_data(enrollments, request)


def _extract_id_from_post_data(request):
    post_data = dict(request.POST.lists())
    return [int(param.split("_")[-1]) for param, value in post_data.items()
            if "score_changed_" in param and next(iter(value or []), None) == "true"]


def _extract_encoded_values_from_post_data(enrollments, request):
    enrollment_with_encoded_values = copy.deepcopy(enrollments)
    for enrollment in enrollment_with_encoded_values:
        enrollment.score_encoded = request.POST.get('score_' + str(enrollment.id))
        enrollment.justification_encoded = request.POST.get('justification_' + str(enrollment.id))
    return enrollment_with_encoded_values


def update_enrollments_if_changed(enrollments, request):
    try:
        user = request.user
        is_program_manager = mdl.program_manager.is_program_manager(user)

        updated_enrollments = []
        for enrollment in enrollments:
            enrollment_updated = update_enrollment_if_changed(enrollment, user, is_program_manager)
            if enrollment_updated:
                updated_enrollments.append(enrollment_updated)

        return updated_enrollments
    except ValidationError as e:
        messages.add_message(request, messages.ERROR, _(e.messages[0]))
    except Exception as e:
        messages.add_message(request, messages.ERROR, _(e.args[0]))


def update_enrollment_if_changed(enrollment, user, is_program_manager):
    enrollment = _clean_score_and_justification(enrollment)

    if _is_enrollment_changed(enrollment, is_program_manager) and \
       _can_modify_exam_enrollment(enrollment, is_program_manager):

        enrollment_updated = _set_score_and_justification(enrollment, is_program_manager)

        if is_program_manager:
            mdl.exam_enrollment.create_exam_enrollment_historic(user, enrollment)

        return enrollment_updated
    return None


def _clean_score_and_justification(enrollment):
    is_decimal_scores_authorized = enrollment.learning_unit_enrollment.learning_unit_year.decimal_scores

    score_clean = None
    if enrollment.score_encoded:
        score_clean = _truncate_decimals(enrollment.score_encoded, is_decimal_scores_authorized)

    justification_clean = None if not enrollment.justification_encoded else enrollment.justification_encoded
    if enrollment.justification_encoded == exam_enrollment_justification_type.SCORE_MISSING:
        justification_clean = score_clean = None

    enrollment_cleaned = copy.deepcopy(enrollment)
    enrollment_cleaned.score_encoded = score_clean
    enrollment_cleaned.justification_encoded = justification_clean
    return enrollment_cleaned


def _truncate_decimals(score, decimal_scores_authorized):
    score = score.strip().replace(',', '.')

    if not score.replace('.', '').isdigit():  # Case not empty string but have alphabetic values
        raise ValueError("scores_must_be_between_0_and_20")

    if decimal_scores_authorized:
        try:
            # Ensure that we cannot have more than 2 decimal
            return Decimal(score).quantize(Decimal(10) ** -2, context=Context(traps=[Inexact]))
        except:
            raise ValueError("score_have_more_than_2_decimal_places")
    else:
        try:
            # Ensure that we cannot have no decimal
            return Decimal(score).quantize(Decimal('1.'), context=Context(traps=[Inexact]))
        except:
            raise ValueError("decimal_score_not_allowed")


def _is_enrollment_changed(enrollment, is_program_manager):
    if not is_program_manager and (not enrollment.score_final or enrollment.justification_final):
        return (enrollment.justification_draft != enrollment.justification_encoded) or \
               (enrollment.score_draft != enrollment.score_encoded)
    else:
        return (enrollment.justification_final != enrollment.justification_encoded) or \
               (enrollment.score_final != enrollment.score_encoded)


def _can_modify_exam_enrollment(enrollment, is_program_manager) :
    if is_program_manager:
        return not mdl.exam_enrollment.is_deadline_reached(enrollment)
    else:
        return not mdl.exam_enrollment.is_deadline_tutor_reached(enrollment) and \
               not enrollment.score_final and not enrollment.justification_final


def _set_score_and_justification(enrollment, is_program_manager):
    enrollment.score_reencoded = None
    enrollment.justification_reencoded = None
    enrollment.score_draft = enrollment.score_encoded
    enrollment.justification_draft = enrollment.justification_encoded
    if is_program_manager:
        enrollment.score_final = enrollment.score_encoded
        enrollment.justification_final = enrollment.justification_encoded

    #Validation
    enrollment.full_clean()
    enrollment.save()

    return enrollment


def bulk_send_messages_to_notify_encoding_progress(request, updated_enrollments, is_program_manager):
    if is_program_manager:
        mail_already_sent_by_learning_unit = set()
        for enrollment in updated_enrollments:
            learning_unit_year = enrollment.learning_unit_enrollment.learning_unit_year
            if learning_unit_year in mail_already_sent_by_learning_unit:
                continue
            all_enrollments = _get_exam_enrollments(request.user,
                                                    learning_unit_year_id=learning_unit_year.id,
                                                    is_program_manager=is_program_manager)
            send_messages_to_notify_encoding_progress(request, all_enrollments, learning_unit_year, is_program_manager,
                                                      updated_enrollments)
            mail_already_sent_by_learning_unit.add(learning_unit_year)


def send_messages_to_notify_encoding_progress(request, all_enrollments, learning_unit_year, is_program_manager,
                                              updated_enrollments):
    if is_program_manager:
        sent_error_messages = __send_messages_for_each_offer_year(all_enrollments,
                                                                  learning_unit_year,
                                                                  updated_enrollments)
        for sent_error_message in sent_error_messages:
            messages.add_message(request, messages.ERROR, "%s" % sent_error_message)


<<<<<<< HEAD
def update_exam_enrollments(request, exam_enrollments, decimal_scores_authorized, is_program_manager):
    validation_error = None
    updated_enrollments = []
    for enrollment in exam_enrollments:
        try:
            is_updated = update_exam_enrollment(request, is_program_manager, decimal_scores_authorized, enrollment)
            if is_updated:
                updated_enrollments.append(enrollment)
        except ValidationError as e:
            validation_error = e
            pass

    if validation_error is not None:
        raise validation_error
    return updated_enrollments


def update_exam_enrollment(request, is_pgm, decimal_scores_authorized, enrollment):
    score = request.POST.get('score_' + str(enrollment.id), None)
    justification = request.POST.get('justification_' + str(enrollment.id), None)
    score_changed = request.POST.get('score_changed_' + str(enrollment.id), None)
    # modification is possible for program managers OR score has changed but nothing is final
    if is_pgm or is_legible_for_modifying_exam_enrollment(score_changed, enrollment):
        new_score, new_justification = _truncate_decimals(score, justification, decimal_scores_authorized)
        exam_enrollment_has_been_modified = has_modify_exam_enrollment(enrollment, new_score, new_justification)
        set_score_and_justification_for_exam_enrollment(is_pgm, enrollment, new_justification, new_score, request.user)

        if exam_enrollment_has_been_modified:
            return True

    return False


def set_score_and_justification_for_exam_enrollment(is_pgm, enrollment, new_justification, new_score, user):
    enrollment.score_reencoded = None
    enrollment.justification_reencoded = None
    enrollment.score_draft = new_score
    enrollment.justification_draft = new_justification
    if is_pgm:
        enrollment.score_final = new_score
        enrollment.justification_final = new_justification

    # Validation
    enrollment.full_clean()
    enrollment.save()

    # Add History change
    if is_pgm:
        mdl.exam_enrollment.create_exam_enrollment_historic(user, enrollment,
                                                            enrollment.score_final,
                                                            enrollment.justification_final)

def can_modify_exam_enrollment(enrollment, is_program_manager) :
    if is_program_manager:
        return not mdl.exam_enrollment.is_deadline_reached(enrollment)
    else:
        return not mdl.exam_enrollment.is_deadline_tutor_reached(enrollment) and \
               not enrollment.score_final and not enrollment.justification_final


def is_legible_for_modifying_exam_enrollment(score_changed, exam_enrollment):
    if score_changed is None:
        return not exam_enrollment.score_final and not exam_enrollment.justification_final
    return score_changed == "true" and not exam_enrollment.score_final and not exam_enrollment.justification_final


def has_modify_exam_enrollment(exam_enrollment, new_score, new_justification):
    return exam_enrollment.score_final != new_score or exam_enrollment.justification_final != new_justification


=======
>>>>>>> f781436b
def online_double_encoding_get_form(request, data=None, learning_unit_year_id=None):
    if len(data['enrollments']) > 0:
        return layout.render(request, "online_double_encoding_form.html", data)
    else:
        messages.add_message(request, messages.WARNING, "%s" % _('no_score_encoded_double_encoding_impossible'))
        return online_encoding(request, learning_unit_year_id=learning_unit_year_id)


@login_required
@user_passes_test(_is_inside_scores_encodings_period, login_url=reverse_lazy('outside_scores_encodings_period'))
@permission_required('assessments.can_access_scoreencoding', raise_exception=True)
def online_double_encoding_form(request, learning_unit_year_id=None):
    data = get_data_online_double(learning_unit_year_id, request)

    if request.method == 'GET':
        return online_double_encoding_get_form(request, data, learning_unit_year_id)
    elif request.method == 'POST':
        encoded_exam_enrollments = data['enrollments']
        decimal_scores_authorized = data['learning_unit_year'].decimal_scores

        reencoded_exam_enrollments = []
        for enrollment in encoded_exam_enrollments:
            score_double_encoded = request.POST.get('score_' + str(enrollment.id))
            justification_double_encoded = request.POST.get('justification_' + str(enrollment.id))

            # Try to convert str recevied to a INT / FLOAT [According to decimal authorized]
            if score_double_encoded:
                try:
                    score_double_encoded = _truncate_decimals(score_double_encoded, decimal_scores_authorized)
                except Exception as e:
                    messages.add_message(request, messages.ERROR, _(e.args[0]))
                    continue
            else:
                score_double_encoded = None
            if not justification_double_encoded:
                justification_double_encoded = None

            # Ignore all which are not changed
            is_score_changed = request.POST.get('score_changed_' + str(enrollment.id))
            if is_score_changed != 'true' or (score_double_encoded == enrollment.score_reencoded and
                                              justification_double_encoded == enrollment.justification_reencoded):
                continue

            enrollment.score_reencoded = score_double_encoded
            enrollment.justification_reencoded = justification_double_encoded
            try:
                enrollment.full_clean()
                reencoded_exam_enrollments.append(enrollment)
            except ValidationError:
                messages.add_message(request, messages.ERROR, "%s" % _('scores_must_be_between_0_and_20'))

        if messages.get_messages(request):
            # Error case  [Preserve selection user experience]
            for enrollment in data['enrollments']:
                enrollment.post_score_encoded = request.POST.get('score_' + str(enrollment.id))
                enrollment.post_justification_encoded = request.POST.get('justification_' + str(enrollment.id))

            return online_double_encoding_get_form(request, data, learning_unit_year_id)
        elif not reencoded_exam_enrollments:
            messages.add_message(request, messages.WARNING, "%s" % _('no_dubble_score_encoded_comparison_impossible'))
            return online_encoding(request, learning_unit_year_id=learning_unit_year_id)
        else:
            # Save all value [Validation is OK]
            for enrollment in reencoded_exam_enrollments:
                enrollment.save()
            data['enrollments'] = mdl.exam_enrollment.sort_for_encodings(reencoded_exam_enrollments)
            return layout.render(request, "online_double_encoding_validation.html", data)


@login_required
@user_passes_test(_is_inside_scores_encodings_period, login_url=reverse_lazy('outside_scores_encodings_period'))
@permission_required('assessments.can_access_scoreencoding', raise_exception=True)
def online_double_encoding_validation(request, learning_unit_year_id=None, tutor_id=None):
    learning_unit_year = mdl.learning_unit_year.find_by_id(learning_unit_year_id)
    academic_year = mdl.academic_year.current_academic_year()
    is_program_manager = mdl.program_manager.is_program_manager(request.user)
    exam_enrollments = _get_exam_enrollments(request.user,
                                             learning_unit_year_id=learning_unit_year_id,
                                             academic_year=academic_year,
                                             is_program_manager=is_program_manager)

    if request.method == 'POST':
        exam_enrollments_reencoded = [enrollment for enrollment in exam_enrollments
                                       if have_reencoded_score_or_justification(enrollment)]

        exam_enrollments_reencoded = _extract_encoded_values_from_post_data(exam_enrollments_reencoded, request)
        updated_enrollments = update_enrollments_if_changed(exam_enrollments_reencoded, request)

        if updated_enrollments:
            send_messages_to_notify_encoding_progress(request, exam_enrollments, learning_unit_year, is_program_manager,
                                                      updated_enrollments)

        return HttpResponseRedirect(reverse('online_encoding', args=(learning_unit_year_id,)))


def have_reencoded_score_or_justification(enrollment):
    return enrollment.score_reencoded is not None or enrollment.justification_reencoded

@login_required
@user_passes_test(_is_inside_scores_encodings_period, login_url=reverse_lazy('outside_scores_encodings_period'))
@permission_required('assessments.can_access_scoreencoding', raise_exception=True)
def online_encoding_submission(request, learning_unit_year_id):
    is_program_manager = mdl.program_manager.is_program_manager(request.user)
    exam_enrollments = _get_exam_enrollments(request.user,
                                             learning_unit_year_id=learning_unit_year_id,
                                             is_program_manager=is_program_manager)
    submitted_enrollments = []
    draft_scores_not_sumitted_yet = [exam_enrol for exam_enrol in exam_enrollments
                                     if exam_enrol.is_draft and not exam_enrol.is_final]
    not_submitted_enrollments = set([ex for ex in exam_enrollments if not ex.is_final])
    for exam_enroll in draft_scores_not_sumitted_yet:
        if (exam_enroll.score_draft is not None and exam_enroll.score_final is None) \
                or (exam_enroll.justification_draft and not exam_enroll.justification_final):
            submitted_enrollments.append(exam_enroll)
            not_submitted_enrollments.remove(exam_enroll)
        if exam_enroll.is_draft:
            if exam_enroll.score_draft is not None:
                exam_enroll.score_final = exam_enroll.score_draft
            if exam_enroll.justification_draft:
                exam_enroll.justification_final = exam_enroll.justification_draft
            exam_enroll.full_clean()
            exam_enroll.save()
            mdl.exam_enrollment.create_exam_enrollment_historic(request.user, exam_enroll)

    # Send mail to all the teachers of the submitted learning unit on any submission
    all_encoded = len(not_submitted_enrollments) == 0
    learning_unit_year = mdl.learning_unit_year.find_by_id(learning_unit_year_id)
    attributions = mdl_attr.attribution.Attribution.objects.filter(learning_unit_year=learning_unit_year)
    persons = list(set([attribution.tutor.person for attribution in attributions]))
    sent_error_message = send_mail.send_mail_after_scores_submission(persons, learning_unit_year.acronym,
                                                                     submitted_enrollments, all_encoded)
    if sent_error_message:
        messages.add_message(request, messages.ERROR, "%s" % sent_error_message)
    return HttpResponseRedirect(reverse('online_encoding', args=(learning_unit_year_id,)))


@login_required
def upload_score_error(request):
    return layout.render(request, "upload_score_error.html", {})


@login_required
@user_passes_test(_is_inside_scores_encodings_period, login_url=reverse_lazy('outside_scores_encodings_period'))
@permission_required('assessments.can_access_scoreencoding', raise_exception=True)
def notes_printing(request, learning_unit_year_id=None, tutor_id=None, offer_id=None):
    academic_year = mdl.academic_year.current_academic_year()
    is_program_manager = mdl.program_manager.is_program_manager(request.user)
    exam_enrollments = _get_exam_enrollments(request.user,
                                             learning_unit_year_id=learning_unit_year_id,
                                             academic_year=academic_year,
                                             tutor_id=tutor_id,
                                             offer_year_id=offer_id,
                                             is_program_manager=is_program_manager)
    tutor = mdl.tutor.find_by_user(request.user) if not is_program_manager else None
    sheet_data = mdl.exam_enrollment.scores_sheet_data(exam_enrollments, tutor=tutor)
    return paper_sheet.print_notes(sheet_data)


@login_required
@permission_required('assessments.can_access_scoreencoding', raise_exception=True)
def notes_printing_all(request, tutor_id=None, offer_id=None):
    return notes_printing(request, tutor_id=tutor_id, offer_id=offer_id)


@login_required
@user_passes_test(_is_inside_scores_encodings_period, login_url=reverse_lazy('outside_scores_encodings_period'))
@permission_required('assessments.can_access_scoreencoding', raise_exception=True)
def export_xls(request, learning_unit_year_id):
    academic_year = mdl.academic_year.current_academic_year()
    is_program_manager = mdl.program_manager.is_program_manager(request.user)
    exam_enrollments = _get_exam_enrollments(request.user,
                                             learning_unit_year_id=learning_unit_year_id,
                                             academic_year=academic_year,
                                             is_program_manager=is_program_manager,
                                             with_closed_exam_enrollments=False)
    return export_utils.export_xls(exam_enrollments)


def get_score_encoded(enrollments):
    return len(list(filter(lambda e: e.is_final, enrollments)))


def get_data(request, offer_year_id=None):
    offer_year_id = int(offer_year_id) if offer_year_id else None
    academic_yr = mdl.academic_year.current_academic_year()
    tutor = mdl.tutor.find_by_user(request.user)
    number_session = mdl.session_exam_calendar.find_session_exam_number()

    exam_enrollments = list(mdl.exam_enrollment.find_for_score_encodings(number_session,
                                                                         tutor=tutor,
                                                                         academic_year=academic_yr))

    all_offers = []

    for exam_enrol in exam_enrollments:
        off_year = exam_enrol.learning_unit_enrollment.offer_enrollment.offer_year
        if off_year not in all_offers:
            all_offers.append(off_year)
    all_offers = sorted(all_offers, key=lambda k: k.acronym)

    if offer_year_id:
        exam_enrollments = [exam_enrol for exam_enrol in exam_enrollments
                            if exam_enrol.learning_unit_enrollment.offer_enrollment.offer_year.id == offer_year_id]
    # Grouping by learningUnitYear
    group_by_learn_unit_year = {}
    for exam_enrol in exam_enrollments:
        learn_unit_year = exam_enrol.session_exam.learning_unit_year
        if not group_by_learn_unit_year.get(learn_unit_year.id):
            group_by_learn_unit_year[learn_unit_year.id] = {'learning_unit_year': learn_unit_year,
                                                            'exam_enrollments_encoded': 0,
                                                            'total_exam_enrollments': 0}
        if exam_enrol.is_final:
            group_by_learn_unit_year[learn_unit_year.id]['exam_enrollments_encoded'] += 1
        group_by_learn_unit_year[learn_unit_year.id]['total_exam_enrollments'] += 1

    scores_list = group_by_learn_unit_year.values()
    # Adding progress for each line (progress by learningUnitYear)
    for exam_enrol_by_learn_unit in scores_list:
        progress = (exam_enrol_by_learn_unit['exam_enrollments_encoded']
                    / exam_enrol_by_learn_unit['total_exam_enrollments']) * 100
        exam_enrol_by_learn_unit['progress'] = "{0:.0f}".format(progress)
        exam_enrol_by_learn_unit['progress_int'] = progress
    # Filtering by learningUnitYear.acronym
    scores_list = sorted(scores_list, key=lambda k: k['learning_unit_year'].acronym)

    return layout.render(request, "scores_encoding.html",
                         {'tutor': tutor,
                          'academic_year': academic_yr,
                          'notes_list': scores_list,
                          'number_session': number_session,
                          'offer_year_list': all_offers,
                          'offer_year_id': offer_year_id,
                          'active_tab': request.GET.get('active_tab', None)  # Allow keep selection
                          })


def get_data_online(request, learning_unit_year_id):
    """
    Args:
        learning_unit_year_id: The id of an annual learning unit.
        request: default http request.
    Returns:
        a reusable map used by several templates to show data on the user interface.
    """
    academic_yr = mdl.academic_year.current_academic_year()
    is_program_manager = mdl.program_manager.is_program_manager(request.user)
    exam_enrollments = _get_exam_enrollments(request.user,
                                             learning_unit_year_id=learning_unit_year_id,
                                             academic_year=academic_yr,
                                             is_program_manager=is_program_manager)
    number_session = exam_enrollments[0].session_exam.number_session if exam_enrollments else _('none')
    learning_unit_year = mdl.learning_unit_year.find_by_id(learning_unit_year_id)

    score_responsibles = mdl_attr.attribution.find_all_responsibles_by_learning_unit_year(learning_unit_year)
    tutors = mdl.tutor.find_by_learning_unit(learning_unit_year) \
                      .exclude(id__in=[score_responsible.id for score_responsible in score_responsibles])
    progress = mdl.exam_enrollment.calculate_exam_enrollment_progress(exam_enrollments)

    draft_scores_not_submitted = len([exam_enrol for exam_enrol in exam_enrollments
                                      if exam_enrol.is_draft and not exam_enrol.is_final])
    return {'section': 'scores_encoding',
            'academic_year': academic_yr,
            'progress': "{0:.0f}".format(progress),
            'progress_int': progress,
            'enrollments': exam_enrollments,
            'learning_unit_year': learning_unit_year,
            'score_responsibles': score_responsibles,
            'is_program_manager': is_program_manager,
            'is_coordinator': mdl_attr.attribution.is_score_responsible(request.user, learning_unit_year),
            'draft_scores_not_submitted': draft_scores_not_submitted,
            'number_session':number_session,
            'tutors': tutors,
            'exam_enrollments_encoded': get_score_encoded(exam_enrollments),
            'total_exam_enrollments': len(exam_enrollments)}


def get_data_online_double(learning_unit_year_id, request):
    academic_yr = mdl.academic_year.current_academic_year()
    number_session = mdl.session_exam_calendar.find_session_exam_number()

    if mdl.program_manager.is_program_manager(request.user):
        offer_years_managed = mdl.offer_year.find_by_user(request.user, academic_yr=academic_yr)
        total_exam_enrollments = list(mdl.exam_enrollment
                                      .find_for_score_encodings(number_session,
                                                                learning_unit_year_id=learning_unit_year_id,
                                                                offers_year=offer_years_managed,
                                                                academic_year=academic_yr))
        # We must know the total count of enrollments (not only the encoded one) ???
        encoded_exam_enrollments = list(filter(lambda e: e.is_final, total_exam_enrollments))
    elif mdl.tutor.is_tutor(request.user):
        total_exam_enrollments = list(mdl.exam_enrollment
                                      .find_for_score_encodings(number_session,
                                                                learning_unit_year_id=learning_unit_year_id,
                                                                academic_year=academic_yr))
        encoded_exam_enrollments = list(filter(lambda e: e.is_draft and not e.is_final, total_exam_enrollments))
    else:
        encoded_exam_enrollments = []
        total_exam_enrollments = []
    learning_unit_year = mdl.learning_unit_year.find_by_id(learning_unit_year_id)

    nb_final_scores = get_score_encoded(encoded_exam_enrollments)
    score_responsibles = mdl_attr.attribution.find_all_responsibles_by_learning_unit_year(learning_unit_year)
    tutors = mdl.tutor.find_by_learning_unit(learning_unit_year) \
        .exclude(id__in=[score_responsible.id for score_responsible in score_responsibles])
    encoded_exam_enrollments = mdl.exam_enrollment.sort_for_encodings(encoded_exam_enrollments)

    return {'section': 'scores_encoding',
            'academic_year': academic_yr,
            'enrollments': encoded_exam_enrollments,
            'num_encoded_scores': nb_final_scores,
            'learning_unit_year': learning_unit_year,
            'justifications': JUSTIFICATION_TYPES,
            'is_program_manager': mdl.program_manager.is_program_manager(request.user),
            'score_responsibles': score_responsibles,
            'count_total_enrollments': len(total_exam_enrollments),
            'number_session': encoded_exam_enrollments[0].session_exam.number_session
            if len(encoded_exam_enrollments) > 0 else _('none'),
            'tutors': tutors}


def get_data_pgmer(request,
                   offer_year_id=None,
                   tutor_id=None,
                   learning_unit_year_acronym=None,
                   incomplete_encodings_only=False):
    NOBODY = -1
    academic_yr = mdl.academic_year.current_academic_year()
    number_session = mdl.session_exam_calendar.find_session_exam_number()
    # Manage filter
    learning_unit_year_ids = None
    if learning_unit_year_acronym:
        learning_unit_year_ids = mdl.learning_unit_year.search(acronym=learning_unit_year_acronym) \
                                                                .values_list('id', flat=True)
    if tutor_id and tutor_id != NOBODY:
        learning_unit_year_ids_filter_by_tutor = mdl_attr.attribution.search(tutor=tutor_id)\
                                                                     .distinct('learning_unit_year')\
                                                                     .values_list('learning_unit_year_id', flat=True)
        learning_unit_year_ids = learning_unit_year_ids_filter_by_tutor if not learning_unit_year_ids else \
                                 list(set(learning_unit_year_ids) & set(learning_unit_year_ids_filter_by_tutor))

    scores_encodings = list(mdl_assess.scores_encoding.search(request.user,
                                                              offer_year_id=offer_year_id,
                                                              learning_unit_year_ids=learning_unit_year_ids))

    if not offer_year_id:
        group_by_learning_unit = {}
        for score_encoding in scores_encodings:
            try:
                group_by_learning_unit[score_encoding.learning_unit_year_id].scores_not_yet_submitted \
                    += score_encoding.scores_not_yet_submitted
                group_by_learning_unit[score_encoding.learning_unit_year_id].exam_enrollments_encoded \
                    += score_encoding.exam_enrollments_encoded
                group_by_learning_unit[score_encoding.learning_unit_year_id].total_exam_enrollments \
                    += score_encoding.total_exam_enrollments
            except KeyError:
                group_by_learning_unit[score_encoding.learning_unit_year_id] = score_encoding
        scores_encodings = group_by_learning_unit.values()

    data = []
    all_attributions = []
    if scores_encodings:  # Empty in case there isn't any score to encode (not inside the period of scores' encoding)
        # Adding score_responsible for each learningUnit
        learning_units = [score_encoding.learning_unit_year for score_encoding in scores_encodings]
        all_attributions = list(mdl_attr.attribution.search(list_learning_unit_year=learning_units))
        coord_grouped_by_learning_unit = {attrib.learning_unit_year.id: attrib.tutor for attrib in all_attributions
                                          if attrib.score_responsible}
        for score_encoding in scores_encodings:
            progress = (score_encoding.exam_enrollments_encoded / score_encoding.total_exam_enrollments) * 100
            line = {'learning_unit_year': score_encoding.learning_unit_year,
                    'exam_enrollments_encoded': score_encoding.exam_enrollments_encoded,
                    'scores_not_yet_submitted': score_encoding.scores_not_yet_submitted,
                    'total_exam_enrollments': score_encoding.total_exam_enrollments,
                    'tutor': coord_grouped_by_learning_unit.get(score_encoding.learning_unit_year.id, None),
                    'progress': "{0:.0f}".format(progress),
                    'progress_int': progress}
            data.append(line)

    if incomplete_encodings_only:
        # Filter by completed encodings (100% complete)
        data = [line for line in data if line['exam_enrollments_encoded'] != line['total_exam_enrollments']]

    if tutor_id == NOBODY:  # LearningUnit without attribution
        data = [line for line in data if line['tutor'] is None]

    # Creating list of all tutors
    all_tutors = []
    # all_tutors.append({'id': NOBODY, 'last_name': 'NOBODY', 'first_name': ''})
    for attrib in all_attributions:
        tutor = attrib.tutor
        if tutor and tutor not in all_tutors:
            all_tutors.append(tutor)
    all_tutors = sorted(all_tutors, key=lambda k: k.person.last_name.upper() if k.person.last_name else ''
                                                                                                      + k.person.first_name.upper() if k.person.first_name else '')

    # Creating list of offer Years for the filter (offers year with minimum 1 record)
    all_offers = mdl.offer_year.find_by_user(request.user, academic_yr=academic_yr)

    # Ordering by learning_unit_year.acronym
    data = sorted(data, key=lambda k: k['learning_unit_year'].acronym)

    if len(data) == 0:
        messages.add_message(request, messages.WARNING, "%s" % _('no_result'))

    return layout.render(request, "scores_encoding_by_learning_unit.html",
                         {'notes_list': data,
                          'offer_list': all_offers,
                          'tutor_list': all_tutors,
                          'offer_year_id': offer_year_id,
                          'tutor_id': tutor_id,
                          'academic_year': academic_yr,
                          'number_session': number_session,
                          'learning_unit_year_acronym': learning_unit_year_acronym,
                          'incomplete_encodings_only': incomplete_encodings_only,
                          'last_synchronization': mdl.synchronization.find_last_synchronization_date(),
                          'active_tab': request.GET.get('active_tab', None)  # Allow keep selection
                          })

@login_required
@user_passes_test(_is_inside_scores_encodings_period, login_url=reverse_lazy('outside_scores_encodings_period'))
@permission_required('assessments.can_access_scoreencoding', raise_exception=True)
def get_data_specific_criteria(request):
    registration_id = request.POST.get('registration_id', None)
    last_name = request.POST.get('last_name', None)
    first_name = request.POST.get('first_name', None)
    justification = request.POST.get('justification', None)
    offer_year_id = request.POST.get('program', None)

    academic_yr = mdl.academic_year.current_academic_year()
    number_session = mdl.session_exam_calendar.find_session_exam_number()

    offers_year_managed = mdl.offer_year.find_by_user(request.user, academic_yr)

    is_program_manager = mdl.program_manager.is_program_manager(request.user)

    exam_enrollments = []

    if request.method == 'POST':
        if is_program_manager:
            if not registration_id and not last_name and not first_name and not justification and not offer_year_id:
                messages.add_message(request, messages.WARNING, "%s" % _('minimum_one_criteria'))
            else:
                offer_year_id = int(
                    offer_year_id) if offer_year_id else None  # The offer_year_id received in session is a String, not an Int
                exam_enrollments = list(mdl.exam_enrollment.find_for_score_encodings(number_session,
                                                                                     registration_id=registration_id,
                                                                                     student_last_name=last_name,
                                                                                     student_first_name=first_name,
                                                                                     justification=justification,
                                                                                     offer_year_id=offer_year_id,
                                                                                     offers_year=offers_year_managed))
                exam_enrollments = mdl.exam_enrollment.sort_by_offer_acronym_last_name_first_name(exam_enrollments)
                exam_enrollments = _append_session_exam_deadline(exam_enrollments)
                if len(exam_enrollments) == 0:
                    messages.add_message(request, messages.WARNING, "%s" % _('no_result'))
        else:
            messages.add_message(request, messages.ERROR, "%s" % _('user_is_not_program_manager'))
    return {'offer_year_id': offer_year_id,
            'registration_id': registration_id,
            'last_name': last_name,
            'first_name': first_name,
            'justification': justification,
            'academic_year': academic_yr,
            'offer_list': offers_year_managed,
            'number_session': number_session,
            'exam_enrollments': exam_enrollments,
            'is_program_manager': is_program_manager
            }


def _append_session_exam_deadline(exam_enrollments):
    exam_enrollments_with_deadline = copy.deepcopy(exam_enrollments)
    for enrollment in exam_enrollments_with_deadline:
        enrollment.deadline_tutor_computed = mdl.exam_enrollment.get_deadline_tutor_computed(enrollment)
        enrollment.deadline_reached = mdl.exam_enrollment.is_deadline_reached(enrollment)
        enrollment.deadline_tutor_reached = mdl.exam_enrollment.is_deadline_tutor_reached(enrollment)
    return exam_enrollments_with_deadline


@login_required
@permission_required('assessments.can_access_scoreencoding', raise_exception=True)
def search_by_specific_criteria(request):
    if request.method == "POST" and request.POST.get('action') == 'save':
        return specific_criteria_submission(request)
    else:
        return specific_criteria(request)


@login_required
@permission_required('assessments.can_access_scoreencoding', raise_exception=True)
def specific_criteria(request):
    data = get_data_specific_criteria(request)
    return layout.render(request, "scores_encoding_by_specific_criteria.html", data)


@login_required
@permission_required('assessments.can_access_scoreencoding', raise_exception=True)
def specific_criteria_submission(request):
<<<<<<< HEAD
    data = get_data_specific_criteria(request)

    updated_enrollments = []
    is_program_manager = data['is_program_manager']
    for enrollment in data['exam_enrollments']:
        score_encoded = request.POST.get('score_' + str(enrollment.id))
        justification_encoded = request.POST.get('justification_' + str(enrollment.id))
        learning_unit_year = enrollment.learning_unit_enrollment.learning_unit_year
        decimal_scores_authorized = learning_unit_year.decimal_scores

        if score_encoded:
            try:
                score_encoded = _truncate_decimals_new(score_encoded, decimal_scores_authorized)
            except Exception as e:
                messages.add_message(request, messages.ERROR, _(e.args[0]))
                continue
        else:
            score_encoded = None
        if not justification_encoded:
            justification_encoded = None

        # Ignore all enrollment changed
        if not is_enrollment_changed(request, enrollment, score_encoded, justification_encoded, is_program_manager):
            continue

        if can_modify_exam_enrollment(enrollment, is_program_manager):
            try:
                set_score_and_justification_for_exam_enrollment(is_program_manager, enrollment,
                                                                justification_encoded,
                                                                score_encoded, request.user)
                updated_enrollments.append(enrollment)
            except ValidationError:
                messages.add_message(request, messages.ERROR, "%s" % _('scores_must_be_between_0_and_20'))
=======
    encoded_exam_enrollments = get_encoded_exam_enrollments(request)
    updated_enrollments = update_enrollments_if_changed(encoded_exam_enrollments, request)
>>>>>>> f781436b

    if messages.get_messages(request):
        data = get_data_specific_criteria(request)
        data = _preserve_encoded_values(request, data)
        return layout.render(request, "scores_encoding_by_specific_criteria.html", data)
    else:
        is_program_manager = mdl.program_manager.is_program_manager(request.user)
        bulk_send_messages_to_notify_encoding_progress(request, updated_enrollments, is_program_manager)
        if updated_enrollments:
            messages.add_message(request, messages.SUCCESS, "%s %s" % (len(updated_enrollments), _('scores_saved')))

        return specific_criteria(request)


def _get_exam_enrollments(user, learning_unit_year_id=None, tutor_id=None, offer_year_id=None, academic_year=None,
                          is_program_manager=False, with_closed_exam_enrollments=True):
    """
    Args:
        user: The user who's asking for exam_enrollments (for scores' encoding).
        learning_unit_year_id: To filter ExamEnroll by learning_unit_year.
        tutor_id: To filter ExamEnroll by tutor.
        offer_year_id: To filter ExamEnroll by OfferYear.
        academic_year: The academic year for the data returned.
    Returns:
        All exam enrollments for the user passed in parameter (check if it is a program manager or a tutor) and
        a Boolean is_program_manager (True if the user is a program manager, False if the user is a Tutor/coord).
    """
    if not academic_year:
        academic_year = mdl.academic_year.current_academic_year()
    number_session = mdl.session_exam_calendar.find_session_exam_number()
    # Case the user is a program manager
    if is_program_manager:
        tutor = None
        if tutor_id:
            tutor = mdl.tutor.find_by_id(tutor_id)
        if offer_year_id:
            # Get examEnrollments for only one offer
            offers_year = [mdl.offer_year.find_by_id(offer_year_id)]
        else:
            # Get examEnrollments for all offers managed by the program manager
            offers_year = list(mdl.offer_year.find_by_user(user, academic_yr=academic_year))
        exam_enrollments = list(mdl.exam_enrollment
                                .find_for_score_encodings(number_session,
                                                          learning_unit_year_id=learning_unit_year_id,
                                                          tutor=tutor,
                                                          offers_year=offers_year,
                                                          academic_year=academic_year))
        if not with_closed_exam_enrollments:
             exam_enrollments = [enrollment for enrollment in exam_enrollments if
                                 not mdl.exam_enrollment.is_deadline_reached(enrollment)]

    # Case the user is a tutor
    elif mdl.tutor.is_tutor(user):
        # Note : The tutor can't filter by offerYear ; the offer_id is always None. Not necessary to check.
        tutor = mdl.tutor.find_by_user(user)
        exam_enrollments = list(mdl.exam_enrollment
                                .find_for_score_encodings(number_session,
                                                          learning_unit_year_id=learning_unit_year_id,
                                                          tutor=tutor,
                                                          academic_year=academic_year))
        if not with_closed_exam_enrollments:
            exam_enrollments = [enrollment for enrollment in exam_enrollments if
                                not mdl.exam_enrollment.is_deadline_tutor_reached(enrollment)]

    else:
        exam_enrollments = []
    # Ordering by offeryear.acronym, then person.lastname & firstname
    exam_enrollments = mdl.exam_enrollment.sort_for_encodings(exam_enrollments)
    exam_enrollments = _append_session_exam_deadline(exam_enrollments)

    return exam_enrollments


def get_json_data_scores_sheets(tutor_global_id):
    try:
        person = mdl.person.find_by_global_id(tutor_global_id)
        tutor = mdl.tutor.find_by_person(person)
        number_session = mdl.session_exam_calendar.find_session_exam_number()
        academic_yr = mdl.academic_year.current_academic_year()

        if tutor:
            exam_enrollments = list(mdl.exam_enrollment.find_for_score_encodings(number_session,
                                                                                 tutor=tutor,
                                                                                 academic_year=academic_yr))
            data = mdl.exam_enrollment.scores_sheet_data(exam_enrollments, tutor=tutor)
            return json.dumps(data)
        else:
            return json.dumps({})
    except (PsycopOperationalError, PsycopInterfaceError, DjangoOperationalError, DjangoInterfaceError) as ep:
        trace = traceback.format_exc()
        try:
            data = json.dumps({'tutor_global_id': tutor_global_id})
            queue_exception = QueueException(queue_name=settings.QUEUES.get('QUEUES_NAME').get('PAPER_SHEET'),
                                             message=data,
                                             exception_title='[Catched and retried] - {}'.format(type(ep).__name__),
                                             exception=trace)
            queue_exception_logger.error(queue_exception.to_exception_log())
        except Exception:
            logger.error(trace)
            log_trace = traceback.format_exc()
            logger.warning('Error during queue logging :\n {}'.format(log_trace))
        connection.close()
        get_json_data_scores_sheets(tutor_global_id)
    except Exception as e:
        trace = traceback.format_exc()
        try:
            data = json.dumps({'tutor_global_id': tutor_global_id})
            queue_exception = QueueException(queue_name=settings.QUEUES.get('QUEUES_NAME').get('PAPER_SHEET'),
                                             message=data,
                                             exception_title=type(e).__name__,
                                             exception=trace)
            queue_exception_logger.error(queue_exception.to_exception_log())
        except Exception:
            logger.error(trace)
            log_trace = traceback.format_exc()
            logger.warning('Error during queue logging :\n {}'.format(log_trace))
        return None<|MERGE_RESOLUTION|>--- conflicted
+++ resolved
@@ -39,7 +39,6 @@
 from django.http import HttpResponseRedirect
 from django.utils.translation import ugettext_lazy as _
 from psycopg2._psycopg import OperationalError as PsycopOperationalError, InterfaceError as  PsycopInterfaceError
-
 from assessments import models as mdl_assess
 from assessments.views import export_utils
 from attribution import models as mdl_attr
@@ -54,6 +53,7 @@
 
 logger = logging.getLogger(settings.DEFAULT_LOGGER)
 queue_exception_logger = logging.getLogger(settings.QUEUE_EXCEPTION_LOGGER)
+
 
 def _is_inside_scores_encodings_period(user):
     return mdl.session_exam_calendar.current_session_exam()
@@ -358,79 +358,6 @@
             messages.add_message(request, messages.ERROR, "%s" % sent_error_message)
 
 
-<<<<<<< HEAD
-def update_exam_enrollments(request, exam_enrollments, decimal_scores_authorized, is_program_manager):
-    validation_error = None
-    updated_enrollments = []
-    for enrollment in exam_enrollments:
-        try:
-            is_updated = update_exam_enrollment(request, is_program_manager, decimal_scores_authorized, enrollment)
-            if is_updated:
-                updated_enrollments.append(enrollment)
-        except ValidationError as e:
-            validation_error = e
-            pass
-
-    if validation_error is not None:
-        raise validation_error
-    return updated_enrollments
-
-
-def update_exam_enrollment(request, is_pgm, decimal_scores_authorized, enrollment):
-    score = request.POST.get('score_' + str(enrollment.id), None)
-    justification = request.POST.get('justification_' + str(enrollment.id), None)
-    score_changed = request.POST.get('score_changed_' + str(enrollment.id), None)
-    # modification is possible for program managers OR score has changed but nothing is final
-    if is_pgm or is_legible_for_modifying_exam_enrollment(score_changed, enrollment):
-        new_score, new_justification = _truncate_decimals(score, justification, decimal_scores_authorized)
-        exam_enrollment_has_been_modified = has_modify_exam_enrollment(enrollment, new_score, new_justification)
-        set_score_and_justification_for_exam_enrollment(is_pgm, enrollment, new_justification, new_score, request.user)
-
-        if exam_enrollment_has_been_modified:
-            return True
-
-    return False
-
-
-def set_score_and_justification_for_exam_enrollment(is_pgm, enrollment, new_justification, new_score, user):
-    enrollment.score_reencoded = None
-    enrollment.justification_reencoded = None
-    enrollment.score_draft = new_score
-    enrollment.justification_draft = new_justification
-    if is_pgm:
-        enrollment.score_final = new_score
-        enrollment.justification_final = new_justification
-
-    # Validation
-    enrollment.full_clean()
-    enrollment.save()
-
-    # Add History change
-    if is_pgm:
-        mdl.exam_enrollment.create_exam_enrollment_historic(user, enrollment,
-                                                            enrollment.score_final,
-                                                            enrollment.justification_final)
-
-def can_modify_exam_enrollment(enrollment, is_program_manager) :
-    if is_program_manager:
-        return not mdl.exam_enrollment.is_deadline_reached(enrollment)
-    else:
-        return not mdl.exam_enrollment.is_deadline_tutor_reached(enrollment) and \
-               not enrollment.score_final and not enrollment.justification_final
-
-
-def is_legible_for_modifying_exam_enrollment(score_changed, exam_enrollment):
-    if score_changed is None:
-        return not exam_enrollment.score_final and not exam_enrollment.justification_final
-    return score_changed == "true" and not exam_enrollment.score_final and not exam_enrollment.justification_final
-
-
-def has_modify_exam_enrollment(exam_enrollment, new_score, new_justification):
-    return exam_enrollment.score_final != new_score or exam_enrollment.justification_final != new_justification
-
-
-=======
->>>>>>> f781436b
 def online_double_encoding_get_form(request, data=None, learning_unit_year_id=None):
     if len(data['enrollments']) > 0:
         return layout.render(request, "online_double_encoding_form.html", data)
@@ -528,6 +455,7 @@
 
 def have_reencoded_score_or_justification(enrollment):
     return enrollment.score_reencoded is not None or enrollment.justification_reencoded
+
 
 @login_required
 @user_passes_test(_is_inside_scores_encodings_period, login_url=reverse_lazy('outside_scores_encodings_period'))
@@ -928,44 +856,8 @@
 @login_required
 @permission_required('assessments.can_access_scoreencoding', raise_exception=True)
 def specific_criteria_submission(request):
-<<<<<<< HEAD
-    data = get_data_specific_criteria(request)
-
-    updated_enrollments = []
-    is_program_manager = data['is_program_manager']
-    for enrollment in data['exam_enrollments']:
-        score_encoded = request.POST.get('score_' + str(enrollment.id))
-        justification_encoded = request.POST.get('justification_' + str(enrollment.id))
-        learning_unit_year = enrollment.learning_unit_enrollment.learning_unit_year
-        decimal_scores_authorized = learning_unit_year.decimal_scores
-
-        if score_encoded:
-            try:
-                score_encoded = _truncate_decimals_new(score_encoded, decimal_scores_authorized)
-            except Exception as e:
-                messages.add_message(request, messages.ERROR, _(e.args[0]))
-                continue
-        else:
-            score_encoded = None
-        if not justification_encoded:
-            justification_encoded = None
-
-        # Ignore all enrollment changed
-        if not is_enrollment_changed(request, enrollment, score_encoded, justification_encoded, is_program_manager):
-            continue
-
-        if can_modify_exam_enrollment(enrollment, is_program_manager):
-            try:
-                set_score_and_justification_for_exam_enrollment(is_program_manager, enrollment,
-                                                                justification_encoded,
-                                                                score_encoded, request.user)
-                updated_enrollments.append(enrollment)
-            except ValidationError:
-                messages.add_message(request, messages.ERROR, "%s" % _('scores_must_be_between_0_and_20'))
-=======
     encoded_exam_enrollments = get_encoded_exam_enrollments(request)
     updated_enrollments = update_enrollments_if_changed(encoded_exam_enrollments, request)
->>>>>>> f781436b
 
     if messages.get_messages(request):
         data = get_data_specific_criteria(request)
