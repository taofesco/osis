##############################################################################
#
# OSIS stands for Open Student Information System. It's an application
#    designed to manage the core business of higher education institutions,
#    such as universities, faculties, institutes and professional schools.
#    The core business involves the administration of students, teachers,
#    courses, programs and so on.
#
#    Copyright (C) 2015-2017 Université catholique de Louvain (http://www.uclouvain.be)
#
#    This program is free software: you can redistribute it and/or modify
#    it under the terms of the GNU General Public License as published by
#    the Free Software Foundation, either version 3 of the License, or
#    (at your option) any later version.
#
#    This program is distributed in the hope that it will be useful,
#    but WITHOUT ANY WARRANTY; without even the implied warranty of
#    MERCHANTABILITY or FITNESS FOR A PARTICULAR PURPOSE.  See the
#    GNU General Public License for more details.
#
#    A copy of this license - GNU General Public License - is available
#    at the root of the source code of this program.  If not,
#    see http://www.gnu.org/licenses/.
#
##############################################################################
import copy
import json
import logging
import traceback

from django.conf import settings
from django.contrib import messages
from django.contrib.auth.decorators import login_required, user_passes_test, permission_required
from django.core.exceptions import ValidationError
from django.core.urlresolvers import reverse, reverse_lazy
from django.db import connection
from django.db.utils import OperationalError as DjangoOperationalError, InterfaceError as DjangoInterfaceError
from django.http import HttpResponseRedirect
from django.utils.translation import ugettext_lazy as _
from psycopg2._psycopg import OperationalError as PsycopOperationalError, InterfaceError as  PsycopInterfaceError

from assessments.business import score_encoding_progress, score_encoding_list, score_encoding_export
from attribution import models as mdl_attr
from base import models as mdl
<<<<<<< HEAD
from base.utils import send_mail, calendar_utils
=======
from base.enums import exam_enrollment_justification_type
from base.enums.exam_enrollment_justification_type import JUSTIFICATION_TYPES
from base.utils import send_mail
>>>>>>> 29cf1b4e
from base.views import layout
from osis_common.document import paper_sheet
from osis_common.models.queue_exception import QueueException

logger = logging.getLogger(settings.DEFAULT_LOGGER)
queue_exception_logger = logging.getLogger(settings.QUEUE_EXCEPTION_LOGGER)


def _is_inside_scores_encodings_period(user):
    return mdl.session_exam_calendar.current_session_exam()


def _is_not_inside_scores_encodings_period(user):
    return not _is_inside_scores_encodings_period(user)


@login_required
@permission_required('base.can_access_evaluation', raise_exception=True)
def assessments(request):
    return layout.render(request, "assessments.html", {'section': 'assessments'})


@login_required
@permission_required('assessments.can_access_scoreencoding', raise_exception=True)
@user_passes_test(_is_not_inside_scores_encodings_period, login_url=reverse_lazy('scores_encoding'))
def outside_period(request):
    latest_session_exam = mdl.session_exam_calendar.get_latest_session_exam()
    closest_new_session_exam = mdl.session_exam_calendar.get_closest_new_session_exam()

    if latest_session_exam:
        session_number = latest_session_exam.number_session
        str_date = latest_session_exam.academic_calendar.end_date.strftime(_('date_format'))
        messages.add_message(request, messages.WARNING, _('outside_scores_encodings_period_latest_session') % (session_number,str_date))

    if closest_new_session_exam:
        session_number = closest_new_session_exam.number_session
        str_date = closest_new_session_exam.academic_calendar.start_date.strftime(_('date_format'))
        messages.add_message(request, messages.WARNING, _('outside_scores_encodings_period_closest_session') % (session_number,str_date))

    if not messages.get_messages(request):
        messages.add_message(request, messages.WARNING, _('score_encoding_period_not_open'))
    return layout.render(request, "outside_scores_encodings_period.html", {})


@login_required
@permission_required('assessments.can_access_scoreencoding', raise_exception=True)
@user_passes_test(_is_inside_scores_encodings_period, login_url=reverse_lazy('outside_scores_encodings_period'))
def scores_encoding(request):
    template_name = "scores_encoding.html"
    academic_yr = mdl.academic_year.current_academic_year()
    number_session = mdl.session_exam_calendar.find_session_exam_number()
    score_encoding_progress_list = None
    context = {'academic_year': academic_yr,
               'number_session': number_session,
               'active_tab': request.GET.get('active_tab')}

    offer_year_id = request.GET.get('offer', None)
    if offer_year_id:
        offer_year_id = int(offer_year_id)

    if mdl.program_manager.is_program_manager(request.user):
        template_name = "scores_encoding_by_learning_unit.html"
        NOBODY = -1

        tutor_id = request.GET.get('tutor')
        if tutor_id:
            tutor_id = int(tutor_id)
        learning_unit_year_acronym = request.GET.get('learning_unit_year_acronym')
        incomplete_encodings_only = request.GET.get('incomplete_encodings_only', False)

        # Manage filter
        learning_unit_year_ids = None
        if learning_unit_year_acronym:
            learning_unit_year_ids = mdl.learning_unit_year.search(acronym=learning_unit_year_acronym) \
                .values_list('id', flat=True)
        if tutor_id and tutor_id != NOBODY:
            learning_unit_year_ids_filter_by_tutor = mdl_attr.attribution.search(tutor=tutor_id) \
                .distinct('learning_unit_year') \
                .values_list('learning_unit_year_id', flat=True)
            learning_unit_year_ids = learning_unit_year_ids_filter_by_tutor if not learning_unit_year_ids else \
                set(learning_unit_year_ids) & set(learning_unit_year_ids_filter_by_tutor)

        score_encoding_progress_list = score_encoding_progress.get_scores_encoding_progress(
            user=request.user,
            offer_year_id=offer_year_id,
            number_session=number_session,
            academic_year=academic_yr,
            learning_unit_year_ids=learning_unit_year_ids
        )

        score_encoding_progress_list = score_encoding_progress.\
            append_related_tutors_and_score_responsibles(score_encoding_progress_list)

        if incomplete_encodings_only:
            score_encoding_progress_list = score_encoding_progress.filter_only_incomplete(score_encoding_progress_list)

        if tutor_id == NOBODY:
            score_encoding_progress_list = score_encoding_progress.\
                filter_only_without_attribution(score_encoding_progress_list)

        all_tutors = score_encoding_progress.find_related_tutors(score_encoding_progress_list)

        all_offers = mdl.offer_year.find_by_user(request.user, academic_yr=academic_yr)

        if not score_encoding_progress_list:
            messages.add_message(request, messages.WARNING, "%s" % _('no_result'))

        context.update({'offer_list': all_offers,
                        'tutor_list': all_tutors,
                        'offer_year_id': offer_year_id,
                        'tutor_id': tutor_id,
                        'learning_unit_year_acronym': learning_unit_year_acronym,
                        'incomplete_encodings_only': incomplete_encodings_only,
                        'last_synchronization': mdl.synchronization.find_last_synchronization_date()})

    elif mdl.tutor.is_tutor(request.user):
        tutor = mdl.tutor.find_by_user(request.user)
        score_encoding_progress_list = score_encoding_progress.get_scores_encoding_progress(user=request.user,
                                                                                            offer_year_id=offer_year_id,
                                                                                            number_session=number_session,
                                                                                            academic_year=academic_yr)
        all_offers = score_encoding_progress.find_related_offer_years(score_encoding_progress_list)

        context.update({'tutor': tutor,
                        'offer_year_list': all_offers,
                        'offer_year_id': offer_year_id})

    context.update({
        'notes_list': score_encoding_progress.group_by_learning_unit_year(score_encoding_progress_list)
                      if not offer_year_id else score_encoding_progress_list
    })

    return layout.render(request, template_name, context)


@login_required
@permission_required('assessments.can_access_scoreencoding', raise_exception=True)
@user_passes_test(_is_inside_scores_encodings_period, login_url=reverse_lazy('outside_scores_encodings_period'))
def online_encoding(request, learning_unit_year_id=None):
    template_name = "online_encoding.html"
    context = _get_common_encoding_context(request, learning_unit_year_id)
    return layout.render(request, template_name, context)


@login_required
@permission_required('assessments.can_access_scoreencoding', raise_exception=True)
@user_passes_test(_is_inside_scores_encodings_period, login_url=reverse_lazy('outside_scores_encodings_period'))
def online_encoding_form(request, learning_unit_year_id=None):
    template_name = "online_encoding_form.html"
    if request.method == 'POST':
        updated_enrollments = None
        encoded_enrollment_ids = _extract_id_from_post_data(request)
        # Get only encoded from database
        scores_list_encoded = score_encoding_list.get_scores_encoding_list(
            user=request.user,
            learning_unit_year_id=learning_unit_year_id,
            enrollments_ids=encoded_enrollment_ids)
        # Append value encoded by user
        scores_list_encoded.enrollments = _extract_encoded_values_from_post_data(
            request,
            scores_list_encoded.enrollments)

        try:
            updated_enrollments = score_encoding_list.update_enrollments(
                scores_encoding_list=scores_list_encoded,
                user=request.user)
        except ValidationError as e:
            messages.add_message(request, messages.ERROR, _(e.messages[0]))
        except Exception as e:
            messages.add_message(request, messages.ERROR, _(e.args[0]))

        context = _get_common_encoding_context(request, learning_unit_year_id)
        if messages.get_messages(request):
            context = _preserve_encoded_values(request, context)
        else:
            template_name = "online_encoding.html"
            send_messages_to_notify_encoding_progress(request,
                                                      context["enrollments"],
                                                      context["learning_unit_year"],
                                                      context["is_program_manager"],
                                                      updated_enrollments)
    else:
        context = _get_common_encoding_context(request, learning_unit_year_id)
    return layout.render(request, template_name, context)


@login_required
@permission_required('assessments.can_access_scoreencoding', raise_exception=True)
@user_passes_test(_is_inside_scores_encodings_period, login_url=reverse_lazy('outside_scores_encodings_period'))
def online_encoding_submission(request, learning_unit_year_id):
    scores_list = score_encoding_list.get_scores_encoding_list(user=request.user,
                                                               learning_unit_year_id=learning_unit_year_id)
    submitted_enrollments = []
    draft_scores_not_sumitted_yet = scores_list.enrollment_draft_not_submitted
    not_submitted_enrollments = set([ex for ex in scores_list.enrollments if not ex.is_final])
    for exam_enroll in draft_scores_not_sumitted_yet:
        if (exam_enroll.score_draft is not None and exam_enroll.score_final is None) \
                or (exam_enroll.justification_draft and not exam_enroll.justification_final):
            submitted_enrollments.append(exam_enroll)
            not_submitted_enrollments.remove(exam_enroll)
        if exam_enroll.is_draft:
            if exam_enroll.score_draft is not None:
                exam_enroll.score_final = exam_enroll.score_draft
            if exam_enroll.justification_draft:
                exam_enroll.justification_final = exam_enroll.justification_draft
            exam_enroll.full_clean()
            exam_enroll.save()
            mdl.exam_enrollment.create_exam_enrollment_historic(request.user, exam_enroll)

    # Send mail to all the teachers of the submitted learning unit on any submission
    all_encoded = len(not_submitted_enrollments) == 0
    learning_unit_year = mdl.learning_unit_year.find_by_id(learning_unit_year_id)
    attributions = mdl_attr.attribution.Attribution.objects.filter(learning_unit_year=learning_unit_year)
    persons = list(set([attribution.tutor.person for attribution in attributions]))
    sent_error_message = send_mail.send_mail_after_scores_submission(persons, learning_unit_year.acronym,
                                                                     submitted_enrollments, all_encoded)
    if sent_error_message:
        messages.add_message(request, messages.ERROR, "%s" % sent_error_message)
    return HttpResponseRedirect(reverse('online_encoding', args=(learning_unit_year_id,)))


@login_required
@permission_required('assessments.can_access_scoreencoding', raise_exception=True)
@user_passes_test(_is_inside_scores_encodings_period, login_url=reverse_lazy('outside_scores_encodings_period'))
def specific_criteria(request):
    template_name = "scores_encoding_by_specific_criteria.html"
    context = _get_specific_criteria_context(request)
    return layout.render(request, template_name, context)


@login_required
@permission_required('assessments.can_access_scoreencoding', raise_exception=True)
def search_by_specific_criteria(request):
    if request.method == "POST" and request.POST.get('action') == 'save':
        return specific_criteria_submission(request)
    else:
        return specific_criteria(request)


@login_required
@permission_required('assessments.can_access_scoreencoding', raise_exception=True)
@user_passes_test(_is_inside_scores_encodings_period, login_url=reverse_lazy('outside_scores_encodings_period'))
def specific_criteria_submission(request):
    updated_enrollments = None
    scores_list_encoded = _get_score_encoding_list_with_only_enrollment_modified(request)

    try:
        updated_enrollments = score_encoding_list.update_enrollments(
            scores_encoding_list=scores_list_encoded,
            user=request.user)
    except ValidationError as e:
        messages.add_message(request, messages.ERROR, _(e.messages[0]))
    except Exception as e:
        messages.add_message(request, messages.ERROR, _(e.args[0]))

    if messages.get_messages(request):
        context = _get_specific_criteria_context(request)
        context = _preserve_encoded_values(request, context)
        return layout.render(request, "scores_encoding_by_specific_criteria.html", context)
    else:
        is_program_manager = mdl.program_manager.is_program_manager(request.user)
        bulk_send_messages_to_notify_encoding_progress(request, updated_enrollments, is_program_manager)
        if updated_enrollments:
            messages.add_message(request, messages.SUCCESS, "%s %s" % (len(updated_enrollments), _('scores_saved')))
        return specific_criteria(request)


@login_required
@permission_required('assessments.can_access_scoreencoding', raise_exception=True)
@user_passes_test(_is_inside_scores_encodings_period, login_url=reverse_lazy('outside_scores_encodings_period'))
def online_double_encoding_form(request, learning_unit_year_id=None):
    if request.method == 'GET':
        context = _get_double_encoding_context(request, learning_unit_year_id)
        return online_double_encoding_get_form(request, context, learning_unit_year_id)
    elif request.method == 'POST':
        scores_list = _get_score_encoding_list_with_only_enrollment_modified(request, learning_unit_year_id)

        try:
            scores_list =  score_encoding_list.assign_encoded_to_reencoded_enrollments(scores_list)
        except ValidationError as e:
            messages.add_message(request, messages.ERROR, _(e.messages[0]))
        except Exception as e:
            messages.add_message(request, messages.ERROR, _(e.args[0]))

        if messages.get_messages(request):
            context = _get_double_encoding_context(request, learning_unit_year_id)
            context = _preserve_encoded_values(request, context)
            return online_double_encoding_get_form(request, context, learning_unit_year_id)
        elif not scores_list:
            messages.add_message(request, messages.WARNING, "%s" % _('no_dubble_score_encoded_comparison_impossible'))
            return online_encoding(request, learning_unit_year_id=learning_unit_year_id)
        else:
            context = _get_double_encoding_context(request, learning_unit_year_id)
            context['enrollments'] = scores_list.enrollments
            return layout.render(request, "online_double_encoding_validation.html", context)


@login_required
@permission_required('assessments.can_access_scoreencoding', raise_exception=True)
@user_passes_test(_is_inside_scores_encodings_period, login_url=reverse_lazy('outside_scores_encodings_period'))
def online_double_encoding_validation(request, learning_unit_year_id=None):
    if request.method == 'POST':
        updated_enrollments = None
        scores_list_encoded = _get_score_encoding_list_with_only_enrollment_modified(request, learning_unit_year_id)

        try:
            updated_enrollments = score_encoding_list.update_enrollments(
                scores_encoding_list=scores_list_encoded,
                user=request.user)
        except ValidationError as e:
            messages.add_message(request, messages.ERROR, _(e.messages[0]))
        except Exception as e:
            messages.add_message(request, messages.ERROR, _(e.args[0]))

        if updated_enrollments:
            is_program_manager = mdl.program_manager.is_program_manager(request.user)
            scores_list_encoded = score_encoding_list.get_scores_encoding_list(
                user=request.user,
                learning_unit_year_id=learning_unit_year_id)
            send_messages_to_notify_encoding_progress(request,
                                                      scores_list_encoded.enrollments,
                                                      scores_list_encoded.learning_unit_year,
                                                      is_program_manager,
                                                      updated_enrollments)

    return HttpResponseRedirect(reverse('online_encoding', args=(learning_unit_year_id,)))


@login_required
@permission_required('assessments.can_access_scoreencoding', raise_exception=True)
def notes_printing_all(request, tutor_id=None, offer_id=None):
    return notes_printing(request, tutor_id=tutor_id, offer_id=offer_id)


@login_required
@permission_required('assessments.can_access_scoreencoding', raise_exception=True)
@user_passes_test(_is_inside_scores_encodings_period, login_url=reverse_lazy('outside_scores_encodings_period'))
def export_xls(request, learning_unit_year_id):
    is_program_manager = mdl.program_manager.is_program_manager(request.user)
    scores_list = score_encoding_list.get_scores_encoding_list(request.user,
                                                               learning_unit_year_id=learning_unit_year_id)
    scores_list = score_encoding_list.filter_without_closed_exam_enrollments(scores_list, is_program_manager)
    return score_encoding_export.export_xls(scores_list.enrollments)


@login_required
def upload_score_error(request):
    return layout.render(request, "upload_score_error.html", {})


@login_required
@permission_required('assessments.can_access_scoreencoding', raise_exception=True)
@user_passes_test(_is_inside_scores_encodings_period, login_url=reverse_lazy('outside_scores_encodings_period'))
def notes_printing(request, learning_unit_year_id=None, tutor_id=None, offer_id=None):
    is_program_manager = mdl.program_manager.is_program_manager(request.user)
    scores_list_encoded = score_encoding_list.get_scores_encoding_list(
        user=request.user,
        learning_unit_year_id=learning_unit_year_id,
        tutor_id=tutor_id,
        offer_year_id=offer_id
    )
    tutor = mdl.tutor.find_by_user(request.user) if not is_program_manager else None
    sheet_data = mdl.exam_enrollment.scores_sheet_data(scores_list_encoded.enrollments, tutor=tutor)
    return paper_sheet.print_notes(sheet_data)


def __send_messages_for_each_offer_year(all_enrollments, learning_unit_year, updated_enrollments):
    """
    Send a message for each offer year to all the tutors of a learning unit inside a program
    managed by the program manager if all the scores
    of this learning unit, inside this program, are encoded and at most one score is newly encoded.
    Th encoder is a program manager, so all the encoded scores are final.
    :param enrollments: The enrollments to the learning unit year , inside the managed program.
    :param learning_unit_year: The learning unit year of the enrollments.
    :param updated_enrollments: list of exam enrollments objects which has been updated
    :return: A list of error message if message cannot be sent
    """
    sent_error_messages = []
    offer_years = get_offer_years_from_enrollments(updated_enrollments)
    for offer_year in offer_years:
        sent_error_message = __send_message_for_offer_year(all_enrollments, learning_unit_year,
                                                           offer_year)
        if sent_error_message:
            sent_error_messages.append(sent_error_message)
    return sent_error_messages


def get_offer_years_from_enrollments(enrollments):
    list_offer_years = [enrollment.learning_unit_enrollment.offer_enrollment.offer_year for enrollment in enrollments]
    return list(set(list_offer_years))


def __send_message_for_offer_year(all_enrollments, learning_unit_year, offer_year):
    enrollments = filter_enrollments_by_offer_year(all_enrollments, offer_year)
    progress = mdl.exam_enrollment.calculate_exam_enrollment_progress(enrollments)
    offer_acronym = offer_year.acronym
    sent_error_message = None
    if progress == 100:
        persons = list(set([tutor.person for tutor in mdl.tutor.find_by_learning_unit(learning_unit_year)]))
        sent_error_message = send_mail.send_message_after_all_encoded_by_manager(persons, enrollments,
                                                                                 learning_unit_year.acronym,
                                                                                 offer_acronym)
    return sent_error_message


def filter_enrollments_by_offer_year(enrollments, offer_year):
    filtered_enrollments = filter(
        lambda enrollment: enrollment.learning_unit_enrollment.offer_enrollment.offer_year == offer_year,
        enrollments
    )
    return list(filtered_enrollments)


def _preserve_encoded_values(request, data):
    data = copy.deepcopy(data)
    is_program_manager = data['is_program_manager']
    for enrollment in data['enrollments']:
        enrollment.score_draft = request.POST.get('score_' + str(enrollment.id))
        enrollment.justification_draft = request.POST.get('justification_' + str(enrollment.id))
        if is_program_manager:
            enrollment.score_final = request.POST.get('score_' + str(enrollment.id))
            enrollment.justification_final = request.POST.get('justification_' + str(enrollment.id))
    return data


<<<<<<< HEAD
=======
def get_encoded_exam_enrollments(request):
    enrollment_ids = _extract_id_from_post_data(request)
    enrollments = list(mdl.exam_enrollment
                          .find_by_ids(enrollment_ids)
                          .select_related('learning_unit_enrollment__learning_unit_year')
                          .select_related('learning_unit_enrollment__offer_enrollment__offer_year')
                          .select_related('learning_unit_enrollment__offer_enrollment__student__person'))
    return _extract_encoded_values_from_post_data(enrollments, request)


>>>>>>> 29cf1b4e
def _extract_id_from_post_data(request):
    post_data = dict(request.POST.lists())
    return [int(param.split("_")[-1]) for param, value in post_data.items()
            if "score_changed_" in param and next(iter(value or []), None) == "true"]


def _extract_encoded_values_from_post_data(request, enrollments):
    enrollment_with_encoded_values = copy.deepcopy(enrollments)
    for enrollment in enrollment_with_encoded_values:
        enrollment.score_encoded = request.POST.get('score_' + str(enrollment.id))
        enrollment.justification_encoded = request.POST.get('justification_' + str(enrollment.id))
    return enrollment_with_encoded_values


def bulk_send_messages_to_notify_encoding_progress(request, updated_enrollments, is_program_manager):
    if is_program_manager:
        mail_already_sent_by_learning_unit = set()
        for enrollment in updated_enrollments:
            learning_unit_year = enrollment.learning_unit_enrollment.learning_unit_year
            if learning_unit_year in mail_already_sent_by_learning_unit:
                continue
            scores_list = score_encoding_list.get_scores_encoding_list(user=request.user,
                                                                           learning_unit_year_id=learning_unit_year.id)
            send_messages_to_notify_encoding_progress(request, scores_list.enrollments,
                                                      learning_unit_year, is_program_manager, updated_enrollments)
            mail_already_sent_by_learning_unit.add(learning_unit_year)


def send_messages_to_notify_encoding_progress(request, all_enrollments, learning_unit_year, is_program_manager,
                                              updated_enrollments):
    if is_program_manager:
        sent_error_messages = __send_messages_for_each_offer_year(all_enrollments,
                                                                  learning_unit_year,
                                                                  updated_enrollments)
        for sent_error_message in sent_error_messages:
            messages.add_message(request, messages.ERROR, "%s" % sent_error_message)


def online_double_encoding_get_form(request, data=None, learning_unit_year_id=None):
    if data['enrollments']:
        return layout.render(request, "online_double_encoding_form.html", data)
    else:
        messages.add_message(request, messages.WARNING, "%s" % _('no_score_encoded_double_encoding_impossible'))
        return online_encoding(request, learning_unit_year_id=learning_unit_year_id)


<<<<<<< HEAD
def _get_common_encoding_context(request, learning_unit_year_id):
    scores_list = score_encoding_list.get_scores_encoding_list(user=request.user,
                                                               learning_unit_year_id=learning_unit_year_id)
    score_responsibles = mdl_attr.attribution.find_all_responsibles(scores_list.learning_unit_year)
    tutors = mdl.tutor.find_by_learning_unit(scores_list.learning_unit_year) \
                      .exclude(id__in=[score_responsible.id for score_responsible in score_responsibles])
    is_coordinator = mdl_attr.attribution.is_score_responsible(request.user, scores_list.learning_unit_year)
=======
@login_required
@permission_required('assessments.can_access_scoreencoding', raise_exception=True)
@user_passes_test(_is_inside_scores_encodings_period, login_url=reverse_lazy('outside_scores_encodings_period'))
def online_double_encoding_form(request, learning_unit_year_id=None):
     if request.method == 'GET':
        data = get_data_online_double(learning_unit_year_id, request)
        return online_double_encoding_get_form(request, data, learning_unit_year_id)
     elif request.method == 'POST':
        encoded_exam_enrollments = get_encoded_exam_enrollments(request)
        reencoded_exam_enrollments = validate_rencoded_enrollments(encoded_exam_enrollments, request)

        if messages.get_messages(request):
            data = get_data_online_double(learning_unit_year_id, request)
            data = _preserve_encoded_values(request, data)
            return online_double_encoding_get_form(request, data, learning_unit_year_id)
        elif not reencoded_exam_enrollments:
            messages.add_message(request, messages.WARNING, "%s" % _('no_dubble_score_encoded_comparison_impossible'))
            return online_encoding(request, learning_unit_year_id=learning_unit_year_id)
        else:
            data = get_data_online_double(learning_unit_year_id, request)
            data['enrollments'] = mdl.exam_enrollment.sort_for_encodings(reencoded_exam_enrollments)
            return layout.render(request, "online_double_encoding_validation.html", data)


def validate_rencoded_enrollments(enrollments, request):
    try:
        reencoded_exam_enrollments = []
        for enrollment in enrollments:
            enrollment = _clean_score_and_justification(enrollment)

            enrollment.score_reencoded = enrollment.score_encoded
            enrollment.justification_reencoded = enrollment.justification_encoded
            enrollment.full_clean()
            reencoded_exam_enrollments.append(enrollment)
        return reencoded_exam_enrollments
    except ValidationError as e:
        messages.add_message(request, messages.ERROR, _(e.messages[0]))
    except Exception as e:
        messages.add_message(request, messages.ERROR, _(e.args[0]))




@login_required
@permission_required('assessments.can_access_scoreencoding', raise_exception=True)
@user_passes_test(_is_inside_scores_encodings_period, login_url=reverse_lazy('outside_scores_encodings_period'))
def online_double_encoding_validation(request, learning_unit_year_id=None):
    if request.method == 'POST':
        academic_year = mdl.academic_year.current_academic_year()
        is_program_manager = mdl.program_manager.is_program_manager(request.user)
        encoded_exam_enrollments = get_encoded_exam_enrollments(request)
        learning_unit_year = mdl.learning_unit_year.find_by_id(learning_unit_year_id)
        updated_enrollments = update_enrollments_if_changed(encoded_exam_enrollments, request)

        if updated_enrollments:
            exam_enrollments = _get_exam_enrollments(request.user,
                                                     learning_unit_year_id=learning_unit_year_id,
                                                     academic_year=academic_year,
                                                     is_program_manager=is_program_manager)
            send_messages_to_notify_encoding_progress(request, exam_enrollments, learning_unit_year, is_program_manager,
                                                   updated_enrollments)
    return HttpResponseRedirect(reverse('online_encoding', args=(learning_unit_year_id,)))


@login_required
@permission_required('assessments.can_access_scoreencoding', raise_exception=True)
@user_passes_test(_is_inside_scores_encodings_period, login_url=reverse_lazy('outside_scores_encodings_period'))
def online_encoding_submission(request, learning_unit_year_id):
    is_program_manager = mdl.program_manager.is_program_manager(request.user)
    exam_enrollments = _get_exam_enrollments(request.user,
                                             learning_unit_year_id=learning_unit_year_id,
                                             is_program_manager=is_program_manager)
    submitted_enrollments = []
    draft_scores_not_sumitted_yet = [exam_enrol for exam_enrol in exam_enrollments
                                     if exam_enrol.is_draft and not exam_enrol.is_final]
    not_submitted_enrollments = set([ex for ex in exam_enrollments if not ex.is_final])
    for exam_enroll in draft_scores_not_sumitted_yet:
        if (exam_enroll.score_draft is not None and exam_enroll.score_final is None) \
                or (exam_enroll.justification_draft and not exam_enroll.justification_final):
            submitted_enrollments.append(exam_enroll)
            not_submitted_enrollments.remove(exam_enroll)
        if exam_enroll.is_draft:
            if exam_enroll.score_draft is not None:
                exam_enroll.score_final = exam_enroll.score_draft
            if exam_enroll.justification_draft:
                exam_enroll.justification_final = exam_enroll.justification_draft
            exam_enroll.full_clean()
            exam_enroll.save()
            mdl.exam_enrollment.create_exam_enrollment_historic(request.user, exam_enroll)

    # Send mail to all the teachers of the submitted learning unit on any submission
    all_encoded = len(not_submitted_enrollments) == 0
    learning_unit_year = mdl.learning_unit_year.find_by_id(learning_unit_year_id)
    attributions = mdl_attr.attribution.Attribution.objects.filter(learning_unit_year=learning_unit_year)
    persons = list(set([attribution.tutor.person for attribution in attributions]))
    sent_error_message = send_mail.send_mail_after_scores_submission(persons, learning_unit_year.acronym,
                                                                     submitted_enrollments, all_encoded)
    if sent_error_message:
        messages.add_message(request, messages.ERROR, "%s" % sent_error_message)
    return HttpResponseRedirect(reverse('online_encoding', args=(learning_unit_year_id,)))


@login_required
def upload_score_error(request):
    return layout.render(request, "upload_score_error.html", {})


@login_required
@permission_required('assessments.can_access_scoreencoding', raise_exception=True)
@user_passes_test(_is_inside_scores_encodings_period, login_url=reverse_lazy('outside_scores_encodings_period'))
def notes_printing(request, learning_unit_year_id=None, tutor_id=None, offer_id=None):
    academic_year = mdl.academic_year.current_academic_year()
>>>>>>> 29cf1b4e
    is_program_manager = mdl.program_manager.is_program_manager(request.user)

    context = {
        'section': 'scores_encoding',
        'is_program_manager': is_program_manager,
        'score_responsibles': list(score_responsibles),
        'tutors': list(tutors),
        'is_coordinator': is_coordinator,
        'draft_scores_not_submitted': len(scores_list.enrollment_draft_not_submitted),
        'exam_enrollments_encoded': len(scores_list.enrollment_encoded),
        'total_exam_enrollments': len(scores_list.enrollments),
        'progress': scores_list.progress,
        'progress_int': scores_list.progress_int
    }
    context.update(scores_list.__dict__)
    return context


def _get_specific_criteria_context(request):
    registration_id = request.POST.get('registration_id')
    last_name = request.POST.get('last_name')
    first_name = request.POST.get('first_name')
    justification = request.POST.get('justification')
    offer_year_id = request.POST.get('program')
    current_academic_year = mdl.academic_year.current_academic_year()
    offers_year_managed = mdl.offer_year.find_by_user(request.user, current_academic_year)
    is_program_manager = mdl.program_manager.is_program_manager(request.user)

    context = {
        'offer_year_id': int(offer_year_id) if offer_year_id else None,
        'registration_id': registration_id,
        'last_name': last_name,
        'first_name': first_name,
        'justification': justification,
        'offer_list': offers_year_managed,
        'is_program_manager': is_program_manager
    }

    if request.method == 'POST':
        # Make a search
        if not registration_id and not last_name and not first_name and not justification and not offer_year_id:
             messages.add_message(request, messages.WARNING, "%s" % _('minimum_one_criteria'))
        else:
            _append_search_to_specific_criteria_context(request, context)
    return context


def _append_search_to_specific_criteria_context(request, context):
    scores_list = score_encoding_list.get_scores_encoding_list(
        user=request.user,
        registration_id=context['registration_id'],
        student_last_name=context['last_name'],
        student_first_name=context['first_name'],
        justification=context['justification'],
        offer_year_id=context['offer_year_id']
    )
    context.update(scores_list.__dict__)
    if not scores_list.enrollments:
        messages.add_message(request, messages.WARNING,_('no_result'))


def _get_double_encoding_context(request, learning_unit_year_id):
    context = _get_common_encoding_context(request, learning_unit_year_id)
    if context['is_program_manager']:
        context['enrollments'] = list(filter(lambda e: e.is_final, context['enrollments']))
    else:
        context['enrollments'] = list(filter(lambda e: e.is_draft and not e.is_final, context['enrollments']))
    context['total_exam_enrollments'] = len(context['enrollments'])
    return context


def _get_score_encoding_list_with_only_enrollment_modified(request, learning_unit_year_id=None):
    encoded_enrollment_ids = _extract_id_from_post_data(request)
    scores_list_encoded = score_encoding_list.get_scores_encoding_list(
        user=request.user,
        learning_unit_year_id=learning_unit_year_id,
        enrollments_ids=encoded_enrollment_ids)
    scores_list_encoded.enrollments = _extract_encoded_values_from_post_data(
        request,
        scores_list_encoded.enrollments)

    return scores_list_encoded


def _append_session_exam_deadline(exam_enrollments):
    exam_enrollments_with_deadline = copy.deepcopy(exam_enrollments)
    for enrollment in exam_enrollments_with_deadline:
        enrollment.deadline_tutor_computed = mdl.exam_enrollment.get_deadline_tutor_computed(enrollment)
        enrollment.deadline_reached = mdl.exam_enrollment.is_deadline_reached(enrollment)
        enrollment.deadline_tutor_reached = mdl.exam_enrollment.is_deadline_tutor_reached(enrollment)
    return exam_enrollments_with_deadline


def get_json_data_scores_sheets(tutor_global_id):
    try:
        person = mdl.person.find_by_global_id(tutor_global_id)
        tutor = mdl.tutor.find_by_person(person)
        number_session = mdl.session_exam_calendar.find_session_exam_number()
        academic_yr = mdl.academic_year.current_academic_year()

        if tutor:
            exam_enrollments = list(mdl.exam_enrollment.find_for_score_encodings(number_session,
                                                                                 tutor=tutor,
                                                                                 academic_year=academic_yr))
            data = mdl.exam_enrollment.scores_sheet_data(exam_enrollments, tutor=tutor)
            return json.dumps(data)
        else:
            return json.dumps({})
    except (PsycopOperationalError, PsycopInterfaceError, DjangoOperationalError, DjangoInterfaceError) as ep:
        trace = traceback.format_exc()
        try:
            data = json.dumps({'tutor_global_id': tutor_global_id})
            queue_exception = QueueException(queue_name=settings.QUEUES.get('QUEUES_NAME').get('PAPER_SHEET'),
                                             message=data,
                                             exception_title='[Catched and retried] - {}'.format(type(ep).__name__),
                                             exception=trace)
            queue_exception_logger.error(queue_exception.to_exception_log())
        except Exception:
            logger.error(trace)
            log_trace = traceback.format_exc()
            logger.warning('Error during queue logging :\n {}'.format(log_trace))
        connection.close()
        get_json_data_scores_sheets(tutor_global_id)
    except Exception as e:
        trace = traceback.format_exc()
        try:
            data = json.dumps({'tutor_global_id': tutor_global_id})
            queue_exception = QueueException(queue_name=settings.QUEUES.get('QUEUES_NAME').get('PAPER_SHEET'),
                                             message=data,
                                             exception_title=type(e).__name__,
                                             exception=trace)
            queue_exception_logger.error(queue_exception.to_exception_log())
        except Exception:
            logger.error(trace)
            log_trace = traceback.format_exc()
            logger.warning('Error during queue logging :\n {}'.format(log_trace))
        return None<|MERGE_RESOLUTION|>--- conflicted
+++ resolved
@@ -42,13 +42,7 @@
 from assessments.business import score_encoding_progress, score_encoding_list, score_encoding_export
 from attribution import models as mdl_attr
 from base import models as mdl
-<<<<<<< HEAD
-from base.utils import send_mail, calendar_utils
-=======
-from base.enums import exam_enrollment_justification_type
-from base.enums.exam_enrollment_justification_type import JUSTIFICATION_TYPES
 from base.utils import send_mail
->>>>>>> 29cf1b4e
 from base.views import layout
 from osis_common.document import paper_sheet
 from osis_common.models.queue_exception import QueueException
@@ -75,17 +69,18 @@
 @permission_required('assessments.can_access_scoreencoding', raise_exception=True)
 @user_passes_test(_is_not_inside_scores_encodings_period, login_url=reverse_lazy('scores_encoding'))
 def outside_period(request):
+    date_format = str(_('date_format'))
     latest_session_exam = mdl.session_exam_calendar.get_latest_session_exam()
     closest_new_session_exam = mdl.session_exam_calendar.get_closest_new_session_exam()
 
     if latest_session_exam:
         session_number = latest_session_exam.number_session
-        str_date = latest_session_exam.academic_calendar.end_date.strftime(_('date_format'))
+        str_date = latest_session_exam.academic_calendar.end_date.strftime(date_format)
         messages.add_message(request, messages.WARNING, _('outside_scores_encodings_period_latest_session') % (session_number,str_date))
 
     if closest_new_session_exam:
         session_number = closest_new_session_exam.number_session
-        str_date = closest_new_session_exam.academic_calendar.start_date.strftime(_('date_format'))
+        str_date = closest_new_session_exam.academic_calendar.start_date.strftime(date_format)
         messages.add_message(request, messages.WARNING, _('outside_scores_encodings_period_closest_session') % (session_number,str_date))
 
     if not messages.get_messages(request):
@@ -474,19 +469,6 @@
     return data
 
 
-<<<<<<< HEAD
-=======
-def get_encoded_exam_enrollments(request):
-    enrollment_ids = _extract_id_from_post_data(request)
-    enrollments = list(mdl.exam_enrollment
-                          .find_by_ids(enrollment_ids)
-                          .select_related('learning_unit_enrollment__learning_unit_year')
-                          .select_related('learning_unit_enrollment__offer_enrollment__offer_year')
-                          .select_related('learning_unit_enrollment__offer_enrollment__student__person'))
-    return _extract_encoded_values_from_post_data(enrollments, request)
-
-
->>>>>>> 29cf1b4e
 def _extract_id_from_post_data(request):
     post_data = dict(request.POST.lists())
     return [int(param.split("_")[-1]) for param, value in post_data.items()
@@ -526,14 +508,13 @@
 
 
 def online_double_encoding_get_form(request, data=None, learning_unit_year_id=None):
-    if data['enrollments']:
+    if len(data['enrollments']) > 0:
         return layout.render(request, "online_double_encoding_form.html", data)
     else:
         messages.add_message(request, messages.WARNING, "%s" % _('no_score_encoded_double_encoding_impossible'))
         return online_encoding(request, learning_unit_year_id=learning_unit_year_id)
 
 
-<<<<<<< HEAD
 def _get_common_encoding_context(request, learning_unit_year_id):
     scores_list = score_encoding_list.get_scores_encoding_list(user=request.user,
                                                                learning_unit_year_id=learning_unit_year_id)
@@ -541,120 +522,6 @@
     tutors = mdl.tutor.find_by_learning_unit(scores_list.learning_unit_year) \
                       .exclude(id__in=[score_responsible.id for score_responsible in score_responsibles])
     is_coordinator = mdl_attr.attribution.is_score_responsible(request.user, scores_list.learning_unit_year)
-=======
-@login_required
-@permission_required('assessments.can_access_scoreencoding', raise_exception=True)
-@user_passes_test(_is_inside_scores_encodings_period, login_url=reverse_lazy('outside_scores_encodings_period'))
-def online_double_encoding_form(request, learning_unit_year_id=None):
-     if request.method == 'GET':
-        data = get_data_online_double(learning_unit_year_id, request)
-        return online_double_encoding_get_form(request, data, learning_unit_year_id)
-     elif request.method == 'POST':
-        encoded_exam_enrollments = get_encoded_exam_enrollments(request)
-        reencoded_exam_enrollments = validate_rencoded_enrollments(encoded_exam_enrollments, request)
-
-        if messages.get_messages(request):
-            data = get_data_online_double(learning_unit_year_id, request)
-            data = _preserve_encoded_values(request, data)
-            return online_double_encoding_get_form(request, data, learning_unit_year_id)
-        elif not reencoded_exam_enrollments:
-            messages.add_message(request, messages.WARNING, "%s" % _('no_dubble_score_encoded_comparison_impossible'))
-            return online_encoding(request, learning_unit_year_id=learning_unit_year_id)
-        else:
-            data = get_data_online_double(learning_unit_year_id, request)
-            data['enrollments'] = mdl.exam_enrollment.sort_for_encodings(reencoded_exam_enrollments)
-            return layout.render(request, "online_double_encoding_validation.html", data)
-
-
-def validate_rencoded_enrollments(enrollments, request):
-    try:
-        reencoded_exam_enrollments = []
-        for enrollment in enrollments:
-            enrollment = _clean_score_and_justification(enrollment)
-
-            enrollment.score_reencoded = enrollment.score_encoded
-            enrollment.justification_reencoded = enrollment.justification_encoded
-            enrollment.full_clean()
-            reencoded_exam_enrollments.append(enrollment)
-        return reencoded_exam_enrollments
-    except ValidationError as e:
-        messages.add_message(request, messages.ERROR, _(e.messages[0]))
-    except Exception as e:
-        messages.add_message(request, messages.ERROR, _(e.args[0]))
-
-
-
-
-@login_required
-@permission_required('assessments.can_access_scoreencoding', raise_exception=True)
-@user_passes_test(_is_inside_scores_encodings_period, login_url=reverse_lazy('outside_scores_encodings_period'))
-def online_double_encoding_validation(request, learning_unit_year_id=None):
-    if request.method == 'POST':
-        academic_year = mdl.academic_year.current_academic_year()
-        is_program_manager = mdl.program_manager.is_program_manager(request.user)
-        encoded_exam_enrollments = get_encoded_exam_enrollments(request)
-        learning_unit_year = mdl.learning_unit_year.find_by_id(learning_unit_year_id)
-        updated_enrollments = update_enrollments_if_changed(encoded_exam_enrollments, request)
-
-        if updated_enrollments:
-            exam_enrollments = _get_exam_enrollments(request.user,
-                                                     learning_unit_year_id=learning_unit_year_id,
-                                                     academic_year=academic_year,
-                                                     is_program_manager=is_program_manager)
-            send_messages_to_notify_encoding_progress(request, exam_enrollments, learning_unit_year, is_program_manager,
-                                                   updated_enrollments)
-    return HttpResponseRedirect(reverse('online_encoding', args=(learning_unit_year_id,)))
-
-
-@login_required
-@permission_required('assessments.can_access_scoreencoding', raise_exception=True)
-@user_passes_test(_is_inside_scores_encodings_period, login_url=reverse_lazy('outside_scores_encodings_period'))
-def online_encoding_submission(request, learning_unit_year_id):
-    is_program_manager = mdl.program_manager.is_program_manager(request.user)
-    exam_enrollments = _get_exam_enrollments(request.user,
-                                             learning_unit_year_id=learning_unit_year_id,
-                                             is_program_manager=is_program_manager)
-    submitted_enrollments = []
-    draft_scores_not_sumitted_yet = [exam_enrol for exam_enrol in exam_enrollments
-                                     if exam_enrol.is_draft and not exam_enrol.is_final]
-    not_submitted_enrollments = set([ex for ex in exam_enrollments if not ex.is_final])
-    for exam_enroll in draft_scores_not_sumitted_yet:
-        if (exam_enroll.score_draft is not None and exam_enroll.score_final is None) \
-                or (exam_enroll.justification_draft and not exam_enroll.justification_final):
-            submitted_enrollments.append(exam_enroll)
-            not_submitted_enrollments.remove(exam_enroll)
-        if exam_enroll.is_draft:
-            if exam_enroll.score_draft is not None:
-                exam_enroll.score_final = exam_enroll.score_draft
-            if exam_enroll.justification_draft:
-                exam_enroll.justification_final = exam_enroll.justification_draft
-            exam_enroll.full_clean()
-            exam_enroll.save()
-            mdl.exam_enrollment.create_exam_enrollment_historic(request.user, exam_enroll)
-
-    # Send mail to all the teachers of the submitted learning unit on any submission
-    all_encoded = len(not_submitted_enrollments) == 0
-    learning_unit_year = mdl.learning_unit_year.find_by_id(learning_unit_year_id)
-    attributions = mdl_attr.attribution.Attribution.objects.filter(learning_unit_year=learning_unit_year)
-    persons = list(set([attribution.tutor.person for attribution in attributions]))
-    sent_error_message = send_mail.send_mail_after_scores_submission(persons, learning_unit_year.acronym,
-                                                                     submitted_enrollments, all_encoded)
-    if sent_error_message:
-        messages.add_message(request, messages.ERROR, "%s" % sent_error_message)
-    return HttpResponseRedirect(reverse('online_encoding', args=(learning_unit_year_id,)))
-
-
-@login_required
-def upload_score_error(request):
-    return layout.render(request, "upload_score_error.html", {})
-
-
-@login_required
-@permission_required('assessments.can_access_scoreencoding', raise_exception=True)
-@user_passes_test(_is_inside_scores_encodings_period, login_url=reverse_lazy('outside_scores_encodings_period'))
-def notes_printing(request, learning_unit_year_id=None, tutor_id=None, offer_id=None):
-    academic_year = mdl.academic_year.current_academic_year()
->>>>>>> 29cf1b4e
     is_program_manager = mdl.program_manager.is_program_manager(request.user)
 
     context = {
