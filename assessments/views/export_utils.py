##############################################################################
#
#    OSIS stands for Open Student Information System. It's an application
#    designed to manage the core business of higher education institutions,
#    such as universities, faculties, institutes and professional schools.
#    The core business involves the administration of students, teachers,
#    courses, programs and so on.
#
#    Copyright (C) 2015-2017 Université catholique de Louvain (http://www.uclouvain.be)
#
#    This program is free software: you can redistribute it and/or modify
#    it under the terms of the GNU General Public License as published by
#    the Free Software Foundation, either version 3 of the License, or
#    (at your option) any later version.
#
#    This program is distributed in the hope that it will be useful,
#    but WITHOUT ANY WARRANTY; without even the implied warranty of
#    MERCHANTABILITY or FITNESS FOR A PARTICULAR PURPOSE.  See the
#    GNU General Public License for more details.
#
#    A copy of this license - GNU General Public License - is available
#    at the root of the source code of this program.  If not,
#    see http://www.gnu.org/licenses/.
#
##############################################################################
import datetime
from base.utils import calendar_utils
from django.http import HttpResponse
from openpyxl import Workbook
from openpyxl.writer.excel import save_virtual_workbook
from openpyxl.styles import Color, Style, PatternFill, Font, colors
from django.utils.translation import ugettext_lazy as _

from base import models as mdl

HEADER = [str(_('academic_year')),
          str(_('sessionn')),
          str(_('learning_unit')),
          str(_('program')),
          str(_('registration_number')),
          str(_('lastname')),
          str(_('firstname')),
          str(_('numbered_score')),
          str(_('justification')),
          str(_('end_date')),
          str(_('ID'))]


def export_xls(exam_enrollments):
    workbook = Workbook()
    worksheet = workbook.active

    worksheet.append([str(exam_enrollments[0].learning_unit_enrollment.learning_unit_year)])
    worksheet.append([str('Session: %s' % exam_enrollments[0].session_exam.number_session)])
    worksheet.append([str('')])
    printing_date = datetime.datetime.now()
    printing_date = printing_date.strftime("%d/%m/%Y")
    worksheet.append([str('%s: %s' % (_('file_production_date'), printing_date))])
    __display_warning_about_students_deliberated(worksheet, row_number=5)
    worksheet.append([str('')])
    worksheet.append([str(_('justification_legend') % mdl.exam_enrollment.justification_label_authorized())])
    worksheet.append([str(_('score_legend') % "0 - 20")])
    worksheet.append([str('')])

    __columns_resizing(worksheet)
    worksheet.append(HEADER)

    row_number = 10
    for exam_enroll in exam_enrollments:
        student = exam_enroll.learning_unit_enrollment.student
        offer = exam_enroll.learning_unit_enrollment.offer
        person = mdl.person.find_by_id(student.person.id)
        end_date = __get_session_exam_deadline(exam_enroll)

<<<<<<< HEAD
        end_date = mdl.exam_enrollment.get_deadline_tutor_computed(exam_enroll)
        if end_date:
            end_date = end_date.strftime('%d/%m/%Y')
        else:
            end_date = "-"

=======
>>>>>>> 3459e204
        score = None
        if exam_enroll.score_final is not None:
            if exam_enroll.session_exam.learning_unit_year.decimal_scores:
                score = "{0:.2f}".format(exam_enroll.score_final)
            else:
                score = "{0:.0f}".format(exam_enroll.score_final)
        justification = ""
        if exam_enroll.justification_final:
            justification = _(exam_enroll.justification_final)
        worksheet.append([str(exam_enroll.learning_unit_enrollment.learning_unit_year.academic_year),
                          str(exam_enroll.session_exam.number_session),
                          exam_enroll.session_exam.learning_unit_year.acronym,
                          offer.acronym,
                          student.registration_id,
                          person.last_name,
                          person.first_name,
                          score,
                          str(justification),
                          end_date,
                          exam_enroll.id])

        row_number += 1
        __coloring_non_editable(worksheet, row_number, score, exam_enroll.justification_final)

    lst_exam_enrollments = list(exam_enrollments)
    number_session = lst_exam_enrollments[0].session_exam.number_session
    learn_unit_acronym = lst_exam_enrollments[0].session_exam.learning_unit_year.acronym
    academic_year = lst_exam_enrollments[0].learning_unit_enrollment.learning_unit_year.academic_year

    filename = "session_%s_%s_%s.xlsx" % (str(academic_year.year), str(number_session), learn_unit_acronym)
    response = HttpResponse(save_virtual_workbook(workbook), content_type='application/vnd.openxmlformats-officedocument.spreadsheetml.sheet')
    response['Content-Disposition'] = 'attachment; filename=%s' % filename
    return response


def __columns_resizing(ws):
    """
    Definition of the columns sizes
    """
    col_academic_year = ws.column_dimensions['A']
    col_academic_year.width = 18
    col_academic_year = ws.column_dimensions['C']
    col_academic_year.width = 18
    col_academic_year = ws.column_dimensions['E']
    col_academic_year.width = 18
    col_last_name = ws.column_dimensions['F']
    col_last_name.width = 30
    col_first_name = ws.column_dimensions['G']
    col_first_name.width = 30
    col_note = ws.column_dimensions['H']
    col_note.width = 20
    col_note = ws.column_dimensions['I']
    col_note.width = 20
    col_id_exam_enrollment = ws.column_dimensions['K']
    # Hide the exam_enrollment_id column
    col_id_exam_enrollment.hidden = True


def __coloring_non_editable(ws, row_number, score, justification):
    """
    Coloring of the non-editable columns
    """
    style_no_modification = Style(fill=PatternFill(patternType='solid', fgColor=Color('C1C1C1')))
    column_number = 1
    while column_number < 12:
        if column_number < 8 or column_number > 9:
            ws.cell(row=row_number, column=column_number).style = style_no_modification
        else:
            if not(score is None and justification is None):
                ws.cell(row=row_number, column=8).style = style_no_modification
                ws.cell(row=row_number, column=9).style = style_no_modification

        column_number += 1


<<<<<<< HEAD
def __display_warning_about_students_deliberated(ws, row_number):
    ws.cell(row=row_number, column=1).value = str(_('students_deliberated_are_not_shown'))
    ws.cell(row=row_number, column=1).font = Font(color=colors.RED)
=======
def __get_session_exam_deadline(exam_enroll):
    session_exam_deadline = mdl.exam_enrollment.get_session_exam_deadline(exam_enroll)
    if session_exam_deadline and session_exam_deadline.deadline_tutor:
        return session_exam_deadline.deadline_tutor.strftime(calendar_utils.FORMAT)
    return "-"
>>>>>>> 3459e204
<|MERGE_RESOLUTION|>--- conflicted
+++ resolved
@@ -72,15 +72,6 @@
         person = mdl.person.find_by_id(student.person.id)
         end_date = __get_session_exam_deadline(exam_enroll)
 
-<<<<<<< HEAD
-        end_date = mdl.exam_enrollment.get_deadline_tutor_computed(exam_enroll)
-        if end_date:
-            end_date = end_date.strftime('%d/%m/%Y')
-        else:
-            end_date = "-"
-
-=======
->>>>>>> 3459e204
         score = None
         if exam_enroll.score_final is not None:
             if exam_enroll.session_exam.learning_unit_year.decimal_scores:
@@ -156,14 +147,13 @@
         column_number += 1
 
 
-<<<<<<< HEAD
 def __display_warning_about_students_deliberated(ws, row_number):
     ws.cell(row=row_number, column=1).value = str(_('students_deliberated_are_not_shown'))
     ws.cell(row=row_number, column=1).font = Font(color=colors.RED)
-=======
+
+
 def __get_session_exam_deadline(exam_enroll):
     session_exam_deadline = mdl.exam_enrollment.get_session_exam_deadline(exam_enroll)
     if session_exam_deadline and session_exam_deadline.deadline_tutor:
         return session_exam_deadline.deadline_tutor.strftime(calendar_utils.FORMAT)
-    return "-"
->>>>>>> 3459e204
+    return "-"