##############################################################################
#
#    OSIS stands for Open Student Information System. It's an application
#    designed to manage the core business of higher education institutions,
#    such as universities, faculties, institutes and professional schools.
#    The core business involves the administration of students, teachers,
#    courses, programs and so on.
#
#    Copyright (C) 2015-2017 Université catholique de Louvain (http://www.uclouvain.be)
#
#    This program is free software: you can redistribute it and/or modify
#    it under the terms of the GNU General Public License as published by
#    the Free Software Foundation, either version 3 of the License, or
#    (at your option) any later version.
#
#    This program is distributed in the hope that it will be useful,
#    but WITHOUT ANY WARRANTY; without even the implied warranty of
#    MERCHANTABILITY or FITNESS FOR A PARTICULAR PURPOSE.  See the
#    GNU General Public License for more details.
#
#    A copy of this license - GNU General Public License - is available
#    at the root of the source code of this program.  If not,
#    see http://www.gnu.org/licenses/.
#
##############################################################################
from django.contrib.auth.decorators import login_required, permission_required
from base import models as mdl
from base.views import layout
from django.http import HttpResponse
from rest_framework import serializers
from rest_framework.renderers import JSONRenderer
from django.contrib.auth.models import User
from django.utils.translation import ugettext_lazy as _
import json


ALL_OPTION_VALUE = "-"
ALL_OPTION_VALUE_ENTITY = "all_"


@login_required
def pgm_manager_administration(request):
    administrator_entities = get_administrator_entities(request.user)
    current_academic_yr = mdl.academic_year.current_academic_year()
    return layout.render(request, "admin/pgm_manager.html", {
        'academic_year': current_academic_yr,
        'administrator_entities_string': _get_administrator_entities_acronym_list(administrator_entities),
        'entities_managed_root': administrator_entities,
        'offer_types': _get_offer_types(),
        'managers': _get_entity_program_managers(administrator_entities, current_academic_yr),
        'init': '1'})


@login_required
def pgm_manager_search(request):
    person_id = get_filter_value(request, 'person')
    person = None
    if person_id:
        person = mdl.person.find_by_id(person_id)
    return pgm_manager_form(None, None, request, person)


def pgm_manager_form(offers_on, error_messages, request, manager_person):
    entity_selected = get_filter_value(request, 'entity')  # if an acronym is selected this value is not none
    entity_root_selected = None                            # if an 'all hierarchy of' is selected this value is not none

    if entity_selected is None:
        entity_root_selected = get_entity_root_selected(request)

    pgm_offer_type = get_filter_value(request, 'offer_type')

    administrator_entities = get_administrator_entities(request.user)

    current_academic_yr = mdl.academic_year.current_academic_year()

    data = {'academic_year': current_academic_yr,
            'person': manager_person,
            'administrator_entities_string': _get_administrator_entities_acronym_list(administrator_entities),
            'entities_managed_root': administrator_entities,
            'entity_selected': entity_selected,
            'entity_root_selected': entity_root_selected,
            'offer_types': _get_offer_types(),
            'pgms': _get_programs(current_academic_yr,
                                  get_entity_list(entity_selected, get_entity_root(entity_root_selected)),
                                  manager_person,
                                  pgm_offer_type),
            'managers': _get_entity_program_managers(administrator_entities, current_academic_yr),
            'offers_on': offers_on,
            'offer_type': pgm_offer_type,
            'add_errors': error_messages}
    return layout.render(request, "admin/pgm_manager.html", data)


def get_entity_root(entity_selected):
    if entity_selected:
        return mdl.structure.find_by_id(entity_selected)
    return None


def get_entity_root_selected(request):
    entity_root_selected = get_filter_value_entity(request, 'entity')
    if entity_root_selected is None:
        entity_root_selected = request.POST.get('entity_root', None)
    return entity_root_selected


def _filter_by_entity_offer_type(academic_yr, entity_list, pgm_offer_type):
    return mdl.offer_year.search_offers(entity_list, academic_yr, pgm_offer_type)


def get_managed_entities(entity_managed_list):
    if entity_managed_list:
        structures = []
        for entity_managed in entity_managed_list:
            children_acronyms = find_values('acronym', json.dumps(entity_managed['root'].serializable_object()))
            structures.extend(mdl.structure.find_by_acronyms(children_acronyms))
        return sorted(structures, key=lambda a_structure: a_structure.acronym)

    return None


def get_entity_list(entity, entity_managed_structure):
    if entity:
        entity_found = mdl.structure.find_by_id(entity)
        if entity_found:
            return [entity_found]
    else:
        children_acronyms = find_values('acronym', json.dumps(entity_managed_structure.serializable_object()))
        return mdl.structure.find_by_acronyms(children_acronyms)

    return None


@login_required
def get_filter_value(request, value_name):
    value = _get_request_value(request, value_name)

    if value == ALL_OPTION_VALUE or value == '' or value.startswith(ALL_OPTION_VALUE_ENTITY):
        return None
    return value


def _filter_by_person(person, entity_list, academic_yr, an_offer_type):
    program_managers = mdl.program_manager.find_by_person_academic_year(person,
                                                                        academic_yr,
                                                                        entity_list,
                                                                        an_offer_type)
    offer_years = []
    for manager in program_managers.distinct('offer_year'):
        offer_years.append(manager.offer_year)
    return offer_years


@login_required
@permission_required('base.is_entity_manager', raise_exception=True)
def delete_manager(request):
    pgms_to_be_removed = request.GET['pgms']  # offers_id are stock in inputbox in a list format (ex = "id1, id2")
    id_person_to_be_removed = request.GET['person']

    if id_person_to_be_removed:
        manager_person_to_be_removed = mdl.person.find_by_id(id_person_to_be_removed)
        if manager_person_to_be_removed:
            list_pgms_concerned = pgms_to_be_removed.split(",")
            offers = mdl.offer_year.find_by_id_list(list_pgms_concerned)
            remove_program_mgr_from_offers(offers, manager_person_to_be_removed)

    return HttpResponse(status=204)


def remove_program_mgr_from_offers(offers, person_to_be_removed):
    pgm_managers_to_delete = mdl.program_manager.find_by_offer_year_list_person(person_to_be_removed, offers)
    for p in pgm_managers_to_delete:
        mdl.program_manager.delete_by_id(p.id)


@login_required
@permission_required('base.is_entity_manager', raise_exception=True)
def person_list_search(request):
    fullname = request.GET['fullname']
    employees = None
    if fullname:
        employees = mdl.person.search_employee(fullname)
    serializer = PersonSerializer(employees, many=True)
    return JSONResponse(serializer.data)


@login_required
@permission_required('base.is_entity_manager', raise_exception=True)
def create_manager(request):

    person_selected = get_filter_selected_person(request)

    person_id = request.POST['person_id']
    pgms_id = request.POST['pgms_id']
    
    list_offer_id = _convert_to_int_list(pgms_id)
    error_messages = ""
    person = mdl.person.find_by_id(person_id)

    offers_on = None
    if person:
        offers_on = mdl.offer_year.find_by_id_list(list_offer_id)
        error_messages = add_program_managers(offers_on, person)

    return pgm_manager_form(offers_on, error_messages, request, person_selected)


def get_administrator_entities(a_user):
    structures = []
    for entity_managed in mdl.entity_manager.find_by_user(a_user):
        children_acronyms = find_values('acronym', json.dumps(entity_managed.structure.serializable_object()))
        structures.append({'root': entity_managed.structure,
                           'structures': mdl.structure.find_by_acronyms(children_acronyms)})
    return structures


def is_already_program_manager(person, offer_yr):
    if mdl.program_manager.find_by_offer_year_person(person, offer_yr):
        return True
    return False


def add_program_managers(offers, person):
    error_messages = []
    for offer_yr in offers:
        if not add_offer_program_manager(offer_yr, person):
            error_messages.append("{0} {1} {2}".format(person, _('already_program_mgr'), offer_yr.acronym))
    return error_messages


def add_offer_program_manager(offer_yr, person):
    if offer_yr:
        if is_already_program_manager(person, offer_yr):
            return False
        else:
            add_save_program_manager(offer_yr, person)
            return True


def add_save_program_manager(offer_yr, person):
    pgm_manage = mdl.program_manager.ProgramManager(person=person,
                                                    offer_year=offer_yr)
    pgm_manage.save()


def _convert_to_int_list(pgms_id):
    list_offer_id = pgms_id.split(",")
    return list(map(int, list_offer_id))


@login_required
def manager_pgm_list(request):
    manager_id = request.GET['manager_id']
    manager = mdl.program_manager.find_by_id(int(manager_id))
    offers = []
    if manager:
        pgm_managers = mdl.program_manager.find_by_person(manager.person)
        for p in pgm_managers:
            if p.offer_year not in offers:
                offers.append(p.offer_year)
    serializer = OfferYearSerializer(offers, many=True)
    return JSONResponse(serializer.data)


class JSONResponse(HttpResponse):
    def __init__(self, data, **kwargs):
        content = JSONRenderer().render(data)
        kwargs['content_type'] = 'application/json'
        super(JSONResponse, self).__init__(content, **kwargs)


class UserSerializer(serializers.ModelSerializer):
    class Meta:
        model = User
        fields = ('username', )


class PersonSerializer(serializers.ModelSerializer):
    user = UserSerializer(many=False)

    class Meta:
        model = mdl.person.Person
        fields = ('id', 'last_name', 'first_name', 'email', 'middle_name', 'user')


class OfferYearSerializer(serializers.ModelSerializer):

    class Meta:
        model = mdl.offer_year.OfferYear
        fields = '__all__'


class PgmManager(object):
    # Needed to display the confirmation modal dialog while deleting
    def __init__(self, person_id, person_last_name, person_first_name, programs, offer_year_acronyms_on=None,
                 offer_year_acronyms_off=None):
        self.person_id = person_id
        self.person_last_name = person_last_name
        self.person_first_name = person_first_name
        self.offer_year_acronyms_on = offer_year_acronyms_on  # acronyms of the offers the pgm manager will keep
        self.offer_year_acronyms_off = offer_year_acronyms_off  # acronyms of the offers the pgm manager will be removed from
        self.programs = programs


class PgmManagerSerializer(serializers.Serializer):
    # Needed to display the confirmation modal dialog while deleting
    person_id = serializers.IntegerField()
    person_last_name = serializers.CharField()
    person_first_name = serializers.CharField()
    offer_year_acronyms_on = serializers.ListField(
       child=serializers.CharField()
    )
    offer_year_acronyms_off = serializers.ListField(
       child=serializers.CharField()
    )
    programs = serializers.ListField(
       child=serializers.IntegerField()
    )


@login_required
def update_managers_list(request):
    # Update the manager's list after add/delete/check
    list_id_offers_selected = _convert_to_int_list(request.GET['pgm_ids'])
    program_manager_list = _get_program_manager_list(list_id_offers_selected)
    serializer = PgmManagerSerializer(program_manager_list, read_only=True, many=True)
    return JSONResponse(serializer.data)


def _get_program_manager_list(offer_year_ids, person=None, delete=False):
    program_managers_related = mdl.program_manager.find_by_offer_year_list(offer_year_ids) \
        .select_related('offer_year') \
        .distinct('person__id', 'person__last_name', 'person__first_name')
    if person:
        program_managers_related = program_managers_related.filter(person=person)

    # Get all offer id for all program managers related
    person_related_ids = program_managers_related.values_list('person_id', flat=True)
    offer_years_grouped = _get_all_offer_years_grouped_by_person(person_related_ids)

    list = []
    for program_manager in program_managers_related:
        person = program_manager.person
        all_offer_years_managed = offer_years_grouped.get(person.id, [])
<<<<<<< HEAD
        pgms = _build_offer_ids_string(all_offer_years_managed)

        if delete:
            to_delete = [offer_year for offer_year in all_offer_years_managed if offer_year.id in offer_year_ids]
            to_keep = [offer_year for offer_year in all_offer_years_managed if offer_year.id not in offer_year_ids]
            acronyms_to_delete = _build_acronyms_off_string(to_delete)
            acronyms_to_keep = _build_acronyms_off_string(to_keep)
=======
        pgms = [str(offer_year.id) for offer_year in all_offer_years_managed]

        if delete:
            to_delete = [offer_year.acronym for offer_year in all_offer_years_managed if offer_year.id in offer_year_ids]
            to_keep = [offer_year.acronym for offer_year in all_offer_years_managed if offer_year.id not in offer_year_ids]
>>>>>>> 6092e050

            pgm = PgmManager(person_id=person.id,
                             person_last_name=person.last_name,
                             person_first_name=person.first_name,
                             programs=pgms,
<<<<<<< HEAD
                             offer_year_acronyms_off=acronyms_to_delete,
                             offer_year_acronyms_on=acronyms_to_keep)
        else:
            pgm = PgmManager(person_id=person.id,
                             person_last_name=person.last_name,
                             person_first_name=person.first_name,
                             programs=pgms)
        list.append(pgm)
    return list


def _get_all_offer_years_grouped_by_person(person_ids):
    offer_years = {}
    program_managers = mdl.program_manager.find_by_person_list(person_ids)
    for program_manager in program_managers:
        key = program_manager.person.id
        offer_years.setdefault(key, []).append(program_manager.offer_year)
    return offer_years


def _build_offer_ids_string(offer_years):
    #  Build a string of the offer ids
    #  String used in the ajax call
    ids = [str(offer_year.id) for offer_year in offer_years]
    return ",".join(ids)


def _build_acronyms_off_string(offer_years):
    #  Build a string of the offer ids
    #  String used in the ajax call
    acronyms = [offer_year.acronym for offer_year in offer_years]
    return ",".join(acronyms)


def pgm_to_keep_managing(a_person, programs):
    current_academic_yr = mdl.academic_year.current_academic_year()
    list_program_manager_to_keep = mdl.program_manager.find_by_person_exclude_offer_list(a_person,
                                                                                         programs,
                                                                                         current_academic_yr)
    # Concatenation of offers acronym to be used in the html page
    offer_acronym_concatenation = ""
    for program_manager_to_keep in list_program_manager_to_keep:
        if offer_acronym_concatenation == "":
            offer_acronym_concatenation = program_manager_to_keep.offer_year.acronym
=======
                             offer_year_acronyms_off=to_delete,
                             offer_year_acronyms_on=to_keep)
>>>>>>> 6092e050
        else:
            pgm = PgmManager(person_id=person.id,
                             person_last_name=person.last_name,
                             person_first_name=person.first_name,
                             programs=pgms)
        list.append(pgm)
    return list


def _get_all_offer_years_grouped_by_person(person_ids):
    offer_years = {}
    program_managers = mdl.program_manager.find_by_person_list(person_ids)
    for program_manager in program_managers:
        key = program_manager.person.id
        offer_years.setdefault(key, []).append(program_manager.offer_year)
    return offer_years


def _get_programs(academic_yr, entity_list, manager_person, an_offer_type):
    if manager_person:
        pgms = _filter_by_person(manager_person, entity_list, academic_yr, an_offer_type)
    else:
        pgms = _filter_by_entity_offer_type(academic_yr, entity_list, an_offer_type)
    return pgms


def _get_entity_program_managers(entity, academic_yr):
    entities = get_managed_entities(entity)
    return mdl.program_manager.find_by_management_entity(entities, academic_yr)


def find_values(key_value, json_repr):
    results = []

    def _decode_dict(a_dict):
        try:
            results.append(a_dict[key_value])
        except KeyError:
            pass
        return a_dict

    json.loads(json_repr, object_hook=_decode_dict)  # return value ignored
    return results


def get_filter_selected_person(request):
    person_selected_id = get_filter_value(request, 'person')
    if person_selected_id:
        return mdl.person.find_by_id(int(person_selected_id))
    return None


def _get_offer_types():
    return mdl.offer_type.find_all()


@login_required
def delete_manager_information(request):
    # Update the manager's list after add/delete
    list_id_offers_selected = _convert_to_int_list(request.GET['pgm_ids'])
    a_person = mdl.person.find_by_id(int(request.GET['person_id']))
    program_manager_list = _get_program_manager_list(list_id_offers_selected, person=a_person, delete=True)
    serializer = PgmManagerSerializer(program_manager_list, many=True)
    return JSONResponse(serializer.data)


@login_required
def get_filter_value_entity(request, value_name):
    value = _get_request_value(request, value_name)
    if value != '' and value.startswith(ALL_OPTION_VALUE_ENTITY):
        return value.replace(ALL_OPTION_VALUE_ENTITY, "")

    return None


def _get_request_value(request, value_name):
    if request.method == 'POST':
        value = request.POST.get(value_name, None)
    else:
        value = request.GET.get(value_name, None)
    return value


def _get_administrator_entities_acronym_list(administrator_entities):
    """
    Return a list of acronyms separated by comma.  List of the acronyms administrate by the user
    :param administrator_entities:
    :return:
    """
    return ', '.join(str(entity_manager['root'].acronym) for entity_manager in administrator_entities)
<|MERGE_RESOLUTION|>--- conflicted
+++ resolved
@@ -342,29 +342,18 @@
     for program_manager in program_managers_related:
         person = program_manager.person
         all_offer_years_managed = offer_years_grouped.get(person.id, [])
-<<<<<<< HEAD
-        pgms = _build_offer_ids_string(all_offer_years_managed)
-
-        if delete:
-            to_delete = [offer_year for offer_year in all_offer_years_managed if offer_year.id in offer_year_ids]
-            to_keep = [offer_year for offer_year in all_offer_years_managed if offer_year.id not in offer_year_ids]
-            acronyms_to_delete = _build_acronyms_off_string(to_delete)
-            acronyms_to_keep = _build_acronyms_off_string(to_keep)
-=======
         pgms = [str(offer_year.id) for offer_year in all_offer_years_managed]
 
         if delete:
             to_delete = [offer_year.acronym for offer_year in all_offer_years_managed if offer_year.id in offer_year_ids]
             to_keep = [offer_year.acronym for offer_year in all_offer_years_managed if offer_year.id not in offer_year_ids]
->>>>>>> 6092e050
 
             pgm = PgmManager(person_id=person.id,
                              person_last_name=person.last_name,
                              person_first_name=person.first_name,
                              programs=pgms,
-<<<<<<< HEAD
-                             offer_year_acronyms_off=acronyms_to_delete,
-                             offer_year_acronyms_on=acronyms_to_keep)
+                             offer_year_acronyms_off=to_delete,
+                             offer_year_acronyms_on=to_keep)
         else:
             pgm = PgmManager(person_id=person.id,
                              person_last_name=person.last_name,
@@ -383,52 +372,6 @@
     return offer_years
 
 
-def _build_offer_ids_string(offer_years):
-    #  Build a string of the offer ids
-    #  String used in the ajax call
-    ids = [str(offer_year.id) for offer_year in offer_years]
-    return ",".join(ids)
-
-
-def _build_acronyms_off_string(offer_years):
-    #  Build a string of the offer ids
-    #  String used in the ajax call
-    acronyms = [offer_year.acronym for offer_year in offer_years]
-    return ",".join(acronyms)
-
-
-def pgm_to_keep_managing(a_person, programs):
-    current_academic_yr = mdl.academic_year.current_academic_year()
-    list_program_manager_to_keep = mdl.program_manager.find_by_person_exclude_offer_list(a_person,
-                                                                                         programs,
-                                                                                         current_academic_yr)
-    # Concatenation of offers acronym to be used in the html page
-    offer_acronym_concatenation = ""
-    for program_manager_to_keep in list_program_manager_to_keep:
-        if offer_acronym_concatenation == "":
-            offer_acronym_concatenation = program_manager_to_keep.offer_year.acronym
-=======
-                             offer_year_acronyms_off=to_delete,
-                             offer_year_acronyms_on=to_keep)
->>>>>>> 6092e050
-        else:
-            pgm = PgmManager(person_id=person.id,
-                             person_last_name=person.last_name,
-                             person_first_name=person.first_name,
-                             programs=pgms)
-        list.append(pgm)
-    return list
-
-
-def _get_all_offer_years_grouped_by_person(person_ids):
-    offer_years = {}
-    program_managers = mdl.program_manager.find_by_person_list(person_ids)
-    for program_manager in program_managers:
-        key = program_manager.person.id
-        offer_years.setdefault(key, []).append(program_manager.offer_year)
-    return offer_years
-
-
 def _get_programs(academic_yr, entity_list, manager_person, an_offer_type):
     if manager_person:
         pgms = _filter_by_person(manager_person, entity_list, academic_yr, an_offer_type)
