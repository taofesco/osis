##############################################################################
#
#    OSIS stands for Open Student Information System. It's an application
#    designed to manage the core business of higher education institutions,
#    such as universities, faculties, institutes and professional schools.
#    The core business involves the administration of students, teachers,
#    courses, programs and so on.
#
#    Copyright (C) 2015-2017 Université catholique de Louvain (http://www.uclouvain.be)
#
#    This program is free software: you can redistribute it and/or modify
#    it under the terms of the GNU General Public License as published by
#    the Free Software Foundation, either version 3 of the License, or
#    (at your option) any later version.
#
#    This program is distributed in the hope that it will be useful,
#    but WITHOUT ANY WARRANTY; without even the implied warranty of
#    MERCHANTABILITY or FITNESS FOR A PARTICULAR PURPOSE. See the
#    GNU General Public License for more details.
#
#    A copy of this license - GNU General Public License - is available
#    at the root of the source code of this program.  If not,
#    see http://www.gnu.org/licenses/.
#
##############################################################################
import datetime
from unittest.mock import patch

from django.contrib.auth.models import Permission
from django.contrib.auth.models import User
from django.core.urlresolvers import reverse
from django.test import TestCase

from base.tests.models import test_exam_enrollment, test_offer_enrollment,\
                              test_learning_unit_enrollment, test_session_exam
from attribution.tests.models import test_attribution
from assessments.views import score_encoding
from base.models.enums import number_session, academic_calendar_type
from base.models.exam_enrollment import ExamEnrollment

from base.tests.factories.academic_year import AcademicYearFactory
from base.tests.factories.academic_calendar import AcademicCalendarFactory
from base.tests.factories.session_exam_calendar import SessionExamCalendarFactory
from base.tests.factories.program_manager import ProgramManagerFactory
from base.tests.factories.learning_unit_year import LearningUnitYearFactory
from base.tests.factories.tutor import TutorFactory
from base.tests.factories.person import PersonFactory
from base.tests.factories.offer_year import OfferYearFactory
from base.tests.factories.offer_year_calendar import OfferYearCalendarFactory
from base.tests.factories.student import StudentFactory


class OnlineEncodingTest(TestCase):
    def setUp(self):
        academic_year = AcademicYearFactory(year=datetime.datetime.now().year - 1)
        academic_calendar = AcademicCalendarFactory.build(title="Submission of score encoding - 1",
                                                          start_date=academic_year.start_date,
                                                          end_date=academic_year.end_date,
                                                          academic_year=academic_year,
                                                          reference=academic_calendar_type.SCORES_EXAM_SUBMISSION)
        academic_calendar.save(functions=[])
        SessionExamCalendarFactory(academic_calendar=academic_calendar, number_session=number_session.ONE)

        self.learning_unit_year = LearningUnitYearFactory(academic_year=academic_year)
        self.session_exam = test_session_exam.create_session_exam(number_session.ONE, self.learning_unit_year)

        # Create enrollment related
        self.enrollments = []
        for index in range(0,2):
            offer_year = OfferYearFactory(academic_year=academic_year)
            OfferYearCalendarFactory(academic_calendar=academic_calendar, offer_year=offer_year)
            offer_enrollment = test_offer_enrollment.create_offer_enrollment(StudentFactory(), offer_year)
            learning_unit_enrollment = test_learning_unit_enrollment.create_learning_unit_enrollment(
                                                                       offer_enrollment=offer_enrollment,
                                                                       learning_unit_year=self.learning_unit_year)
            exam_enrollment = test_exam_enrollment.create_exam_enrollment(self.session_exam, learning_unit_enrollment)
            self.enrollments.append(exam_enrollment)

        self.tutor = TutorFactory()
        test_attribution.create_attribution(tutor=self.tutor, learning_unit_year=self.learning_unit_year)
        add_permission(self.tutor.person.user, "can_access_scoreencoding")

        offer_year = self.enrollments[0].learning_unit_enrollment.offer_enrollment.offer_year
        self.program_manager_1 = ProgramManagerFactory(offer_year=offer_year)
        add_permission(self.program_manager_1.person.user, "can_access_scoreencoding")

        offer_year = self.enrollments[1].learning_unit_enrollment.offer_enrollment.offer_year
        self.program_manager_2 = ProgramManagerFactory(offer_year=offer_year)
        add_permission(self.program_manager_2.person.user, "can_access_scoreencoding")

    def test_filter_enrollments_by_offer_year(self):
        enrollments = self.enrollments

        expected = [self.enrollments[0]]
        offer_year = self.enrollments[0].learning_unit_enrollment.offer_enrollment.offer_year
        actual = score_encoding.filter_enrollments_by_offer_year(enrollments, offer_year)

        self.assertListEqual(expected, actual, "Should only return enrollments for the first offer year")

    def test_tutor_encoding_with_a_student(self):
        self.client.force_login(self.tutor.person.user)
        url = reverse('online_encoding_form', args=[self.learning_unit_year.id])
        response = self.client.post(url, data=self.get_form_with_one_student_filled())

        self.refresh_exam_enrollments_from_db()
        self.assert_exam_enrollments(self.enrollments[0], 15, None, None, None)
        self.assert_exam_enrollments(self.enrollments[1], None, None, None, None)

    def test_tutor_encoding_final_scores_for_a_student(self):
        self.client.force_login(self.tutor.person.user)
        self.enrollments[0].score_final = 16
        self.enrollments[0].score_draft = 16
        self.enrollments[0].save()
        url = reverse('online_encoding_form', args=[self.learning_unit_year.id])
        self.client.post(url, data=self.get_form_with_one_student_filled())

        self.refresh_exam_enrollments_from_db()
        self.assert_exam_enrollments(self.enrollments[0], 16, 16, None, None)
        self.assert_exam_enrollments(self.enrollments[1], None, None, None, None)

    def test_pgm_encoding_for_a_student(self):
        self.client.force_login(self.program_manager_1.person.user)
        url = reverse('online_encoding_form', args=[self.learning_unit_year.id])
        self.client.post(url, data=self.get_form_with_one_student_filled())

        self.refresh_exam_enrollments_from_db()
        self.assert_exam_enrollments(self.enrollments[0], 15, 15, None, None)
        self.assert_exam_enrollments(self.enrollments[1], None, None, None, None)

    def test_pgm_encoding_with_justification_for_a_student(self):
        self.client.force_login(self.program_manager_2.person.user)
        url = reverse('online_encoding_form', args=[self.learning_unit_year.id])
        self.client.post(url, data=self.get_form_with_all_students_filled_and_one_with_justification())

        self.refresh_exam_enrollments_from_db()
        self.assert_exam_enrollments(self.enrollments[0], 15, 15, None, None)
        self.assert_exam_enrollments(self.enrollments[1], None, None, "ABSENCE_JUSTIFIED", "ABSENCE_JUSTIFIED")

    def test_tutor_encoding_with_all_students(self):
        self.client.force_login(self.tutor.person.user)
        url = reverse('online_encoding_form', args=[self.learning_unit_year.id])
        self.client.post(url, data=self.get_form_with_all_students_filled())

        self.refresh_exam_enrollments_from_db()
        self.assert_exam_enrollments(self.enrollments[0], 15, None, None, None)
        self.assert_exam_enrollments(self.enrollments[1], 18, None, None, None)

    def test_tutor_double_encoding_with_all_students(self):
        self.client.force_login(self.tutor.person.user)
        prepare_exam_enrollment_for_double_encoding_validation(self.enrollments[0])
        prepare_exam_enrollment_for_double_encoding_validation(self.enrollments[1])
        url = reverse('online_encoding_form', args=[self.learning_unit_year.id])
        self.client.post(url, data=self.get_form_with_all_students_filled())

        self.refresh_exam_enrollments_from_db()
        self.assert_exam_enrollments(self.enrollments[0], 15, None, None, None)
        self.assert_exam_enrollments(self.enrollments[1], 18, None, None, None)

    def test_tutor_encoding_with_all_students_and_a_justification(self):
        self.client.force_login(self.tutor.person.user)
        url = reverse('online_encoding_form', args=[self.learning_unit_year.id])
        self.client.post(url, data=self.get_form_with_all_students_filled_and_one_with_justification())

        self.refresh_exam_enrollments_from_db()
        self.assert_exam_enrollments(self.enrollments[0], 15, None, None, None)
        self.assert_exam_enrollments(self.enrollments[1], None, None, "ABSENCE_JUSTIFIED", None)

    def test_pgm_double_encoding_for_a_student(self):
        self.client.force_login(self.program_manager_1.person.user)
        url = reverse('online_double_encoding_validation', args=[self.learning_unit_year.id])
        prepare_exam_enrollment_for_double_encoding_validation(self.enrollments[0])
        self.client.post(url, data=self.get_form_with_all_students_filled())

        self.refresh_exam_enrollments_from_db()
        self.assert_exam_enrollments(self.enrollments[0], 15, 15, None, None)
        self.assert_exam_enrollments(self.enrollments[1], None, None, None, None)

    def test_encoding_by_specific_criteria(self):
        self.client.force_login(self.program_manager_1.person.user)
        url = reverse('specific_criteria_submission')
        self.client.post(url, data=self.get_form_for_specific_criteria())

        self.refresh_exam_enrollments_from_db()
        self.assert_exam_enrollments(self.enrollments[0], 15, 15, None, None)
        self.assert_exam_enrollments(self.enrollments[1], None, None, None, None)

    @patch("base.utils.send_mail.send_message_after_all_encoded_by_manager")
    def test_email_after_encoding_all_students_for_offer_year(self, mock_send_email):
        self.client.force_login(self.program_manager_1.person.user)
        mock_send_email.return_value = None
        url = reverse('online_encoding_form', args=[self.learning_unit_year.id])
        self.client.post(url, data=self.get_form_with_all_students_filled())

        self.assertTrue(mock_send_email.called)
        (persons, enrollments, learning_unit_acronym, offer_acronym), kwargs = mock_send_email.call_args
        self.assertEqual(persons, [self.tutor.person])
        self.assertEqual(enrollments, [self.enrollments[0]])
        self.assertEqual(learning_unit_acronym, self.learning_unit_year.acronym)
        offer_year = self.enrollments[0].learning_unit_enrollment.offer_enrollment.offer_year
        self.assertEqual(offer_acronym, offer_year.acronym)

    @patch("base.utils.send_mail.send_message_after_all_encoded_by_manager")
    def test_email_after_encoding_all_students_for_offer_year_with_justification(self, mock_send_email):
        self.client.force_login(self.program_manager_2.person.user)
        mock_send_email.return_value = None
        url = reverse('online_encoding_form', args=[self.learning_unit_year.id])
        self.client.post(url, data=self.get_form_with_all_students_filled_and_one_with_justification())

        self.assertTrue(mock_send_email.called)
        (persons, enrollments, learning_unit_acronym, offer_acronym), kwargs = mock_send_email.call_args
        self.assertEqual(persons, [self.tutor.person])
        self.assertEqual(enrollments, [self.enrollments[1]])
        self.assertEqual(learning_unit_acronym, self.learning_unit_year.acronym)
        offer_year = self.enrollments[1].learning_unit_enrollment.offer_enrollment.offer_year
        self.assertEqual(offer_acronym, offer_year.acronym)

    def assert_exam_enrollments(self, exam_enrollment, score_draft, score_final, justification_draft,
                                justification_final):
        self.assertEqual(exam_enrollment.score_draft, score_draft)
        self.assertEqual(exam_enrollment.score_final, score_final)
        self.assertEqual(exam_enrollment.justification_draft, justification_draft)
        self.assertEqual(exam_enrollment.justification_final, justification_final)

    def get_form_with_one_student_filled(self):
        exam_enrollment_1 = self.enrollments[0]
        exam_enrollment_2 = self.enrollments[1]

        return {"score_" + str(exam_enrollment_1.id): "15",
                "justification_" + str(exam_enrollment_1.id): "",
                "score_changed_" + str(exam_enrollment_1.id): "true",
                "score_" + str(exam_enrollment_2.id): "",
                "justification_" + str(exam_enrollment_2.id): "",
                "score_changed_" + str(exam_enrollment_2.id): "false"
                }

    def get_form_with_all_students_filled(self):
        exam_enrollment_1 = self.enrollments[0]
        exam_enrollment_2 = self.enrollments[1]

        return {"score_" + str(exam_enrollment_1.id): "15",
                "justification_" + str(exam_enrollment_1.id): "",
                "score_changed_" + str(exam_enrollment_1.id): "true",
                "score_" + str(exam_enrollment_2.id): "18",
                "justification_" + str(exam_enrollment_2.id): "",
                "score_changed_" + str(exam_enrollment_2.id): "true"
                }

    def get_form_with_all_students_filled_and_one_with_justification(self):
        exam_enrollment_1 = self.enrollments[0]
        exam_enrollment_2 = self.enrollments[1]

        return {"score_" + str(exam_enrollment_1.id): "15",
                "justification_" + str(exam_enrollment_1.id): "",
                "score_changed_" + str(exam_enrollment_1.id): "true",
                "score_" + str(exam_enrollment_2.id): "",
                "justification_" + str(exam_enrollment_2.id): "ABSENCE_JUSTIFIED",
                "score_changed_" + str(exam_enrollment_2.id): "true"
                }

    def get_form_for_specific_criteria(self):
        exam_enrollment = self.enrollments[0]
        offer_year = exam_enrollment.learning_unit_enrollment.offer_enrollment.offer_year
        return {"score_" + str(exam_enrollment.id): "15",
                "justification_" + str(exam_enrollment.id): "",
                "score_changed_" + str(exam_enrollment.id): "true",
                "program": str(offer_year.id)
                }

    def refresh_exam_enrollments_from_db(self):
        for enrollment in self.enrollments:
            enrollment.refresh_from_db()

#
class OutsideEncodingPeriodTest(TestCase):
    def setUp(self):
        self.user = User.objects.create_user(username='score_encoding', password='score_encoding')
        add_permission(self.user, "can_access_scoreencoding")
        self.client.force_login(self.user)

        # Create context
<<<<<<< HEAD
        academic_year = AcademicYearFactory(year=datetime.datetime.now().year - 1)
=======
        academic_year = AcademicYearFactory(year=datetime.datetime.now().year-1)
>>>>>>> 7f893137
        academic_calendar = AcademicCalendarFactory.build(title="Submission of score encoding - 1",
                                                          academic_year=academic_year,
                                                          reference=academic_calendar_type.SCORES_EXAM_SUBMISSION)
        academic_calendar.save(functions=[])
        self.session_exam_calendar = SessionExamCalendarFactory(academic_calendar=academic_calendar,
                                                                number_session=number_session.ONE)

    def test_redirection_to_current_exam_session(self):
        url = reverse('outside_scores_encodings_period')
        response = self.client.get(url)
        self.assertRedirects(response, "%s?next=%s" % (reverse('scores_encoding'), reverse('outside_scores_encodings_period')))  # Redirection

    def test_redirection_to_outside_encoding_period(self):
        self.session_exam_calendar.delete()
        url = reverse('scores_encoding')
        response = self.client.get(url)
        self.assertRedirects(response, "%s?next=%s" % (reverse('outside_scores_encodings_period'), reverse('scores_encoding')))  # Redirection


class GetScoreEncodingViewProgramManagerTest(TestCase):
    def setUp(self):
        self.user = User.objects.create_user(username='score_encoding', password='score_encoding')
        self.person = PersonFactory(user=self.user)
        add_permission(self.user, "can_access_scoreencoding")
        self.client.force_login(self.user)

        # Set user as program manager of two offer
        academic_year = AcademicYearFactory(year=datetime.datetime.now().year - 1)
        self.offer_year_bio2ma = OfferYearFactory(acronym="BIO2MA", title="Master en Biologie",
                                                  academic_year=academic_year)
        self.offer_year_bio2bac = OfferYearFactory(acronym="BIO2BAC", title="Bachelier en Biologie",
                                                  academic_year=academic_year)
        ProgramManagerFactory(offer_year=self.offer_year_bio2ma, person=self.person)
        ProgramManagerFactory(offer_year=self.offer_year_bio2bac, person=self.person)

        # Create an score submission event - with an session exam
        academic_calendar = AcademicCalendarFactory.build(title="Submission of score encoding - 1",
                                                          academic_year=academic_year,
                                                          start_date=academic_year.start_date,
                                                          end_date=academic_year.end_date,
                                                          reference=academic_calendar_type.SCORES_EXAM_SUBMISSION)
        academic_calendar.save(functions=[])
        self.session_exam_calendar = SessionExamCalendarFactory(academic_calendar=academic_calendar,
                                                                number_session=number_session.ONE)

        # Offer : BIO2MA - 2 Learning unit with exam
        self.offer_year_calendar_bio2ma = OfferYearCalendarFactory(offer_year=self.offer_year_bio2ma,
                                                                   academic_calendar=academic_calendar)

        self.learning_unit_year = LearningUnitYearFactory(academic_year=academic_year)
        self.learning_unit_year_2 = LearningUnitYearFactory(academic_year=academic_year)
        self.first_session_exam = test_session_exam.create_session_exam(number_session.ONE, self.learning_unit_year)
        self.first_session_exam_2 = test_session_exam.create_session_exam(number_session.ONE, self.learning_unit_year_2)

        # Offer: BIO2BAC - 1 learning unit with exam
        self.offer_year_calendar_bio2bac = OfferYearCalendarFactory(offer_year=self.offer_year_bio2ma,
                                                                    academic_calendar=academic_calendar)
        self.learning_unit_year_3 = LearningUnitYearFactory(academic_year=academic_year)
        self.first_session_exam_3 = test_session_exam.create_session_exam(number_session.ONE, self.learning_unit_year_3)

        self._create_context_exam_enrollment()

    def test_get_score_encoding_list_empty(self):
        ExamEnrollment.objects.all().delete() #remove all exam enrolment [No subscription to exam]
        url = reverse('scores_encoding')
        response = self.client.get(url)
        context = response.context[-1]
        self.assertEqual(response.status_code, 200)
        self.assertFalse(context['notes_list'])

    def test_get_score_encoding(self):
         url = reverse('scores_encoding')
         response = self.client.get(url)
         context = response.context[-1]
         self.assertEqual(response.status_code, 200)
         self.assertEqual(len(context['notes_list']), 3)

    def _create_context_exam_enrollment(self):
        self.students = []
        for index in range(0, 20):
            self.students.append(StudentFactory())
            if index < 5:
                # For the 5 first students register to the BIO2MA
                offer_enrollment = test_offer_enrollment.create_offer_enrollment(self.students[index],
                                                                                 self.offer_year_bio2ma)
                learning_unit_enrollment = test_learning_unit_enrollment.create_learning_unit_enrollment(
                                                                              offer_enrollment=offer_enrollment,
                                                                              learning_unit_year=self.learning_unit_year)
                learning_unit_enrollment_2 = test_learning_unit_enrollment.create_learning_unit_enrollment(
                                                                            offer_enrollment=offer_enrollment,
                                                                            learning_unit_year=self.learning_unit_year_2)
                test_exam_enrollment.create_exam_enrollment(self.first_session_exam, learning_unit_enrollment)
                test_exam_enrollment.create_exam_enrollment(self.first_session_exam_2, learning_unit_enrollment_2)
            else:
                # For the other register to the BIO2BAC
                offer_enrollment = test_offer_enrollment.create_offer_enrollment(self.students[index], self.offer_year_bio2bac)
                learning_unit_enrollment = test_learning_unit_enrollment.create_learning_unit_enrollment(offer_enrollment=offer_enrollment,
                                                                                                         learning_unit_year=self.learning_unit_year_3)
                test_exam_enrollment.create_exam_enrollment(self.first_session_exam_3, learning_unit_enrollment)


def prepare_exam_enrollment_for_double_encoding_validation(exam_enrollment):
    exam_enrollment.score_reencoded = 14
    exam_enrollment.score_draft = 14
    exam_enrollment.save()


def add_permission(user, codename):
    perm = get_permission(codename)
    user.user_permissions.add(perm)


def get_permission(codename):
    return Permission.objects.get(codename=codename)<|MERGE_RESOLUTION|>--- conflicted
+++ resolved
@@ -270,7 +270,7 @@
         for enrollment in self.enrollments:
             enrollment.refresh_from_db()
 
-#
+
 class OutsideEncodingPeriodTest(TestCase):
     def setUp(self):
         self.user = User.objects.create_user(username='score_encoding', password='score_encoding')
@@ -278,11 +278,7 @@
         self.client.force_login(self.user)
 
         # Create context
-<<<<<<< HEAD
         academic_year = AcademicYearFactory(year=datetime.datetime.now().year - 1)
-=======
-        academic_year = AcademicYearFactory(year=datetime.datetime.now().year-1)
->>>>>>> 7f893137
         academic_calendar = AcademicCalendarFactory.build(title="Submission of score encoding - 1",
                                                           academic_year=academic_year,
                                                           reference=academic_calendar_type.SCORES_EXAM_SUBMISSION)
