##############################################################################
#
#    OSIS stands for Open Student Information System. It's an application
#    designed to manage the core business of higher education institutions,
#    such as universities, faculties, institutes and professional schools.
#    The core business involves the administration of students, teachers,
#    courses, programs and so on.
#
#    Copyright (C) 2015-2017 Université catholique de Louvain (http://www.uclouvain.be)
#
#    This program is free software: you can redistribute it and/or modify
#    it under the terms of the GNU General Public License as published by
#    the Free Software Foundation, either version 3 of the License, or
#    (at your option) any later version.
#
#    This program is distributed in the hope that it will be useful,
#    but WITHOUT ANY WARRANTY; without even the implied warranty of
#    MERCHANTABILITY or FITNESS FOR A PARTICULAR PURPOSE. See the
#    GNU General Public License for more details.
#
#    A copy of this license - GNU General Public License - is available
#    at the root of the source code of this program.  If not,
#    see http://www.gnu.org/licenses/.
#
##############################################################################
from unittest.mock import patch

from django.contrib.auth.models import Permission
from django.contrib.auth.models import User
from django.core.urlresolvers import reverse
from django.test import TestCase
from django.utils import timezone

from base.tests.models import test_exam_enrollment, test_offer_enrollment, \
    test_learning_unit_enrollment, test_session_exam, test_offer_year
from attribution.tests.models import test_attribution
from assessments.views import score_encoding
from base.models.enums import number_session, academic_calendar_type
from base.models.exam_enrollment import ExamEnrollment

from base.tests.factories.academic_year import AcademicYearFactory
from base.tests.factories.academic_calendar import AcademicCalendarFactory
from base.tests.factories.session_exam_calendar import SessionExamCalendarFactory
from base.tests.factories.program_manager import ProgramManagerFactory
from base.tests.factories.learning_unit_year import LearningUnitYearFactory
from base.tests.factories.tutor import TutorFactory
from base.tests.factories.person import PersonFactory
from base.tests.factories.offer_year import OfferYearFactory
from base.tests.factories.offer_year_calendar import OfferYearCalendarFactory
from base.tests.factories.student import StudentFactory


class OnlineEncodingTest(TestCase):
    def setUp(self):
<<<<<<< HEAD
        academic_year = AcademicYearFactory(year=datetime.datetime.now().year - 1)
=======
        academic_year = AcademicYearFactory(year=timezone.now().year - 1)
>>>>>>> ac5e8abc
        academic_calendar = AcademicCalendarFactory.build(title="Submission of score encoding - 1",
                                                          start_date=academic_year.start_date,
                                                          end_date=academic_year.end_date,
                                                          academic_year=academic_year,
                                                          reference=academic_calendar_type.SCORES_EXAM_SUBMISSION)
        academic_calendar.save(functions=[])
        SessionExamCalendarFactory(academic_calendar=academic_calendar, number_session=number_session.ONE)

        self.learning_unit_year = LearningUnitYearFactory(academic_year=academic_year)
        self.offer_year = test_offer_year.create_offer_year('SINF1BA', 'Bachelor in informatica', academic_year)
        self.session_exam = test_session_exam.create_session_exam(number_session.ONE, self.learning_unit_year,
                                                                  self.offer_year)

        # Create enrollment related
        self.enrollments = []
        for index in range(0,2):
            offer_year = OfferYearFactory(academic_year=academic_year)
            OfferYearCalendarFactory(academic_calendar=academic_calendar, offer_year=offer_year)
            offer_enrollment = test_offer_enrollment.create_offer_enrollment(StudentFactory(), offer_year)
            learning_unit_enrollment = test_learning_unit_enrollment.create_learning_unit_enrollment(
                                                                       offer_enrollment=offer_enrollment,
                                                                       learning_unit_year=self.learning_unit_year)
            exam_enrollment = test_exam_enrollment.create_exam_enrollment(self.session_exam, learning_unit_enrollment)
            self.enrollments.append(exam_enrollment)

        self.tutor = TutorFactory()
        test_attribution.create_attribution(tutor=self.tutor, learning_unit_year=self.learning_unit_year)
        add_permission(self.tutor.person.user, "can_access_scoreencoding")

        offer_year = self.enrollments[0].learning_unit_enrollment.offer_enrollment.offer_year
        self.program_manager_1 = ProgramManagerFactory(offer_year=offer_year)
        add_permission(self.program_manager_1.person.user, "can_access_scoreencoding")

        offer_year = self.enrollments[1].learning_unit_enrollment.offer_enrollment.offer_year
        self.program_manager_2 = ProgramManagerFactory(offer_year=offer_year)
        add_permission(self.program_manager_2.person.user, "can_access_scoreencoding")

    def test_filter_enrollments_by_offer_year(self):
        enrollments = self.enrollments

        expected = [self.enrollments[0]]
        offer_year = self.enrollments[0].learning_unit_enrollment.offer_enrollment.offer_year
        actual = score_encoding.filter_enrollments_by_offer_year(enrollments, offer_year)

        self.assertListEqual(expected, actual, "Should only return enrollments for the first offer year")

    def test_tutor_encoding_with_a_student(self):
        self.client.force_login(self.tutor.person.user)
        url = reverse('online_encoding_form', args=[self.learning_unit_year.id])
        response = self.client.post(url, data=self.get_form_with_one_student_filled())

        self.refresh_exam_enrollments_from_db()
        self.assert_exam_enrollments(self.enrollments[0], 15, None, None, None)
        self.assert_exam_enrollments(self.enrollments[1], None, None, None, None)

    def test_tutor_encoding_final_scores_for_a_student(self):
        self.client.force_login(self.tutor.person.user)
        self.enrollments[0].score_final = 16
        self.enrollments[0].score_draft = 16
        self.enrollments[0].save()
        url = reverse('online_encoding_form', args=[self.learning_unit_year.id])
        self.client.post(url, data=self.get_form_with_one_student_filled())

        self.refresh_exam_enrollments_from_db()
        self.assert_exam_enrollments(self.enrollments[0], 16, 16, None, None)
        self.assert_exam_enrollments(self.enrollments[1], None, None, None, None)

    def test_pgm_encoding_for_a_student(self):
        self.client.force_login(self.program_manager_1.person.user)
        url = reverse('online_encoding_form', args=[self.learning_unit_year.id])
        self.client.post(url, data=self.get_form_with_one_student_filled())

        self.refresh_exam_enrollments_from_db()
        self.assert_exam_enrollments(self.enrollments[0], 15, 15, None, None)
        self.assert_exam_enrollments(self.enrollments[1], None, None, None, None)

    def test_pgm_encoding_with_justification_for_a_student(self):
        self.client.force_login(self.program_manager_2.person.user)
        url = reverse('online_encoding_form', args=[self.learning_unit_year.id])
        self.client.post(url, data=self.get_form_with_all_students_filled_and_one_with_justification())

        self.refresh_exam_enrollments_from_db()
        self.assert_exam_enrollments(self.enrollments[0], None, None, None, None)
        self.assert_exam_enrollments(self.enrollments[1], None, None, "ABSENCE_JUSTIFIED", "ABSENCE_JUSTIFIED")

    def test_tutor_encoding_with_all_students(self):
        self.client.force_login(self.tutor.person.user)
        url = reverse('online_encoding_form', args=[self.learning_unit_year.id])
        self.client.post(url, data=self.get_form_with_all_students_filled())

        self.refresh_exam_enrollments_from_db()
        self.assert_exam_enrollments(self.enrollments[0], 15, None, None, None)
        self.assert_exam_enrollments(self.enrollments[1], 18, None, None, None)

    def test_tutor_double_encoding_with_all_students(self):
        self.client.force_login(self.tutor.person.user)
        prepare_exam_enrollment_for_double_encoding_validation(self.enrollments[0])
        prepare_exam_enrollment_for_double_encoding_validation(self.enrollments[1])
        url = reverse('online_encoding_form', args=[self.learning_unit_year.id])
        self.client.post(url, data=self.get_form_with_all_students_filled())

        self.refresh_exam_enrollments_from_db()
        self.assert_exam_enrollments(self.enrollments[0], 15, None, None, None)
        self.assert_exam_enrollments(self.enrollments[1], 18, None, None, None)

    def test_tutor_encoding_with_all_students_and_a_justification(self):
        self.client.force_login(self.tutor.person.user)
        url = reverse('online_encoding_form', args=[self.learning_unit_year.id])
        self.client.post(url, data=self.get_form_with_all_students_filled_and_one_with_justification())

        self.refresh_exam_enrollments_from_db()
        self.assert_exam_enrollments(self.enrollments[0], 15, None, None, None)
        self.assert_exam_enrollments(self.enrollments[1], None, None, "ABSENCE_JUSTIFIED", None)

    def test_pgm_double_encoding_for_a_student(self):
        self.client.force_login(self.program_manager_1.person.user)
        url = reverse('online_double_encoding_validation', args=[self.learning_unit_year.id])
        prepare_exam_enrollment_for_double_encoding_validation(self.enrollments[0])
        self.client.post(url, data=self.get_form_with_one_student_filled())

        self.refresh_exam_enrollments_from_db()
        self.assert_exam_enrollments(self.enrollments[0], 15, 15, None, None)
        self.assert_exam_enrollments(self.enrollments[1], None, None, None, None)

    def test_encoding_by_specific_criteria(self):
        self.client.force_login(self.program_manager_1.person.user)
        url = reverse('specific_criteria_submission')
        self.client.post(url, data=self.get_form_for_specific_criteria())

        self.refresh_exam_enrollments_from_db()
        self.assert_exam_enrollments(self.enrollments[0], 15, 15, None, None)
        self.assert_exam_enrollments(self.enrollments[1], None, None, None, None)

    @patch("base.utils.send_mail.send_message_after_all_encoded_by_manager")
    def test_email_after_encoding_all_students_for_offer_year(self, mock_send_email):
        self.client.force_login(self.program_manager_1.person.user)
        mock_send_email.return_value = None
        url = reverse('online_encoding_form', args=[self.learning_unit_year.id])
        self.client.post(url, data=self.get_form_with_all_students_filled())

        self.assertTrue(mock_send_email.called)
        (persons, enrollments, learning_unit_acronym, offer_acronym), kwargs = mock_send_email.call_args
        self.assertEqual(persons, [self.tutor.person])
        self.assertEqual(enrollments, [self.enrollments[0]])
        self.assertEqual(learning_unit_acronym, self.learning_unit_year.acronym)
        offer_year = self.enrollments[0].learning_unit_enrollment.offer_enrollment.offer_year
        self.assertEqual(offer_acronym, offer_year.acronym)

    @patch("base.utils.send_mail.send_message_after_all_encoded_by_manager")
    def test_email_after_encoding_all_students_for_offer_year_with_justification(self, mock_send_email):
        self.client.force_login(self.program_manager_2.person.user)
        mock_send_email.return_value = None
        url = reverse('online_encoding_form', args=[self.learning_unit_year.id])
        self.client.post(url, data=self.get_form_with_all_students_filled_and_one_with_justification())

        self.assertTrue(mock_send_email.called)
        (persons, enrollments, learning_unit_acronym, offer_acronym), kwargs = mock_send_email.call_args
        self.assertEqual(persons, [self.tutor.person])
        self.assertEqual(enrollments, [self.enrollments[1]])
        self.assertEqual(learning_unit_acronym, self.learning_unit_year.acronym)
        offer_year = self.enrollments[1].learning_unit_enrollment.offer_enrollment.offer_year
        self.assertEqual(offer_acronym, offer_year.acronym)

    def assert_exam_enrollments(self, exam_enrollment, score_draft, score_final, justification_draft,
                                justification_final):
        self.assertEqual(exam_enrollment.score_draft, score_draft)
        self.assertEqual(exam_enrollment.score_final, score_final)
        self.assertEqual(exam_enrollment.justification_draft, justification_draft)
        self.assertEqual(exam_enrollment.justification_final, justification_final)

    def get_form_with_one_student_filled(self):
        exam_enrollment_1 = self.enrollments[0]
        exam_enrollment_2 = self.enrollments[1]

        return {"score_" + str(exam_enrollment_1.id): "15",
                "justification_" + str(exam_enrollment_1.id): "",
                "score_changed_" + str(exam_enrollment_1.id): "true",
                "score_" + str(exam_enrollment_2.id): "",
                "justification_" + str(exam_enrollment_2.id): "",
                "score_changed_" + str(exam_enrollment_2.id): "false"
                }

    def get_form_with_all_students_filled(self):
        exam_enrollment_1 = self.enrollments[0]
        exam_enrollment_2 = self.enrollments[1]

        return {"score_" + str(exam_enrollment_1.id): "15",
                "justification_" + str(exam_enrollment_1.id): "",
                "score_changed_" + str(exam_enrollment_1.id): "true",
                "score_" + str(exam_enrollment_2.id): "18",
                "justification_" + str(exam_enrollment_2.id): "",
                "score_changed_" + str(exam_enrollment_2.id): "true"
                }

    def get_form_with_all_students_filled_and_one_with_justification(self):
        exam_enrollment_1 = self.enrollments[0]
        exam_enrollment_2 = self.enrollments[1]

        return {"score_" + str(exam_enrollment_1.id): "15",
                "justification_" + str(exam_enrollment_1.id): "",
                "score_changed_" + str(exam_enrollment_1.id): "true",
                "score_" + str(exam_enrollment_2.id): "",
                "justification_" + str(exam_enrollment_2.id): "ABSENCE_JUSTIFIED",
                "score_changed_" + str(exam_enrollment_2.id): "true"
                }

    def get_form_for_specific_criteria(self):
        exam_enrollment = self.enrollments[0]
        offer_year = exam_enrollment.learning_unit_enrollment.offer_enrollment.offer_year
        return {"score_" + str(exam_enrollment.id): "15",
                "justification_" + str(exam_enrollment.id): "",
                "score_changed_" + str(exam_enrollment.id): "true",
                "program": str(offer_year.id)
                }

    def refresh_exam_enrollments_from_db(self):
        for enrollment in self.enrollments:
            enrollment.refresh_from_db()

#
class OutsideEncodingPeriodTest(TestCase):
    def setUp(self):
        self.user = User.objects.create_user(username='score_encoding', password='score_encoding')
        add_permission(self.user, "can_access_scoreencoding")
        self.client.force_login(self.user)

        # Create context
<<<<<<< HEAD
        academic_year = AcademicYearFactory(year=datetime.datetime.now().year-1)
=======
        academic_year = AcademicYearFactory(year=timezone.now().year - 1)
>>>>>>> ac5e8abc
        academic_calendar = AcademicCalendarFactory.build(title="Submission of score encoding - 1",
                                                          academic_year=academic_year,
                                                          reference=academic_calendar_type.SCORES_EXAM_SUBMISSION)
        academic_calendar.save(functions=[])
        self.session_exam_calendar = SessionExamCalendarFactory(academic_calendar=academic_calendar,
                                                                number_session=number_session.ONE)

    def test_redirection_to_current_exam_session(self):
        url = reverse('outside_scores_encodings_period')
        response = self.client.get(url)
        self.assertRedirects(response, "%s?next=%s" % (reverse('scores_encoding'), reverse('outside_scores_encodings_period')))  # Redirection

    def test_redirection_to_outside_encoding_period(self):
        self.session_exam_calendar.delete()
        url = reverse('scores_encoding')
        response = self.client.get(url)
        self.assertRedirects(response, "%s?next=%s" % (reverse('outside_scores_encodings_period'), reverse('scores_encoding')))  # Redirection


class GetScoreEncodingViewProgramManagerTest(TestCase):
    def setUp(self):
        self.user = User.objects.create_user(username='score_encoding', password='score_encoding')
        self.person = PersonFactory(user=self.user)
        add_permission(self.user, "can_access_scoreencoding")
        self.client.force_login(self.user)

        # Set user as program manager of two offer
<<<<<<< HEAD
        academic_year = AcademicYearFactory(year=datetime.datetime.now().year - 1)
=======
        academic_year = AcademicYearFactory(year=timezone.now().year - 1)
>>>>>>> ac5e8abc
        self.offer_year_bio2ma = OfferYearFactory(acronym="BIO2MA", title="Master en Biologie",
                                                  academic_year=academic_year)
        self.offer_year_bio2bac = OfferYearFactory(acronym="BIO2BAC", title="Bachelier en Biologie",
                                                   academic_year=academic_year)
        ProgramManagerFactory(offer_year=self.offer_year_bio2ma, person=self.person)
        ProgramManagerFactory(offer_year=self.offer_year_bio2bac, person=self.person)

        # Create an score submission event - with an session exam
        academic_calendar = AcademicCalendarFactory.build(title="Submission of score encoding - 1",
                                                          academic_year=academic_year,
                                                          start_date=academic_year.start_date,
                                                          end_date=academic_year.end_date,
                                                          reference=academic_calendar_type.SCORES_EXAM_SUBMISSION)
        academic_calendar.save(functions=[])
        self.session_exam_calendar = SessionExamCalendarFactory(academic_calendar=academic_calendar,
                                                                number_session=number_session.ONE)

        # Offer : BIO2MA - 2 Learning unit with exam
        self.offer_year_calendar_bio2ma = OfferYearCalendarFactory(offer_year=self.offer_year_bio2ma,
                                                                   academic_calendar=academic_calendar)

        self.learning_unit_year = LearningUnitYearFactory(academic_year=academic_year)
        self.learning_unit_year_2 = LearningUnitYearFactory(academic_year=academic_year)
        self.first_session_exam = test_session_exam.create_session_exam(number_session.ONE,
                                                                        self.learning_unit_year,
                                                                        self.offer_year_bio2ma)
        self.first_session_exam_2 = test_session_exam.create_session_exam(number_session.ONE,
                                                                          self.learning_unit_year_2,
                                                                          self.offer_year_bio2ma)

        # Offer: BIO2BAC - 1 learning unit with exam
        self.offer_year_calendar_bio2bac = OfferYearCalendarFactory(offer_year=self.offer_year_bio2ma,
                                                                    academic_calendar=academic_calendar)
        self.learning_unit_year_3 = LearningUnitYearFactory(academic_year=academic_year)
        self.first_session_exam_3 = test_session_exam.create_session_exam(number_session.ONE,
                                                                          self.learning_unit_year_3,
                                                                          self.offer_year_bio2bac)

        self._create_context_exam_enrollment()

    def test_get_score_encoding_list_empty(self):
        ExamEnrollment.objects.all().delete() #remove all exam enrolment [No subscription to exam]
        url = reverse('scores_encoding')
        response = self.client.get(url)
        context = response.context[-1]
        self.assertEqual(response.status_code, 200)
        self.assertFalse(context['notes_list'])

    def test_get_score_encoding(self):
        url = reverse('scores_encoding')
        response = self.client.get(url)
        context = response.context[-1]
        self.assertEqual(response.status_code, 200)
        self.assertEqual(len(context['notes_list']), 3)

    def _create_context_exam_enrollment(self):
        self.students = []
        for index in range(0, 20):
            self.students.append(StudentFactory())
            if index < 5:
                # For the 5 first students register to the BIO2MA
                offer_enrollment = test_offer_enrollment.create_offer_enrollment(self.students[index],
                                                                                 self.offer_year_bio2ma)
                learning_unit_enrollment = test_learning_unit_enrollment.create_learning_unit_enrollment(
                                                                              offer_enrollment=offer_enrollment,
                                                                              learning_unit_year=self.learning_unit_year)
                learning_unit_enrollment_2 = test_learning_unit_enrollment.create_learning_unit_enrollment(
                                                                            offer_enrollment=offer_enrollment,
                                                                            learning_unit_year=self.learning_unit_year_2)
                test_exam_enrollment.create_exam_enrollment(self.first_session_exam, learning_unit_enrollment)
                test_exam_enrollment.create_exam_enrollment(self.first_session_exam_2, learning_unit_enrollment_2)
            else:
                # For the other register to the BIO2BAC
                offer_enrollment = test_offer_enrollment.create_offer_enrollment(self.students[index], self.offer_year_bio2bac)
                learning_unit_enrollment = test_learning_unit_enrollment.create_learning_unit_enrollment(offer_enrollment=offer_enrollment,
                                                                                                         learning_unit_year=self.learning_unit_year_3)
                test_exam_enrollment.create_exam_enrollment(self.first_session_exam_3, learning_unit_enrollment)


def prepare_exam_enrollment_for_double_encoding_validation(exam_enrollment):
    exam_enrollment.score_reencoded = 14
    exam_enrollment.score_draft = 14
    exam_enrollment.save()


def add_permission(user, codename):
    perm = get_permission(codename)
    user.user_permissions.add(perm)


def get_permission(codename):
    return Permission.objects.get(codename=codename)<|MERGE_RESOLUTION|>--- conflicted
+++ resolved
@@ -52,11 +52,7 @@
 
 class OnlineEncodingTest(TestCase):
     def setUp(self):
-<<<<<<< HEAD
-        academic_year = AcademicYearFactory(year=datetime.datetime.now().year - 1)
-=======
         academic_year = AcademicYearFactory(year=timezone.now().year - 1)
->>>>>>> ac5e8abc
         academic_calendar = AcademicCalendarFactory.build(title="Submission of score encoding - 1",
                                                           start_date=academic_year.start_date,
                                                           end_date=academic_year.end_date,
@@ -276,7 +272,7 @@
         for enrollment in self.enrollments:
             enrollment.refresh_from_db()
 
-#
+
 class OutsideEncodingPeriodTest(TestCase):
     def setUp(self):
         self.user = User.objects.create_user(username='score_encoding', password='score_encoding')
@@ -284,11 +280,7 @@
         self.client.force_login(self.user)
 
         # Create context
-<<<<<<< HEAD
-        academic_year = AcademicYearFactory(year=datetime.datetime.now().year-1)
-=======
         academic_year = AcademicYearFactory(year=timezone.now().year - 1)
->>>>>>> ac5e8abc
         academic_calendar = AcademicCalendarFactory.build(title="Submission of score encoding - 1",
                                                           academic_year=academic_year,
                                                           reference=academic_calendar_type.SCORES_EXAM_SUBMISSION)
@@ -316,11 +308,7 @@
         self.client.force_login(self.user)
 
         # Set user as program manager of two offer
-<<<<<<< HEAD
-        academic_year = AcademicYearFactory(year=datetime.datetime.now().year - 1)
-=======
         academic_year = AcademicYearFactory(year=timezone.now().year - 1)
->>>>>>> ac5e8abc
         self.offer_year_bio2ma = OfferYearFactory(acronym="BIO2MA", title="Master en Biologie",
                                                   academic_year=academic_year)
         self.offer_year_bio2bac = OfferYearFactory(acronym="BIO2BAC", title="Bachelier en Biologie",
