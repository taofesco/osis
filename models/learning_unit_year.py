--- conflicted
+++ resolved
@@ -41,18 +41,7 @@
     def name_get(self,cr,uid,ids,context=None):
         result={}
         for record in self.browse(cr,uid,ids,context=context):
-<<<<<<< HEAD
-            name_build = ''
-            if record.academic_year_id.year:
-                name_build += str(record.academic_year_id.year)
-            if record.learning_unit_id.title:
-                if record.academic_year_id.year:
-                    name_build += ' - '
-                name_build += record.learning_unit_id.title
-            result[record.id]  = name_build
-=======
             year = u"%s" % record.academic_year_id.year
             title = u"%s" % record.learning_unit_id.title
             result[record.id] = u"%s - %s" % (year,title)
->>>>>>> 0edbbd18
         return result.items()