--- conflicted
+++ resolved
@@ -41,19 +41,7 @@
     def name_get(self,cr,uid,ids,context=None):
         result={}
         for record in self.browse(cr,uid,ids,context=context):
-<<<<<<< HEAD
-            result[record.id]  = record.person_id.name + " (" +str(record.registration_number) + ")"
-        return result.items()
-
-
-
-    @api.multi
-    def wizard_encode_results(self):
-
-        print 'student'
-=======
             name = u"%s" % record.person_id.name
             registration_number = u"%s" % record.registration_number
             result[record.id] = u"%s (%s)" % (name,registration_number)
-        return result.items()
->>>>>>> 0edbbd18
+        return result.items()