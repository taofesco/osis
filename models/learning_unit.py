--- conflicted
+++ resolved
@@ -29,13 +29,7 @@
 
 class Learning_unit(models.Model):
     _name = 'osis.learning_unit'
-<<<<<<< HEAD
-    _description = "Learning unit"
-
-    decimal_score =
-=======
     _description = 'title'
     _rec_name='title'
 
     title = fields.Char('Title')
->>>>>>> ee8b078d
