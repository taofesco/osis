# -*- coding: utf-8 -*-
##############################################################################
#
#    OSIS stands for Open Student Information System. It's an application
#    designed to manage the core business of higher education institutions,
#    such as universities, faculties, institutes and professional schools.
#    The core business involves the administration of students, teachers,
#    courses, programs and so on.
#
#    Copyright (C) 2015-2016 Université catholique de Louvain (http://www.uclouvain.be)
#
#    This program is free software: you can redistribute it and/or modify
#    it under the terms of the GNU Affero General Public License as published by
#    the Free Software Foundation, either version 3 of the License, or
#    (at your option) any later version.
#
#    This program is distributed in the hope that it will be useful,
#    but WITHOUT ANY WARRANTY; without even the implied warranty of
#    MERCHANTABILITY or FITNESS FOR A PARTICULAR PURPOSE.  See the
#    GNU Affero General Public License for more details.
#
#    A copy of this license - GNU Affero General Public License - is available
#    at the root of the source code of this program.  If not,
#    see http://www.gnu.org/licenses/.
#
##############################################################################

from openerp import models, fields

class Tutor(models.Model):
    _name = 'osis.tutor'
<<<<<<< HEAD
    _description = "Tutor"
=======
    # _rec_name = 'person_id' ca écrit false
    _description = 'person_id' #ça écrit osis.tutor.1

    person_id = fields.Many2one('osis.person', string="Person", required=True)


    #Pour voir le nom du tutor dans la liste des attributions notamment
    def name_get(self,cr,uid,ids,context=None):
        result={}
        for record in self.browse(cr,uid,ids,context=context):
            result[record.id]  = record.person_id.name
        return result.items()
>>>>>>> ee8b078d
<|MERGE_RESOLUTION|>--- conflicted
+++ resolved
@@ -29,11 +29,7 @@
 
 class Tutor(models.Model):
     _name = 'osis.tutor'
-<<<<<<< HEAD
     _description = "Tutor"
-=======
-    # _rec_name = 'person_id' ca écrit false
-    _description = 'person_id' #ça écrit osis.tutor.1
 
     person_id = fields.Many2one('osis.person', string="Person", required=True)
 
@@ -44,4 +40,3 @@
         for record in self.browse(cr,uid,ids,context=context):
             result[record.id]  = record.person_id.name
         return result.items()
->>>>>>> ee8b078d
