# -*- coding: utf-8 -*-
##############################################################################
#
#    OSIS stands for Open Student Information System. It's an application
#    designed to manage the core business of higher education institutions,
#    such as universities, faculties, institutes and professional schools.
#    The core business involves the administration of students, teachers,
#    courses, programs and so on.
#
#    Copyright (C) 2015-2016 Université catholique de Louvain (http://www.uclouvain.be)
#
#    This program is free software: you can redistribute it and/or modify
#    it under the terms of the GNU Affero General Public License as published by
#    the Free Software Foundation, either version 3 of the License, or
#    (at your option) any later version.
#
#    This program is distributed in the hope that it will be useful,
#    but WITHOUT ANY WARRANTY; without even the implied warranty of
#    MERCHANTABILITY or FITNESS FOR A PARTICULAR PURPOSE.  See the
#    GNU Affero General Public License for more details.
#
#    A copy of this license - GNU Affero General Public License - is available
#    at the root of the source code of this program.  If not,
#    see http://www.gnu.org/licenses/.
#
##############################################################################

from openerp import models, fields, api

class Offer(models.Model):
    _name = "osis.offer"
<<<<<<< HEAD
    _description = "Offer"
=======
    _description = "Offer"
    _rec_name = "acronym"

    acronym  = fields.Char('Acronym', required = True)
    title = fields.Text('Title')

    @api.onchange('acronym')
    def _upper_acronym(self):
        if self.acronym:
            self.acronym = self.acronym.upper()
>>>>>>> ee8b078d
<|MERGE_RESOLUTION|>--- conflicted
+++ resolved
@@ -29,9 +29,6 @@
 
 class Offer(models.Model):
     _name = "osis.offer"
-<<<<<<< HEAD
-    _description = "Offer"
-=======
     _description = "Offer"
     _rec_name = "acronym"
 
@@ -42,4 +39,3 @@
     def _upper_acronym(self):
         if self.acronym:
             self.acronym = self.acronym.upper()
->>>>>>> ee8b078d
