##############################################################################
#
# OSIS stands for Open Student Information System. It's an application
#    designed to manage the core business of higher education institutions,
#    such as universities, faculties, institutes and professional schools.
#    The core business involves the administration of students, teachers,
#    courses, programs and so on.
#
#    Copyright (C) 2015-2016 Université catholique de Louvain (http://www.uclouvain.be)
#
#    This program is free software: you can redistribute it and/or modify
#    it under the terms of the GNU General Public License as published by
#    the Free Software Foundation, either version 3 of the License, or
#    (at your option) any later version.
#
#    This program is distributed in the hope that it will be useful,
#    but WITHOUT ANY WARRANTY; without even the implied warranty of
#    MERCHANTABILITY or FITNESS FOR A PARTICULAR PURPOSE.  See the
#    GNU General Public License for more details.
#
#    A copy of this license - GNU General Public License - is available
#    at the root of the source code of this program.  If not,
#    see http://www.gnu.org/licenses/.
#
##############################################################################
from osis_common.models.serializable_model import SerializableModel
from django.contrib import admin
from django.db import models
from base import models as mdl
from . import adviser
from . import dissertation

JUSTIFICATION_LINK = "_set_to_"


class DissertationUpdateAdmin(admin.ModelAdmin):
<<<<<<< HEAD
    list_display = ('dissertation', 'author', 'status_from', 'status_to', 'person', 'created')
=======
    list_display = ('dissertation', 'status_from', 'status_to', 'person', 'created')
>>>>>>> 521e05fa
    raw_id_fields = ('person', 'dissertation')
    search_fields = ('uuid',)


<<<<<<< HEAD
class DissertationUpdate(models.Model):
=======
class DissertationUpdate(SerializableModel):

>>>>>>> 521e05fa
    status_from = models.CharField(max_length=12, choices=dissertation.STATUS_CHOICES, default='DRAFT')
    status_to = models.CharField(max_length=12, choices=dissertation.STATUS_CHOICES, default='DRAFT')
    created = models.DateTimeField(auto_now_add=True)
    justification = models.TextField(default='')
    person = models.ForeignKey('base.Person')
    dissertation = models.ForeignKey(dissertation.Dissertation)

    def __str__(self):
        desc = "%s / %s >> %s / %s" % (self.dissertation.title, self.status_from, self.status_to, str(self.created))
        return desc

    @property
    def author(self):
        return self.dissertation.author


def search_by_dissertation(dissert):
    return DissertationUpdate.objects.filter(dissertation=dissert)\
                                     .order_by('created')


def add(request, dissert, old_status, justification=None):
    person = mdl.person.find_by_user(request.user)
    adv = adviser.search_by_person(person)
    update = DissertationUpdate()
    update.status_from = old_status
    update.status_to = dissert.status
    if justification:
        update.justification = justification
    else:
        update.justification = "%s%s%s" % (adv.type, JUSTIFICATION_LINK, dissert.status)
    update.person = person
    update.dissertation = dissert
    update.save()<|MERGE_RESOLUTION|>--- conflicted
+++ resolved
@@ -34,21 +34,13 @@
 
 
 class DissertationUpdateAdmin(admin.ModelAdmin):
-<<<<<<< HEAD
     list_display = ('dissertation', 'author', 'status_from', 'status_to', 'person', 'created')
-=======
-    list_display = ('dissertation', 'status_from', 'status_to', 'person', 'created')
->>>>>>> 521e05fa
     raw_id_fields = ('person', 'dissertation')
     search_fields = ('uuid',)
 
 
-<<<<<<< HEAD
-class DissertationUpdate(models.Model):
-=======
 class DissertationUpdate(SerializableModel):
 
->>>>>>> 521e05fa
     status_from = models.CharField(max_length=12, choices=dissertation.STATUS_CHOICES, default='DRAFT')
     status_to = models.CharField(max_length=12, choices=dissertation.STATUS_CHOICES, default='DRAFT')
     created = models.DateTimeField(auto_now_add=True)
