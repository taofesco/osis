##############################################################################
#
# OSIS stands for Open Student Information System. It's an application
#    designed to manage the core business of higher education institutions,
#    such as universities, faculties, institutes and professional schools.
#    The core business involves the administration of students, teachers,
#    courses, programs and so on.
#
#    Copyright (C) 2015-2016 Université catholique de Louvain (http://www.uclouvain.be)
#
#    This program is free software: you can redistribute it and/or modify
#    it under the terms of the GNU General Public License as published by
#    the Free Software Foundation, either version 3 of the License, or
#    (at your option) any later version.
#
#    This program is distributed in the hope that it will be useful,
#    but WITHOUT ANY WARRANTY; without even the implied warranty of
#    MERCHANTABILITY or FITNESS FOR A PARTICULAR PURPOSE.  See the
#    GNU General Public License for more details.
#
#    A copy of this license - GNU General Public License - is available
#    at the root of the source code of this program.  If not,
#    see http://www.gnu.org/licenses/.
#
##############################################################################
from django.contrib import admin
from django.db import models
from base import models as mdl
from . import adviser
from . import dissertation

JUSTIFICATION_LINK = "_set_to_"


class DissertationUpdateAdmin(admin.ModelAdmin):
<<<<<<< HEAD
    list_display = ('dissertation', 'author', 'status_from', 'status_to', 'person', 'created')
    raw_id_fields = ('person',)
=======
    list_display = ('dissertation', 'get_dissertation_author', 'status_from', 'status_to', 'person', 'created')
    raw_id_fields = ('person', 'dissertation')
>>>>>>> 28d26056


class DissertationUpdate(models.Model):
    status_from = models.CharField(max_length=12, choices=dissertation.STATUS_CHOICES, default='DRAFT')
    status_to = models.CharField(max_length=12, choices=dissertation.STATUS_CHOICES, default='DRAFT')
    created = models.DateTimeField(auto_now_add=True)
    justification = models.TextField(default='')
    person = models.ForeignKey('base.Person')
    dissertation = models.ForeignKey(dissertation.Dissertation)

    def __str__(self):
        desc = "%s / %s >> %s / %s" % (self.dissertation.title, self.status_from, self.status_to, str(self.created))
        return desc

    @property
    def author(self):
        return self.dissertation.author


def search_by_dissertation(dissert):
    return DissertationUpdate.objects.filter(dissertation=dissert)\
                                     .order_by('created')


def add(request, dissert, old_status, justification=None):
    person = mdl.person.find_by_user(request.user)
    adv = adviser.search_by_person(person)
    update = DissertationUpdate()
    update.status_from = old_status
    update.status_to = dissert.status
    if justification:
        update.justification = justification
    else:
        update.justification = "%s%s%s" % (adv.type, JUSTIFICATION_LINK, dissert.status)
    update.person = person
    update.dissertation = dissert
    update.save()<|MERGE_RESOLUTION|>--- conflicted
+++ resolved
@@ -33,13 +33,8 @@
 
 
 class DissertationUpdateAdmin(admin.ModelAdmin):
-<<<<<<< HEAD
     list_display = ('dissertation', 'author', 'status_from', 'status_to', 'person', 'created')
-    raw_id_fields = ('person',)
-=======
-    list_display = ('dissertation', 'get_dissertation_author', 'status_from', 'status_to', 'person', 'created')
     raw_id_fields = ('person', 'dissertation')
->>>>>>> 28d26056
 
 
 class DissertationUpdate(models.Model):
