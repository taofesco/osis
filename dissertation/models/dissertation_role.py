##############################################################################
#
# OSIS stands for Open Student Information System. It's an application
#    designed to manage the core business of higher education institutions,
#    such as universities, faculties, institutes and professional schools.
#    The core business involves the administration of students, teachers,
#    courses, programs and so on.
#
#    Copyright (C) 2015-2016 Université catholique de Louvain (http://www.uclouvain.be)
#
#    This program is free software: you can redistribute it and/or modify
#    it under the terms of the GNU General Public License as published by
#    the Free Software Foundation, either version 3 of the License, or
#    (at your option) any later version.
#
#    This program is distributed in the hope that it will be useful,
#    but WITHOUT ANY WARRANTY; without even the implied warranty of
#    MERCHANTABILITY or FITNESS FOR A PARTICULAR PURPOSE.  See the
#    GNU General Public License for more details.
#
#    A copy of this license - GNU General Public License - is available
#    at the root of the source code of this program.  If not,
#    see http://www.gnu.org/licenses/.
#
##############################################################################
from osis_common.models.serializable_model import SerializableModel, SerializableModelAdmin
from django.db import models
from django.db.models import Q
from .enums import status_types


<<<<<<< HEAD
class DissertationRoleAdmin(admin.ModelAdmin):
    list_display = ('adviser', 'status', 'dissertation', 'author', 'dissertation_status')
=======
class DissertationRoleAdmin(SerializableModelAdmin):
    list_display = ('adviser', 'status', 'dissertation', 'get_dissertation_author', 'get_dissertation_status')
>>>>>>> 12046904
    raw_id_fields = ('adviser', 'dissertation')
    search_fields = ('uuid', 'dissertation__author__person__last_name', 'dissertation__author__person__first_name',
                     'dissertation__title', 'adviser__person__last_name', 'adviser__person__first_name')


class DissertationRole(SerializableModel):
    status = models.CharField(max_length=12, choices=status_types.STATUS_CHOICES)
    adviser = models.ForeignKey('Adviser')
    dissertation = models.ForeignKey('Dissertation')

    def __str__(self):
        return u"%s %s" % (self.status if self.status else "",
                           self.adviser if self.adviser else "")

    @property
    def author(self):
        return self.dissertation.author

    @property
    def dissertation_status(self):
        return self.dissertation.status


def count_by_adviser(adviser, role=None, dissertation_status=None):
    query = DissertationRole.objects.filter(adviser=adviser)

    if role:
        query = query.filter(status=role)

    if dissertation_status:
        query = query.filter(dissertation__status=dissertation_status)

    query = query.filter(dissertation__active=True)\
                 .count()

    return query


def count_by_dissertation(dissertation):
    return DissertationRole.objects.filter(dissertation=dissertation)\
                                   .count()


def count_by_status_adviser_dissertation(status, adviser, dissertation):
    return DissertationRole.objects.filter(
                                        adviser=adviser
                                    ).filter(
                                        status=status
                                    ).filter(
                                        dissertation=dissertation
                                    ).count()


def search_by_adviser_and_role_stats(adviser, role):
    return DissertationRole.objects.filter(adviser=adviser)\
                                   .filter(status=role)\
                                   .filter(dissertation__active=True)\
                                   .exclude(
                                            Q(dissertation__status='DRAFT') |
                                            Q(dissertation__status='ENDED') |
                                            Q(dissertation__status='DEFENDED')
                                           )


def search_by_adviser_and_role_and_waiting(adviser, offers):
    return list_teachers_action_needed(offers).filter(adviser=adviser)


def count_by_adviser_and_role_stats(adviser, role):
    return search_by_adviser_and_role_stats(adviser, role).count()


def add(status, adviser, dissertation):
    if count_by_status_adviser_dissertation(status, adviser, dissertation) == 0:
        role = DissertationRole(status=status,
                                adviser=adviser,
                                dissertation=dissertation)
        role.save()


def search_by_dissertation(dissertation):
    return DissertationRole.objects.filter(dissertation=dissertation).order_by('pk')


def search_by_dissertation_and_role(dissertation, role):
    return search_by_dissertation(dissertation).filter(status=role)


def search_by_adviser_and_role(adviser, role):
    return DissertationRole.objects.filter(status=role)\
                                   .filter(adviser=adviser)\
                                   .filter(dissertation__active=True)\
                                   .exclude(dissertation__status='DRAFT')\
                                   .order_by(
                                                'dissertation__status',
                                                'dissertation__author__person__last_name',
                                                'dissertation__author__person__first_name'
                                            )


def search_by_adviser_and_role_and_offers(adviser, role, offers):
    return search_by_adviser_and_role(adviser, role).filter(dissertation__offer_year_start__offer__in=offers)


def search_by_adviser_and_role_and_status(adviser, role, status):
    return DissertationRole.objects.filter(status=role)\
                                   .filter(adviser=adviser)\
                                   .filter(dissertation__active=True)\
                                   .filter(dissertation__status=status)\
                                   .order_by(
                                                'dissertation__author__person__last_name',
                                                'dissertation__author__person__first_name'
                                            )


def list_teachers_action_needed(offers):
    return DissertationRole.objects.filter(status='PROMOTEUR')\
                                   .filter(dissertation__status='DIR_SUBMIT')\
                                   .filter(dissertation__offer_year_start__offer__in=offers)\
                                   .filter(dissertation__active=True)\
                                   .distinct('adviser')


def get_promoteur_by_dissertation_str(dissert):
    promoteur = search_by_dissertation_and_role(dissert, 'PROMOTEUR')
    if promoteur:
        return str(promoteur[0].adviser)
    else:
        return 'none'


def get_promoteur_by_dissertation(dissert):
    promoteur = search_by_dissertation_and_role(dissert, 'PROMOTEUR')
    if promoteur:
        return promoteur[0].adviser
    else:
        return 'none'


def get_copromoteur_by_dissertation(dissert):
    copromoteur = search_by_dissertation_and_role(dissert, 'CO_PROMOTEUR')
    if copromoteur:
        return str(copromoteur[0].adviser)
    else:
        return 'none'


def get_tab_count_role_by_offer(list_roles):
    tab = {}
    for role in list_roles:
        if role.dissertation.offer_year_start.offer.title in tab:
            tab[str(role.dissertation.offer_year_start.offer.title)] += 1
        else:
            tab[str(role.dissertation.offer_year_start.offer.title)] = 1

    return tab<|MERGE_RESOLUTION|>--- conflicted
+++ resolved
@@ -29,13 +29,8 @@
 from .enums import status_types
 
 
-<<<<<<< HEAD
-class DissertationRoleAdmin(admin.ModelAdmin):
-    list_display = ('adviser', 'status', 'dissertation', 'author', 'dissertation_status')
-=======
 class DissertationRoleAdmin(SerializableModelAdmin):
     list_display = ('adviser', 'status', 'dissertation', 'get_dissertation_author', 'get_dissertation_status')
->>>>>>> 12046904
     raw_id_fields = ('adviser', 'dissertation')
     search_fields = ('uuid', 'dissertation__author__person__last_name', 'dissertation__author__person__first_name',
                      'dissertation__title', 'adviser__person__last_name', 'adviser__person__first_name')
