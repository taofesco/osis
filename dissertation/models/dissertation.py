--- conflicted
+++ resolved
@@ -99,15 +99,9 @@
 
         next_status = get_next_status(self, "go_forward")
         if self.status == 'TO_RECEIVE' and next_status == 'TO_DEFEND':
-<<<<<<< HEAD
-            send_mail_dissert_acknowledgement(self)
-        if self.status == 'DRAFT' and next_status == 'DIR_SUBMIT':
-            send_mail_to_teacher_new_dissert(self)
-=======
             send_mail_dissert_acknowledgement(self.author.person)
         if (self.status == 'DRAFT' or self.status == 'DIR_KO')and next_status == 'DIR_SUBMIT':
             send_mail_to_teacher_new_dissert(get_promoteur_by_dissertation(self))
->>>>>>> 521e05fa
         self.set_status(next_status)
 
     def accept(self):
