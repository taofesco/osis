##############################################################################
#
#    OSIS stands for Open Student Information System. It's an application
#    designed to manage the core business of higher education institutions,
#    such as universities, faculties, institutes and professional schools.
#    The core business involves the administration of students, teachers,
#    courses, programs and so on.
#
#    Copyright (C) 2015-2017 Université catholique de Louvain (http://www.uclouvain.be)
#
#    This program is free software: you can redistribute it and/or modify
#    it under the terms of the GNU General Public License as published by
#    the Free Software Foundation, either version 3 of the License, or
#    (at your option) any later version.
#
#    This program is distributed in the hope that it will be useful,
#    but WITHOUT ANY WARRANTY; without even the implied warranty of
#    MERCHANTABILITY or FITNESS FOR A PARTICULAR PURPOSE.  See the
#    GNU General Public License for more details.
#
#    A copy of this license - GNU General Public License - is available
#    at the root of the source code of this program.  If not,
#    see http://www.gnu.org/licenses/.
#
##############################################################################
from django.db import models
from django.core.exceptions import ObjectDoesNotExist
from django.db.models import Q
from django.utils.translation import ugettext_lazy as _
from osis_common.models.serializable_model import SerializableModel, SerializableModelAdmin
from base.models import person
from dissertation.models import dissertation_role


class AdviserAdmin(SerializableModelAdmin):
    list_display = ('person', 'type')
    raw_id_fields = ('person', )
    search_fields = ('uuid', 'person__last_name', 'person__first_name')


class Adviser(SerializableModel):
    TYPES_CHOICES = (
        ('PRF', _('professor')),
        ('MGR', _('manager')),
    )

    person = models.OneToOneField('base.Person', on_delete=models.CASCADE)
    type = models.CharField(max_length=3, choices=TYPES_CHOICES, default='PRF')
    available_by_email = models.BooleanField(default=False)
    available_by_phone = models.BooleanField(default=False)
    available_at_office = models.BooleanField(default=False)
    comment = models.TextField(default='', blank=True)

    def __str__(self):
        first_name = ""
        middle_name = ""
        last_name = ""
        if self.person.first_name:
            first_name = self.person.first_name
        if self.person.middle_name:
            middle_name = self.person.middle_name
        if self.person.last_name:
            last_name = self.person.last_name + ","
        return u"%s %s %s" % (last_name.upper(), first_name, middle_name)

    @property
    def get_stat_dissertation_role(self):
        list_stat = [0] * 5
        # list_stat[0]= count dissertation_role active of adviser
        # list_stat[1]= count dissertation_role Promoteur active of adviser
        # list_stat[2]= count dissertation_role coPromoteur active of adviser
        # list_stat[3]= count dissertation_role coPromoteur active of adviser
        # list_stat[4]= count dissertation_role need request active of adviser
        list_stat[0] = 0
        list_stat[1] = 0
        list_stat[2] = 0
        list_stat[3] = 0
        list_stat[4] = 0

        queryset = dissertation_role.DissertationRole.objects.all().filter(Q(adviser=self))
        list_stat[0] = queryset.filter(dissertation__active=True)\
                               .count()

        list_stat[1] = queryset.filter(status='PROMOTEUR')\
                               .filter(Q(dissertation__active=True)) \
                               .exclude(Q(dissertation__status='DRAFT') |
                                        Q(dissertation__status='ENDED') |
                                        Q(dissertation__status='DEFENDED'))\
                               .count()

        list_stat[4] = queryset.filter(status='PROMOTEUR')\
                               .filter(dissertation__status='DIR_SUBMIT')\
                               .filter(dissertation__active=True)\
                               .count()

        advisers_copro = queryset.filter(status='CO_PROMOTEUR')\
                                 .filter(dissertation__active=True) \
                                 .exclude(Q(dissertation__status='DRAFT') |
                                          Q(dissertation__status='ENDED') |
                                          Q(dissertation__status='DEFENDED'))

        list_stat[2] = advisers_copro.count()
        tab_offer_count_copro = dissertation_role.get_tab_count_role_by_offer(advisers_copro)

        advisers_reader = queryset.filter(Q(adviser=self) &
                                          Q(status='READER') &
                                          Q(dissertation__active=True))\
                                  .exclude(Q(dissertation__status='DRAFT') |
                                           Q(dissertation__status='ENDED') |
                                           Q(dissertation__status='DEFENDED'))

        list_stat[3] = advisers_reader.count()
        tab_offer_count_read = dissertation_role.get_tab_count_role_by_offer(advisers_reader)

        advisers_pro = queryset.filter(status='PROMOTEUR')\
                               .filter(Q(dissertation__active=True)) \
                               .exclude(Q(dissertation__status='DRAFT') |
                                        Q(dissertation__status='ENDED') |
                                        Q(dissertation__status='DEFENDED'))

        tab_offer_count_pro = dissertation_role.get_tab_count_role_by_offer(advisers_pro)

        return list_stat, tab_offer_count_read, tab_offer_count_copro, tab_offer_count_pro

    class Meta:
        ordering = ["person__last_name", "person__middle_name", "person__first_name"]


def search_by_person(a_person):
    try:
        adviser = Adviser.objects.get(person=a_person)
        return adviser
    except ObjectDoesNotExist:
        return None


def find_by_person(a_person):
    adviser = Adviser.objects.filter(person=a_person)
    return adviser


def search_adviser(terms):
    queryset = Adviser.objects.all().filter(type='PRF')
    if terms:
        queryset = queryset.filter(
                                    (
                                        Q(person__first_name__icontains=terms) |
                                        Q(person__last_name__icontains=terms)
                                    ) &
                                    Q(type='PRF')).distinct()
    return queryset


def list_teachers():
    return Adviser.objects.filter(type='PRF')\
                          .order_by('person__last_name', 'person__first_name')


def find_all_advisers():
    return Adviser.objects.all()


def add(person, type_arg, available_by_email, available_by_phone, available_at_office, comment):
    adv = Adviser(person=person,
                  type=type_arg,
                  available_by_email=available_by_email,
                  available_by_phone=available_by_phone,
                  available_at_office=available_at_office,
                  comment=comment)
    adv.save()
    return adv


def _has_role(user, role):
    pers = person.find_by_user(user)
    this_adviser = search_by_person(pers)
    return this_adviser.type == role if this_adviser else False


def is_manager(user):
    return _has_role(user, 'MGR')


def is_teacher(user):
    return _has_role(user, 'PRF')


def get_by_id(adviser_id):
    try:
        return Adviser.objects.get(pk=adviser_id)
    except ObjectDoesNotExist:
        return None


<<<<<<< HEAD
def find_advisers_last_name_email(query):
    if query is None:
        return []
    else:
        return Adviser.objects.filter(Q(person__email__icontains=query) | Q(person__last_name__icontains=query))
=======
def find_advisers_last_name_email(term, maximum_in_request):
    if term is None:
        return []
    else:
        return Adviser.objects.filter(Q(person__email__icontains=term) |
                                      Q(person__last_name__icontains=term))[:maximum_in_request]
>>>>>>> 1886f0d5
<|MERGE_RESOLUTION|>--- conflicted
+++ resolved
@@ -192,17 +192,9 @@
         return None
 
 
-<<<<<<< HEAD
-def find_advisers_last_name_email(query):
-    if query is None:
-        return []
-    else:
-        return Adviser.objects.filter(Q(person__email__icontains=query) | Q(person__last_name__icontains=query))
-=======
 def find_advisers_last_name_email(term, maximum_in_request):
     if term is None:
         return []
     else:
         return Adviser.objects.filter(Q(person__email__icontains=term) |
-                                      Q(person__last_name__icontains=term))[:maximum_in_request]
->>>>>>> 1886f0d5
+                                      Q(person__last_name__icontains=term))[:maximum_in_request]