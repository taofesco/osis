--- conflicted
+++ resolved
@@ -55,73 +55,31 @@
 
 <div class="panel panel-default">
     <div class="panel-body">
-        <div class="col-md-9">
-            <div class="panel panel-default">
-                <div class="panel-heading">
-                    <h3 class="panel-title">{% trans 'dissertation_informations' %}</h3>
-                </div>
-                <div class="panel-body">
-                    <div class="row">
-                        <div class="col-md-3" style="text-align: right">
-                            <label>{% trans 'author' %}</label>
-                        </div>
-                        <div class="col-md-6">
-                            {{ dissertation.author }}
-                        </div>
-                    </div>
-                    <div class="row">
-                        <div class="col-md-3" style="text-align: right">
-                            <label>{% trans 'title' %}</label>
-                        </div>
-                        <div class="col-md-6">
-                            {{ dissertation.title }}
-                        </div>
-                    </div>
-                    <div class="row">
-                        <div class="col-md-3" style="text-align: right">
-                            <label>{% trans 'status' %}</label>
-                        </div>
-                        <div class="col-md-6">
-                            {% if dissertation.status == 'DRAFT' %}
-                            <span class="label label-default">
-                            {% elif dissertation.status == 'DIR_SUBMIT' %}
-                            <span class="label label-primary">
-                            {% elif dissertation.status == 'DIR_OK' %}
-                            <span class="label label-success">
-                            {% elif dissertation.status == 'DIR_KO' %}
-                            <span class="label label-danger">
-                            {% elif dissertation.status == 'COM_SUBMIT' %}
-                            <span class="label label-primary">
-                            {% elif dissertation.status == 'COM_OK' %}
-                            <span class="label label-default">
-                            {% elif dissertation.status == 'COM_KO' %}
-                            <span class="label label-danger">
-                            {% elif dissertation.status == 'EVA_SUBMIT' %}
-                            <span class="label label-default">
-                            {% elif dissertation.status == 'EVA_OK' %}
-                            <span class="label label-default">
-                            {% elif dissertation.status == 'EVA_KO' %}
-                            <span class="label label-danger">
-                            {% elif dissertation.status == 'TO_RECEIVE' %}
-                            <span class="label label-default">
-                            {% elif dissertation.status == 'TO_DEFEND' %}
-                            <span class="label label-default">
-                            {% elif dissertation.status == 'DEFENDED' %}
-                            <span class="label label-default">
-                            {% elif dissertation.status == 'ENDED' %}
-                            <span class="label label-default">
-                            {% elif dissertation.status == 'ENDED_WIN' %}
-                            <span class="label label-default">
-                            {% elif dissertation.status == 'ENDED_LOS' %}
-                            <span class="label label-danger">
-                            {% else %}
-                            <span class="label label-default">
-                            {% endif %}
-                                {{ dissertation.get_status_display }}
-                            </span>
-                        </div>
-                    </div>
-<<<<<<< HEAD
+        <div class="panel panel-default">
+            <div class="panel-heading">
+                <h3 class="panel-title">{% trans 'dissertation_informations' %}</h3>
+            </div>
+            <div class="panel-body">
+                <div class="row">
+                    <div class="col-md-3" style="text-align: right">
+                        <label>{% trans 'author' %}</label>
+                    </div>
+                    <div class="col-md-9">
+                        {{ dissertation.author }}
+                    </div>
+                </div>
+                <div class="row">
+                    <div class="col-md-3" style="text-align: right">
+                        <label>{% trans 'title' %}</label>
+                    </div>
+                    <div class="col-md-9">
+                        {{ dissertation.title }}
+                    </div>
+                </div>
+                <div class="row">
+                    <div class="col-md-3" style="text-align: right">
+                        <label>{% trans 'status' %}</label>
+                    </div>
                     <div class="col-md-9">
                         {% if dissertation.status == 'DRAFT' %}
                         <span class="label label-default">
@@ -160,25 +118,12 @@
                         {% endif %}
                             {{ dissertation.get_status_display }}
                         </span>
-=======
-                    <div class="row">
-                        <div class="col-md-3" style="text-align: right">
-                            <label>{% trans 'description' %}</label>
-                        </div>
-                        <div class="col-md-6" style="text-align: justify">
-                            {{ dissertation.description }}
-                        </div>
->>>>>>> a9747284
-                    </div>
-                    <div class="row">
-                      <div class="col-md-3" style="text-align: right">
-                          <label>{% trans 'defend_periode' %}</label>
-                      </div>
-                      <div class="col-md-6">
-                          {{ dissertation.defend_periode }}
-                      </div>
-                    </div>
-<<<<<<< HEAD
+                    </div>
+                </div>
+                <div class="row">
+                    <div class="col-md-3" style="text-align: right">
+                        <label>{% trans 'description' %}</label>
+                    </div>
                     <div class="col-md-9" style="text-align: justify">
                         {{ dissertation.description|linebreaks }}
                     </div>
@@ -205,20 +150,11 @@
                   </div>
                   <div class="col-md-9">
                       {{ dissertation.location|default_if_none:_("undefined") }}
-=======
-                    <div class="row">
-                      <div class="col-md-3" style="text-align: right">
-                          <label>{% trans 'defend_year' %}</label>
-                      </div>
-                      <div class="col-md-6">
-                          {{ dissertation.defend_year }}
-                      </div>
-                    </div>
+                  </div>
                 </div>
             </div>
         </div>
-             <div class="col-md-3">
-                <div class="panel panel-default">
+        <div class="panel panel-default">
                   <div class="panel-heading">
                     <h3 class="panel-title">{% trans 'photo' %}</h3>
                   </div>
@@ -448,11 +384,8 @@
                               {% endif %}
                           {% endwith %}
                       </a>
->>>>>>> a9747284
                   </div>
               </div>
-            </div>
-        </div>
         <div class="panel panel-default">
             <div class="panel-heading">
                 <h3 class="panel-title">{% trans 'dissertation_jury' %}</h3>
