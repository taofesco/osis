{% extends "layout.html" %}
{% load staticfiles %}
{% load i18n %}

{% comment "License" %}
 * OSIS stands for Open Student Information System. It's an application
 * designed to manage the core business of higher education institutions,
 * such as universities, faculties, institutes and professional schools.
 * The core business involves the administration of students, teachers,
 * courses, programs and so on.
 *
 * Copyright (C) 2015-2017 Université catholique de Louvain (http://www.uclouvain.be)
 *
 * This program is free software: you can redistribute it and/or modify
 * it under the terms of the GNU General Public License as published by
 * the Free Software Foundation, either version 3 of the License, or
 * (at your option) any later version.
 *
 * This program is distributed in the hope that it will be useful,
 * but WITHOUT ANY WARRANTY; without even the implied warranty of
 * MERCHANTABILITY or FITNESS FOR A PARTICULAR PURPOSE.  See the
 * GNU General Public License for more details.
 *
 * A copy of this license - GNU General Public License - is available
 * at the root of the source code of this program.  If not,
 * see http://www.gnu.org/licenses/.
{% endcomment %}
{% block style %}
<link rel="stylesheet" href="{% static 'css/dataTables.bootstrap.min.css' %}">
<link rel="stylesheet" href="{% static 'css/jquery-ui.css' %}">
<link rel="stylesheet" href="{% static 'css/dissertation_style.css' %}">
{% endblock %}

{% block breadcrumb %}
  <li><a href="{% url 'studies' %}" id="lnk_studies">{% trans 'student_path' %}</a></li>
  <li><a href="{% url 'dissertations' %}" id="lnk_dissertations">{% trans 'dissertations' %}</a></li>
  <li class="active">{% trans 'dissertations' %}</li>
{% endblock %}
{% block content %}
  <div class="page-header">
    <h2>{% trans 'dissertations' %}</h2>
  </div>
  <ul class="nav nav-tabs">
    <li><a href="{% url 'manager_dissertations_list' %}">{% trans 'all_dissertations' %}</a></li>
    <li><a href="manager_dissertations_wait_list">{% trans 'waiting_dissertations' %}</a></li>
    {% if show_validation_commission %}
      <li class="active"><a href="{% url 'manager_dissertations_wait_comm_list' %}">{% trans 'waiting_commission' %}</a></li>
    {% endif %}
    {% if show_evaluation_first_year %}
      <li><a href="{% url 'manager_dissertations_wait_eval_list' %}">{% trans 'waiting_evaluation' %}</a></li>
    {% endif %}
    <li><a href="{% url 'manager_dissertations_wait_recep_list' %}">{% trans 'waiting_reception' %}</a></li>
  </ul>
  <div class="panel panel-default">
          <br>
          <table class="table table-hover" id="tb_memoire" cellpadding="10" cellspacing="5">
            <thead>
                <tr>
                  <th></th>
                  <th>{% trans 'title'%}</th>
                  <th>{% trans 'author'%}</th>
                  <th>{% trans 'status'%}</th>
                  <th>{% trans 'year_start'%}</th>
                  <th>{% trans 'offer'%}</th>
                  <th>{% trans 'proposition_dissertation'%}</th>
                  <th>{% trans 'action'%}</th>
                </tr>
            </thead>
          </table>
  </div>

<div class="modal fade" id="myModal" tabindex="-1" role="dialog" aria-labelledby="myModalLabel">
  <div class="modal-dialog" role="document">
    <div class="modal-content">
      <div class="modal-header">
        <button type="button" class="close" data-dismiss="modal" aria-label="Close"><span aria-hidden="true">&times;</span></button>
        <h2 class="modal-title" id="myModalLabel"> {% trans 'new_jury_dissertation' %}</h2>
      </div>
      <div class="modal-body">
        <form method="post" >
            {% csrf_token %}
            <input type="hidden" id="pk_dissertation" name="pk_dissertation" value="">
            <label for="txt_status">{% trans 'status' %}</label>
            <select id="txt_status" name="status_choice" class="form-control" required>
                <option value=""></option>
                    {% for choice in STATUS_CHOICES %}
                        <option value="{{choice.0}}"> {% trans choice.0 %}</option>
                    {% endfor %}
            </select>
            <label for="search_advisers">{% trans 'adviser' %}</label>
            <input id="search_advisers" name="search_advisers" class="form-control" value="">
            <input type="hidden" name="adviser_pk" id="adviser_pk" value="">
            <div>
<<<<<<< HEAD

                    {% trans 'if_unavailable_adviser' %}
                    <a href="{% url 'manager_informations_add' %}" id="lnk_informations_add" class=""
                       title="{% trans 'informations_add'%}" target="_blank" >{% trans 'add_advisers' %}</a>

=======
                {% trans 'if_unavailable_adviser' %}
                <a href="{% url 'manager_informations_add' %}" id="lnk_informations_add" class=""
                title="{% trans 'informations_add'%}" target="_blank" >{% trans 'add_advisers' %}</a>
>>>>>>> 1886f0d5
            </div>
            <br>
            <div class="modal-footer">
                <button type="button" class="btn btn-default" data-dismiss="modal">{% trans 'close'%}</button>
                <button type="button" class="btn btn-primary submit_form">{% trans 'save'%}</button>

            </div>
        </form>

      </div>

    </div>
  </div>
</div>
{% endblock %}
{% block script %}
<script type="text/javascript" src="{% static 'js/jquery.dataTables.min.js' %}"></script>
<script type="text/javascript" src="{% static 'js/dataTables.bootstrap.min.js' %}"></script>
<script type="text/javascript" src="{% static 'js/jquery-ui.js' %}"></script>
<script>
    function format_row_child(list_dissert_roles,dissert)
    {
        var pk ='';
        var bt_add = '';
        var tab_dissert_roles ='<tr>';
        tab_dissert_roles +='<td>&nbsp;&nbsp; {% trans 'dissertation_jury'%}: &nbsp; </td>';
        for(var i =0;i < list_dissert_roles.length;i++)
        {
            var item = list_dissert_roles[i];
            tab_dissert_roles +='<tr>';
            tab_dissert_roles +='<td>  &nbsp; </td>';
            tab_dissert_roles +='<td>  &nbsp; </td>';
            tab_dissert_roles +='<td> '+item.status+' &nbsp; </td>';
            tab_dissert_roles +='<td> '+item.first_name+' &nbsp; </td>';
            tab_dissert_roles +='<td> '+item.last_name+' &nbsp; </td>';
            tab_dissert_roles +='<td>  &nbsp; </td>';
            tab_dissert_roles +='<td> &nbsp;'+
                    '<a href="#" class="btn btn-warning bt_warning_'+dissert.pk+'"'+
                    'id="dissert_roles_'+item.pk+'" role="button">'+
                    '<span class="glyphicon glyphicon-remove span2"></span></a> </td>';
            tab_dissert_roles =tab_dissert_roles+'<tr>';
        };
<<<<<<< HEAD

=======
>>>>>>> 1886f0d5
        if (list_dissert_roles.length < 4){
            bt_add='<a href="#"lnk_add_dissertation_jury_member" class="add_jury btn btn-default btn-sm"'+
            'role="button" title="{% trans 'add_dissertation_jury_member'%}" data-toggle="modal" data-target="#myModal"'+
            'data-id="'+dissert.pk+'">'+
            '<span class="glyphicon glyphicon-plus" aria-hidden="true" >'+
            '</span>'+
            '{% trans 'add_dissertation_jury_member'%}</a>';

        }else
        {
            bt_add='';
        };
        return '<table cellpadding="10" cellspacing="5" border="0" style="padding-left:50px;"  >'+
        '<tr>'+
            '<td> &nbsp;&nbsp;{% trans 'Description'%}:</td>'+'<td> </td>'+
            '<td> </td>'+
            '<td colspan=6>'+dissert.description+'</td>'+
            '<td>'+bt_add+'</td>'+
        '</tr>'+
        tab_dissert_roles+
        '<tr> <td><a  id="reset_bt_'+dissert.pk+'" role="button" class="glyphicon glyphicon-refresh" ></a>'+
        '</td></tr>'+
        '</table>';
    };

<<<<<<< HEAD
=======

>>>>>>> 1886f0d5
    function get_dissertation_roles(row,rowdata)
    {
        $.ajax({
        url:"/dissertation/manager_dissertation_role_list_json/"+rowdata.pk,
        type: 'get',
        success: function (dissertation_roles_json) {
                row.child(format_row_child(dissertation_roles_json,rowdata)).show();
            },
        error: function (response) {
            alert("Error :"+ response.error +" with response dissertation_role_list...' %}");

            }
        })
    };


    $(document).ready(function()
    {
        $.ajax(
        {
            url:"/dissertation/manager_dissertations_wait_comm_json_list",
            error: function (response){
<<<<<<< HEAD
                alert("Error :"+ response.error +" with manager_dissertations_wait_comm_json_list' %}");
=======
                alert("Error :"+ response.error +" with manager_dissertations_wait_comm_json_list ");
>>>>>>> 1886f0d5
            },

        }).done(function(dissertations_json)
        {
            var table_dissertations=$('#tb_memoire').DataTable(
            {
                data:dissertations_json,
                rowId: 'pk',
<<<<<<< HEAD
=======
                error: function (response){
                    alert("Error :"+ response.error );
                },
>>>>>>> 1886f0d5
                "columns":
                [{
                    "className":'details-control',
                    "orderable":false,
                    "data":null,
                    render: function ( data, type, full, meta ){
                        htmlRendered  = '<a id="glyf_'+full.pk+'" role="button" class="glyphicon glyphicon-expand"></a>';
                        return htmlRendered;
                    }
                },
                {
                    "data":"title",
                    render: function ( data, type, full, meta ){
                        htmlRendered  = '<a href="/dissertation/manager_dissertations_detail/'+full.pk+' ">'+full.title+'</a>';
                        return htmlRendered;
                    }
                },
                {"data":"author"},
                {"data":"status"},
                {"data":"offer_year"},
                {"data":"offer"},
                {"data":"proposition_dissertation"},
                {
                    "orderable":false,
                    "data":'pk',
                    render: function ( data, type, full, meta ) {
                        htmlRendered  = '<b><a href="/dissertation/manager_dissertations_accept_comm_list/' +
                        full.pk + '" class="btn btn-default" title="{% trans 'manager_dissertations_accept_comm_list'%}">'+
                        '{% trans 'manager_commission_accept'%}</a></b>';
                        return htmlRendered;
                    }
                }],
                "order" : [[1,'asc']],
                "info"  : false,
                "searching" : true,
                "language":
                {
                "sProcessing":     "{% trans 'datatable_processing'%}",
                "sSearch":         "{% trans 'datatable_search'%}",
                "sLengthMenu":     "{% trans 'datatable_lengthmenu'%}",
                "sInfo":           "{% trans 'datatable_info'%}",
                "sInfoEmpty":      "{% trans 'datatable_infoempty'%}",
                "sInfoFiltered":   "{% trans 'datatable_infofiltered'%}",
                "sInfoPostFix":    "{% trans 'datatable_infopostfix'%}",
                "sLoadingRecords": "{% trans 'datatable_loadingrecords'%}",
                "sZeroRecords":    "{% trans 'datatable_zerorecords'%}",
                "sEmptyTable":     "{% trans 'datatable_emptytable'%}",
                "oPaginate":
                    {
                        "sFirst":      "{% trans 'datatable_first'%}",
                        "sPrevious":   "{% trans 'datatable_previous'%}",
                        "sNext":       "{% trans 'datatable_next'%}",
                        "sLast":       "{% trans 'datatable_last'%}"
                    },
                "oAria": {
                        "sSortAscending":  "{% trans 'datatable_sortascending'%}",
                        "sSortDescending": "{% trans 'datatable_sortdescending'%}",
                        }
                },
            });


            $('#tb_memoire tbody').on('click', 'td.details-control', function()
            {
                var tr = $(this).closest('tr');
                var row = table_dissertations.row(tr);
                if(row.child.isShown())
                {
                    row.child.hide();
                    tr.removeClass('shown');
                    $('#glyf_'+row.data().pk).find('i').toggleClass('glyphicon-arrow-right').toggleClass('glyphicon-arrow-left');
                }
                else
                {
                    get_dissertation_roles(row,row.data());
                    tr.addClass('shown');

                }
            });
        });
    });


    $(document).on('click', '.glyphicon-refresh', function (event) {
        var bt_reset_id=event.target.id;
        bt_reset_id= bt_reset_id.replace(/reset_bt_/, "");
        var table_dissertations=$('#tb_memoire').DataTable();
        var row_parent = table_dissertations.row('#'+bt_reset_id);
        get_dissertation_roles(row_parent,row_parent.data());
    });


    $(document).on('click', '.add_jury', function (event){
        var id_dissertation = $(this).data("id");
        $('#pk_dissertation').attr('value',id_dissertation);
        $( "#adviser_pk" ).val("");
        $( "#search_advisers" ).val("");
    });


    $(document).on('click', '.submit_form', function (event){
        var status_choice = $(this).closest("form").find("select[name='status_choice']").val();
        var adviser = $(this).closest("form").find("input[name='adviser_pk']").val();
        var dissertation = $(this).closest("form").find("input[name='pk_dissertation']").val();
        $.ajax({
            url: '{% url 'manager_dissertations_jury_new_ajax' %}',
            type: 'POST',
            data: jQuery.param({ status_choice: status_choice , adviser_pk : adviser, pk_dissertation : dissertation}) ,
            contentType: 'application/x-www-form-urlencoded; charset=UTF-8',
            success: function (response) {
<<<<<<< HEAD
                alert("{% trans 'add_success' %}");
=======
>>>>>>> 1886f0d5
                var table_dissertations=$('#tb_memoire').DataTable();
                var row_parent = table_dissertations.row('#'+dissertation);
                get_dissertation_roles(row_parent,row_parent.data());
                },
            error: function (response) {
                if (response.status == 400){
                        alert("{% trans 'error' %} "+response.status +" {% trans 'maximum_jury' %}");
                        get_dissertation_roles(row_parent,row_parent.data());
                    }else
                    {
                        alert("{% trans 'error' %} "+response.status +" {% trans 'status_or_adviser_error' %}");
                    }
            }
        });
       $( "#adviser_pk" ).val("");
       $( "#search_advisers" ).val("");
    });


    $(document).on('click', '.btn-warning', function (event) {
        var confirmation=confirm('{% trans 'delete_adviser_role_confirmation_message'%}');
        if (confirmation==true)
        {
            var bt_delete_dissert_role_id=$(this).attr('id');
            bt_delete_dissert_role_id=bt_delete_dissert_role_id.replace(/dissert_roles_/,"");
            $.ajax({
                url:"/dissertation/manager_dissertations_role_delete_by_ajax/"+bt_delete_dissert_role_id,
                error: function (response) {
                    alert("Error :"+ response.status +"response dissertation role delete {% trans 'no_result' %}");
                }
            });
            var id_dissert_to_refresh=$(this).attr('class').split(' ');
            id_dissert_to_refresh= id_dissert_to_refresh[2].replace(/bt_warning_/,"");
            var table_dissertations=$('#tb_memoire').DataTable();
            var row_parent = table_dissertations.row('#'+id_dissert_to_refresh);
            setTimeout(function() { get_dissertation_roles(row_parent,row_parent.data()) }, 1000);
        }
    });


    $(function(){
        $("#search_advisers").autocomplete({
        source: "/dissertation/find_adviser_list/",
        minLength: 3,
        delay: 100,
        error: function (response) {
                alert("Error :"+ response.status +" find_adviser_list {% trans 'no_result' %}");
                },
        focus: function( event, ui ) {
            $( "#adviser_pk" ).val( ui.item.last_name + ' (' + ui.item.value + ')' );
            return false;
            },
        select: function(event, ui) {
            var adviser_id = ui.item.id;
            $( "#adviser_pk" ).val(adviser_id);
            $( "#search_advisers" ).val( ui.item.value);
            return false;
            }
        }

    )});
</script>
{% endblock %}<|MERGE_RESOLUTION|>--- conflicted
+++ resolved
@@ -91,17 +91,9 @@
             <input id="search_advisers" name="search_advisers" class="form-control" value="">
             <input type="hidden" name="adviser_pk" id="adviser_pk" value="">
             <div>
-<<<<<<< HEAD
-
-                    {% trans 'if_unavailable_adviser' %}
-                    <a href="{% url 'manager_informations_add' %}" id="lnk_informations_add" class=""
-                       title="{% trans 'informations_add'%}" target="_blank" >{% trans 'add_advisers' %}</a>
-
-=======
                 {% trans 'if_unavailable_adviser' %}
                 <a href="{% url 'manager_informations_add' %}" id="lnk_informations_add" class=""
                 title="{% trans 'informations_add'%}" target="_blank" >{% trans 'add_advisers' %}</a>
->>>>>>> 1886f0d5
             </div>
             <br>
             <div class="modal-footer">
@@ -144,10 +136,6 @@
                     '<span class="glyphicon glyphicon-remove span2"></span></a> </td>';
             tab_dissert_roles =tab_dissert_roles+'<tr>';
         };
-<<<<<<< HEAD
-
-=======
->>>>>>> 1886f0d5
         if (list_dissert_roles.length < 4){
             bt_add='<a href="#"lnk_add_dissertation_jury_member" class="add_jury btn btn-default btn-sm"'+
             'role="button" title="{% trans 'add_dissertation_jury_member'%}" data-toggle="modal" data-target="#myModal"'+
@@ -173,10 +161,7 @@
         '</table>';
     };
 
-<<<<<<< HEAD
-=======
-
->>>>>>> 1886f0d5
+
     function get_dissertation_roles(row,rowdata)
     {
         $.ajax({
@@ -199,11 +184,7 @@
         {
             url:"/dissertation/manager_dissertations_wait_comm_json_list",
             error: function (response){
-<<<<<<< HEAD
-                alert("Error :"+ response.error +" with manager_dissertations_wait_comm_json_list' %}");
-=======
                 alert("Error :"+ response.error +" with manager_dissertations_wait_comm_json_list ");
->>>>>>> 1886f0d5
             },
 
         }).done(function(dissertations_json)
@@ -212,12 +193,9 @@
             {
                 data:dissertations_json,
                 rowId: 'pk',
-<<<<<<< HEAD
-=======
                 error: function (response){
                     alert("Error :"+ response.error );
                 },
->>>>>>> 1886f0d5
                 "columns":
                 [{
                     "className":'details-control',
@@ -328,10 +306,6 @@
             data: jQuery.param({ status_choice: status_choice , adviser_pk : adviser, pk_dissertation : dissertation}) ,
             contentType: 'application/x-www-form-urlencoded; charset=UTF-8',
             success: function (response) {
-<<<<<<< HEAD
-                alert("{% trans 'add_success' %}");
-=======
->>>>>>> 1886f0d5
                 var table_dissertations=$('#tb_memoire').DataTable();
                 var row_parent = table_dissertations.row('#'+dissertation);
                 get_dissertation_roles(row_parent,row_parent.data());
