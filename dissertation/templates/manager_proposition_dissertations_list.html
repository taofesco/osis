{% extends "layout.html" %}
{% load staticfiles %}
{% load i18n %}

{% comment "License" %}
 * OSIS stands for Open Student Information System. It's an application
 * designed to manage the core business of higher education institutions,
 * such as universities, faculties, institutes and professional schools.
 * The core business involves the administration of students, teachers,
 * courses, programs and so on.
 *
 * Copyright (C) 2015-2018 Université catholique de Louvain (http://www.uclouvain.be)
 *
 * This program is free software: you can redistribute it and/or modify
 * it under the terms of the GNU General Public License as published by
 * the Free Software Foundation, either version 3 of the License, or
 * (at your option) any later version.
 *
 * This program is distributed in the hope that it will be useful,
 * but WITHOUT ANY WARRANTY; without even the implied warranty of
 * MERCHANTABILITY or FITNESS FOR A PARTICULAR PURPOSE.  See the
 * GNU General Public License for more details.
 *
 * A copy of this license - GNU General Public License - is available
 * at the root of the source code of this program.  If not,
 * see http://www.gnu.org/licenses/.
{% endcomment %}

{% block breadcrumb %}
  <li><a href="{% url 'studies' %}" id="lnk_studies">{% trans 'student_path' %}</a></li>
  <li><a href="{% url 'dissertations' %}" id="lnk_dissertations">{% trans 'dissertations' %}</a></li>
  <li class="active">{% trans 'subjects' %}</li>
{% endblock %}
{% block content %}
  <div class="page-header">
    <h2>{% trans 'subjects' %}</h2>
  </div>
  <ul class="nav nav-tabs">
    <li class="active"><a href="{% url 'manager_proposition_dissertations'%}">{% trans 'all_proposition_dissertations' %}</a></li>
  </ul>
  <div class="panel panel-default">
    <div class="panel-body">
      <form method="get" action="{% url 'manager_proposition_dissertations_search'%}">
        <div class="row">
          <div class="col-md-10">
            <input class="form-control" id="txt_search" placeholder="{% trans 'search' %}" name="search"
            value="{{ request.GET.search }}">
          </div>
          <div class="col-md-2">
            <button type="submit" id="bt_submit_proposition_dissertation_search" class="btn btn-primary" role="button"
            title="{% trans 'search_proposition_dissertation' %}"><span class="glyphicon glyphicon-search"
            aria-hidden="true"></span></button>
            <button type="submit" id="bt_submit_manager_proposition_dissertation_xlsx" class="btn btn-default" role="button"
            title="{% trans 'export_search_as_xls' %}" name="bt_xlsx" value="bt_xlsx"><span class="glyphicon glyphicon-download-alt"
            aria-hidden="true" ></span></button>

            <a href="{% url 'manager_proposition_dissertation_new' %}" id="lnk_manager_proposition_dissertation_new" class="btn btn-default"
            role="button" title="{% trans 'create_proposition_dissertation'%}" style="margin-left:1em;"><span class="glyphicon glyphicon-plus"
            aria-hidden="true"></span></a>
          </div>
        </div>
      </form>
      </div>
          {% if propositions_dissertations|length == 0 %}
            <br>
            <label class="alert alert-info" style="margin-left:10%;width:80%;text-align:center;">{% trans 'no_result' %}</label>
          {% else %}
            <table class="table table-hover" id="tb_proposition">
              <thead>
                <th>{% trans 'title'%}</th>
                <th>{% trans 'promotor'%}</th>
                <th>{% trans 'creator'%}</th>
                  <th>{% trans 'count_places'%}</th>
                  <th>{% trans 'visibility'%}</th>
                  <th>{% trans 'offer_propositions'%}</th>
              </thead>
              {% for proposition_dissertation in propositions_dissertations %}
                <tr>
                  <td><a href="{% url 'manager_proposition_dissertation_detail' pk=proposition_dissertation.pk %}">{{ proposition_dissertation.title }}</a></td>
                  <td>{{ proposition_dissertation.author }}</td>
                  <td>{{ proposition_dissertation.creator }}</td>
<<<<<<< HEAD
                  <td>{{ proposition_dissertation.count_dissertations }} {% trans 'of' %} {{ proposition_dissertation.max_number_student }} </td>
=======
                  <td>{{ proposition_dissertation.number_of_places_used }} {% trans 'of' %} {{ proposition_dissertation.max_number_student }} </td>
>>>>>>> 4ef630ff
                  <td>
                      {% if proposition_dissertation.visibility == True %}
                      <span class="label label-success">{% trans 'visible' %}</span>
                      {% else %}
                      <span class="label label-warning">{% trans 'invisible' %}</span>
                      {% endif %}
                  </td>
                  <td>
                      {% for prop_offer in proposition_dissertation.propositionoffer_set.all %}
                        {% if forloop.last %}
                            {{ prop_offer.offer_proposition.acronym }}
                        {% else %}
                            {{ prop_offer.offer_proposition.acronym }} -
                        {% endif %}
                      {% endfor %}
                  </td>
                </tr>
              {% endfor %}
            </table>
          {% endif %}
    </div>
{% endblock %}

{% block script %}
<script type="text/javascript" src="{% static 'js/jquery.dataTables.min.js' %}"></script>
<script type="text/javascript" src="{% static 'js/dataTables.bootstrap.min.js' %}"></script>
<script>
    $(document).ready(function()
    {
        $('#tb_proposition').DataTable(
            {
                "paging" : true,
                "ordering" : true,
                "info"  : false,
                "searching" : false,
                "language":
                {
                    "sProcessing":     "{% trans 'datatable_processing'%}",
                    "sSearch":         "{% trans 'datatable_search'%}",
                    "sLengthMenu":     "&nbsp;&nbsp;&nbsp;_MENU_ &eacute;l&eacute;ments",
                    "sInfo":           "{% trans 'datatable_info'%}",
                    "sInfoEmpty":      "{% trans 'datatable_infoempty'%}",
                    "sInfoFiltered":   "{% trans 'datatable_infofiltered'%}",
                    "sInfoPostFix":    "{% trans 'datatable_infopostfix'%}",
                    "sLoadingRecords": "{% trans 'datatable_loadingrecords'%}",
                    "sZeroRecords":    "{% trans 'datatable_zerorecords'%}",
                    "sEmptyTable":     "{% trans 'datatable_emptytable'%}",
                "oPaginate": {
                    "sFirst":      "{% trans 'datatable_first'%}",
                    "sPrevious":   "{% trans 'datatable_previous'%}",
                    "sNext":       "{% trans 'datatable_next'%}",
                    "sLast":       "{% trans 'datatable_last'%}"
                            },
            "oAria": {
                    "sSortAscending":  "{% trans 'datatable_sortascending'%}",
                    "sSortDescending": "{% trans 'datatable_sortdescending'%}",
                    }
                }
            });
    });

</script>
{% endblock %}<|MERGE_RESOLUTION|>--- conflicted
+++ resolved
@@ -79,11 +79,7 @@
                   <td><a href="{% url 'manager_proposition_dissertation_detail' pk=proposition_dissertation.pk %}">{{ proposition_dissertation.title }}</a></td>
                   <td>{{ proposition_dissertation.author }}</td>
                   <td>{{ proposition_dissertation.creator }}</td>
-<<<<<<< HEAD
-                  <td>{{ proposition_dissertation.count_dissertations }} {% trans 'of' %} {{ proposition_dissertation.max_number_student }} </td>
-=======
                   <td>{{ proposition_dissertation.number_of_places_used }} {% trans 'of' %} {{ proposition_dissertation.max_number_student }} </td>
->>>>>>> 4ef630ff
                   <td>
                       {% if proposition_dissertation.visibility == True %}
                       <span class="label label-success">{% trans 'visible' %}</span>
