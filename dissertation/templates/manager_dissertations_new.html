{% extends "layout.html" %}
{% load staticfiles %}
{% load i18n %}

{% comment "License" %}
 * OSIS stands for Open Student Information System. It's an application
 * designed to manage the core business of higher education institutions,
 * such as universities, faculties, institutes and professional schools.
 * The core business involves the administration of students, teachers,
 * courses, programs and so on.
 *
 * Copyright (C) 2015-2016 Université catholique de Louvain (http://www.uclouvain.be)
 *
 * This program is free software: you can redistribute it and/or modify
 * it under the terms of the GNU General Public License as published by
 * the Free Software Foundation, either version 3 of the License, or
 * (at your option) any later version.
 *
 * This program is distributed in the hope that it will be useful,
 * but WITHOUT ANY WARRANTY; without even the implied warranty of
 * MERCHANTABILITY or FITNESS FOR A PARTICULAR PURPOSE.  See the
 * GNU General Public License for more details.
 *
 * A copy of this license - GNU General Public License - is available
 * at the root of the source code of this program.  If not,
 * see http://www.gnu.org/licenses/.
{% endcomment %}

{% block breadcrumb %}
  <li><a href="{% url 'studies' %}" id="lnk_studies">{% trans 'student_path' %}</a></li>
  <li><a href="{% url 'dissertations' %}" id="lnk_dissertations">{% trans 'dissertations' %}</a></li>
  <li><a href="{% url 'manager_dissertations_list' %}" id="lnk_dissertations_list">{% trans 'dissertations' %}</a></li>
  <li class="active">{% trans 'new_dissertation' %}</li>
{% endblock %}
{% block content %}
  <div class="page-header">
    <h2>{% trans 'new_dissertation' %}</h2>
  </div>
  <div class="panel panel-default">
    <div class="panel-body">
      <form method="POST" class="post-form">
        {% csrf_token %}

        <div class="row">
<<<<<<< HEAD
            <div class="col-md-3 col-lg-offset-1" style="text-align:right">
                <label for="txt_title" {% if form.title.errors %} style="color:red;" {% endif %}>{% trans 'title' %}</label>
            </div>
            <div class="col-md-4">
                <input class="form-control" id="txt_title"  name="title" style="margin:-6px;" value="{{ form.title.value | default_if_none:'' }}">
            </div>
        </div>
        <br>
        <div class="row">
            <div class="col-md-3 col-lg-offset-1" style="text-align:right">
                <label for="txt_offer_year_start" {% if form.offer_year_start.errors %} style="color:red;" {% endif %}>{% trans 'offer_year_start' %}</label>
            </div>
            <div class="col-md-4">
                <select class="form-control" id="id_offer_year_start"  name="offer_year_start" style="margin:-6px;">
                    <option value={{ form.offer_year_start }}
=======
            <div class="col-md-9 form-group">
                <label for="txt_author" {% if form.author.errors %} style="color:red;" {% endif %}>{% trans 'author' %}</label>
                <select class="form-control" id="txt_author"  name="author" style="margin:-6px;">
                    <option value={{ form.author }}
>>>>>>> f9f218a9
                </select>

            </div>
        </div>
        <br>
        <div class="row">
<<<<<<< HEAD
            <div class="col-md-3 col-lg-offset-1" style="text-align:right">
                <label for="txt_author" {% if form.author.errors %} style="color:red;" {% endif %}>{% trans 'author' %}</label>
            </div>
            <div class="col-md-4">

               <select  class="form-control" id="id_author" name="author" style="margin:-6px;">
                    <option value="">---------</option>
                    </select>

=======
            <div class="col-md-9 form-group">
                <label for="txt_title" {% if form.title.errors %} style="color:red;" {% endif %}>{% trans 'title' %}</label>
                <input class="form-control" id="txt_title"  name="title" style="margin:-6px;" value="{{ form.title.value | default_if_none:'' }}">
            </div>
        </div>
        <br>
        <div class="row">
            <div class="col-md-9 form-group">
                <label for="txt_offer_year_start" {% if form.offer_year_start.errors %} style="color:red;" {% endif %}>{% trans 'offer_year_start' %}</label>
                <select class="form-control" id="txt_offer_year_start"  name="offer_year_start" style="margin:-6px;">
                    <option value={{ form.offer_year_start }}
                </select>
>>>>>>> f9f218a9
            </div>
        </div>
        <br>
        <div class="row">
            <div class="col-md-9 form-group">
                <label for="txt_proposition_dissertation" {% if form.proposition_dissertation.errors %} style="color:red;" {% endif %}>{% trans 'proposition_dissertation' %}</label>
                <select class="form-control" id="txt_proposition_dissertation"  name="proposition_dissertation" style="margin:-6px;">
                    <option value={{ form.proposition_dissertation }}
                </select>
            </div>
        </div>
        <br>
        <div class="row {% if field.errors %}error{% endif %}">
            <div class="col-md-9 form-group">
                <label for="txt_description">{% trans 'description' %}</label>
                <textarea class="form-control" id="txt_description"  name="description" rows="10" style="margin:-6px;">{{ form.description.value | default_if_none:'' }}</textarea>
            </div>
        </div>
        <br>
        <div class="row">
            <div class="col-md-12" style="text-align:right">
                <button type="submit" class="save btn btn-primary" onclick="return confirm('{% trans 'dissertation_confirmation_message' %}')">
                    {% trans 'save' %}
                </button>
            </div>
        </div>
      </form>
    </div>
  </div>
{% endblock %}
{% block script %}
<script type="text/javascript">

    $('#id_offer_year_start').change(function(e) {

        $('#id_author').empty();

        $('#id_author').append('<option value=" ">---------</option>');
        var offer_year_start_id = $('#id_offer_year_start').val()
        if(offer_year_start_id != "")
        {
            var uri = "/dissertation/students_list_in_offer_year/" + offer_year_start_id

            $.ajax({ url: uri }).then(function(data)
            {
                var jsonData = data.res;
                for (var i = 0; i < jsonData.length; i++) {
                    var ligne = jsonData[i];
                    content = "<option value=" + ligne.person_id + ">" + ligne.first_name +" "+ligne.last_name+" ("+ ligne.registration_id +")</option>";
                    $('#id_author').append(content);
                }
            });
        };
    });

</script>
{% endblock %}<|MERGE_RESOLUTION|>--- conflicted
+++ resolved
@@ -40,47 +40,7 @@
     <div class="panel-body">
       <form method="POST" class="post-form">
         {% csrf_token %}
-
         <div class="row">
-<<<<<<< HEAD
-            <div class="col-md-3 col-lg-offset-1" style="text-align:right">
-                <label for="txt_title" {% if form.title.errors %} style="color:red;" {% endif %}>{% trans 'title' %}</label>
-            </div>
-            <div class="col-md-4">
-                <input class="form-control" id="txt_title"  name="title" style="margin:-6px;" value="{{ form.title.value | default_if_none:'' }}">
-            </div>
-        </div>
-        <br>
-        <div class="row">
-            <div class="col-md-3 col-lg-offset-1" style="text-align:right">
-                <label for="txt_offer_year_start" {% if form.offer_year_start.errors %} style="color:red;" {% endif %}>{% trans 'offer_year_start' %}</label>
-            </div>
-            <div class="col-md-4">
-                <select class="form-control" id="id_offer_year_start"  name="offer_year_start" style="margin:-6px;">
-                    <option value={{ form.offer_year_start }}
-=======
-            <div class="col-md-9 form-group">
-                <label for="txt_author" {% if form.author.errors %} style="color:red;" {% endif %}>{% trans 'author' %}</label>
-                <select class="form-control" id="txt_author"  name="author" style="margin:-6px;">
-                    <option value={{ form.author }}
->>>>>>> f9f218a9
-                </select>
-
-            </div>
-        </div>
-        <br>
-        <div class="row">
-<<<<<<< HEAD
-            <div class="col-md-3 col-lg-offset-1" style="text-align:right">
-                <label for="txt_author" {% if form.author.errors %} style="color:red;" {% endif %}>{% trans 'author' %}</label>
-            </div>
-            <div class="col-md-4">
-
-               <select  class="form-control" id="id_author" name="author" style="margin:-6px;">
-                    <option value="">---------</option>
-                    </select>
-
-=======
             <div class="col-md-9 form-group">
                 <label for="txt_title" {% if form.title.errors %} style="color:red;" {% endif %}>{% trans 'title' %}</label>
                 <input class="form-control" id="txt_title"  name="title" style="margin:-6px;" value="{{ form.title.value | default_if_none:'' }}">
@@ -89,11 +49,21 @@
         <br>
         <div class="row">
             <div class="col-md-9 form-group">
-                <label for="txt_offer_year_start" {% if form.offer_year_start.errors %} style="color:red;" {% endif %}>{% trans 'offer_year_start' %}</label>
-                <select class="form-control" id="txt_offer_year_start"  name="offer_year_start" style="margin:-6px;">
+                <label for="id_offer_year_start" {% if form.offer_year_start.errors %} style="color:red;" {% endif %}>{% trans 'offer_year_start' %}</label>
+                <select class="form-control" id="id_offer_year_start"  name="offer_year_start" style="margin:-6px;">
                     <option value={{ form.offer_year_start }}
                 </select>
->>>>>>> f9f218a9
+
+            </div>
+        </div>
+        <br>
+        <div class="row">
+            <div class="col-md-9 form-group">
+                <label for="id_author" {% if form.author.errors %} style="color:red;" {% endif %}>{% trans 'author' %}</label>
+               <select  class="form-control" id="id_author" name="author" style="margin:-6px;">
+                    <option value="">---------</option>
+                    </select>
+
             </div>
         </div>
         <br>
