##############################################################################
#
#    OSIS stands for Open Student Information System. It's an application
#    designed to manage the core business of higher education institutions,
#    such as universities, faculties, institutes and professional schools.
#    The core business involves the administration of students, teachers,
#    courses, programs and so on.
#
#    Copyright (C) 2015-2018 Université catholique de Louvain (http://www.uclouvain.be)
#
#    This program is free software: you can redistribute it and/or modify
#    it under the terms of the GNU General Public License as published by
#    the Free Software Foundation, either version 3 of the License, or
#    (at your option) any later version.
#
#    This program is distributed in the hope that it will be useful,
#    but WITHOUT ANY WARRANTY; without even the implied warranty of
#    MERCHANTABILITY or FITNESS FOR A PARTICULAR PURPOSE.  See the
#    GNU General Public License for more details.
#
#    A copy of this license - GNU General Public License - is available
#    at the root of the source code of this program.  If not,
#    see http://www.gnu.org/licenses/.
#
##############################################################################

import json
from django.test import TestCase
from django.core.urlresolvers import reverse
from base.tests.factories.academic_year import AcademicYearFactory
from base.tests.factories.offer_year import OfferYearFactory
from base.tests.factories.person import PersonFactory
from base.tests.factories.offer import OfferFactory
from base.tests.factories.student import StudentFactory
from dissertation.tests.factories.adviser import AdviserManagerFactory, AdviserTeacherFactory
from dissertation.tests.factories.dissertation import DissertationFactory
from dissertation.tests.factories.faculty_adviser import FacultyAdviserFactory
from dissertation.tests.factories.offer_proposition import OfferPropositionFactory
from dissertation.tests.factories.proposition_dissertation import PropositionDissertationFactory
from dissertation.tests.factories.proposition_offer import PropositionOfferFactory
<<<<<<< HEAD
from osis_common.models import message_history
=======
from dissertation.models import adviser
from dissertation.models import dissertation_role
from dissertation.tests.models.test_faculty_adviser import create_faculty_adviser
from dissertation.views.dissertation import adviser_can_manage

ERROR_405_BAD_REQUEST=405
ERROR_404_PAGE_NO_FOUND = 404
HTTP_OK = 200
ERROR_403_NOT_AUTORIZED=403
MAXIMUM_IN_REQUEST=50
>>>>>>> 447a47b6


class DissertationViewTestCase(TestCase):
    fixtures = ['dissertation/fixtures/message_template.json', ]

    def setUp(self):
        self.maxDiff = None
        self.manager = AdviserManagerFactory()
        a_person_teacher = PersonFactory.create(first_name='Pierre', last_name='Dupont')
        self.teacher = AdviserTeacherFactory(person=a_person_teacher)
        a_person_teacher2 = PersonFactory.create(first_name='Marco', last_name='Millet')
        self.teacher2 = AdviserTeacherFactory(person=a_person_teacher2)
        a_person_student = PersonFactory.create(last_name="Durant", user=None)
        self.student = StudentFactory.create(person=a_person_student)
        self.offer1 = OfferFactory(title="test_offer1")
        self.offer2 = OfferFactory(title="test_offer2")
        self.academic_year1 = AcademicYearFactory()
<<<<<<< HEAD
        self.academic_year2 = AcademicYearFactory(year=self.academic_year1.year - 1)
        self.offer_year_start1 = OfferYearFactory(acronym="test_offer1", offer=self.offer1,
                                                  academic_year=self.academic_year1)
        self.offer_proposition1 = OfferPropositionFactory(offer=self.offer1, global_email_to_commission=True)
        self.offer_proposition2 = OfferPropositionFactory(offer=self.offer2, global_email_to_commission=False)
        self.proposition_dissertation = PropositionDissertationFactory(author=self.teacher,
                                                                       creator=a_person_teacher,
                                                                       title='Proposition 1212121'
                                                                       )
        FacultyAdviserFactory(adviser=self.manager, offer=self.offer1)
        self.dissertation_test_email = DissertationFactory(author=self.student,
                                                           title='Dissertation_test_email',
                                                           offer_year_start=self.offer_year_start1,
                                                           proposition_dissertation=self.proposition_dissertation,
                                                           status='DRAFT',
                                                           active=True,
                                                           dissertation_role__adviser=self.teacher,
                                                           dissertation_role__status='PROMOTEUR'
                                                           )

=======
        self.academic_year2 = AcademicYearFactory(year=self.academic_year1.year-1)
        self.offer_year_start1 = OfferYearFactory(acronym="test_offer1", offer=self.offer1,
                                             academic_year=self.academic_year1)
        offer_year_start2 = OfferYearFactory(academic_year=self.academic_year2, acronym="test_offer2", offer=self.offer1)
        self.offer_proposition1 = OfferPropositionFactory(offer=self.offer1)
        self.offer_proposition2 = OfferPropositionFactory(offer=self.offer2)
        FacultyAdviserFactory(adviser=self.manager, offer=self.offer1)
        self.manager2 = AdviserManagerFactory()
        FacultyAdviserFactory(adviser=self.manager, offer=self.offer2)
>>>>>>> 447a47b6
        roles = ['PROMOTEUR', 'CO_PROMOTEUR', 'READER', 'PROMOTEUR', 'ACCOMPANIST', 'PRESIDENT']
        status = ['DRAFT', 'COM_SUBMIT', 'EVA_SUBMIT', 'TO_RECEIVE', 'DIR_SUBMIT', 'DIR_SUBMIT']
        self.dissertations_list = list()
        for x in range(0, 6):
            proposition_dissertation = PropositionDissertationFactory(author=self.teacher,
                                                                      creator=a_person_teacher,
                                                                      title='Proposition {}'.format(x)
                                                                      )
            PropositionOfferFactory(proposition_dissertation=proposition_dissertation,
                                    offer_proposition=self.offer_proposition1)

<<<<<<< HEAD
            DissertationFactory(author=self.student,
=======
            self.dissertations_list.append(DissertationFactory(author=student,
>>>>>>> 447a47b6
                                title='Dissertation {}'.format(x),
                                offer_year_start=self.offer_year_start1,
                                proposition_dissertation=proposition_dissertation,
                                status=status[x],
                                active=True,
                                dissertation_role__adviser=self.teacher,
                                dissertation_role__status=roles[x]
                                ))
        self.dissertation_1 = DissertationFactory\
            (author=student,
            title='Dissertation 2017',
            offer_year_start=self.offer_year_start1,
            proposition_dissertation=proposition_dissertation,
            status='COM_SUBMIT',
            active=True,
            dissertation_role__adviser=self.teacher2,
            dissertation_role__status='PROMOTEUR')

    def test_get_dissertations_list_for_teacher(self):
        self.client.force_login(self.teacher.person.user)
        url = reverse('dissertations_list')
        response = self.client.get(url)
        self.assertEqual(response.context[-1]['adviser_list_dissertations'].count(), 1)  # only 1 because 1st is DRAFT
        self.assertEqual(response.context[-1]['adviser_list_dissertations_copro'].count(), 1)
        self.assertEqual(response.context[-1]['adviser_list_dissertations_reader'].count(), 1)
        self.assertEqual(response.context[-1]['adviser_list_dissertations_accompanist'].count(), 1)
        self.assertEqual(response.context[-1]['adviser_list_dissertations_president'].count(), 1)

    def test_get_dissertations_list_for_manager(self):
        self.client.force_login(self.manager.person.user)
        url = reverse('manager_dissertations_list')
        response = self.client.get(url)
        self.assertEqual(response.context[-1]['dissertations'].count(), 7)
<<<<<<< HEAD
=======
        self.assertCountEqual(response.context[-1]['dissertations'],[self.dissertation_1]+self.dissertations_list)
>>>>>>> 447a47b6

    def test_search_dissertations_for_manager_1(self):
        self.client.force_login(self.manager.person.user)
        url = reverse('manager_dissertations_search')
        response = self.client.get(url, data={"search": "no result search"})
        self.assertEqual(response.status_code, 200)


    def test_search_dissertations_for_manager_2(self):
        self.client.force_login(self.manager.person.user)
        url = reverse('manager_dissertations_search')
        response = self.client.get(url, data={"search": "Dissertation 2"})
        self.assertEqual(response.status_code, 200)
        self.assertEqual(response.context[-1]['dissertations'].count(), 2)
        self.assertCountEqual(
            response.context[-1]['dissertations'],
            [self.dissertation_1, self.dissertations_list[2]]
        )

    def test_search_dissertations_for_manager_3(self):
        self.client.force_login(self.manager.person.user)
        url = reverse('manager_dissertations_search')
        response = self.client.get(url, data={"search": "Proposition 3"})
        self.assertEqual(response.status_code, 200)
        self.assertEqual(response.context[-1]['dissertations'].count(), 1)
        self.assertCountEqual(
            response.context[-1]['dissertations'],
            [self.dissertations_list[3]]
        )

    def test_search_dissertations_for_manager_4(self):
        self.client.force_login(self.manager.person.user)
        url = reverse('manager_dissertations_search')
        response = self.client.get(url, data={"search": "Dissertation"})
        self.assertEqual(response.status_code, 200)
        self.assertEqual(response.context[-1]['dissertations'].count(), 7)

    def test_search_dissertations_for_manager_5(self):
        self.client.force_login(self.manager.person.user)
        url = reverse('manager_dissertations_search')
        response = self.client.get(url, data={"search": "Dissertation",
                                              "offer_prop_search": self.offer_proposition1.id})
        self.assertEqual(response.status_code, 200)
        self.assertEqual(response.context[-1]['dissertations'].count(), 7)

    def test_search_dissertations_for_manager_6(self):
        self.client.force_login(self.manager.person.user)
        url = reverse('manager_dissertations_search')
        response = self.client.get(url, data={"search": "Dissertation",
                                              "offer_prop_search": self.offer_proposition2.id})
        self.assertEqual(response.status_code, 200)
        self.assertEqual(response.context[-1]['dissertations'].count(), 0)

    def test_search_dissertations_for_manager_7(self):
        self.client.force_login(self.manager.person.user)
        url = reverse('manager_dissertations_search')
        response = self.client.get(url, data={"academic_year": self.academic_year1.id})
        self.assertEqual(response.status_code, 200)
        self.assertEqual(response.context[-1]['dissertations'].count(), 7)

    def test_search_dissertations_for_manager_8(self):
        self.client.force_login(self.manager.person.user)
        url = reverse('manager_dissertations_search')
        response = self.client.get(url, data={"academic_year": self.academic_year2.id})
        self.assertEqual(response.status_code, 200)
        self.assertEqual(response.context[-1]['dissertations'].count(), 0)

    def test_search_dissertations_for_manager_9(self):
        self.client.force_login(self.manager.person.user)
        url = reverse('manager_dissertations_search')
        response = self.client.get(url, data={"status_search": "COM_SUBMIT"})
        self.assertEqual(response.status_code, 200)
        self.assertEqual(response.context[-1]['dissertations'].count(), 2)

    def test_search_dissertations_for_manager_10(self):
        self.client.force_login(self.manager.person.user)
        url = reverse('manager_dissertations_search')
        response = self.client.get(url, data={"search": "test_offer"})
        self.assertEqual(response.status_code, 200)
        self.assertEqual(response.context[-1]['dissertations'].count(), 7)

    def test_search_dissertations_for_manager_11(self):
        self.client.force_login(self.manager.person.user)
        url = reverse('manager_dissertations_search')
        response = self.client.get(url, data={"search": "Durant"})
        self.assertEqual(response.status_code, 200)
        self.assertEqual(response.context[-1]['dissertations'].count(), 7)

    def test_search_dissertations_for_manager_12(self):
        self.client.force_login(self.manager.person.user)
        url = reverse('manager_dissertations_search')
        response = self.client.get(url, data={"search": "Dupont"})
        self.assertEqual(response.status_code, 200)
        self.assertEqual(response.context[-1]['dissertations'].count(), 7)

    def test_adviser_can_manage_dissertation(self):
        manager = AdviserManagerFactory()
        manager2 = AdviserManagerFactory()
        a_person_teacher = PersonFactory.create(first_name='Pierre', last_name='Dupont')
        a_person_teacher2 = PersonFactory.create(first_name='Marco', last_name='Millet')
        teacher = AdviserTeacherFactory(person=a_person_teacher)
        teacher2 = AdviserTeacherFactory(person=a_person_teacher2)
        a_person_student = PersonFactory.create(last_name="Durant", user=None)
        student = StudentFactory.create(person=a_person_student)
        offer_year_start = OfferYearFactory(academic_year=self.academic_year1, acronym="test_offer2")
        offer_year_start2 = OfferYearFactory(acronym="test_offer3", academic_year=offer_year_start.academic_year)
        offer = offer_year_start.offer
        offer2 = offer_year_start2.offer
        FacultyAdviserFactory(adviser=manager, offer=offer)
        create_faculty_adviser(manager, offer)
        create_faculty_adviser(manager2, offer2)
        proposition_dissertation = PropositionDissertationFactory(author=teacher,
                                                                  creator=a_person_teacher,
                                                                  title='Proposition1')
        dissertation = DissertationFactory(author=student,
                                           title='Dissertation 2017',
                                           offer_year_start=offer_year_start,
                                           proposition_dissertation=proposition_dissertation,
                                           status='DIR_SUBMIT',
                                           active=True,
                                           dissertation_role__adviser=teacher,
                                           dissertation_role__status='PROMOTEUR')
        self.assertEqual(adviser_can_manage(dissertation, manager), True)
        self.assertEqual(adviser_can_manage(dissertation, manager2), False)
        self.assertEqual(adviser_can_manage(dissertation, teacher), False)

<<<<<<< HEAD
    def test_email_dissert(self):
        count_messages_before_status_change = len(message_history.find_my_messages(self.teacher.person.id))
        self.dissertation_test_email.go_forward()
        message_history_result = message_history.find_my_messages(self.teacher.person.id)
        self.assertEqual(count_messages_before_status_change + 1, len(message_history_result))
        assert 'Vous avez reçu une demande d\'encadrement de mémoire' in message_history_result.last().subject
        count_messages_before_status_change = len(
            message_history.find_my_messages(self.dissertation_test_email.author.person.id))
        self.dissertation_test_email.refuse()
        message_history_result = message_history.find_my_messages(self.dissertation_test_email.author.person.id)
        self.assertEqual(count_messages_before_status_change + 1, len(message_history_result))
        assert 'Votre projet de mémoire n\'a pas été validé par votre promoteur' in \
               message_history_result.last().subject
        count_messages_before_status_change = len(
            message_history.find_my_messages(self.dissertation_test_email.author.person.id))
        self.dissertation_test_email.go_forward()
        self.dissertation_test_email.manager_accept()
        message_history_result_after = message_history.find_my_messages(self.dissertation_test_email.author.person.id)
        self.assertEqual(count_messages_before_status_change + 1, len(message_history_result_after))
        assert 'Votre projet de mémoire est validé par votre promoteur' in message_history_result_after.last().subject
        count_message_history_result_author = len(
            message_history.find_my_messages(self.dissertation_test_email.author.person.id))
        count_message_history_result_promoteur = len(message_history.find_my_messages(
            self.teacher.person.id))
        self.dissertation_test_email.refuse()
        message_history_result_author_after_change = message_history.find_my_messages(
            self.dissertation_test_email.author.person.id)
        message_history_result_promoteur_after_change = message_history.find_my_messages(self.teacher.person.id)
        self.assertEqual(count_message_history_result_author + 1, len(message_history_result_author_after_change))
        self.assertEqual(count_message_history_result_promoteur + 1, len(message_history_result_promoteur_after_change))
        assert 'La commission Mémoires n\'a pas validé le projet de mémoire' in \
               message_history_result_promoteur_after_change.last().subject
        assert 'La commission Mémoires n\'a pas validé votre projet de mémoire' in \
               message_history_result_author_after_change.last().subject
        count_message_history_result_author = len(
            message_history.find_my_messages(self.dissertation_test_email.author.person.id))
        count_message_history_result_promoteur = len(message_history.find_my_messages(
            self.teacher.person.id))
        self.dissertation_test_email.manager_accept()
        self.offer_proposition1.global_email_to_commission = False
        message_history_result_author_after_change = message_history.find_my_messages(
            self.dissertation_test_email.author.person.id)
        message_history_result_promoteur_after_change = message_history.find_my_messages(self.teacher.person.id)
        self.assertEqual(count_message_history_result_author + 1, len(message_history_result_author_after_change))
        self.assertEqual(count_message_history_result_promoteur + 1, len(message_history_result_promoteur_after_change))
        assert 'La commission Mémoires a accepté le projet de Mémoire :' in \
               message_history_result_promoteur_after_change.last().subject
        assert 'La commission Mémoires a accepté votre projet de mémoire' in \
               message_history_result_author_after_change.last().subject
=======
    def test_get_all_advisers(self):
        res = adviser.find_all_advisers()
        self.assertEqual(res.count(), 4)

    def test_find_by_last_name_or_email(self):
        res = adviser.find_advisers_last_name_email('Dupont', MAXIMUM_IN_REQUEST)
        self.assertEqual(len(res), 1)
        self.assertEqual(res[0].person.last_name, 'Dupont')
        res = adviser.find_advisers_last_name_email(None, MAXIMUM_IN_REQUEST)
        self.assertEqual(len(res), 0)

    def test_get_adviser_list_json(self):
        self.client.force_login(self.manager.person.user)
        response = self.client.get('/dissertation/find_adviser_list/', {'term': 'Dupont'})
        self.assertEqual(response.status_code, HTTP_OK)
        data_json = response.json()
        self.assertNotEqual(len(data_json), 0)
        for data in data_json:
            self.assertEqual(data['last_name'], 'Dupont')

    def test_manager_dissert_jury_new_by_ajax1(self):
        self.client.force_login(self.manager.person.user)
        dissert_role_count = dissertation_role.count_by_dissertation(self.dissertation_1)
        response = self.client.post('/dissertation/manager_dissertations_jury_new_ajax/',
                                    {'pk_dissertation': str(self.dissertation_1.id)})
        self.assertEqual(response.status_code, ERROR_405_BAD_REQUEST)
        response = self.client.get('/dissertation/manager_dissertations_jury_new_ajax/', {
            'pk_dissertation': str(self.dissertation_1.id)})
        self.assertEqual(response.status_code, ERROR_405_BAD_REQUEST)
        response = self.client.post('/dissertation/manager_dissertations_jury_new_ajax/',
                                    {'pk_dissertation': str(self.dissertation_1.id), 'status_choice': 'READER'})
        self.assertEqual(response.status_code, ERROR_405_BAD_REQUEST)
        response = self.client.post('/dissertation/manager_dissertations_jury_new_ajax/',
                                    {'pk_dissertation': str(self.dissertation_1.id),
                                     'status_choice': 'READER',
                                     'adviser_pk': str(self.teacher.id)})
        self.assertEqual(response.status_code, HTTP_OK)
        self.assertEqual(dissert_role_count + 1, dissertation_role.count_by_dissertation(self.dissertation_1))

    def test_manager_dissert_jury_del_by_ajax(self):
        self.client.force_login(self.manager.person.user)
        response = self.client.post('/dissertation/manager_dissertations_jury_new_ajax/',
                                    {'pk_dissertation': str(self.dissertation_1.id),
                                     'status_choice': 'READER',
                                     'adviser_pk': str(self.teacher.id)})
        self.assertEqual(response.status_code, HTTP_OK)
        liste_dissert_roles = dissertation_role.search_by_dissertation_and_role(self.dissertation_1, 'READER')
        self.assertNotEqual(len(liste_dissert_roles),0)
        for element in liste_dissert_roles:
            dissert_role_count = dissertation_role.count_by_dissertation(self.dissertation_1)
            url = "/dissertation/manager_dissertations_role_delete_by_ajax/{role}"
            response2 = self.client.get(url.format(role=str(element.id)))
            self.assertEqual(response2.status_code, HTTP_OK)
            self.assertEqual(dissertation_role.count_by_dissertation(self.dissertation_1), dissert_role_count-1)

    def test_manager_dissert_wait_comm_jsonlist(self):
        self.client.force_login(self.manager.person.user)
        response = self.client.post('/dissertation/manager_dissertations_wait_comm_json_list', )
        response_data = json.loads(response.content.decode('utf-8'))
        self.assertEqual(response.status_code, HTTP_OK)
        self.assertEqual(len(response_data), 2)

    def test_manager_dissert_jury_security_ajax(self):
        self.client.force_login(self.manager2.person.user)
        response = self.client.post('/dissertation/manager_dissertations_jury_new_ajax/',
                                    {'pk_dissertation': str(self.dissertation_1.id),
                                     'status_choice': 'READER',
                                     'adviser_pk': str(self.teacher.id)})
        self.assertEqual(response.status_code, ERROR_403_NOT_AUTORIZED)
        liste_dissert_roles = dissertation_role.search_by_dissertation_and_role(self.dissertation_1, 'READER')
        for element in liste_dissert_roles:
            url = "/dissertation/manager_dissertations_role_delete_by_ajax/{role}"
            response = self.client.get(url.format(role=str(element.id)))
            self.assertEqual(response.status_code, ERROR_403_NOT_AUTORIZED)
>>>>>>> 447a47b6
<|MERGE_RESOLUTION|>--- conflicted
+++ resolved
@@ -38,20 +38,18 @@
 from dissertation.tests.factories.offer_proposition import OfferPropositionFactory
 from dissertation.tests.factories.proposition_dissertation import PropositionDissertationFactory
 from dissertation.tests.factories.proposition_offer import PropositionOfferFactory
-<<<<<<< HEAD
 from osis_common.models import message_history
-=======
+from osis_common.models import message_template
 from dissertation.models import adviser
 from dissertation.models import dissertation_role
 from dissertation.tests.models.test_faculty_adviser import create_faculty_adviser
 from dissertation.views.dissertation import adviser_can_manage
 
-ERROR_405_BAD_REQUEST=405
+ERROR_405_BAD_REQUEST = 405
 ERROR_404_PAGE_NO_FOUND = 404
 HTTP_OK = 200
-ERROR_403_NOT_AUTORIZED=403
-MAXIMUM_IN_REQUEST=50
->>>>>>> 447a47b6
+ERROR_403_NOT_AUTORIZED = 403
+MAXIMUM_IN_REQUEST = 50
 
 
 class DissertationViewTestCase(TestCase):
@@ -60,16 +58,21 @@
     def setUp(self):
         self.maxDiff = None
         self.manager = AdviserManagerFactory()
-        a_person_teacher = PersonFactory.create(first_name='Pierre', last_name='Dupont')
+        a_person_teacher = PersonFactory.create(first_name='Pierre',
+                                                last_name='Dupont',
+                                                email='laurent.dermine@uclouvain.be')
         self.teacher = AdviserTeacherFactory(person=a_person_teacher)
-        a_person_teacher2 = PersonFactory.create(first_name='Marco', last_name='Millet')
+        a_person_teacher2 = PersonFactory.create(first_name='Marco',
+                                                 last_name='Millet',
+                                                 email='laurent.dermine@uclouvain.be')
         self.teacher2 = AdviserTeacherFactory(person=a_person_teacher2)
-        a_person_student = PersonFactory.create(last_name="Durant", user=None)
+        a_person_student = PersonFactory.create(last_name="Durant",
+                                                user=None,
+                                                email='laurent.dermine@uclouvain.be')
         self.student = StudentFactory.create(person=a_person_student)
         self.offer1 = OfferFactory(title="test_offer1")
         self.offer2 = OfferFactory(title="test_offer2")
         self.academic_year1 = AcademicYearFactory()
-<<<<<<< HEAD
         self.academic_year2 = AcademicYearFactory(year=self.academic_year1.year - 1)
         self.offer_year_start1 = OfferYearFactory(acronym="test_offer1", offer=self.offer1,
                                                   academic_year=self.academic_year1)
@@ -90,17 +93,9 @@
                                                            dissertation_role__status='PROMOTEUR'
                                                            )
 
-=======
-        self.academic_year2 = AcademicYearFactory(year=self.academic_year1.year-1)
-        self.offer_year_start1 = OfferYearFactory(acronym="test_offer1", offer=self.offer1,
-                                             academic_year=self.academic_year1)
-        offer_year_start2 = OfferYearFactory(academic_year=self.academic_year2, acronym="test_offer2", offer=self.offer1)
-        self.offer_proposition1 = OfferPropositionFactory(offer=self.offer1)
-        self.offer_proposition2 = OfferPropositionFactory(offer=self.offer2)
         FacultyAdviserFactory(adviser=self.manager, offer=self.offer1)
         self.manager2 = AdviserManagerFactory()
         FacultyAdviserFactory(adviser=self.manager, offer=self.offer2)
->>>>>>> 447a47b6
         roles = ['PROMOTEUR', 'CO_PROMOTEUR', 'READER', 'PROMOTEUR', 'ACCOMPANIST', 'PRESIDENT']
         status = ['DRAFT', 'COM_SUBMIT', 'EVA_SUBMIT', 'TO_RECEIVE', 'DIR_SUBMIT', 'DIR_SUBMIT']
         self.dissertations_list = list()
@@ -112,28 +107,24 @@
             PropositionOfferFactory(proposition_dissertation=proposition_dissertation,
                                     offer_proposition=self.offer_proposition1)
 
-<<<<<<< HEAD
-            DissertationFactory(author=self.student,
-=======
-            self.dissertations_list.append(DissertationFactory(author=student,
->>>>>>> 447a47b6
-                                title='Dissertation {}'.format(x),
-                                offer_year_start=self.offer_year_start1,
-                                proposition_dissertation=proposition_dissertation,
-                                status=status[x],
-                                active=True,
-                                dissertation_role__adviser=self.teacher,
-                                dissertation_role__status=roles[x]
+            self.dissertations_list.append(DissertationFactory(
+                author=self.student,
+                title='Dissertation {}'.format(x),
+                offer_year_start=self.offer_year_start1,
+                proposition_dissertation=proposition_dissertation,
+                status=status[x],
+                active=True,
+                dissertation_role__adviser=self.teacher,
+                dissertation_role__status=roles[x]
                                 ))
-        self.dissertation_1 = DissertationFactory\
-            (author=student,
-            title='Dissertation 2017',
-            offer_year_start=self.offer_year_start1,
-            proposition_dissertation=proposition_dissertation,
-            status='COM_SUBMIT',
-            active=True,
-            dissertation_role__adviser=self.teacher2,
-            dissertation_role__status='PROMOTEUR')
+        self.dissertation_1 = DissertationFactory(author=self.student,
+                                                  title='Dissertation 2017',
+                                                  offer_year_start=self.offer_year_start1,
+                                                  proposition_dissertation=proposition_dissertation,
+                                                  status='COM_SUBMIT',
+                                                  active=True,
+                                                  dissertation_role__adviser=self.teacher2,
+                                                  dissertation_role__status='PROMOTEUR')
 
     def test_get_dissertations_list_for_teacher(self):
         self.client.force_login(self.teacher.person.user)
@@ -149,18 +140,16 @@
         self.client.force_login(self.manager.person.user)
         url = reverse('manager_dissertations_list')
         response = self.client.get(url)
-        self.assertEqual(response.context[-1]['dissertations'].count(), 7)
-<<<<<<< HEAD
-=======
-        self.assertCountEqual(response.context[-1]['dissertations'],[self.dissertation_1]+self.dissertations_list)
->>>>>>> 447a47b6
+        self.assertEqual(response.context[-1]['dissertations'].count(), 8)
+        self.assertCountEqual(response.context[-1]['dissertations'], [self.dissertation_1] +
+                              [self.dissertation_test_email] +
+                              self.dissertations_list)
 
     def test_search_dissertations_for_manager_1(self):
         self.client.force_login(self.manager.person.user)
         url = reverse('manager_dissertations_search')
         response = self.client.get(url, data={"search": "no result search"})
         self.assertEqual(response.status_code, 200)
-
 
     def test_search_dissertations_for_manager_2(self):
         self.client.force_login(self.manager.person.user)
@@ -189,7 +178,7 @@
         url = reverse('manager_dissertations_search')
         response = self.client.get(url, data={"search": "Dissertation"})
         self.assertEqual(response.status_code, 200)
-        self.assertEqual(response.context[-1]['dissertations'].count(), 7)
+        self.assertEqual(response.context[-1]['dissertations'].count(), 8)
 
     def test_search_dissertations_for_manager_5(self):
         self.client.force_login(self.manager.person.user)
@@ -197,7 +186,7 @@
         response = self.client.get(url, data={"search": "Dissertation",
                                               "offer_prop_search": self.offer_proposition1.id})
         self.assertEqual(response.status_code, 200)
-        self.assertEqual(response.context[-1]['dissertations'].count(), 7)
+        self.assertEqual(response.context[-1]['dissertations'].count(), 8)
 
     def test_search_dissertations_for_manager_6(self):
         self.client.force_login(self.manager.person.user)
@@ -212,7 +201,7 @@
         url = reverse('manager_dissertations_search')
         response = self.client.get(url, data={"academic_year": self.academic_year1.id})
         self.assertEqual(response.status_code, 200)
-        self.assertEqual(response.context[-1]['dissertations'].count(), 7)
+        self.assertEqual(response.context[-1]['dissertations'].count(), 8)
 
     def test_search_dissertations_for_manager_8(self):
         self.client.force_login(self.manager.person.user)
@@ -233,21 +222,21 @@
         url = reverse('manager_dissertations_search')
         response = self.client.get(url, data={"search": "test_offer"})
         self.assertEqual(response.status_code, 200)
-        self.assertEqual(response.context[-1]['dissertations'].count(), 7)
+        self.assertEqual(response.context[-1]['dissertations'].count(), 8)
 
     def test_search_dissertations_for_manager_11(self):
         self.client.force_login(self.manager.person.user)
         url = reverse('manager_dissertations_search')
         response = self.client.get(url, data={"search": "Durant"})
         self.assertEqual(response.status_code, 200)
-        self.assertEqual(response.context[-1]['dissertations'].count(), 7)
+        self.assertEqual(response.context[-1]['dissertations'].count(), 8)
 
     def test_search_dissertations_for_manager_12(self):
         self.client.force_login(self.manager.person.user)
         url = reverse('manager_dissertations_search')
         response = self.client.get(url, data={"search": "Dupont"})
         self.assertEqual(response.status_code, 200)
-        self.assertEqual(response.context[-1]['dissertations'].count(), 7)
+        self.assertEqual(response.context[-1]['dissertations'].count(), 8)
 
     def test_adviser_can_manage_dissertation(self):
         manager = AdviserManagerFactory()
@@ -255,7 +244,6 @@
         a_person_teacher = PersonFactory.create(first_name='Pierre', last_name='Dupont')
         a_person_teacher2 = PersonFactory.create(first_name='Marco', last_name='Millet')
         teacher = AdviserTeacherFactory(person=a_person_teacher)
-        teacher2 = AdviserTeacherFactory(person=a_person_teacher2)
         a_person_student = PersonFactory.create(last_name="Durant", user=None)
         student = StudentFactory.create(person=a_person_student)
         offer_year_start = OfferYearFactory(academic_year=self.academic_year1, acronym="test_offer2")
@@ -280,13 +268,30 @@
         self.assertEqual(adviser_can_manage(dissertation, manager2), False)
         self.assertEqual(adviser_can_manage(dissertation, teacher), False)
 
-<<<<<<< HEAD
     def test_email_dissert(self):
+        # Order is important for keep good Dissertation.status
+        self.t_email_new_dissert()
+        self.t_email_new_dissert_refuse()
+        self.t_email_new_dissert_accept()
+        self.t_email_dissert_commission_refuse()
+        self.t_email_dissert_commission_accept()
+        self.t_email_dissert_acknowledgement()
+
+    def t_email_new_dissert(self):
+        self.client.force_login(self.manager.person.user)
         count_messages_before_status_change = len(message_history.find_my_messages(self.teacher.person.id))
         self.dissertation_test_email.go_forward()
         message_history_result = message_history.find_my_messages(self.teacher.person.id)
         self.assertEqual(count_messages_before_status_change + 1, len(message_history_result))
+        self.assertNotEqual(
+            message_template.find_by_reference('dissertation_adviser_new_project_dissertation_txt'),
+            None)
+        self.assertNotEqual(
+            message_template.find_by_reference('dissertation_adviser_new_project_dissertation_html'),
+            None)
         assert 'Vous avez reçu une demande d\'encadrement de mémoire' in message_history_result.last().subject
+
+    def t_email_new_dissert_refuse(self):
         count_messages_before_status_change = len(
             message_history.find_my_messages(self.dissertation_test_email.author.person.id))
         self.dissertation_test_email.refuse()
@@ -294,13 +299,17 @@
         self.assertEqual(count_messages_before_status_change + 1, len(message_history_result))
         assert 'Votre projet de mémoire n\'a pas été validé par votre promoteur' in \
                message_history_result.last().subject
+
+    def t_email_new_dissert_accept(self):
         count_messages_before_status_change = len(
             message_history.find_my_messages(self.dissertation_test_email.author.person.id))
         self.dissertation_test_email.go_forward()
         self.dissertation_test_email.manager_accept()
         message_history_result_after = message_history.find_my_messages(self.dissertation_test_email.author.person.id)
+        assert 'Votre projet de mémoire est validé par votre promoteur' in message_history_result_after.last().subject
         self.assertEqual(count_messages_before_status_change + 1, len(message_history_result_after))
-        assert 'Votre projet de mémoire est validé par votre promoteur' in message_history_result_after.last().subject
+
+    def t_email_dissert_commission_refuse(self):
         count_message_history_result_author = len(
             message_history.find_my_messages(self.dissertation_test_email.author.person.id))
         count_message_history_result_promoteur = len(message_history.find_my_messages(
@@ -315,6 +324,8 @@
                message_history_result_promoteur_after_change.last().subject
         assert 'La commission Mémoires n\'a pas validé votre projet de mémoire' in \
                message_history_result_author_after_change.last().subject
+
+    def t_email_dissert_commission_accept(self):
         count_message_history_result_author = len(
             message_history.find_my_messages(self.dissertation_test_email.author.person.id))
         count_message_history_result_promoteur = len(message_history.find_my_messages(
@@ -330,7 +341,19 @@
                message_history_result_promoteur_after_change.last().subject
         assert 'La commission Mémoires a accepté votre projet de mémoire' in \
                message_history_result_author_after_change.last().subject
-=======
+
+    def t_email_dissert_acknowledgement(self):
+        count_message_history_author = len(
+            message_history.find_my_messages(self.dissertation_test_email.author.person.id))
+        self.dissertation_test_email.status = 'TO_RECEIVE'
+        self.dissertation_test_email.go_forward()
+        message_history_result_author_after_change = message_history.find_my_messages(
+            self.dissertation_test_email.author.person.id)
+        count_message_history_result_author = len(message_history_result_author_after_change)
+        self.assertEqual(count_message_history_author + 1, count_message_history_result_author)
+        assert 'bien été réceptionné' in \
+               message_history_result_author_after_change.last().subject
+
     def test_get_all_advisers(self):
         res = adviser.find_all_advisers()
         self.assertEqual(res.count(), 4)
@@ -378,7 +401,7 @@
                                      'adviser_pk': str(self.teacher.id)})
         self.assertEqual(response.status_code, HTTP_OK)
         liste_dissert_roles = dissertation_role.search_by_dissertation_and_role(self.dissertation_1, 'READER')
-        self.assertNotEqual(len(liste_dissert_roles),0)
+        self.assertNotEqual(len(liste_dissert_roles), 0)
         for element in liste_dissert_roles:
             dissert_role_count = dissertation_role.count_by_dissertation(self.dissertation_1)
             url = "/dissertation/manager_dissertations_role_delete_by_ajax/{role}"
@@ -404,5 +427,4 @@
         for element in liste_dissert_roles:
             url = "/dissertation/manager_dissertations_role_delete_by_ajax/{role}"
             response = self.client.get(url.format(role=str(element.id)))
-            self.assertEqual(response.status_code, ERROR_403_NOT_AUTORIZED)
->>>>>>> 447a47b6
+            self.assertEqual(response.status_code, ERROR_403_NOT_AUTORIZED)