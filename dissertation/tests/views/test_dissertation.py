##############################################################################
#
#    OSIS stands for Open Student Information System. It's an application
#    designed to manage the core business of higher education institutions,
#    such as universities, faculties, institutes and professional schools.
#    The core business involves the administration of students, teachers,
#    courses, programs and so on.
#
#    Copyright (C) 2015-2017 Université catholique de Louvain (http://www.uclouvain.be)
#
#    This program is free software: you can redistribute it and/or modify
#    it under the terms of the GNU General Public License as published by
#    the Free Software Foundation, either version 3 of the License, or
#    (at your option) any later version.
#
#    This program is distributed in the hope that it will be useful,
#    but WITHOUT ANY WARRANTY; without even the implied warranty of
#    MERCHANTABILITY or FITNESS FOR A PARTICULAR PURPOSE.  See the
#    GNU General Public License for more details.
#
#    A copy of this license - GNU General Public License - is available
#    at the root of the source code of this program.  If not,
#    see http://www.gnu.org/licenses/.
#
##############################################################################
from dissertation.tests.models.test_faculty_adviser import create_faculty_adviser
from dissertation.views.dissertation import adviser_can_manage
from django.test import TestCase
from django.core.urlresolvers import reverse
from base.tests.factories.offer_year import OfferYearFactory
from base.tests.factories.person import PersonFactory
from base.tests.factories.student import StudentFactory
from dissertation.tests.factories.adviser import AdviserManagerFactory, AdviserTeacherFactory
from dissertation.tests.factories.dissertation import DissertationFactory
from dissertation.tests.factories.faculty_adviser import FacultyAdviserFactory
from dissertation.tests.factories.offer_proposition import OfferPropositionFactory
from dissertation.tests.factories.proposition_dissertation import PropositionDissertationFactory
from dissertation.tests.factories.proposition_offer import PropositionOfferFactory


class DissertationViewTestCase(TestCase):

    def setUp(self):
        self.manager = AdviserManagerFactory()
        a_person_teacher = PersonFactory.create(first_name='Pierre', last_name='Dupont')
        self.teacher = AdviserTeacherFactory(person=a_person_teacher)
        a_person_student = PersonFactory.create(last_name="Durant", user=None)
        student = StudentFactory.create(person=a_person_student)

        offer_year_start = OfferYearFactory(acronym="test_offer")
        offer = offer_year_start.offer
        offer_proposition = OfferPropositionFactory(offer=offer)
        FacultyAdviserFactory(adviser=self.manager, offer=offer)

        roles = ['PROMOTEUR', 'CO_PROMOTEUR', 'READER', 'PROMOTEUR', 'ACCOMPANIST', 'PRESIDENT']
        status = ['DRAFT', 'COM_SUBMIT', 'EVA_SUBMIT', 'TO_RECEIVE', 'DIR_SUBMIT', 'DIR_SUBMIT']

        for x in range(0, 6):
            proposition_dissertation = PropositionDissertationFactory(author=self.teacher,
                                                                      creator=a_person_teacher,
                                                                      title='Proposition {}'.format(x)
                                                                      )
            PropositionOfferFactory(proposition_dissertation=proposition_dissertation,
                                    offer_proposition=offer_proposition)

            DissertationFactory(author=student,
                                title='Dissertation {}'.format(x),
                                offer_year_start=offer_year_start,
                                proposition_dissertation=proposition_dissertation,
                                status=status[x],
                                active=True,
                                dissertation_role__adviser=self.teacher,
                                dissertation_role__status=roles[x]
                                )

    def test_get_dissertations_list_for_teacher(self):
        self.client.force_login(self.teacher.person.user)
        url = reverse('dissertations_list')
        response = self.client.get(url)
        self.assertEqual(response.context[-1]['adviser_list_dissertations'].count(), 1)  # only 1 because 1st is DRAFT
        self.assertEqual(response.context[-1]['adviser_list_dissertations_copro'].count(), 1)
        self.assertEqual(response.context[-1]['adviser_list_dissertations_reader'].count(), 1)
        self.assertEqual(response.context[-1]['adviser_list_dissertations_accompanist'].count(), 1)
        self.assertEqual(response.context[-1]['adviser_list_dissertations_president'].count(), 1)

    def test_get_dissertations_list_for_manager(self):
        self.client.force_login(self.manager.person.user)
        url = reverse('manager_dissertations_list')
        response = self.client.get(url)
        self.assertEqual(response.context[-1]['dissertations'].count(), 6)

    def test_search_dissertations_for_manager(self):
        self.client.force_login(self.manager.person.user)
        url = reverse('manager_dissertations_search')

        response = self.client.get(url, data={"search": "no result search"})
        self.assertEqual(response.status_code, 200)
        self.assertEqual(response.context[-1]['dissertations'].count(), 0)

        response = self.client.get(url, data={"search": "Dissertation 2"})
        self.assertEqual(response.status_code, 200)
        self.assertEqual(response.context[-1]['dissertations'].count(), 1)

        response = self.client.get(url, data={"search": "Proposition 3"})
        self.assertEqual(response.status_code, 200)
        self.assertEqual(response.context[-1]['dissertations'].count(), 1)

        response = self.client.get(url, data={"search": "Dissertation"})
        self.assertEqual(response.status_code, 200)
        self.assertEqual(response.context[-1]['dissertations'].count(), 6)

        response = self.client.get(url, data={"search": "test_offer"})
        self.assertEqual(response.status_code, 200)
        self.assertEqual(response.context[-1]['dissertations'].count(), 6)

        response = self.client.get(url, data={"search": "Durant"})
        self.assertEqual(response.status_code, 200)
        self.assertEqual(response.context[-1]['dissertations'].count(), 6)

        response = self.client.get(url, data={"search": "Dupont"})
        self.assertEqual(response.status_code, 200)
        self.assertEqual(response.context[-1]['dissertations'].count(), 6)

    def test_adviser_can_manage_dissertation(self):
        manager = AdviserManagerFactory()
<<<<<<< HEAD
        manager2= AdviserManagerFactory()
=======
        manager2 = AdviserManagerFactory()
>>>>>>> 7c6c4ecf
        a_person_teacher = PersonFactory.create(first_name='Pierre', last_name='Dupont')
        teacher = AdviserTeacherFactory(person=a_person_teacher)
        a_person_student = PersonFactory.create(last_name="Durant", user=None)
        student = StudentFactory.create(person=a_person_student)
        offer_year_start = OfferYearFactory(acronym="test_offer")
<<<<<<< HEAD
        offer_year_start2 = OfferYearFactory(acronym="test_offer")
=======
        offer_year_start2 = OfferYearFactory(acronym="test_offer", academic_year=offer_year_start.academic_year)
>>>>>>> 7c6c4ecf
        offer = offer_year_start.offer
        offer2 = offer_year_start2.offer
        FacultyAdviserFactory(adviser=manager, offer=offer)
        create_faculty_adviser(manager, offer)
        create_faculty_adviser(manager2, offer2)
        proposition_dissertation = PropositionDissertationFactory(author=teacher,
                                                                  creator=a_person_teacher,
<<<<<<< HEAD
                                                                  title='Proposition1'
                                                                  )
        dissertation=DissertationFactory(author=student,
                            title='Dissertation 2017',
                            offer_year_start=offer_year_start,
                            proposition_dissertation=proposition_dissertation,
                            status='DIR_SUBMIT',
                            active=True,
                            dissertation_role__adviser=teacher,
                            dissertation_role__status='PROMOTEUR'
                            )
        self.assertEqual(adviser_can_manage(dissertation, manager),True)
=======
                                                                  title='Proposition1')
        dissertation = DissertationFactory(author=student,
                                           title='Dissertation 2017',
                                           offer_year_start=offer_year_start,
                                           proposition_dissertation=proposition_dissertation,
                                           status='DIR_SUBMIT',
                                           active=True,
                                           dissertation_role__adviser=teacher,
                                           dissertation_role__status='PROMOTEUR')
        self.assertEqual(adviser_can_manage(dissertation, manager), True)
>>>>>>> 7c6c4ecf
        self.assertEqual(adviser_can_manage(dissertation, manager2), False)
        self.assertEqual(adviser_can_manage(dissertation, teacher), False)<|MERGE_RESOLUTION|>--- conflicted
+++ resolved
@@ -123,21 +123,13 @@
 
     def test_adviser_can_manage_dissertation(self):
         manager = AdviserManagerFactory()
-<<<<<<< HEAD
-        manager2= AdviserManagerFactory()
-=======
         manager2 = AdviserManagerFactory()
->>>>>>> 7c6c4ecf
         a_person_teacher = PersonFactory.create(first_name='Pierre', last_name='Dupont')
         teacher = AdviserTeacherFactory(person=a_person_teacher)
         a_person_student = PersonFactory.create(last_name="Durant", user=None)
         student = StudentFactory.create(person=a_person_student)
         offer_year_start = OfferYearFactory(acronym="test_offer")
-<<<<<<< HEAD
-        offer_year_start2 = OfferYearFactory(acronym="test_offer")
-=======
         offer_year_start2 = OfferYearFactory(acronym="test_offer", academic_year=offer_year_start.academic_year)
->>>>>>> 7c6c4ecf
         offer = offer_year_start.offer
         offer2 = offer_year_start2.offer
         FacultyAdviserFactory(adviser=manager, offer=offer)
@@ -145,20 +137,6 @@
         create_faculty_adviser(manager2, offer2)
         proposition_dissertation = PropositionDissertationFactory(author=teacher,
                                                                   creator=a_person_teacher,
-<<<<<<< HEAD
-                                                                  title='Proposition1'
-                                                                  )
-        dissertation=DissertationFactory(author=student,
-                            title='Dissertation 2017',
-                            offer_year_start=offer_year_start,
-                            proposition_dissertation=proposition_dissertation,
-                            status='DIR_SUBMIT',
-                            active=True,
-                            dissertation_role__adviser=teacher,
-                            dissertation_role__status='PROMOTEUR'
-                            )
-        self.assertEqual(adviser_can_manage(dissertation, manager),True)
-=======
                                                                   title='Proposition1')
         dissertation = DissertationFactory(author=student,
                                            title='Dissertation 2017',
@@ -169,6 +147,5 @@
                                            dissertation_role__adviser=teacher,
                                            dissertation_role__status='PROMOTEUR')
         self.assertEqual(adviser_can_manage(dissertation, manager), True)
->>>>>>> 7c6c4ecf
         self.assertEqual(adviser_can_manage(dissertation, manager2), False)
         self.assertEqual(adviser_can_manage(dissertation, teacher), False)