--- conflicted
+++ resolved
@@ -48,23 +48,16 @@
         self.teacher = AdviserTeacherFactory(person=a_person_teacher)
         a_person_student = PersonFactory.create(last_name="Durant", user=None)
         student = StudentFactory.create(person=a_person_student)
-        offer = OfferFactory(title="test_offer1", id=100000)
-        offer2 = OfferFactory(title="test_offer2", id=200000)
-        self.academic_year1 = AcademicYearFactory(id='100000')
-        AcademicYearFactory(id='200000')
-<<<<<<< HEAD
-        offer_year_start = OfferYearFactory(acronym="test_offer1", offer=offer, id='5',
-                                            academic_year=self.academic_year1)
-        OfferYearFactory(academic_year=self.academic_year1, acronym="test_offer2", offer=offer, id='200000')
-        offer_proposition = OfferPropositionFactory(offer=offer)
-        OfferPropositionFactory(offer=offer2)
-=======
-        offer_year_start = OfferYearFactory(acronym="test_offer1",offer=offer,id='5',academic_year=academic_year1)
-        OfferYearFactory(acronym="test_offer2", offer=offer, id='200000')
-        offer_proposition = OfferPropositionFactory(offer=offer,id=20000)
-        OfferPropositionFactory(offer=offer2,id=20001)
->>>>>>> c099c06a
-        FacultyAdviserFactory(adviser=self.manager, offer=offer)
+        self.offer1 = OfferFactory(title="test_offer1")
+        self.offer2 = OfferFactory(title="test_offer2")
+        self.academic_year1 = AcademicYearFactory()
+        self.academic_year2 = AcademicYearFactory(year=self.academic_year1.year-1)
+        offer_year_start1 = OfferYearFactory(acronym="test_offer1", offer=self.offer1, id='5',
+                                             academic_year=self.academic_year1)
+        offer_year_start2 = OfferYearFactory(academic_year=self.academic_year2, acronym="test_offer2", offer=self.offer1)
+        self.offer_proposition1 = OfferPropositionFactory(offer=self.offer1)
+        self.offer_proposition2 = OfferPropositionFactory(offer=self.offer2)
+        FacultyAdviserFactory(adviser=self.manager, offer=self.offer1)
 
         roles = ['PROMOTEUR', 'CO_PROMOTEUR', 'READER', 'PROMOTEUR', 'ACCOMPANIST', 'PRESIDENT']
         status = ['DRAFT', 'COM_SUBMIT', 'EVA_SUBMIT', 'TO_RECEIVE', 'DIR_SUBMIT', 'DIR_SUBMIT']
@@ -75,11 +68,11 @@
                                                                       title='Proposition {}'.format(x)
                                                                       )
             PropositionOfferFactory(proposition_dissertation=proposition_dissertation,
-                                    offer_proposition=offer_proposition)
+                                    offer_proposition=self.offer_proposition1)
 
             DissertationFactory(author=student,
                                 title='Dissertation {}'.format(x),
-                                offer_year_start=offer_year_start,
+                                offer_year_start=offer_year_start1,
                                 proposition_dissertation=proposition_dissertation,
                                 status=status[x],
                                 active=True,
@@ -124,27 +117,26 @@
         self.assertEqual(response.context[-1]['dissertations'].count(), 6)
 
         response = self.client.get(url, data={"search": "Dissertation",
-                                              "offer_prop_search": "20000"})
+                                              "offer_prop_search": self.offer_proposition1.id})
         self.assertEqual(response.status_code, 200)
         self.assertEqual(response.context[-1]['dissertations'].count(), 6)
 
         response = self.client.get(url, data={"search": "Dissertation",
-                                              "offer_prop_search": "20001"})
+                                              "offer_prop_search": self.offer_proposition2.id})
         self.assertEqual(response.status_code, 200)
         self.assertEqual(response.context[-1]['dissertations'].count(), 0)
 
-        response = self.client.get(url, data={"academic_year": "100000"})
+        response = self.client.get(url, data={"academic_year": self.academic_year1.id})
         self.assertEqual(response.status_code, 200)
         self.assertEqual(response.context[-1]['dissertations'].count(), 6)
 
-        response = self.client.get(url, data={"academic_year": "200000"})
+        response = self.client.get(url, data={"academic_year": self.academic_year2.id})
         self.assertEqual(response.status_code, 200)
         self.assertEqual(response.context[-1]['dissertations'].count(), 0)
 
         response = self.client.get(url, data={"status_search": "COM_SUBMIT"})
         self.assertEqual(response.status_code, 200)
         self.assertEqual(response.context[-1]['dissertations'].count(), 1)
-
 
         response = self.client.get(url, data={"search": "test_offer"})
         self.assertEqual(response.status_code, 200)
