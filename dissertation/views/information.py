##############################################################################
#
#    OSIS stands for Open Student Information System. It's an application
#    designed to manage the core business of higher education institutions,
#    such as universities, faculties, institutes and professional schools.
#    The core business involves the administration of students, teachers,
#    courses, programs and so on.
#
#    Copyright (C) 2015-2016 Université catholique de Louvain (http://www.uclouvain.be)
#
#    This program is free software: you can redistribute it and/or modify
#    it under the terms of the GNU General Public License as published by
#    the Free Software Foundation, either version 3 of the License, or
#    (at your option) any later version.
#
#    This program is distributed in the hope that it will be useful,
#    but WITHOUT ANY WARRANTY; without even the implied warranty of
#    MERCHANTABILITY or FITNESS FOR A PARTICULAR PURPOSE.  See the
#    GNU General Public License for more details.
#
#    A copy of this license - GNU General Public License - is available
#    at the root of the source code of this program.  If not,
#    see http://www.gnu.org/licenses/.
#
##############################################################################
from django.shortcuts import get_object_or_404, redirect
from django.contrib.auth.decorators import login_required
from dissertation.models.adviser import Adviser, search_adviser
from dissertation.models import adviser
from dissertation.models import dissertation_role
from dissertation.models import faculty_adviser
from base import models as mdl
from dissertation.forms import AdviserForm, ManagerAdviserForm, ManagerAddAdviserForm, ManagerAddAdviserPreForm, \
    ManagerAddAdviserPerson, AddAdviserForm
from django.contrib.auth.decorators import user_passes_test
from base.views import layout


# Used by decorator @user_passes_test(is_manager) to secure manager views
def is_manager(user):
    person = mdl.person.find_by_user(user)
    this_adviser = adviser.search_by_person(person)
    return this_adviser.type == 'MGR' if this_adviser else False


# Used by decorator @user_passes_test(is_manager) to secure manager views
def is_teacher(user):
    person = mdl.person.find_by_user(user)
    this_adviser = adviser.search_by_person(person)
    return this_adviser.type == 'PRF' if this_adviser else False

###########################
#      TEACHER VIEWS      #
###########################


@login_required
@user_passes_test(is_teacher)
def informations(request):
    person = mdl.person.find_by_user(request.user)
    adv = adviser.search_by_person(person)
    return layout.render(request, "informations.html", {'adviser': adv,
                                                        'first_name': adv.person.first_name.title(),
                                                        'last_name': adv.person.last_name.title()
                                                        })


@login_required
@user_passes_test(is_teacher)
def informations_detail_stats(request):
    person = mdl.person.find_by_user(request.user)
    adv = adviser.search_by_person(person)

    advisers_pro = dissertation_role.search_by_adviser_and_role_stats(adv, 'PROMOTEUR')
    count_advisers_pro = dissertation_role.count_by_adviser_and_role_stats(adv, 'PROMOTEUR')
    count_advisers_pro_request = dissertation_role.count_by_adviser(adv, 'PROMOTEUR', 'DIR_SUBMIT')
    tab_offer_count_pro = dissertation_role.get_tab_count_role_by_offer(advisers_pro)

    advisers_copro = dissertation_role.search_by_adviser_and_role_stats(adv, 'CO_PROMOTEUR')
    count_advisers_copro = dissertation_role.count_by_adviser_and_role_stats(adv, 'CO_PROMOTEUR')
    tab_offer_count_copro = dissertation_role.get_tab_count_role_by_offer(advisers_copro)

    advisers_reader = dissertation_role.search_by_adviser_and_role_stats(adv, 'READER')
    count_advisers_reader = dissertation_role.count_by_adviser_and_role_stats(adv, 'READER')
    tab_offer_count_read = dissertation_role.get_tab_count_role_by_offer(advisers_reader)

    return layout.render(request, 'informations_detail_stats.html',
                         {'adviser': adv,
                          'count_advisers_copro': count_advisers_copro,
                          'count_advisers_pro': count_advisers_pro,
                          'count_advisers_reader': count_advisers_reader,
                          'count_advisers_pro_request': count_advisers_pro_request,
                          'tab_offer_count_pro': tab_offer_count_pro,
                          'tab_offer_count_read': tab_offer_count_read,
                          'tab_offer_count_copro': tab_offer_count_copro})


@login_required
@user_passes_test(is_teacher)
def informations_edit(request):
    person = mdl.person.find_by_user(request.user)
    adv = adviser.search_by_person(person)
    if request.method == "POST":
        form = AdviserForm(request.POST, instance=adv)
        if form.is_valid():
            adv = form.save(commit=False)
            adv.save()
            return redirect('informations')
    else:
        form = AdviserForm(instance=adv)
    return layout.render(request, "informations_edit.html", {'form': form,
                                                             'first_name': person.first_name.title(),
                                                             'last_name': person.last_name.title(),
                                                             'email': person.email,
                                                             'phone': person.phone,
                                                             'phone_mobile': person.phone_mobile})


@login_required
@user_passes_test(is_teacher)
def informations_add(request):
    if request.method == "POST":
        if 'search_form' in request.POST:  # step 2 : second form to select person in list
            form = ManagerAddAdviserPreForm(request.POST)
            if form.is_valid():  # mail format is valid
                data = form.cleaned_data
                person = mdl.person.search_by_email(data['email'])

                if not data['email']:  # empty search -> step 1
                    form = ManagerAddAdviserPreForm()
                    message = "empty_data"
                    return layout.render(request, 'informations_add_search.html', {'form': form,
                                                                                   'message': message})

                elif person and adviser.find_by_person(person):  # person already adviser -> step 1
                    form = ManagerAddAdviserPreForm()
                    email = "%s (%s)" % (list(person)[0], data['email'])
                    message = "person_already_adviser"
                    return layout.render(request, 'informations_add_search.html', {'form': form,
                                                                                   'message': message,
                                                                                   'email': email})
                elif mdl.person.count_by_email(data['email']) > 0:  # person found and not adviser -> go forward
                    pers = list(person)[0]
                    select_form = AddAdviserForm()
                    return layout.render(request, 'informations_add.html', {'form': select_form, 'pers': pers})

                else:  # person not found by email -> step 1
                    form = ManagerAddAdviserPreForm()
                    email = data['email']
                    message = "person_not_found_by_mail"
                    message_add = "add_new_person_explanation"
                    return layout.render(request, 'informations_add_search.html', {'form': form,
                                                                                   'message': message,
                                                                                   'email': email,
                                                                                   'message_add': message_add})
            else:  # invalid form (invalid format for email)
                form = ManagerAddAdviserPreForm()
                message = "invalid_data"
                return layout.render(request, 'informations_add_search.html', {'form': form,
                                                                               'message': message})

        else:  # step 3 : everything ok, register the person as adviser
            form = AddAdviserForm(request.POST)
            if form.is_valid():
                adv = form.save(commit=False)
                adv.save()
                return layout.render(request, 'informations_add.html', {'adv': adv})
            else:
                return redirect('dissertations')

    else:  # step 1 : initial form to search person by email
        form = ManagerAddAdviserPreForm()
        return layout.render(request, 'manager_informations_add_search.html', {'form': form})

###########################
#      MANAGER VIEWS      #
###########################


@login_required
@user_passes_test(is_manager)
def manager_informations(request):
    advisers = adviser.list_teachers()
    return layout.render(request, 'manager_informations_list.html', {'advisers': advisers})


@login_required
@user_passes_test(is_manager)
def manager_informations_add(request):
    if request.method == "POST":
        if 'search_form' in request.POST:  # step 2 : second form to select person in list
            form = ManagerAddAdviserPreForm(request.POST)
            if form.is_valid():  # mail format is valid
                data = form.cleaned_data
                person = mdl.person.search_by_email(data['email'])

                if not data['email']:  # empty search -> step 1
                    form = ManagerAddAdviserPreForm()
                    message = "empty_data"
                    return layout.render(request, 'manager_informations_add_search.html', {'form': form,
                                                                                           'message': message})

                elif person and adviser.find_by_person(person):  # person already adviser -> step 1
                    form = ManagerAddAdviserPreForm()
                    email = "%s (%s)" % (list(person)[0], data['email'])
                    message = "person_already_adviser"
                    return layout.render(request, 'manager_informations_add_search.html', {'form': form,
                                                                                           'message': message,
                                                                                           'email': email})
                elif mdl.person.count_by_email(data['email']) > 0:  # person found and not adviser -> go forward
                    pers = list(person)[0]
                    select_form = ManagerAddAdviserForm()
                    return layout.render(request, 'manager_informations_add.html', {'form': select_form, 'pers': pers})

                else:  # person not found by email -> step 1
                    form = ManagerAddAdviserPreForm()
                    email = data['email']
                    message = "person_not_found_by_mail"
                    message_add = "add_new_person_explanation"
                    return layout.render(request, 'manager_informations_add_search.html', {'form': form,
                                                                                           'message': message,
                                                                                           'email': email,
                                                                                           'message_add': message_add})
            else:  # invalid form (invalid format for email)
                form = ManagerAddAdviserPreForm()
                message = "invalid_data"
                return layout.render(request, 'manager_informations_add_search.html', {'form': form,
                                                                                       'message': message})

        else:  # step 3 : everything ok, register the person as adviser
            form = ManagerAddAdviserForm(request.POST)
            if form.is_valid():
                adv = form.save(commit=False)
                adv.save()
                return redirect('manager_informations_detail', pk=adv.pk)
            else:
                return redirect('manager_informations')

    else:  # step 1 : initial form to search person by email
        form = ManagerAddAdviserPreForm()
        return layout.render(request, 'manager_informations_add_search.html', {'form': form})


@login_required
@user_passes_test(is_manager)
def manager_informations_add_person(request):
    if request.method == "POST":
        form = ManagerAddAdviserPerson(request.POST)
        if form.is_valid():
            data = form.cleaned_data
            if data['email'] and data['last_name'] and data['first_name']:
                person = mdl.person.Person(email=data['email'],
                                           last_name=data['last_name'],
                                           first_name=data['first_name'],
                                           phone=data['phone'],
                                           phone_mobile=data['phone_mobile'],
<<<<<<< HEAD
                                           source='DISSERTATION')
                person.save()
=======
                                           source="DISSERTATION")
                person = mdl.person.add(person)
>>>>>>> b855213d
                adv = adviser.add(person, 'PRF', False, False, False, '')
                return redirect('manager_informations_detail', pk=adv.pk)
            else:
                form = ManagerAddAdviserPerson()
                return layout.render(request, 'manager_information_add_person.html', {'form': form})
        else:
            form = ManagerAddAdviserPerson()
            return layout.render(request, 'manager_information_add_person.html', {'form': form})
    else:
        form = ManagerAddAdviserPerson()
        return layout.render(request, 'manager_information_add_person.html', {'form': form})


@login_required
@user_passes_test(is_manager)
def manager_informations_detail(request, pk):
    adv = get_object_or_404(Adviser, pk=pk)
    return layout.render(request, 'manager_informations_detail.html',
                         {'adviser': adv,
                          'first_name': adv.person.first_name.title(),
                          'last_name': adv.person.last_name.title()})


@login_required
@user_passes_test(is_manager)
def manager_informations_edit(request, pk):
    adv = get_object_or_404(Adviser, pk=pk)
    if request.method == "POST":
        form = ManagerAdviserForm(request.POST, instance=adv)
        if form.is_valid():
            adv = form.save(commit=False)
            adv.save()
            return redirect('manager_informations_detail', pk=adv.pk)
    else:
        form = ManagerAdviserForm(instance=adv)
    return layout.render(request, "manager_informations_edit.html",
                         {'adviser': adv,
                          'form': form,
                          'first_name': adv.person.first_name.title(),
                          'last_name': adv.person.last_name.title(),
                          'email': adv.person.email,
                          'phone': adv.person.phone,
                          'phone_mobile': adv.person.phone_mobile})


@login_required
@user_passes_test(is_manager)
def manager_informations_search(request):
    advisers = search_adviser(terms=request.GET['search'])
    return layout.render(request, "manager_informations_list.html", {'advisers': advisers})


@login_required
@user_passes_test(is_manager)
def manager_informations_list_request(request):
    person = mdl.person.find_by_user(request.user)
    adv = adviser.search_by_person(person)
    offers = faculty_adviser.search_by_adviser(adv)
    advisers_need_request = dissertation_role.list_teachers_action_needed(offers)

    return layout.render(request, "manager_informations_list_request.html",
                         {'advisers_need_request': advisers_need_request})


@login_required
@user_passes_test(is_manager)
def manager_informations_detail_list(request, pk):
    person = mdl.person.find_by_user(request.user)
    connected_adviser = adviser.search_by_person(person)
    offers = faculty_adviser.search_by_adviser(connected_adviser)
    adv = get_object_or_404(Adviser, pk=pk)

    adv_list_disserts_pro = dissertation_role.search_by_adviser_and_role_and_offers(adv, 'PROMOTEUR', offers)
    adv_list_disserts_copro = dissertation_role.search_by_adviser_and_role_and_offers(adv, 'CO_PROMOTEUR', offers)
    adv_list_disserts_reader = dissertation_role.search_by_adviser_and_role_and_offers(adv, 'READER', offers)
    adv_list_disserts_accompanist = dissertation_role.search_by_adviser_and_role_and_offers(adv, 'ACCOMPANIST', offers)
    adv_list_disserts_internship = dissertation_role.search_by_adviser_and_role_and_offers(adv, 'INTERNSHIP', offers)

    return layout.render(request, "manager_informations_detail_list.html",
                         {'adviser': adv,
                          'adviser_list_dissertations': adv_list_disserts_pro,
                          'adviser_list_dissertations_copro': adv_list_disserts_copro,
                          'adviser_list_dissertations_reader': adv_list_disserts_reader,
                          'adviser_list_dissertations_accompanist': adv_list_disserts_accompanist,
                          'adviser_list_dissertations_internship': adv_list_disserts_internship
                          })

@login_required
@user_passes_test(is_manager)
def manager_informations_detail_list_wait(request, pk):
    person = mdl.person.find_by_user(request.user)
    connected_adviser = adviser.search_by_person(person)
    offers = faculty_adviser.search_by_adviser(connected_adviser)
    adv = get_object_or_404(Adviser, pk=pk)
    disserts_role=dissertation_role.search_by_adviser_and_role_and_waiting(adv, offers)

    return layout.render(request, "manager_informations_detail_list_wait.html",
                         {'disserts_role': disserts_role,'adviser':adv})


@login_required
@user_passes_test(is_manager)
def manager_informations_detail_stats(request, pk):
    adv = get_object_or_404(Adviser, pk=pk)

    advisers_pro = dissertation_role.search_by_adviser_and_role_stats(adv, 'PROMOTEUR')
    count_advisers_pro = dissertation_role.count_by_adviser_and_role_stats(adv, 'PROMOTEUR')
    count_advisers_pro_request = dissertation_role.count_by_adviser(adv, 'PROMOTEUR', 'DIR_SUBMIT')
    tab_offer_count_pro = dissertation_role.get_tab_count_role_by_offer(advisers_pro)

    advisers_copro = dissertation_role.search_by_adviser_and_role_stats(adv, 'CO_PROMOTEUR')
    count_advisers_copro = dissertation_role.count_by_adviser_and_role_stats(adv, 'CO_PROMOTEUR')
    tab_offer_count_copro = dissertation_role.get_tab_count_role_by_offer(advisers_copro)

    advisers_reader = dissertation_role.search_by_adviser_and_role_stats(adv, 'READER')
    count_advisers_reader = dissertation_role.count_by_adviser_and_role_stats(adv, 'READER')
    tab_offer_count_read = dissertation_role.get_tab_count_role_by_offer(advisers_reader)

    return layout.render(request, 'manager_informations_detail_stats.html',
                         {'adviser': adv,
                          'count_advisers_copro': count_advisers_copro,
                          'count_advisers_pro': count_advisers_pro,
                          'count_advisers_reader': count_advisers_reader,
                          'count_advisers_pro_request': count_advisers_pro_request,
                          'tab_offer_count_pro': tab_offer_count_pro,
                          'tab_offer_count_read': tab_offer_count_read,
                          'tab_offer_count_copro': tab_offer_count_copro})<|MERGE_RESOLUTION|>--- conflicted
+++ resolved
@@ -254,13 +254,8 @@
                                            first_name=data['first_name'],
                                            phone=data['phone'],
                                            phone_mobile=data['phone_mobile'],
-<<<<<<< HEAD
                                            source='DISSERTATION')
                 person.save()
-=======
-                                           source="DISSERTATION")
-                person = mdl.person.add(person)
->>>>>>> b855213d
                 adv = adviser.add(person, 'PRF', False, False, False, '')
                 return redirect('manager_informations_detail', pk=adv.pk)
             else:
