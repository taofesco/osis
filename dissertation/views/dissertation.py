--- conflicted
+++ resolved
@@ -169,12 +169,8 @@
             Student.objects.filter(offerenrollment__offer_year__offer=offer)
         form.fields["offer_year_start"].queryset = \
             OfferYear.objects.filter(offer=offer)
-<<<<<<< HEAD
-    return layout.render(request, 'manager_dissertations_new.html', {'form': form})
-=======
     return layout.render(request, 'manager_dissertations_edit.html',
                          {'form': form, 'defend_periode_choices': Dissertation.DEFEND_PERIODE_CHOICES})
->>>>>>> 614b97c5
 
 
 @login_required
