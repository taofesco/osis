##############################################################################
#
#    OSIS stands for Open Student Information System. It's an application
#    designed to manage the core business of higher education institutions,
#    such as universities, faculties, institutes and professional schools.
#    The core business involves the administration of students, teachers,
#    courses, programs and so on.
#
#    Copyright (C) 2015-2016 Université catholique de Louvain (http://www.uclouvain.be)
#
#    This program is free software: you can redistribute it and/or modify
#    it under the terms of the GNU General Public License as published by
#    the Free Software Foundation, either version 3 of the License, or
#    (at your option) any later version.
#
#    This program is distributed in the hope that it will be useful,
#    but WITHOUT ANY WARRANTY; without even the implied warranty of
#    MERCHANTABILITY or FITNESS FOR A PARTICULAR PURPOSE.  See the
#    GNU General Public License for more details.
#
#    A copy of this license - GNU General Public License - is available
#    at the root of the source code of this program.  If not,
#    see http://www.gnu.org/licenses/.
#
##############################################################################
from django.shortcuts import get_object_or_404, redirect
from django.contrib.auth.decorators import login_required
from base import models as mdl
from dissertation.models import adviser, dissertation, faculty_adviser, offer_proposition, proposition_dissertation,\
    proposition_document_file, proposition_role
from dissertation.models.proposition_dissertation import PropositionDissertation
from dissertation.models.proposition_role import PropositionRole
from dissertation.forms import PropositionDissertationForm, ManagerPropositionDissertationForm,\
    ManagerPropositionRoleForm, ManagerPropositionDissertationEditForm
from openpyxl.writer.excel import save_virtual_workbook
from openpyxl import Workbook
from django.contrib.auth.decorators import user_passes_test
from base.views import layout
import time
from django.http import HttpResponse


# Used by decorator @user_passes_test(is_manager) to secure manager views
def is_manager(user):
    person = mdl.person.find_by_user(user)
    this_adviser = adviser.search_by_person(person)
    return this_adviser.type == 'MGR' if this_adviser else False


# Used by decorator @user_passes_test(is_manager) to secure manager views
def is_teacher(user):
    person = mdl.person.find_by_user(user)
    this_adviser = adviser.search_by_person(person)
    return this_adviser.type == 'PRF' if this_adviser else False

###########################
#      MANAGER VIEWS      #
###########################


@login_required
@user_passes_test(is_manager)
def manager_proposition_dissertations(request):
    person = mdl.person.find_by_user(request.user)
    adv = adviser.search_by_person(person)
    offers = faculty_adviser.search_by_adviser(adv)
    propositions = proposition_dissertation.search_by_offer(offers)
    return layout.render(request, 'manager_proposition_dissertations_list.html',
                         {'proposition_dissertations': propositions})


@login_required
@user_passes_test(is_manager)
def manager_proposition_dissertation_delete(request, pk):
    proposition = get_object_or_404(PropositionDissertation, pk=pk)
    proposition.deactivate()
    return redirect('manager_proposition_dissertations')


@login_required
@user_passes_test(is_manager)
def manager_proposition_dissertation_detail(request, pk):
    proposition = get_object_or_404(PropositionDissertation, pk=pk)
    person = mdl.person.find_by_user(request.user)
    adv = adviser.search_by_person(person)
<<<<<<< HEAD
    count_use = dissertation.count_by_proposition(proposition)
    percent = count_use * 100 / proposition.max_number_student
    count_proposition_role = proposition_role.count_by_proposition(proposition)
    files = proposition_document_file.find_by_proposition(proposition)
    filename = ""
    for file in files:
        filename = file.document_file.file_name
=======
    count_use = dissertation.count_by_proposition(prop_dissert)
    percent = count_use * 100 / prop_dissert.max_number_student if prop_dissert.max_number_student else 0
    count_proposition_role = proposition_role.count_by_proposition(prop_dissert)

>>>>>>> 63ae52e6
    if count_proposition_role < 1:
        proposition_role.add('PROMOTEUR', proposition.author, proposition)
    proposition_roles = proposition_role.search_by_proposition(proposition)
    return layout.render(request, 'manager_proposition_dissertation_detail.html',
                         {'proposition_dissertation': proposition,
                          'adviser': adv,
                          'count_use': count_use,
                          'percent': round(percent, 2),
                          'proposition_roles': proposition_roles,
                          'count_proposition_role': count_proposition_role,
                          'filename': filename})


@login_required
@user_passes_test(is_manager)
def manage_proposition_dissertation_edit(request, pk):
    proposition = get_object_or_404(PropositionDissertation, pk=pk)
    if request.method == "POST":
        form = ManagerPropositionDissertationEditForm(request.POST, instance=proposition)
        if form.is_valid():
            proposition = form.save()
            return redirect('manager_proposition_dissertation_detail', pk=proposition.pk)
    else:
        form = ManagerPropositionDissertationEditForm(instance=proposition)
    return layout.render(request, 'manager_proposition_dissertation_edit.html',
                         {'prop_dissert': proposition,
                          'form': form,
                          'author': proposition.author,
                          'types_choices': PropositionDissertation.TYPES_CHOICES,
                          'levels_choices': PropositionDissertation.LEVELS_CHOICES,
                          'collaborations_choices': PropositionDissertation.COLLABORATION_CHOICES})


@login_required
@user_passes_test(is_manager)
def manager_proposition_dissertations_jury_edit(request, pk):
    prop_role = get_object_or_404(PropositionRole, pk=pk)
    proposition = prop_role.proposition_dissertation
    return redirect('manager_proposition_dissertation_detail', pk=proposition.pk)


@login_required
@user_passes_test(is_manager)
def manager_proposition_dissertations_jury_new(request, pk):
    proposition = get_object_or_404(PropositionDissertation, pk=pk)
    count_proposition_role = PropositionRole.objects.filter(proposition_dissertation=proposition).count()
    if request.method == "POST":
        form = ManagerPropositionRoleForm(request.POST)
        if form.is_valid():
            data = form.cleaned_data
            status = data['status']
            adv = data['adviser']
            prop = data['proposition_dissertation']
            if status == "PROMOTEUR":
                proposition.set_author(adv)
                proposition_role.delete(status, prop)
                proposition_role.add(status, adv, prop)
            elif count_proposition_role < 4:
                proposition_role.add(status, adv, prop)
            return redirect('manager_proposition_dissertation_detail', pk=proposition.pk)
        else:
            form = ManagerPropositionRoleForm(initial={'proposition_dissertation': proposition})
    else:
        form = ManagerPropositionRoleForm(initial={'proposition_dissertation': proposition})
    return layout.render(request, 'manager_proposition_dissertations_jury_edit.html', {'form': form})


@login_required
@user_passes_test(is_manager)
def manager_proposition_dissertations_role_delete(request, pk):
    prop_role = get_object_or_404(PropositionRole, pk=pk)
    proposition = prop_role.proposition_dissertation
    prop_role.delete()
    return redirect('manager_proposition_dissertation_detail', pk=proposition.pk)


@login_required
@user_passes_test(is_manager)
def manager_proposition_dissertation_new(request):
    if request.method == "POST":
        person = mdl.person.find_by_user(request.user)
        form = ManagerPropositionDissertationForm(request.POST)
        if form.is_valid():
            proposition = form.save()
            proposition.set_creator(person)
            return redirect('manager_proposition_dissertation_detail', pk=proposition.pk)
        else:
            form = ManagerPropositionDissertationForm(initial={'active': True})
            adv = adviser.search_by_person(person)
            offers = faculty_adviser.search_by_adviser(adv)
            form.fields["offer_proposition"].queryset = offer_proposition.search_by_offer(offers)
            return layout.render(request, 'manager_proposition_dissertation_new.html',
                                 {'form': form,
                                  'types_choices': PropositionDissertation.TYPES_CHOICES,
                                  'levels_choices': PropositionDissertation.LEVELS_CHOICES,
                                  'collaborations_choices': PropositionDissertation.COLLABORATION_CHOICES})
    else:
        form = ManagerPropositionDissertationForm(initial={'active': True})
        person = mdl.person.find_by_user(request.user)
        adv = adviser.search_by_person(person)
        offers = faculty_adviser.search_by_adviser(adv)
        form.fields["offer_proposition"].queryset = offer_proposition.search_by_offer(offers)
        return layout.render(request, 'manager_proposition_dissertation_new.html',
                             {'form': form,
                              'types_choices': PropositionDissertation.TYPES_CHOICES,
                              'levels_choices': PropositionDissertation.LEVELS_CHOICES,
                              'collaborations_choices': PropositionDissertation.COLLABORATION_CHOICES})


@login_required
@user_passes_test(is_manager)
def manager_proposition_dissertations_search(request):
    propositions = proposition_dissertation.search(terms=request.GET['search'], active=True)
    if 'bt_xlsx' in request.GET:
        filename = "%s%s%s" % ('EXPORT_dissertation_', time.strftime("%Y-%m-%d %H:%M"), '.xlsx')
        workbook = Workbook(encoding='utf-8')
        worksheet1 = workbook.active
        worksheet1.title = "proposition_dissertation"
        worksheet1.append(['Date_de_création', 'Teacher', 'Title',
                           'Type', 'Level', 'Collaboration', 'Max_number_student', 'Visibility',
                           'Active', 'Programme(s)', 'Description'])
        for proposition in propositions:
            worksheet1.append([proposition.created_date,
                               str(proposition.author),
                               proposition.title,
                               proposition.type,
                               proposition.level,
                               proposition.collaboration,
                               proposition.max_number_student,
                               proposition.visibility,
                               proposition.active,
                               ', '.join((str(conv.acronym) for conv in proposition.offer_proposition.all()))])
        response = HttpResponse(save_virtual_workbook(workbook), content_type='application/vnd.ms-excel')
        response['Content-Disposition'] = "%s%s" % ("attachment; filename=", filename)
        return response

    else:
        return layout.render(request, "manager_proposition_dissertations_list.html",
                             {'proposition_dissertations': propositions})

###########################
#      TEACHER VIEWS      #
###########################


@login_required
@user_passes_test(is_teacher)
def proposition_dissertations(request):
    person = mdl.person.find_by_user(request.user)
    adv = adviser.search_by_person(person)
    propositions = proposition_dissertation.get_all_for_teacher(adv)
    return layout.render(request, 'proposition_dissertations_list.html',
                         {'proposition_dissertations': propositions})


@login_required
@user_passes_test(is_teacher)
def proposition_dissertation_delete(request, pk):
    proposition = get_object_or_404(PropositionDissertation, pk=pk)
    proposition.deactivate()
    return redirect('proposition_dissertations')


@login_required
@user_passes_test(is_teacher)
def proposition_dissertation_detail(request, pk):
    proposition = get_object_or_404(PropositionDissertation, pk=pk)
    person = mdl.person.find_by_user(request.user)
    adv = adviser.search_by_person(person)
<<<<<<< HEAD
    count_use = dissertation.count_by_proposition(proposition)
    percent = count_use * 100 / proposition.max_number_student
    count_proposition_role = proposition_role.count_by_proposition(proposition)
    files = proposition_document_file.find_by_proposition(proposition)
    filename = ""
    for file in files:
        filename = file.document_file.file_name
=======
    count_use = dissertation.count_by_proposition(prop_dissert)
    percent = count_use * 100 / prop_dissert.max_number_student if prop_dissert.max_number_student else 0
    count_proposition_role = proposition_role.count_by_proposition(prop_dissert)

>>>>>>> 63ae52e6
    if count_proposition_role < 1:
        proposition_role.add('PROMOTEUR', proposition.author, proposition)
    proposition_roles = proposition_role.search_by_proposition(proposition)
    return layout.render(request, 'proposition_dissertation_detail.html',
                         {'proposition_dissertation': proposition,
                          'adviser': adv,
                          'count_use': count_use,
                          'percent': round(percent, 2),
                          'proposition_roles': proposition_roles,
                          'count_proposition_role': count_proposition_role,
                          'filename': filename})


@login_required
@user_passes_test(is_teacher)
def proposition_dissertation_edit(request, pk):
    proposition = get_object_or_404(PropositionDissertation, pk=pk)
    person = mdl.person.find_by_user(request.user)
    adv = adviser.search_by_person(person)
    if proposition.author == adv or proposition.creator == adv.person:
        if request.method == "POST":
            form = PropositionDissertationForm(request.POST, instance=proposition)
            if form.is_valid():
                proposition = form.save()
                return redirect('proposition_dissertation_detail', pk=proposition.pk)
        else:
            form = PropositionDissertationForm(instance=proposition)
        return layout.render(request, 'proposition_dissertation_edit.html',
                             {'prop_dissert': proposition,
                              'form': form,
                              'types_choices': PropositionDissertation.TYPES_CHOICES,
                              'levels_choices': PropositionDissertation.LEVELS_CHOICES,
                              'collaborations_choices': PropositionDissertation.COLLABORATION_CHOICES})
    else:
        return redirect('proposition_dissertation_detail', pk=proposition.pk)


@login_required
@user_passes_test(is_teacher)
def my_dissertation_propositions(request):
    person = mdl.person.find_by_user(request.user)
    adv = adviser.search_by_person(person)
    propositions = proposition_dissertation.get_mine_for_teacher(adv)
    return layout.render(request, 'proposition_dissertations_list_my.html',
                         {'proposition_dissertations': propositions})


@login_required
@user_passes_test(is_teacher)
def proposition_dissertations_created(request):
    person = mdl.person.find_by_user(request.user)
    adv = adviser.search_by_person(person)
    propositions = proposition_dissertation.get_created_for_teacher(adv)
    return layout.render(request, 'proposition_dissertations_list_created.html',
                         {'proposition_dissertations': propositions})


@login_required
@user_passes_test(is_teacher)
def proposition_dissertation_new(request):
    person = mdl.person.find_by_user(request.user)
    if request.method == "POST":
        form = PropositionDissertationForm(request.POST)
        if form.is_valid():
            proposition = form.save()
            proposition.set_creator(person)
            return redirect('proposition_dissertation_detail', pk=proposition.pk)
    else:
        adv = adviser.search_by_person(person)
        form = PropositionDissertationForm(initial={'author': adv, 'active': True})
    return layout.render(request, 'proposition_dissertation_new.html',
                         {'form': form,
                          'types_choices': PropositionDissertation.TYPES_CHOICES,
                          'levels_choices': PropositionDissertation.LEVELS_CHOICES,
                          'collaborations_choices': PropositionDissertation.COLLABORATION_CHOICES})


@login_required
@user_passes_test(is_teacher)
def proposition_dissertations_search(request):
    person = mdl.person.find_by_user(request.user)
    adv = adviser.search_by_person(person)
    propositions = proposition_dissertation.search(terms=request.GET['search'],
                                                   active=True, visibility=True, connected_adviser=adv)
    return layout.render(request, "proposition_dissertations_list.html",
                         {'proposition_dissertations': propositions})


@login_required
@user_passes_test(is_teacher)
def proposition_dissertations_jury_edit(request, pk):
    prop_role = get_object_or_404(PropositionRole, pk=pk)
    proposition = prop_role.proposition_dissertation
    return redirect('proposition_dissertation_detail', pk=proposition.pk)


@login_required
@user_passes_test(is_teacher)
def proposition_dissertations_jury_new(request, pk):
    proposition = get_object_or_404(PropositionDissertation, pk=pk)
    count_proposition_role = PropositionRole.objects.filter(proposition_dissertation=proposition).count()
    person = mdl.person.find_by_user(request.user)
    adv = adviser.search_by_person(person)
    if proposition.author == adv or proposition.creator == adv.person:
        if request.method == "POST":
            form = ManagerPropositionRoleForm(request.POST)
            if form.is_valid():
                data = form.cleaned_data
                status = data['status']
                adv = data['adviser']
                prop = data['proposition_dissertation']
                if status == "PROMOTEUR":
                    proposition.set_author(adv)
                    proposition_role.delete(status, prop)
                    proposition_role.add(status, adv, prop)
                elif count_proposition_role < 4:
                    proposition_role.add(status, adv, prop)
                return redirect('proposition_dissertation_detail', pk=proposition.pk)
            else:
                form = ManagerPropositionRoleForm(initial={'proposition_dissertation': proposition})
        else:
            form = ManagerPropositionRoleForm(initial={'proposition_dissertation': proposition})
        return layout.render(request, 'proposition_dissertations_jury_edit.html', {'form': form})
    else:
        return redirect('proposition_dissertation_detail', pk=proposition.pk)


@login_required
@user_passes_test(is_teacher)
def proposition_dissertations_role_delete(request, pk):
    prop_role = get_object_or_404(PropositionRole, pk=pk)
    proposition = prop_role.proposition_dissertation
    person = mdl.person.find_by_user(request.user)
    adv = adviser.search_by_person(person)

    if prop_role.status != 'PROMOTEUR' and (proposition.author == adv or proposition.creator == adv.person):
        prop_role.delete()

    return redirect('proposition_dissertation_detail', pk=proposition.pk)<|MERGE_RESOLUTION|>--- conflicted
+++ resolved
@@ -83,20 +83,13 @@
     proposition = get_object_or_404(PropositionDissertation, pk=pk)
     person = mdl.person.find_by_user(request.user)
     adv = adviser.search_by_person(person)
-<<<<<<< HEAD
     count_use = dissertation.count_by_proposition(proposition)
-    percent = count_use * 100 / proposition.max_number_student
+    percent = count_use * 100 / proposition.max_number_student if proposition.max_number_student else 0
     count_proposition_role = proposition_role.count_by_proposition(proposition)
     files = proposition_document_file.find_by_proposition(proposition)
     filename = ""
     for file in files:
         filename = file.document_file.file_name
-=======
-    count_use = dissertation.count_by_proposition(prop_dissert)
-    percent = count_use * 100 / prop_dissert.max_number_student if prop_dissert.max_number_student else 0
-    count_proposition_role = proposition_role.count_by_proposition(prop_dissert)
-
->>>>>>> 63ae52e6
     if count_proposition_role < 1:
         proposition_role.add('PROMOTEUR', proposition.author, proposition)
     proposition_roles = proposition_role.search_by_proposition(proposition)
@@ -266,20 +259,13 @@
     proposition = get_object_or_404(PropositionDissertation, pk=pk)
     person = mdl.person.find_by_user(request.user)
     adv = adviser.search_by_person(person)
-<<<<<<< HEAD
     count_use = dissertation.count_by_proposition(proposition)
-    percent = count_use * 100 / proposition.max_number_student
+    percent = count_use * 100 / proposition.max_number_student if proposition.max_number_student else 0
     count_proposition_role = proposition_role.count_by_proposition(proposition)
     files = proposition_document_file.find_by_proposition(proposition)
     filename = ""
     for file in files:
         filename = file.document_file.file_name
-=======
-    count_use = dissertation.count_by_proposition(prop_dissert)
-    percent = count_use * 100 / prop_dissert.max_number_student if prop_dissert.max_number_student else 0
-    count_proposition_role = proposition_role.count_by_proposition(prop_dissert)
-
->>>>>>> 63ae52e6
     if count_proposition_role < 1:
         proposition_role.add('PROMOTEUR', proposition.author, proposition)
     proposition_roles = proposition_role.search_by_proposition(proposition)
