##############################################################################
#
#    OSIS stands for Open Student Information System. It's an application
#    designed to manage the core business of higher education institutions,
#    such as universities, faculties, institutes and professional schools.
#    The core business involves the administration of students, teachers,
#    courses, programs and so on.
#
#    Copyright (C) 2015-2016 Université catholique de Louvain (http://www.uclouvain.be)
#
#    This program is free software: you can redistribute it and/or modify
#    it under the terms of the GNU General Public License as published by
#    the Free Software Foundation, either version 3 of the License, or
#    (at your option) any later version.
#
#    This program is distributed in the hope that it will be useful,
#    but WITHOUT ANY WARRANTY; without even the implied warranty of
#    MERCHANTABILITY or FITNESS FOR A PARTICULAR PURPOSE.  See the
#    GNU General Public License for more details.
#
#    A copy of this license - GNU General Public License - is available
#    at the root of the source code of this program.  If not,
#    see http://www.gnu.org/licenses/.
#
##############################################################################
from django.shortcuts import get_object_or_404, redirect
from django.contrib.auth.decorators import login_required
from base import models as mdl
<<<<<<< HEAD
from dissertation.models.adviser import find_adviser_by_person
from dissertation.models.dissertation import Dissertation
from dissertation.models.faculty_adviser import find_by_adviser
from dissertation.models.proposition_dissertation import PropositionDissertation, search_proposition_dissertation
from dissertation.models.proposition_role import PropositionRole
=======
from dissertation.models import adviser
from dissertation.models import dissertation
from dissertation.models import faculty_adviser
from dissertation.models.proposition_dissertation import PropositionDissertation
from dissertation.models import proposition_dissertation
from dissertation.models.proposition_role import PropositionRole
from dissertation.models import proposition_role
>>>>>>> 2ef4db91
from dissertation.forms import PropositionDissertationForm, ManagerPropositionDissertationForm,\
    PropositionRoleForm, ManagerPropositionRoleForm
from django.contrib.auth.decorators import user_passes_test
from base.views import layout


# Used by decorator @user_passes_test(is_manager) to secure manager views
def is_manager(user):
    person = mdl.person.find_by_user(user)
    this_adviser = adviser.search_by_person(person)
    return this_adviser.type == 'MGR'

###########################
#      MANAGER VIEWS      #
###########################


@login_required
@user_passes_test(is_manager)
def manager_proposition_dissertations(request):
    person = mdl.person.find_by_user(request.user)
    adv = adviser.search_by_person(person)
    offer = faculty_adviser.search_by_adviser(adv).offer
    prop_disserts = proposition_dissertation.search_by_offer(offer)
    return layout.render(request, 'manager_proposition_dissertations_list.html',
                         {'proposition_dissertations': prop_disserts})


@login_required
@user_passes_test(is_manager)
def manager_proposition_dissertation_delete(request, pk):
    prop_dissert = get_object_or_404(PropositionDissertation, pk=pk)
    prop_dissert.deactivate()
    return redirect('manager_proposition_dissertations')


@login_required
@user_passes_test(is_manager)
def manager_proposition_dissertation_detail(request, pk):
    prop_dissert = get_object_or_404(PropositionDissertation, pk=pk)
    person = mdl.person.find_by_user(request.user)
<<<<<<< HEAD
    adviser = find_adviser_by_person(person)
    count_use = Dissertation.objects.filter(Q(active=True) &
                                            Q(proposition_dissertation=proposition_dissertation)
                                            ).exclude(Q(status='DRAFT')).count()
    percent = count_use * 100 / proposition_dissertation.max_number_student
    count_proposition_role = PropositionRole.objects.filter(proposition_dissertation=proposition_dissertation).count()
    if count_proposition_role < 1:
        pro = PropositionRole(status='PROMOTEUR', adviser=proposition_dissertation.author,
                              proposition_dissertation=proposition_dissertation)
        pro.save()
    proposition_roles = PropositionRole.objects.filter(proposition_dissertation=proposition_dissertation)
=======
    adv = adviser.search_by_person(person)
    count_use = dissertation.count_by_proposition(prop_dissert)
    percent = count_use * 100 / prop_dissert.max_number_student
    count_proposition_role = proposition_role.count_by_proposition(prop_dissert)

    if count_proposition_role < 1:
        proposition_role.add('PROMOTEUR', prop_dissert.author, prop_dissert)

    proposition_roles = proposition_role.search_by_proposition(prop_dissert)

>>>>>>> 2ef4db91
    return layout.render(request, 'manager_proposition_dissertation_detail.html',
                         {'proposition_dissertation': prop_dissert,
                          'adviser': adv,
                          'count_use': count_use,
                          'percent': round(percent, 2),
                          'proposition_roles': proposition_roles,
                          'count_proposition_role': count_proposition_role})


@login_required
@user_passes_test(is_manager)
def manage_proposition_dissertation_edit(request, pk):
    prop_dissert = get_object_or_404(PropositionDissertation, pk=pk)
    if request.method == "POST":
        form = ManagerPropositionDissertationForm(request.POST, instance=prop_dissert)
        if form.is_valid():
            prop_dissert = form.save()
            return redirect('manager_proposition_dissertation_detail', pk=prop_dissert.pk)
    else:
        form = ManagerPropositionDissertationForm(instance=prop_dissert)
    return layout.render(request, 'manager_proposition_dissertation_edit.html',
                         {'form': form,
                          'types_choices': PropositionDissertation.TYPES_CHOICES,
                          'levels_choices': PropositionDissertation.LEVELS_CHOICES,
                          'collaborations_choices': PropositionDissertation.COLLABORATION_CHOICES})


@login_required
@user_passes_test(is_manager)
def manager_proposition_dissertations_jury_edit(request, pk):
<<<<<<< HEAD
    proposition_role = get_object_or_404(PropositionRole, pk=pk)
    if request.method == "POST":
        form = ManagerPropositionRoleForm(request.POST, instance=proposition_role)
        if form.is_valid():
            dissertation = form.save()
            dissertation.save()
            return redirect('manager_proposition_dissertation_detail', pk=proposition_role.proposition_dissertation.pk)
    else:
        form = ManagerPropositionRoleForm(instance=proposition_role)
=======
    prop_role = get_object_or_404(PropositionRole, pk=pk)
    if request.method == "POST":
        form = ManagerPropositionRoleForm(request.POST, instance=prop_role)
        if form.is_valid():
            form.save()
            return redirect('manager_proposition_dissertation_detail', pk=prop_role.proposition_dissertation.pk)
    else:
        form = ManagerPropositionRoleForm(instance=prop_role)
>>>>>>> 2ef4db91
    return layout.render(request, 'manager_proposition_dissertations_jury_edit.html', {'form': form})


@login_required
@user_passes_test(is_manager)
def manager_proposition_dissertations_jury_new(request, pk):
<<<<<<< HEAD
    proposition_dissertation = get_object_or_404(PropositionDissertation, pk=pk)
    count_proposition_role = PropositionRole.objects.filter(proposition_dissertation=proposition_dissertation).count()
    if count_proposition_role < 5:
=======
    prop_dissert = get_object_or_404(PropositionDissertation, pk=pk)

    if proposition_role.count_by_proposition(prop_dissert) < 5:
>>>>>>> 2ef4db91
        if request.method == "POST":
            form = ManagerPropositionRoleForm(request.POST)
            if form.is_valid():
                form.save()
<<<<<<< HEAD
                return redirect('manager_proposition_dissertation_detail', pk=proposition_dissertation.pk)
        else:
            form = ManagerPropositionRoleForm(initial={'proposition_dissertation': proposition_dissertation})
            return layout.render(request, 'manager_proposition_dissertations_jury_edit.html', {'form': form})
    else:
        return redirect('manager_proposition_dissertation_detail', pk=proposition_dissertation.pk)
=======
                return redirect('manager_proposition_dissertation_detail', pk=prop_dissert.pk)
        else:
            form = ManagerPropositionRoleForm(initial={'proposition_dissertation': prop_dissert})
            return layout.render(request, 'manager_proposition_dissertations_jury_edit.html', {'form': form})
    else:
        return redirect('manager_proposition_dissertation_detail', pk=prop_dissert.pk)
>>>>>>> 2ef4db91


@login_required
@user_passes_test(is_manager)
def manager_proposition_dissertations_role_delete(request, pk):
<<<<<<< HEAD
    proposition_role = get_object_or_404(PropositionRole, pk=pk)
    proposition_dissertation = proposition_role.proposition_dissertation
    proposition_role.delete()
    return redirect('manager_proposition_dissertation_detail', pk=proposition_dissertation.pk)
=======
    prop_role = get_object_or_404(PropositionRole, pk=pk)
    prop_dissert = prop_role.proposition_dissertation
    prop_role.delete()
    return redirect('manager_proposition_dissertation_detail', pk=prop_dissert.pk)
>>>>>>> 2ef4db91


@login_required
@user_passes_test(is_manager)
def manager_proposition_dissertation_new(request):
    if request.method == "POST":
        form = ManagerPropositionDissertationForm(request.POST)
        if form.is_valid():
            form.save()
            return redirect('manager_proposition_dissertations')
    else:
        form = ManagerPropositionDissertationForm(initial={'active': True})
    return layout.render(request, 'manager_proposition_dissertation_new.html',
                         {'form': form,
                          'types_choices': PropositionDissertation.TYPES_CHOICES,
                          'levels_choices': PropositionDissertation.LEVELS_CHOICES,
                          'collaborations_choices': PropositionDissertation.COLLABORATION_CHOICES})


@login_required
@user_passes_test(is_manager)
def manager_proposition_dissertations_search(request):
    prop_disserts = proposition_dissertation.search(terms=request.GET['search'], active=True)
    return layout.render(request, "manager_proposition_dissertations_list.html",
                         {'proposition_dissertations': prop_disserts})

###########################
#      TEACHER VIEWS      #
###########################


@login_required
def proposition_dissertations(request):
    person = mdl.person.find_by_user(request.user)
    adv = adviser.search_by_person(person)
    prop_disserts = proposition_dissertation.get_all_for_teacher(adv)
    return layout.render(request, 'proposition_dissertations_list.html',
                         {'proposition_dissertations': prop_disserts})


@login_required
def proposition_dissertation_delete(request, pk):
    prop_dissert = get_object_or_404(PropositionDissertation, pk=pk)
    prop_dissert.deactivate()
    return redirect('proposition_dissertations')


@login_required
def proposition_dissertation_detail(request, pk):
    prop_dissert = get_object_or_404(PropositionDissertation, pk=pk)
    person = mdl.person.find_by_user(request.user)
<<<<<<< HEAD
    adviser = find_adviser_by_person(person)
    count_use = Dissertation.objects.filter(Q(active=True) &
                                            Q(proposition_dissertation=proposition_dissertation)
                                            ).exclude(Q(status='DRAFT')).count()
    percent = count_use * 100 / proposition_dissertation.max_number_student
    count_proposition_role = PropositionRole.objects.filter(proposition_dissertation=proposition_dissertation).count()
    if count_proposition_role < 1:
        pro = PropositionRole(status='PROMOTEUR', adviser=proposition_dissertation.author,
                              proposition_dissertation=proposition_dissertation)
        pro.save()
    proposition_roles = PropositionRole.objects.filter(proposition_dissertation=proposition_dissertation)
=======
    adv = adviser.search_by_person(person)
    count_use = dissertation.count_by_proposition(prop_dissert)
    percent = count_use * 100 / prop_dissert.max_number_student
    count_proposition_role = proposition_role.count_by_proposition(prop_dissert)

    if count_proposition_role < 1:
        proposition_role.add('PROMOTEUR', prop_dissert.author, prop_dissert)

    proposition_roles = proposition_role.search_by_proposition(prop_dissert)

>>>>>>> 2ef4db91
    return layout.render(request, 'proposition_dissertation_detail.html',
                         {'proposition_dissertation': prop_dissert,
                          'adviser': adv,
                          'count_use': count_use,
                          'percent': round(percent, 2),
                          'proposition_roles': proposition_roles,
                          'count_proposition_role': count_proposition_role})


@login_required
def proposition_dissertation_edit(request, pk):
    prop_dissert = get_object_or_404(PropositionDissertation, pk=pk)
    person = mdl.person.find_by_user(request.user)
    adv = adviser.search_by_person(person)
    if prop_dissert.author == adv:
        if request.method == "POST":
            form = PropositionDissertationForm(request.POST, instance=prop_dissert)
            if form.is_valid():
                prop_dissert = form.save()
                return redirect('proposition_dissertation_detail', pk=prop_dissert.pk)
        else:
            form = PropositionDissertationForm(instance=prop_dissert)
        return layout.render(request, 'proposition_dissertation_edit.html',
                             {'form': form,
                              'types_choices': PropositionDissertation.TYPES_CHOICES,
                              'levels_choices': PropositionDissertation.LEVELS_CHOICES,
                              'collaborations_choices': PropositionDissertation.COLLABORATION_CHOICES})
    else:
        return layout.render(request, 'proposition_dissertations_list.html',
                             {'proposition_dissertations': proposition_dissertations})


@login_required
def my_dissertation_propositions(request):
    person = mdl.person.find_by_user(request.user)
    adv = adviser.search_by_person(person)
    prop_disserts = proposition_dissertation.get_mine_for_teacher(adv)
    return layout.render(request, 'proposition_dissertations_list_my.html',
                         {'proposition_dissertations': prop_disserts})


@login_required
def proposition_dissertation_new(request):
    if request.method == "POST":
        form = PropositionDissertationForm(request.POST)
        if form.is_valid():
            form.save()
            return redirect('my_dissertation_propositions')
    else:
        person = mdl.person.find_by_user(request.user)
        adv = adviser.search_by_person(person)
        form = PropositionDissertationForm(initial={'author': adv, 'active': True})
    return layout.render(request, 'proposition_dissertation_new.html',
                         {'form': form,
                          'types_choices': PropositionDissertation.TYPES_CHOICES,
                          'levels_choices': PropositionDissertation.LEVELS_CHOICES,
                          'collaborations_choices': PropositionDissertation.COLLABORATION_CHOICES})


@login_required
def proposition_dissertations_search(request):
    person = mdl.person.find_by_user(request.user)
    adv = adviser.search_by_person(person)
    prop_disserts = proposition_dissertation.search(terms=request.GET['search'],
                                                    active=True, visibility=True, connected_adviser=adv)
    return layout.render(request, "proposition_dissertations_list.html",
<<<<<<< HEAD
                         {'proposition_dissertations': proposition_dissertations})
=======
                         {'proposition_dissertations': prop_disserts})
>>>>>>> 2ef4db91


@login_required
def proposition_dissertations_jury_edit(request, pk):
<<<<<<< HEAD
    proposition_role = get_object_or_404(PropositionRole, pk=pk)
    if request.method == "POST":
        form = ManagerPropositionRoleForm(request.POST, instance=proposition_role)
        if form.is_valid():
            dissertation = form.save()
            dissertation.save()
            return redirect('proposition_dissertation_detail', pk=proposition_role.proposition_dissertation.pk)
    else:
        form = PropositionRoleForm(instance=proposition_role)
=======
    prop_role = get_object_or_404(PropositionRole, pk=pk)
    if request.method == "POST":
        form = ManagerPropositionRoleForm(request.POST, instance=prop_role)
        if form.is_valid():
            form.save()
            return redirect('proposition_dissertation_detail', pk=prop_role.proposition_dissertation.pk)
    else:
        form = PropositionRoleForm(instance=prop_role)
>>>>>>> 2ef4db91
    return layout.render(request, 'proposition_dissertations_jury_edit.html', {'form': form})


@login_required
def proposition_dissertations_jury_new(request, pk):
<<<<<<< HEAD
    proposition_dissertation = get_object_or_404(PropositionDissertation, pk=pk)
    count_proposition_role = PropositionRole.objects.filter(proposition_dissertation=proposition_dissertation).count()
    if count_proposition_role < 5:
=======
    prop_dissert = get_object_or_404(PropositionDissertation, pk=pk)

    if proposition_role.count_by_proposition(prop_dissert) < 5:
>>>>>>> 2ef4db91
        if request.method == "POST":
            form = PropositionRoleForm(request.POST)
            if form.is_valid():
                form.save()
<<<<<<< HEAD
                return redirect('proposition_dissertation_detail', pk=proposition_dissertation.pk)
        else:
            form = PropositionRoleForm(initial={'proposition_dissertation': proposition_dissertation})
            return layout.render(request, 'proposition_dissertations_jury_edit.html', {'form': form})
    else:
        return redirect('proposition_dissertation_detail', pk=proposition_dissertation.pk)
=======
                return redirect('proposition_dissertation_detail', pk=prop_dissert.pk)
        else:
            form = PropositionRoleForm(initial={'proposition_dissertation': prop_dissert})
            return layout.render(request, 'proposition_dissertations_jury_edit.html', {'form': form})
    else:
        return redirect('proposition_dissertation_detail', pk=prop_dissert.pk)
>>>>>>> 2ef4db91


@login_required
def proposition_dissertations_role_delete(request, pk):
<<<<<<< HEAD
    proposition_role = get_object_or_404(PropositionRole, pk=pk)
    proposition_dissertation = proposition_role.proposition_dissertation
    proposition_role.delete()
    return redirect('proposition_dissertation_detail', pk=proposition_dissertation.pk)
=======
    prop_role = get_object_or_404(PropositionRole, pk=pk)
    prop_dissert = prop_role.proposition_dissertation
    prop_role.delete()
    return redirect('proposition_dissertation_detail', pk=prop_dissert.pk)
>>>>>>> 2ef4db91
<|MERGE_RESOLUTION|>--- conflicted
+++ resolved
@@ -26,13 +26,6 @@
 from django.shortcuts import get_object_or_404, redirect
 from django.contrib.auth.decorators import login_required
 from base import models as mdl
-<<<<<<< HEAD
-from dissertation.models.adviser import find_adviser_by_person
-from dissertation.models.dissertation import Dissertation
-from dissertation.models.faculty_adviser import find_by_adviser
-from dissertation.models.proposition_dissertation import PropositionDissertation, search_proposition_dissertation
-from dissertation.models.proposition_role import PropositionRole
-=======
 from dissertation.models import adviser
 from dissertation.models import dissertation
 from dissertation.models import faculty_adviser
@@ -40,7 +33,6 @@
 from dissertation.models import proposition_dissertation
 from dissertation.models.proposition_role import PropositionRole
 from dissertation.models import proposition_role
->>>>>>> 2ef4db91
 from dissertation.forms import PropositionDissertationForm, ManagerPropositionDissertationForm,\
     PropositionRoleForm, ManagerPropositionRoleForm
 from django.contrib.auth.decorators import user_passes_test
@@ -82,19 +74,6 @@
 def manager_proposition_dissertation_detail(request, pk):
     prop_dissert = get_object_or_404(PropositionDissertation, pk=pk)
     person = mdl.person.find_by_user(request.user)
-<<<<<<< HEAD
-    adviser = find_adviser_by_person(person)
-    count_use = Dissertation.objects.filter(Q(active=True) &
-                                            Q(proposition_dissertation=proposition_dissertation)
-                                            ).exclude(Q(status='DRAFT')).count()
-    percent = count_use * 100 / proposition_dissertation.max_number_student
-    count_proposition_role = PropositionRole.objects.filter(proposition_dissertation=proposition_dissertation).count()
-    if count_proposition_role < 1:
-        pro = PropositionRole(status='PROMOTEUR', adviser=proposition_dissertation.author,
-                              proposition_dissertation=proposition_dissertation)
-        pro.save()
-    proposition_roles = PropositionRole.objects.filter(proposition_dissertation=proposition_dissertation)
-=======
     adv = adviser.search_by_person(person)
     count_use = dissertation.count_by_proposition(prop_dissert)
     percent = count_use * 100 / prop_dissert.max_number_student
@@ -105,7 +84,6 @@
 
     proposition_roles = proposition_role.search_by_proposition(prop_dissert)
 
->>>>>>> 2ef4db91
     return layout.render(request, 'manager_proposition_dissertation_detail.html',
                          {'proposition_dissertation': prop_dissert,
                           'adviser': adv,
@@ -136,17 +114,6 @@
 @login_required
 @user_passes_test(is_manager)
 def manager_proposition_dissertations_jury_edit(request, pk):
-<<<<<<< HEAD
-    proposition_role = get_object_or_404(PropositionRole, pk=pk)
-    if request.method == "POST":
-        form = ManagerPropositionRoleForm(request.POST, instance=proposition_role)
-        if form.is_valid():
-            dissertation = form.save()
-            dissertation.save()
-            return redirect('manager_proposition_dissertation_detail', pk=proposition_role.proposition_dissertation.pk)
-    else:
-        form = ManagerPropositionRoleForm(instance=proposition_role)
-=======
     prop_role = get_object_or_404(PropositionRole, pk=pk)
     if request.method == "POST":
         form = ManagerPropositionRoleForm(request.POST, instance=prop_role)
@@ -155,57 +122,34 @@
             return redirect('manager_proposition_dissertation_detail', pk=prop_role.proposition_dissertation.pk)
     else:
         form = ManagerPropositionRoleForm(instance=prop_role)
->>>>>>> 2ef4db91
     return layout.render(request, 'manager_proposition_dissertations_jury_edit.html', {'form': form})
 
 
 @login_required
 @user_passes_test(is_manager)
 def manager_proposition_dissertations_jury_new(request, pk):
-<<<<<<< HEAD
-    proposition_dissertation = get_object_or_404(PropositionDissertation, pk=pk)
-    count_proposition_role = PropositionRole.objects.filter(proposition_dissertation=proposition_dissertation).count()
-    if count_proposition_role < 5:
-=======
     prop_dissert = get_object_or_404(PropositionDissertation, pk=pk)
 
     if proposition_role.count_by_proposition(prop_dissert) < 5:
->>>>>>> 2ef4db91
         if request.method == "POST":
             form = ManagerPropositionRoleForm(request.POST)
             if form.is_valid():
                 form.save()
-<<<<<<< HEAD
-                return redirect('manager_proposition_dissertation_detail', pk=proposition_dissertation.pk)
-        else:
-            form = ManagerPropositionRoleForm(initial={'proposition_dissertation': proposition_dissertation})
-            return layout.render(request, 'manager_proposition_dissertations_jury_edit.html', {'form': form})
-    else:
-        return redirect('manager_proposition_dissertation_detail', pk=proposition_dissertation.pk)
-=======
                 return redirect('manager_proposition_dissertation_detail', pk=prop_dissert.pk)
         else:
             form = ManagerPropositionRoleForm(initial={'proposition_dissertation': prop_dissert})
             return layout.render(request, 'manager_proposition_dissertations_jury_edit.html', {'form': form})
     else:
         return redirect('manager_proposition_dissertation_detail', pk=prop_dissert.pk)
->>>>>>> 2ef4db91
 
 
 @login_required
 @user_passes_test(is_manager)
 def manager_proposition_dissertations_role_delete(request, pk):
-<<<<<<< HEAD
-    proposition_role = get_object_or_404(PropositionRole, pk=pk)
-    proposition_dissertation = proposition_role.proposition_dissertation
-    proposition_role.delete()
-    return redirect('manager_proposition_dissertation_detail', pk=proposition_dissertation.pk)
-=======
     prop_role = get_object_or_404(PropositionRole, pk=pk)
     prop_dissert = prop_role.proposition_dissertation
     prop_role.delete()
     return redirect('manager_proposition_dissertation_detail', pk=prop_dissert.pk)
->>>>>>> 2ef4db91
 
 
 @login_required
@@ -257,19 +201,6 @@
 def proposition_dissertation_detail(request, pk):
     prop_dissert = get_object_or_404(PropositionDissertation, pk=pk)
     person = mdl.person.find_by_user(request.user)
-<<<<<<< HEAD
-    adviser = find_adviser_by_person(person)
-    count_use = Dissertation.objects.filter(Q(active=True) &
-                                            Q(proposition_dissertation=proposition_dissertation)
-                                            ).exclude(Q(status='DRAFT')).count()
-    percent = count_use * 100 / proposition_dissertation.max_number_student
-    count_proposition_role = PropositionRole.objects.filter(proposition_dissertation=proposition_dissertation).count()
-    if count_proposition_role < 1:
-        pro = PropositionRole(status='PROMOTEUR', adviser=proposition_dissertation.author,
-                              proposition_dissertation=proposition_dissertation)
-        pro.save()
-    proposition_roles = PropositionRole.objects.filter(proposition_dissertation=proposition_dissertation)
-=======
     adv = adviser.search_by_person(person)
     count_use = dissertation.count_by_proposition(prop_dissert)
     percent = count_use * 100 / prop_dissert.max_number_student
@@ -280,7 +211,6 @@
 
     proposition_roles = proposition_role.search_by_proposition(prop_dissert)
 
->>>>>>> 2ef4db91
     return layout.render(request, 'proposition_dissertation_detail.html',
                          {'proposition_dissertation': prop_dissert,
                           'adviser': adv,
@@ -347,26 +277,11 @@
     prop_disserts = proposition_dissertation.search(terms=request.GET['search'],
                                                     active=True, visibility=True, connected_adviser=adv)
     return layout.render(request, "proposition_dissertations_list.html",
-<<<<<<< HEAD
-                         {'proposition_dissertations': proposition_dissertations})
-=======
-                         {'proposition_dissertations': prop_disserts})
->>>>>>> 2ef4db91
+                         {'proposition_dissertations': prop_disserts})
 
 
 @login_required
 def proposition_dissertations_jury_edit(request, pk):
-<<<<<<< HEAD
-    proposition_role = get_object_or_404(PropositionRole, pk=pk)
-    if request.method == "POST":
-        form = ManagerPropositionRoleForm(request.POST, instance=proposition_role)
-        if form.is_valid():
-            dissertation = form.save()
-            dissertation.save()
-            return redirect('proposition_dissertation_detail', pk=proposition_role.proposition_dissertation.pk)
-    else:
-        form = PropositionRoleForm(instance=proposition_role)
-=======
     prop_role = get_object_or_404(PropositionRole, pk=pk)
     if request.method == "POST":
         form = ManagerPropositionRoleForm(request.POST, instance=prop_role)
@@ -375,52 +290,29 @@
             return redirect('proposition_dissertation_detail', pk=prop_role.proposition_dissertation.pk)
     else:
         form = PropositionRoleForm(instance=prop_role)
->>>>>>> 2ef4db91
     return layout.render(request, 'proposition_dissertations_jury_edit.html', {'form': form})
 
 
 @login_required
 def proposition_dissertations_jury_new(request, pk):
-<<<<<<< HEAD
-    proposition_dissertation = get_object_or_404(PropositionDissertation, pk=pk)
-    count_proposition_role = PropositionRole.objects.filter(proposition_dissertation=proposition_dissertation).count()
-    if count_proposition_role < 5:
-=======
     prop_dissert = get_object_or_404(PropositionDissertation, pk=pk)
 
     if proposition_role.count_by_proposition(prop_dissert) < 5:
->>>>>>> 2ef4db91
         if request.method == "POST":
             form = PropositionRoleForm(request.POST)
             if form.is_valid():
                 form.save()
-<<<<<<< HEAD
-                return redirect('proposition_dissertation_detail', pk=proposition_dissertation.pk)
-        else:
-            form = PropositionRoleForm(initial={'proposition_dissertation': proposition_dissertation})
-            return layout.render(request, 'proposition_dissertations_jury_edit.html', {'form': form})
-    else:
-        return redirect('proposition_dissertation_detail', pk=proposition_dissertation.pk)
-=======
                 return redirect('proposition_dissertation_detail', pk=prop_dissert.pk)
         else:
             form = PropositionRoleForm(initial={'proposition_dissertation': prop_dissert})
             return layout.render(request, 'proposition_dissertations_jury_edit.html', {'form': form})
     else:
         return redirect('proposition_dissertation_detail', pk=prop_dissert.pk)
->>>>>>> 2ef4db91
 
 
 @login_required
 def proposition_dissertations_role_delete(request, pk):
-<<<<<<< HEAD
-    proposition_role = get_object_or_404(PropositionRole, pk=pk)
-    proposition_dissertation = proposition_role.proposition_dissertation
-    proposition_role.delete()
-    return redirect('proposition_dissertation_detail', pk=proposition_dissertation.pk)
-=======
     prop_role = get_object_or_404(PropositionRole, pk=pk)
     prop_dissert = prop_role.proposition_dissertation
     prop_role.delete()
-    return redirect('proposition_dissertation_detail', pk=prop_dissert.pk)
->>>>>>> 2ef4db91
+    return redirect('proposition_dissertation_detail', pk=prop_dissert.pk)