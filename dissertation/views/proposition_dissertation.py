--- conflicted
+++ resolved
@@ -157,7 +157,6 @@
     return layout.render(request, 'manager_proposition_dissertations_jury_edit.html', {'form': form})
 
 
-
 @login_required
 @user_passes_test(is_manager)
 def manager_proposition_dissertations_role_delete(request, pk):
@@ -211,26 +210,7 @@
         worksheet1.title = "proposition_dissertation"
         worksheet1.append(['Date_de_création', 'Teacher', 'Title',
                            'Type', 'Level', 'Collaboration', 'Max_number_student', 'Visibility',
-<<<<<<< HEAD
                            'Active', 'Programme(s)', 'Description'])
-        types_choices = dict(PropositionDissertation.TYPES_CHOICES)
-        levels_choices = dict(PropositionDissertation.LEVELS_CHOICES)
-        collaboration_choices = dict(PropositionDissertation.COLLABORATION_CHOICES)
-        for prop_dissert in prop_disserts:
-            worksheet1.append([prop_dissert.created_date,
-                               str(prop_dissert.author),
-                               prop_dissert.title,
-                               str(types_choices[prop_dissert.type]),
-                               str(levels_choices[prop_dissert.level]),
-                               str(collaboration_choices[prop_dissert.collaboration]),
-                               prop_dissert.max_number_student,
-                               prop_dissert.visibility,
-                               prop_dissert.active,
-                               ', '.join((str(conv.acronym) for conv in prop_dissert.offer_proposition.all())),
-                               prop_dissert.description
-                               ])
-=======
-                           'Active', 'Programme(s)'])
         for proposition in propositions:
             worksheet1.append([proposition.created_date,
                                str(proposition.author),
@@ -242,8 +222,6 @@
                                proposition.visibility,
                                proposition.active,
                                ', '.join((str(conv.acronym) for conv in proposition.offer_proposition.all()))])
->>>>>>> 534c9fab
-
         response = HttpResponse(save_virtual_workbook(workbook), content_type='application/vnd.ms-excel')
         response['Content-Disposition'] = "%s%s" % ("attachment; filename=", filename)
         return response
