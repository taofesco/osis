--- conflicted
+++ resolved
@@ -83,20 +83,13 @@
     proposition = get_object_or_404(PropositionDissertation, pk=pk)
     person = mdl.person.find_by_user(request.user)
     adv = adviser.search_by_person(person)
-<<<<<<< HEAD
-    count_use = dissertation.count_by_proposition(prop_dissert)
-    percent = count_use * 100 / prop_dissert.max_number_student if prop_dissert.max_number_student else 0
-    count_proposition_role = proposition_role.count_by_proposition(prop_dissert)
-
-=======
     count_use = dissertation.count_by_proposition(proposition)
-    percent = count_use * 100 / proposition.max_number_student
+    percent = count_use * 100 / proposition.max_number_student if proposition.max_number_student else 0
     count_proposition_role = proposition_role.count_by_proposition(proposition)
     files = proposition_document_file.find_by_proposition(proposition)
     filename = ""
     for file in files:
         filename = file.document_file.file_name
->>>>>>> 6ffa779e
     if count_proposition_role < 1:
         proposition_role.add('PROMOTEUR', proposition.author, proposition)
     proposition_roles = proposition_role.search_by_proposition(proposition)
@@ -217,39 +210,23 @@
         worksheet1.title = "proposition_dissertation"
         worksheet1.append(['Date_de_création', 'Teacher', 'Title',
                            'Type', 'Level', 'Collaboration', 'Max_number_student', 'Visibility',
-<<<<<<< HEAD
                            'Active', 'Programme(s)', 'Description'])
         types_choices = dict(PropositionDissertation.TYPES_CHOICES)
         levels_choices = dict(PropositionDissertation.LEVELS_CHOICES)
         collaboration_choices = dict(PropositionDissertation.COLLABORATION_CHOICES)
-        for prop_dissert in prop_disserts:
-            worksheet1.append([prop_dissert.created_date,
-                               str(prop_dissert.author),
-                               prop_dissert.title,
-                               str(types_choices[prop_dissert.type]),
-                               str(levels_choices[prop_dissert.level]),
-                               str(collaboration_choices[prop_dissert.collaboration]),
-                               prop_dissert.max_number_student,
-                               prop_dissert.visibility,
-                               prop_dissert.active,
-                               ', '.join((str(conv.acronym) for conv in prop_dissert.offer_proposition.all())),
-                               prop_dissert.description
-                               ])
-=======
-                           'Active', 'Programme(s)'])
         for proposition in propositions:
             worksheet1.append([proposition.created_date,
                                str(proposition.author),
                                proposition.title,
-                               proposition.type,
-                               proposition.level,
-                               proposition.collaboration,
+                               str(types_choices[proposition.type]),
+                               str(levels_choices[proposition.level]),
+                               str(collaboration_choices[proposition.collaboration]),
                                proposition.max_number_student,
                                proposition.visibility,
                                proposition.active,
-                               ', '.join((str(conv.acronym) for conv in proposition.offer_proposition.all()))])
->>>>>>> 6ffa779e
-
+                               ', '.join((str(conv.acronym) for conv in proposition.offer_proposition.all())),
+                               proposition.description
+                               ])
         response = HttpResponse(save_virtual_workbook(workbook), content_type='application/vnd.ms-excel')
         response['Content-Disposition'] = "%s%s" % ("attachment; filename=", filename)
         return response
@@ -287,20 +264,13 @@
     proposition = get_object_or_404(PropositionDissertation, pk=pk)
     person = mdl.person.find_by_user(request.user)
     adv = adviser.search_by_person(person)
-<<<<<<< HEAD
-    count_use = dissertation.count_by_proposition(prop_dissert)
-    percent = count_use * 100 / prop_dissert.max_number_student if prop_dissert.max_number_student else 0
-    count_proposition_role = proposition_role.count_by_proposition(prop_dissert)
-
-=======
     count_use = dissertation.count_by_proposition(proposition)
-    percent = count_use * 100 / proposition.max_number_student
+    percent = count_use * 100 / proposition.max_number_student if proposition.max_number_student else 0
     count_proposition_role = proposition_role.count_by_proposition(proposition)
     files = proposition_document_file.find_by_proposition(proposition)
     filename = ""
     for file in files:
         filename = file.document_file.file_name
->>>>>>> 6ffa779e
     if count_proposition_role < 1:
         proposition_role.add('PROMOTEUR', proposition.author, proposition)
     proposition_roles = proposition_role.search_by_proposition(proposition)
