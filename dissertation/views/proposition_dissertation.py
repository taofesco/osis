--- conflicted
+++ resolved
@@ -395,13 +395,8 @@
         else:
             offer_propositions_error = 'select_at_least_one_item'
     else:
-        adv = adviser.search_by_person(person)
-        form = PropositionDissertationForm(initial={'author': adv, 'active': True})
-
-<<<<<<< HEAD
-    form = PropositionDissertationForm(initial={'author': get_current_adviser(request), 'active': True})
-=======
->>>>>>> 19cb0b56
+        form = PropositionDissertationForm(initial={'author': get_current_adviser(request), 'active': True})
+
     return layout.render(request, 'proposition_dissertation_new.html',
                          {'form': form,
                           'types_choices': PropositionDissertation.TYPES_CHOICES,
