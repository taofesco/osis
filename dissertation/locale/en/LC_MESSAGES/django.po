# SOME DESCRIPTIVE TITLE.
# Copyright (C) YEAR THE PACKAGE'S COPYRIGHT HOLDER
# This file is distributed under the same license as the PACKAGE package.
# FIRST AUTHOR <EMAIL@ADDRESS>, YEAR.
#
msgid ""
msgstr ""
"Project-Id-Version: PACKAGE VERSION\n"
"Report-Msgid-Bugs-To: \n"
"POT-Creation-Date: 2016-04-22 15:14+0200\n"
"PO-Revision-Date: YEAR-MO-DA HO:MI+ZONE\n"
"Last-Translator: FULL NAME <EMAIL@ADDRESS>\n"
"Language-Team: LANGUAGE <LL@li.org>\n"
"Language: \n"
"MIME-Version: 1.0\n"
"Content-Type: text/plain; charset=UTF-8\n"
"Content-Transfer-Encoding: 8bit\n"

msgid "accepted_by_commission"
msgstr "Accepted by commission"

msgid "accepted_by_director"
msgstr "Accepted by promotor"

msgid "accepted_by_first_year_evaluation"
msgstr "Accepted by 1st year evaluation"

msgid "ACCOMPANIST"
msgstr "Accompanist"

msgid "accompanist"
msgstr "Accompanist"

msgid "action_needed"
msgstr "Action needed"

msgid "action"
msgstr "Action"

msgid "actions"
msgstr "Actions"

msgid "active"
msgstr "Active"

msgid "add_advisers"
msgstr "Add teacher"

msgid "add_dissertation"
msgstr "Add dissertation"

msgid "add_dissertation_jury_member"
msgstr "Add a jury member"

msgid "add_justification"
msgstr "Add justification"

msgid "add_person"
msgstr "Add person"

msgid "add_person_confirmation"
msgstr "This person will be added to OSIS and you will not be able to edit it. Are you sure you want to continue ?"

msgid "add_person_warning"
msgstr "This form is used to add a person to OSIS. Complete carefully the form, you will not be able to edit this person after adding."

msgid "add_proposition"
msgstr "Add subject"

msgid "add_proposition_dissertation_jury_member"
msgstr "Add jury member"

msgid "adviser"
msgstr "Teacher"

msgid "adviser_name"
msgstr "Teacher"

msgid "adviser_can_suggest_reader"
msgstr "Adviser can manage jury members"

msgid "adviser_dissertations"
msgstr "Linked dissertations"

msgid "adviser_dissertations_wait"
msgstr "Waiting dissertations"

msgid "adviser_list_dissertations_accompanist"
msgstr "Dissertations as accompanist"

msgid "adviser_list_dissertations_internship"
msgstr "Dissertations as internship master"

msgid "adviser_profile"
msgstr "Teacher profile"

msgid "adviser_stats"
msgstr "Teacher stats"

msgid "adviser_type"
msgstr "Adviser type"

msgid "all_advisers"
msgstr "All teachers"

msgid "all_dissertations"
msgstr "All dissertations"

msgid "all_proposition_dissertations"
msgstr "All subjects"

msgid "author"
msgstr "Author"

msgid "available_at_office"
msgstr "Available at office"

msgid "available_by_email"
msgstr "Available by e-mail"

msgid "available_by_phone"
msgstr "Available by phone"

msgid "back"
msgstr "Back"

msgid "case_study"
msgstr "Case study"

msgid "change"
msgstr "Change"

msgid "chart_pie_adviser_copro"
msgstr "Chart as copromotor"

msgid "chart_pie_adviser_promoteur"
msgstr "Chart as promotor"

msgid "chart_pie_adviser_reading"
msgstr "Chart as reader"

msgid "collaboration"
msgstr "Collaboration"

msgid "comment"
msgstr "Comment"

msgid "continue"
msgstr "Continue"

msgid "CO_PROMOTEUR"
msgstr "Co-Promotor"

msgid "copromotor"
msgstr "Co-Promotor"

msgid "create_dissertation"
msgstr "Add dissertation"

msgid "create_proposition_dissertation"
msgstr "Add dissertation subject"

msgid "creation_date"
msgstr "Creation date"

msgid "creator"
msgstr "Created by"

msgid "current_status"
msgstr "Current status"

<<<<<<< HEAD
msgid "datatable_emptytable"
msgstr "No data available in table"

msgid "datatable_info"
msgstr "Showing _START_ to _END_ of _TOTAL_ entries"

msgid "datatable_infoempty"
msgstr "Showing 0 to 0 of 0 entries"

msgid "datatable_infofiltered"
msgstr "(filtered from _MAX_ total entries)"

msgid "datatable_infopostfix"
msgstr ""

msgid "datatable_infothousands"
msgstr ","

msgid "datatable_lengthmenu"
msgstr "Show _MENU_ entries"

msgid "datatable_loadingrecords"
msgstr "Loading..."

msgid "datatable_processing"
msgstr "Processing..."

msgid "datatable_search"
msgstr "Search:"

msgid "datatable_zerorecords"
msgstr "No matching records found"

msgid "datatable_first"
msgstr "First"

msgid "datatable_last"
msgstr "Last"

msgid "datatable_next"
msgstr "Next"

msgid "datatable_previous"
msgstr "Previous"

msgid "datatable_sortascending"
msgstr ": activate to sort column ascending"

msgid "datatable_sortdescending"
msgstr ": activate to sort column descending"

msgid "date_end_visibility_dissertation"
msgstr "End of period for creation of dissertations"

msgid "date_end_visibility_proposition"
msgstr "End of period of visibility for dissertation subjects"

msgid "date_start_visibility_dissertation"
msgstr "Start of period for creation of dissertations"

msgid "date_start_visibility_proposition"
msgstr "Start of period of visibility for dissertation subjects"

=======
>>>>>>> 728d25ea
msgid "defend_periode"
msgstr "Defense period"

msgid "defend_year"
msgstr "Defense year"

msgid "defended"
msgstr "Defended"

msgid "delete"
msgstr "Delete"

msgid "delete_adviser_role_confirmation_message"
msgstr "You are ready to delete this jury member.  Are you sure you want to continue ?"

msgid "delete_dissertation"
msgstr "Delete"

msgid "delete_dissertation_confirmation_message"
msgstr "You are ready to definitely delete this dissertation.  Are you sure you want to continue ?"

msgid "delete_manager_dissertation"
msgstr "Delete"

msgid "delete_proposition_dissertation"
msgstr "Delete"

msgid "delete_proposition_dissertation_confirmation_message"
msgstr "You are ready to definitely delete this dissertation subject.  Are you sure you want to continue ?"

msgid "desc_lnk_dissertations"
msgstr "List of dissertations which I am linked to"

msgid "desc_lnk_informations"
msgstr "My settings for the Dissertation application."

msgid "desc_lnk_manager_dissertations"
msgstr "List of the dissertation subjects"

msgid "desc_lnk_manager_informations"
msgstr "List of teachers linked to the Dissertation application"

msgid "desc_lnk_manager_offer_parameters"
msgstr "Settings of the Dissertation application"

msgid "desc_lnk_manager_proposition_dissertations"
msgstr "Dissertation subjects submitted by teachers"

msgid "desc_lnk_propositions_dissertations"
msgstr "Dissertation subjects submitted by myself and others teachers"

msgid "description"
msgstr "Description"

msgid "development_dissertation"
msgstr "Development dissertation"

msgid "dissertation"
msgstr "Dissertation"

msgid "dissertation_adviser_copromoteur"
msgstr "Dissertations as co-promotor"

msgid "dissertation_adviser_promoteur"
msgstr "Dissertations as promotor"

msgid "dissertation_adviser_reader"
msgstr "Dissertations as reader"

msgid "dissertation_confirmation_message"
msgstr "You are ready to save this dissertation. Continue ?"

msgid "dissertation_informations"
msgstr "Informations about the dissertation"

msgid "dissertation_jury"
msgstr "Dissertation jury"

msgid "dissertation_location"
msgstr "Dissertation location"

msgid "dissertations"
msgstr "Dissertations"

msgid "dissertations_to_dir_ko"
msgstr "Refuse this dissertation project"

msgid "dissertations_to_dir_ok"
msgstr "Accept this dissertation project"

msgid "dissertation_title"
msgstr "Title"

msgid "dissertation_updates"
msgstr "Dissertation updates"

msgid "draft"
msgstr "Draft"

msgid "edit"
msgstr "Edit"

msgid "editable"
msgstr "Editable"

msgid "edit_adviser"
msgstr "Edit teacher"

msgid "edit_dissertation"
msgstr "Edit"

msgid "edit_manager_dissertation"
msgstr "Edit"

msgid "edit_parameters"
msgstr "Edit parameters"

msgid "edit_proposition_dissertation"
msgstr "Edit"

msgid "email"
msgstr "E-mail"

msgid "empirical_research"
msgstr "Empirical research"

msgid "empty_data"
msgstr "No data submitted"

msgid "ended"
msgstr "Ended"

msgid "ended_win"
msgstr "Ended with success"

msgid "ended_los"
msgstr "Reported"

msgid "error"
msgstr "Error"

msgid "evaluation_first_year"
msgstr "First year evaluation"

msgid "export_search_as_xls"
msgstr "Export search as XLS"

msgid "first_name"
msgstr "First name"

msgid "for_managers"
msgstr "For managers"

msgid "for_students"
msgstr "For students"

msgid "for_teachers"
msgstr "For teachers"

msgid "forbidden"
msgstr "Forbidden"

msgid "from"
msgstr "from"

msgid "go_away"
msgstr "Go away"

msgid "how_many_dissertation_copro"
msgstr "Dissertations quantity as copromotor"

msgid "how_many_dissertation_need_answer"
msgstr "Dissertations quantity needing answer"

msgid "how_many_dissertation_pro"
msgstr "Dissertations quantity as promotor"

msgid "how_many_dissertation_reader"
msgstr "Dissertations quantity as reader"

msgid "if_extern_you_can"
msgstr "If this person is not a member of the University, you can"

msgid "if_extern_you_can_ask_manager"
msgstr "If this person is not a member of the University, a dissertation manager must add this person to the system."

msgid "if_intern_use_good_email"
msgstr "If this person is a member of the University, you need to use the correct e-mail address."

msgid "if_unavailable_adviser"
msgstr "If the concerned teacher is not in the list, you can"

msgid "in_edit_title"
msgstr "Title currently editable"

msgid "INTERNSHIP"
msgstr "Internship Master"

msgid "internship_master"
msgstr "Internship Master"

msgid "informations"
msgstr "Informations"

msgid "in_jury_visibility"
msgstr "Jury currently visible"

msgid "in_this_offer"
msgstr "In this program"

msgid "in_visibility_dissertation"
msgstr "Currently possible to create dissertations"

msgid "in_visibility_proposition"
msgstr "Subjects currently visible"

msgid "invalid_data"
msgstr "Invalid data"

msgid "invisible"
msgstr "Invisible"

msgid "january"
msgstr "January"

msgid "june"
msgstr "June"

msgid "jury_status"
msgstr "Jury status"

msgid "justification"
msgstr "Justification"

msgid "justification_confirmation_message"
msgstr "You are ready to save this change and your justification. Are you sure you want to continue ?"

msgid "justification_instructions"
msgstr "The status update is nearly done. This update is detailed just after. Please add your explanation for this update."

msgid "large_theme"
msgstr "Large theme"

msgid "last_name"
msgstr "Last name"

msgid "level"
msgstr "Subject developement level"

msgid "level_domain"
msgstr "Search domain"

msgid "level_work"
msgstr "Search work"

msgid "level_question"
msgstr "Search question"

msgid "level_theme"
msgstr "Search theme"

msgid "link"
msgstr "Link"

msgid "litterature_review"
msgstr "Litterature review"

msgid "main"
msgstr "Main"

msgid "manager"
msgstr "Manager"

msgid "manager_commission_accept"
msgstr "Commission accepts"

msgid "manager_commission_refuse"
msgstr "Commission refuses"

msgid "manager_dissertations_accept_comm_list"
msgstr "Commission accepts"

msgid "manager_dissertations_accept_eval_list"
msgstr "First year evaluation success"

msgid "manager_dissertations_defended"
msgstr "Dissertation defended"

msgid "manager_dissertations_receive"
msgstr "Dissertation received"

msgid "manager_dissertations_reported"
msgstr "Dissertation delayed"

msgid "manager_dissertations_success"
msgstr "Dissertation succeeded"

msgid "manager_dissertations_to_dir_ko"
msgstr "Promotor refuses"

msgid "manager_dissertations_to_dir_ok"
msgstr "Promotor accepts"

msgid "manager_dissertations_to_dir_submit"
msgstr "Submit to promotor"

msgid "manager_evaluation_accept"
msgstr "First year evaluation success"

msgid "manager_evaluation_refuse"
msgstr "First year evaluation failed"

msgid "manager_informations_add"
msgstr "Add teacher"

msgid "manager_informations_add_person"
msgstr "add this person"

msgid "manager_informations_list_request"
msgstr "Teachers having to answer request"

msgid "manager_jury_draft"
msgstr "Dissertation status is draft, managers can't edit jury."

msgid "manager_jury_editable"
msgstr "Managers can see and edit jury."

msgid "manager_promotor_accept"
msgstr "Promotor accepts"

msgid "manager_promotor_refuse"
msgstr "Promotor refuses"

msgid "manager_reception_accept"
msgstr "Dissertation reception"

msgid "max_students"
msgstr "Max number of students"

msgid "max_students_number"
msgstr "Indicative number of places for this subject"

msgid "mgr_com_accept_confirmation_message"
msgstr "You are ready to set this dissertation as accepted by the commission.  Are you sure you want to continue ?"

msgid "mgr_com_refuse_confirmation_message"
msgstr "You are ready to set this dissertation as refused by the commission.  Are you sure you want to continue ?"

msgid "mgr_dissertations_to_dir_submit"
msgstr "Submit to promotor"

msgid "mgr_defended_confirmation_message"
msgstr "You are ready to set this dissertation as defended.  Are you sure you want to continue ?"

msgid "mgr_eva_accept_confirmation_message"
msgstr "You are ready to set the first year evaluation succeeded for this dissertation.  Are you sure you want to continue ?"

msgid "mgr_eva_refuse_confirmation_message"
msgstr "You are ready to set the first year evaluation failed for this dissertation.  Are you sure you want to continue ?"

msgid "mgr_lose_confirmation_message"
msgstr "You are ready to set this dissertation as failed.  Are you sure you want to continue ?"

msgid "mgr_promotor_accept_confirmation_message"
msgstr "You are ready to set this dissertation as accepted by the promotor.  Are you sure you want to continue ?"

msgid "mgr_promotor_refuse_confirmation_message"
msgstr "You are ready to set this dissertation as refused by the promotor.  Are you sure you want to continue ?"

msgid "mgr_receive_confirmation_message"
msgstr "You are ready to set this dissertation as received.  Are you sure you want to continue ?"

msgid "mgr_to_dir_submit_confirmation_message"
msgstr "You are ready to submit this dissertation to the promotor.  Are you sure you want to continue ?"

msgid "mgr_win_confirmation_message"
msgstr "You are ready to set this dissertation as succeeded.  Are you sure you want to continue ?"

msgid "mobile_phone"
msgstr "Mobile phone"

msgid "my_informations"
msgstr "My informations"

msgid "my_profile"
msgstr "My profile"

msgid "my_proposition_dissertations"
msgstr "My subjects"

msgid "my_stats"
msgstr "My stats"

msgid "name"
msgstr "Name"

msgid "new_adviser"
msgstr "Add teacher"

msgid "new_dissertation"
msgstr "Add dissertation"

msgid "new_jury_dissertation"
msgstr "Add jury member"

msgid "new_or_edit_dissertation"
msgstr "Add/Edit dissertation"

msgid "new_or_edit_jury_proposition_dissertation"
msgstr "Add/Edit jury member for the dissertation subject"

msgid "new_or_edit_subject"
msgstr "Add/Edit dissertation subject"

msgid "new_search"
msgstr "New search"

msgid "new_subject"
msgstr "New dissertation subject"

msgid "next_status"
msgstr "Next status"

msgid "no"
msgstr "no"

msgid "no_data"
msgstr "No data"

msgid "non_editable"
msgstr "Non-editable"

msgid "no_result"
msgstr "No result"

msgid "number_of_dissertation_active_total"
msgstr "How many active dissertations (all programs)"

msgid "number_of_dissertation_copro"
msgstr "How many dissertations as copromotor"

msgid "number_of_dissertation_need_request"
msgstr "How many dissertations need answer"

msgid "number_of_dissertation_pro"
msgstr "How many dissertations as promotor"

msgid "number_of_dissertation_reader"
msgstr "How many dissertations as reader"

msgid "of"
msgstr "of"

msgid "offer"
msgstr "Program"

msgid "offer_proposition"
msgstr "Program"

msgid "offer_propositions"
msgstr "Programs"

msgid "offer_year_start"
msgstr "Start Program/Year"

msgid "other"
msgstr "Other"

msgid "parameters"
msgstr "Settings"

msgid "parameters_dates"
msgstr "Dates settings"

msgid "parameters_others"
msgstr "Other settings"

msgid "periode_visibility_proposition"
msgstr "Period of visibility for dissertation subjects"

msgid "periode_visibility_dissertation"
msgstr "Period of possibility to create dissertations projects"

msgid "periode_jury_visibility"
msgstr "Period of visibility for dissertation jurys"

msgid "periode_edit_title"
msgstr "Period of possibility to edit dissertations titles"

msgid "person"
msgstr "Person"

msgid "person_added"
msgstr "Person added"

msgid "person_already_adviser"
msgstr "This person already exists as teacher"

msgid "person_to_add"
msgstr "Person to add"

msgid "person_not_found_by_mail"
msgstr "No person matches this e-mail address"

msgid "phone"
msgstr "Phone"

msgid "phone_mobile"
msgstr "Mobile phone"

msgid "photo"
msgstr "Photo"

msgid "possible"
msgstr "Possible"

msgid "PRESIDENT"
msgstr "President"

msgid "president"
msgstr "President"

msgid "professor"
msgstr "Teacher"

msgid "project_dissertation"
msgstr "Project dissertation"

msgid "PROMOTEUR"
msgstr "Promotor"

msgid "promotor"
msgstr "Promotor"

msgid "proposition_dissertation"
msgstr "Dissertation subject"

msgid "proposition_dissertation_confirmation_message"
msgstr "You are ready to save this dissertation subject details. Are you sure you want to continue ?"

msgid "proposition_dissertations_created"
msgstr "Subjects created"

msgid "proposition_dissertations_created_info"
msgstr "Subjects you created for others (you are not the promotor)."

msgid "proposition_dissertation_informations"
msgstr "Informations about the dissertation subject"

msgid "proposition_dissertation_jury"
msgstr "Dissertation subject jury"

msgid "proposition_dissertation_jury_info"
msgstr "You can define a jury for the dissertation subject. This jury will automatically be defined for all dissertations created from this subject. There can be only one promotor, if you add one, this promotor will replace the existing one."

msgid "proposition_dissertations"
msgstr "Dissertation subjects"

msgid "READER"
msgstr "Reader"

msgid "reader"
msgstr "Reader"

msgid "refused_by_commission"
msgstr "Refused by commission"

msgid "refused_by_director"
msgstr "Refused by promotor"

msgid "refused_by_first_year_evaluation"
msgstr "1st year evaluation failed"

msgid "required"
msgstr "Required"

msgid "save"
msgstr "Save"

msgid "search"
msgstr "Search"

msgid "search_person_explanation"
msgstr "This screen allows you to add, in the dissertation application, as a teacher, a person who did not logged into the application. Please search the person with her/his e-mail address"

msgid "search_proposition_dissertation"
msgstr "Search dissertation subject"

msgid "search_teacher"
msgstr "Search teacher"

msgid "see_my_waiting_dissertations"
msgstr "See my waiting dissertations"

msgid "select_at_least_one_item"
msgstr "Please select at least one item"

msgid "select_program_first"
msgstr "Please select Start Program/Year first"

msgid "september"
msgstr "September"

msgid "specific_subject"
msgstr "Specific subject"

msgid "stats"
msgstr "Stats"

msgid "status"
msgstr "Status"

msgid "student_can_manage_readers"
msgstr "Students can manage readers"

msgid "student_jury_draft_can_edit_param"
msgstr "Dissertation status is draft, student can manage readers"

msgid "student_jury_draft_no_edit_param"
msgstr "Dissertation status is draft, student can't manage readers"

msgid "student_jury_invisible_dates"
msgstr "Jury is currently invisible for the student"

msgid "student_jury_visible_dates"
msgstr "Jury is currently visible for the student"

msgid "student_path"
msgstr "Students' path"

msgid "subject_type"
msgstr "Subject type"

msgid "subjects"
msgstr "Dissertation subjects"

msgid "submitted_to_commission"
msgstr "Submitted to commission"

msgid "submitted_to_director"
msgstr "Submitted to promotor"

msgid "submitted_to_first_year_evaluation"
msgstr "Submitted to 1st year evaluation"

msgid "taken_places"
msgstr "Taken places"

msgid "teacher_jury_draft"
msgstr "Dissertation status is draft, teachers can't edit jury."

msgid "teacher_jury_visible_editable_parameter"
msgstr "Teachers can see and edit jury."

msgid "teacher_jury_visible_not_editable_parameter"
msgstr "Teachers can see jury but not edit it."

msgid "teachers"
msgstr "Teachers"

msgid "teachers_not_responding_to_request"
msgstr "Teachers not responding to requests"

msgid "theoretical_analysis"
msgstr "Theoretical analysis"

msgid "title"
msgstr "Title"

msgid "title_chart_copro"
msgstr "Dissertations as copromotor"

msgid "title_chart_pro"
msgstr "Dissertations as promotor"

msgid "title_chart_read"
msgstr "Dissertations as reader"

msgid "to"
msgstr "to"

msgid "to_be_defended"
msgstr "To be defended"

msgid "to_be_received"
msgstr "To be received"

msgid "to_dir_ko_confirmation_message"
msgstr "You are ready to refuse this dissertation project, which will be resend to the student.  Are you sure you want to continue ?"

msgid "to_dir_ok_confirmation_message"
msgstr "You are ready to accept this dissertation project.  Are you sure you want to continue ?"

msgid "type"
msgstr "Subject type"

msgid "undefined"
msgstr "Undefined"

msgid "update_date"
msgstr "Update date"

msgid "updates"
msgstr "Updates"

msgid "validation_commission_exists"
msgstr "Validation commission exists"

msgid "visibility"
msgstr "Visibility"

msgid "visible"
msgstr "Visible"

msgid "waiting_commission"
msgstr "Waiting commission"

msgid "waiting_dissertations"
msgstr "Waiting promotor"

msgid "waiting_evaluation"
msgstr "Waiting 1st year evaluation"

msgid "waiting_reception"
msgstr "Waiting reception"

msgid "waiting_dissertations_message"
msgstr "Dissertations waiting validation"

msgid "warning"
msgstr "Warning"

msgid "welcome"
msgstr "Welcome"

msgid "welcome_message_dissertation"
msgstr "This application is dedicated to student's dissertations management, for the Faculties which choosed to use it."

msgid "welcome_warning_dissertation"
msgstr "If you continue, you will be registered as teacher in the application, and you will be able to create dissertation subjects for the students."

msgid "yes"
msgstr "yes"

msgid "yes,no"
msgstr "yes,no"

msgid "you_have"
msgstr "You have"<|MERGE_RESOLUTION|>--- conflicted
+++ resolved
@@ -169,7 +169,6 @@
 msgid "current_status"
 msgstr "Current status"
 
-<<<<<<< HEAD
 msgid "datatable_emptytable"
 msgstr "No data available in table"
 
@@ -233,8 +232,6 @@
 msgid "date_start_visibility_proposition"
 msgstr "Start of period of visibility for dissertation subjects"
 
-=======
->>>>>>> 728d25ea
 msgid "defend_periode"
 msgstr "Defense period"
 
