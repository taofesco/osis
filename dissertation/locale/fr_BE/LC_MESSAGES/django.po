# SOME DESCRIPTIVE TITLE.
# Copyright (C) YEAR THE PACKAGE'S COPYRIGHT HOLDER
# This file is distributed under the same license as the PACKAGE package.
# FIRST AUTHOR <EMAIL@ADDRESS>, YEAR.
#
msgid ""
msgstr ""
"Project-Id-Version: PACKAGE VERSION\n"
"Report-Msgid-Bugs-To: \n"
"POT-Creation-Date: 2016-04-22 15:14+0200\n"
"PO-Revision-Date: YEAR-MO-DA HO:MI+ZONE\n"
"Last-Translator: FULL NAME <EMAIL@ADDRESS>\n"
"Language-Team: LANGUAGE <LL@li.org>\n"
"Language: \n"
"MIME-Version: 1.0\n"
"Content-Type: text/plain; charset=UTF-8\n"
"Content-Transfer-Encoding: 8bit\n"

msgid "accepted_by_commission"
msgstr "Accepté par la commission"

msgid "accepted_by_director"
msgstr "Accepté par le promoteur"

msgid "accepted_by_first_year_evaluation"
msgstr "Évaluation de première année réussie"

msgid "ACCOMPANIST"
msgstr "Accompagnateur"

msgid "accompanist"
msgstr "Accompagnateur"

msgid "action_needed"
msgstr "Action requise"

msgid "action"
msgstr "Action"

msgid "actions"
msgstr "Actions"

msgid "active"
msgstr "Actif"

msgid "add_advisers"
msgstr "Ajouter un enseignant"

msgid "add_dissertation"
msgstr "Ajouter un mémoire"

msgid "add_dissertation_jury_member"
msgstr "Ajouter un membre au jury"

msgid "add_justification"
msgstr "Ajouter une justification"

msgid "add_person"
msgstr "Ajouter une personne"

msgid "add_person_confirmation"
msgstr "Cette personne va être ajoutée dans OSIS, et il ne sera plus possible de la modifier. Voulez-vous continuer ?"

msgid "add_person_warning"
msgstr "Ce formulaire permet d'ajouter une personne dans OSIS. Complétez attentivement le formulaire, il ne sera plus possible de modifier cette personne ensuite."

msgid "add_proposition"
msgstr "Ajouter un sujet"

msgid "add_proposition_dissertation_jury_member"
msgstr "Ajouter un membre au jury"

msgid "adviser"
msgstr "Enseignant"

msgid "adviser_name"
msgstr "Enseignant"

msgid "adviser_can_suggest_reader"
msgstr "Les enseignants peuvent gérer le jury"

msgid "adviser_dissertations"
msgstr "Mémoires reliés"

msgid "adviser_dissertations_wait"
msgstr "Mémoires en attente"

msgid "adviser_list_dissertations_accompanist"
msgstr "Mémoires encadrés en tant qu'accompagnateur"

msgid "adviser_list_dissertations_internship"
msgstr "Mémoires encadrés en tant que maître de stage"

msgid "adviser_profile"
msgstr "Profil enseignant"

msgid "adviser_stats"
msgstr "Statistiques enseignant"

msgid "adviser_type"
msgstr "Type de la personne"

msgid "all_advisers"
msgstr "Tous les enseignants"

msgid "all_dissertations"
msgstr "Tous les mémoires"

msgid "all_proposition_dissertations"
msgstr "Tous les sujets"

msgid "author"
msgstr "Auteur"

msgid "available_at_office"
msgstr "Disponible au bureau"

msgid "available_by_email"
msgstr "Disponible par e-mail"

msgid "available_by_phone"
msgstr "Disponible par téléphone"

msgid "back"
msgstr "Retour"

msgid "case_study"
msgstr "Étude de cas"

msgid "change"
msgstr "Changement"

msgid "chart_pie_adviser_copro"
msgstr "Graphe en tant que copromoteur"

msgid "chart_pie_adviser_promoteur"
msgstr "Graphe en tant que promoteur"

msgid "chart_pie_adviser_reading"
msgstr "Graphe en tant que lecteur"

msgid "collaboration"
msgstr "Collaboration"

msgid "comment"
msgstr "Commentaire"

msgid "continue"
msgstr "Continuer"

msgid "CO_PROMOTEUR"
msgstr "Co-Promoteur"

msgid "copromotor"
msgstr "Co-Promoteur"

msgid "create_dissertation"
msgstr "Ajouter un mémoire"

msgid "create_proposition_dissertation"
msgstr "Ajouter un sujet de mémoire"

msgid "creation_date"
msgstr "Date de création"

msgid "creator"
msgstr "Créé par"

msgid "current_status"
msgstr "État actuel"

<<<<<<< HEAD
msgid "datatable_emptytable"
msgstr "Aucune donn&eacute;e disponible dans le tableau"

msgid "datatable_info"
msgstr "Affichage de l'&eacute;l&eacute;ment _START_ &agrave; _END_ sur _TOTAL_ &eacute;l&eacute;ments"

msgid "datatable_infoempty"
msgstr "Affichage de l'&eacute;l&eacute;ment 0 &agrave; 0 sur 0 &eacute;l&eacute;ment"

msgid "datatable_infofiltered"
msgstr "(filtr&eacute; de _MAX_ &eacute;l&eacute;ments au total)"

msgid "datatable_infopostfix"
msgstr ""

msgid "datatable_infothousands"
msgstr ","

msgid "datatable_lengthmenu"
msgstr "Afficher _MENU_ &eacute;l&eacute;ments"

msgid "datatable_loadingrecords"
msgstr "Chargement en cours..."

msgid "datatable_processing"
msgstr "Traitement en cours..."

msgid "datatable_search"
msgstr "Rechercher&nbsp;:"

msgid "datatable_zerorecords"
msgstr "Aucun &eacute;l&eacute;ment &agrave; afficher"

msgid "datatable_first"
msgstr "Premier"

msgid "datatable_last"
msgstr "Dernier"

msgid "datatable_next"
msgstr "Suivant"

msgid "datatable_previous"
msgstr "Pr&eacute;c&eacute;dent"

msgid "datatable_sortascending"
msgstr ": activer pour trier la colonne par ordre croissant"

msgid "datatable_sortdescending"
msgstr ": activer pour trier la colonne par ordre d&eacute;croissant"

msgid "date_end_visibility_dissertation"
msgstr "Date de fin de la période de création des mémoires"

msgid "date_end_visibility_proposition"
msgstr "Date de fin de la période de visibilité des sujets de mémoires"

msgid "date_start_visibility_dissertation"
msgstr "Date de début de la période de création des mémoires"

msgid "date_start_visibility_proposition"
msgstr "Date de début de la période de visibilité des sujets de mémoires"

=======
>>>>>>> 728d25ea
msgid "defend_periode"
msgstr "Session de la défense"

msgid "defend_year"
msgstr "Année de la défense"

msgid "defended"
msgstr "Défendu"

msgid "delete"
msgstr "Supprimer"

msgid "delete_adviser_role_confirmation_message"
msgstr "Vous allez définitivement supprimer ce membre du jury. Êtes-vous certain de vouloir continuer ?"

msgid "delete_dissertation"
msgstr "Supprimer"

msgid "delete_dissertation_confirmation_message"
msgstr "Vous allez définitivement supprimer ce mémoire. Êtes-vous certain de vouloir continuer ?"

msgid "delete_manager_dissertation"
msgstr "Supprimer"

msgid "delete_proposition_dissertation"
msgstr "Supprimer"

msgid "delete_proposition_dissertation_confirmation_message"
msgstr "Vous allez définitivement supprimer ce sujet de mémoire. Êtes-vous certain de vouloir continuer ?"

msgid "desc_lnk_dissertations"
msgstr "Liste des projets de mémoires auxquels je suis relié."

msgid "desc_lnk_informations"
msgstr "Paramétrage de mes informations pour la plateforme mémoire."

msgid "desc_lnk_manager_dissertations"
msgstr "Liste des projets de mémoires."

msgid "desc_lnk_manager_informations"
msgstr "Liste des enseignants liés à la plateforme Mémoires"

msgid "desc_lnk_manager_offer_parameters"
msgstr "Paramétrage de la plateforme"

msgid "desc_lnk_manager_proposition_dissertations"
msgstr "Sujets de mémoire proposés par les enseignants"

msgid "desc_lnk_propositions_dissertations"
msgstr "Sujets de mémoire proposés par moi-même et par les autres enseignants"

msgid "description"
msgstr "Description"

msgid "development_dissertation"
msgstr "Mémoire-développement"

msgid "dissertation"
msgstr "Mémoire"

msgid "dissertation_adviser_copromoteur"
msgstr "Mémoires encadrés en tant que co-promoteur"

msgid "dissertation_adviser_promoteur"
msgstr "Mémoires encadrés en tant que promoteur"

msgid "dissertation_adviser_reader"
msgstr "Mémoires encadrés en tant que lecteur"

msgid "dissertation_confirmation_message"
msgstr "Vous allez sauvegarder les modifications de ce mémoire. Continuer ?"

msgid "dissertation_informations"
msgstr "Informations sur le mémoire"

msgid "dissertation_jury"
msgstr "Jury du mémoire"

msgid "dissertation_location"
msgstr "Site de rattachement"

msgid "dissertations"
msgstr "Mémoires"

msgid "dissertations_to_dir_ko"
msgstr "Refuser le projet de mémoire"

msgid "dissertations_to_dir_ok"
msgstr "Accepter le projet de mémoire"

msgid "dissertation_title"
msgstr "Titre"

msgid "dissertation_updates"
msgstr "Mises-à-jour du mémoire"

msgid "draft"
msgstr "Brouillon"

msgid "edit"
msgstr "Modifier"

msgid "editable"
msgstr "Modifiable"

msgid "edit_adviser"
msgstr "Modifier l'enseignant"

msgid "edit_dissertation"
msgstr "Modifier"

msgid "edit_manager_dissertation"
msgstr "Modifier"

msgid "edit_parameters"
msgstr "Modifier les paramètres"

msgid "edit_proposition_dissertation"
msgstr "Modifier"

msgid "email"
msgstr "E-mail"

msgid "empirical_research"
msgstr "Recherche empirique"

msgid "empty_data"
msgstr "Pas de données introduites"

msgid "ended"
msgstr "Terminé"

msgid "ended_win"
msgstr "Terminé avec succès"

msgid "ended_los"
msgstr "Reporté"

msgid "error"
msgstr "Erreur"

msgid "evaluation_first_year"
msgstr "Évaluation de fin de première année"

msgid "export_search_as_xls"
msgstr "Exporter la recherche en XLS"

msgid "first_name"
msgstr "Prénom"

msgid "for_managers"
msgstr "Pour les gesionnaires"

msgid "for_students"
msgstr "Pour les étudiants"

msgid "for_teachers"
msgstr "Pour les enseignants"

msgid "forbidden"
msgstr "Interdit"

msgid "from"
msgstr "du"

msgid "go_away"
msgstr "Quitter"

msgid "how_many_dissertation_copro"
msgstr "Nombre de mémoires en tant que co-promoteur"

msgid "how_many_dissertation_need_answer"
msgstr "Nombre de mémoires attendant réponse"

msgid "how_many_dissertation_pro"
msgstr "Nombre de mémoires en tant que promoteur"

msgid "how_many_dissertation_reader"
msgstr "Nombre de mémoires en tant que lecteur"

msgid "if_extern_you_can"
msgstr "Si la personne est externe à l'Université, vous pouvez"

msgid "if_extern_you_can_ask_manager"
msgstr "Si la personne est externe à l'Université, elle doit être ajoutée par la/le gestionnaire des mémoires."

msgid "if_intern_use_good_email"
msgstr "Si la personne appartient à l'Université, il faut utiliser son adresse e-mail correcte."

msgid "if_unavailable_adviser"
msgstr "Si l'enseignant concerné n'est pas dans la liste, vous pouvez"

msgid "in_edit_title"
msgstr "Titre modifiable actuellement"

msgid "INTERNSHIP"
msgstr "Maître de stage"

msgid "internship_master"
msgstr "Maître de stage"

msgid "informations"
msgstr "Informations"

msgid "in_jury_visibility"
msgstr "Jury visible actuellement"

msgid "in_this_offer"
msgstr "Dans ce programme"

msgid "in_visibility_dissertation"
msgstr "Possible de créer un mémoire actuellement"

msgid "in_visibility_proposition"
msgstr "Sujets visibles actuellement"

msgid "invalid_data"
msgstr "Données invalides"

msgid "invisible"
msgstr "Invisible"

msgid "january"
msgstr "Janvier"

msgid "june"
msgstr "Juin"

msgid "jury_status"
msgstr "État du jury"

msgid "justification"
msgstr "Justification"

msgid "justification_confirmation_message"
msgstr "Vous allez enregistrer le changement de statut et sa justification. Voulez-vous continuer ?"

msgid "justification_instructions"
msgstr "La mise-à-jour de l'état du mémoire est sur le point d'être effectuée. Le changement d'état qui sera appliqué est renseigné ci-dessous. Veuillez indiquer un message d'explication."

msgid "large_theme"
msgstr "Thématique large"

msgid "last_name"
msgstr "Nom de famille"

msgid "level"
msgstr "Niveau de développement du sujet"

msgid "level_domain"
msgstr "Domaine de recherche"

msgid "level_work"
msgstr "Travail de recherche"

msgid "level_question"
msgstr "Question de recherche"

msgid "level_theme"
msgstr "Thème de recherche"

msgid "link"
msgstr "Lien"

msgid "litterature_review"
msgstr "Revue de littérature"

msgid "main"
msgstr "Principal"

msgid "manager"
msgstr "Gestionnaire"

msgid "manager_commission_accept"
msgstr "Acceptation de la commission"

msgid "manager_commission_refuse"
msgstr "Refus de la commission"

msgid "manager_dissertations_accept_comm_list"
msgstr "Acceptation de la commission"

msgid "manager_dissertations_accept_eval_list"
msgstr "Réussite de l'évaluation de première année"

msgid "manager_dissertations_defended"
msgstr "Mémoire défendu"

msgid "manager_dissertations_receive"
msgstr "Mémoire réceptionné"

msgid "manager_dissertations_reported"
msgstr "Mémoire reporté"

msgid "manager_dissertations_success"
msgstr "Mémoire réussi"

msgid "manager_dissertations_to_dir_ko"
msgstr "Refus par le promoteur"

msgid "manager_dissertations_to_dir_ok"
msgstr "Acceptation par le promoteur"

msgid "manager_dissertations_to_dir_submit"
msgstr "Soumettre au promoteur"

msgid "manager_evaluation_accept"
msgstr "Évaluation de première année réussie"

msgid "manager_evaluation_refuse"
msgstr "Évaluation de première année échouée"

msgid "manager_informations_add"
msgstr "Ajouter un enseignant"

msgid "manager_informations_add_person"
msgstr "ajouter cette personne"

msgid "manager_informations_list_request"
msgstr "Enseignants devant répondre à une demande"

msgid "manager_jury_draft"
msgstr "Le mémoire est en brouillon, les managers ne peuvent pas modifier le jury."

msgid "manager_jury_editable"
msgstr "Les managers peuvent voir et modifier le jury."

msgid "manager_promotor_accept"
msgstr "Acceptation par le promoteur"

msgid "manager_promotor_refuse"
msgstr "Refus par le promoteur"

msgid "manager_reception_accept"
msgstr "Réception du mémoire"

msgid "max_students"
msgstr "Nombre maximum d'étudiants"

msgid "max_students_number"
msgstr "Nombre indicatif de places pour ce sujet"

msgid "mgr_com_accept_confirmation_message"
msgstr "Vous allez indiquer l'acceptation de ce mémoire par la commission. Êtes-vous certain de vouloir continuer ?"

msgid "mgr_com_refuse_confirmation_message"
msgstr "Vous allez indiquer le refus de ce mémoire par la commission. Êtes-vous certain de vouloir continuer ?"

msgid "mgr_dissertations_to_dir_submit"
msgstr "Soumette au promoteur"

msgid "mgr_defended_confirmation_message"
msgstr "Vous allez indiquer que ce mémoire a été défendu. Êtes-vous certain de vouloir continuer ?"

msgid "mgr_eva_accept_confirmation_message"
msgstr "Vous allez indiquer la réussite de l'évaluation de fin de première année. Êtes-vous certain de vouloir continuer ?"

msgid "mgr_eva_refuse_confirmation_message"
msgstr "Vous allez indiquer la non-réussite de l'évaluation de fin de première année. Êtes-vous certain de vouloir continuer ?"

msgid "mgr_lose_confirmation_message"
msgstr "Vous allez indiquer la non-réussite de ce mémoire. Êtes-vous certain de vouloir continuer ?"

msgid "mgr_promotor_accept_confirmation_message"
msgstr "Vous allez indiquer l'acceptation de ce mémoire par le promoteur. Êtes-vous certain de vouloir continuer ?"

msgid "mgr_promotor_refuse_confirmation_message"
msgstr "Vous allez indiquer le refus de ce mémoire par le promoteur. Êtes-vous certain de vouloir continuer ?"

msgid "mgr_receive_confirmation_message"
msgstr "Vous allez indiquer que ce mémoire a été réceptionné. Êtes-vous certain de vouloir continuer ?"

msgid "mgr_to_dir_submit_confirmation_message"
msgstr "Vous allez soumettre ce mémoire au promoteur. Êtes-vous certain de vouloir continuer ?"

msgid "mgr_win_confirmation_message"
msgstr "Vous allez indiquer la réussite de ce mémoire. Êtes-vous certain de vouloir continuer ?"

msgid "mobile_phone"
msgstr "Téléphone mobile"

msgid "my_informations"
msgstr "Mes informations"

msgid "my_profile"
msgstr "Mon profil"

msgid "my_proposition_dissertations"
msgstr "Mes sujets"

msgid "my_stats"
msgstr "Mes statistiques"

msgid "name"
msgstr "Nom"

msgid "new_adviser"
msgstr "Ajouter un enseignant"

msgid "new_dissertation"
msgstr "Ajouter un mémoire"

msgid "new_jury_dissertation"
msgstr "Ajouter un membre du jury"

msgid "new_or_edit_dissertation"
msgstr "Ajout/Modification d'un mémoire"

msgid "new_or_edit_jury_proposition_dissertation"
msgstr "Ajout/Modification d'un membre du jury pour le sujet de mémoire"

msgid "new_or_edit_subject"
msgstr "Ajout/Modification d'un sujet de mémoire"

msgid "new_search"
msgstr "Nouvelle recherche"

msgid "new_subject"
msgstr "Nouveau sujet de mémoire"

msgid "next_status"
msgstr "État suivant"

msgid "no"
msgstr "non"

msgid "no_data"
msgstr "Aucune donnée"

msgid "non_editable"
msgstr "Non modifiable"

msgid "no_result"
msgstr "Aucun résultat"

msgid "number_of_dissertation_active_total"
msgstr "Nombre de mémoires actifs (tous programmes)"

msgid "number_of_dissertation_copro"
msgstr "Nombre de mémoires en tant que copromoteur"

msgid "number_of_dissertation_need_request"
msgstr "Nombre de mémoires en attente de réponse"

msgid "number_of_dissertation_pro"
msgstr "Nombre de mémoires en tant que promoteur"

msgid "number_of_dissertation_reader"
msgstr "Nombre de mémoires en tant que lecteur"

msgid "of"
msgstr "sur"

msgid "offer"
msgstr "Programme"

msgid "offer_proposition"
msgstr "Programme"

msgid "offer_propositions"
msgstr "Programmes"

msgid "offer_year_start"
msgstr "Programme/Année de début"

msgid "other"
msgstr "Autre"

msgid "parameters"
msgstr "Paramètres"

msgid "parameters_dates"
msgstr "Paramètres de dates"

msgid "parameters_others"
msgstr "Autres paramètres"

msgid "periode_visibility_proposition"
msgstr "Période de visibilité des sujets de Mémoires"

msgid "periode_visibility_dissertation"
msgstr "Période de création des projets de Mémoires"

msgid "periode_jury_visibility"
msgstr "Période de visibilité des jurys de Mémoires"

msgid "periode_edit_title"
msgstr "Période d'édition des titres des Mémoires"

msgid "person"
msgstr "Personne"

msgid "person_added"
msgstr "Personne ajoutée"

msgid "person_already_adviser"
msgstr "Cette personne existe déjà en tant qu'enseignant"

msgid "person_to_add"
msgstr "Personne à ajouter"

msgid "person_not_found_by_mail"
msgstr "Aucune personne ne correspond à cet adresse e-mail"

msgid "phone"
msgstr "Téléphone"

msgid "phone_mobile"
msgstr "Téléphone mobile"

msgid "photo"
msgstr "Photo"

msgid "possible"
msgstr "Possible"

msgid "PRESIDENT"
msgstr "Président"

msgid "president"
msgstr "Président"

msgid "professor"
msgstr "Professeur"

msgid "project_dissertation"
msgstr "Mémoire-projet"

msgid "PROMOTEUR"
msgstr "Promoteur"

msgid "promotor"
msgstr "Promoteur"

msgid "proposition_dissertation"
msgstr "Sujet de mémoire"

msgid "proposition_dissertation_confirmation_message"
msgstr "Vous allez indiquer enregistrer les modifications de ce sujet de mémoire. Êtes-vous certain de vouloir continuer ?"

msgid "proposition_dissertations_created"
msgstr "Sujets créés"

msgid "proposition_dissertations_created_info"
msgstr "Sujets de mémoire que vous avez créés mais dont vous n'êtes pas le promoteur."

msgid "proposition_dissertation_informations"
msgstr "Informations du sujet de mémoire"

msgid "proposition_dissertation_jury"
msgstr "Jury du sujet de mémoire"

msgid "proposition_dissertation_jury_info"
msgstr "Vous pouvez définir un jury pour ce sujet de mémoire. Ce jury sera automatiquement ajouté aux mémoires créés pour ce sujet. Il ne peut y avoir qu'un seul promoteur, si vous en ajoutez un nouveau, il remplacera le promoteur existant."

msgid "proposition_dissertations"
msgstr "Sujets de mémoire"

msgid "READER"
msgstr "Lecteur"

msgid "reader"
msgstr "Lecteur"

msgid "refused_by_commission"
msgstr "Refusé par la commission"

msgid "refused_by_director"
msgstr "Refusé par le promoteur"

msgid "refused_by_first_year_evaluation"
msgstr "Évaluation de fin de première année échouée"

msgid "required"
msgstr "Requis"

msgid "save"
msgstr "Sauvegarder"

msgid "search"
msgstr "Rechercher"

msgid "search_person_explanation"
msgstr "Cet écran permet de rajouter dans l'application Mémoires, en tant qu'enseignant, un membre du personnel qui ne s'est pas encore connecté à l'application Mémoires. Veuillez rechercher la personne via son e-mail."

msgid "search_proposition_dissertation"
msgstr "Rechercher un sujet de mémoire"

msgid "search_teacher"
msgstr "Rechercher un enseignant"

msgid "see_my_waiting_dissertations"
msgstr "Voir les mémoires en attente"

msgid "select_at_least_one_item"
msgstr "Veuillez choisir au moins un élément"

msgid "select_program_first"
msgstr "Choisissez d'abord le Programme/Année de début"

msgid "september"
msgstr "Septembre"

msgid "specific_subject"
msgstr "Sujet précis"

msgid "stats"
msgstr "Statistiques"

msgid "status"
msgstr "État"

msgid "student_can_manage_readers"
msgstr "Les étudiants peuvent gérer les lecteurs"

msgid "student_jury_draft_can_edit_param"
msgstr "Le mémoire est en brouillon, l'étudiant peut gérer les lecteurs."

msgid "student_jury_draft_no_edit_param"
msgstr "Le mémoire est en brouillon, l'étudiant ne peut pas gérer les lecteurs."

msgid "student_jury_invisible_dates"
msgstr "Le jury n'est pas actuellement visible par l'étudiant."

msgid "student_jury_visible_dates"
msgstr "Le jury est actuellement visible par l'étudiant."

msgid "student_path"
msgstr "Parcours de l'étudiant"

msgid "subject_type"
msgstr "Type de sujet"

msgid "subjects"
msgstr "Sujets de mémoires"

msgid "submitted_to_commission"
msgstr "Soumis à la commission"

msgid "submitted_to_director"
msgstr "Soumis au promoteur"

msgid "submitted_to_first_year_evaluation"
msgstr "Soumis à l'évaluation de fin de 1è année"

msgid "taken_places"
msgstr "Places occupées"

msgid "teacher_jury_draft"
msgstr "Le mémoire est en brouillon, les enseignants ne peuvent pas modifier le jury."

msgid "teacher_jury_visible_editable_parameter"
msgstr "Les enseignants peuvent voir et modifier le jury."

msgid "teacher_jury_visible_not_editable_parameter"
msgstr "Les enseignants peuvent voir le jury mais pas le modifier."

msgid "teachers"
msgstr "Enseignants"

msgid "teachers_not_responding_to_request"
msgstr "Enseignants devant répondre à une ou plusieurs demandes"

msgid "theoretical_analysis"
msgstr "Analyse théorique"

msgid "title"
msgstr "Titre"

msgid "title_chart_copro"
msgstr "Mémoires en tant que copromoteur"

msgid "title_chart_pro"
msgstr "Mémoires en tant que promoteur"

msgid "title_chart_read"
msgstr "Mémoires en tant que lecteur"

msgid "to"
msgstr "au"

msgid "to_be_defended"
msgstr "À défendre"

msgid "to_be_received"
msgstr "À recevoir"

msgid "to_dir_ko_confirmation_message"
msgstr "Vous allez refuser ce projet de mémoire, qui sera renvoyé vers l'étudiant. Êtes-vous certain de vouloir continuer ?"

msgid "to_dir_ok_confirmation_message"
msgstr "Vous allez indiquer accepter ce projet de mémoire. Êtes-vous certain de vouloir continuer ?"

msgid "type"
msgstr "Type de sujet"

msgid "undefined"
msgstr "Indéfini"

msgid "update_date"
msgstr "Date de mise-à-jour"

msgid "updates"
msgstr "Mises-à-jour"

msgid "validation_commission_exists"
msgstr "Présence d'une commission Mémoires"

msgid "visibility"
msgstr "Visibilité"

msgid "visible"
msgstr "Visible"

msgid "waiting_commission"
msgstr "En attente de la commission"

msgid "waiting_dissertations"
msgstr "En attente du promoteur"

msgid "waiting_evaluation"
msgstr "En attente d'éval 1è année"

msgid "waiting_reception"
msgstr "En attente de réception"

msgid "waiting_dissertations_message"
msgstr "mémoires en attente de validation"

msgid "warning"
msgstr "Attention"

msgid "welcome"
msgstr "Bienvenue"

msgid "welcome_message_dissertation"
msgstr "Cette application permet la gestion des mémoires des étudiants au sein des Facultés qui ont choisi de l'utiliser."

msgid "welcome_warning_dissertation"
msgstr "En continuant, vous allez être enregistré comme Enseignant dans l'application, et obtenir la possibilité de créer des sujets de mémoires pour les étudiants."

msgid "yes"
msgstr "oui"

msgid "yes,no"
msgstr "oui,non"

msgid "you_have"
msgstr "Vous avez"<|MERGE_RESOLUTION|>--- conflicted
+++ resolved
@@ -169,7 +169,6 @@
 msgid "current_status"
 msgstr "État actuel"
 
-<<<<<<< HEAD
 msgid "datatable_emptytable"
 msgstr "Aucune donn&eacute;e disponible dans le tableau"
 
@@ -233,8 +232,6 @@
 msgid "date_start_visibility_proposition"
 msgstr "Date de début de la période de visibilité des sujets de mémoires"
 
-=======
->>>>>>> 728d25ea
 msgid "defend_periode"
 msgstr "Session de la défense"
 
