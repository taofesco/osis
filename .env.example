## SECURITY Settings
## Mandatory, has to be defined.
## Debug cannot be true on server
## Secret key has to be defined for each servers
## Allowed hosts has to be defined if debug is False
## CSRF_COOKIE_SECURE has to be true if you use https
SECRET_KEY = 'secret_hash'
DEBUG = True
ALLOWED_HOSTS = ''
ADMIN_URL = 'admin/'
ENVIRONMENT='LOCAL'
CSRF_COOKIE_SECURE = False


##
## Uncomment Lines to change default settings
##


## Settings file
#EXTRA_SYS_PATHS = ''
#DJANGO_SETTINGS_MODULE = 'backoffice.settings.local'


## Base configuration
#ROOT_URLCONF = 'backoffice.urls'
#WSGI_APPLICATION = 'backoffice.wsgi.application'
#MESSAGE_STORAGE = 'django.contrib.messages.storage.fallback.FallbackStorage'

# Testing Settings
#TEST_RUNNER = 'osis_common.tests.runner.InstalledAppsTestRunner'
#SKIP_QUEUES_TESTS = False

## Database
#DATABASE_NAME = 'osis_local'
#POSTGRES_USER = 'osis'
#POSTGRES_PASSWORD = 'osis'
#POSTGRES_HOST = '127.0.0.1'
#POSTGRES_PORT = '5432'
#DATABASE_ATOMIC_REQUEST = False


## Queues Settings
#RABBITMQ_HOST = 'localhost'
#RABBITMQ_USER = 'guest'
#RABBITMQ_PASSWORD = 'guest'
#RABBITMQ_PORT = 5672
#RABBITMQ_CONTEXT_ROOT = '/'


## Celery Settings
## Celery use the queue defined with the Queues Settings
<<<<<<< HEAD

=======
#CELERY_RESULT_BACKEND='django-db'
>>>>>>> 37d2333c


## TimeZone Settings
## If you want to change the default settings,
## you have to redefine the LANGUAGE_CODE and LANGUAGES vars in environment settings (ex: dev.py)
#TIME_ZONE = 'Europe/Brussels'
#USE_I18N = True
#USE_L10N = True
#USE_TZ = True
#LANGUAGE_CODE_FR = 'fr-be'
#LANGUAGE_CODE_EN = 'en'


## Static and media files
#STATIC_URL = '/static/'
#MEDIA_ROOT = '/uploads'
#MEDIA_URL = '/media/'
#MAX_UPLOAD_SIZE =  5242880

## Dynamic images
#LOGO_INSTITUTION_URL = 'base/static/img/logo_institution.jpg'
#LOGO_OSIS_URL = ''

## Logging settings
#SEND_MAIL_LOGGER = 'send_mail'
#DEFAULT_LOGGER = 'default'
#QUEUE_EXCEPTION_LOGGER = 'queue_exception'


## Email Settings
## By default Email are saved in the folder defined by EMAIL_FILE_PATH
## If you want ti use the smtp backend,
## you have to define EMAIL_BACKEND, EMAIL_HOST and EMAIL_PORT if the default values doesn't match.
#DEFAULT_FROM_EMAIL = 'osis@localhost.be'
#SERVER_EMAIL = 'osis@localhost.be'
#LOGO_EMAIL_SIGNATURE_URL = ''
#EMAIL_PRODUCTION_SENDING = False
#COMMON_EMAIL_RECEIVER = 'osis@localhost.org'
#EMAIL_BACKEND = 'django.core.mail.backends.filebased.EmailBackend'
#EMAIL_FILE_PATH = 'base/tests/sent_mails'
#EMAIL_HOST = 'localhost'
#EMAIL_PORT = 25
#SEND_BROKEN_LINK_EMAILS = True
#INTERNAL_EMAIL_SUFFIX='osis.org'


## Authentication settings
#LOGIN_URL = '/login/'
#LOGIN_REDIRECT_URL = '/'
#LOGOUT_URL = '/logout/'
#OVERRIDED_LOGIN_URL = ''
#OVERRIDED_LOGOUT_URL = ''
#PERSON_EXTERNAL_ID_PATTERN = 'osis.person_{global_id}'

## ESB Settings
#ESB_AUTHORIZATION = "TOKEN"
#ESB_STUDENT_API = "URL STUDENT"

# Selenium Testing
# Supported browsers : FIREFOX, CHROME
#SELENIUM_WEB_BROWSER = "FIREFOX"
#SELENIUM_GECKO_DRIVER = "selenium/geckodriver"
#SELENIUM_VIRTUAL_DISPLAY = "True"
#SELENIUM_SCREEN_WIDTH = "1920"
#SELENIUM_SCREEN_HIGH = "1080"


## Application/module configs
##

## DJANGO DEBUG TOOLBAR
#ENABLE_DEBUG_TOOLBAR="False"

## CACHE
#CACHE_ENABLED = "False"
#REDIS_PREFIX = "osis"
#REDIS_PASSWORD = ""
#REDIS_LOCATIONS = "redis://127.0.0.1:6379"

## FEATURES FLAGS
# WAFFLE_FLAG_DEFAULT= "False"<|MERGE_RESOLUTION|>--- conflicted
+++ resolved
@@ -50,11 +50,7 @@
 
 ## Celery Settings
 ## Celery use the queue defined with the Queues Settings
-<<<<<<< HEAD
-
-=======
 #CELERY_RESULT_BACKEND='django-db'
->>>>>>> 37d2333c
 
 
 ## TimeZone Settings
