##############################################################################
#
#    OSIS stands for Open Student Information System. It's an application
#    designed to manage the core business of higher education institutions,
#    such as universities, faculties, institutes and professional schools.
#    The core business involves the administration of students, teachers,
#    courses, programs and so on.
#
#    Copyright (C) 2015-2016 Université catholique de Louvain (http://www.uclouvain.be)
#
#    This program is free software: you can redistribute it and/or modify
#    it under the terms of the GNU General Public License as published by
#    the Free Software Foundation, either version 3 of the License, or
#    (at your option) any later version.
#
#    This program is distributed in the hope that it will be useful,
#    but WITHOUT ANY WARRANTY; without even the implied warranty of
#    MERCHANTABILITY or FITNESS FOR A PARTICULAR PURPOSE.  See the
#    GNU General Public License for more details.
#
#    A copy of this license - GNU General Public License - is available
#    at the root of the source code of this program.  If not,
#    see http://www.gnu.org/licenses/.
#
##############################################################################
from django.db import models
from datetime import datetime
from django.contrib import admin


class SettingsAdmin(admin.ModelAdmin):
    list_display = ('starting_date', 'ending_date')


class Settings(models.Model):
    starting_date = models.DateField()
    ending_date = models.DateField()

    def __str__(self):
        return u"%s - %s" % (self.starting_date, self.ending_date)
<<<<<<< HEAD

=======
    
>>>>>>> 36ea8792

def get_settings():
    return Settings.objects.first()


def access_to_procedure_is_open():
    if not Settings.objects.filter(starting_date__lt=datetime.now(), ending_date__gt=datetime.now()):
        return False
    else:
        return True<|MERGE_RESOLUTION|>--- conflicted
+++ resolved
@@ -38,11 +38,7 @@
 
     def __str__(self):
         return u"%s - %s" % (self.starting_date, self.ending_date)
-<<<<<<< HEAD
 
-=======
-    
->>>>>>> 36ea8792
 
 def get_settings():
     return Settings.objects.first()
