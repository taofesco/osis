##############################################################################
#
#    OSIS stands for Open Student Information System. It's an application
#    designed to manage the core business of higher education institutions,
#    such as universities, faculties, institutes and professional schools.
#    The core business involves the administration of students, teachers,
#    courses, programs and so on.
#
#    Copyright (C) 2015-2016 Université catholique de Louvain (http://www.uclouvain.be)
#
#    This program is free software: you can redistribute it and/or modify
#    it under the terms of the GNU General Public License as published by
#    the Free Software Foundation, either version 3 of the License, or
#    (at your option) any later version.
#
#    This program is distributed in the hope that it will be useful,
#    but WITHOUT ANY WARRANTY; without even the implied warranty of
#    MERCHANTABILITY or FITNESS FOR A PARTICULAR PURPOSE.  See the
#    GNU General Public License for more details.
#
#    A copy of this license - GNU General Public License - is available
#    at the root of the source code of this program.  If not,
#    see http://www.gnu.org/licenses/.
#
##############################################################################
from django.db import models
from django.contrib import admin
from base.models import structure
from django.db.models import Q
from django.utils.translation import ugettext_lazy as _
from assistant.models import mandate_structure, assistant_mandate


class ReviewerAdmin(admin.ModelAdmin):
    list_display = ('person', 'structure', 'role')
    fieldsets = (
        (None, {'fields': ('person', 'structure', 'role')}),)
    raw_id_fields = ('person', )
    search_fields = ['person__first_name', 'person__last_name',
                     'person__global_id', 'structure__acronym']

    def get_form(self, request, obj=None, **kwargs):
        form = super(ReviewerAdmin, self).get_form(request, obj, **kwargs)
        form.base_fields['structure'].queryset = structure.Structure.objects.filter(
        Q(type='INSTITUTE') | Q(type='FACULTY') | Q(type='SECTOR') | Q(type='POLE') | Q(type='PROGRAM_COMMISSION'))
        return form

ROLE_CHOICES = (
    ('PHD_SUPERVISOR', _('phd_supervisor')),
    ('SUPERVISION', _('supervision')),
    ('SUPERVISION_ASSISTANT', _('supervision_assistant')),
    ('RESEARCH', _('research')),
    ('RESEARCH_ASSISTANT', _('research_assistant')),
    ('SECTOR_VICE_RECTOR', _('sector_vice_rector')),
    ('SECTOR_VICE_RECTOR_ASSISTANT', _('sector_vice_rector_assistant')))


class Reviewer(models.Model):
    person = models.ForeignKey('base.Person')
    role = models.CharField(max_length=30, choices=ROLE_CHOICES)
    structure = models.ForeignKey('base.Structure', blank=True, null=True)

    def __str__(self):
        return u"%s - %s : %s" % (self.person, self.structure, self.role)

<<<<<<< HEAD

def find_reviewers():
    return Reviewer.objects.all().order_by('person')

def find_by_id(reviewer_id):
    return Reviewer.objects.get(id=reviewer_id)
=======
def find_by_id(reviewer_id):
    return Reviewer.objects.get(id=reviewer_id)

def find_by_person(person):
    return Reviewer.objects.get(person=person)

def canEditReview(reviewer_id, mandate_id):
    if assistant_mandate.find_mandate_by_id(mandate_id).state not in find_by_id(reviewer_id).role:
        return None
    if not mandate_structure.find_by_mandate_and_structure(
        assistant_mandate.find_mandate_by_id(mandate_id),find_by_id(reviewer_id).structure):
        if not mandate_structure.find_by_mandate_and_part_of_struct(
                assistant_mandate.find_mandate_by_id(mandate_id), find_by_id(reviewer_id).structure):
            return None
        else:
            return find_by_id(reviewer_id)
    else:
        return find_by_id(reviewer_id)

def can_delegate_to_structure(reviewer, structure):
    """
    Détermine si le reviewer passé en argmument peut déléguer son rôle pour la structure.
    Pour pouvoir déléguer :
    - Le reviewer doit avoir un rôle de SUPERVISION ou de RESEARCH.
    - Il doit avoir ce rôle pour la structure passée en argument ou cette dernière doit faire partie
    d'une structure pour laquelle le reviewer a ce rôle.
    """
    if reviewer.role != "SUPERVISION" and reviewer.role != "RESEARCH":
        return False
    if structure == reviewer.structure:
        return True
    if structure.part_of == reviewer.structure:
        return  True
    else:
        return False

def can_delegate(reviewer):
    if reviewer.role != "SUPERVISION" and reviewer.role != "RESEARCH":
        return False
    else:
        return True
>>>>>>> e624cdcb
<|MERGE_RESOLUTION|>--- conflicted
+++ resolved
@@ -63,19 +63,18 @@
     def __str__(self):
         return u"%s - %s : %s" % (self.person, self.structure, self.role)
 
-<<<<<<< HEAD
 
 def find_reviewers():
     return Reviewer.objects.all().order_by('person')
 
-def find_by_id(reviewer_id):
-    return Reviewer.objects.get(id=reviewer_id)
-=======
+
 def find_by_id(reviewer_id):
     return Reviewer.objects.get(id=reviewer_id)
 
+
 def find_by_person(person):
     return Reviewer.objects.get(person=person)
+
 
 def canEditReview(reviewer_id, mandate_id):
     if assistant_mandate.find_mandate_by_id(mandate_id).state not in find_by_id(reviewer_id).role:
@@ -90,6 +89,7 @@
     else:
         return find_by_id(reviewer_id)
 
+
 def can_delegate_to_structure(reviewer, structure):
     """
     Détermine si le reviewer passé en argmument peut déléguer son rôle pour la structure.
@@ -103,13 +103,13 @@
     if structure == reviewer.structure:
         return True
     if structure.part_of == reviewer.structure:
-        return  True
+        return True
     else:
         return False
+
 
 def can_delegate(reviewer):
     if reviewer.role != "SUPERVISION" and reviewer.role != "RESEARCH":
         return False
     else:
-        return True
->>>>>>> e624cdcb
+        return True