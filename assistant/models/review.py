##############################################################################
#
#    OSIS stands for Open Student Information System. It's an application
#    designed to manage the core business of higher education institutions,
#    such as universities, faculties, institutes and professional schools.
#    The core business involves the administration of students, teachers,
#    courses, programs and so on.
#
#    Copyright (C) 2015-2016 Université catholique de Louvain (http://www.uclouvain.be)
#
#    This program is free software: you can redistribute it and/or modify
#    it under the terms of the GNU General Public License as published by
#    the Free Software Foundation, either version 3 of the License, or
#    (at your option) any later version.
#
#    This program is distributed in the hope that it will be useful,
#    but WITHOUT ANY WARRANTY; without even the implied warranty of
#    MERCHANTABILITY or FITNESS FOR A PARTICULAR PURPOSE.  See the
#    GNU General Public License for more details.
#
#    A copy of this license - GNU General Public License - is available
#    at the root of the source code of this program.  If not,
#    see http://www.gnu.org/licenses/.
#
##############################################################################
from django.db import models
from django.utils.translation import ugettext_lazy as _
from django.utils import timezone
<<<<<<< HEAD

=======
>>>>>>> 36ed1865

class Review(models.Model):
    ADVICE_CHOICES = (
        ('FAVORABLE', _('Favorable')),
        ('CONDITIONAL', _('Conditional')),
        ('UNFAVOURABLE', _('Unfavourable')))

    REVIEW_STATUS = (
        ('IN_PROGRESS', _('In progress')),
        ('DONE', _('Done')))

    mandate = models.ForeignKey('AssistantMandate')
    reviewer = models.ForeignKey('Reviewer', null=True)
    advice = models.CharField(max_length=20, choices=ADVICE_CHOICES)
    status = models.CharField(max_length=15, choices=REVIEW_STATUS, null=True)
    justification = models.TextField(null=True, blank=True)
    remark = models.TextField(null=True, blank=True)
    confidential = models.TextField(null=True, blank=True)
<<<<<<< HEAD
    changed = models.DateTimeField(default=timezone.now, null=True)
=======
    changed = models.DateTimeField(default=timezone.now, null=True)

def find_by_id(review_id):
    return Review.objects.get(id=review_id)

def find_by_mandate(mandate_id):
    return Review.objects.filter(mandate=mandate_id)

def find_review_for_mandate_by_role(mandate, role):
    return Review.objects.filter(mandate=mandate).filter(reviewer__role__icontains=role.split('_', 1)[0]).first()

def find_by_reviewer(reviewer):
    return Review.objects.filter(reviewer=reviewer)

def find_by_reviewer_for_mandate(reviewer, mandate):
    return Review.objects.get(reviewer=reviewer, mandate=mandate)

def find_done_by_supervisor_for_mandate(mandate):
    return Review.objects.get(reviewer=None, mandate=mandate, status='DONE')
>>>>>>> 36ed1865
<|MERGE_RESOLUTION|>--- conflicted
+++ resolved
@@ -26,10 +26,6 @@
 from django.db import models
 from django.utils.translation import ugettext_lazy as _
 from django.utils import timezone
-<<<<<<< HEAD
-
-=======
->>>>>>> 36ed1865
 
 class Review(models.Model):
     ADVICE_CHOICES = (
@@ -48,26 +44,28 @@
     justification = models.TextField(null=True, blank=True)
     remark = models.TextField(null=True, blank=True)
     confidential = models.TextField(null=True, blank=True)
-<<<<<<< HEAD
     changed = models.DateTimeField(default=timezone.now, null=True)
-=======
-    changed = models.DateTimeField(default=timezone.now, null=True)
+
 
 def find_by_id(review_id):
     return Review.objects.get(id=review_id)
 
+
 def find_by_mandate(mandate_id):
     return Review.objects.filter(mandate=mandate_id)
+
 
 def find_review_for_mandate_by_role(mandate, role):
     return Review.objects.filter(mandate=mandate).filter(reviewer__role__icontains=role.split('_', 1)[0]).first()
 
+
 def find_by_reviewer(reviewer):
     return Review.objects.filter(reviewer=reviewer)
+
 
 def find_by_reviewer_for_mandate(reviewer, mandate):
     return Review.objects.get(reviewer=reviewer, mandate=mandate)
 
+
 def find_done_by_supervisor_for_mandate(mandate):
-    return Review.objects.get(reviewer=None, mandate=mandate, status='DONE')
->>>>>>> 36ed1865
+    return Review.objects.get(reviewer=None, mandate=mandate, status='DONE')