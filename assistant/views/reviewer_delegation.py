##############################################################################
#
#    OSIS stands for Open Student Information System. It's an application
#    designed to manage the core business of higher education institutions,
#    such as universities, faculties, institutes and professional schools.
#    The core business involves the administration of students, teachers,
#    courses, programs and so on.
#
#    Copyright (C) 2015-2016 Université catholique de Louvain (http://www.uclouvain.be)
#
#    This program is free software: you can redistribute it and/or modify
#    it under the terms of the GNU General Public License as published by
#    the Free Software Foundation, either version 3 of the License, or
#    (at your option) any later version.
#
#    This program is distributed in the hope that it will be useful,
#    but WITHOUT ANY WARRANTY; without even the implied warranty of
#    MERCHANTABILITY or FITNESS FOR A PARTICULAR PURPOSE.  See the
#    GNU General Public License for more details.
#
#    A copy of this license - GNU General Public License - is available
#    at the root of the source code of this program.  If not,
#    see http://www.gnu.org/licenses/.
#
##############################################################################
from django.shortcuts import render, redirect
from assistant.models import reviewer
from base.models import academic_year, structure
from assistant.forms import ReviewerDelegationForm
from django.views.generic import ListView
from django.db.models import Q
from django.core.urlresolvers import reverse
from django.contrib.auth.mixins import LoginRequiredMixin, UserPassesTestMixin
from django.core.exceptions import ObjectDoesNotExist
from assistant.models import settings

class StructuresListView(LoginRequiredMixin, UserPassesTestMixin, ListView):
    context_object_name = 'reviewer_structures_list'
    template_name = 'reviewer_structures_list.html'
    form_class = ReviewerDelegationForm

    def test_func(self):
        try:
<<<<<<< HEAD
            if settings.access_to_procedure_is_open():
                return reviewer.Reviewer.objects.get(Q(person=self.request.user.person) &
                                                   (Q(role="SUPERVISION") | Q(role="RESEARCH")))
            else:
                return False
=======
            return reviewer.can_delegate(reviewer.find_by_person(self.request.user.person))
>>>>>>> 36ed1865
        except ObjectDoesNotExist:
            return False
    
    def get_login_url(self):
        return reverse('assistants_home')

    def get_queryset(self):
        rev = reviewer.find_by_person(self.request.user.person)
        queryset = structure.Structure.objects.filter(Q(id=rev.structure.id) | Q(part_of_id=rev.structure.id))
        return queryset

    def get_context_data(self, **kwargs):
        context = super(StructuresListView, self).get_context_data(**kwargs)
        context['year'] = academic_year.current_academic_year().year
        context['current_reviewer'] = reviewer.find_by_person(self.request.user.person)
        return context

<<<<<<< HEAD

def user_is_reviewer_and_can_delegate(user):
    """Use with a ``user_passes_test`` decorator to restrict access to
    authenticated users who are reviewer and can delegate."""

    try:
        if user.is_authenticated() and settings.access_to_procedure_is_open():
            return reviewer.Reviewer.objects.get(Q(person=user.person) &
                                                   (Q(role="SUPERVISION") | Q(role="RESEARCH")))
    except ObjectDoesNotExist:
        return False


@user_passes_test(user_is_reviewer_and_can_delegate, login_url='assistants_home')
=======
>>>>>>> 36ed1865
def addReviewerForStructure(request, structure_id):
    """
    Crée un reviewer pour une structure donnée.
    structure_id est l'identifiant de la structure pour laquelle on ajoute un reviewer.
    Si le rôle du reviewer créé dépend du rôle de l'utilisateur (reviewer) connecté.
    """
    related_structure = structure.find_by_id(structure_id)
    year = academic_year.current_academic_year().year
    try:
        reviewer.can_delegate_to_structure(reviewer.find_by_person(request.user.person), related_structure)
    except:
        return redirect('assistants_home')
    if request.POST:
        form = ReviewerDelegationForm(data=request.POST)
        if form.is_valid():
            
            form.save()
            return redirect('reviewer_delegation')
        else:
            return render(request, "reviewer_add_reviewer.html", {'form': form,
                                                          'year': year,
                                                          'related_structure': related_structure})
    else:
        this_reviewer = reviewer.find_by_person(person=request.user.person)
        if this_reviewer.role == "SUPERVISION":
            role = "SUPERVISION_ASSISTANT"
        else: 
            role = "RESEARCH_ASSISTANT" 
        form = ReviewerDelegationForm(initial={'structure': related_structure,
                                           'year': year,
                                           'role': role,
                                       })
        return render(request, "reviewer_add_reviewer.html", {'form': form,
                                                          'year': year,
                                                          'related_structure': related_structure}) <|MERGE_RESOLUTION|>--- conflicted
+++ resolved
@@ -41,15 +41,12 @@
 
     def test_func(self):
         try:
-<<<<<<< HEAD
             if settings.access_to_procedure_is_open():
                 return reviewer.Reviewer.objects.get(Q(person=self.request.user.person) &
-                                                   (Q(role="SUPERVISION") | Q(role="RESEARCH")))
+                                                     (Q(role="SUPERVISION") | Q(role="RESEARCH")))
             else:
                 return False
-=======
             return reviewer.can_delegate(reviewer.find_by_person(self.request.user.person))
->>>>>>> 36ed1865
         except ObjectDoesNotExist:
             return False
     
@@ -67,7 +64,6 @@
         context['current_reviewer'] = reviewer.find_by_person(self.request.user.person)
         return context
 
-<<<<<<< HEAD
 
 def user_is_reviewer_and_can_delegate(user):
     """Use with a ``user_passes_test`` decorator to restrict access to
@@ -82,8 +78,6 @@
 
 
 @user_passes_test(user_is_reviewer_and_can_delegate, login_url='assistants_home')
-=======
->>>>>>> 36ed1865
 def addReviewerForStructure(request, structure_id):
     """
     Crée un reviewer pour une structure donnée.
@@ -103,19 +97,14 @@
             form.save()
             return redirect('reviewer_delegation')
         else:
-            return render(request, "reviewer_add_reviewer.html", {'form': form,
-                                                          'year': year,
-                                                          'related_structure': related_structure})
+            return render(request, "reviewer_add_reviewer.html", {'form': form, 'year': year,
+                                                                  'related_structure': related_structure})
     else:
         this_reviewer = reviewer.find_by_person(person=request.user.person)
         if this_reviewer.role == "SUPERVISION":
             role = "SUPERVISION_ASSISTANT"
         else: 
             role = "RESEARCH_ASSISTANT" 
-        form = ReviewerDelegationForm(initial={'structure': related_structure,
-                                           'year': year,
-                                           'role': role,
-                                       })
-        return render(request, "reviewer_add_reviewer.html", {'form': form,
-                                                          'year': year,
-                                                          'related_structure': related_structure}) +        form = ReviewerDelegationForm(initial={'structure': related_structure, 'year': year, 'role': role})
+        return render(request, "reviewer_add_reviewer.html", {'form': form, 'year': year,
+                                                              'related_structure': related_structure})