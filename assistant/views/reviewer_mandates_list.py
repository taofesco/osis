##############################################################################
#
#    OSIS stands for Open Student Information System. It's an application
#    designed to manage the core business of higher education institutions,
#    such as universities, faculties, institutes and professional schools.
#    The core business involves the administration of students, teachers,
#    courses, programs and so on.
#
#    Copyright (C) 2015-2016 Université catholique de Louvain (http://www.uclouvain.be)
#
#    This program is free software: you can redistribute it and/or modify
#    it under the terms of the GNU General Public License as published by
#    the Free Software Foundation, either version 3 of the License, or
#    (at your option) any later version.
#
#    This program is distributed in the hope that it will be useful,
#    but WITHOUT ANY WARRANTY; without even the implied warranty of
#    MERCHANTABILITY or FITNESS FOR A PARTICULAR PURPOSE.  See the
#    GNU General Public License for more details.
#
#    A copy of this license - GNU General Public License - is available
#    at the root of the source code of this program.  If not,
#    see http://www.gnu.org/licenses/.
#
##############################################################################
from assistant.models import assistant_mandate, reviewer, mandate_structure
from base.models import academic_year, structure
from assistant.forms import MandatesArchivesForm
from django.views.generic import ListView
from django.db.models import Q
from django.core.urlresolvers import reverse
from django.views.generic.edit import FormMixin
from django.contrib.auth.mixins import LoginRequiredMixin, UserPassesTestMixin
from django.core.exceptions import ObjectDoesNotExist
from assistant.models import settings


class MandatesListView(LoginRequiredMixin, UserPassesTestMixin, ListView, FormMixin):
    context_object_name = 'reviewer_mandates_list'
    template_name = 'reviewer_mandates_list.html'
    form_class = MandatesArchivesForm

    def test_func(self):
        try:
<<<<<<< HEAD
            if settings.access_to_procedure_is_open():
                return reviewer.Reviewer.objects.filter(person=self.request.user.person)
            else:
                return False
=======
            return reviewer.find_by_person(self.request.user.person)
>>>>>>> 36ed1865
        except ObjectDoesNotExist:
            return False
        
    
    def get_login_url(self):
        return reverse('assistants_home')

    def get_queryset(self):
        form_class = MandatesArchivesForm
        form = form_class(self.request.GET)
<<<<<<< HEAD
        rev = reviewer.Reviewer.objects.filter(person=self.request.user.person)[0]
        structures_id = structure.Structure.objects.filter(Q(id=rev.structure.id) | Q(part_of_id=rev.structure.id)).\
=======
        current_reviewer =  reviewer.find_by_person(self.request.user.person)
        structures_id = structure.Structure.objects.filter(Q(id=current_reviewer.structure.id) |
                                                           Q(part_of_id=current_reviewer.structure.id)).\
>>>>>>> 36ed1865
            values_list('id', flat=True)
        mandates_id = mandate_structure.MandateStructure.objects.filter(structure__in=structures_id).\
            values_list('assistant_mandate_id', flat=True).distinct()
        if form.is_valid():
            self.request.session['selected_academic_year'] = form.cleaned_data[
                'academic_year'].id
            queryset = assistant_mandate.AssistantMandate.objects.filter(
                academic_year=form.cleaned_data['academic_year']).filter(id__in=mandates_id)
        elif self.request.session.get('selected_academic_year'):
            selected_academic_year = academic_year.AcademicYear.objects.get(
                id=self.request.session.get('selected_academic_year'))
            queryset = assistant_mandate.AssistantMandate.objects\
                .filter(academic_year=selected_academic_year).filter(id__in=mandates_id)
        else:
            selected_academic_year = academic_year.current_academic_year()
            self.request.session[
                'selected_academic_year'] = selected_academic_year.id
<<<<<<< HEAD
            queryset = assistant_mandate.find_by_academic_year(
                selected_academic_year).filter(id__in=mandates_id)
=======

            queryset = assistant_mandate.AssistantMandate.objects.filter(
                academic_year=selected_academic_year).filter(id__in=mandates_id)
>>>>>>> 36ed1865
        return queryset

    def get_context_data(self, **kwargs):
        context = super(MandatesListView, self).get_context_data(**kwargs)
        phd_list = ['RESEARCH', 'SUPERVISION', 'VICE_RECTOR', 'DONE']
        research_list = ['SUPERVISION','VICE_RECTOR','DONE']
        supervision_list = ['VICE_RECTOR','DONE']
        vice_rector_list = ['VICE_RECTOR', 'DONE']
        current_reviewer = reviewer.find_by_person(self.request.user.person)
        can_delegate = reviewer.can_delegate(current_reviewer)
        context['can_delegate']=can_delegate
        context['reviewer'] = current_reviewer
        context['phd_list'] = phd_list
        context['research_list'] = research_list
        context['supervision_list'] = supervision_list
        context['vice_rector_list'] = vice_rector_list
        context['year'] = academic_year.find_academic_year_by_id(
            self.request.session.get('selected_academic_year')).year
        return context

    def get_initial(self):
        if self.request.session.get('selected_academic_year'):
            selected_academic_year = academic_year.find_academic_year_by_id(
                self.request.session.get('selected_academic_year'))
        else:
            selected_academic_year = academic_year.current_academic_year()
            self.request.session[
                'selected_academic_year'] = selected_academic_year.id
        return {'academic_year': selected_academic_year}<|MERGE_RESOLUTION|>--- conflicted
+++ resolved
@@ -42,14 +42,11 @@
 
     def test_func(self):
         try:
-<<<<<<< HEAD
             if settings.access_to_procedure_is_open():
                 return reviewer.Reviewer.objects.filter(person=self.request.user.person)
             else:
                 return False
-=======
             return reviewer.find_by_person(self.request.user.person)
->>>>>>> 36ed1865
         except ObjectDoesNotExist:
             return False
         
@@ -60,14 +57,9 @@
     def get_queryset(self):
         form_class = MandatesArchivesForm
         form = form_class(self.request.GET)
-<<<<<<< HEAD
-        rev = reviewer.Reviewer.objects.filter(person=self.request.user.person)[0]
-        structures_id = structure.Structure.objects.filter(Q(id=rev.structure.id) | Q(part_of_id=rev.structure.id)).\
-=======
         current_reviewer =  reviewer.find_by_person(self.request.user.person)
         structures_id = structure.Structure.objects.filter(Q(id=current_reviewer.structure.id) |
                                                            Q(part_of_id=current_reviewer.structure.id)).\
->>>>>>> 36ed1865
             values_list('id', flat=True)
         mandates_id = mandate_structure.MandateStructure.objects.filter(structure__in=structures_id).\
             values_list('assistant_mandate_id', flat=True).distinct()
@@ -85,25 +77,19 @@
             selected_academic_year = academic_year.current_academic_year()
             self.request.session[
                 'selected_academic_year'] = selected_academic_year.id
-<<<<<<< HEAD
             queryset = assistant_mandate.find_by_academic_year(
                 selected_academic_year).filter(id__in=mandates_id)
-=======
-
-            queryset = assistant_mandate.AssistantMandate.objects.filter(
-                academic_year=selected_academic_year).filter(id__in=mandates_id)
->>>>>>> 36ed1865
         return queryset
 
     def get_context_data(self, **kwargs):
         context = super(MandatesListView, self).get_context_data(**kwargs)
         phd_list = ['RESEARCH', 'SUPERVISION', 'VICE_RECTOR', 'DONE']
-        research_list = ['SUPERVISION','VICE_RECTOR','DONE']
-        supervision_list = ['VICE_RECTOR','DONE']
+        research_list = ['SUPERVISION', 'VICE_RECTOR', 'DONE']
+        supervision_list = ['VICE_RECTOR', 'DONE']
         vice_rector_list = ['VICE_RECTOR', 'DONE']
         current_reviewer = reviewer.find_by_person(self.request.user.person)
         can_delegate = reviewer.can_delegate(current_reviewer)
-        context['can_delegate']=can_delegate
+        context['can_delegate']= can_delegate
         context['reviewer'] = current_reviewer
         context['phd_list'] = phd_list
         context['research_list'] = research_list
