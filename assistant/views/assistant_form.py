--- conflicted
+++ resolved
@@ -23,32 +23,24 @@
 #    see http://www.gnu.org/licenses/.
 #
 ##############################################################################
-<<<<<<< HEAD
-=======
 from django.shortcuts import render
 from django.http.response import HttpResponseRedirect
 from django.core.urlresolvers import reverse
 from django.contrib.auth.decorators import login_required
->>>>>>> 2a688aa0
 from assistant.models import *
 from django.contrib.auth.decorators import login_required
 from django.core.urlresolvers import reverse
 from django.http.response import HttpResponseRedirect
 from django.shortcuts import render
 from django.template.context_processors import request
-<<<<<<< HEAD
-from assistant.forms import AssistantFormPart1, AssistantFormPart1b, AssistantFormPart6
+from assistant.forms import *
 from base.models import person_address, person
-
-=======
-from assistant.forms import AssistantFormPart1, AssistantFormPart1b, AssistantFormPart5
 from assistant.models.academic_assistant import find_by_id
 from assistant.models.assistant_mandate import find_mandate_by_id, find_mandate_by_academic_assistant
 from base.models.person import find_by_user
 from base.models import person_address, person
 
 
->>>>>>> 2a688aa0
 @login_required
 def form_part1_edit(request, mandate_id):
     mandate = assistant_mandate.find_mandate_by_id(mandate_id)
@@ -129,13 +121,8 @@
         else:
             return render(request, "assistant_form_part6.html", {'assistant': assistant,
                                                              'mandate': mandate,
-<<<<<<< HEAD
                                                              'form': form})
-=======
-                                                             'addresses': addresses,
-                                                             'form': form,
-                                                             'form2': form2})  
-    
+
 def form_part5_edit(request, mandate_id):
     mandate = assistant_mandate.find_mandate_by_id(mandate_id)
     person = request.user.person
@@ -174,5 +161,4 @@
         else:
             return render(request, "assistant_form_part5.html", {'assistant': assistant,
                                                              'mandate': mandate,
-                                                             'form': form}) 
->>>>>>> 2a688aa0
+                                                             'form': form}) 