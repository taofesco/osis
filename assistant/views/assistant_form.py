--- conflicted
+++ resolved
@@ -67,8 +67,8 @@
                                        'addresses': addresses,
                                        'supervisor': assistant.supervisor})
     form2 = AssistantFormPart1b(initial={'external_functions': mandate.external_functions,
-                                       'external_contract': mandate.external_contract,
-                                       'justification': mandate.justification})
+                                         'external_contract': mandate.external_contract,
+                                         'justification': mandate.justification})
     
     return render(request, "assistant_form_part1.html", {'assistant': assistant,
                                                          'mandate': mandate,
@@ -90,11 +90,8 @@
         form2.save()
         return form_part1_edit(request, mandate.id)
     else:
-        return render(request, "assistant_form_part1.html", {'assistant': assistant,
-                                                     'mandate': mandate,
-                                                     'addresses': addresses,
-                                                     'form': form,
-                                                     'form2': form2})
+        return render(request, "assistant_form_part1.html", {'assistant': assistant, 'mandate': mandate,
+                                                             'addresses': addresses, 'form': form, 'form2': form2})
 
 
 @login_required
@@ -113,21 +110,22 @@
     academic_year = edited_learning_unit_year.learning_unit_year.academic_year
     mandate_id = edited_learning_unit_year.mandate_id
     form = TutoringLearningUnitForm(initial={'mandate_id': edited_learning_unit_year.mandate_id,
-                                    'tutoring_learning_unit_year_id': edited_learning_unit_year.id,
-                                    'learning_unit_year': edited_learning_unit_year.learning_unit_year.acronym,
-                                    'sessions_duration': edited_learning_unit_year.sessions_duration,
-                                    'sessions_number': edited_learning_unit_year.sessions_number,
-                                    'series_number': edited_learning_unit_year.series_number,
-                                    'face_to_face_duration': edited_learning_unit_year.face_to_face_duration,
-                                    'attendees': edited_learning_unit_year.attendees,
-                                    'preparation_duration': edited_learning_unit_year.preparation_duration,
-                                    'exams_supervision_duration': edited_learning_unit_year.exams_supervision_duration,
-                                    'others_delivery': edited_learning_unit_year.others_delivery,
-                                    'academic_year': academic_year.id
+                                             'tutoring_learning_unit_year_id': edited_learning_unit_year.id,
+                                             'learning_unit_year': edited_learning_unit_year.learning_unit_year.acronym,
+                                             'sessions_duration': edited_learning_unit_year.sessions_duration,
+                                             'sessions_number': edited_learning_unit_year.sessions_number,
+                                             'series_number': edited_learning_unit_year.series_number,
+                                             'face_to_face_duration': edited_learning_unit_year.face_to_face_duration,
+                                             'attendees': edited_learning_unit_year.attendees,
+                                             'preparation_duration': edited_learning_unit_year.preparation_duration,
+                                             'exams_supervision_duration':
+                                                 edited_learning_unit_year.exams_supervision_duration,
+                                             'others_delivery': edited_learning_unit_year.others_delivery,
+                                             'academic_year': academic_year.id
                                              })
     return render(request, "tutoring_learning_unit_year.html", {'form': form,
                                                                 'mandate_id': mandate_id
-                                                                    })
+                                                                })
 
 
 @login_required
@@ -136,7 +134,7 @@
     form = TutoringLearningUnitForm(data=request.POST)
     if form.is_valid():
         form.save()
-        return HttpResponseRedirect(reverse('mandate_learning_units', kwargs={'mandate_id':mandate_id}))
+        return HttpResponseRedirect(reverse('mandate_learning_units', kwargs={'mandate_id': mandate_id}))
     else:
         return render(request, "tutoring_learning_unit_year.html", {'form': form,
                                                                     'mandate_id': mandate_id})
@@ -147,11 +145,45 @@
     learning_unit_year = mdl.tutoring_learning_unit_year.find_by_id(tutoring_learning_unit_id)
     mandate_id = learning_unit_year.mandate_id
     mdl.tutoring_learning_unit_year.find_by_id(tutoring_learning_unit_id).delete()
-    return HttpResponseRedirect(reverse('mandate_learning_units', kwargs={'mandate_id':mandate_id}))
-
-
-@user_passes_test(user_is_assistant_and_procedure_is_open, login_url='access_denied')
-<<<<<<< HEAD
+    return HttpResponseRedirect(reverse('mandate_learning_units', kwargs={'mandate_id': mandate_id}))
+
+
+def form_part3_edit(request, mandate_id):
+    mandate = assistant_mandate.find_mandate_by_id(mandate_id)
+    person = request.user.person
+    assistant = mandate.assistant
+    if person != assistant.person:
+        return HttpResponseRedirect(reverse('assistant_mandates'))
+    form = AssistantFormPart3(initial={'phd_inscription_date': assistant.phd_inscription_date,
+                                       'thesis_title': assistant.thesis_title,
+                                       'confirmation_test_date': assistant.confirmation_test_date,
+                                       'remark': assistant.remark,
+                                       }, prefix='mand')
+
+    return render(request, "assistant_form_part3.html", {'assistant': assistant,
+                                                         'mandate': mandate,
+                                                         'form': form})
+
+
+@user_passes_test(user_is_assistant_and_procedure_is_open, login_url='access_denied')
+def form_part3_save(request, mandate_id):
+    """Use to save an assistant form part3."""
+    mandate = assistant_mandate.find_mandate_by_id(mandate_id)
+    assistant = mandate.assistant
+    person = request.user.person
+    if person != assistant.person:
+        return HttpResponseRedirect(reverse('assistant_mandates'))
+    elif request.method == 'POST':
+        form = AssistantFormPart3(data=request.POST, instance=assistant, prefix='mand')
+        if form.is_valid():
+            form.save()
+            return form_part3_edit(request, mandate.id)
+        else:
+            return render(request, "assistant_form_part3.html", {'assistant': assistant, 'mandate': mandate,
+                                                                 'form': form})
+
+
+@user_passes_test(user_is_assistant_and_procedure_is_open, login_url='access_denied')
 def form_part4_edit(request, mandate_id):
     mandate = assistant_mandate.find_mandate_by_id(mandate_id)
     person = request.user.person
@@ -166,27 +198,10 @@
                                        'remark': mandate.remark,
                                        }, prefix='mand')
     return render(request, "assistant_form_part4.html", {'assistant': assistant,
-=======
-def form_part3_edit(request, mandate_id):
-    mandate = assistant_mandate.find_mandate_by_id(mandate_id)
-    person = request.user.person
-    assistant = mandate.assistant
-    if person != assistant.person:
-        return HttpResponseRedirect(reverse('assistant_mandates'))
-    form = AssistantFormPart3(initial={'phd_inscription_date': assistant.phd_inscription_date,
-                                       'confirmation_test_date': assistant.confirmation_test_date,
-                                       'thesis_title': assistant.thesis_title,
-                                       'confirmation_test_date': assistant.confirmation_test_date,
-                                       'remark': assistant.remark,
-                                       }, prefix='mand')
-
-    return render(request, "assistant_form_part3.html", {'assistant': assistant,
->>>>>>> 0a7d0128
                                                          'mandate': mandate,
                                                          'form': form})
 
 
-<<<<<<< HEAD
 def form_part4_save(request, mandate_id):
     """Use to save an assistant form part4."""
     mandate = assistant_mandate.find_mandate_by_id(mandate_id)
@@ -204,25 +219,6 @@
                                                                  'mandate': mandate,
                                                                  'form': form})
 
-=======
-@user_passes_test(user_is_assistant_and_procedure_is_open, login_url='access_denied')
-def form_part3_save(request, mandate_id):
-    """Use to save an assistant form part3."""
-    mandate = assistant_mandate.find_mandate_by_id(mandate_id)
-    assistant = mandate.assistant
-    person = request.user.person
-    if person != assistant.person:
-        return HttpResponseRedirect(reverse('assistant_mandates'))
-    elif request.method == 'POST':
-        form = AssistantFormPart3(data=request.POST, instance=assistant, prefix='mand')
-        if form.is_valid():
-            form.save()
-            return form_part3_edit(request, mandate.id)
-        else:
-            return render(request, "assistant_form_part3.html", {'assistant': assistant,
-                                                                     'mandate': mandate,
-                                                                     'form': form})
->>>>>>> 0a7d0128
 
 @user_passes_test(user_is_assistant_and_procedure_is_open, login_url='access_denied')
 def form_part6_edit(request, mandate_id):
@@ -255,20 +251,19 @@
         if form.is_valid():
             if 'validate_and_submit' in request.POST:
                 if assistant.supervisor:
-                    mandate.state='PHD_SUPERVISOR'
+                    mandate.state = 'PHD_SUPERVISOR'
                 elif mandate.assistant_type == "TEACHING_ASSISTANT":
-                    mandate.state='SUPERVISION'
+                    mandate.state = 'SUPERVISION'
                 else:
-                    mandate.state='RESEARCH'
+                    mandate.state = 'RESEARCH'
                 form.save()
                 return HttpResponseRedirect(reverse('assistant_mandates'))
             else:
                 form.save()
                 return form_part6_edit(request, mandate.id)
         else:
-            return render(request, "assistant_form_part6.html", {'assistant': assistant,
-                                                             'mandate': mandate,
-                                                             'form': form})
+            return render(request, "assistant_form_part6.html", {'assistant': assistant, 'mandate': mandate,
+                                                                 'form': form})
 
 
 @user_passes_test(user_is_assistant_and_procedure_is_open, login_url='access_denied')
@@ -310,6 +305,5 @@
             form.save()
             return form_part5_edit(request, mandate.id)
         else:
-            return render(request, "assistant_form_part5.html", {'assistant': assistant,
-                                                             'mandate': mandate,
-                                                             'form': form}) +            return render(request, "assistant_form_part5.html", {'assistant': assistant, 'mandate': mandate,
+                                                                 'form': form})