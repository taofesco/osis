--- conflicted
+++ resolved
@@ -29,17 +29,13 @@
 from django.contrib.auth.decorators import login_required
 from assistant.models import *
 from django.template.context_processors import request
-<<<<<<< HEAD
-from assistant.forms import AssistantFormPart1, AssistantFormPart5
+from assistant.forms import AssistantFormPart1, AssistantFormPart1b, AssistantFormPart5
 from assistant.models.academic_assistant import find_by_id
-from assistant.models.assistant_mandate import find_mandate_by_id,\
-    find_mandate_by_academic_assistant
+from assistant.models.assistant_mandate import find_mandate_by_id, find_mandate_by_academic_assistant
 from base.models.person import find_by_user
-=======
-from assistant.forms import AssistantFormPart1, AssistantFormPart1b
 from base.models import person_address, person
->>>>>>> 1290b03a
-    
+
+
 @login_required
 def form_part1_edit(request, mandate_id):
     mandate = assistant_mandate.find_mandate_by_id(mandate_id)
@@ -74,11 +70,12 @@
         form.save()
         form2.save()
         return form_part1_edit(request, mandate.id)
-        
     else:
-<<<<<<< HEAD
-        form = AssistantFormPart1()
-        return render(request, "assistant_form_part2.html")    
+        return render(request, "assistant_form_part1.html", {'assistant': assistant,
+                                                             'mandate': mandate,
+                                                             'addresses': addresses,
+                                                             'form': form,
+                                                             'form2': form2})  
     
 def form_part5_edit(request, mandate_id):
     mandate = assistant_mandate.find_mandate_by_id(mandate_id)
@@ -118,12 +115,4 @@
         else:
             return render(request, "assistant_form_part5.html", {'assistant': assistant,
                                                              'mandate': mandate,
-                                                             'form': form}) 
-=======
-        return render(request, "assistant_form_part1.html", {'assistant': assistant,
-                                                             'mandate': mandate,
-                                                             'addresses': addresses,
-                                                             'form': form,
-                                                             'form2': form2}) 
-        return form_part1_edit(request, mandate.id)
->>>>>>> 1290b03a
+                                                             'form': form}) 