--- conflicted
+++ resolved
@@ -144,32 +144,19 @@
         form = ReviewerForm(data=request.POST)
         if form.is_valid() and request.POST.get('person_id'):
             new_reviewer = form.save(commit=False)
-<<<<<<< HEAD
             this_person = person.find_by_id(request.POST.get('person_id'))
             if reviewer.find_by_person(this_person):
                 msg = _("person_already_reviewer_msg")
                 form.add_error(None, msg)
+            if reviewer.find_by_entity_and_role(new_reviewer.entity, new_reviewer.role):
+                msg = _("reviewer_with_same_role_already_exists_msg")
+                form.add_error(None, msg)
+            if form.has_error(field=NON_FIELD_ERRORS):
                 return render(request, "manager_add_reviewer.html", {'form': form, 'year': year})
             else:
                 new_reviewer.person = this_person
                 new_reviewer.save()
                 return redirect('reviewers_list')
-=======
-            if request.POST.get('person_id'):
-                this_person = person.find_by_id(request.POST.get('person_id'))
-                if reviewer.find_by_person(this_person):
-                    msg = _("person_already_reviewer_msg")
-                    form.add_error(None, msg)
-                if reviewer.find_by_entity_and_role(new_reviewer.entity, new_reviewer.role):
-                    msg = _("reviewer_with_same_role_already_exists_msg")
-                    form.add_error(None, msg)
-                if form.has_error(field=NON_FIELD_ERRORS):
-                    return render(request, "manager_add_reviewer.html", {'form': form, 'year': year})
-                else:
-                    new_reviewer.person = this_person
-                    new_reviewer.save()
-                    return redirect('reviewers_list')
->>>>>>> 6f094086
         else:
             return render(request, "manager_add_reviewer.html", {'form': form, 'year': year})
     else:
