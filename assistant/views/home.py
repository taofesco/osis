##############################################################################
#
#    OSIS stands for Open Student Information System. It's an application
#    designed to manage the core business of higher education institutions,
#    such as universities, faculties, institutes and professional schools.
#    The core business involves the administration of students, teachers,
#    courses, programs and so on.
#
#    Copyright (C) 2015-2016 Université catholique de Louvain (http://www.uclouvain.be)
#
#    This program is free software: you can redistribute it and/or modify
#    it under the terms of the GNU General Public License as published by
#    the Free Software Foundation, either version 3 of the License, or
#    (at your option) any later version.
#
#    This program is distributed in the hope that it will be useful,
#    but WITHOUT ANY WARRANTY; without even the implied warranty of
#    MERCHANTABILITY or FITNESS FOR A PARTICULAR PURPOSE.  See the
#    GNU General Public License for more details.
#
#    A copy of this license - GNU General Public License - is available
#    at the root of the source code of this program.  If not,
#    see http://www.gnu.org/licenses/.
#
##############################################################################
from django.contrib.auth.decorators import login_required
from django.shortcuts import render, render_to_response
from django.http.response import HttpResponseRedirect
from django.core.urlresolvers import reverse
from assistant.models import academic_assistant, manager, reviewer
from assistant.models import settings

@login_required
def assistant_home(request):
    try:
<<<<<<< HEAD
        academic_assistant.AcademicAssistant.objects.get(person=request.user.person)
        if settings.access_to_procedure_is_open():
            return HttpResponseRedirect(reverse('assistant_mandates'))
        else:
            return HttpResponseRedirect(reverse('access_denied'))
    except academic_assistant.AcademicAssistant.DoesNotExist:
        try:
            manager.Manager.objects.get(person=request.user.person)
            return HttpResponseRedirect(reverse('manager_home'))
        except manager.Manager.DoesNotExist:
            try:
                reviewer.Reviewer.objects.get(person=request.user.person)
                if settings.access_to_procedure_is_open():
                    return HttpResponseRedirect(reverse('reviewer_mandates_list'))
                else:
                    return HttpResponseRedirect(reverse('access_denied'))
=======
        academic_assistant.find_by_person(person=request.user.person)
        return HttpResponseRedirect(reverse('assistant_mandates'))
    except academic_assistant.AcademicAssistant.DoesNotExist:
        try:
            manager.find_by_person(person=request.user.person)
            return HttpResponseRedirect(reverse('mandates_list'))
        except manager.Manager.DoesNotExist:
            try:
                reviewer.find_by_person(person=request.user.person)
                return HttpResponseRedirect(reverse('reviewer_mandates_list'))
>>>>>>> 36ed1865
            except reviewer.Reviewer.DoesNotExist:
                return HttpResponseRedirect(reverse('access_denied'))


@login_required
def manager_home(request):
     return render(request, 'manager_home.html')
    
def access_denied(request):
    return render(request, "access_denied.html")<|MERGE_RESOLUTION|>--- conflicted
+++ resolved
@@ -24,7 +24,7 @@
 #
 ##############################################################################
 from django.contrib.auth.decorators import login_required
-from django.shortcuts import render, render_to_response
+from django.shortcuts import render
 from django.http.response import HttpResponseRedirect
 from django.core.urlresolvers import reverse
 from assistant.models import academic_assistant, manager, reviewer
@@ -33,26 +33,11 @@
 @login_required
 def assistant_home(request):
     try:
-<<<<<<< HEAD
-        academic_assistant.AcademicAssistant.objects.get(person=request.user.person)
+        academic_assistant.find_by_person(person=request.user.person)
         if settings.access_to_procedure_is_open():
             return HttpResponseRedirect(reverse('assistant_mandates'))
         else:
             return HttpResponseRedirect(reverse('access_denied'))
-    except academic_assistant.AcademicAssistant.DoesNotExist:
-        try:
-            manager.Manager.objects.get(person=request.user.person)
-            return HttpResponseRedirect(reverse('manager_home'))
-        except manager.Manager.DoesNotExist:
-            try:
-                reviewer.Reviewer.objects.get(person=request.user.person)
-                if settings.access_to_procedure_is_open():
-                    return HttpResponseRedirect(reverse('reviewer_mandates_list'))
-                else:
-                    return HttpResponseRedirect(reverse('access_denied'))
-=======
-        academic_assistant.find_by_person(person=request.user.person)
-        return HttpResponseRedirect(reverse('assistant_mandates'))
     except academic_assistant.AcademicAssistant.DoesNotExist:
         try:
             manager.find_by_person(person=request.user.person)
@@ -61,14 +46,14 @@
             try:
                 reviewer.find_by_person(person=request.user.person)
                 return HttpResponseRedirect(reverse('reviewer_mandates_list'))
->>>>>>> 36ed1865
             except reviewer.Reviewer.DoesNotExist:
                 return HttpResponseRedirect(reverse('access_denied'))
 
 
 @login_required
 def manager_home(request):
-     return render(request, 'manager_home.html')
-    
+    return render(request, 'manager_home.html')
+
+
 def access_denied(request):
     return render(request, "access_denied.html")