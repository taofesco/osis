##############################################################################
#
#    OSIS stands for Open Student Information System. It's an application
#    designed to manage the core business of higher education institutions,
#    such as universities, faculties, institutes and professional schools.
#    The core business involves the administration of students, teachers,
#    courses, programs and so on.
#
#    Copyright (C) 2015-2016 Université catholique de Louvain (http://www.uclouvain.be)
#
#    This program is free software: you can redistribute it and/or modify
#    it under the terms of the GNU General Public License as published by
#    the Free Software Foundation, either version 3 of the License, or
#    (at your option) any later version.
#
#    This program is distributed in the hope that it will be useful,
#    but WITHOUT ANY WARRANTY; without even the implied warranty of
#    MERCHANTABILITY or FITNESS FOR A PARTICULAR PURPOSE.  See the
#    GNU General Public License for more details.
#
#    A copy of this license - GNU General Public License - is available
#    at the root of the source code of this program.  If not,
#    see http://www.gnu.org/licenses/.
#
##############################################################################
from django.contrib import admin
<<<<<<< HEAD
from assistant.models import reviewer, manager

# Register your models here.
admin.site.register(reviewer.Reviewer,
                    reviewer.ReviewerAdmin,
                    )

admin.site.register(manager.Manager,
                    manager.ManagerAdmin
                    )
=======
from assistant.models import reviewer
from assistant.models.assistant_mandate import AssistantMandate
from assistant.models.academic_assistant import AcademicAssistant
from assistant.models.assistant_document import AssistantDocument
from assistant.models.mandate_structure import MandateStructure
from assistant.models.review import Review
from assistant.models.tutoring_learning_unit_year import TutoringLearningUnitYear


admin.site.register(AssistantMandate)
admin.site.register(AssistantDocument)
admin.site.register(AcademicAssistant)
admin.site.register(MandateStructure)
admin.site.register(Review)
admin.site.register(TutoringLearningUnitYear)
admin.site.register(reviewer.Reviewer, reviewer.ReviewerAdmin)
>>>>>>> 9e47f1f6
<|MERGE_RESOLUTION|>--- conflicted
+++ resolved
@@ -24,19 +24,7 @@
 #
 ##############################################################################
 from django.contrib import admin
-<<<<<<< HEAD
 from assistant.models import reviewer, manager
-
-# Register your models here.
-admin.site.register(reviewer.Reviewer,
-                    reviewer.ReviewerAdmin,
-                    )
-
-admin.site.register(manager.Manager,
-                    manager.ManagerAdmin
-                    )
-=======
-from assistant.models import reviewer
 from assistant.models.assistant_mandate import AssistantMandate
 from assistant.models.academic_assistant import AcademicAssistant
 from assistant.models.assistant_document import AssistantDocument
@@ -52,4 +40,4 @@
 admin.site.register(Review)
 admin.site.register(TutoringLearningUnitYear)
 admin.site.register(reviewer.Reviewer, reviewer.ReviewerAdmin)
->>>>>>> 9e47f1f6
+admin.site.register(manager.Manager, manager.ManagerAdmin)