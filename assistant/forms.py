--- conflicted
+++ resolved
@@ -72,14 +72,10 @@
     return field.formfield(**kwargs)
 
 structure_inline_formset = inlineformset_factory(mdl.assistant_mandate.AssistantMandate,
-                                               mdl.mandate_structure.MandateStructure,
-                                               formfield_callback=get_field_qs,
-                                               fields=('structure',
-                                                       'assistant_mandate'),
-                                               extra=2,
-                                               can_delete=True,
-                                               min_num=1,
-                                               max_num=4)
+                                                 mdl.mandate_structure.MandateStructure,
+                                                 formfield_callback=get_field_qs,
+                                                 fields=('structure', 'assistant_mandate'),
+                                                 extra=2, can_delete=True, min_num=1, max_num=4)
 
 
 class HorizontalRadioRenderer(forms.RadioSelect.renderer):
@@ -145,7 +141,6 @@
         fields = ('academic_year',)
 
 
-<<<<<<< HEAD
 class AssistantFormPart4(ModelForm):
     internships = forms.CharField(
         required=False, widget=forms.Textarea(attrs={'cols': '80', 'rows': '2'}))
@@ -163,8 +158,9 @@
     class Meta:
         model = mdl.assistant_mandate.AssistantMandate
         fields = ('internships', 'conferences', 'publications',
-                  'awards','framing','remark')
-=======
+                  'awards', 'framing', 'remark')
+
+
 class TutoringLearningUnitForm(forms.Form):
     sessions_number = forms.IntegerField(widget=forms.NumberInput(attrs={'class': 'input session_number'}))
     sessions_duration = forms.IntegerField(widget=forms.NumberInput(attrs={'class': 'input session_duration'}))
@@ -239,7 +235,6 @@
                 exams_supervision_duration=exams_supervision_duration, others_delivery=others_delivery,
                 mandate=mandate)
         tutoring_learning_unit_year.save()
->>>>>>> c9232a7b
 
 
 class AssistantFormPart5(ModelForm):
