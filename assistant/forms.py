##############################################################################
#
#    OSIS stands for Open Student Information System. It's an application
#    designed to manage the core business of higher education institutions,
#    such as universities, faculties, institutes and professional schools.
#    The core business involves the administration of students, teachers,
#    courses, programs and so on.
#
#    Copyright (C) 2015-2016 Université catholique de Louvain (http://www.uclouvain.be)
#
#    This program is free software: you can redistribute it and/or modify
#    it under the terms of the GNU General Public License as published by
#    the Free Software Foundation, either version 3 of the License, or
#    (at your option) any later version.
#
#    This program is distributed in the hope that it will be useful,
#    but WITHOUT ANY WARRANTY; without even the implied warranty of
#    MERCHANTABILITY or FITNESS FOR A PARTICULAR PURPOSE.  See the
#    GNU General Public License for more details.
#
#    A copy of this license - GNU General Public License - is available
#    at the root of the source code of this program.  If not,
#    see http://www.gnu.org/licenses/.
#
##############################################################################
from django import forms
from django.utils.translation import ugettext as _
from django.db.models import Q
from django.forms import ModelForm, Textarea
from assistant import models as mdl
from base.models import structure, academic_year, person
from django.forms.models import inlineformset_factory
from django.core.exceptions import ValidationError


class MandateForm(ModelForm):
    comment = forms.CharField(required=False, widget=Textarea(
        attrs={'rows': '3', 'cols': '50'}))
    absences = forms.CharField(required=False, widget=Textarea(
        attrs={'rows': '3', 'cols': '50'}))
    other_status = forms.CharField(required=False)
    renewal_type = forms.ChoiceField(
        choices=mdl.assistant_mandate.AssistantMandate.RENEWAL_TYPE_CHOICES)
    assistant_type = forms.ChoiceField(
        choices=mdl.assistant_mandate.AssistantMandate.ASSISTANT_TYPE_CHOICES)
    sap_id = forms.CharField(required=True, max_length=12, strip=True)
    contract_duration = forms.CharField(
        required=True, max_length=30, strip=True)
    contract_duration_fte = forms.CharField(
        required=True, max_length=30, strip=True)

    class Meta:
        model = mdl.assistant_mandate.AssistantMandate
        fields = ('comment', 'absences', 'other_status', 'renewal_type', 'assistant_type', 'sap_id',
                  'contract_duration', 'contract_duration_fte')


class MandateStructureForm(ModelForm):

    class Meta:
        model = mdl.mandate_structure.MandateStructure
        fields = ('structure', 'assistant_mandate')


def get_field_qs(field, **kwargs):
    if field.name == 'structure':
        return forms.ModelChoiceField(queryset=structure.Structure.objects.filter(Q(type='INSTITUTE') |
                                                                                  Q(type='FACULTY')))
    return field.formfield(**kwargs)


StructureInLineFormSet = inlineformset_factory(mdl.assistant_mandate.AssistantMandate,
                                               mdl.mandate_structure.MandateStructure,
                                               formfield_callback=get_field_qs,
                                               fields=('structure',
                                                       'assistant_mandate'),
                                               extra=2,
                                               can_delete=True,
                                               min_num=1,
                                               max_num=2)


class HorizontalRadioRenderer(forms.RadioSelect.renderer):

    def render(self):
        return u'\n'.join([u'%s\n' % w for w in self])


class AssistantFormPart1(ModelForm):
    inscription = forms.ChoiceField(required=True, widget=forms.RadioSelect(renderer=HorizontalRadioRenderer, attrs={
                                    "onChange": 'Hide()'}), choices=mdl.academic_assistant.AcademicAssistant.PHD_INSCRIPTION_CHOICES)
    expected_phd_date = forms.DateField(required=False, widget=forms.DateInput(format='%d/%m/%Y',
                                                                               attrs={'placeholder': 'dd/mm/yyyy'}),
                                        input_formats=['%d/%m/%Y'])
    phd_inscription_date = forms.DateField(required=False, widget=forms.DateInput(format='%d/%m/%Y',
                                                                                  attrs={'placeholder': 'dd/mm/yyyy'}),
                                           input_formats=['%d/%m/%Y'])
    confirmation_test_date = forms.DateField(required=False, widget=forms.DateInput(format='%d/%m/%Y',
                                                                                    attrs={'placeholder': 'dd/mm/yyyy'}),
                                             input_formats=['%d/%m/%Y'])
    thesis_date = forms.DateField(required=False, widget=forms.DateInput(format='%d/%m/%Y',
                                                                         attrs={'placeholder': 'dd/mm/yyyy'}),
                                  input_formats=['%d/%m/%Y'])
    supervisor = forms.ModelChoiceField(required=False, queryset=person.Person.objects.all(),
                                        to_field_name="email",
                                        widget=forms.Select(attrs={"onChange": 'print_email()'}))
    external_functions = forms.CharField(
        required=False, widget=forms.Textarea(attrs={'cols': '40', 'rows': '2'}))

    class Meta:
        model = mdl.assistant_mandate.AssistantMandate
        fields = ('inscription', 'expected_phd_date', 'phd_inscription_date',
                  'confirmation_test_date', 'thesis_date', 'supervisor')

    def clean(self):
        super(AssistantFormPart1, self).clean()
        inscription = self.cleaned_data.get("inscription")
        expected_phd_date = self.cleaned_data.get('expected_phd_date')
        if inscription == 'IN_PROGRESS' and not expected_phd_date:
            msg = _("expected_phd_date_required_msg")
            self.add_error('expected_phd_date', msg)
            

class AssistantFormPart1b(ModelForm):
    external_functions = forms.CharField(
        required=False, widget=forms.Textarea(attrs={'cols': '60', 'rows': '4'}))
    external_contract = forms.CharField(
        required=False, widget=forms.Textarea(attrs={'cols': '60', 'rows': '4'}))
    justification = forms.CharField(
        required=False, widget=forms.Textarea(attrs={'cols': '60', 'rows': '4'}))

    class Meta:
        model = mdl.assistant_mandate.AssistantMandate
        fields = ('external_functions', 'external_contract', 'justification')


class MandatesArchivesForm(ModelForm):
    academic_year = forms.ModelChoiceField(queryset=academic_year.AcademicYear.objects.all(),
                                           widget=forms.Select(attrs={"onChange": 'submit()'}))

    class Meta:
        model = mdl.assistant_mandate.AssistantMandate
        fields = ('academic_year',)
<<<<<<< HEAD

class AssistantFormPart6(ModelForm):
    activities_report_remark = forms.CharField(
        required=False, widget=forms.Textarea(attrs={'cols': '80', 'rows': '4'}))
    
    class Meta:
        model = mdl.assistant_mandate.AssistantMandate
        fields = ('tutoring_percent', 'service_activities_percent', 'formation_activities_percent',
                  'research_percent','activities_report_remark') 
        
    def clean(self):
        tutoring_percent = self.cleaned_data['tutoring_percent']
        service_activities_percent = self.cleaned_data['service_activities_percent']
        formation_activities_percent = self.cleaned_data['formation_activities_percent']
        research_percent = self.cleaned_data['research_percent']
         
        if tutoring_percent + service_activities_percent + formation_activities_percent + research_percent != 100:
            raise ValidationError(_('total_must_be_100_message'))
        else:
            return self.cleaned_data
         
=======
        
        
class AssistantFormPart5(ModelForm):
    degrees = forms.CharField(
        required=False, widget=forms.Textarea(attrs={'cols': '80', 'rows': '4'}))
    formations = forms.CharField(
        required=False, widget=forms.Textarea(attrs={'cols': '80', 'rows': '4'}))

    class Meta:
        model = mdl.assistant_mandate.AssistantMandate
        fields = ('faculty_representation', 'institute_representation', 'sector_representation',
                  'governing_body_representation','corsci_representation','students_service',
                  'infrastructure_mgmt_service','events_organisation_service','publishing_field_service',
                  'scientific_jury_service','degrees','formations')  
    
>>>>>>> 2a688aa0
<|MERGE_RESOLUTION|>--- conflicted
+++ resolved
@@ -141,31 +141,8 @@
     class Meta:
         model = mdl.assistant_mandate.AssistantMandate
         fields = ('academic_year',)
-<<<<<<< HEAD
 
-class AssistantFormPart6(ModelForm):
-    activities_report_remark = forms.CharField(
-        required=False, widget=forms.Textarea(attrs={'cols': '80', 'rows': '4'}))
-    
-    class Meta:
-        model = mdl.assistant_mandate.AssistantMandate
-        fields = ('tutoring_percent', 'service_activities_percent', 'formation_activities_percent',
-                  'research_percent','activities_report_remark') 
-        
-    def clean(self):
-        tutoring_percent = self.cleaned_data['tutoring_percent']
-        service_activities_percent = self.cleaned_data['service_activities_percent']
-        formation_activities_percent = self.cleaned_data['formation_activities_percent']
-        research_percent = self.cleaned_data['research_percent']
-         
-        if tutoring_percent + service_activities_percent + formation_activities_percent + research_percent != 100:
-            raise ValidationError(_('total_must_be_100_message'))
-        else:
-            return self.cleaned_data
-         
-=======
-        
-        
+
 class AssistantFormPart5(ModelForm):
     degrees = forms.CharField(
         required=False, widget=forms.Textarea(attrs={'cols': '80', 'rows': '4'}))
@@ -177,6 +154,25 @@
         fields = ('faculty_representation', 'institute_representation', 'sector_representation',
                   'governing_body_representation','corsci_representation','students_service',
                   'infrastructure_mgmt_service','events_organisation_service','publishing_field_service',
-                  'scientific_jury_service','degrees','formations')  
-    
->>>>>>> 2a688aa0
+                  'scientific_jury_service','degrees','formations')
+
+
+class AssistantFormPart6(ModelForm):
+    activities_report_remark = forms.CharField(
+        required=False, widget=forms.Textarea(attrs={'cols': '80', 'rows': '4'}))
+
+    class Meta:
+        model = mdl.assistant_mandate.AssistantMandate
+        fields = ('tutoring_percent', 'service_activities_percent', 'formation_activities_percent',
+                  'research_percent', 'activities_report_remark')
+
+    def clean(self):
+        tutoring_percent = self.cleaned_data['tutoring_percent']
+        service_activities_percent = self.cleaned_data['service_activities_percent']
+        formation_activities_percent = self.cleaned_data['formation_activities_percent']
+        research_percent = self.cleaned_data['research_percent']
+
+        if tutoring_percent + service_activities_percent + formation_activities_percent + research_percent != 100:
+            raise ValidationError(_('total_must_be_100_message'))
+        else:
+            return self.cleaned_data