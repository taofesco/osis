--- conflicted
+++ resolved
@@ -345,13 +345,9 @@
 
 
 class ReviewerForm(ModelForm):
-<<<<<<< HEAD
-    role = forms.ChoiceField(required=True, choices=mdl.reviewer.ROLE_CHOICES)
-=======
     person = forms.ModelChoiceField(required=True, queryset=person.Person.objects.all().order_by('last_name'),
                                     to_field_name="email")
     role = forms.ChoiceField(required=True, choices=reviewer_role.ROLE_CHOICES)
->>>>>>> 943ae59a
     structure = forms.ModelChoiceField(required=True, queryset=(
         structure.find_by_type('INSTITUTE') | structure.find_by_type('FACULTY') |
         structure.find_by_type('SECTOR')).order_by('type', 'acronym'))
