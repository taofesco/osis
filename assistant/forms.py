--- conflicted
+++ resolved
@@ -162,12 +162,7 @@
 class ReviewForm(ModelForm):
     justification = forms.CharField(help_text=_("justification_required_if_conditional"),
                                     required=False, widget=forms.Textarea(attrs={'cols': '80', 'rows': '5'}))
-<<<<<<< HEAD
     remark = forms.CharField(required=False, widget=forms.Textarea(attrs={'cols': '80', 'rows': '5'}))
-=======
-    remark = forms.CharField(
-        required=False, widget=forms.Textarea(attrs={'cols': '80', 'rows': '5'}))
->>>>>>> 72670f66
     confidential = forms.CharField(help_text=_("information_not_provided_to_assistant"),
                                    required=False, widget=forms.Textarea(attrs={'cols': '80', 'rows': '5'}))
     advice = forms.ChoiceField(required=True, widget=forms.RadioSelect(renderer=HorizontalRadioRenderer, attrs={
@@ -235,7 +230,6 @@
             pass
 
 
-<<<<<<< HEAD
 class ReviewerForm(ModelForm):
     person = forms.ModelChoiceField(required=True, queryset=person.Person.objects.all().order_by('last_name'),
                                     to_field_name="email")
@@ -257,12 +251,12 @@
             self.add_error('person', msg)
         except:
             pass
-=======
+
+
 class SettingsForm(ModelForm):
     starting_date = forms.DateField(required=True, widget=widgets.SelectDateWidget)
     ending_date = forms.DateField(required=True, widget=widgets.SelectDateWidget)
 
     class Meta:
         model = mdl.settings.Settings
-        fields = ('starting_date', 'ending_date')
->>>>>>> 72670f66
+        fields = ('starting_date', 'ending_date')