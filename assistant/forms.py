--- conflicted
+++ resolved
@@ -74,11 +74,7 @@
 structure_inline_formset = inlineformset_factory(mdl.assistant_mandate.AssistantMandate,
                                                  mdl.mandate_structure.MandateStructure,
                                                  formfield_callback=get_field_qs,
-<<<<<<< HEAD
                                                  fields=('structure', 'assistant_mandate'),
-=======
-                                                 fields=('structure','assistant_mandate'),
->>>>>>> 0a7d0128
                                                  extra=2, can_delete=True, min_num=1, max_num=4)
 
 
@@ -145,18 +141,6 @@
         fields = ('academic_year',)
 
 
-<<<<<<< HEAD
-class AssistantFormPart4(ModelForm):
-    internships = forms.CharField(
-        required=False, widget=forms.Textarea(attrs={'cols': '80', 'rows': '2'}))
-    conferences = forms.CharField(
-        required=False, widget=forms.Textarea(attrs={'cols': '80', 'rows': '2'}))
-    publications = forms.CharField(
-        required=False, widget=forms.Textarea(attrs={'cols': '80', 'rows': '2'}))
-    awards = forms.CharField(
-        required=False, widget=forms.Textarea(attrs={'cols': '80', 'rows': '2'}))
-    framing = forms.CharField(
-=======
 class AssistantFormPart3(ModelForm):
     phd_inscription_date = forms.DateField(required=False, widget=forms.DateInput(format='%d/%m/%Y',
                                                                                   attrs={'placeholder': 'dd/mm/yyyy'}),
@@ -167,20 +151,33 @@
                                              input_formats=['%d/%m/%Y'])
 
     thesis_title = forms.CharField(
->>>>>>> 0a7d0128
         required=False, widget=forms.Textarea(attrs={'cols': '80', 'rows': '2'}))
     remark = forms.CharField(
         required=False, widget=forms.Textarea(attrs={'cols': '80', 'rows': '4'}))
 
     class Meta:
-<<<<<<< HEAD
+        model = mdl.academic_assistant.AcademicAssistant
+        fields = ('phd_inscription_date', 'thesis_title', 'confirmation_test_date','remark')
+
+
+class AssistantFormPart4(ModelForm):
+    internships = forms.CharField(
+        required=False, widget=forms.Textarea(attrs={'cols': '80', 'rows': '2'}))
+    conferences = forms.CharField(
+        required=False, widget=forms.Textarea(attrs={'cols': '80', 'rows': '2'}))
+    publications = forms.CharField(
+        required=False, widget=forms.Textarea(attrs={'cols': '80', 'rows': '2'}))
+    awards = forms.CharField(
+        required=False, widget=forms.Textarea(attrs={'cols': '80', 'rows': '2'}))
+    framing = forms.CharField(
+        required=False, widget=forms.Textarea(attrs={'cols': '80', 'rows': '2'}))
+    remark = forms.CharField(
+        required=False, widget=forms.Textarea(attrs={'cols': '80', 'rows': '4'}))
+
+    class Meta:
         model = mdl.assistant_mandate.AssistantMandate
         fields = ('internships', 'conferences', 'publications',
                   'awards', 'framing', 'remark')
-=======
-        model = mdl.academic_assistant.AcademicAssistant
-        fields = ('phd_inscription_date', 'thesis_title', 'confirmation_test_date','remark')
->>>>>>> 0a7d0128
 
 
 class TutoringLearningUnitForm(forms.Form):
