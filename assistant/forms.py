--- conflicted
+++ resolved
@@ -43,9 +43,14 @@
     other_status = forms.CharField(
         required = False)
     renewal_type=forms.ChoiceField(choices= mdl.assistant_mandate.AssistantMandate.RENEWAL_TYPE_CHOICES)
+    assistant_type=forms.ChoiceField(choices= mdl.assistant_mandate.AssistantMandate.ASSISTANT_TYPE_CHOICES)
+    sap_id = forms.CharField(
+        required = True,
+        max_length=12,
+        strip = True)
     class Meta:
         model = mdl.assistant_mandate.AssistantMandate
-        fields = ('comment','absences','other_status','renewal_type')
+        fields = ('comment','absences','other_status','renewal_type','assistant_type','sap_id')
 
     
 class MandateStructureForm(ModelForm):
@@ -56,7 +61,6 @@
         fields = ('structure','assistant_mandate')
 
         
-<<<<<<< HEAD
 def get_field_qs(field, **kwargs):
         if field.name == 'structure':
             return forms.ModelChoiceField(queryset=structure.Structure.objects.filter(
@@ -75,8 +79,3 @@
                                                min_num=1,
                                                max_num=2)  
     
-=======
-    
-
-    
->>>>>>> 8404522e
