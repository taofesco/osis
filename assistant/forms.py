##############################################################################
#
#    OSIS stands for Open Student Information System. It's an application
#    designed to manage the core business of higher education institutions,
#    such as universities, faculties, institutes and professional schools.
#    The core business involves the administration of students, teachers,
#    courses, programs and so on.
#
#    Copyright (C) 2015-2016 Université catholique de Louvain (http://www.uclouvain.be)
#
#    This program is free software: you can redistribute it and/or modify
#    it under the terms of the GNU General Public License as published by
#    the Free Software Foundation, either version 3 of the License, or
#    (at your option) any later version.
#
#    This program is distributed in the hope that it will be useful,
#    but WITHOUT ANY WARRANTY; without even the implied warranty of
#    MERCHANTABILITY or FITNESS FOR A PARTICULAR PURPOSE.  See the
#    GNU General Public License for more details.
#
#    A copy of this license - GNU General Public License - is available
#    at the root of the source code of this program.  If not,
#    see http://www.gnu.org/licenses/.
#
##############################################################################
from django import forms
from django.utils.translation import ugettext as _
from django.db.models import Q
from django.forms import ModelForm, Textarea
from assistant import models as mdl
from base.models import structure, academic_year, person, learning_unit_year
from django.forms.models import inlineformset_factory
from django.core.exceptions import ValidationError
from django.forms import widgets
from assistant.enums import reviewer_role
from assistant.models.enums import review_advice_choices, review_status, assistant_type, assistant_mandate_renewal
from assistant.models.enums import assistant_phd_inscription

class MandateFileForm(forms.Form):
    file = forms.FileField(error_messages={'required': _('no_file_submitted')})

    def clean_file(self):
        file = self.cleaned_data['file']
        content_type = file.content_type.split('/')[1]
        valid_content_type = 'vnd.openxmlformats-officedocument.spreadsheetml.sheet' in content_type
        if ".xlsx" not in file.name or not valid_content_type:
            self.add_error('file', forms.ValidationError(_('file_must_be_xlsx'), code='invalid'))
        return file


class MandateForm(ModelForm):
    comment = forms.CharField(required=False, widget=Textarea(
        attrs={'rows': '4', 'cols': '80'}))
    absences = forms.CharField(required=False, widget=Textarea(
        attrs={'rows': '4', 'cols': '80'}))
    other_status = forms.CharField(max_length=50, required=False)
    renewal_type = forms.ChoiceField(
        choices=assistant_mandate_renewal.ASSISTANT_MANDATE_RENEWAL_TYPES)
    assistant_type = forms.ChoiceField(
        choices=assistant_type.ASSISTANT_TYPES)
    sap_id = forms.CharField(required=True, max_length=12, strip=True)
    contract_duration = forms.CharField(
        required=True, max_length=30, strip=True)
    contract_duration_fte = forms.CharField(
        required=True, max_length=30, strip=True)
    fulltime_equivalent = forms.NumberInput()

    class Meta:
        model = mdl.assistant_mandate.AssistantMandate
        fields = ('comment', 'absences', 'other_status', 'renewal_type', 'assistant_type', 'sap_id',
                  'contract_duration', 'contract_duration_fte', 'fulltime_equivalent')


class MandateStructureForm(ModelForm):
    class Meta:
        model = mdl.mandate_structure.MandateStructure
        fields = ('structure', 'assistant_mandate')


def get_field_qs(field, **kwargs):
    if field.name == 'structure':
        return forms.ModelChoiceField(queryset=structure.Structure.objects.filter(
            Q(type='INSTITUTE') | Q(type='POLE') | Q(type='PROGRAM_COMMISSION') |
            Q(type='FACULTY')).order_by('acronym'))
    return field.formfield(**kwargs)


structure_inline_formset = inlineformset_factory(mdl.assistant_mandate.AssistantMandate,
                                                 mdl.mandate_structure.MandateStructure,
                                                 formfield_callback=get_field_qs,
                                                 fields=('structure', 'assistant_mandate'),
                                                 extra=2, can_delete=True, min_num=1, max_num=4)


class HorizontalRadioRenderer(forms.RadioSelect.renderer):
    def render(self):
        return u'\n'.join([u'%s\n' % w for w in self])


class AssistantFormPart1(ModelForm):
    external_functions = forms.CharField(
        required=False, widget=forms.Textarea(attrs={'cols': '60', 'rows': '4'}))
    external_contract = forms.CharField(
        required=False, widget=forms.Textarea(attrs={'cols': '60', 'rows': '4'}))
    justification = forms.CharField(
        required=False, widget=forms.Textarea(attrs={'cols': '60', 'rows': '4'}))

    class Meta:
        model = mdl.assistant_mandate.AssistantMandate
        fields = ('external_functions', 'external_contract', 'justification')


class MandatesArchivesForm(ModelForm):
    academic_year = forms.ModelChoiceField(queryset=academic_year.AcademicYear.objects.all(),
                                           widget=forms.Select(attrs={"onChange": 'submit()'}))

    class Meta:
        model = mdl.assistant_mandate.AssistantMandate
        fields = ('academic_year',)


class AssistantFormPart3(ModelForm):

    PARAMETERS = dict(required=False, widget=forms.DateInput(format='%d/%m/%Y', attrs={'placeholder': 'dd/mm/yyyy'}),
                      input_formats=['%d/%m/%Y'])

    inscription = forms.ChoiceField(required=True, widget=forms.RadioSelect(renderer=HorizontalRadioRenderer, attrs={
<<<<<<< HEAD
        "onChange": 'Hide()'}), choices=assistant_phd_inscription.PHD_INSCRIPTION_CHOICES)
    expected_phd_date = forms.DateField(required=False, widget=forms.DateInput(format='%d/%m/%Y',
                                                                               attrs={'placeholder': 'dd/mm/yyyy'}),
                                        input_formats=['%d/%m/%Y'])
    thesis_date = forms.DateField(required=False, widget=forms.DateInput(format='%d/%m/%Y',
                                                                         attrs={'placeholder': 'dd/mm/yyyy'}),
                                  input_formats=['%d/%m/%Y'])
    phd_inscription_date = forms.DateField(required=False, widget=forms.DateInput(format='%d/%m/%Y',
                                                                                  attrs={'placeholder': 'dd/mm/yyyy'}),
                                           input_formats=['%d/%m/%Y'])
    confirmation_test_date = forms.DateField(required=False,
                                             widget=forms.DateInput(format='%d/%m/%Y',
                                                                    attrs={'placeholder': 'dd/mm/yyyy'}),
                                             input_formats=['%d/%m/%Y'])
=======
        "onChange": 'Hide()'}), choices=mdl.academic_assistant.AcademicAssistant.PHD_INSCRIPTION_CHOICES)
    expected_phd_date = forms.DateField(**PARAMETERS)
    thesis_date = forms.DateField(**PARAMETERS)
    phd_inscription_date = forms.DateField(**PARAMETERS)
    confirmation_test_date = forms.DateField(**PARAMETERS)
>>>>>>> 7fb872d0

    thesis_title = forms.CharField(
        required=False, widget=forms.Textarea(attrs={'cols': '80', 'rows': '2'}))
    remark = forms.CharField(
        required=False, widget=forms.Textarea(attrs={'cols': '80', 'rows': '4'}))

    class Meta:
        model = mdl.academic_assistant.AcademicAssistant
        fields = ('thesis_title', 'confirmation_test_date', 'remark', 'inscription',
                  'expected_phd_date', 'phd_inscription_date', 'confirmation_test_date', 'thesis_date'
                  )
        exclude = ['supervisor']


class AssistantFormPart4(ModelForm):
    internships = forms.CharField(
        required=False, widget=forms.Textarea(attrs={'cols': '80', 'rows': '2'}))
    conferences = forms.CharField(
        required=False, widget=forms.Textarea(attrs={'cols': '80', 'rows': '2'}))
    publications = forms.CharField(
        required=False, widget=forms.Textarea(attrs={'cols': '80', 'rows': '2'}))
    awards = forms.CharField(
        required=False, widget=forms.Textarea(attrs={'cols': '80', 'rows': '2'}))
    framing = forms.CharField(
        required=False, widget=forms.Textarea(attrs={'cols': '80', 'rows': '2'}))
    remark = forms.CharField(
        required=False, widget=forms.Textarea(attrs={'cols': '80', 'rows': '4'}))

    class Meta:
        model = mdl.assistant_mandate.AssistantMandate
        fields = ('internships', 'conferences', 'publications',
                  'awards', 'framing', 'remark')


class TutoringLearningUnitForm(forms.Form):
    sessions_number = forms.IntegerField(widget=forms.NumberInput(attrs={'class': 'input session_number'}))
    sessions_duration = forms.IntegerField(widget=forms.NumberInput(attrs={'class': 'input session_duration'}))
    series_number = forms.IntegerField(widget=forms.NumberInput(attrs={'class': 'input series_numbers'}))
    face_to_face_duration = forms.IntegerField(widget=forms.NumberInput(attrs={'readonly': 'enabled'}))
    attendees = forms.IntegerField(widget=forms.NumberInput(attrs={'min': '1', 'max': '999', 'step': '1'}))
    exams_supervision_duration = forms.IntegerField(
        widget=forms.NumberInput(attrs={'min': '1', 'max': '999', 'step': '1'}))
    others_delivery = forms.CharField(required=False, widget=forms.Textarea(attrs={'cols': '80', 'rows': '4'}))
    mandate_id = forms.CharField(widget=forms.HiddenInput(), required=True)
    learning_unit_year = forms.CharField(required=True)
    tutoring_learning_unit_year_id = forms.CharField(widget=forms.HiddenInput(), required=False)

    def __init__(self, *args, **kwargs):
        super(TutoringLearningUnitForm, self).__init__(*args, **kwargs)
        self.fields['academic_year'] = \
            forms.ChoiceField(choices=[(obj.id, obj) for obj in academic_year.find_academic_years()])

    class Meta:
        model = mdl.tutoring_learning_unit_year.TutoringLearningUnitYear
        fields = ('academic_years', 'sessions_number', 'sessions_duration', 'series_numbers', 'face_to_face_duration',
                  'attendees', 'exams_supervision_duration', 'mandate', 'learning_unit_year')

    def clean(self):
        super(TutoringLearningUnitForm, self).clean()
        academic_year_id = self.cleaned_data.get("academic_year")
        learning_unit_acronym = self.cleaned_data.get('learning_unit_year')
        learning_units_year = learning_unit_year.search(academic_year_id=academic_year_id,
                                                        acronym=learning_unit_acronym)
        if not learning_units_year:
            msg = _("learning_unit_year_error_msg")
            self.add_error('learning_unit_year', msg)
        elif learning_units_year.count() > 1:
            msg = _("learning_unit_year_multiple_msg")
            self.add_error('learning_unit_year', msg)
            for this_learning_unit_year in learning_units_year:
                msg_acronym = this_learning_unit_year.acronym
                self.add_error('learning_unit_year', msg_acronym)

    def save(self):
        data = self.cleaned_data
        academic_year_id = data.get("academic_year")
        learning_unit_acronym = data.get("learning_unit_year")
        this_learning_unit_year = learning_unit_year.search(academic_year_id=academic_year_id,
                                                            acronym=learning_unit_acronym)[:1].get()
        mandate_id = data.get("mandate_id")
        sessions_number = data.get("sessions_number")
        sessions_duration = data.get("sessions_duration")
        series_number = data.get("series_number")
        face_to_face_duration = data.get("face_to_face_duration")
        attendees = data.get("attendees")
        exams_supervision_duration = data.get("exams_supervision_duration")
        others_delivery = data.get("others_delivery")
        tutoring_learning_unit_year_id = data.get("tutoring_learning_unit_year_id")
        mandate = mdl.assistant_mandate.find_mandate_by_id(mandate_id)
        if tutoring_learning_unit_year_id:
            tutoring_learning_unit_year = mdl.tutoring_learning_unit_year.find_by_id(tutoring_learning_unit_year_id)
            tutoring_learning_unit_year.sessions_number = sessions_number
            tutoring_learning_unit_year.sessions_duration = sessions_duration
            tutoring_learning_unit_year.series_number = series_number
            tutoring_learning_unit_year.face_to_face_duration = face_to_face_duration
            tutoring_learning_unit_year.attendees = attendees
            tutoring_learning_unit_year.exams_supervision_duration = exams_supervision_duration
            tutoring_learning_unit_year.others_delivery = others_delivery
            tutoring_learning_unit_year.mandate = mandate
            tutoring_learning_unit_year.learning_unit_year = this_learning_unit_year
        else:
            tutoring_learning_unit_year = mdl.tutoring_learning_unit_year.TutoringLearningUnitYear.objects.create(
                learning_unit_year=this_learning_unit_year, sessions_number=sessions_number,
                sessions_duration=sessions_duration, series_number=series_number,
                face_to_face_duration=face_to_face_duration, attendees=attendees,
                exams_supervision_duration=exams_supervision_duration, others_delivery=others_delivery,
                mandate=mandate)
        tutoring_learning_unit_year.save()


class AssistantFormPart5(ModelForm):
    degrees = forms.CharField(
        required=False, widget=forms.Textarea(attrs={'cols': '80', 'rows': '4'}))
    formations = forms.CharField(
        required=False, widget=forms.Textarea(attrs={'cols': '80', 'rows': '4'}))

    class Meta:
        model = mdl.assistant_mandate.AssistantMandate
        fields = ('faculty_representation', 'institute_representation', 'sector_representation',
                  'governing_body_representation', 'corsci_representation', 'students_service',
                  'infrastructure_mgmt_service', 'events_organisation_service', 'publishing_field_service',
                  'scientific_jury_service', 'degrees', 'formations')


class ReviewForm(ModelForm):
    justification = forms.CharField(help_text=_("justification_required_if_conditional"),
                                    required=False, widget=forms.Textarea(attrs={'cols': '80', 'rows': '5'}))
    remark = forms.CharField(required=False, widget=forms.Textarea(attrs={'cols': '80', 'rows': '5'}))
    confidential = forms.CharField(help_text=_("information_not_provided_to_assistant"),
                                   required=False, widget=forms.Textarea(attrs={'cols': '80', 'rows': '5'}))
    advice = forms.ChoiceField(required=True, widget=forms.RadioSelect(renderer=HorizontalRadioRenderer, attrs={
        "onChange": 'Hide()'}), choices=review_advice_choices.REVIEW_ADVICE_CHOICES)
    reviewer = forms.ChoiceField(required=False)

    class Meta:
        model = mdl.review.Review
        fields = ('mandate', 'reviewer', 'advice', 'status', 'justification', 'remark', 'confidential', 'changed')
        widgets = {'mandate': forms.HiddenInput(), 'reviewer': forms.HiddenInput, 'status': forms.HiddenInput,
                   'changed': forms.HiddenInput}

    def clean(self):
        super(ReviewForm, self).clean()
        advice = self.cleaned_data.get("advice")
        justification = self.cleaned_data.get('justification')
        if advice == review_advice_choices.CONDITIONAL and not justification:
            msg = _("justification_required_if_conditional")
            self.add_error('justification', msg)


class AssistantFormPart6(ModelForm):
    activities_report_remark = forms.CharField(
        required=False, widget=forms.Textarea(attrs={'cols': '80', 'rows': '4'}))

    class Meta:
        model = mdl.assistant_mandate.AssistantMandate
        fields = ('tutoring_percent', 'service_activities_percent', 'formation_activities_percent',
                  'research_percent', 'activities_report_remark')

    def clean(self):
        tutoring_percent = self.cleaned_data['tutoring_percent']
        service_activities_percent = self.cleaned_data['service_activities_percent']
        formation_activities_percent = self.cleaned_data['formation_activities_percent']
        research_percent = self.cleaned_data['research_percent']

        if tutoring_percent + service_activities_percent + formation_activities_percent + research_percent != 100:
            raise ValidationError(_('total_must_be_100_message'))
        else:
            return self.cleaned_data


class ReviewerDelegationForm(ModelForm):
    role = forms.CharField(widget=forms.HiddenInput(), required=True)
    structure = forms.ModelChoiceField(widget=forms.HiddenInput(), required=True,
                                       queryset=structure.Structure.objects.all())

    class Meta:
        model = mdl.reviewer.Reviewer
        fields = ('structure', 'role')
        exclude = ['person']
        widgets = {
            'structure': forms.HiddenInput()
        }


class ReviewerForm(ModelForm):
    role = forms.ChoiceField(required=True, choices=reviewer_role.ROLE_CHOICES)
    structure = forms.ModelChoiceField(required=True, queryset=(
        structure.find_by_type('INSTITUTE') | structure.find_by_type('FACULTY') |
        structure.find_by_type('SECTOR')).order_by('type', 'acronym'))

    class Meta:
        model = mdl.reviewer.Reviewer
        fields = ('structure', 'role')
        exclude = ['person']


class SettingsForm(ModelForm):
    starting_date = forms.DateField(required=True, widget=widgets.SelectDateWidget)
    ending_date = forms.DateField(required=True, widget=widgets.SelectDateWidget)

    class Meta:
        model = mdl.settings.Settings
        fields = ('starting_date', 'ending_date')<|MERGE_RESOLUTION|>--- conflicted
+++ resolved
@@ -125,28 +125,11 @@
                       input_formats=['%d/%m/%Y'])
 
     inscription = forms.ChoiceField(required=True, widget=forms.RadioSelect(renderer=HorizontalRadioRenderer, attrs={
-<<<<<<< HEAD
         "onChange": 'Hide()'}), choices=assistant_phd_inscription.PHD_INSCRIPTION_CHOICES)
-    expected_phd_date = forms.DateField(required=False, widget=forms.DateInput(format='%d/%m/%Y',
-                                                                               attrs={'placeholder': 'dd/mm/yyyy'}),
-                                        input_formats=['%d/%m/%Y'])
-    thesis_date = forms.DateField(required=False, widget=forms.DateInput(format='%d/%m/%Y',
-                                                                         attrs={'placeholder': 'dd/mm/yyyy'}),
-                                  input_formats=['%d/%m/%Y'])
-    phd_inscription_date = forms.DateField(required=False, widget=forms.DateInput(format='%d/%m/%Y',
-                                                                                  attrs={'placeholder': 'dd/mm/yyyy'}),
-                                           input_formats=['%d/%m/%Y'])
-    confirmation_test_date = forms.DateField(required=False,
-                                             widget=forms.DateInput(format='%d/%m/%Y',
-                                                                    attrs={'placeholder': 'dd/mm/yyyy'}),
-                                             input_formats=['%d/%m/%Y'])
-=======
-        "onChange": 'Hide()'}), choices=mdl.academic_assistant.AcademicAssistant.PHD_INSCRIPTION_CHOICES)
     expected_phd_date = forms.DateField(**PARAMETERS)
     thesis_date = forms.DateField(**PARAMETERS)
     phd_inscription_date = forms.DateField(**PARAMETERS)
     confirmation_test_date = forms.DateField(**PARAMETERS)
->>>>>>> 7fb872d0
 
     thesis_title = forms.CharField(
         required=False, widget=forms.Textarea(attrs={'cols': '80', 'rows': '2'}))
