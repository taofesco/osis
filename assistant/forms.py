##############################################################################
#
#    OSIS stands for Open Student Information System. It's an application
#    designed to manage the core business of higher education institutions,
#    such as universities, faculties, institutes and professional schools.
#    The core business involves the administration of students, teachers,
#    courses, programs and so on.
#
#    Copyright (C) 2015-2016 Université catholique de Louvain (http://www.uclouvain.be)
#
#    This program is free software: you can redistribute it and/or modify
#    it under the terms of the GNU General Public License as published by
#    the Free Software Foundation, either version 3 of the License, or
#    (at your option) any later version.
#
#    This program is distributed in the hope that it will be useful,
#    but WITHOUT ANY WARRANTY; without even the implied warranty of
#    MERCHANTABILITY or FITNESS FOR A PARTICULAR PURPOSE.  See the
#    GNU General Public License for more details.
#
#    A copy of this license - GNU General Public License - is available
#    at the root of the source code of this program.  If not,
#    see http://www.gnu.org/licenses/.
#
##############################################################################
from django import forms
from django.utils.translation import ugettext as _
from django.db.models import Q
from django.forms import ModelForm, Textarea
from assistant import models as mdl
from base.models import structure, academic_year, person
from django.forms.models import inlineformset_factory
from django.core.exceptions import ValidationError


class MandateForm(ModelForm):
    comment = forms.CharField(required=False, widget=Textarea(
        attrs={'rows': '3', 'cols': '50'}))
    absences = forms.CharField(required=False, widget=Textarea(
        attrs={'rows': '3', 'cols': '50'}))
    other_status = forms.CharField(required=False)
    renewal_type = forms.ChoiceField(
        choices=mdl.assistant_mandate.AssistantMandate.RENEWAL_TYPE_CHOICES)
    assistant_type = forms.ChoiceField(
        choices=mdl.assistant_mandate.AssistantMandate.ASSISTANT_TYPE_CHOICES)
    sap_id = forms.CharField(required=True, max_length=12, strip=True)
    contract_duration = forms.CharField(
        required=True, max_length=30, strip=True)
    contract_duration_fte = forms.CharField(
        required=True, max_length=30, strip=True)

    class Meta:
        model = mdl.assistant_mandate.AssistantMandate
        fields = ('comment', 'absences', 'other_status', 'renewal_type', 'assistant_type', 'sap_id',
                  'contract_duration', 'contract_duration_fte')


class MandateStructureForm(ModelForm):
    class Meta:
        model = mdl.mandate_structure.MandateStructure
        fields = ('structure', 'assistant_mandate')


def get_field_qs(field, **kwargs):
    if field.name == 'structure':
        return forms.ModelChoiceField(queryset=structure.Structure.objects.filter(
        Q(type='INSTITUTE') | Q(type='POLE') | Q(type='PROGRAM_COMMISSION') |
        Q(type='FACULTY')).order_by('acronym'))
    return field.formfield(**kwargs)

StructureInLineFormSet = inlineformset_factory(mdl.assistant_mandate.AssistantMandate,
                                               mdl.mandate_structure.MandateStructure,
                                               formfield_callback=get_field_qs,
                                               fields=('structure',
                                                       'assistant_mandate'),
                                               extra=2,
                                               can_delete=True,
                                               min_num=1,
                                               max_num=4)


class HorizontalRadioRenderer(forms.RadioSelect.renderer):
    def render(self):
        return u'\n'.join([u'%s\n' % w for w in self])


class AssistantFormPart1(ModelForm):
    inscription = forms.ChoiceField(required=True, widget=forms.RadioSelect(renderer=HorizontalRadioRenderer, attrs={
        "onChange": 'Hide()'}), choices=mdl.academic_assistant.AcademicAssistant.PHD_INSCRIPTION_CHOICES)
    expected_phd_date = forms.DateField(required=False, widget=forms.DateInput(format='%d/%m/%Y',
                                                                               attrs={'placeholder': 'dd/mm/yyyy'}),
                                        input_formats=['%d/%m/%Y'])
    phd_inscription_date = forms.DateField(required=False, widget=forms.DateInput(format='%d/%m/%Y',
                                                                                  attrs={'placeholder': 'dd/mm/yyyy'}),
                                           input_formats=['%d/%m/%Y'])
    confirmation_test_date = forms.DateField(required=False, widget=forms.DateInput(format='%d/%m/%Y',
                                                                                    attrs={
                                                                                        'placeholder': 'dd/mm/yyyy'}),
                                             input_formats=['%d/%m/%Y'])
    thesis_date = forms.DateField(required=False, widget=forms.DateInput(format='%d/%m/%Y',
                                                                         attrs={'placeholder': 'dd/mm/yyyy'}),
                                  input_formats=['%d/%m/%Y'])
    supervisor = forms.ModelChoiceField(required=False, queryset=person.Person.objects.all(),
                                        to_field_name="email",
                                        widget=forms.Select(attrs={"onChange": 'print_email()'}))
    external_functions = forms.CharField(
        required=False, widget=forms.Textarea(attrs={'cols': '40', 'rows': '2'}))

    class Meta:
        model = mdl.assistant_mandate.AssistantMandate
        fields = ('inscription', 'expected_phd_date', 'phd_inscription_date',
                  'confirmation_test_date', 'thesis_date', 'supervisor')

    def clean(self):
        super(AssistantFormPart1, self).clean()
        inscription = self.cleaned_data.get("inscription")
        expected_phd_date = self.cleaned_data.get('expected_phd_date')
        if inscription == 'IN_PROGRESS' and not expected_phd_date:
            msg = _("expected_phd_date_required_msg")
            self.add_error('expected_phd_date', msg)


class AssistantFormPart1b(ModelForm):
    external_functions = forms.CharField(
        required=False, widget=forms.Textarea(attrs={'cols': '60', 'rows': '4'}))
    external_contract = forms.CharField(
        required=False, widget=forms.Textarea(attrs={'cols': '60', 'rows': '4'}))
    justification = forms.CharField(
        required=False, widget=forms.Textarea(attrs={'cols': '60', 'rows': '4'}))

    class Meta:
        model = mdl.assistant_mandate.AssistantMandate
        fields = ('external_functions', 'external_contract', 'justification')


class MandatesArchivesForm(ModelForm):
    academic_year = forms.ModelChoiceField(queryset=academic_year.AcademicYear.objects.all(),
                                           widget=forms.Select(attrs={"onChange": 'submit()'}))

    class Meta:
        model = mdl.assistant_mandate.AssistantMandate
        fields = ('academic_year',)


<<<<<<< HEAD
class ReviewerDelegationForm(ModelForm):
    person = forms.ModelChoiceField(required=True, queryset=person.Person.objects.all().order_by('last_name'),
                                    to_field_name="email")
    role = forms.CharField(widget=forms.HiddenInput(), required=True)
    structure = forms.ModelChoiceField(widget=forms.HiddenInput(), required=True, queryset=
    structure.Structure.objects.all())

    class Meta:
        model = mdl.reviewer.Reviewer
        fields = ('person', 'structure', 'role')
        widgets = {
            'structure': forms.HiddenInput()
        }

    def clean(self):
        super(ReviewerDelegationForm, self).clean()
        selected_person = self.cleaned_data.get('person')
        try:
            mdl.reviewer.Reviewer.objects.get(person=selected_person)
            msg = _("person_already_reviewer_msg")
            self.add_error('person', msg)
        except:
            pass
=======
class AssistantFormPart5(ModelForm):
    degrees = forms.CharField(
        required=False, widget=forms.Textarea(attrs={'cols': '80', 'rows': '4'}))
    formations = forms.CharField(
        required=False, widget=forms.Textarea(attrs={'cols': '80', 'rows': '4'}))

    class Meta:
        model = mdl.assistant_mandate.AssistantMandate
        fields = ('faculty_representation', 'institute_representation', 'sector_representation',
                  'governing_body_representation','corsci_representation','students_service',
                  'infrastructure_mgmt_service','events_organisation_service','publishing_field_service',
                  'scientific_jury_service','degrees','formations')


class AssistantFormPart6(ModelForm):
    activities_report_remark = forms.CharField(
        required=False, widget=forms.Textarea(attrs={'cols': '80', 'rows': '4'}))

    class Meta:
        model = mdl.assistant_mandate.AssistantMandate
        fields = ('tutoring_percent', 'service_activities_percent', 'formation_activities_percent',
                  'research_percent', 'activities_report_remark')

    def clean(self):
        tutoring_percent = self.cleaned_data['tutoring_percent']
        service_activities_percent = self.cleaned_data['service_activities_percent']
        formation_activities_percent = self.cleaned_data['formation_activities_percent']
        research_percent = self.cleaned_data['research_percent']

        if tutoring_percent + service_activities_percent + formation_activities_percent + research_percent != 100:
            raise ValidationError(_('total_must_be_100_message'))
        else:
            return self.cleaned_data
>>>>>>> c7d7c6a6
<|MERGE_RESOLUTION|>--- conflicted
+++ resolved
@@ -142,7 +142,41 @@
         fields = ('academic_year',)
 
 
-<<<<<<< HEAD
+class AssistantFormPart5(ModelForm):
+    degrees = forms.CharField(
+        required=False, widget=forms.Textarea(attrs={'cols': '80', 'rows': '4'}))
+    formations = forms.CharField(
+        required=False, widget=forms.Textarea(attrs={'cols': '80', 'rows': '4'}))
+
+    class Meta:
+        model = mdl.assistant_mandate.AssistantMandate
+        fields = ('faculty_representation', 'institute_representation', 'sector_representation',
+                  'governing_body_representation','corsci_representation','students_service',
+                  'infrastructure_mgmt_service','events_organisation_service','publishing_field_service',
+                  'scientific_jury_service','degrees','formations')
+
+
+class AssistantFormPart6(ModelForm):
+    activities_report_remark = forms.CharField(
+        required=False, widget=forms.Textarea(attrs={'cols': '80', 'rows': '4'}))
+
+    class Meta:
+        model = mdl.assistant_mandate.AssistantMandate
+        fields = ('tutoring_percent', 'service_activities_percent', 'formation_activities_percent',
+                  'research_percent', 'activities_report_remark')
+
+    def clean(self):
+        tutoring_percent = self.cleaned_data['tutoring_percent']
+        service_activities_percent = self.cleaned_data['service_activities_percent']
+        formation_activities_percent = self.cleaned_data['formation_activities_percent']
+        research_percent = self.cleaned_data['research_percent']
+
+        if tutoring_percent + service_activities_percent + formation_activities_percent + research_percent != 100:
+            raise ValidationError(_('total_must_be_100_message'))
+        else:
+            return self.cleaned_data
+
+
 class ReviewerDelegationForm(ModelForm):
     person = forms.ModelChoiceField(required=True, queryset=person.Person.objects.all().order_by('last_name'),
                                     to_field_name="email")
@@ -165,39 +199,4 @@
             msg = _("person_already_reviewer_msg")
             self.add_error('person', msg)
         except:
-            pass
-=======
-class AssistantFormPart5(ModelForm):
-    degrees = forms.CharField(
-        required=False, widget=forms.Textarea(attrs={'cols': '80', 'rows': '4'}))
-    formations = forms.CharField(
-        required=False, widget=forms.Textarea(attrs={'cols': '80', 'rows': '4'}))
-
-    class Meta:
-        model = mdl.assistant_mandate.AssistantMandate
-        fields = ('faculty_representation', 'institute_representation', 'sector_representation',
-                  'governing_body_representation','corsci_representation','students_service',
-                  'infrastructure_mgmt_service','events_organisation_service','publishing_field_service',
-                  'scientific_jury_service','degrees','formations')
-
-
-class AssistantFormPart6(ModelForm):
-    activities_report_remark = forms.CharField(
-        required=False, widget=forms.Textarea(attrs={'cols': '80', 'rows': '4'}))
-
-    class Meta:
-        model = mdl.assistant_mandate.AssistantMandate
-        fields = ('tutoring_percent', 'service_activities_percent', 'formation_activities_percent',
-                  'research_percent', 'activities_report_remark')
-
-    def clean(self):
-        tutoring_percent = self.cleaned_data['tutoring_percent']
-        service_activities_percent = self.cleaned_data['service_activities_percent']
-        formation_activities_percent = self.cleaned_data['formation_activities_percent']
-        research_percent = self.cleaned_data['research_percent']
-
-        if tutoring_percent + service_activities_percent + formation_activities_percent + research_percent != 100:
-            raise ValidationError(_('total_must_be_100_message'))
-        else:
-            return self.cleaned_data
->>>>>>> c7d7c6a6
+            pass