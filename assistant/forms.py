##############################################################################
#
#    OSIS stands for Open Student Information System. It's an application
#    designed to manage the core business of higher education institutions,
#    such as universities, faculties, institutes and professional schools.
#    The core business involves the administration of students, teachers,
#    courses, programs and so on.
#
#    Copyright (C) 2015-2016 Université catholique de Louvain (http://www.uclouvain.be)
#
#    This program is free software: you can redistribute it and/or modify
#    it under the terms of the GNU General Public License as published by
#    the Free Software Foundation, either version 3 of the License, or
#    (at your option) any later version.
#
#    This program is distributed in the hope that it will be useful,
#    but WITHOUT ANY WARRANTY; without even the implied warranty of
#    MERCHANTABILITY or FITNESS FOR A PARTICULAR PURPOSE.  See the
#    GNU General Public License for more details.
#
#    A copy of this license - GNU General Public License - is available
#    at the root of the source code of this program.  If not,
#    see http://www.gnu.org/licenses/.
#
##############################################################################
from django import forms
from django.utils.translation import ugettext as _
from django.db.models import Q
from django.forms import ModelForm, Textarea
from assistant import models as mdl
from base.models import structure, academic_year, person
from django.forms.models import inlineformset_factory


class MandateForm(ModelForm):
    comment = forms.CharField(required=False, widget=Textarea(
        attrs={'rows': '3', 'cols': '50'}))
    absences = forms.CharField(required=False, widget=Textarea(
        attrs={'rows': '3', 'cols': '50'}))
    other_status = forms.CharField(required=False)
    renewal_type = forms.ChoiceField(
        choices=mdl.assistant_mandate.AssistantMandate.RENEWAL_TYPE_CHOICES)
    assistant_type = forms.ChoiceField(
        choices=mdl.assistant_mandate.AssistantMandate.ASSISTANT_TYPE_CHOICES)
    sap_id = forms.CharField(required=True, max_length=12, strip=True)
    contract_duration = forms.CharField(
        required=True, max_length=30, strip=True)
    contract_duration_fte = forms.CharField(
        required=True, max_length=30, strip=True)

    class Meta:
        model = mdl.assistant_mandate.AssistantMandate
        fields = ('comment', 'absences', 'other_status', 'renewal_type', 'assistant_type', 'sap_id',
                  'contract_duration', 'contract_duration_fte')


class MandateStructureForm(ModelForm):

    class Meta:
        model = mdl.mandate_structure.MandateStructure
        fields = ('structure', 'assistant_mandate')


def get_field_qs(field, **kwargs):
<<<<<<< HEAD
        if field.name == 'structure':
            return forms.ModelChoiceField(queryset=structure.Structure.objects.filter
            (Q(type='INSTITUTE') | Q(type='POLE') | Q(type='PROGRAM_COMMISSION') |
             Q(type='FACULTY')).order_by('acronym'))
        return field.formfield(**kwargs)
=======
    if field.name == 'structure':
        return forms.ModelChoiceField(queryset=structure.Structure.objects.filter(Q(type='INSTITUTE') |
                                                                                  Q(type='FACULTY')))
    return field.formfield(**kwargs)

>>>>>>> 73e900be

StructureInLineFormSet = inlineformset_factory(mdl.assistant_mandate.AssistantMandate,
                                               mdl.mandate_structure.MandateStructure,
                                               formfield_callback=get_field_qs,
                                               fields=('structure',
                                                       'assistant_mandate'),
                                               extra=2,
                                               can_delete=True,
                                               min_num=1,
                                               max_num=4)


class HorizontalRadioRenderer(forms.RadioSelect.renderer):

    def render(self):
        return u'\n'.join([u'%s\n' % w for w in self])


class AssistantFormPart1(ModelForm):
    inscription = forms.ChoiceField(required=True, widget=forms.RadioSelect(renderer=HorizontalRadioRenderer, attrs={
                                    "onChange": 'Hide()'}), choices=mdl.academic_assistant.AcademicAssistant.PHD_INSCRIPTION_CHOICES)
    expected_phd_date = forms.DateField(required=False, widget=forms.DateInput(format='%d/%m/%Y',
                                                                               attrs={'placeholder': 'dd/mm/yyyy'}),
                                        input_formats=['%d/%m/%Y'])
    phd_inscription_date = forms.DateField(required=False, widget=forms.DateInput(format='%d/%m/%Y',
                                                                                  attrs={'placeholder': 'dd/mm/yyyy'}),
                                           input_formats=['%d/%m/%Y'])
    confirmation_test_date = forms.DateField(required=False, widget=forms.DateInput(format='%d/%m/%Y',
                                                                                    attrs={'placeholder': 'dd/mm/yyyy'}),
                                             input_formats=['%d/%m/%Y'])
    thesis_date = forms.DateField(required=False, widget=forms.DateInput(format='%d/%m/%Y',
                                                                         attrs={'placeholder': 'dd/mm/yyyy'}),
                                  input_formats=['%d/%m/%Y'])
    supervisor = forms.ModelChoiceField(required=False, queryset=person.Person.objects.all(),
                                        to_field_name="email",
                                        widget=forms.Select(attrs={"onChange": 'print_email()'}))
    external_functions = forms.CharField(
        required=False, widget=forms.Textarea(attrs={'cols': '40', 'rows': '2'}))

    class Meta:
        model = mdl.assistant_mandate.AssistantMandate
        fields = ('inscription', 'expected_phd_date', 'phd_inscription_date',
                  'confirmation_test_date', 'thesis_date', 'supervisor')

    def clean(self):
        super(AssistantFormPart1, self).clean()
        inscription = self.cleaned_data.get("inscription")
        expected_phd_date = self.cleaned_data.get('expected_phd_date')
        if inscription == 'IN_PROGRESS' and not expected_phd_date:
            msg = _("expected_phd_date_required_msg")
            self.add_error('expected_phd_date', msg)
            

class AssistantFormPart1b(ModelForm):
    external_functions = forms.CharField(
        required=False, widget=forms.Textarea(attrs={'cols': '60', 'rows': '4'}))
    external_contract = forms.CharField(
        required=False, widget=forms.Textarea(attrs={'cols': '60', 'rows': '4'}))
    justification = forms.CharField(
        required=False, widget=forms.Textarea(attrs={'cols': '60', 'rows': '4'}))

    class Meta:
        model = mdl.assistant_mandate.AssistantMandate
        fields = ('external_functions', 'external_contract', 'justification')


class MandatesArchivesForm(ModelForm):
    academic_year = forms.ModelChoiceField(queryset=academic_year.AcademicYear.objects.all(),
                                           widget=forms.Select(attrs={"onChange": 'submit()'}))

    class Meta:
        model = mdl.assistant_mandate.AssistantMandate
        fields = ('academic_year',)<|MERGE_RESOLUTION|>--- conflicted
+++ resolved
@@ -62,19 +62,11 @@
 
 
 def get_field_qs(field, **kwargs):
-<<<<<<< HEAD
-        if field.name == 'structure':
-            return forms.ModelChoiceField(queryset=structure.Structure.objects.filter
-            (Q(type='INSTITUTE') | Q(type='POLE') | Q(type='PROGRAM_COMMISSION') |
-             Q(type='FACULTY')).order_by('acronym'))
-        return field.formfield(**kwargs)
-=======
     if field.name == 'structure':
-        return forms.ModelChoiceField(queryset=structure.Structure.objects.filter(Q(type='INSTITUTE') |
-                                                                                  Q(type='FACULTY')))
+        return forms.ModelChoiceField(queryset=structure.Structure.objects.filter(
+        Q(type='INSTITUTE') | Q(type='POLE') | Q(type='PROGRAM_COMMISSION') |
+        Q(type='FACULTY')).order_by('acronym'))
     return field.formfield(**kwargs)
-
->>>>>>> 73e900be
 
 StructureInLineFormSet = inlineformset_factory(mdl.assistant_mandate.AssistantMandate,
                                                mdl.mandate_structure.MandateStructure,
