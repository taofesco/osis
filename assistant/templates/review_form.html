{% extends "layout.html" %}
{% load staticfiles %}
{% load i18n %}

{% comment "License" %}
* OSIS stands for Open Student Information System. It's an application
* designed to manage the core business of higher education institutions,
* such as universities, faculties, institutes and professional schools.
* The core business involves the administration of students, teachers,
* courses, programs and so on.
*
* Copyright (C) 2015-2017 Université catholique de Louvain (http://www.uclouvain.be)
*
* This program is free software: you can redistribute it and/or modify
* it under the terms of the GNU General Public License as published by
* the Free Software Foundation, either version 3 of the License, or
* (at your option) any later version.
*
* This program is distributed in the hope that it will be useful,
* but WITHOUT ANY WARRANTY; without even the implied warranty of
* MERCHANTABILITY or FITNESS FOR A PARTICULAR PURPOSE.  See the
* GNU General Public License for more details.
*
* A copy of this license - GNU General Public License - is available
* at the root of the source code of this program.  If not,
* see http://www.gnu.org/licenses/.
{% endcomment %}
{% block style %}
<link rel="stylesheet" href="{% static 'css/custom.css' %}">
{% endblock %}
    
{% block breadcrumb %}
<li><a href="{% url 'institution' %}" id="lnk_institution">{% trans 'institution' %}</a></li>
<li><a href="{% url 'mandates' %}" id="lnk_mandates">{% trans 'mandates' %}</a></li>
{% if role != "PHD_SUPERVISOR" %}
    <li><a href="{% url 'reviewer_mandates_list' %}" id="lnk_reviewer_mandates_list">
        {% trans 'reviewer_mandates_list' %}</a></li>
{% else %}
    <li><a href="{% url 'phd_supervisor_assistants_list' %}" id="lnk_phd_supervisor_assistants_list">
        {% trans 'phd_supervisor_assistants_list' %}</a></li>
{% endif %}
<li class="active">{% trans 'review_edit' %}</li>
{% endblock %}
{% block content %}
<div class="page-header">
    <h6>{% trans 'connected_as' %} {{ current_reviewer.person }} ({% trans current_reviewer.role %}) - {{ current_reviewer.structure.acronym }}</h6>
    <h3>{% trans 'assistants_mandates_renewal' %} ({{ year }})</h3>
    <h4>{{ assistant.person }}</h4>
</div>
<ul class="nav nav-tabs">
    {% if menu_type == 'phd_supervisor_menu' %}
        <li><a href="{% url 'phd_supervisor_pst_form_view' mandate_id=mandate_id %}">{% trans 'assistant_form' %}</a>
        </li>
    {% else %}
	    <li><a href="{% url 'pst_form_view' mandate_id=mandate_id %}">{% trans 'assistant_form' %}</a></li>
    {% endif %}
    {% for dict in menu %}
        <li class={{ dict.class}}>
        {% if menu_type == 'phd_supervisor_menu' %}
            {% if dict.action == 'edit' %}
                <a href="{% url 'phd_supervisor_review_edit' mandate_id=mandate_id %}">
            {% elif dict.action == 'view' %}
                <a href="{% url 'phd_supervisor_review_view' mandate_id=mandate_id %}">
            {% else %}
                <a href="#">
            {% endif %}
        {% else %}
            {% if dict.action == 'edit' %}
                <a href="{% url 'review_edit' mandate_id=mandate_id %}">
            {% elif dict.action == 'view' %}
                <a href="{% url 'review_view' mandate_id=mandate_id role=dict.item %}">
            {% else %}
                <a href="#">
            {% endif %}
        {% endif %}
        {% if dict.item == 'PHD_SUPERVISOR' %}
            <strong>{% trans 'phd_supervisor_review' %}</strong></a>
        {% elif dict.item == 'RESEARCH' %}
            <strong>{% trans 'research_review' %}</strong></a>
        {% elif dict.item == 'SUPERVISION' %}
            <strong>{% trans 'supervision_review' %}</strong></a>
        {% elif dict.item == 'VICE_RECTOR' %}
            <strong>{% trans 'sector_vice_rector_review' %}</strong></a>
        {% endif %}
        </li>
    {% endfor %}
</ul>
<div class="panel panel-default">
    <div class="panel-body">
        {% if menu_type == 'phd_supervisor_menu' %}
            <form method="post" action=
                    "{% url 'phd_supervisor_review_save' review_id=review.id mandate_id=mandate_id %} ">
        {% else %}
            <form method="post" action=" {% url 'review_save' review_id=review.id mandate_id=mandate_id %} ">
        {% endif %}
        {% csrf_token %}
        {% for hidden in form.hidden_fields %}
            {{ hidden }}
        {% endfor %}
        <div class="form-group">
            <div class="table-reponsive">
                <table class="table table-bordered">
                    <thead>
                    <tr>
                    <th>{% trans 'absences' %}</th>
                    <th>{% trans 'comment' %}</th>
                    <th>{% trans 'previous_renewal_comment' %}</th>
                    </tr>
                    </thead>
                    <tbody>
                    <tr>
                        <td>{{ absences }}</td>
                        <td>{{ comment }}</td>
                        <td><ul class="list-group">
                            {% for object in previous_mandates %}
                                <li class="list-group-item">{{ object.comment }}</li>
                            {% endfor %}
                            </ul>
                        </td>
                    </tr>
                    </tbody>
                </table>
            </div>
        </div>
        <div class="form-group">
            {% trans 'advice' %}
            <div class="controls">{{ form.advice }}</div>
            <span class="error">{{ form.advice.errors }}</span>
        </div>
        <div class="form-group">
<<<<<<< HEAD
            <label for="txt_justification" id="id-txt_justification">{% trans 'justification' %}</label>
            {{ form.justification }}
=======
            <label for="txt_rev-justification" id="id_txt_rev-justification">{% trans 'justification' %}</label>
            <div class="controls">{{ form.justification }}</div>
>>>>>>> 1b1574f4
            <span class="error">{{ form.justification.errors }}</span>
            <label  style="font-size:10px" id="justification_help_label">{% trans form.justification.help_text %}</label>
        </div>
        <div class="form-group">
            {% trans 'remark' %}
            {{ form.remark }}
            <span class="error">{{ form.remark.errors }}</span>
        </div>
        <div class="form-group">
            {% trans 'confidential' %}
            {{ form.confidential }}
            <span class="error">{{ form.confidential.errors }}</span>
            <label style="font-size:10px">{% trans form.confidential.help_text %}</label>
        </div>
<<<<<<< HEAD
        <button type="submit" class="btn btn-primary" title="{% trans 'save'%}" id="bt_mandate_save"
                name="save"><span class="glyphicon glyphicon-save" aria-hidden="true">
        </span> {% trans 'save'%}</button>
        {% if menu_type == 'phd_supervisor_menu' %}
            <a class="btn btn-default" id="lnk_mandate_cancel"
               href="{% url 'phd_supervisor_assistants_list' %}">
        {% else %}
            <a class="btn btn-default" id="lnk_mandate_cancel" href="{% url 'reviewer_mandates_list' %}">
        {% endif %}
        <span class="glyphicon glyphicon-cancel" aria-hidden="true"></span> {% trans 'cancel'%}</a>
        {# un assistant de supervision ne peut valider la review #}
        {% if "SUPERVISION_ASSISTANT" not in role %}
            <button type="submit" class="btn btn-success" title="{% trans 'validate_and_submit'%}"
=======
        <div class="form-group">
            <div class="row">
                <div class="col-md-6" align="left">
		            <button type="submit" class="btn btn-primary btn-block" title="{% trans 'save'%}"
                    id="bt_mandate_save" name="save"><span class="glyphicon glyphicon-save" aria-hidden="true">
                    </span> {% trans 'save'%}</button>
                </div>
                <div class="col-md-6" align="left">
                    {% if menu_type == 'phd_supervisor_menu' %}
                        <a class="btn btn-default btn-block" id="lnk_mandate_cancel"
                       href="{% url 'phd_supervisor_assistants_list' %}">
                    {% else %}
		                <a class="btn btn-default btn-block" id="lnk_mandate_cancel"
                           href="{% url 'reviewer_mandates_list' %}">
                    {% endif %}
		            <span class="glyphicon glyphicon-cancel" aria-hidden="true"></span> {% trans 'cancel'%}</a>
                </div>
            </div>
        </div>
        {# un assistant de supervision ne peut valider la review #}
        {% if "SUPERVISION_ASSISTANT" not in role %}
        <div class="form-group">
                <div style="text-align: center">
                    <button type="submit" class="btn btn-success btn-block" title="{% trans 'validate_and_submit'%}"
>>>>>>> 1b1574f4
                    id="bt_pstform_validate_and_submit" name="validate_and_submit"
                    onclick="return confirm('{% trans 'confirm_validation' %}')">
            <span class="glyphicon glyphicon-saved" aria-hidden="true"></span>{% trans 'validate_and_submit'%}</button>
        {% endif %}
	    </form>
	</div>
</div>
{% endblock %}
{% block script %}
<script>
function Hide() {
    if(document.getElementById('id_rev-advice_0').checked == true)
     {
        document.getElementById('id_rev-justification').style.display = 'none';
        document.getElementById('id_rev-justification').value='';
        document.getElementById('justification_help_label').style.display = 'none';
<<<<<<< HEAD
        document.getElementById('id-txt_justification').style.display = 'none';
=======
        document.getElementById('id_txt_rev-justification').style.display = 'none';
>>>>>>> 1b1574f4
    } else
     {
        document.getElementById('id_rev-justification').style.display = 'block';
        document.getElementById('justification_help_label').style.display = 'block';
<<<<<<< HEAD
        document.getElementById('id-txt_justification').style.display = 'block';
=======
        document.getElementById('id_txt_rev-justification').style.display = 'block';
>>>>>>> 1b1574f4
    }
}
window.onload = function() {
    Hide();
};
</script>
{% endblock %}







<|MERGE_RESOLUTION|>--- conflicted
+++ resolved
@@ -128,13 +128,8 @@
             <span class="error">{{ form.advice.errors }}</span>
         </div>
         <div class="form-group">
-<<<<<<< HEAD
-            <label for="txt_justification" id="id-txt_justification">{% trans 'justification' %}</label>
-            {{ form.justification }}
-=======
             <label for="txt_rev-justification" id="id_txt_rev-justification">{% trans 'justification' %}</label>
             <div class="controls">{{ form.justification }}</div>
->>>>>>> 1b1574f4
             <span class="error">{{ form.justification.errors }}</span>
             <label  style="font-size:10px" id="justification_help_label">{% trans form.justification.help_text %}</label>
         </div>
@@ -149,7 +144,6 @@
             <span class="error">{{ form.confidential.errors }}</span>
             <label style="font-size:10px">{% trans form.confidential.help_text %}</label>
         </div>
-<<<<<<< HEAD
         <button type="submit" class="btn btn-primary" title="{% trans 'save'%}" id="bt_mandate_save"
                 name="save"><span class="glyphicon glyphicon-save" aria-hidden="true">
         </span> {% trans 'save'%}</button>
@@ -163,32 +157,6 @@
         {# un assistant de supervision ne peut valider la review #}
         {% if "SUPERVISION_ASSISTANT" not in role %}
             <button type="submit" class="btn btn-success" title="{% trans 'validate_and_submit'%}"
-=======
-        <div class="form-group">
-            <div class="row">
-                <div class="col-md-6" align="left">
-		            <button type="submit" class="btn btn-primary btn-block" title="{% trans 'save'%}"
-                    id="bt_mandate_save" name="save"><span class="glyphicon glyphicon-save" aria-hidden="true">
-                    </span> {% trans 'save'%}</button>
-                </div>
-                <div class="col-md-6" align="left">
-                    {% if menu_type == 'phd_supervisor_menu' %}
-                        <a class="btn btn-default btn-block" id="lnk_mandate_cancel"
-                       href="{% url 'phd_supervisor_assistants_list' %}">
-                    {% else %}
-		                <a class="btn btn-default btn-block" id="lnk_mandate_cancel"
-                           href="{% url 'reviewer_mandates_list' %}">
-                    {% endif %}
-		            <span class="glyphicon glyphicon-cancel" aria-hidden="true"></span> {% trans 'cancel'%}</a>
-                </div>
-            </div>
-        </div>
-        {# un assistant de supervision ne peut valider la review #}
-        {% if "SUPERVISION_ASSISTANT" not in role %}
-        <div class="form-group">
-                <div style="text-align: center">
-                    <button type="submit" class="btn btn-success btn-block" title="{% trans 'validate_and_submit'%}"
->>>>>>> 1b1574f4
                     id="bt_pstform_validate_and_submit" name="validate_and_submit"
                     onclick="return confirm('{% trans 'confirm_validation' %}')">
             <span class="glyphicon glyphicon-saved" aria-hidden="true"></span>{% trans 'validate_and_submit'%}</button>
@@ -205,20 +173,12 @@
         document.getElementById('id_rev-justification').style.display = 'none';
         document.getElementById('id_rev-justification').value='';
         document.getElementById('justification_help_label').style.display = 'none';
-<<<<<<< HEAD
-        document.getElementById('id-txt_justification').style.display = 'none';
-=======
         document.getElementById('id_txt_rev-justification').style.display = 'none';
->>>>>>> 1b1574f4
     } else
      {
         document.getElementById('id_rev-justification').style.display = 'block';
         document.getElementById('justification_help_label').style.display = 'block';
-<<<<<<< HEAD
-        document.getElementById('id-txt_justification').style.display = 'block';
-=======
         document.getElementById('id_txt_rev-justification').style.display = 'block';
->>>>>>> 1b1574f4
     }
 }
 window.onload = function() {
