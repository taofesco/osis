{% extends "layout.html" %}
{% load staticfiles %}
{% load i18n %}

{% comment "License" %}
* OSIS stands for Open Student Information System. It's an application
* designed to manage the core business of higher education institutions,
* such as universities, faculties, institutes and professional schools.
* The core business involves the administration of students, teachers,
* courses, programs and so on.
*
* Copyright (C) 2015-2017 Université catholique de Louvain (http://www.uclouvain.be)
*
* This program is free software: you can redistribute it and/or modify
* it under the terms of the GNU General Public License as published by
* the Free Software Foundation, either version 3 of the License, or
* (at your option) any later version.
*
* This program is distributed in the hope that it will be useful,
* but WITHOUT ANY WARRANTY; without even the implied warranty of
* MERCHANTABILITY or FITNESS FOR A PARTICULAR PURPOSE.  See the
* GNU General Public License for more details.
*
* A copy of this license - GNU General Public License - is available
* at the root of the source code of this program.  If not,
* see http://www.gnu.org/licenses/.
{% endcomment %}
{% block breadcrumb %}
<li><a href="{% url 'institution' %}" id="lnk_institution">{% trans 'institution' %}</a></li>
<li><a href="{% url 'mandates' %}" id="lnk_mandates">{% trans 'mandates' %}</a></li>
<li><a href="{% url 'assistant_mandates' %}" id="lnk_assistant_mandates">{% trans 'my_mandates' %}</a></li>
<li class="active">{% trans 'renewal_form' %}</li>
{% endblock %}
{% block content %}
<ul class="nav nav-tabs ">
<li><a href="{% url 'assistant_mandates' %}">{% trans 'my_mandates' %}</a></li>
<li><a href="{% url 'form_part1_edit' mandate_id %}">{% trans 'assistant_form_part1' %}</a></li>
<li class="active"><a href="{% url 'mandate_learning_units' mandate_id %}">{% trans 'learning_units' %}</a></li>
{% if assistant_type == "ASSISTANT" %}
    <li><a href="{% url 'form_part3_edit' mandate_id %}">{% trans 'assistant_form_part3' %}</a></li>
{% endif %}
<li><a href="{% url 'form_part4_edit' mandate_id %}">{% trans 'assistant_form_part4' %}</a></li>
<li><a href="{% url 'form_part5_edit' mandate_id %}">{% trans 'assistant_form_part5' %}</a></li>
<li><a href="{% url 'form_part6_edit' mandate_id %}">{% trans 'assistant_form_part6' %}</a></li>
</ul>
    <div class="panel panel-default">
        <div class="panel-body">
        <form method="POST" action="{% url 'tutoring_learning_unit_save' %}">
        {% csrf_token %}
 		{% for hidden in form.hidden_fields %}
			{{ hidden }}
		{% endfor %}
        <div class="panel-info">
            <div class="panel-heading">
                <h4>{% trans 'learning_unit' %}</h4>
            </div>
        </div>
        <div class="form-group">
            <label style="padding-top: 15px" for="txt_learning_unit" id="id_learning_unit">
                {% trans 'learning_unit' %}</label>
            {% if search_learning_units_year %}
                <div class="controls">{{ search_learning_units_year }}</div>
                <input type="hidden" name="learning_unit_year_id" id="learning_unit_year_id"
                       value={{ learning_unit_year_id }} />
            {% else %}
                <div class="ui-widget"><input id="search_learning_units_year"
                                              name="search_learning_units_year" size="100"
                                              placeholder="{% trans 'search_by_acronym' %}">
                </div>
                <input type="hidden" name="learning_unit_year_id" id="learning_unit_year_id" />
            {% endif %}
            {{ form.mandate_id.as_hidden }}
            {{ form.non_field_errors }}
        </div>
        <div class="form-group">
<<<<<<< HEAD
            <div class="row">
                <div class="col-md-3">
                    <label for="txt_sessions_duration" id="txt_sessions_duration">
                        {% trans 'sessions_duration' %}</label>
                </div>
                <div class="col-md-3">
                    <div class="controls">{{ form.sessions_duration }}</div>
                    <span class="error">{{ form.sessions_duration.errors }}</span>
                </div>
            </div><p>
        </div>
        <div class="form-group">
            <div class="row">
                <div class="col-md-3">
                    <label for="txt_series_number" id="txt_series_number">{% trans 'series_number' %}</label>
                </div>
                <div class="col-md-3">
                    <div class="controls">{{ form.series_number }}</div>
                    <span class="error">{{ form.series_number.errors }}</span>
                </div>
            </div><p>
        </div>
        </div>
        <div class="form-group">
            <div class="row">
                <div class="col-md-3">
                    <label for="txt_sector_face_to_face_duration" id="txt_sector_face_to_face_duration">
                        {% trans 'face_to_face' %}</label>
                </div>
                <div class="col-md-3">
                    <div class="controls">{{ form.face_to_face_duration }}</div>
                    <span class="error">{{ form.face_to_face_duration.errors }}</span>
                </div>
            </div><p>
        </div>
        <div class="form-group">
            <div class="row">
                <div class="col-md-3">
                    <label for="txt_sector_attendees" id="txt_sector_attendees">{% trans 'attendees' %}</label>
                </div>
                <div class="col-md-3">
                    <div class="controls">{{ form.attendees }}</div>
                    <span class="error">{{ form.attendees.errors }}</span>
                </div>
            </div><p>
        </div>
        <div class="form-group">
            <div class="row">
                <div class="col-md-3">
                    <label for="txt_sector_exams_supervision_duration" id="txt_sector_exams_supervision_duration">
                        {% trans 'exams_supervision_duration' %}</label>
                </div>
                <div class="col-md-3">
                    <div class="controls">{{ form.exams_supervision_duration }}</div>
                    <span class="error">{{ form.exams_supervision_duration.errors }}</span>
                </div>
            </div><p>
        </div>
        <div class="form-group">
            <div class="row">
                <div class="col-md-3">
                    <label for="txt_sector_others_delivery" id="txt_sector_others_delivery">
                        {% trans 'others_delivery' %}</label>
                </div>
                <div class="col-md-3">
                    <div class="controls">{{ form.others_delivery }}</div>
                    <span class="error">{{ form.others_delivery.errors }}</span>
                </div>
            </div><p>
=======
            <label style="padding-top: 5px" for="{{ form.sessions_number.id_for_label }}">
                {% trans 'sessions_number' %}</label>
            <div class="controls">{{ form.sessions_number }}</div>
            <span class="error">{{ form.sessions_number.errors }}</span>
            <label style="padding-top: 5px" for="{{ form.sessions_duration.id_for_label }}">
                {% trans 'sessions_duration' %}</label>
            <div class="controls">{{ form.sessions_duration }}</div>
            <span class="error">{{ form.sessions_duration.errors }}</span>
            <label style="padding-top: 5px" for="{{ form.series_number.id_for_label }}">
                {% trans 'series_number' %}</label>
            <div class="controls">{{ form.series_number }}</div>
            <span class="error">{{ form.series_number.errors }}</span>
            <label style="padding-top: 5px" for="{{ form.face_to_face_duration.id_for_label }}">
                {% trans 'face_to_face_duration' %}</label>
            <div class="controls">{{ form.face_to_face_duration }}</div>
            <span class="error">{{ form.face_to_face_duration.errors }}</span>
            <label style="padding-top: 5px" for="{{ form.attendees.id_for_label }}">
                {% trans 'attendees' %}</label>
            <div class="controls">{{ form.attendees }}</div>
            <span class="error">{{ form.attendees.errors }}</span>
            <label style="padding-top: 5px" for="{{ form.exams_supervision_duration.id_for_label }}">
                {% trans 'exams_supervision_duration' %}</label>
            <div class="controls">{{ form.exams_supervision_duration }}</div>
            <span class="error">{{ form.exams_supervision_duration.errors }}</span>
            <label style="padding-top: 5px" for="{{ form.others_delivery.id_for_label }}">
                {% trans 'others_delivery' %}</label>
            <div class="controls">{{ form.others_delivery }}</div>
            <span class="error">{{ form.others_delivery.errors }}</span>
>>>>>>> 858094bf
        </div>
        <button type="submit" class="btn btn-primary" title="{% trans 'save'%}" id="bt_save_tutoring_learning_unit">
        <span class="glyphicon glyphicon-save" aria-hidden="true"></span> {% trans 'save'%}</button>
        <a class="btn btn-default" id="lnk_cancel" href="{% url 'mandate_learning_units' mandate_id %}">
        <span class="glyphicon glyphicon-cancel" aria-hidden="true"></span> {% trans 'cancel'%}</a>
    </form>
    </div>
</div>
{% endblock %}
{% block style %}
<link rel="stylesheet" href="{% static 'css/jquery-ui.css' %}">
<style>
    input[type=number]{
        width: 50px;
    }
    textarea{
        display:inline-block;
        vertical-align:middle;
    }
</style>
{% endblock %}
{% block script %}
<script type="text/javascript" src="{% static 'js/jquery-ui.js' %}"></script>
<script>
    window.onload = function () {
        $('#learning_unit_year_id').empty();
        var session_number = document.getElementById('id_sessions_number');
        var session_duration = document.getElementById('id_sessions_duration');
        var series_number = document.getElementById('id_series_number');
        var face_to_face_duration = document.getElementById('id_face_to_face_duration');
        var trigFunc = function()
            {
            face_to_face_duration.value = session_number.value * session_duration.value * series_number.value
            };
        session_number.onchange = trigFunc;
        session_duration.onchange = trigFunc;
        series_number.onchange = trigFunc;
    };

$(function() {
  $("#search_learning_units_year").autocomplete({
	source: "/assistants/assistant/form/part2/get_learning_units_year/",
	minLength: 2,
    delay: 100,
    select: function(event, ui) {
    	var learning_unit_year_id = ui.item.id;
    	$( "#learning_unit_year_id" ).val(learning_unit_year_id);
    	$( "#search_learning_units_year" ).val( ui.item.value + ' (' + ui.item.academic_year + ')');
    	$('#id_sessions_number').focus();
    	return False;
    	}
  }).autocomplete( "instance" )._renderItem = function( ul, item ) {
      return $( "<li>" )
        .append( item.value + " (" + item.academic_year + ")" )
        .appendTo( ul );
    };
});
   </script>
{% endblock %}<|MERGE_RESOLUTION|>--- conflicted
+++ resolved
@@ -73,77 +73,7 @@
             {{ form.non_field_errors }}
         </div>
         <div class="form-group">
-<<<<<<< HEAD
-            <div class="row">
-                <div class="col-md-3">
-                    <label for="txt_sessions_duration" id="txt_sessions_duration">
-                        {% trans 'sessions_duration' %}</label>
-                </div>
-                <div class="col-md-3">
-                    <div class="controls">{{ form.sessions_duration }}</div>
-                    <span class="error">{{ form.sessions_duration.errors }}</span>
-                </div>
-            </div><p>
-        </div>
-        <div class="form-group">
-            <div class="row">
-                <div class="col-md-3">
-                    <label for="txt_series_number" id="txt_series_number">{% trans 'series_number' %}</label>
-                </div>
-                <div class="col-md-3">
-                    <div class="controls">{{ form.series_number }}</div>
-                    <span class="error">{{ form.series_number.errors }}</span>
-                </div>
-            </div><p>
-        </div>
-        </div>
-        <div class="form-group">
-            <div class="row">
-                <div class="col-md-3">
-                    <label for="txt_sector_face_to_face_duration" id="txt_sector_face_to_face_duration">
-                        {% trans 'face_to_face' %}</label>
-                </div>
-                <div class="col-md-3">
-                    <div class="controls">{{ form.face_to_face_duration }}</div>
-                    <span class="error">{{ form.face_to_face_duration.errors }}</span>
-                </div>
-            </div><p>
-        </div>
-        <div class="form-group">
-            <div class="row">
-                <div class="col-md-3">
-                    <label for="txt_sector_attendees" id="txt_sector_attendees">{% trans 'attendees' %}</label>
-                </div>
-                <div class="col-md-3">
-                    <div class="controls">{{ form.attendees }}</div>
-                    <span class="error">{{ form.attendees.errors }}</span>
-                </div>
-            </div><p>
-        </div>
-        <div class="form-group">
-            <div class="row">
-                <div class="col-md-3">
-                    <label for="txt_sector_exams_supervision_duration" id="txt_sector_exams_supervision_duration">
-                        {% trans 'exams_supervision_duration' %}</label>
-                </div>
-                <div class="col-md-3">
-                    <div class="controls">{{ form.exams_supervision_duration }}</div>
-                    <span class="error">{{ form.exams_supervision_duration.errors }}</span>
-                </div>
-            </div><p>
-        </div>
-        <div class="form-group">
-            <div class="row">
-                <div class="col-md-3">
-                    <label for="txt_sector_others_delivery" id="txt_sector_others_delivery">
-                        {% trans 'others_delivery' %}</label>
-                </div>
-                <div class="col-md-3">
-                    <div class="controls">{{ form.others_delivery }}</div>
-                    <span class="error">{{ form.others_delivery.errors }}</span>
-                </div>
-            </div><p>
-=======
+
             <label style="padding-top: 5px" for="{{ form.sessions_number.id_for_label }}">
                 {% trans 'sessions_number' %}</label>
             <div class="controls">{{ form.sessions_number }}</div>
@@ -172,7 +102,6 @@
                 {% trans 'others_delivery' %}</label>
             <div class="controls">{{ form.others_delivery }}</div>
             <span class="error">{{ form.others_delivery.errors }}</span>
->>>>>>> 858094bf
         </div>
         <button type="submit" class="btn btn-primary" title="{% trans 'save'%}" id="bt_save_tutoring_learning_unit">
         <span class="glyphicon glyphicon-save" aria-hidden="true"></span> {% trans 'save'%}</button>
