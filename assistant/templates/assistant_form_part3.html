--- conflicted
+++ resolved
@@ -56,7 +56,6 @@
     		</div>
     	</div>
     	<div class="form-group">
-<<<<<<< HEAD
 			<label style="padding-top: 5px" for="registered_phd">{% trans 'registered_phd' %}</label>
 			<div class="controls" id="registered_phd">{{ form.inscription }}
 				<span class="error">{{ form.inscription.errors }}</span></div>
@@ -94,21 +93,6 @@
 			<label for="remark" style="padding-top: 5px">{% trans 'doctorate_remark' %}</label>
 			<div class="controls" id="remark">{{ form.remark }}</div>
 			<span class="error">{{ form.remark.errors }}</span>
-=======
-      			<label style="padding-top: 5px" for="phd_inscription_date">{% trans 'phd_inscription_date' %}</label>
-				<div class="controls" id="phd_inscription_date">{{ form.phd_inscription_date }}</div>
-				<span class="error">{{ form.phd_inscription_date.errors }}</span>
-				<label for="thesis_title" style="padding-top: 5px">{% trans 'thesis_title' %}</label>
-				<div class="controls" id="thesis_title">{{ form.thesis_title }}</div>
-				<span class="error">{{ form.thesis_title.errors }}</span>
-				<label for="confirmatory_test_date" style="padding-top: 5px">{% trans 'confirmatory_test_date' %}
-					{% trans '2nd_renewal' %}</label>
-				<div class="controls" id="confirmatory_test_date">{{ form.confirmation_test_date }}</div>
-				<span class="error">{{ form.confirmation_test_date.errors }}</span>
-                <label for="remark" style="padding-top: 5px">{% trans 'doctorate_remark' %}</label>
-                 <div class="controls" id="remark">{{ form.remark }}</div>
-                <span class="error">{{ form.remark.errors }}</span>
->>>>>>> b1e439e4
         </div>
         <div class="panel-default">
   			<div class="panel-heading">
