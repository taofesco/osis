--- conflicted
+++ resolved
@@ -105,29 +105,26 @@
     	</form>
 	</div>
 </div>
-<!-- UploadFile modal -->
 {% include "new_document.html" %}
 {% endblock %}
 {% block script %}
-<<<<<<< HEAD
-<script>
-$("#pst-form-part3 :input").change(function() {
-   $("#pst-form-part3").data("changed",true);
-});
-$('a').on('click', function(e) {
-	var hrefLoc = $(this).attr('href');
-	if ($("#pst-form-part3").data("changed")) {
-		var choice = confirm("{% trans 'save_before_link' %}");
-		if (choice == true) {
-			e.preventDefault();
-			$('form#pst-form-part3').submit();
-		} else {
-			window.location.href = hrefLoc;
+	<script>
+	$("#pst-form-part3 :input").change(function() {
+   		$("#pst-form-part3").data("changed",true);
+	});
+	$('a').on('click', function(e) {
+		var hrefLoc = $(this).attr('href');
+		if ($("#pst-form-part3").data("changed")) {
+			var choice = confirm("{% trans 'save_before_link' %}");
+			if (choice == true) {
+				e.preventDefault();
+				$('form#pst-form-part3').submit();
+			} else {
+				window.location.href = hrefLoc;
+			}
 		}
-	}
-});
+	});
 </script>
-=======
     <script>
     //***************************
     //File upload
@@ -196,5 +193,4 @@
         }
     });
     </script>
->>>>>>> e536b0c5
 {% endblock %}