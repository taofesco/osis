{% extends "layout.html" %}
{% load staticfiles %}
{% load i18n %}

{% comment "License" %}
* OSIS stands for Open Student Information System. It's an application
* designed to manage the core business of higher education institutions,
* such as universities, faculties, institutes and professional schools.
* The core business involves the administration of students, teachers,
* courses, programs and so on.
*
* Copyright (C) 2015-2017 Université catholique de Louvain (http://www.uclouvain.be)
*
* This program is free software: you can redistribute it and/or modify
* it under the terms of the GNU General Public License as published by
* the Free Software Foundation, either version 3 of the License, or
* (at your option) any later version.
*
* This program is distributed in the hope that it will be useful,
* but WITHOUT ANY WARRANTY; without even the implied warranty of
* MERCHANTABILITY or FITNESS FOR A PARTICULAR PURPOSE.  See the
* GNU General Public License for more details.
*
* A copy of this license - GNU General Public License - is available
* at the root of the source code of this program.  If not,
* see http://www.gnu.org/licenses/.
{% endcomment %}
{% block style %}
<link rel="stylesheet" href="{% static 'css/custom.css' %}">
<link rel="stylesheet" href="{% static 'css/dataTables.bootstrap.min.css' %}">
{% endblock %}
{% block breadcrumb %}
<li><a href="{% url 'institution' %}" id="lnk_institution">{% trans 'institution' %}</a></li>
<li><a href="{% url 'mandates' %}" id="lnk_mandates">{% trans 'mandates' %}</a></li>
<li class="active">{% trans 'phd_supervisor_assistants_list' %}</li>
{% endblock %}
{% block content %}
<div class="page-header">
    <h3>{% trans 'assistantship_mandate_renewal' %} {{ year|add:1 }}</h3>
</div>
<div class="panel panel-default">
    {% if is_reviewer %}
        <ul class="nav nav-tabs">
            <li><a href="{% url 'reviewer_mandates_list' %}">{% trans 'reviewer_mandates_list' %}</a></li>
            <li class="active"><a href="#">{% trans 'phd_supervisor_assistants_list' %}</a></li>
            {% if can_delegate %}
            <li><a href="{% url 'reviewer_delegation' %}">{% trans 'reviewer_delegation' %}</a></li>
            {% endif %}
        </ul>
    {% endif %}
    <div class="panel-body">
        <div class="table-responsive">
        <table id="myTable" class="table table-hover table-condensed table-bordered" cellspacing="0" width="100%">
        <thead>
        <tr>
        <th>{% trans 'global_id' %}</th>
        <th>{% trans 'assistant_title' %}</th>
        <th>{% trans 'structures' %}</th>
        <th>{% trans 'assistant_type' %}</th>
<<<<<<< HEAD
        <th>{% trans 'contract_duration' %}</th>
=======
        <th>{% trans 'mandate' %}</th>
>>>>>>> 858094bf
        <th>{% trans 'eq_fte' %}</th>
        <th>{% trans 'state' %}</th>
        <th>{% trans 'edit' %}</th>
        <th>{% trans 'view' %}</th>
        </tr>
        </thead>
        <tbody>
        {% for mandate in object_list %}
            <tr>
            <td>{{ mandate.sap_id }}</td>
            <td>{{ mandate.assistant.person }}</td><td><ul>
            {% for struct in mandate.mandatestructure_set.all|dictsort:"id" %}
                <li>{% trans struct.structure.type|lower %} : {{ struct.structure.acronym }}</li>
            {% endfor %}
            </ul> </td>
            <td>{% trans mandate.assistant_type|lower %}</td>
            <td>{{ mandate.contract_duration }}</td>
            <td>{{ mandate.contract_duration_fte }}</td>
            <td>{% trans mandate.state|lower %}</td>
            {% if mandate.assistant.supervisor == request.user.person and mandate.state == "PHD_SUPERVISOR" %}
                <td align="center"><a href="{% url 'phd_supervisor_review_edit' mandate.id %}">
                <button type="button" class="btn btn-link btn-lg" title="{% trans 'edit'%}" id="bt_review_edit">
                <span class="glyphicon glyphicon-edit" aria-hidden="true"></span>
                </button>{% trans 'edit'%}</a></td><td></td>
            {% elif mandate.state != "TRTS" and mandate.state != "TO_DO" and mandate.state != "DECLINED" %}
                <td></td><td align="center">
                <a href="{% url 'phd_supervisor_review_view' mandate_id=mandate.id %}">
                <button type="button" class="btn btn-link btn-lg" title="{% trans 'view'%}" id="bt_view_view">
                <span class="glyphicon glyphicon-eye-open" aria-hidden="true"></span>
                </button>{% trans 'view'%}</a></td>
            {% else %}
                <td></td><td></td>
            {% endif %}
            </tr>
        {% endfor %}
        </tbody>
        </table>
        </div>
    </div>
</div>
{% endblock %}
{% block script %}
<script type="text/javascript" src="{% static 'js/jquery.dataTables.min.js' %}"></script>
<script type="text/javascript" src="{% static 'js/dataTables.bootstrap.min.js' %}"></script>
<script>
$(document).ready(function() {
    $('#myTable').DataTable( {
        stateSave: true
        } );
    } );
</script>
{% endblock %}<|MERGE_RESOLUTION|>--- conflicted
+++ resolved
@@ -57,11 +57,7 @@
         <th>{% trans 'assistant_title' %}</th>
         <th>{% trans 'structures' %}</th>
         <th>{% trans 'assistant_type' %}</th>
-<<<<<<< HEAD
         <th>{% trans 'contract_duration' %}</th>
-=======
-        <th>{% trans 'mandate' %}</th>
->>>>>>> 858094bf
         <th>{% trans 'eq_fte' %}</th>
         <th>{% trans 'state' %}</th>
         <th>{% trans 'edit' %}</th>
@@ -74,13 +70,13 @@
             <td>{{ mandate.sap_id }}</td>
             <td>{{ mandate.assistant.person }}</td><td><ul>
             {% for struct in mandate.mandatestructure_set.all|dictsort:"id" %}
-                <li>{% trans struct.structure.type|lower %} : {{ struct.structure.acronym }}</li>
+                <li>{% trans struct.structure.type %} : {{ struct.structure.acronym }}</li>
             {% endfor %}
             </ul> </td>
-            <td>{% trans mandate.assistant_type|lower %}</td>
+            <td>{% trans mandate.assistant_type %}</td>
             <td>{{ mandate.contract_duration }}</td>
             <td>{{ mandate.contract_duration_fte }}</td>
-            <td>{% trans mandate.state|lower %}</td>
+            <td>{% trans mandate.state %}</td>
             {% if mandate.assistant.supervisor == request.user.person and mandate.state == "PHD_SUPERVISOR" %}
                 <td align="center"><a href="{% url 'phd_supervisor_review_edit' mandate.id %}">
                 <button type="button" class="btn btn-link btn-lg" title="{% trans 'edit'%}" id="bt_review_edit">
