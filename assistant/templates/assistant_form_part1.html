{% extends "layout.html" %}
{% load staticfiles %}
{% load i18n %}
{% load l10n %}

{% comment "License" %}
* OSIS stands for Open Student Information System. It's an application
* designed to manage the core business of higher education institutions,
* such as universities, faculties, institutes and professional schools.
* The core business involves the administration of students, teachers,
* courses, programs and so on.
*
* Copyright (C) 2015-2016 Université catholique de Louvain (http://www.uclouvain.be)
*
* This program is free software: you can redistribute it and/or modify
* it under the terms of the GNU General Public License as published by
* the Free Software Foundation, either version 3 of the License, or
* (at your option) any later version.
*
* This program is distributed in the hope that it will be useful,
* but WITHOUT ANY WARRANTY; without even the implied warranty of
* MERCHANTABILITY or FITNESS FOR A PARTICULAR PURPOSE.  See the
* GNU General Public License for more details.
*
* A copy of this license - GNU General Public License - is available
* at the root of the source code of this program.  If not,
* see http://www.gnu.org/licenses/.
{% endcomment %}
{% block breadcrumb %}
	<li><a href="{% url 'institution' %}" id="lnk_institution">{% trans 'institution' %}</a></li>
	<li><a href="{% url 'mandates' %}" id="lnk_mandates">{% trans 'mandates' %}</a></li>
	<li><a href="{% url 'assistant_mandates' %}" id="lnk_assistant_mandates">{% trans 'my_mandates' %}</a></li>
	<li class="active">{% trans 'renewal_form' %}</li>
{% endblock %}
{% block content %}
<ul class="nav nav-tabs ">
	<li><a href="{% url 'assistant_mandates' %}">{% trans 'my_mandates' %}</a></li>
	<li class="active"><a href="#">{% trans 'assistant_form_part1' %}</a></li>
	<li><a href="{% url 'mandate_learning_units' mandate.id %}">{% trans 'assistant_form_part2' %}</a></li>
	<li><a href="{% url 'form_part3_edit' mandate.id %}">{% trans 'assistant_form_part3' %}</a></li>
	<li><a href="{% url 'form_part4_edit' mandate.id %}">{% trans 'assistant_form_part4' %}</a></li>
	<li><a href="{% url 'form_part5_edit' mandate.id %}">{% trans 'assistant_form_part5' %}</a></li>
	<li><a href="{% url 'form_part6_edit' mandate.id %}">{% trans 'assistant_form_part6' %}</a></li>
</ul>
<div class="panel panel-default">
	<div class="panel-body">
 		<form id="pst-form-part1" method="POST" action="{% url 'form_part1_save' mandate.id %}">
 		{% csrf_token %}
 		{{ form.non_field_errors }}
 		<div class="panel-default">
  			<div class="panel-heading">
<<<<<<< HEAD
  				<h4>{% trans 'contact_details' %}</h4>
=======
				<h4>{% trans 'contact_details' %}</h4>
>>>>>>> b1e439e4
  			</div>
  		</div>
		<div class="form-group" style="padding-top: 15px;">
    		<label style="padding-top: 5px" for="person">{% trans 'name' %}</label>
			<div class="controls" id="person">{{assistant.person}}</div>
    		<label  style="padding-top: 15px" for="adresses">{% trans 'address' %}</label>
			<div class="controls" id="adresses">
				{% for address in addresses  %}
					{{address.location}} - {{address.postal_code}} {{address.city}}<br>{{address.country}}
				{% endfor %}
			</div>
    	</div>
		<div class="panel-default">
  			<div class="panel-heading">
<<<<<<< HEAD
  				<h4>{% trans 'contract' %}</h4>
=======
				<h4>{% trans 'contract' %}</h4>
>>>>>>> b1e439e4
  			</div>
  		</div>
  		<div class="form-group" style="padding-top: 15px;">
			<label style="padding-top: 5px" for="renewal_type">{% trans 'renewal_type' %}
			</label>
			<div class="controls" id="renewal_type">
				{% if mandate.renewal_type == 'EXCEPTIONAL' %}
					{% trans 'exceptional' %}
				{% else %}
					{% trans 'normal' %}
				{% endif %}
			</div>
			{% for structure in mandate.mandatestructure_set.all|dictsort:"structure.type" %}
				<label style="padding-top: 15px" for="structures">
					{% trans structure.structure.type|lower %}</label>
				<div class="controls" id="structures">{{structure.structure.acronym}}</div>
      		{% endfor %}
			<label style="padding-top: 15px" for="full_time_equivalent">
				{% trans 'full_time_equivalent' %}</label>
			<div class="controls" id="full_time_equivalent">{{mandate.fulltime_equivalent}}</div>
      		<label style="padding-top: 15px" for="date_of_first_nomination">
				{% trans 'date_of_first_nomination' %}</label>
      		<div class="controls" id="date_of_first_nomination">{{mandate.entry_date}}</div>
      		<label  style="padding-top: 15px" for="field">{% trans 'field' %}</label>
			<div class="controls" id="field">
				{% if mandate.assistant_type == 'ASSISTANT' %}
					{% trans 'assistant' %}
				{% else %}
				{% trans 'teaching_assistant' %}
      				{% endif %}
			</div>
      	</div>
<<<<<<< HEAD
    	<div class="panel-default">
  			<div class="panel-heading">
  				<h4>{% trans 'various' %}</h4>
=======
  		<hr>
  		<div class="panel-danger">
  			<div class="panel-heading">
				<h4>{% trans 'doctorate' %}</h4>
    		</div>
    	</div>
    	<div class="form-group" style="padding-top: 15px;">
			<label style="padding-top: 5px" for="registered_phd">{% trans 'registered_phd' %}</label>
			<div class="controls" id="registered_phd">{{ form.inscription }}
				<span class="error">{{ form.inscription.errors }}</span>
			</div>
    		<label style="padding-top: 5px" for="expected_phd_date">
				{% trans 'expected_registering_date' %}
			</label>
        	<div class="controls" id="expected_phd_date">{{ form.expected_phd_date }}
				<span class="error">{{ form.expected_phd_date.errors }}</span>
			</div>
			{% if not supervisor %}
			<label style="padding-top: 5px" for="search_persons">{% trans 'supervisor' %}</label>
			<div class="ui-widget"><input id="search_persons" name="search_persons" size="100"
										  placeholder="{% trans 'search_by_email_or_last_name' %}">
			</div>
			<input type="hidden" name="person_id" id="person_id">
			{% else %}
			<label style="padding-top: 5px">{% trans 'supervisor' %}</label>
			<div class="form-group">
				{{ supervisor }}
			</div>
			{% endif %}
			<label style="padding-top: 5px" for="phd_inscription_date">{% trans 'phd_inscription_date' %}</label>
			<div class="controls" id="phd_inscription_date">{{ form.phd_inscription_date }}
				<span class="error">{{ form.phd_inscription_date.errors }}</span>
			</div>
			<label style="padding-top: 5px" for="confirmatory_test_date">
				{% trans 'confirmatory_test_date' %}<br>
				<h6>{% trans '2nd_renewal' %}</h6>
			</label>
        	<div class="controls" id="confirmatory_test_date">{{ form.confirmation_test_date }}
				<span class="error">{{ form.confirmation_test_date.errors }}</span>
			</div>
 			<label style="padding-top: 5px" for="thesis_defence_date">
				{% trans 'thesis_defence_date' %}</label>
			<div class="controls" id="thesis_defence_date">{{ form.thesis_date }}
				<span class="error">{{ form.thesis_date.errors }}</span>
			</div>
    	</div>
    	<hr>
    	<div class="panel-warning">
  			<div class="panel-heading">
				<h4>{% trans 'various' %}</h4>
>>>>>>> b1e439e4
    		</div>
    	</div>
    	<div class="form-group">
			<label style="padding-top: 5px" for="function_outside_university">
<<<<<<< HEAD
				{% trans 'function_outside_university' %}
			</label>
			<div class="controls" id="function_outside_university">{{ form.external_functions }}
				<span class="error">{{ form.errors.external_functions }}</span>
			</div>
			<label style="padding-top: 5px" for="external_post">
				{% trans 'external_post' %}
			</label>
			<div class="controls" id="external_post">{{ form.external_contract }}
=======
				<h4>{% trans 'function_outside_university' %}</h4>
			</label>
			<div class="controls" id="function_outside_university">{{ form2.external_functions }}
				<span class="error">{{ form.errors.external_functions }}</span>
			</div>
			<label style="padding-top: 5px" for="external_post">
				<h4>{% trans 'external_post' %}</h4>
			</label>
			<div class="controls" id="external_post">{{ form2.external_contract }}
>>>>>>> b1e439e4
				<span class="error">{{ form.errors.external_contract }}</span>
			</div>
    		{% if mandate.renewal_type == 'EXCEPTIONAL' %}
				<label for="exceptional_justification">
<<<<<<< HEAD
      				{% trans 'exceptional_justification' %}
				</label>
				<div class="controls" id="exceptional_justification">{{ form.justification }}
                    <span class="error">{{ form.errors.justification }}</span>
=======
					<h6>{% trans 'exceptional_justification' %}</h6>
				</label>
				<div class="controls" id="exceptional_justification">{{ form2.justification }}
      				<span class="error">{{ form.errors.justification }}</span>
>>>>>>> b1e439e4
    			</div>  
   			{% endif %}
			<hr>
			<div class="form-group">
     			<button type="submit" class="btn btn-primary btn-block" title="{% trans 'save'%}"
						id="bt_pstform_part1_save">
     				<span class="glyphicon glyphicon-save" aria-hidden="true"></span> {% trans 'save'%}
				</button>
			</div>
		</div>
    	</form>
	</div>
</div>
{% endblock %}
{% block script %}
<script type="text/javascript" src="{% static 'js/jquery-ui.js' %}"></script>
<script>
$("#pst-form-part1 :input").change(function() {
   $("#pst-form-part1").data("changed",true);
});
$('a').on('click', function(e) {
	var hrefLoc = $(this).attr('href');
	if ($("#pst-form-part1").data("changed")) {
		var choice = confirm("{% trans 'save_before_link' %}");
		if (choice == true) {
			e.preventDefault();
			$('form#pst-form-part1').submit();
		} else {
			window.location.href = hrefLoc;
		}
	}
});

</script>
{% endblock %}<|MERGE_RESOLUTION|>--- conflicted
+++ resolved
@@ -49,11 +49,7 @@
  		{{ form.non_field_errors }}
  		<div class="panel-default">
   			<div class="panel-heading">
-<<<<<<< HEAD
-  				<h4>{% trans 'contact_details' %}</h4>
-=======
 				<h4>{% trans 'contact_details' %}</h4>
->>>>>>> b1e439e4
   			</div>
   		</div>
 		<div class="form-group" style="padding-top: 15px;">
@@ -68,11 +64,7 @@
     	</div>
 		<div class="panel-default">
   			<div class="panel-heading">
-<<<<<<< HEAD
-  				<h4>{% trans 'contract' %}</h4>
-=======
 				<h4>{% trans 'contract' %}</h4>
->>>>>>> b1e439e4
   			</div>
   		</div>
   		<div class="form-group" style="padding-top: 15px;">
@@ -105,67 +97,13 @@
       				{% endif %}
 			</div>
       	</div>
-<<<<<<< HEAD
     	<div class="panel-default">
   			<div class="panel-heading">
   				<h4>{% trans 'various' %}</h4>
-=======
-  		<hr>
-  		<div class="panel-danger">
-  			<div class="panel-heading">
-				<h4>{% trans 'doctorate' %}</h4>
-    		</div>
-    	</div>
-    	<div class="form-group" style="padding-top: 15px;">
-			<label style="padding-top: 5px" for="registered_phd">{% trans 'registered_phd' %}</label>
-			<div class="controls" id="registered_phd">{{ form.inscription }}
-				<span class="error">{{ form.inscription.errors }}</span>
-			</div>
-    		<label style="padding-top: 5px" for="expected_phd_date">
-				{% trans 'expected_registering_date' %}
-			</label>
-        	<div class="controls" id="expected_phd_date">{{ form.expected_phd_date }}
-				<span class="error">{{ form.expected_phd_date.errors }}</span>
-			</div>
-			{% if not supervisor %}
-			<label style="padding-top: 5px" for="search_persons">{% trans 'supervisor' %}</label>
-			<div class="ui-widget"><input id="search_persons" name="search_persons" size="100"
-										  placeholder="{% trans 'search_by_email_or_last_name' %}">
-			</div>
-			<input type="hidden" name="person_id" id="person_id">
-			{% else %}
-			<label style="padding-top: 5px">{% trans 'supervisor' %}</label>
-			<div class="form-group">
-				{{ supervisor }}
-			</div>
-			{% endif %}
-			<label style="padding-top: 5px" for="phd_inscription_date">{% trans 'phd_inscription_date' %}</label>
-			<div class="controls" id="phd_inscription_date">{{ form.phd_inscription_date }}
-				<span class="error">{{ form.phd_inscription_date.errors }}</span>
-			</div>
-			<label style="padding-top: 5px" for="confirmatory_test_date">
-				{% trans 'confirmatory_test_date' %}<br>
-				<h6>{% trans '2nd_renewal' %}</h6>
-			</label>
-        	<div class="controls" id="confirmatory_test_date">{{ form.confirmation_test_date }}
-				<span class="error">{{ form.confirmation_test_date.errors }}</span>
-			</div>
- 			<label style="padding-top: 5px" for="thesis_defence_date">
-				{% trans 'thesis_defence_date' %}</label>
-			<div class="controls" id="thesis_defence_date">{{ form.thesis_date }}
-				<span class="error">{{ form.thesis_date.errors }}</span>
-			</div>
-    	</div>
-    	<hr>
-    	<div class="panel-warning">
-  			<div class="panel-heading">
-				<h4>{% trans 'various' %}</h4>
->>>>>>> b1e439e4
     		</div>
     	</div>
     	<div class="form-group">
 			<label style="padding-top: 5px" for="function_outside_university">
-<<<<<<< HEAD
 				{% trans 'function_outside_university' %}
 			</label>
 			<div class="controls" id="function_outside_university">{{ form.external_functions }}
@@ -175,33 +113,15 @@
 				{% trans 'external_post' %}
 			</label>
 			<div class="controls" id="external_post">{{ form.external_contract }}
-=======
-				<h4>{% trans 'function_outside_university' %}</h4>
-			</label>
-			<div class="controls" id="function_outside_university">{{ form2.external_functions }}
-				<span class="error">{{ form.errors.external_functions }}</span>
-			</div>
-			<label style="padding-top: 5px" for="external_post">
-				<h4>{% trans 'external_post' %}</h4>
-			</label>
-			<div class="controls" id="external_post">{{ form2.external_contract }}
->>>>>>> b1e439e4
 				<span class="error">{{ form.errors.external_contract }}</span>
 			</div>
     		{% if mandate.renewal_type == 'EXCEPTIONAL' %}
 				<label for="exceptional_justification">
-<<<<<<< HEAD
       				{% trans 'exceptional_justification' %}
 				</label>
 				<div class="controls" id="exceptional_justification">{{ form.justification }}
                     <span class="error">{{ form.errors.justification }}</span>
-=======
-					<h6>{% trans 'exceptional_justification' %}</h6>
-				</label>
-				<div class="controls" id="exceptional_justification">{{ form2.justification }}
-      				<span class="error">{{ form.errors.justification }}</span>
->>>>>>> b1e439e4
-    			</div>  
+    			</div>
    			{% endif %}
 			<hr>
 			<div class="form-group">
