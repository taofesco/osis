##############################################################################
#
#    OSIS stands for Open Student Information System. It's an application
#    designed to manage the core business of higher education institutions,
#    such as universities, faculties, institutes and professional schools.
#    The core business involves the administration of students, teachers,
#    courses, programs and so on.
#
#    Copyright (C) 2015-2016 Université catholique de Louvain (http://www.uclouvain.be)
#
#    This program is free software: you can redistribute it and/or modify
#    it under the terms of the GNU General Public License as published by
#    the Free Software Foundation, either version 3 of the License, or
#    (at your option) any later version.
#
#    This program is distributed in the hope that it will be useful,
#    but WITHOUT ANY WARRANTY; without even the implied warranty of
#    MERCHANTABILITY or FITNESS FOR A PARTICULAR PURPOSE.  See the
#    GNU General Public License for more details.
#
#    A copy of this license - GNU General Public License - is available
#    at the root of the source code of this program.  If not,
#    see http://www.gnu.org/licenses/.
#
##############################################################################
from django.conf.urls import url
from assistant.views import mandate, home, assistant_form, assistant
from assistant.views import manager_settings, reviewers_management, upload_assistant_file
from assistant.views import mandates_list, reviewer_mandates_list, reviewer_review, reviewer_delegation
<<<<<<< HEAD
from assistant.utils import get_persons
=======
from assistant.views import messages
from assistant.utils import send_email
>>>>>>> 943ae59a
from assistant.utils import import_xls_file_data

urlpatterns = [
    # S'il vous plaît, organiser les urls par ordre alphabétique.
    url(r'^api/get_persons/', get_persons.get_persons, name='get_persons'),
    url(r'^home$', home.assistant_home, name='assistants_home'),
    url(r'^manager$', home.manager_home, name='manager_home'),
    url(r'^manager/mandates/(?P<mandate_id>\d+)/edit/$', mandate.mandate_edit, name='mandate_read'),
    url(r'^manager/mandates/(?P<mandate_id>\d+)/save/$', mandate.mandate_save, name='mandate_save'),
    url(r'^manager/mandates/load/$', mandate.load_mandates, name='load_mandates'),
    url(r'^manager/mandates/upload/$', import_xls_file_data.upload_mandates_file, name='upload_mandates_file'),
    url(r'^manager/mandates/$', mandates_list.MandatesListView.as_view(), name='mandates_list'),
    url(r'^manager/messages/history/$', messages.show_history, name='messages_history'),
    url(r'^manager/messages/send/to_all_assistants/$', send_email.send_message_to_assistants,
        name='send_message_to_assistants'),
    url(r'^manager/messages/send/to_all_deans/$', send_email.send_message_to_deans, name='send_message_to_deans'),
    url(r'^manager/reviewers/add/$', reviewers_management.reviewer_add, name='reviewer_add'),
    url(r'^manager/reviewers/(?P<reviewer_id>\d+)/delete/$', reviewers_management.reviewer_delete,
        name='reviewer_delete'),
    url(r'^manager/reviewers/$', reviewers_management.ReviewersListView.as_view(), name='reviewers_list'),
    url(r'^manager/settings/edit/$', manager_settings.settings_edit, name='settings_edit'),
    url(r'^manager/settings/save/$', manager_settings.settings_save, name='settings_save'),
    url(r'^pst/access_denied$', home.access_denied, name='access_denied'),
    url(r'^pst/document_file/delete/(?P<mandate_id>\d+)/(?P<document_file_id>\d+)/$', upload_assistant_file.delete,
        name='assistant_file_delete'),
    url(r'^pst/document_file/download/(?P<document_file_id>\d+)/$', upload_assistant_file.download,
        name='assistant_file_download'),
    url(r'^pst/document_file/upload/(?P<mandate_id>\d+)/$', upload_assistant_file.save_uploaded_file,
        name='assistant_file_upload'),
    url(r'^pst/form_part1/edit/(?P<mandate_id>\d+)/$', assistant_form.form_part1_edit, name='form_part1_edit'),
    url(r'^pst/form_part1/save/(?P<mandate_id>\d+)/$', assistant_form.form_part1_save, name='form_part1_save'),
    url(r'^pst/form_part3/edit/(?P<mandate_id>\d+)/$', assistant_form.form_part3_edit, name='form_part3_edit'),
    url(r'^pst/form_part3/save/(?P<mandate_id>\d+)/$', assistant_form.form_part3_save, name='form_part3_save'),
    url(r'^pst/form_part4/edit/(?P<mandate_id>\d+)/$', assistant_form.form_part4_edit, name='form_part4_edit'),
    url(r'^pst/form_part4/save/(?P<mandate_id>\d+)/$', assistant_form.form_part4_save, name='form_part4_save'),
    url(r'^pst/form_part5/edit/(?P<mandate_id>\d+)/$', assistant_form.form_part5_edit, name='form_part5_edit'),
    url(r'^pst/form_part5/save/(?P<mandate_id>\d+)/$', assistant_form.form_part5_save, name='form_part5_save'),
    url(r'^pst/form_part6/edit/(?P<mandate_id>\d+)/$', assistant_form.form_part6_edit, name='form_part6_edit'),
    url(r'^pst/form_part6/save/(?P<mandate_id>\d+)/$', assistant_form.form_part6_save, name='form_part6_save'),
    url(r'^pst/mandate/(?P<mandate_id>\d+)/state/$', assistant.mandate_change_state, name='mandate_change_state'),
    url(r'^pst/mandates/$', assistant.AssistantMandatesListView.as_view(), name='assistant_mandates'),
    url(r'^pst/mandate/tutoring_learning_unit/add/(?P<mandate_id>\d+)$', assistant_form.tutoring_learning_unit_add,
        name='tutoring_learning_unit_add'),
    url(r'^pst/mandate/tutoring_learning_unit/delete/(?P<tutoring_learning_unit_id>\d+)/$',
        assistant_form.tutoring_learning_unit_delete, name='tutoring_learning_unit_delete'),
    url(r'^pst/mandate/tutoring_learning_unit/edit/(?P<tutoring_learning_unit_id>\d+)/$',
        assistant_form.tutoring_learning_unit_edit, name='tutoring_learning_unit_edit'),
    url(r'^pst/mandate/tutoring_learning_unit/save/(?P<mandate_id>\d+)/$',
        assistant_form.tutoring_learning_unit_save, name='tutoring_learning_unit_save'),
    url(r'^pst/mandate/tutoring_learning_units/(?P<mandate_id>\d+)/$',
        assistant.AssistantLearningUnitsListView.as_view(), name='mandate_learning_units'),
    url(r'^reviewer/delegation/$', reviewer_delegation.StructuresListView.as_view(), name='reviewer_delegation'),
    url(r'^reviewer/pst_form/view/(?P<reviewer_id>\d+)/(?P<mandate_id>\d+)/$', reviewer_review.pst_form_view,
        name='pst_form_view'),
    url(r'^reviewer/pst_form/view/(?P<mandate_id>\d+)/$', reviewer_review.pst_form_view, name='pst_form_view'),
    url(r'^reviewer/structure/(?P<structure_id>\d+)/add_reviewer$',
        reviewer_delegation.add_reviewer_for_structure, name='reviewer_delegation_add'),
    url(r'^reviewer/mandates/$', reviewer_mandates_list.MandatesListView.as_view(), name='reviewer_mandates_list'),
    url(r'^reviewer/review/edit/(?P<mandate_id>\d+)/$', reviewer_review.review_edit, name='review_edit'),
    url(r'^reviewer/review/save/(?P<review_id>\d+)/(?P<mandate_id>\d+)/$',
        reviewer_review.review_save, name='review_save'),
    url(r'^reviewer/review/view/(?P<mandate_id>\d+)/$', reviewer_review.review_view, name='review_view'),
    url(r'^reviewer/review/view/(?P<reviewer_id>\d+)/(?P<mandate_id>\d+)/$',
        reviewer_review.review_view, name='review_view'),
]<|MERGE_RESOLUTION|>--- conflicted
+++ resolved
@@ -27,13 +27,9 @@
 from assistant.views import mandate, home, assistant_form, assistant
 from assistant.views import manager_settings, reviewers_management, upload_assistant_file
 from assistant.views import mandates_list, reviewer_mandates_list, reviewer_review, reviewer_delegation
-<<<<<<< HEAD
 from assistant.utils import get_persons
-=======
 from assistant.views import messages
-from assistant.utils import send_email
->>>>>>> 943ae59a
-from assistant.utils import import_xls_file_data
+from assistant.utils import send_email, import_xls_file_data
 
 urlpatterns = [
     # S'il vous plaît, organiser les urls par ordre alphabétique.
