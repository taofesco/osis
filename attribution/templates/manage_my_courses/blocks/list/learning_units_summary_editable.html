{% load i18n %}

{% regroup learning_unit_years_summary_editable by academic_year as luys_by_anac %}

<table id="table_learning_units" class="table table-striped table-hover">
    <thead>
        <tr>
            <th>{% trans 'academic_year_small'%}</th>
            <th>{% trans 'courses'%}</th>
            <th>{% trans 'title'%}</th>
            <th>{% trans 'manage_educational_information'%}</th>
        </tr>
    </thead>
<<<<<<< HEAD
    <tbody>
        {% for luy in learning_unit_years_summary_editable %}
            <tr>
                <td>{{ luy.academic_year }}</td>
                <td>{{ luy.acronym }}</td>
                <td>{{ luy.complete_title|default_if_none:'' }}</td>
                <td><a href="{% url "view_educational_information" learning_unit_year_id=luy.id %}">#</a></td>
            </tr>
        {% endfor %}
    </tbody>
=======
    {% for anac in luys_by_anac %}
        <tbody>
            {% for luy in anac.list %}
                <tr>
                    {% if forloop.first %}
                        <td rowspan="{{ anac.list|length }}">{{ anac.grouper }}</td>
                    {% endif %}
                    <td>{{ luy.acronym }}</td>
                    <td>{{ luy.complete_title|default_if_none:'' }}</td>
                    <td><a href="#">#</a></td>
                </tr>
            {% endfor %}
        </tbody>
    {% endfor %}
>>>>>>> 4c082697
</table><|MERGE_RESOLUTION|>--- conflicted
+++ resolved
@@ -11,18 +11,6 @@
             <th>{% trans 'manage_educational_information'%}</th>
         </tr>
     </thead>
-<<<<<<< HEAD
-    <tbody>
-        {% for luy in learning_unit_years_summary_editable %}
-            <tr>
-                <td>{{ luy.academic_year }}</td>
-                <td>{{ luy.acronym }}</td>
-                <td>{{ luy.complete_title|default_if_none:'' }}</td>
-                <td><a href="{% url "view_educational_information" learning_unit_year_id=luy.id %}">#</a></td>
-            </tr>
-        {% endfor %}
-    </tbody>
-=======
     {% for anac in luys_by_anac %}
         <tbody>
             {% for luy in anac.list %}
@@ -32,10 +20,9 @@
                     {% endif %}
                     <td>{{ luy.acronym }}</td>
                     <td>{{ luy.complete_title|default_if_none:'' }}</td>
-                    <td><a href="#">#</a></td>
+                    <td><a href="{% url "view_educational_information" learning_unit_year_id=luy.id %}">#</a></td>
                 </tr>
             {% endfor %}
         </tbody>
     {% endfor %}
->>>>>>> 4c082697
 </table>