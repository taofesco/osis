##############################################################################
#
#    OSIS stands for Open Student Information System. It's an application
#    designed to manage the core business of higher education institutions,
#    such as universities, faculties, institutes and professional schools.
#    The core business involves the administration of students, teachers,
#    courses, programs and so on.
#
#    Copyright (C) 2015-2018 Université catholique de Louvain (http://www.uclouvain.be)
#
#    This program is free software: you can redistribute it and/or modify
#    it under the terms of the GNU General Public License as published by
#    the Free Software Foundation, either version 3 of the License, or
#    (at your option) any later version.
#
#    This program is distributed in the hope that it will be useful,
#    but WITHOUT ANY WARRANTY; without even the implied warranty of
#    MERCHANTABILITY or FITNESS FOR A PARTICULAR PURPOSE.  See the
#    GNU General Public License for more details.
#
#    A copy of this license - GNU General Public License - is available
#    at the root of the source code of this program.  If not,
#    see http://www.gnu.org/licenses/.
#
##############################################################################
from django.conf import settings
from django.contrib.auth.decorators import login_required
from django.shortcuts import get_object_or_404
from django.urls import reverse

from attribution.business.manage_my_courses import find_learning_unit_years_summary_to_update
from attribution.models.attribution import Attribution
from base.business.learning_unit import get_cms_label_data, initialize_learning_unit_pedagogy_form, CMS_LABEL_PEDAGOGY
from base.models import person
from base.models.tutor import Tutor
from base.views import layout
<<<<<<< HEAD
from base.views.learning_unit import edit_learning_unit_pedagogy
=======

from attribution.business.manage_my_courses import find_learning_unit_years_summary_editable
>>>>>>> 6286c0c9


@login_required
def list_my_attributions_summary_editable(request):
    tutor = get_object_or_404(Tutor, person__user=request.user)
    learning_unit_years_summary_editable = find_learning_unit_years_summary_editable(tutor)
    return layout.render(request,
                         'manage_my_courses/list_my_courses_summary_editable.html',
<<<<<<< HEAD
                         {'learning_unit_years_summary_to_update': learning_unit_years_summary_to_update})


@login_required
def view_educational_information(request, attribution_id):
    attribution = Attribution.objects.get(pk=attribution_id)
    learning_unit_year = attribution.learning_unit_year
    user_language = person.get_user_interface_language(request.user)
    context = {
        'attribution': attribution,
        'learning_unit_year': learning_unit_year,
        'cms_labels_translated': get_cms_label_data(CMS_LABEL_PEDAGOGY, user_language),
        'form_french': initialize_learning_unit_pedagogy_form(learning_unit_year, settings.LANGUAGE_CODE_FR),
        'form_english': initialize_learning_unit_pedagogy_form(learning_unit_year, settings.LANGUAGE_CODE_EN)
    }
    return layout.render(request, 'manage_my_courses/educational_information.html', context)


@login_required
def edit_educational_information(request, attribution_id):
    attribution = Attribution.objects.get(pk=attribution_id)
    learning_unit_year = attribution.learning_unit_year
    redirect_url = reverse("view_educational_information", kwargs={'attribution_id': attribution.id})
    return edit_learning_unit_pedagogy(request, learning_unit_year.id, redirect_url)
=======
                         {'learning_unit_years_summary_editable': learning_unit_years_summary_editable})
>>>>>>> 6286c0c9
<|MERGE_RESOLUTION|>--- conflicted
+++ resolved
@@ -28,18 +28,13 @@
 from django.shortcuts import get_object_or_404
 from django.urls import reverse
 
-from attribution.business.manage_my_courses import find_learning_unit_years_summary_to_update
+from attribution.business.manage_my_courses import find_learning_unit_years_summary_editable
 from attribution.models.attribution import Attribution
 from base.business.learning_unit import get_cms_label_data, initialize_learning_unit_pedagogy_form, CMS_LABEL_PEDAGOGY
 from base.models import person
 from base.models.tutor import Tutor
 from base.views import layout
-<<<<<<< HEAD
 from base.views.learning_unit import edit_learning_unit_pedagogy
-=======
-
-from attribution.business.manage_my_courses import find_learning_unit_years_summary_editable
->>>>>>> 6286c0c9
 
 
 @login_required
@@ -48,8 +43,7 @@
     learning_unit_years_summary_editable = find_learning_unit_years_summary_editable(tutor)
     return layout.render(request,
                          'manage_my_courses/list_my_courses_summary_editable.html',
-<<<<<<< HEAD
-                         {'learning_unit_years_summary_to_update': learning_unit_years_summary_to_update})
+                         {'learning_unit_years_summary_editable': learning_unit_years_summary_editable})
 
 
 @login_required
@@ -73,6 +67,3 @@
     learning_unit_year = attribution.learning_unit_year
     redirect_url = reverse("view_educational_information", kwargs={'attribution_id': attribution.id})
     return edit_learning_unit_pedagogy(request, learning_unit_year.id, redirect_url)
-=======
-                         {'learning_unit_years_summary_editable': learning_unit_years_summary_editable})
->>>>>>> 6286c0c9
