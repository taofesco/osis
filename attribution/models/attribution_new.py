##############################################################################
#
#    OSIS stands for Open Student Information System. It's an application
#    designed to manage the core business of higher education institutions,
#    such as universities, faculties, institutes and professional schools.
#    The core business involves the administration of students, teachers,
#    courses, programs and so on.
#
#    Copyright (C) 2015-2017 Université catholique de Louvain (http://www.uclouvain.be)
#
#    This program is free software: you can redistribute it and/or modify
#    it under the terms of the GNU General Public License as published by
#    the Free Software Foundation, either version 3 of the License, or
#    (at your option) any later version.
#
#    This program is distributed in the hope that it will be useful,
#    but WITHOUT ANY WARRANTY; without even the implied warranty of
#    MERCHANTABILITY or FITNESS FOR A PARTICULAR PURPOSE.  See the
#    GNU General Public License for more details.
#
#    A copy of this license - GNU General Public License - is available
#    at the root of the source code of this program.  If not,
#    see http://www.gnu.org/licenses/.
#
##############################################################################
from django.db import models
from django.utils.translation import ugettext_lazy as _

from osis_common.models.auditable_model import AuditableModelAdmin, AuditableModel
from attribution.models.enums import function


class AttributionNewAdmin(AuditableModelAdmin):
<<<<<<< HEAD
    list_display = ('tutor', 'score_responsible', 'function', 'learning_container_year', 'start_year', 'end_year',
                    'changed', 'substitute')
    list_filter = ('learning_container_year__academic_year', 'score_responsible')
    fieldsets = ((None, {'fields': ('learning_container_year', 'tutor', 'function', 'score_responsible', 'start_year',
                                    'end_year', 'substitute')}),)
=======
    list_display = ('tutor', 'score_responsible', 'function', 'learning_container_year', 'start_year', 'end_year', 'changed')
    list_filter = ('learning_container_year__academic_year', 'function', 'score_responsible', 'summary_responsible')
    fieldsets = ((None, {'fields': ('learning_container_year', 'tutor', 'function', 'score_responsible',
                                    'summary_responsible', 'start_year', 'end_year')}),)
>>>>>>> 7aa278e8
    raw_id_fields = ('learning_container_year', 'tutor')
    search_fields = ['tutor__person__first_name', 'tutor__person__last_name', 'learning_container_year__acronym',
                     'tutor__person__global_id', 'function']
    actions = ['publish_attribution_to_portal']

    def publish_attribution_to_portal(self, request, queryset):
        from attribution.business import attribution_json
        global_ids = list(queryset.values_list('tutor__person__global_id', flat=True))
        return attribution_json.publish_to_portal(global_ids)
    publish_attribution_to_portal.short_description = _("publish_attribution_to_portal")


class AttributionNew(AuditableModel):
    external_id = models.CharField(max_length=100, blank=True, null=True)
    changed = models.DateTimeField(null=True, auto_now=True)
    learning_container_year = models.ForeignKey('base.LearningContainerYear')
    tutor = models.ForeignKey('base.Tutor')
    function = models.CharField(max_length=35, choices=function.FUNCTIONS, db_index=True)
    start_date = models.DateField(blank=True, null=True)
    end_date = models.DateField(blank=True, null=True)
    start_year = models.IntegerField(blank=True, null=True)
    end_year = models.IntegerField(blank=True, null=True)
    score_responsible = models.BooleanField(default=False)
<<<<<<< HEAD
    substitute = models.ForeignKey('AttributionNew', blank=True, null=True)
=======
    summary_responsible = models.BooleanField(default=False)
>>>>>>> 7aa278e8

    def __str__(self):
        return u"%s - %s" % (self.tutor.person, self.function)

    class Meta:
        unique_together = ('learning_container_year', 'tutor', 'function')


def search(*args, **kwargs):
    qs = AttributionNew.objects.all()

    if "tutor" in kwargs:
        qs = qs.filter(tutor=kwargs['tutor'])
    if "learning_container_year" in kwargs:
        if isinstance(kwargs['learning_container_year'], list):
            qs = qs.filter(learning_container_year__in=kwargs['learning_container_year'])
        else:
            qs = qs.filter(learning_container_year=kwargs['learning_container_year'])
    if "score_responsible" in kwargs:
        qs = qs.filter(score_responsible=kwargs['score_responsible'])
    if "global_id" in kwargs:
        if isinstance(kwargs['global_id'], list):
            qs = qs.filter(tutor__person__global_id__in=kwargs['global_id'])
        else:
            qs = qs.filter(tutor__person__global_id=kwargs['global_id'])

    return qs.select_related('tutor__person', 'learning_container_year')<|MERGE_RESOLUTION|>--- conflicted
+++ resolved
@@ -31,19 +31,13 @@
 
 
 class AttributionNewAdmin(AuditableModelAdmin):
-<<<<<<< HEAD
+
     list_display = ('tutor', 'score_responsible', 'function', 'learning_container_year', 'start_year', 'end_year',
                     'changed', 'substitute')
-    list_filter = ('learning_container_year__academic_year', 'score_responsible')
-    fieldsets = ((None, {'fields': ('learning_container_year', 'tutor', 'function', 'score_responsible', 'start_year',
-                                    'end_year', 'substitute')}),)
-=======
-    list_display = ('tutor', 'score_responsible', 'function', 'learning_container_year', 'start_year', 'end_year', 'changed')
-    list_filter = ('learning_container_year__academic_year', 'function', 'score_responsible', 'summary_responsible')
+    list_filter = ('learning_container_year__academic_year', 'score_responsible', 'summary_responsible')
     fieldsets = ((None, {'fields': ('learning_container_year', 'tutor', 'function', 'score_responsible',
-                                    'summary_responsible', 'start_year', 'end_year')}),)
->>>>>>> 7aa278e8
-    raw_id_fields = ('learning_container_year', 'tutor')
+                                    'summary_responsible', 'start_year', 'end_year', 'substitute')}),)
+    raw_id_fields = ('learning_container_year', 'tutor', 'substitute')
     search_fields = ['tutor__person__first_name', 'tutor__person__last_name', 'learning_container_year__acronym',
                      'tutor__person__global_id', 'function']
     actions = ['publish_attribution_to_portal']
@@ -66,11 +60,8 @@
     start_year = models.IntegerField(blank=True, null=True)
     end_year = models.IntegerField(blank=True, null=True)
     score_responsible = models.BooleanField(default=False)
-<<<<<<< HEAD
+    summary_responsible = models.BooleanField(default=False)
     substitute = models.ForeignKey('AttributionNew', blank=True, null=True)
-=======
-    summary_responsible = models.BooleanField(default=False)
->>>>>>> 7aa278e8
 
     def __str__(self):
         return u"%s - %s" % (self.tutor.person, self.function)
