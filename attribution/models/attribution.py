--- conflicted
+++ resolved
@@ -29,14 +29,8 @@
 
 
 class AttributionAdmin(SerializableModelAdmin):
-<<<<<<< HEAD
     list_display = ('tutor', 'function', 'score_responsible', 'learning_unit_year', 'start_year', 'end_year', 'changed')
     list_filter = ('function', 'learning_unit_year__academic_year', 'score_responsible')
-=======
-    list_display = ('tutor', 'function', 'score_responsible', 'learning_unit_year', 'start_year', 'end_year', 'changed',
-                    'external_id')
-    list_filter = ('function', 'learning_unit_year__academic_year')
->>>>>>> 23dedb31
     fieldsets = ((None, {'fields': ('learning_unit_year', 'tutor', 'function', 'score_responsible', 'start_year',
                                     'end_year')}),)
     raw_id_fields = ('learning_unit_year', 'tutor')
