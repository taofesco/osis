--- conflicted
+++ resolved
@@ -32,10 +32,6 @@
 
 from attribution.tests.factories.attribution import AttributionFactory
 from attribution.views.manage_my_courses import list_my_attributions_summary_editable, view_educational_information
-<<<<<<< HEAD
-from attribution.business.perms import can_tutor_view_educational_information
-=======
->>>>>>> 912f4294
 from base.forms.learning_unit_pedagogy import LearningUnitPedagogyForm
 from base.models.enums import academic_calendar_type
 from base.tests.factories.academic_calendar import AcademicCalendarFactory
@@ -117,15 +113,7 @@
         self.assertTrue(self.mock_perm_view.called)
         self.assertTemplateUsed(response, "access_denied.html")
 
-<<<<<<< HEAD
     def test_template_used(self):
-=======
-    @mock.patch("base.business.learning_units.perms.can_user_edit_educational_information",
-                side_effect=lambda req, luy: False)
-    @mock.patch("attribution.views.manage_my_courses.find_educational_information_submission_dates_of_learning_unit_year",
-                return_value={})
-    def test_template_used(self, mock_find_submission_dates, mock_can_edit):
->>>>>>> 912f4294
         response = self.client.get(self.url)
 
         self.assertTemplateUsed(response, "manage_my_courses/educational_information.html")
