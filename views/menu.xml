<?xml version="1.0" encoding="UTF-8"?>
<!-- OSIS stands for Open Student Information System. It's an application
 *   designed to manage the core business of higher education institutions,
 *   such as universities, faculties, institutes and professional schools.
 *   The core business involves the administration of students, teachers,
 *   courses, programs and so on.
 *
 *   Copyright (C) 2015-2016 Université catholique de Louvain (http://www.uclouvain.be)
 *
 *   This program is free software: you can redistribute it and/or modify
 *   it under the terms of the GNU Affero General Public License as published by
 *   the Free Software Foundation, either version 3 of the License, or
 *   (at your option) any later version.
 *
 *   This program is distributed in the hope that it will be useful,
 *   but WITHOUT ANY WARRANTY; without even the implied warranty of
 *   MERCHANTABILITY or FITNESS FOR A PARTICULAR PURPOSE.  See the
 *   GNU Affero General Public License for more details.
 *
 *   A copy of this license - GNU Affero General Public License - is available
 *   at the root of the source code of this program.  If not,
 *   see http://www.gnu.org/licenses/. -->
<openerp>
    <data>

        <record model="ir.actions.act_window" id="encoding_notes_list_action">
            <field name="name">Encoding notes</field>
            <field name="res_model">osis.learning_unit</field>
            <field name="view_type">form</field>
            <field name="view_mode">tree,form</field>
<<<<<<< HEAD
            <field name="view_id" ref="learning_unit_by_tutor"/>
            <!-- <field name="view_id" eval="False"/> -->
=======
            <field name="view_id" eval="False"/>
>>>>>>> 6aeb0d15
            <field name="help" type="html"><p class="oe_view_nocontent_create">Create the first note</p></field>
        </record>
        <record model="ir.actions.act_window" id="exam_enrollment_encoding_id">
            <field name="name">Exam enrollment encoding</field>
            <field name="res_model">osis.exam_enrollment</field>
            <field name="type">ir.actions.act_window</field>
                <field name="view_type">form</field>
                <field name="view_mode">tree,form</field>
<!--
            <field name="code">
              return {
  'name': _('Entry Lines'),
  'context': context,
  'view_type': 'form',
  'view_mode': 'form',
  'res_model': 'osis.exam.enrollment',
  'views': [(resource_id,'form')],
  'type': 'ir.actions.act_window',
  'target': 'new',
}
            </field> -->
        </record>
        <record model="ir.actions.act_window" id="encoding_notes_status_list_action">
            <field name="name">Encoding notes2</field>
            <field name="res_model">osis.status</field>
            <field name="view_type">form</field>
            <field name="view_mode">tree,form</field>
            <field name="act_window_id" ref="exam_enrollment_encoding_id"/>
            <!-- <field name="code">
              return {
  'name': _('Entry Lines'),
  'context': context,
  'view_type': 'form',
  'view_mode': 'form',
  'res_model': 'osis.exam.enrollment',
  'views': [(resource_id,'form')],
  'type': 'ir.actions.act_window',
  'target': 'new',
}
            </field> -->
            <field name="sequence">8</field>
        </record>

        <record model="ir.actions.act_window" id="offer_list_action">
            <field name="name">Offers</field>
            <field name="res_model">osis.offer</field>
            <field name="view_type">form</field>
            <field name="view_mode">tree,form</field>
            <field name="view_id" eval="False"/>
            <field name="help" type="html"><p class="oe_view_nocontent_create">Create the first offer</p></field>
        </record>
        <record model="ir.actions.act_window" id="attribution_list_action">
            <field name="name">Attributions</field>
            <field name="res_model">osis.attribution</field>
            <field name="view_type">form</field>
            <field name="view_mode">tree,form</field>
            <field name="view_id" eval="False"/>
            <field name="help" type="html"><p class="oe_view_nocontent_create">Create the first attribution</p></field>
        </record>
        <record model="ir.actions.act_window" id="offer_year_list_action">
            <field name="name">Offer Year</field>
            <field name="res_model">osis.offer_year</field>
            <field name="view_type">form</field>
            <field name="view_mode">tree,form</field>
            <field name="view_id" eval="False"/>
            <field name="help" type="html"><p class="oe_view_nocontent_create">Create the first offer year</p></field>
        </record>
        <record model="ir.actions.act_window" id="learning_unit_year_list_action">
            <field name="name">Learning unit year</field>
            <field name="res_model">osis.learning_unit_year</field>
            <field name="view_type">form</field>
            <field name="view_mode">tree,form</field>
            <field name="view_id" eval="False"/>
        </record>
        <record model="ir.actions.act_window" id="academic_year_list_action">
            <field name="name">Academic year</field>
            <field name="res_model">osis.academic_year</field>
            <field name="view_type">form</field>
            <field name="view_mode">tree,form</field>
            <field name="view_id" eval="False"/>
        </record>
        <record model="ir.actions.act_window" id="structure_list_action">
            <field name="name">Structure</field>
            <field name="res_model">osis.structure</field>
            <field name="view_type">form</field>
            <field name="view_mode">tree,form</field>
            <field name="view_id" eval="False"/>
        </record>
        <record model="ir.actions.act_window" id="person_list_action">
            <field name="name">Persons</field>
            <field name="res_model">osis.person</field>
            <field name="view_type">form</field>
            <field name="view_mode">tree,form</field>
            <field name="view_id" eval="False"/>
            <field name="help" type="html">
              <p class="oe_view_nocontent_create">Create the first person</p>
            </field>
        </record>
        <record model="ir.actions.act_window" id="learning_unit_list_action">
            <field name="name">Learning units</field>
            <field name="res_model">osis.learning_unit</field>
            <field name="view_type">form</field>
            <field name="view_mode">tree,form</field>
            <field name="view_id" eval="False"/>
            <field name="help" type="html">
              <p class="oe_view_nocontent_create">Create the first learning unit</p>
            </field>
        </record>
        <record model="ir.actions.act_window" id="tutor_list_action">
            <field name="name">Tutors</field>
            <field name="res_model">osis.tutor</field>
            <field name="view_type">form</field>
            <field name="view_mode">tree,form</field>
            <field name="view_id" eval="False"/>
            <field name="help" type="html">
              <p class="oe_view_nocontent_create">Create the first tutor</p>
            </field>
        </record>
        <record model="ir.actions.act_window" id="exam_list_action">
            <field name="name">Exams</field>
            <field name="res_model">osis.exam</field>
            <field name="view_type">form</field>
            <field name="view_mode">tree,form</field>
            <field name="view_id" eval="False"/>
            <field name="help" type="html">
              <p class="oe_view_nocontent_create">Create the first exam</p>
            </field>
        </record>
        <record model="ir.actions.act_window" id="offer_enrollment_list_action">
            <field name="name">Offer enrollments</field>
            <field name="res_model">osis.offer_enrollment</field>
            <field name="view_type">form</field>
            <field name="view_mode">tree,form</field>
            <field name="view_id" eval="False"/>
            <field name="help" type="html">
              <p class="oe_view_nocontent_create">Create the first offer enrollment</p>
            </field>
        </record>
        <record model="ir.actions.act_window" id="learning_unit_enrollment_list_action">
            <field name="name">Learning unit enrollments</field>
            <field name="res_model">osis.learning_unit_enrollment</field>
            <field name="view_type">form</field>
            <field name="view_mode">tree,form</field>
            <field name="view_id" eval="False"/>
        </record>
        <record model="ir.actions.act_window" id="exam_enrollment_list_action">
            <field name="name">Exam enrollments</field>
            <field name="res_model">osis.exam_enrollment</field>
            <field name="view_type">form</field>
            <field name="view_mode">tree,form</field>
            <field name="view_id" eval="False"/>
            <field name="help" type="html">
              <p class="oe_view_nocontent_create">Create the first exam enrollment</p>
            </field>
        </record>
        <record model="ir.actions.act_window" id="student_list_action">
            <field name="name">Student</field>
            <field name="res_model">osis.student</field>
            <field name="view_type">form</field>
            <field name="view_mode">tree,form</field>
            <field name="view_id" eval="False"/>
            <field name="help" type="html">
              <p class="oe_view_nocontent_create">Create the first studet</p>
            </field>
        </record>

        <menuitem id="students_main_menu" name="Students"/>
        <menuitem id="routes_menu" name="Routes" parent="students_main_menu"/>
        <menuitem id="learning_assessments_menu" name="Learning Assessments" parent="routes_menu"/>
        <menuitem id="encoding_notes_menu" name="Encoding notes" parent="learning_assessments_menu" action="encoding_notes_list_action"/>
        <menuitem id="encoding_notes_menu" name="Encoding notes2" parent="learning_assessments_menu" action="encoding_notes_status_list_action"/>

        <menuitem id="enrollment_menu" name="Enrollments" parent="students_main_menu"/>
        <menuitem id="offer_enrollment_menu" name="Offers" parent="enrollment_menu" action="offer_enrollment_list_action"/>
        <menuitem id="learning_unit_enrollment_menu" name="Learning units" parent="enrollment_menu" action="learning_unit_enrollment_list_action"/>
        <menuitem id="exam_enrollment_menu" name="Exams" parent="enrollment_menu" action="exam_enrollment_list_action"/>
        <menuitem id="registrations_menu" name="Registrations" parent="students_main_menu"/>


        <menuitem id="students_menu" name="Students" parent="registrations_menu" action="student_list_action"/>
        <menuitem id="program_main_menu" name="Program"/>
        <menuitem id="program_sub_menu" name="Program" parent="program_main_menu"/>
        <menuitem id="offers_menu" name="Offers" parent="program_sub_menu" action="offer_list_action"/>
        <menuitem id="learning_units_menu" name="Learning units" parent="program_sub_menu" action="learning_unit_list_action"/>

        <menuitem id="academy_main_menu" name="Academy"/>
        <menuitem id="academy_sub_menu" name="Academy" parent="academy_main_menu"/>
        <menuitem id="attributions_menu" name="Attributions" parent="academy_sub_menu" action="attribution_list_action"/>
        <menuitem id="tutors_menu" name="Tutors" parent="academy_sub_menu" action="tutor_list_action"/>

        <menuitem id="institution_main_menu" name="Institution"/>
        <menuitem id="academic_year_main_menu" parent="institution_main_menu" name="Academic Year"/>
        <menuitem id="offer_year_menu" name="Offers" parent="academic_year_main_menu" action="offer_year_list_action"/>
        <menuitem id="learning_unit_year_menu" name="Learning units" parent="academic_year_main_menu" action="learning_unit_year_list_action"/>
        <menuitem id="exams_menu" name="Exams" parent="academic_year_main_menu" action="exam_list_action"/>
        <menuitem id="academic_year_menu" name="Academic years" parent="academic_year_main_menu" action="academic_year_list_action"/>
        <menuitem id="structure_main_menu" parent="institution_main_menu" name="Structure"/>
        <menuitem id="structure_menu" parent="structure_main_menu" name="Structure" action="structure_list_action"/>
        <menuitem id="persons_menu" parent="structure_main_menu" name="Persons" action="person_list_action"/>

    </data>
</openerp><|MERGE_RESOLUTION|>--- conflicted
+++ resolved
@@ -28,12 +28,8 @@
             <field name="res_model">osis.learning_unit</field>
             <field name="view_type">form</field>
             <field name="view_mode">tree,form</field>
-<<<<<<< HEAD
             <field name="view_id" ref="learning_unit_by_tutor"/>
             <!-- <field name="view_id" eval="False"/> -->
-=======
-            <field name="view_id" eval="False"/>
->>>>>>> 6aeb0d15
             <field name="help" type="html"><p class="oe_view_nocontent_create">Create the first note</p></field>
         </record>
         <record model="ir.actions.act_window" id="exam_enrollment_encoding_id">
