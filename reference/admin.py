##############################################################################
#
#    OSIS stands for Open Student Information System. It's an application
#    designed to manage the core business of higher education institutions,
#    such as universities, faculties, institutes and professional schools.
#    The core business involves the administration of students, teachers,
#    courses, programs and so on.
#
#    Copyright (C) 2015-2016 Université catholique de Louvain (http://www.uclouvain.be)
#
#    This program is free software: you can redistribute it and/or modify
#    it under the terms of the GNU General Public License as published by
#    the Free Software Foundation, either version 3 of the License, or
#    (at your option) any later version.
#
#    This program is distributed in the hope that it will be useful,
#    but WITHOUT ANY WARRANTY; without even the implied warranty of
#    MERCHANTABILITY or FITNESS FOR A PARTICULAR PURPOSE.  See the
#    GNU General Public License for more details.
#
#    A copy of this license - GNU General Public License - is available
#    at the root of the source code of this program.  If not,
#    see http://www.gnu.org/licenses/.
#
##############################################################################
from django.contrib import admin
from reference.models import *

admin.site.register(continent.Continent, continent.ContinentAdmin)

admin.site.register(currency.Currency, currency.CurrencyAdmin)

admin.site.register(country.Country, country.CountryAdmin)

admin.site.register(decree.Decree, decree.DecreeAdmin)

admin.site.register(domain.Domain,
                    domain.DomainAdmin)

<<<<<<< HEAD
=======
admin.site.register(education_institution.EducationInstitution,
                    education_institution.EducationInstitutionAdmin)

>>>>>>> 2ef4db91
admin.site.register(language.Language, language.LanguageAdmin)<|MERGE_RESOLUTION|>--- conflicted
+++ resolved
@@ -37,10 +37,7 @@
 admin.site.register(domain.Domain,
                     domain.DomainAdmin)
 
-<<<<<<< HEAD
-=======
 admin.site.register(education_institution.EducationInstitution,
                     education_institution.EducationInstitutionAdmin)
 
->>>>>>> 2ef4db91
 admin.site.register(language.Language, language.LanguageAdmin)