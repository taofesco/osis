--- conflicted
+++ resolved
@@ -68,9 +68,6 @@
     # Necessary fields for Osis-portal
     fields = ['id', 'iso_code', 'name', 'nationality', 'european_union', 'dialing_code', 'cref_code']
     # list() to force the evaluation of the queryset
-<<<<<<< HEAD
-    return list(Country.objects.values(*fields).order_by('name'))
-=======
     return list(Country.objects.values(*fields).order_by('name'))
 
 
@@ -82,5 +79,4 @@
     :return: the serialized list (a json)
     """
     fields = ('id', 'iso_code', 'name', 'nationality', 'european_union', 'dialing_code', 'cref_code')
-    return serializers.serialize("json", list_countries, fields=fields)
->>>>>>> 2ef4db91
+    return serializers.serialize("json", list_countries, fields=fields)