##############################################################################
#
#    OSIS stands for Open Student Information System. It's an application
#    designed to manage the core business of higher education institutions,
#    such as universities, faculties, institutes and professional schools.
#    The core business involves the administration of students, teachers,
#    courses, programs and so on.
#
#    Copyright (C) 2015-2016 Université catholique de Louvain (http://www.uclouvain.be)
#
#    This program is free software: you can redistribute it and/or modify
#    it under the terms of the GNU General Public License as published by
#    the Free Software Foundation, either version 3 of the License, or
#    (at your option) any later version.
#
#    This program is distributed in the hope that it will be useful,
#    but WITHOUT ANY WARRANTY; without even the implied warranty of
#    MERCHANTABILITY or FITNESS FOR A PARTICULAR PURPOSE.  See the
#    GNU General Public License for more details.
#
#    A copy of this license - GNU General Public License - is available
#    at the root of the source code of this program.  If not,
#    see http://www.gnu.org/licenses/.
#
##############################################################################
from reference.models import continent
from reference.models import country
from reference.models import currency
from reference.models import decree
from reference.models import domain
<<<<<<< HEAD
=======
from reference.models import education_institution
>>>>>>> 2ef4db91
from reference.models import language<|MERGE_RESOLUTION|>--- conflicted
+++ resolved
@@ -28,8 +28,5 @@
 from reference.models import currency
 from reference.models import decree
 from reference.models import domain
-<<<<<<< HEAD
-=======
 from reference.models import education_institution
->>>>>>> 2ef4db91
 from reference.models import language