##############################################################################
#
#    OSIS stands for Open Student Information System. It's an application
#    designed to manage the core business of higher education institutions,
#    such as universities, faculties, institutes and professional schools.
#    The core business involves the administration of students, teachers,
#    courses, programs and so on.
#
#    Copyright (C) 2015-2016 Université catholique de Louvain (http://www.uclouvain.be)
#
#    This program is free software: you can redistribute it and/or modify
#    it under the terms of the GNU General Public License as published by
#    the Free Software Foundation, either version 3 of the License, or
#    (at your option) any later version.
#
#    This program is distributed in the hope that it will be useful,
#    but WITHOUT ANY WARRANTY; without even the implied warranty of
#    MERCHANTABILITY or FITNESS FOR A PARTICULAR PURPOSE.  See the
#    GNU General Public License for more details.
#
#    A copy of this license - GNU General Public License - is available
#    at the root of the source code of this program.  If not,
#    see http://www.gnu.org/licenses/.
#
##############################################################################
from django.core.exceptions import ObjectDoesNotExist
from django.db import models
from osis_common.models.serializable_model import SerializableModel, SerializableModelAdmin
from django.utils.translation import ugettext_lazy as _


class InternshipStudentInformationAdmin(SerializableModelAdmin):
    list_display = ('person', 'location', 'postal_code', 'city', 'country', 'latitude', 'longitude', 'email',
                    'phone_mobile', 'contest')
    fieldsets = ((None, {'fields': ('person', 'location', 'postal_code', 'city', 'latitude', 'longitude', 'country',
                                    'email', 'phone_mobile', 'contest')}),)
    raw_id_fields = ('person',)
    search_fields = ['person__user__username', 'person__last_name', 'person__first_name']


class InternshipStudentInformation(SerializableModel):
    TYPE_CHOICE = (('SPECIALIST', _('specialist')),
                   ('GENERALIST', _('generalist')))
    person = models.ForeignKey('base.Person')
    location = models.CharField(max_length=255)
    postal_code = models.CharField(max_length=20)
    city = models.CharField(max_length=255)
    country = models.CharField(max_length=255)
    latitude = models.FloatField(blank=True, null=True)
    longitude = models.FloatField(blank=True, null=True)
    email = models.EmailField(max_length=255, blank=True, null=True)
    phone_mobile = models.CharField(max_length=100, blank=True, null=True)
    contest = models.CharField(max_length=124, choices=TYPE_CHOICE, default="GENERALIST")

    def __str__(self):
<<<<<<< HEAD
        return u"%s" % self.person
=======
        return '{}'.format(self.person)
>>>>>>> df874507


def search(**kwargs):
    kwargs = {k: v for k, v in kwargs.items() if v}
    queryset = InternshipStudentInformation.objects.filter(**kwargs).select_related("person")
    return queryset


def find_all():
    return InternshipStudentInformation.objects.all()\
        .select_related("person")\
        .order_by('person__last_name', 'person__first_name')


def find_by_person(person):
    try:
        return InternshipStudentInformation.objects.get(person=person)
    except ObjectDoesNotExist:
        return None


def get_number_of_specialists():
    contest_specialist = "SPECIALIST"
    return InternshipStudentInformation.objects.filter(contest=contest_specialist).count()


def get_number_of_generalists():
    contest_generalist = "GENERALIST"
    return InternshipStudentInformation.objects.filter(contest=contest_generalist).count()


def get_number_students():
    return InternshipStudentInformation.objects.count()<|MERGE_RESOLUTION|>--- conflicted
+++ resolved
@@ -53,11 +53,7 @@
     contest = models.CharField(max_length=124, choices=TYPE_CHOICE, default="GENERALIST")
 
     def __str__(self):
-<<<<<<< HEAD
-        return u"%s" % self.person
-=======
         return '{}'.format(self.person)
->>>>>>> df874507
 
 
 def search(**kwargs):
