--- conflicted
+++ resolved
@@ -97,10 +97,10 @@
         return None
 
 
-<<<<<<< HEAD
 def get_non_mandatory_internship_choices():
     return InternshipChoice.objects.filter(internship_choice__gte=1)
-=======
+
+
 def get_internship_choices_made(student):
     return InternshipChoice.objects.filter(student=student, internship_choice__gt=0).\
         values_list("internship_choice", flat=True).distinct()
@@ -112,5 +112,4 @@
 
 def get_number_first_choice_by_organization(speciality):
     return InternshipChoice.objects.filter(choice=1, speciality=speciality).values("organization")\
-        .annotate(models.Count("organization"))
->>>>>>> a73a92f4
+        .annotate(models.Count("organization"))