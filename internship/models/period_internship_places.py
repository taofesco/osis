--- conflicted
+++ resolved
@@ -41,11 +41,7 @@
     number_places = models.IntegerField(blank=None, null=False)
 
     def __str__(self):
-<<<<<<< HEAD
-        return u"%s" % self.period
-=======
         return u"%s (%s)" % (self.internship, self.period)
->>>>>>> 181891b5
 
 
 def search(**kwargs):
