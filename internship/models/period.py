##############################################################################
#
#    OSIS stands for Open Student Information System. It's an application
#    designed to manage the core business of higher education institutions,
#    such as universities, faculties, institutes and professional schools.
#    The core business involves the administration of students, teachers,
#    courses, programs and so on.
#
#    Copyright (C) 2015-2016 Université catholique de Louvain (http://www.uclouvain.be)
#
#    This program is free software: you can redistribute it and/or modify
#    it under the terms of the GNU General Public License as published by
#    the Free Software Foundation, either version 3 of the License, or
#    (at your option) any later version.
#
#    This program is distributed in the hope that it will be useful,
#    but WITHOUT ANY WARRANTY; without even the implied warranty of
#    MERCHANTABILITY or FITNESS FOR A PARTICULAR PURPOSE.  See the
#    GNU General Public License for more details.
#
#    A copy of this license - GNU General Public License - is available
#    at the root of the source code of this program.  If not,
#    see http://www.gnu.org/licenses/.
#
##############################################################################
from django.db import models
from osis_common.models.serializable_model import SerializableModel, SerializableModelAdmin
<<<<<<< HEAD
from django.core.exceptions import ObjectDoesNotExist, MultipleObjectsReturned
=======
from django.core.exceptions import ObjectDoesNotExist

>>>>>>> 181891b5

class PeriodAdmin(SerializableModelAdmin):
    list_display = ('name', 'date_start', 'date_end')
    fieldsets = ((None, {'fields': ('name', 'date_start', 'date_end')}),)


class Period(SerializableModel):
    name = models.CharField(max_length=255)
    date_start = models.DateField(blank=False)
    date_end = models.DateField(blank=False)

    def __str__(self):
        return u"%s" % self.name


def search(**kwargs):
    kwargs = {k: v for k, v in kwargs.items() if v}
    return Period.objects.filter(**kwargs).select_related().order_by("date_start")


def find_by_id(period_id):
    return Period.objects.get(pk=period_id)


<<<<<<< HEAD
def get_by_name(period_name):
    try:
        return Period.objects.get(name=period_name)
    except ObjectDoesNotExist:
        return None
    except MultipleObjectsReturned:
=======
def find_by_name(period_name):
    try:
        return Period.objects.get(name=period_name)
    except ObjectDoesNotExist:
>>>>>>> 181891b5
        return None<|MERGE_RESOLUTION|>--- conflicted
+++ resolved
@@ -25,12 +25,9 @@
 ##############################################################################
 from django.db import models
 from osis_common.models.serializable_model import SerializableModel, SerializableModelAdmin
-<<<<<<< HEAD
 from django.core.exceptions import ObjectDoesNotExist, MultipleObjectsReturned
-=======
 from django.core.exceptions import ObjectDoesNotExist
 
->>>>>>> 181891b5
 
 class PeriodAdmin(SerializableModelAdmin):
     list_display = ('name', 'date_start', 'date_end')
@@ -55,17 +52,19 @@
     return Period.objects.get(pk=period_id)
 
 
-<<<<<<< HEAD
+def find_by_name(period_name):
+    try:
+        return Period.objects.get(name=period_name)
+    except ObjectDoesNotExist:
+        return None
+    except MultipleObjectsReturned:
+        return None
+
+
 def get_by_name(period_name):
     try:
         return Period.objects.get(name=period_name)
     except ObjectDoesNotExist:
         return None
     except MultipleObjectsReturned:
-=======
-def find_by_name(period_name):
-    try:
-        return Period.objects.get(name=period_name)
-    except ObjectDoesNotExist:
->>>>>>> 181891b5
         return None