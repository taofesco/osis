{% extends "layout.html" %}
{% load staticfiles %}
{% load i18n %}

{% comment "License" %}
 * OSIS stands for Open Student Information System. It's an application
 * designed to manage the core business of higher education institutions,
 * such as universities, faculties, institutes and professional schools.
 * The core business involves the administration of students, teachers,
 * courses, programs and so on.
 *
 * Copyright (C) 2015-2016 Université catholique de Louvain (http://www.uclouvain.be)
 *
 * This program is free software: you can redistribute it and/or modify
 * it under the terms of the GNU General Public License as published by
 * the Free Software Foundation, either version 3 of the License, or
 * (at your option) any later version.
 *
 * This program is distributed in the hope that it will be useful,
 * but WITHOUT ANY WARRANTY; without even the implied warranty of
 * MERCHANTABILITY or FITNESS FOR A PARTICULAR PURPOSE.  See the
 * GNU General Public License for more details.
 *
 * A copy of this license - GNU General Public License - is available
 * at the root of the source code of this program.  If not,
 * see http://www.gnu.org/licenses/.
{% endcomment %}

{% block breadcrumb %}
  <li><a href="{% url 'studies' %}">{% trans 'studies' %}</a></li>
  <li><a href="{% url 'internships_home' %}">{% trans 'internships_managment' %}</a></li>
  <li><a href="{% url 'internships_specialities' %}">{% trans 'internships_specialities' %}</a></li>
  <li class="active">{% trans 'add_speciality' %}</li>
{% endblock %}
{% block content %}
  <div class="page-header">
    <h2>{% trans 'create_a_speciality' %}</h2>
  </div>
  <table style="height:100%; width:100%;">
      <thead>
        <tr>
            <th style="text-align:center;">{% trans 'name' %}</th>
            <th style="text-align:center;">{% trans 'acronym' %}</th>
            <th style="text-align:center;">{% trans 'mandatory' %}</th>
        </tr>
      </thead>
      <tbody>
        <form action="{% if speciality.id%}
        {% url 'speciality_save' speciality.id %}
        {%else%} {% url 'speciality_new'%} {%endif%}"
         method="post">
          {% csrf_token %}
          <tr>
            <td style="text-align:center;">
              <input type="hidden" name="learning_unit" value={{learning_unit}}>
              <input type="text" name="name" placeholder="Stage en ..." required value="{{ speciality.name | default_if_none:'' }}">
            </td>
            <td style="text-align:center;">
<<<<<<< HEAD
              <input type="text" name="acronym" required>
            </td>
            <td style="text-align:center;">
              <input type="checkbox" name="mandatory">
=======
              <input type="checkbox" name="mandatory" {%if speciality.mandatory %}checked{%endif%}>
>>>>>>> 2ef4db91
            </td>
          </tr>
      </tbody>
  </table>
  <br/>
      <button type="submit" class="btn btn-primary" title="{% trans 'Save'%}" id="bt_interships_new">
          <span class="glyphicon glyphicon-save" aria-hidden="true"/> {% trans 'save'%}
      </button>
    </form>

    <br><br>
    <a href="{% url 'internships_specialities' %}" class="btn btn-default" title="{% trans 'return'%}"
      id="lnk_internships" >{% trans 'return' %}
      <span class="glyphicon glyphicon-chevron-left" aria-hidden="true"/>
    </a>
  </div>
{% endblock %}<|MERGE_RESOLUTION|>--- conflicted
+++ resolved
@@ -56,14 +56,10 @@
               <input type="text" name="name" placeholder="Stage en ..." required value="{{ speciality.name | default_if_none:'' }}">
             </td>
             <td style="text-align:center;">
-<<<<<<< HEAD
-              <input type="text" name="acronym" required>
+              <input type="text" name="acronym" required value="{{ speciality.acronym | default_if_none:'' }}>
             </td>
             <td style="text-align:center;">
-              <input type="checkbox" name="mandatory">
-=======
               <input type="checkbox" name="mandatory" {%if speciality.mandatory %}checked{%endif%}>
->>>>>>> 2ef4db91
             </td>
           </tr>
       </tbody>
