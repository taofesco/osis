--- conflicted
+++ resolved
@@ -92,28 +92,27 @@
                             <td>
                                 <a class="btn btn-warning" target="_blank" id="lnk_internship_modification"
                                    href="{% url 'place_edit' organization.id %}">
-                      <span class="glyphicon glyphicon-pencil" aria-hidden="true">
-                      </span>
-<<<<<<< HEAD
+                                  <span class="glyphicon glyphicon-pencil" aria-hidden="true">
+                                  </span>
                                 </a>
                                 {{ organization.reference }}
-                            </td>
-                            <td>
+                              </td>
+                              <td>
                                 {{ organization.name }}
-                            </td>
-                            <td align="center">
-                                <a class="btn btn-primary" target="_blank" id="lnk_students_choice{{organization.reference}}"
-                                   href="{% url 'place_detail_student_choice' organization.reference %}">
-                      <span class="glyphicon glyphicon-search" aria-hidden="true">
-                        {{ organization.student_choice }}
-                      </span>
+                              </td>
+                              <td align="center">
+                                <a class="btn btn-primary" target="_blank" id="lnk_students_choice{{organization.id}}"
+                                    href="{% url 'place_detail_student_choice' organization.id %}">
+                                  <span class="glyphicon glyphicon-search" aria-hidden="true">
+                                    {{ organization.student_choice }}
+                                  </span>
                                 </a>
-                            </td>
-                            <td align="center">
-                                <a class="btn btn-success" target="_blank" id="lnk_students_affectation{{organization.reference}}"
-                                   href="{% url 'place_detail_student_affectation' organization.reference %}">
-                      <span class="glyphicon glyphicon-search" aria-hidden="true">
-                      </span>
+                              </td>
+                              <td align="center">
+                                <a class="btn btn-primary" target="_blank" id="lnk_students_affectation{{organization.id}}"
+                                    href="{% url 'place_detail_student_affectation' organization.id %}">
+                                  <span class="glyphicon glyphicon-search" aria-hidden="true">
+                                  </span>
                                 </a>
                             </td>
                             <td>
@@ -140,53 +139,6 @@
                                 {% if organization.website %}
                                     <a href="{{ organization.website }}" target="blank">{{ organization.website }}</a>
                                 {% else %}
-=======
-                    </a>
-                    {{ organization.reference }}
-                  </td>
-                  <td>
-                    {{ organization.name }}
-                  </td>
-                  <td align="center">
-                    <a class="btn btn-primary" target="_blank" id="lnk_students_choice{{organization.id}}"
-                        href="{% url 'place_detail_student_choice' organization.id %}">
-                      <span class="glyphicon glyphicon-search" aria-hidden="true">
-                        {{ organization.student_choice }}
-                      </span>
-                    </a>
-                  </td>
-                  <td align="center">
-                    <a class="btn btn-primary" target="_blank" id="lnk_students_affectation{{organization.id}}"
-                        href="{% url 'place_detail_student_affectation' organization.id %}">
-                      <span class="glyphicon glyphicon-search" aria-hidden="true">
-                      </span>
-                    </a>
-                  </td>
-                  <td>
-                    {% for address in organization.address %}
-                      {{address.location}} <br/>
-                    {% endfor %}
-                  </td>
-                  <td>
-                    {% for address in organization.address %}
-                      {{address.postal_code}} <br/>
-                    {% endfor %}
-                  </td>
-                  <td>
-                    {% for address in organization.address %}
-                      {{address.city}} <br/>
-                    {% endfor %}
-                  </td>
-                  <td>
-                    {% for address in organization.address %}
-                      {{address.country}} <br/>
-                    {% endfor %}
-                  </td>
-                <td>
-                  {% if organization.website %}
-                    <a href="{{ organization.website }}" target="blank">{{ organization.website }}</a>
-                  {% else %}
->>>>>>> b7b62335
 
                                 {%endif%}
                             </td>
