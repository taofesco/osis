--- conflicted
+++ resolved
@@ -55,7 +55,6 @@
     <h2>{% trans 'internships' %}</h2>
   </div>
   <br/>
-<<<<<<< HEAD
   {% if selectable == False %}<h3><b><u>{% trans 'internship_block_moment' %}</u></b></h3>
   {% else %}
     {% trans 'choose_spec_see_record_choice' %}<br/>
@@ -67,171 +66,26 @@
       <div class="panel-body">
           <ul class="nav nav-tabs">
             {% for luy in all_speciality %}
-              <li><a data-toggle="tab" href="#tab_{{luy.tab}}">{{luy.name}}
+              <li {% if forloop.first %}class="active"{% endif %}><a data-toggle="tab" href="#tab_{{luy.tab}}">{{luy.name}}
                 {%if luy.size = 4 %}
                   <span class="glyphicon glyphicon-ok" style="color:green"></span>
                 {%else%}
                   <span class="glyphicon glyphicon-remove" style="color:red"></span>
                 {%endif%}</a></li>
             {% endfor %}
-              <li><a data-toggle="tab" href="#tab_CHOIX1">{% trans 'Stage au choix 1'%}</a></li>
-              <li><a data-toggle="tab" href="#tab_CHOIX2">{% trans 'Stage au choix 2'%}</a></li>
-              <li><a data-toggle="tab" href="#tab_CHOIX2">{% trans 'Stage au choix 3'%}</a></li>
-              <li><a data-toggle="tab" href="#tab_CHOIX2">{% trans 'Stage au choix 4'%}</a></li>
+            {% for i in all_non_mandatory_internships %}
+              {% if not forloop.first %}
+                <li><a data-toggle="tab" href="#tab_CHOIX{{ forloop.counter0 }}">{% trans 'internship_choice'%} {{ forloop.counter0 }}</a></li>
+              {% endif %}
+            {%endfor%}
           </ul>
           <form  method="post" action="{% url 'internships_save' %}" >
           <input type="hidden" name="organization_sort" value="{{ organization.name }}"/>
           {% csrf_token %}
           <div class="tab-content">
             {% for luy in all_speciality %}
-            <div id="tab_{{luy.tab}}" class="tab-pane fade in active">
+            <div id="tab_{{luy.tab}}" class="tab-pane fade {% if forloop.first %}in active{% endif %}">
               <h3>{{luy.name}}</h3>
-                <div class="panel panel-default">
-                  <div class="tab-content">
-                    <div role="tabpanel" class="tab-pane fade in active" id="profile">
-                      <table class="table table-hover">
-                        <thead>
-                          <tr>
-                            <th>{% trans 'organization' %}</th>
-                            <th>{% trans 'student_max' %}</th>
-                            <th>{% trans 'Nombre de premier choix' %}</th>
-                            <th>{% trans 'preference' %}</th>
-=======
-  {% trans 'choose_spec_see_record_choice' %}<br/>
-  <span class="glyphicon glyphicon-ok" style="color:green"></span> :
-  {% trans 'all_ready_4_choice_spec' %}<br/>
-  <span class="glyphicon glyphicon-remove" style="color:red"></span> :
-  {% trans 'not_4_choice_spec' %}<br/>
-  {% if selectable == False %}<h3><b><u>{% trans 'internship_block_moment' %}</u></b></h3>{%endif%}
-  <div class="panel panel-default">
-    <div class="panel-body">
-        <ul class="nav nav-tabs">
-          {% for luy in all_speciality %}
-            <li {% if forloop.first %}class="active"{% endif %}><a data-toggle="tab" href="#tab_{{luy.tab}}">{{luy.name}}
-              {%if luy.size = 4 %}
-                <span class="glyphicon glyphicon-ok" style="color:green"></span>
-              {%else%}
-                <span class="glyphicon glyphicon-remove" style="color:red"></span>
-              {%endif%}</a></li>
-          {% endfor %}
-          {% for i in all_non_mandatory_internships %}
-            {% if not forloop.first %}
-              <li><a data-toggle="tab" href="#tab_CHOIX{{ forloop.counter0 }}">{% trans 'internship_choice'%} {{ forloop.counter0 }}</a></li>
-            {% endif %}
-          {%endfor%}
-        </ul>
-        <form  method="post" action="{% url 'internships_save' %}" >
-        <input type="hidden" name="organization_sort" value="{{ organization.name }}"/>
-        {% csrf_token %}
-        <div class="tab-content">
-          {% for luy in all_speciality %}
-          <div id="tab_{{luy.tab}}" class="tab-pane fade {% if forloop.first %}in active{% endif %}">
-            <h3>{{luy.name}}</h3>
-              <div class="panel panel-default">
-                <div class="tab-content">
-                  <div role="tabpanel" class="tab-pane fade in active" id="profile">
-                    <table class="table table-hover">
-                      <thead>
-                        <tr>
-                          <th>{% trans 'organization' %}</th>
-                          <th>{% trans 'student_max' %}</th>
-                          <th>{% trans 'Nombre de premier choix' %}</th>
-                          <th>{% trans 'preference' %}</th>
-                        </tr>
-                      </thead>
-                      <tbody>
-                        {% for internship in all_internships %}
-                        {% if internship.speciality == luy %}
-                          <tr>
-                            <td>
-                              <input type="hidden" name="organization"
-                              value="{{ internship.organization.reference }}"/>
-                              <input type="hidden" name="is_choice"
-                              value="-1"/>
-                                {{ internship.organization.reference }} - {{ internship.organization }}
-                            </td>
-                            <td align="center">
-                              <input type="hidden" name="speciality"
-                              value="{{ internship.speciality.name }}"/>
-                              {{ internship.maximum_enrollments }}
-                            </td>
-                            <td align="center">
-                              {{ internship.number_first_choice }}
-                            </td>
-                            <td>
-                              <select name="preference{{luy.tab}}" onchange="check(this)">
-                               <option value=0 {% if internship.selectable == False %} disabled {%endif%}>0</option>
-                               <option value=1 {% if internship.choice == 1 %} selected{%endif%}
-                                                {% if internship.selectable == False %} disabled {%endif%}>
-                                 {% trans 'first_choice' %}
-                               </option>
-                               <option value=2 {% if internship.choice == 2 %} selected{%endif%}
-                                                {% if internship.selectable == False %} disabled {%endif%}>
-                                 {% trans 'second_choice' %}
-                               </option>
-                               <option value=3 {% if internship.choice == 3 %} selected{%endif%}
-                                                {% if internship.selectable == False %} disabled {%endif%}>
-                                 {% trans 'third_choice' %}
-                               </option>
-                               <option value=4 {% if internship.choice == 4 %} selected{%endif%}
-                                                {% if internship.selectable == False %} disabled {%endif%}>
-                                 {% trans 'fourth_choice' %}
-                               </option>
-                              </select>
-                            </td>
->>>>>>> e6f973f9
-                          </tr>
-                        </thead>
-                        <tbody>
-                          {% for internship in all_internships %}
-                          {% if internship.speciality == luy %}
-                            <tr>
-                              <td>
-                                <input type="hidden" name="organization"
-                                value="{{ internship.organization.reference }}"/>
-                                  {{ internship.organization.reference }} - {{ internship.organization }}
-                              </td>
-                              <td align="center">
-                                <input type="hidden" name="speciality"
-                                value="{{ internship.speciality.name }}"/>
-                                {{ internship.maximum_enrollments }}
-                              </td>
-                              <td align="center">
-                                {{ internship.number_first_choice }}
-                              </td>
-                              <td>
-                                <select name="preference{{luy.tab}}" onchange="check(this)">
-                                 <option value=0 {% if internship.selectable == False %} disabled {%endif%}>0</option>
-                                 <option value=1 {% if internship.choice == 1 %} selected{%endif%}
-                                                  {% if internship.selectable == False %} disabled {%endif%}>
-                                   {% trans 'first_choice' %}
-                                 </option>
-                                 <option value=2 {% if internship.choice == 2 %} selected{%endif%}
-                                                  {% if internship.selectable == False %} disabled {%endif%}>
-                                   {% trans 'second_choice' %}
-                                 </option>
-                                 <option value=3 {% if internship.choice == 3 %} selected{%endif%}
-                                                  {% if internship.selectable == False %} disabled {%endif%}>
-                                   {% trans 'third_choice' %}
-                                 </option>
-                                 <option value=4 {% if internship.choice == 4 %} selected{%endif%}
-                                                  {% if internship.selectable == False %} disabled {%endif%}>
-                                   {% trans 'fourth_choice' %}
-                                 </option>
-                                </select>
-                              </td>
-                            </tr>
-                          {% endif %}
-                          {% endfor %}
-                        </tbody>
-                      </table>
-                    </div>
-                  </div>
-                </div>
-              </div>
-<<<<<<< HEAD
-            {%endfor%}
-              <div id="tab_CHOIX1" class="tab-pane fade">
                 <div class="panel panel-default">
                   <div class="tab-content">
                     <div role="tabpanel" class="tab-pane fade in active" id="profile">
@@ -246,11 +100,13 @@
                         </thead>
                         <tbody>
                           {% for internship in all_internships %}
-                          {% if internship.speciality.name = "Stage au choix"%}
+                          {% if internship.speciality == luy %}
                             <tr>
                               <td>
                                 <input type="hidden" name="organization"
                                 value="{{ internship.organization.reference }}"/>
+                                <input type="hidden" name="is_choice"
+                                value="-1"/>
                                   {{ internship.organization.reference }} - {{ internship.organization }}
                               </td>
                               <td align="center">
@@ -262,23 +118,23 @@
                                 {{ internship.number_first_choice }}
                               </td>
                               <td>
-                                <select name="preference">
+                                <select name="preference{{luy.tab}}" onchange="check(this)">
                                  <option value=0 {% if internship.selectable == False %} disabled {%endif%}>0</option>
                                  <option value=1 {% if internship.choice == 1 %} selected{%endif%}
                                                   {% if internship.selectable == False %} disabled {%endif%}>
-                                   Choix préféré
+                                   {% trans 'first_choice' %}
                                  </option>
                                  <option value=2 {% if internship.choice == 2 %} selected{%endif%}
                                                   {% if internship.selectable == False %} disabled {%endif%}>
-                                   2ème choix
+                                   {% trans 'second_choice' %}
                                  </option>
                                  <option value=3 {% if internship.choice == 3 %} selected{%endif%}
                                                   {% if internship.selectable == False %} disabled {%endif%}>
-                                   3ème choix
+                                   {% trans 'third_choice' %}
                                  </option>
                                  <option value=4 {% if internship.choice == 4 %} selected{%endif%}
                                                   {% if internship.selectable == False %} disabled {%endif%}>
-                                   4ème choix
+                                   {% trans 'fourth_choice' %}
                                  </option>
                                 </select>
                               </td>
@@ -291,26 +147,72 @@
                   </div>
                 </div>
               </div>
-              <div id="tab_CHOIX2" class="tab-pane fade">
-                <div class="panel panel-default">
+            {%endfor%}
+            {% for internships in all_non_mandatory_internships %}
+            <div id="tab_CHOIX{{ forloop.counter0 }}" class="tab-pane fade">
+              <div class="panel panel-default">
                 <div class="tab-content">
-                    <div role="tabpanel" class="tab-pane fade in active" id="profile">
-                      <table class="table table-hover">
-                        <thead>
+                  <div role="tabpanel" class="tab-pane fade in active" id="profile">
+                    <table class="table table-hover">
+                        {% for internships in all_non_mandatory_selected_internships %}
+                          {% if forloop.counter == forloop.parentloop.counter0 %}
+                            <ul>
+                              {% for i in internships %}
+                                {% if forloop.first %}
+                                  <b>{% trans 'selected_internships' %}</b> : {{i.speciality}} <br>
+                                {% endif %}
+                                <li>{{i.organization}} - {{i.choice}}</li>
+                              {% endfor %}
+                            </ul>
+                          {%endif%}
+                        {% endfor %}
+                      {% trans 'select_speciality_change_internships' %}:<br/>
+                      <form action="{%url 'internships_stud' %}" method="get">
+                        <select name="speciality_sort{{ forloop.counter0 }}" onChange="javascript: this.form.submit();">
+                           <option value="0">--</option>
+                             {% for spec in non_mandatory_speciality %}
+                               <option value="{{ spec.name }}"
+                                {% for spec_sort in speciality_sort_value %}
+                                  {% if forloop.counter == forloop.parentloop.parentloop.counter %}
+                                    {% if spec.name == spec_sort %}
+                                      selected
+                                    {%endif%}
+                                  {%endif%}
+                                {% endfor %}>
+                                {{ spec.name }}
+                               </option>
+                             {% endfor %}
+                        </select>
+                        {% for spec_sort in speciality_sort_value %}
+                          {% if spec_sort != None %}
+                            {% if forloop.counter0 != forloop.parentloop.counter0 %}
+                              <input type="hidden" name="speciality_sort{{forloop.counter0}}" value="{{spec_sort}}"/>
+                            {%endif%}
+                          {% endif %}
+                        {% endfor %}
+                      </form>
+                      <thead>
                           <tr>
+                            {% if not speciality_sort_value %}
+                              <th align="center">{% trans 'speciality' %}</th>
+                            {% endif %}
                             <th>{% trans 'organization' %}</th>
                             <th>{% trans 'student_max' %}</th>
-                            <th>{% trans 'Nombre de 1er choix' %}</th>
+                            <th>{% trans 'Nombre de premier choix' %}</th>
                             <th>{% trans 'preference' %}</th>
                           </tr>
                         </thead>
                         <tbody>
-                          {% for internship in all_internships %}
-                          {% if internship.speciality.name = "Stage au choix"%}
+                            {% for internship in internships %}
                             <tr>
+                              {% if not speciality_sort_value %}
+                                <td>{{ internship.speciality.name }}</td>
+                              {% endif %}
                               <td>
                                 <input type="hidden" name="organization"
                                 value="{{ internship.organization.reference }}"/>
+                                <input type="hidden" name="is_choice"
+                                value="{{forloop.parentloop.counter0}}"/>
                                   {{ internship.organization.reference }} - {{ internship.organization }}
                               </td>
                               <td align="center">
@@ -322,139 +224,35 @@
                                 {{ internship.number_first_choice }}
                               </td>
                               <td>
-                                <select name="preference">
+                                <select name="preference{{internship.tab}}">
                                  <option value=0 {% if internship.selectable == False %} disabled {%endif%}>0</option>
                                  <option value=1 {% if internship.choice == 1 %} selected{%endif%}
                                                   {% if internship.selectable == False %} disabled {%endif%}>
-                                   Choix préféré
+                                   {% trans 'first_choice' %}
                                  </option>
                                  <option value=2 {% if internship.choice == 2 %} selected{%endif%}
                                                   {% if internship.selectable == False %} disabled {%endif%}>
-                                   2ème choix
+                                   {% trans 'second_choice' %}
                                  </option>
                                  <option value=3 {% if internship.choice == 3 %} selected{%endif%}
                                                   {% if internship.selectable == False %} disabled {%endif%}>
-                                   3ème choix
+                                   {% trans 'third_choice' %}
                                  </option>
                                  <option value=4 {% if internship.choice == 4 %} selected{%endif%}
                                                   {% if internship.selectable == False %} disabled {%endif%}>
-                                   4ème choix
+                                   {% trans 'fourth_choice' %}
                                  </option>
                                 </select>
                               </td>
                             </tr>
-                          {% endif %}
                           {% endfor %}
                         </tbody>
-                      </table>
-                    </div>
+                    </table>
                   </div>
-=======
-            </div>
-          {%endfor%}
-          {% for internships in all_non_mandatory_internships %}
-          <div id="tab_CHOIX{{ forloop.counter0 }}" class="tab-pane fade">
-            <div class="panel panel-default">
-              <div class="tab-content">
-                <div role="tabpanel" class="tab-pane fade in active" id="profile">
-                  <table class="table table-hover">
-                      {% for internships in all_non_mandatory_selected_internships %}
-                        {% if forloop.counter == forloop.parentloop.counter0 %}
-                          <ul>
-                            {% for i in internships %}
-                              {% if forloop.first %}
-                                <b>{% trans 'selected_internships' %}</b> : {{i.speciality}} <br>
-                              {% endif %}
-                              <li>{{i.organization}} - {{i.choice}}</li>
-                            {% endfor %}
-                          </ul>
-                        {%endif%}
-                      {% endfor %}
-                    {% trans 'select_speciality_change_internships' %}:<br/>
-                    <form action="{%url 'internships_stud' %}" method="get">
-                      <select name="speciality_sort{{ forloop.counter0 }}" onChange="javascript: this.form.submit();">
-                         <option value="0">--</option>
-                           {% for spec in non_mandatory_speciality %}
-                             <option value="{{ spec.name }}"
-                              {% for spec_sort in speciality_sort_value %}
-                                {% if forloop.counter == forloop.parentloop.parentloop.counter %}
-                                  {% if spec.name == spec_sort %}
-                                    selected
-                                  {%endif%}
-                                {%endif%}
-                              {% endfor %}>
-                              {{ spec.name }}
-                             </option>
-                           {% endfor %}
-                      </select>
-                      {% for spec_sort in speciality_sort_value %}
-                        {% if spec_sort != None %}
-                          {% if forloop.counter0 != forloop.parentloop.counter0 %}
-                            <input type="hidden" name="speciality_sort{{forloop.counter0}}" value="{{spec_sort}}"/>
-                          {%endif%}
-                        {% endif %}
-                      {% endfor %}
-                    </form>
-                    <thead>
-                        <tr>
-                          {% if not speciality_sort_value %}
-                            <th align="center">{% trans 'speciality' %}</th>
-                          {% endif %}
-                          <th>{% trans 'organization' %}</th>
-                          <th>{% trans 'student_max' %}</th>
-                          <th>{% trans 'Nombre de premier choix' %}</th>
-                          <th>{% trans 'preference' %}</th>
-                        </tr>
-                      </thead>
-                      <tbody>
-                          {% for internship in internships %}
-                          <tr>
-                            {% if not speciality_sort_value %}
-                              <td>{{ internship.speciality.name }}</td>
-                            {% endif %}
-                            <td>
-                              <input type="hidden" name="organization"
-                              value="{{ internship.organization.reference }}"/>
-                              <input type="hidden" name="is_choice"
-                              value="{{forloop.parentloop.counter0}}"/>
-                                {{ internship.organization.reference }} - {{ internship.organization }}
-                            </td>
-                            <td align="center">
-                              <input type="hidden" name="speciality"
-                              value="{{ internship.speciality.name }}"/>
-                              {{ internship.maximum_enrollments }}
-                            </td>
-                            <td align="center">
-                              {{ internship.number_first_choice }}
-                            </td>
-                            <td>
-                              <select name="preference{{internship.tab}}">
-                               <option value=0 {% if internship.selectable == False %} disabled {%endif%}>0</option>
-                               <option value=1 {% if internship.choice == 1 %} selected{%endif%}
-                                                {% if internship.selectable == False %} disabled {%endif%}>
-                                 {% trans 'first_choice' %}
-                               </option>
-                               <option value=2 {% if internship.choice == 2 %} selected{%endif%}
-                                                {% if internship.selectable == False %} disabled {%endif%}>
-                                 {% trans 'second_choice' %}
-                               </option>
-                               <option value=3 {% if internship.choice == 3 %} selected{%endif%}
-                                                {% if internship.selectable == False %} disabled {%endif%}>
-                                 {% trans 'third_choice' %}
-                               </option>
-                               <option value=4 {% if internship.choice == 4 %} selected{%endif%}
-                                                {% if internship.selectable == False %} disabled {%endif%}>
-                                 {% trans 'fourth_choice' %}
-                               </option>
-                              </select>
-                            </td>
-                          </tr>
-                        {% endfor %}
-                      </tbody>
-                  </table>
->>>>>>> e6f973f9
                 </div>
               </div>
+            </div>
+            {% endfor %}
             </div>
             {% if selectable == True %}
               <button type="submit" class="btn btn-primary" title="{% trans 'submission' %}" id="bt_interships_save">
@@ -462,20 +260,7 @@
               </button>
             {%endif%}
           </div>
-<<<<<<< HEAD
           </form>
     </div>
-  {% endif %}
-=======
-          {% endfor %}
-          </div>
-          {% if selectable == True %}
-            <button type="submit" class="btn btn-primary" title="{% trans 'submission' %}" id="bt_interships_save">
-                <span class="glyphicon glyphicon-save" aria-hidden="true"></span> {% trans 'submission' %}
-            </button>
-          {%endif%}
-        </div>
-        </form>
-  </div>
->>>>>>> e6f973f9
+  {%endif%}
 {% endblock %}