{% extends "layout.html" %}
{% load staticfiles %}
{% load i18n %}

{% comment "License" %}
 * OSIS stands for Open Student Information System. It's an application
 * designed to manage the core business of higher education institutions,
 * such as universities, faculties, institutes and professional schools.
 * The core business involves the administration of students, teachers,
 * courses, programs and so on.
 *
 * Copyright (C) 2015-2016 Université catholique de Louvain (http://www.uclouvain.be)
 *
 * This program is free software: you can redistribute it and/or modify
 * it under the terms of the GNU General Public License as published by
 * the Free Software Foundation, either version 3 of the License, or
 * (at your option) any later version.
 *
 * This program is distributed in the hope that it will be useful,
 * but WITHOUT ANY WARRANTY; without even the implied warranty of
 * MERCHANTABILITY or FITNESS FOR A PARTICULAR PURPOSE.  See the
 * GNU General Public License for more details.
 *
 * A copy of this license - GNU General Public License - is available
 * at the root of the source code of this program.  If not,
 * see http://www.gnu.org/licenses/.
{% endcomment %}

{% block breadcrumb %}
<li><a href="{% url 'studies' %}">{% trans 'studies' %}</a></li>
<li><a href="{% url 'internships_home' %}">{% trans 'internships_managment' %}</a></li>
{% endblock %}
{% block content %}
  <div class="page-header">
    <h2>{% trans 'internships_managment' %}</h2>
  </div>

{% if perms.internship.is_internship_manager %}
  <h3>STAC</h3>
  <div class="panel panel-default">
    <div class="panel-body">
      <div class="row">
        <ul>
          <li>
            <h4 class="media-heading"><a href="{% url 'internships' %}">{% trans 'internships_offers' %}</a></h4>
          </li>
          <li>
            <h4 class="media-heading"><a href="{% url 'internships_periods' %}">{% trans 'periods_list' %}</a></h4>
          </li>
          <li>
            <h4 class="media-heading"><a href="{% url 'internships_places' %}">{% trans 'hospital_list' %}</a></h4>
          </li>
          <li>
            <h4 class="media-heading"><a href="{% url 'interships_masters' %}">{% trans 'internships_masters_list' %}</a></h4>
          </li>
          <li>
            <h4 class="media-heading"><a href="{% url 'internships_specialities' %}">{% trans 'internships_specialities' %}</a></h4>
          </li>
          <li>
            <h4 class="media-heading"><a href="{% url 'internships_student_resume' %}">{% trans 'student_sumup' %}</a></h4>
            <!--<p>{% trans 'This process helps tutors while scores encoding.' %}</p>-->
          </li>
<<<<<<< HEAD

          <li>
            <h4 class="media-heading"><a href="{% url 'internships_students' %}">{% trans 'student' %}</a></h4>
            <!--<p>{% trans 'This process helps tutors while scores encoding.' %}</p>-->
          </li>

          <li>
            <h4 class="media-heading"><a href="{% url 'internship_affectation_statistics' %}">L'assignation de stages</a></h4>
            <!--<p>{% trans 'This process helps tutors while scores encoding.' %}</p>-->
          </li>
=======
>>>>>>> 3e008741
        </ul>
        {% if blockable %}
          <a href="{% url 'internships_block' %}">
            <button type="submit" class="btn btn-warning" title="{% trans 'block'%}" id="bt_interships_save">
              {% trans 'block_internship_selection' %}
            </button>
          </a>
        {%else%}
          <a href="{% url 'internships_block' %}">
            <button type="submit" class="btn btn-warning" title="{% trans 'activate'%}" id="bt_interships_save">
              {% trans 'activate_internship_selection' %}
            </button>
          </a>
        {%endif%}
      </div>
    </div>
  </div>
{% else %}
  <h3>ETUDIANT</h3>
  <div class="panel panel-default">
    <div class="panel-body">
      <div class="row">
        <ul>
          <li>
            <h4 class="media-heading"><a href="{% url 'internships_stud' %}">{% trans 'choose_internships' %}</a></h4>
          </li>
          <li>
            <h4 class="media-heading"><a href="{% url 'internships_places_stud' %}">{% trans 'hospital_list' %}</a></h4>
          </li>
          <li>
            <h4 class="media-heading"><a href="{% url 'interships_masters' %}">{% trans 'internships_masters_list' %}</a></h4>
          </li>
          <li>
            <h4 class="media-heading"><a href="{% url 'internships_student_read' noma %}">{% trans 'summary_your_choices_and_affectation' %}</a></h4>
          </li>
        </ul>
      </div>
    </div>
  </div>
{% endif %}
{% endblock %}<|MERGE_RESOLUTION|>--- conflicted
+++ resolved
@@ -60,19 +60,10 @@
             <h4 class="media-heading"><a href="{% url 'internships_student_resume' %}">{% trans 'student_sumup' %}</a></h4>
             <!--<p>{% trans 'This process helps tutors while scores encoding.' %}</p>-->
           </li>
-<<<<<<< HEAD
-
-          <li>
-            <h4 class="media-heading"><a href="{% url 'internships_students' %}">{% trans 'student' %}</a></h4>
-            <!--<p>{% trans 'This process helps tutors while scores encoding.' %}</p>-->
-          </li>
-
           <li>
             <h4 class="media-heading"><a href="{% url 'internship_affectation_statistics' %}">L'assignation de stages</a></h4>
             <!--<p>{% trans 'This process helps tutors while scores encoding.' %}</p>-->
           </li>
-=======
->>>>>>> 3e008741
         </ul>
         {% if blockable %}
           <a href="{% url 'internships_block' %}">
