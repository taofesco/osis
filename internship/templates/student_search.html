--- conflicted
+++ resolved
@@ -3,67 +3,35 @@
 {% load i18n %}
 
 {% comment "License" %}
-    * OSIS stands for Open Student Information System. It's an application
-    * designed to manage the core business of higher education institutions,
-    * such as universities, faculties, institutes and professional schools.
-    * The core business involves the administration of students, teachers,
-    * courses, programs and so on.
-    *
-    * Copyright (C) 2015-2016 Université catholique de Louvain (http://www.uclouvain.be)
-    *
-    * This program is free software: you can redistribute it and/or modify
-    * it under the terms of the GNU General Public License as published by
-    * the Free Software Foundation, either version 3 of the License, or
-    * (at your option) any later version.
-    *
-    * This program is distributed in the hope that it will be useful,
-    * but WITHOUT ANY WARRANTY; without even the implied warranty of
-    * MERCHANTABILITY or FITNESS FOR A PARTICULAR PURPOSE.  See the
-    * GNU General Public License for more details.
-    *
-    * A copy of this license - GNU General Public License - is available
-    * at the root of the source code of this program.  If not,
-    * see http://www.gnu.org/licenses/.
+ * OSIS stands for Open Student Information System. It's an application
+ * designed to manage the core business of higher education institutions,
+ * such as universities, faculties, institutes and professional schools.
+ * The core business involves the administration of students, teachers,
+ * courses, programs and so on.
+ *
+ * Copyright (C) 2015-2016 Université catholique de Louvain (http://www.uclouvain.be)
+ *
+ * This program is free software: you can redistribute it and/or modify
+ * it under the terms of the GNU General Public License as published by
+ * the Free Software Foundation, either version 3 of the License, or
+ * (at your option) any later version.
+ *
+ * This program is distributed in the hope that it will be useful,
+ * but WITHOUT ANY WARRANTY; without even the implied warranty of
+ * MERCHANTABILITY or FITNESS FOR A PARTICULAR PURPOSE.  See the
+ * GNU General Public License for more details.
+ *
+ * A copy of this license - GNU General Public License - is available
+ * at the root of the source code of this program.  If not,
+ * see http://www.gnu.org/licenses/.
 {% endcomment %}
 
 {% block breadcrumb %}
-    <li><a href="{% url 'studies' %}">{% trans 'studies' %}</a></li>
-    <li><a href="{% url 'internships_home' %}">{% trans 'internships_managment' %}</a></li>
-    <li class="active">{% trans 'student_sumup' %}</li>
+  <li><a href="{% url 'studies' %}">{% trans 'studies' %}</a></li>
+  <li><a href="{% url 'internships_home' %}">{% trans 'internships_managment' %}</a></li>
+  <li class="active">{% trans 'students' %}</li>
 {% endblock %}
 {% block content %}
-<<<<<<< HEAD
-    <div class="page-header">
-        <h2>{% trans 'student_sumup' %}</h2>
-    </div>
-    <div class="panel panel-default">
-        <form  method="get" action="{% url 'internships_student_search'%}" >
-            <div class="row">
-                <div class="col-md-3">
-                    <label for="name" >{% trans 'name'%}</label>
-                    <input class="form-control" id="txt_name" placeholder="{% trans 'Name' %}"
-                           name="s_name"
-                           value="{{ s_name | default_if_none:'' }}"
-                           style="text-transform:uppercase">
-                </div>
-                <div class="col-md-3">
-                    <label for="name" >{% trans 'firstname'%}</label>
-                    <input class="form-control" id="txt_firstname" placeholder="{% trans 'Firstname' %}"
-                           name="s_firstname"
-                           value="{{ s_firstname | default_if_none:'' }}"
-                           style="text-transform:uppercase">
-                </div>
-                <div class="col-md-1">
-                    <br>
-                    <button type="submit" id="bt_submit_student_search" class="btn btn-primary"
-                            role="button" title="{% trans 'Search for a student ' %}">
-                        <span class="glyphicon glyphicon-search" aria-hidden="true"></span>
-                    </button>&nbsp;&nbsp;
-                </div>
-            </div>
-        </form>
-        <div class="col-md-3">
-=======
   <div class="page-header">
     <h2>{% trans 'student_sumup' %}</h2>
   </div>
@@ -85,59 +53,13 @@
                                                         style="text-transform:uppercase">
           </div>
           <div class="col-md-1">
->>>>>>> c9232a7b
             <br>
-            <button class="btn btn-info" title="{% trans 'number_of_enrollments' %}">
-                {% trans 'number_of_enrollments' %} : {{student_with_internships}} / {{students_can_have_internships}}
+            <button type="submit" id="bt_submit_student_search" class="btn btn-primary"
+                                  role="button" title="{% trans 'Search for a student ' %}">
+              <span class="glyphicon glyphicon-search" aria-hidden="true"></span>
             </button>&nbsp;&nbsp;
+          </div>
         </div>
-<<<<<<< HEAD
-        <div class="col-md-2">
-            <br>
-            <button type="button" class="btn btn-success">
-                <span class="glyphicon glyphicon-ok" aria-hidden="true"> : {{students_ok}}</span>
-            </button>
-        </div>
-        <div class="col-md-2">
-            <br>
-            <button type="button" class="btn btn-danger">
-                <span class="glyphicon glyphicon-remove" aria-hidden="true"> : {{students_not_ok}}</span>
-            </button>
-        </div>
-        <div class="col-md-2">
-            <br>
-            <button type="button">
-                <span class="glyphicon glyphicon-ban-circle" aria-hidden="true"> : {{student_without_internship}}</span>
-            </button>
-        </div>
-        {% if message %}
-            <div>
-                <label class="alert alert-warning" style="margin:5px">{{message}}</label>
-            </div>
-        {% else%}
-            <div>
-                {% if students|length == 0 %}
-                    <label class="alert alert-info" style="margin:5px">{% trans 'no_result' %}</label>
-                {% else %}
-                    <table class="table table-striped table-hover">
-                        <thead>
-                        <th>{% trans 'noma'%}</th>
-                        <th>{% trans 'name'%}</th>
-                        <th>{% trans 'firstname'%}</th>
-                        <th>{% trans 'details'%}</th>
-                        <th>{% trans 'choice_modification'%}</th>
-                        <th>{% trans 'statut'%}</th>
-                        </thead>
-                        {% for student in students %}
-                            <tr>
-                                <td>{{ student.registration_id }}</td>
-                                <td>{{ student.person.last_name }}</td>
-                                <td>{{ student.person.first_name }}</td>
-                                <td>
-                                    {% if student.registration_id %}
-                                        <a class="btn btn-primary" target="_blank" id="lnk_students_choice{{organization.reference}}"
-                                           href="{% url 'internships_student_read' student.registration_id %}">
-=======
       </form>
       <div class="col-md-3">
         <br>
@@ -185,47 +107,17 @@
                         {% if student.registration_id %}
                           <a class="btn btn-primary" target="_blank" id="lnk_students_choice{{organization.reference}}"
                             href="{% url 'internships_student_read' student.registration_id %}">
->>>>>>> c9232a7b
                             <span class="glyphicon glyphicon-search" aria-hidden="true">
                             </span>
-                                        </a>
-                                    {% endif %}
-                                </td>
-                                <td>
-                                    {% if student.registration_id %}
-                                        <a class="btn btn-warning" target="_blank" id="lnk_students_choice{{organization.reference}}"
-                                           href="{% url 'internships_modification_student' student.registration_id %}">
+                          </a>
+                        {% endif %}
+                      </td>
+                      <td>
+                        {% if student.registration_id %}
+                          <a class="btn btn-warning" target="_blank" id="lnk_students_choice{{organization.reference}}"
+                            href="{% url 'internships_modification_student' student.registration_id %}">
                             <span class="glyphicon glyphicon-pencil" aria-hidden="true">
                             </span>
-<<<<<<< HEAD
-                                        </a>
-                                    {% endif %}
-                                </td>
-                                <td>
-                                    {% if student.number_choices == 0 %}
-                                        <button type="button">
-                                            <span class="glyphicon glyphicon-ban-circle" aria-hidden="true"></span>
-                                        </button>
-                                    {% else %}
-                                        {% if student.number_choices == number_selection %}
-                                            <button type="button" class="btn btn-success">
-                                                <span class="glyphicon glyphicon-ok" aria-hidden="true"></span>
-                                            </button>
-                                        {% else %}
-                                            <button type="button" class="btn btn-danger">
-                                                <span class="glyphicon glyphicon-remove" aria-hidden="true"></span>
-                                            </button>
-                                        {% endif %}
-                                    {% endif %}
-                                </td>
-                            </tr>
-                        {% endfor %}
-                    </table>
-                {% endif %}
-            </div>
-        {% endif %}
-    </div>
-=======
                           </a>
                         {% endif %}
                       </td>
@@ -251,6 +143,6 @@
               </table>
           {% endif %}
       </div>
->>>>>>> c9232a7b
     </div>
+  </div>
 {% endblock %}