##############################################################################
#
#    OSIS stands for Open Student Information System. It's an application
#    designed to manage the core business of higher education institutions,
#    such as universities, faculties, institutes and professional schools.
#    The core business involves the administration of students, teachers,
#    courses, programs and so on.
#
#    Copyright (C) 2015-2016 Université catholique de Louvain (http://www.uclouvain.be)
#
#    This program is free software: you can redistribute it and/or modify
#    it under the terms of the GNU General Public License as published by
#    the Free Software Foundation, either version 3 of the License, or
#    (at your option) any later version.
#
#    This program is distributed in the hope that it will be useful,
#    but WITHOUT ANY WARRANTY; without even the implied warranty of
#    MERCHANTABILITY or FITNESS FOR A PARTICULAR PURPOSE.  See the
#    GNU General Public License for more details.
#
#    A copy of this license - GNU General Public License - is available
#    at the root of the source code of this program.  If not,
#    see http://www.gnu.org/licenses/.
#
##############################################################################
from django.http import HttpResponseRedirect
from django.core.urlresolvers import reverse
from django.shortcuts import render
from django.contrib.auth.decorators import login_required, permission_required
from base import models as mdl
from internship.models import InternshipChoice, InternshipStudentInformation, \
                                InternshipSpeciality, InternshipOffer, InternshipStudentAffectationStat, \
                                Organization, InternshipSpeciality, Period
from internship.views.place import sort_organizations, set_organization_address

from django.utils.translation import ugettext_lazy as _


def set_number_choices(student_informations):
    for si in student_informations:
        student = mdl.student.find_by_person(si.person)
        choices = InternshipChoice.find_by_student(student)
        si.number_choices = len(choices)
        if student:
            si.registration_id = student.registration_id


def get_number_ok_student(students_list, number_selection):
    students_list = list(students_list)
    nbr_student = [0]*2
    # Set the number of the student who have their all selection of internships
    # who have a partial selection
    # who have no selection
    for sl in students_list:
        student = mdl.student.find_by_person(sl.person)
        choices = InternshipChoice.find_by_student(student)
        sl.number_choices = len(choices)
        if len(choices) == number_selection:
            nbr_student[0] += 1
        else :
            nbr_student[1] += 1
    return nbr_student


@login_required
@permission_required('internship.is_internship_manager', raise_exception=True)
def internships_student_resume(request):
    # Get all stundents and the mandatory specialities
    students_list = InternshipChoice.find_by_all_student()
    specialities = InternshipSpeciality.search(mandatory=True)
    student_informations = InternshipStudentInformation.find_all()

    set_number_choices(student_informations)

    # Get the required number selection (4 for each speciality)
    # Get the number of student who have al least 4 corrects choice of internship
    # Get the number of student who can choose their internships
    number_selection = 4 * len (specialities)
    student_with_internships = len(students_list)
    students_can_have_internships = len(InternshipStudentInformation.find_all())

    students_ok = get_number_ok_student(students_list, number_selection)

    student_without_internship = students_can_have_internships - student_with_internships
    return render(request, "student_search.html", {'search_name': None,
                                                    'search_firstname': None,
                                                   'students': student_informations,
                                                   'number_selection': number_selection,
                                                   'students_ok': students_ok[0],
                                                   'students_not_ok': students_ok[1],
                                                   'student_with_internships': student_with_internships,
                                                   'students_can_have_internships': students_can_have_internships,
                                                   'student_without_internship': student_without_internship,
                                                   })


@login_required
@permission_required('internship.is_internship_manager', raise_exception=True)
def internships_student_search(request):
    search_name = request.GET['search_name']
    search_firstname = request.GET['search_firstname']
    criteria_present = False

    search_name = search_name.strip()
    search_name = search_name.title()
    if len(search_name) <= 0:
        search_name = None
    else:
        criteria_present=True

    search_firstname = search_firstname.strip()
    search_firstname = search_firstname.title()
    if len(search_firstname) <= 0:
        search_firstname = None
    else:
        criteria_present=True

    if criteria_present:
        student_informations = InternshipStudentInformation.search(person__last_name__icontains=search_name, person__first_name__icontains=search_firstname)
    else:
        student_informations = InternshipStudentInformation.find_all()

    # Get all stundents and the mandatory specialities
    students_list = InternshipChoice.find_by_all_student()
    specialities = InternshipSpeciality.search(mandatory=True)

    set_number_choices(student_informations)

    # Get the required number selection (4 for each speciality)
    # Get the number of student who have al least 4 corrects choice of internship
    # Get the number of student who can choose their internships
    number_selection = 4 * len (specialities)
    student_with_internships = len(students_list)
    students_can_have_internships = len(InternshipStudentInformation.find_all())

    students_ok = get_number_ok_student(students_list, number_selection)
    student_without_internship = students_can_have_internships - student_with_internships

    return render(request, "student_search.html",
                           {'search_name': search_name,
                            'search_firstname': search_firstname,
                            'students': student_informations,
                            'number_selection': number_selection,
                            'students_ok': students_ok[0],
                            'students_not_ok': students_ok[1],
                            'student_with_internships': student_with_internships,
                            'students_can_have_internships': students_can_have_internships,
                            'student_without_internship': student_without_internship,
                            })


@login_required
@permission_required('internship.can_access_internship', raise_exception=True)
def internships_student_read(request, registration_id):
    student = mdl.student.find_by(registration_id=registration_id)
    student = student[0]
    information = InternshipStudentInformation.search(person = student.person)
    internship_choice = InternshipChoice.find_by_student(student)
    all_speciality = InternshipSpeciality.search(mandatory=True)

    affectations = InternshipStudentAffectationStat.search(student = student).order_by("period__date_start")
    periods = Period.search().order_by("date_start")
    organizations = Organization.search()
    set_organization_address(organizations)

    # Set the adress of the affactation
    for affectation in affectations:
        for organization in organizations:
            if affectation.organization == organization:
                affectation.organization.address = ""
                for o in organization.address:
                    affectation.organization.address = o

    internships = InternshipOffer.find_internships()
    #Check if there is a internship offers in data base. If not, the internships
    #can be block, but there is no effect
    if len(internships) > 0:
        if internships[0].selectable:
            selectable = True
        else:
            selectable = False
    else:
        selectable = True

    return render(request, "student_resume.html",
                           {'student':             student,
                            'information':         information[0],
                            'internship_choice':   internship_choice,
                            'specialities':        all_speciality,
                            'selectable':          selectable,
                            'affectations':        affectations,
                            'periods':              periods,
                            })


@login_required
@permission_required('internship.is_internship_manager', raise_exception=True)
def internship_student_information_modification(request, registration_id):
    student = mdl.student.find_by(registration_id=registration_id)
    information = InternshipStudentInformation.search(person = student[0].person)
    student = student[0]
    return render(request, "student_information_modification.html",
                           {'student': student,
                            'information': information[0], })


@login_required
@permission_required('internship.is_internship_manager', raise_exception=True)
def student_save_information_modification(request, registration_id):
    student = mdl.student.find_by(registration_id=registration_id)
    information = InternshipStudentInformation.search(person = student[0].person)
    if not information:
        information = InternshipStudentInformation()
        information.person = student[0].person
    else:
        information = information[0]
    information.email = request.POST.get('student_email')
    information.phone_mobile = request.POST.get('student_phone')
    information.location = request.POST.get('student_location')
    information.postal_code = request.POST.get('student_postal_code')
    information.city = request.POST.get('student_city')
    information.country = request.POST.get('student_country')
    information.latitude = None
    information.longitude = None
    information.save()

    redirect_url = reverse('internships_student_read', args=[registration_id])
    return HttpResponseRedirect(redirect_url)

<<<<<<< HEAD

=======
>>>>>>> b7b62335
@login_required
@permission_required('internship.is_internship_manager', raise_exception=True)
def internship_student_affectation_modification(request, student_id):
    informations = InternshipStudentAffectationStat.search(student__pk = student_id)
    information = InternshipChoice.search(student__pk = student_id)
    organizations = Organization.search()
    organizations = sort_organizations(organizations)

    specialities = InternshipSpeciality.find_all()
<<<<<<< HEAD
    periods = Period.search()
    return render(request, "student_affectation_modification.html",
                  {'information':         information[0],
                   'informations':         informations,
                   'organizations':        organizations,
                   'specialities':         specialities,
                   'periods':              periods,
                   })
=======
    periods = Period.search().order_by("date_start")
    return render(request, "student_affectation_modification.html",
                           {'information':         information[0],
                           'informations':         informations,
                            'organizations':        organizations,
                            'specialities':         specialities,
                            'periods':              periods,
                                                      })
>>>>>>> b7b62335


@login_required
@permission_required('internship.is_internship_manager', raise_exception=True)
def student_save_affectation_modification(request, registration_id):
    student = mdl.student.find_by(registration_id=registration_id)[0]
    if request.POST.get('period'):
        period_list = request.POST.getlist('period')
    if request.POST.get('organization'):
        organization_list = request.POST.getlist('organization')
    if request.POST.get('speciality'):
        speciality_list = request.POST.getlist('speciality')

    InternshipStudentAffectationStat.search(student=student).delete()
    index = len(period_list)
    for x in range(0,index):
        if organization_list[x] != "0":
            organization = Organization.search(reference=organization_list[x])[0]
            speciality = InternshipSpeciality.search(name=speciality_list[x])[0]
            period = Period.search(name=period_list[x])[0]
            student_choices = InternshipChoice.search(student=student, speciality=speciality)
            affectation_modif = InternshipStudentAffectationStat()

            affectation_modif.student = student
            affectation_modif.organization = organization
            affectation_modif.speciality = speciality
            affectation_modif.period = period
            check_choice = False
            for student_choice in student_choices:
                if student_choice.organization == organization:
                    affectation_modif.choice = student_choice.choice
                    check_choice = True
                    if student_choice.choice == 1 :
                        affectation_modif.cost = 0
                    elif student_choice.choice == 2 :
                        affectation_modif.cost = 1
                    elif student_choice.choice == 3 :
                        affectation_modif.cost = 2
                    elif student_choice.choice == 4 :
                        affectation_modif.cost = 3
            if not check_choice:
                affectation_modif.choice="i"
                affectation_modif.cost = 10

            affectation_modif.save()
<<<<<<< HEAD


=======
>>>>>>> b7b62335
    redirect_url = reverse('internships_student_read', args=[student.id])
    return HttpResponseRedirect(redirect_url)<|MERGE_RESOLUTION|>--- conflicted
+++ resolved
@@ -28,10 +28,7 @@
 from django.shortcuts import render
 from django.contrib.auth.decorators import login_required, permission_required
 from base import models as mdl
-from internship.models import InternshipChoice, InternshipStudentInformation, \
-                                InternshipSpeciality, InternshipOffer, InternshipStudentAffectationStat, \
-                                Organization, InternshipSpeciality, Period
-from internship.views.place import sort_organizations, set_organization_address
+from internship.models import InternshipChoice, InternshipStudentInformation, InternshipSpeciality
 
 from django.utils.translation import ugettext_lazy as _
 
@@ -152,7 +149,7 @@
 @login_required
 @permission_required('internship.can_access_internship', raise_exception=True)
 def internships_student_read(request, registration_id):
-    student = mdl.student.find_by(registration_id=registration_id)
+       student = mdl.student.find_by(registration_id=registration_id)
     student = student[0]
     information = InternshipStudentInformation.search(person = student.person)
     internship_choice = InternshipChoice.find_by_student(student)
@@ -183,13 +180,13 @@
         selectable = True
 
     return render(request, "student_resume.html",
-                           {'student':             student,
-                            'information':         information[0],
-                            'internship_choice':   internship_choice,
-                            'specialities':        all_speciality,
-                            'selectable':          selectable,
-                            'affectations':        affectations,
-                            'periods':              periods,
+                           {'student': student,
+                            'information': information[0],
+                            'internship_choice': internship_choice,
+                            'specialities': all_speciality,
+                            'selectable': selectable,
+                            'affectations': affectations,
+                            'periods': periods,
                             })
 
 
@@ -227,10 +224,7 @@
     redirect_url = reverse('internships_student_read', args=[registration_id])
     return HttpResponseRedirect(redirect_url)
 
-<<<<<<< HEAD
-
-=======
->>>>>>> b7b62335
+
 @login_required
 @permission_required('internship.is_internship_manager', raise_exception=True)
 def internship_student_affectation_modification(request, student_id):
@@ -240,7 +234,6 @@
     organizations = sort_organizations(organizations)
 
     specialities = InternshipSpeciality.find_all()
-<<<<<<< HEAD
     periods = Period.search()
     return render(request, "student_affectation_modification.html",
                   {'information':         information[0],
@@ -249,16 +242,7 @@
                    'specialities':         specialities,
                    'periods':              periods,
                    })
-=======
-    periods = Period.search().order_by("date_start")
-    return render(request, "student_affectation_modification.html",
-                           {'information':         information[0],
-                           'informations':         informations,
-                            'organizations':        organizations,
-                            'specialities':         specialities,
-                            'periods':              periods,
-                                                      })
->>>>>>> b7b62335
+
 
 
 @login_required
@@ -304,10 +288,5 @@
                 affectation_modif.cost = 10
 
             affectation_modif.save()
-<<<<<<< HEAD
-
-
-=======
->>>>>>> b7b62335
     redirect_url = reverse('internships_student_read', args=[student.id])
     return HttpResponseRedirect(redirect_url)