--- conflicted
+++ resolved
@@ -116,8 +116,7 @@
         criteria_present=True
 
     if criteria_present:
-<<<<<<< HEAD
-        student_informations = InternshipStudentInformation.search(person__last_name=search_name, person__first_name = search_firstname)
+        student_informations = InternshipStudentInformation.search(person__last_name__icontains=search_name, person__first_name__icontains=search_firstname)
     else:
         student_informations = InternshipStudentInformation.find_all()
 
@@ -134,25 +133,6 @@
     student_with_internships = len(students_list)
     students_can_have_internships = len(InternshipStudentInformation.find_all())
 
-=======
-        student_informations = InternshipStudentInformation.search(person__last_name__icontains=search_name, person__first_name__icontains=search_firstname)
-    else:
-        student_informations = InternshipStudentInformation.find_all()
-
-    # Get all stundents and the mandatory specialities
-    students_list = InternshipChoice.find_by_all_student()
-    specialities = InternshipSpeciality.search(mandatory=True)
-
-    set_number_choices(student_informations)
-
-    # Get the required number selection (4 for each speciality)
-    # Get the number of student who have al least 4 corrects choice of internship
-    # Get the number of student who can choose their internships
-    number_selection = 4 * len (specialities)
-    student_with_internships = len(students_list)
-    students_can_have_internships = len(InternshipStudentInformation.find_all())
-
->>>>>>> 0e5fc2d0
     students_ok = get_number_ok_student(students_list, number_selection)
     student_without_internship = students_can_have_internships - student_with_internships
 
@@ -203,12 +183,6 @@
         selectable = True
 
     return render(request, "student_resume.html",
-<<<<<<< HEAD
-                           {'student': student,
-                            'information': information[0],
-                            'internship_choice': internship_choice,
-                            'specialities': all_speciality,
-=======
                            {'student':             student,
                             'information':         information[0],
                             'internship_choice':   internship_choice,
@@ -216,7 +190,6 @@
                             'selectable':          selectable,
                             'affectations':        affectations,
                             'periods':              periods,
->>>>>>> 0e5fc2d0
                             })
 
 
