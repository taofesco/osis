--- conflicted
+++ resolved
@@ -200,13 +200,6 @@
 @permission_required('internship.is_internship_manager', raise_exception=True)
 def internship_student_affectation_modification(request, student_id):
     informations = InternshipStudentAffectationStat.search(student__pk = student_id)
-<<<<<<< HEAD
-    information = InternshipChoice.search(student__pk = student_id)
-    if not information:
-        information.student=mdl.student.find_by_id(student_id)
-    else:
-        information = information[0]
-=======
     internship_choice = InternshipChoice.search(student__pk = student_id)
     if not internship_choice:
         student = mdl.student.find_by_id(student_id)
@@ -214,7 +207,6 @@
         information.student = student
     else:
         information = internship_choice.first()
->>>>>>> 5c6ce864
     organizations = Organization.search()
     organizations = sort_organizations(organizations)
 
