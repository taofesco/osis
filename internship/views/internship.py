--- conflicted
+++ resolved
@@ -79,7 +79,6 @@
 def set_tabs_name(specialities, student=None):
     for speciality in specialities:
         if student :
-<<<<<<< HEAD
             size = len(InternshipChoice.search(speciality=speciality, student=student))
             speciality.size = size
         tab = speciality.name.replace(" ", "")
@@ -88,37 +87,15 @@
 def get_selectable(internships):
     if len(internships) > 0:
         return internships[0].selectable
-=======
-            size = len(InternshipChoice.search(speciality=data, student=student))
-            data.size = size
-        if hasattr(data, 'name'):
-            tab = data.name.replace(" ", "")
-        elif hasattr(data, 'title'):
-            tab = data.title.replace(" ", "")
-        data.tab = tab
-
-def get_selectable(datas):
-    if len(datas) > 0:
-        return datas[0].selectable
->>>>>>> 3b6e604a
     else:
         return True
 
 def get_all_specialities(internships):
     # Create the list of the specialities, delete dpulicated and order alphabetical
     tab = []
-<<<<<<< HEAD
     for internship in internships:
         tab.append(internship.speciality)
-=======
-    for data in datas:
-        if data.speciality.mandatory:
-            tab.append(data.speciality)
-    for data in datas:
-        if not data.speciality.mandatory:
-            tab.append(data.speciality)
-
->>>>>>> 3b6e604a
+
     tab = list(OrderedDict.fromkeys(tab))
     return tab
 
