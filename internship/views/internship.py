--- conflicted
+++ resolved
@@ -287,16 +287,9 @@
         check_internship = len(InternshipOffer.find_interships_by_learning_unit_organization(learning_unit_year[0].title,
                                                                                             request.POST['organization']))
 
-<<<<<<< HEAD
-    if request.POST['learning_unit_year']:
-        learning_unit_year = mdl.learning_unit_year.search(title=request.POST['learning_unit_year'])
-        internship.learning_unit_year = learning_unit_year[0]
-        internship.title = learning_unit_year[0].title
-=======
     if check_internship == 0 :
         if request.POST['organization']:
             internship.organization = organization[0]
->>>>>>> 0798137b
 
         if request.POST['learning_unit_year']:
             internship.learning_unit_year = learning_unit_year[0]
