--- conflicted
+++ resolved
@@ -46,20 +46,7 @@
     else:
         noma = 0
 
-<<<<<<< HEAD
-    internships = mdl_internship.internship_offer.InternshipOffer.objects.all()
-    #Check if there is a internship offers in data base. If not, the internships
-    #can be block, but there is no effect
-    if len(internships) > 0:
-        if internships[0].selectable:
-            blockable = True
-        else:
-            blockable = False
-    else:
-        blockable = True
-=======
     blockable = mdl_internship.internship_offer.get_number_selectable() > 0
->>>>>>> df874507
 
     #Find all informations about students and organisation and fin the latitude and longitude of the address
     student_informations = mdl_internship.internship_student_information.search()
