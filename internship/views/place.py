--- conflicted
+++ resolved
@@ -59,11 +59,7 @@
             organization.student_choice = len(InternshipChoice.search(organization=organization))
 
 
-<<<<<<< HEAD
-def sorted_organization(datas, sort_city):
-=======
 def sorted_organization(sort_organizations, sort_city):
->>>>>>> c9232a7b
     tab=[]
     index = 0
     for sort_organization in sort_organizations:
@@ -79,11 +75,7 @@
     return tab
 
 
-<<<<<<< HEAD
-def get_cities(datas):
-=======
 def get_cities(organizations):
->>>>>>> c9232a7b
     tab = []
     for organization in organizations:
         for a in organization.address:
@@ -93,13 +85,8 @@
     return tab
 
 
-<<<<<<< HEAD
-def set_tabs_name(datas, student=None):
-    for data in datas:
-=======
 def set_tabs_name(specialities, student=None):
     for speciality in specialities:
->>>>>>> c9232a7b
         if student :
             size = len(InternshipChoice.search(speciality=speciality, student=student))
             speciality.size = size
@@ -205,11 +192,7 @@
 @permission_required('internship.is_internship_manager', raise_exception=True)
 def organization_edit(request, organization_id):
     organization = Organization.find_by_id(organization_id)
-<<<<<<< HEAD
-    organization_address = OrganizationAddress.search(organization=organization)
-=======
     organization_address = OrganizationAddress.search(organization = organization)
->>>>>>> c9232a7b
     return render(request, "place_form.html", {'organization': organization,
                                                'organization_address': organization_address[0], })
 
@@ -236,20 +219,14 @@
     set_tabs_name(all_speciality)
     for al in all_offers:
         number_first_choice = len(InternshipChoice.search(organization=al.organization,
-<<<<<<< HEAD
                                                           speciality=al.speciality,
                                                           choice=1))
-=======
-                                                           speciality=al.speciality,
-                                                           choice=1))
         number_all_choice = len(InternshipChoice.search(organization=al.organization,
                                                            speciality=al.speciality))
->>>>>>> c9232a7b
         al.number_first_choice = number_first_choice
         al.number_all_choice = number_all_choice
 
-<<<<<<< HEAD
-    return render(request, "place_detail.html", {'organization': organization[0],
+    return render(request, "place_detail.html", {'organization': organization,
                                                  'organization_choice': organization_choice,
                                                  'offers': all_offers,
                                                  'specialities': all_speciality,
@@ -317,11 +294,4 @@
         a.email = informations.email
         a.adress = informations.location + " " + informations.postal_code + " " + informations.city
         a.phone_mobile = informations.phone_mobile
-    return export_utils_pdf.print_affectations(organization_id, affectations)
-=======
-    return render(request, "place_detail.html", {'organization':        organization,
-                                                 'organization_choice': organization_choice,
-                                                 'offers': all_offers,
-                                                 'specialities': all_speciality
-                                                  })
->>>>>>> c9232a7b
+    return export_utils_pdf.print_affectations(organization_id, affectations)