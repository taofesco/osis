##############################################################################
#
#    OSIS stands for Open Student Information System. It's an application
#    designed to manage the core business of higher education institutions,
#    such as universities, faculties, institutes and professional schools.
#    The core business involves the administration of students, teachers,
#    courses, programs and so on.
#
#    Copyright (C) 2015-2016 Université catholique de Louvain (http://www.uclouvain.be)
#
#    This program is free software: you can redistribute it and/or modify
#    it under the terms of the GNU General Public License as published by
#    the Free Software Foundation, either version 3 of the License, or
#    (at your option) any later version.
#
#    This program is distributed in the hope that it will be useful,
#    but WITHOUT ANY WARRANTY; without even the implied warranty of
#    MERCHANTABILITY or FITNESS FOR A PARTICULAR PURPOSE.  See the
#    GNU General Public License for more details.
#
#    A copy of this license - GNU General Public License - is available
#    at the root of the source code of this program.  If not,
#    see http://www.gnu.org/licenses/.
#
##############################################################################
from django.shortcuts import render
from django.contrib.auth.decorators import login_required, permission_required
from django.contrib.auth.models import User

from internship.models import Organization, OrganizationAddress, InternshipChoice, \
                            InternshipOffer, InternshipSpeciality, InternshipStudentAffectationStat, \
                            Period, InternshipStudentInformation
from internship.forms import OrganizationForm, OrganizationAddressForm
from internship.views.internship import get_all_specialities


def sort_organizations(sort_organizations):
    tab = []
    number_ref = []
    for sort_organization in sort_organizations:
        if sort_organization is not None:
            number_ref.append(sort_organization.reference)
    number_ref=sorted(number_ref, key=int)
    for i in number_ref:
        organization = Organization.search(reference=i)
        tab.append(organization[0])
    return tab


def set_organization_address(organizations):
    if organizations:
        for organization in organizations:
            organization.address = ""
            organization.student_choice = 0
            address = OrganizationAddress.search(organization = organization)
            if address:
                organization.address = address
            organization.student_choice = len(InternshipChoice.search(organization=organization))

<<<<<<< HEAD
=======

>>>>>>> 0e5fc2d0
def sorted_organization(sort_organizations, sort_city):
    tab=[]
    index = 0
    for sort_organization in sort_organizations:
        flag_del = 1
        if sort_organization.address:
            for a in sort_organization.address:
                if a.city == sort_city:
                    flag_del = 0
                    break
        if flag_del == 0:
            tab.append(sort_organization)
        index += 1
    return tab

<<<<<<< HEAD
=======

>>>>>>> 0e5fc2d0
def get_cities(organizations):
    tab = []
    for organization in organizations:
        for a in organization.address:
            tab.append(a.city)
    tab = list(set(tab))
    tab.sort()
    return tab

<<<<<<< HEAD
=======

>>>>>>> 0e5fc2d0
def set_tabs_name(specialities, student=None):
    for speciality in specialities:
        if student :
            size = len(InternshipChoice.search(speciality=speciality, student=student))
            speciality.size = size
        tab = speciality.name.replace(" ", "")
        speciality.tab = tab
<<<<<<< HEAD
=======

>>>>>>> 0e5fc2d0

@login_required
@permission_required('internship.is_internship_manager', raise_exception=True)
def internships_places(request):
    # Get the value of the option for the sort
    city_sort_get = "0"
    if request.method == 'GET':
        city_sort_get = request.GET.get('city_sort')

    # Import all the organizations order by their reference and set their address
    organizations = Organization.search(type="service partner")
    organizations = sort_organizations(organizations)
    set_organization_address(organizations)

    # Next, if there is a value for the sort, browse all the organizations and put which have the same city
    # in the address than the sort option
    l_organizations = []
    if city_sort_get and city_sort_get != "0":
        l_organizations = sorted_organization(organizations, city_sort_get)
    else:
        l_organizations = organizations

    # Create the options for the selected list, delete dubblons
    organization_addresses = get_cities(organizations)

    return render(request, "places.html", {'section': 'internship',
                                           'all_organizations': l_organizations,
                                           'all_addresses': organization_addresses,
                                           'city_sort_get': city_sort_get})


@login_required
@permission_required('internship.can_access_internship', raise_exception=True)
def internships_places_stud(request):
    # First get the value of the option for the sort
    city_sort_get = "0"
    if request.method == 'GET':
        city_sort_get = request.GET.get('city_sort')

    # Import all the organizations order by their reference and set their address
    organizations = Organization.search(type="service partner")
    organizations = sort_organizations(organizations)
    set_organization_address(organizations)

    # Next, if there is a value for the sort, browse all the organizations and put which have the same city
    # in the address than the sort option
    l_organizations = []
    if city_sort_get and city_sort_get != "0":
        l_organizations = sorted_organization(organizations, city_sort_get)
    else:
        l_organizations = organizations

    # Create the options for the selected list, delete dubblons
    organization_addresses = get_cities(organizations)

    return render(request, "places_stud.html", {'section': 'internship',
                                           'all_organizations': l_organizations,
                                           'all_addresses': organization_addresses,
                                           'city_sort_get': city_sort_get})


@login_required
@permission_required('internship.is_internship_manager', raise_exception=True)
def place_save(request, organization_id, organization_address_id):
    if organization_id:
        organization = Organization.find_by_id(organization_id)
    else :
        Organization.objects.filter(reference=request.POST.get('reference')).delete()
        OrganizationAddress.objects.filter(organization__reference=request.POST.get('reference')).delete()
        organization = Organization()

    form = OrganizationForm(data=request.POST, instance=organization)
    if form.is_valid():
        form.save()

    if organization_address_id:
        organization_address = OrganizationAddress.find_by_id(organization_address_id)
    else:
        organization_address = OrganizationAddress()

    form_address = OrganizationAddressForm(data=request.POST, instance=organization_address)
    if form_address.is_valid():
        form_address.save()

    return render(request, "place_form.html", { 'organization': organization,
                                                'organization_address': organization_address,
                                                'form': form,
                                                })


@login_required
@permission_required('internship.is_internship_manager', raise_exception=True)
def organization_new(request):
    return place_save(request, None, None)


@login_required
@permission_required('internship.is_internship_manager', raise_exception=True)
def organization_edit(request, organization_id):
    organization = Organization.find_by_id(organization_id)
    organization_address = OrganizationAddress.search(organization = organization)
    return render(request, "place_form.html", {'organization': organization,
                                               'organization_address': organization_address[0], })


@login_required
@permission_required('internship.is_internship_manager', raise_exception=True)
def organization_create(request):
    organization = Organization()
    return render(request, "place_form.html", {'organization': organization})


@login_required
@permission_required('internship.is_internship_manager', raise_exception=True)
def student_choice(request, organization_id):
    organization = Organization.find_by_id(organization_id)
    organization_choice = InternshipChoice.search(organization__reference=organization.reference)

    all_offers = InternshipOffer.search(organization=organization)
    all_speciality = InternshipSpeciality.find_all()
    set_tabs_name(all_speciality)
    for al in all_offers:
        number_first_choice = len(InternshipChoice.search(organization=al.organization,
                                                           speciality=al.speciality,
                                                           choice=1))
        number_all_choice = len(InternshipChoice.search(organization=al.organization,
                                                           speciality=al.speciality))
        al.number_first_choice = number_first_choice
        al.number_all_choice = number_all_choice

<<<<<<< HEAD
    return render(request, "place_detail.html", {'organization': organization[0],
                                                 'organization_choice': organization_choice,
                                                 'offers': all_offers,
                                                 'specialities': all_speciality
=======
    return render(request, "place_detail.html", {'organization':        organization,
                                                 'organization_choice': organization_choice,
                                                 'offers': all_offers,
                                                 'specialities': all_speciality
                                                  })


@login_required
@permission_required('internship.is_internship_manager', raise_exception=True)
def student_affectation(request, organization_id):
    organization = Organization.find_by_id(organization_id)
    affectations = InternshipStudentAffectationStat.search(organization=organization).order_by("student__person__last_name","student__person__first_name")

    for a in affectations:
        a.email = ""
        a.adress = ""
        a.phone_mobile = ""
        informations = InternshipStudentInformation.search(person=a.student.person)[0]
        a.email = informations.email
        a.adress = informations.location + " " + informations.postal_code + " " + informations.city
        a.phone_mobile = informations.phone_mobile
    periods = Period.search().order_by("date_start")

    internships = InternshipOffer.search(organization = organization).order_by("speciality__name")
    all_speciality = get_all_specialities(internships)

    return render(request, "place_detail_affectation.html", {'organization':        organization,
                                                 'affectations': affectations,
                                                 'specialities':        all_speciality,
                                                 'periods':             periods,
>>>>>>> 0e5fc2d0
                                                  })<|MERGE_RESOLUTION|>--- conflicted
+++ resolved
@@ -57,10 +57,7 @@
                 organization.address = address
             organization.student_choice = len(InternshipChoice.search(organization=organization))
 
-<<<<<<< HEAD
-=======
-
->>>>>>> 0e5fc2d0
+
 def sorted_organization(sort_organizations, sort_city):
     tab=[]
     index = 0
@@ -76,10 +73,7 @@
         index += 1
     return tab
 
-<<<<<<< HEAD
-=======
-
->>>>>>> 0e5fc2d0
+
 def get_cities(organizations):
     tab = []
     for organization in organizations:
@@ -89,10 +83,7 @@
     tab.sort()
     return tab
 
-<<<<<<< HEAD
-=======
-
->>>>>>> 0e5fc2d0
+
 def set_tabs_name(specialities, student=None):
     for speciality in specialities:
         if student :
@@ -100,10 +91,7 @@
             speciality.size = size
         tab = speciality.name.replace(" ", "")
         speciality.tab = tab
-<<<<<<< HEAD
-=======
-
->>>>>>> 0e5fc2d0
+
 
 @login_required
 @permission_required('internship.is_internship_manager', raise_exception=True)
@@ -234,12 +222,6 @@
         al.number_first_choice = number_first_choice
         al.number_all_choice = number_all_choice
 
-<<<<<<< HEAD
-    return render(request, "place_detail.html", {'organization': organization[0],
-                                                 'organization_choice': organization_choice,
-                                                 'offers': all_offers,
-                                                 'specialities': all_speciality
-=======
     return render(request, "place_detail.html", {'organization':        organization,
                                                  'organization_choice': organization_choice,
                                                  'offers': all_offers,
@@ -270,5 +252,4 @@
                                                  'affectations': affectations,
                                                  'specialities':        all_speciality,
                                                  'periods':             periods,
->>>>>>> 0e5fc2d0
                                                   })