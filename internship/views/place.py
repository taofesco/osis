##############################################################################
#
#    OSIS stands for Open Student Information System. It's an application
#    designed to manage the core business of higher education institutions,
#    such as universities, faculties, institutes and professional schools.
#    The core business involves the administration of students, teachers,
#    courses, programs and so on.
#
#    Copyright (C) 2015-2016 Université catholique de Louvain (http://www.uclouvain.be)
#
#    This program is free software: you can redistribute it and/or modify
#    it under the terms of the GNU General Public License as published by
#    the Free Software Foundation, either version 3 of the License, or
#    (at your option) any later version.
#
#    This program is distributed in the hope that it will be useful,
#    but WITHOUT ANY WARRANTY; without even the implied warranty of
#    MERCHANTABILITY or FITNESS FOR A PARTICULAR PURPOSE.  See the
#    GNU General Public License for more details.
#
#    A copy of this license - GNU General Public License - is available
#    at the root of the source code of this program.  If not,
#    see http://www.gnu.org/licenses/.
#
##############################################################################
from django.shortcuts import render
from django.contrib.auth.decorators import login_required, permission_required
from internship.models import Organization, OrganizationAddress, InternshipChoice, InternshipOffer, InternshipSpeciality
from internship.forms import OrganizationForm, OrganizationAddressForm

def sort_organizations(datas):
    tab = []
    number_ref = []
    for data in datas:
        if data is not None:
            number_ref.append(data.reference)
    number_ref=sorted(number_ref, key=int)
    for i in number_ref:
        organization = Organization.search(reference=i)
        tab.append(organization[0])
    return tab

def set_organization_address(organizations):
    if organizations:
        for organization in organizations:
            organization.address = ""
            organization.student_choice = 0
            address = OrganizationAddress.search(organization = organization)
            if address:
                organization.address = address
            organization.student_choice = len(InternshipChoice.search(organization=organization))

def sorted_organization(datas, sort_city):
    tab=[]
    index = 0
    for data in datas:
        flag_del = 1
        if data.address:
            for a in data.address:
                if a.city == sort_city:
                    flag_del = 0
                    break
        if flag_del == 0:
            tab.append(data)
        index += 1
    return tab

def get_cities(datas):
    tab = []
    for data in datas:
        for a in data.address:
            tab.append(a.city)
    tab = list(set(tab))
    tab.sort()
    return tab

def set_tabs_name(datas, student=None):
    for data in datas:
        if student :
            size = len(InternshipChoice.search(speciality=data, student=student))
            data.size = size
        tab = data.name.replace(" ", "")
        data.tab = tab

@login_required
@permission_required('internship.is_internship_manager', raise_exception=True)
def internships_places(request):
    # Get the value of the option for the sort
    city_sort_get = "0"
    if request.method == 'GET':
        city_sort_get = request.GET.get('city_sort')

    # Import all the organizations order by their reference and set their address
    organizations = Organization.search(type="service partner")
    organizations = sort_organizations(organizations)
    set_organization_address(organizations)

    # Next, if there is a value for the sort, browse all the organizations and put which have the same city
    # in the address than the sort option
    l_organizations = []
    if city_sort_get and city_sort_get != "0":
        l_organizations = sorted_organization(organizations, city_sort_get)
    else:
        l_organizations = organizations

    # Create the options for the selected list, delete dubblons
    organization_addresses = get_cities(organizations)

    return render(request, "places.html", {'section': 'internship',
                                           'all_organizations': l_organizations,
                                           'all_addresses': organization_addresses,
                                           'city_sort_get': city_sort_get})

@login_required
@permission_required('internship.can_access_internship', raise_exception=True)
def internships_places_stud(request):
    # First get the value of the option for the sort
    city_sort_get = "0"
    if request.method == 'GET':
        city_sort_get = request.GET.get('city_sort')

    # Import all the organizations order by their reference and set their address
    organizations = Organization.search(type="service partner")
    organizations = sort_organizations(organizations)
    set_organization_address(organizations)

    # Next, if there is a value for the sort, browse all the organizations and put which have the same city
    # in the address than the sort option
    l_organizations = []
    if city_sort_get and city_sort_get != "0":
        l_organizations = sorted_organization(organizations, city_sort_get)
    else:
        l_organizations = organizations

    # Create the options for the selected list, delete dubblons
    organization_addresses = get_cities(organizations)

    return render(request, "places_stud.html", {'section': 'internship',
                                           'all_organizations': l_organizations,
                                           'all_addresses': organization_addresses,
                                           'city_sort_get': city_sort_get})


@login_required
@permission_required('internship.is_internship_manager', raise_exception=True)
def place_save(request, organization_id, organization_address_id):
    if organization_id:
        organization = Organization.find_by_id(organization_id)
    else :
        organization = Organization()

    form = OrganizationForm(data=request.POST, instance=organization)
    if form.is_valid():
        form.save()

    if organization_address_id:
        organization_address = OrganizationAddress.find_by_id(organization_address_id)
    else:
        organization_address = OrganizationAddress()

    form_address = OrganizationAddressForm(data=request.POST, instance=organization_address)
    if form_address.is_valid():
        form_address.save()

    return render(request, "place_form.html", { 'organization': organization,
                                                'organization_address': organization_address,
                                                'form': form,
                                                })


@login_required
@permission_required('internship.is_internship_manager', raise_exception=True)
def organization_new(request):
    return place_save(request, None, None)


@login_required
@permission_required('internship.is_internship_manager', raise_exception=True)
def organization_edit(request, organization_id):
    organization = Organization.find_by_id(organization_id)
    organization_address = OrganizationAddress.search(organization = organization)
    return render(request, "place_form.html", {'organization': organization,
                                               'organization_address': organization_address[0], })


@login_required
@permission_required('internship.is_internship_manager', raise_exception=True)
def organization_create(request):
    organization = Organization()
    return render(request, "place_form.html", {'organization': organization})


@login_required
@permission_required('internship.is_internship_manager', raise_exception=True)
def student_choice(request, reference):
    organization_choice = InternshipChoice.search(organization__reference=reference)
    organization = Organization.search(reference=reference)
    if organization:
        organization = organization[0]
    else:
        organization = None
    all_offers = InternshipOffer.search(organization = organization)
    all_speciality = InternshipSpeciality.find_all()
    set_tabs_name(all_speciality)
    for al in all_offers:
        number_first_choice = len(InternshipChoice.search(organization=al.organization,
                                                           speciality=al.speciality,
                                                           choice=1))
        number_all_choice = len(InternshipChoice.search(organization=al.organization,
                                                           speciality=al.speciality))
        al.number_first_choice = number_first_choice
        al.number_all_choice = number_all_choice

<<<<<<< HEAD
    return render(request, "place_detail.html", {'organization':        organization,
=======
    return render(request, "place_detail.html", {'organization': organization[0],
>>>>>>> 606819a3
                                                 'organization_choice': organization_choice,
                                                 'offers': all_offers,
                                                 'specialities': all_speciality
                                                  })<|MERGE_RESOLUTION|>--- conflicted
+++ resolved
@@ -211,11 +211,8 @@
         al.number_first_choice = number_first_choice
         al.number_all_choice = number_all_choice
 
-<<<<<<< HEAD
+
     return render(request, "place_detail.html", {'organization':        organization,
-=======
-    return render(request, "place_detail.html", {'organization': organization[0],
->>>>>>> 606819a3
                                                  'organization_choice': organization_choice,
                                                  'offers': all_offers,
                                                  'specialities': all_speciality
