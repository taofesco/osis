##############################################################################
#
#    OSIS stands for Open Student Information System. It's an application
#    designed to manage the core business of higher education institutions,
#    such as universities, faculties, institutes and professional schools.
#    The core business involves the administration of students, teachers,
#    courses, programs and so on.
#
#    Copyright (C) 2015-2016 Université catholique de Louvain (http://www.uclouvain.be)
#
#    This program is free software: you can redistribute it and/or modify
#    it under the terms of the GNU General Public License as published by
#    the Free Software Foundation, either version 3 of the License, or
#    (at your option) any later version.
#
#    This program is distributed in the hope that it will be useful,
#    but WITHOUT ANY WARRANTY; without even the implied warranty of
#    MERCHANTABILITY or FITNESS FOR A PARTICULAR PURPOSE.  See the
#    GNU General Public License for more details.
#
#    A copy of this license - GNU General Public License - is available
#    at the root of the source code of this program.  If not,
#    see http://www.gnu.org/licenses/.
#
##############################################################################
from django.shortcuts import render
from django.contrib.auth.decorators import login_required, permission_required
from django.http import HttpResponseRedirect
from django.core.urlresolvers import reverse
from internship.models import Organization, InternshipSpeciality

import os
import sys
import copy
import random
from collections import OrderedDict
from operator import itemgetter

from random import randint, choice
from internship.models import *
from statistics import mean, stdev
from internship.views.internship import calc_dist
<<<<<<< HEAD
import time
=======
from internship.views.place import sort_organizations

>>>>>>> 47a45a7a
################################################# Global vars #################################################
errors = []                 # List of all internship added to hospital error, as tuple (student, speciality, period)
solution = {}               # Dict with the solution
internship_table = {}       # List of all available internship. Organization, speciality, period
internship_table_mi = {}    # List of available intenship for "MI"
organizations = {}          # Dict of all organizations
specialities_dict = {}      # Dict of all specialities
distance_students = {}      # Dict of distances between students and hospitals
internship_offer_dic = {}   #
organization_addresses_dic = {}
internship_table_original = {}
################################################# Constants #################################################
emergency = 15
hospital_error = 999
hospital_to_edit = 888
periods_dict = {'P1': True, 'P2': True, 'P3': True, 'P4': True, 'P5': True, 'P6': True, 'P7': True, 'P8': True, 'P9': False, 'P10': False, 'P11': False,
                'P12': False}
costs = {1: 0, 2: 1, 3: 2, 4: 3, 'I': 10, 'C': 5, 'X': 1000}


################################################# Classes #################################################

class SolutionsLine:
    def __init__(self, student, organization, speciality, period, choice, type_of_internship='N', cost=0,
                 consecutive_month=0):
        self.student = student
        self.organization = organization
        self.speciality = speciality
        self.period = period
        self.choice = choice
        self.cost = cost
        self.consecutive_month = consecutive_month
        self.type_of_internship = type_of_internship

    def __repr__(self):
        return "[" + str(self.period).zfill(2) + "|H:" + str(self.organization.reference).zfill(3) + "|S:" + str(
            self.speciality.acronym).zfill(2) + "|C:" + str(self.cost).zfill(2) + "(" + str(self.choice) + ")|T:" + str(
            self.type_of_internship) + "]"

class StudentChoice:
    def __init__(self, student, organization, speciality, choice, priority):
        self.student = student
        self.organization = organization
        self.speciality = speciality
        self.choice = choice
        self.priority = priority


################################################# Utils #################################################

def compute_stats(sol):
    """
    Compute the statistics of the solution
    """
    stats = {}
    total_cost, first, second, third, fourth, consecutive_month, imposed_choices, erasmus, hospital_error_count = 0, 0, 0, 0, 0, 0, 0, 0, 0
    mean_array = []
    distance_mean = []
    others_students = set()
    others_specialities = {}
    others_specialities_students = {}
    specialities = InternshipSpeciality.objects.all()
    for speciality in specialities:
        others_specialities[speciality] = 0
        others_specialities_students[speciality] = set()

    first_n, second_n, third_n, fourth_n = 0, 0, 0, 0
    first_s, second_s, third_s, fourth_s = 0, 0, 0, 0
    first_e, second_e, third_e, fourth_e = 0, 0, 0, 0

    for student, periods in sol.items():
        cost = periods['score']
        total_cost += cost
        mean_array.append(cost)
        for period, internship in periods.items():
            if period is not 'score':
                if internship is not None:
                    if internship.choice == "1":
                        first += 1
                        if internship.type_of_internship == "N":
                            first_n += 1
                        if internship.type_of_internship == "S":
                            first_s += 1
                        if internship.type_of_internship == "E":
                            first_e += 1
                    elif internship.choice == "2":
                        second += 1
                        if internship.type_of_internship == "N":
                            second_n += 1
                        if internship.type_of_internship == "S":
                            second_s += 1
                        if internship.type_of_internship == "E":
                            second_e += 1
                    elif internship.choice == "3":
                        third += 1
                        if internship.type_of_internship == "N":
                            third_n += 1
                        if internship.type_of_internship == "S":
                            third_s += 1
                        if internship.type_of_internship == "E":
                            third_e += 1
                    elif internship.choice == "4":
                        fourth += 1
                        if internship.type_of_internship == "N":
                            fourth_n += 1
                        if internship.type_of_internship == "S":
                            fourth_s += 1
                        if internship.type_of_internship == "E":
                            fourth_e += 1
                    elif internship.choice == 'E':  # Erasmus
                        erasmus += 1
                    elif internship.choice == 'I':  # Imposed hospital
                        addr_student = InternshipStudentInformation.search(person=student.person)[0]
                        addr_organization = OrganizationAddress.search(organization=internship.organization)[0]
                        distance_mean.append(compute_distance(addr_student, addr_organization))
                        imposed_choices += 1
                        others_students.add(student)
                        others_specialities[internship.speciality] += 1
                        others_specialities_students[internship.speciality].add(student)
                    if int(internship.organization.reference) == hospital_error:
                        hospital_error_count += 1
                    consecutive_month += internship.consecutive_month
    number_of_students = len(sol)
    total_internships = number_of_students * 8

    students_socio = set()
    for speciality, students in get_student_mandatory_choices(True).items():
        for choices in students:
            students_socio.add(choices[0].student.id)

    socio = len(InternshipChoice.objects.filter(priority=True).distinct('student').values('student'))
    total_n_internships = first_n + second_n + third_n + fourth_n + imposed_choices
    total_s_internships = first_s + second_s + third_s + fourth_s

    stats['tot_stud'] = len(sol)
    stats['erasmus'] = erasmus
    stats['erasmus_pc'] = round(erasmus / total_internships * 100, 2)
    stats['erasmus_students'] = len(InternshipEnrollment.objects.distinct('student').values('student'))
    stats['erasmus_students_pc'] = round(stats['erasmus_students'] / stats['tot_stud'] * 100, 2)
    stats['socio'] = socio
    stats['socio_pc'] = round(socio / total_internships * 100, 2)
    stats['socio_students'] = len(students_socio)
    stats['socio_students_pc'] = round(stats['socio_students'] / stats['tot_stud'] * 100, 2)

    stats['first'] = first
    stats['first_pc'] = round(first / total_internships * 100, 2)
    stats['second'] = second
    stats['second_pc'] = round(second / total_internships * 100, 2)
    stats['third'] = third
    stats['third_pc'] = round(third / total_internships * 100, 2)
    stats['fourth'] = fourth
    stats['fourth_pc'] = round(fourth / total_internships * 100, 2)
    stats['others'] = imposed_choices
    stats['others_pc'] = round(imposed_choices / total_internships * 100, 2)
    stats['others_students'] = len(others_students)
    stats['others_specialities'] = others_specialities
    stats['others_specialities_students'] = others_specialities_students

    stats['mean_stud'] = round(mean(mean_array), 2)
    stats['std_dev_stud'] = round(stdev(mean_array), 2)
    stats['mean_noncons'] = round(consecutive_month / number_of_students, 2)
    stats['sol_cost'] = total_cost
    stats['total_internships'] = total_internships

    if len(distance_mean) == 0:
        distance_mean.append(0)
    stats['distance_mean'] = round(mean(distance_mean), 2)
    stats['hospital_error'] = hospital_error_count

    if total_n_internships == 0:
        total_n_internships = 1
    stats['first_n'] = first_n
    stats['second_n'] = second_n
    stats['third_n'] = third_n
    stats['fourth_n'] = fourth_n
    stats['first_n_pc'] = round(first_n / total_n_internships * 100, 2)
    stats['second_n_pc'] = round(second_n / total_n_internships * 100, 2)
    stats['third_n_pc'] = round(third_n / total_n_internships * 100, 2)
    stats['fourth_n_pc'] = round(fourth_n / total_n_internships * 100, 2)
    stats['others_n_pc'] = round(imposed_choices / total_n_internships * 100, 2)

    if total_s_internships == 0:
        total_s_internships = 1
    stats['first_s'] = first_s
    stats['second_s'] = second_s
    stats['third_s'] = third_s
    stats['fourth_s'] = fourth_s
    stats['first_s_pc'] = round(first_s / total_s_internships * 100, 2)
    stats['second_s_pc'] = round(second_s / total_s_internships * 100, 2)
    stats['third_s_pc'] = round(third_s / total_s_internships * 100, 2)
    stats['fourth_s_pc'] = round(fourth_s / total_s_internships * 100, 2)
    return stats

def shift_array(array):
    """ Shift array at random index """
    position = randint(0, len(array) - 1)
    return array[position:] + array[:position]

def create_solution_line(student, organization, speciality, period, choice, type_of_internship='N', cost=0,
                         consecutive_month=0):
    solution_line = InternshipStudentAffectationStat()
    solution_line.student = student
    solution_line.organization = organization
    solution_line.speciality = speciality
    solution_line.period = period
    solution_line.choice = choice
    solution_line.cost = cost
    solution_line.consecutive_month = consecutive_month
    solution_line.type_of_internship = type_of_internship
    return solution_line

def init_internship_table():
    """
    Initialise the table of internships.
    This object store the number of available places for given organization, speciality, period
    :return: a dict : internshipTable[organization][speciality][period]
    """
    period_internship_places = PeriodInternshipPlaces.objects.all()
    temp_internship_table = {}
    global internship_table_mi, internship_table_original

    for pid in period_internship_places:
        if pid.internship.organization not in temp_internship_table:
            temp_internship_table[pid.internship.organization] = {}
            internship_table_mi[pid.internship.organization] = {}
            internship_table_original[pid.internship.organization] = {}
        if pid.internship.speciality not in temp_internship_table[pid.internship.organization]:
            temp_internship_table[pid.internship.organization][pid.internship.speciality] = {}
            internship_table_original[pid.internship.organization][pid.internship.speciality] = {}
        if pid.internship.speciality.acronym.strip() == 'MI':
            internship_table_mi[pid.internship.organization][pid.period.name] = pid.number_places
        temp_internship_table[pid.internship.organization][pid.internship.speciality][pid.period.name] = pid.number_places
        internship_table_original[pid.internship.organization][pid.internship.speciality][pid.period.name] = pid.number_places
    return temp_internship_table

def init_solution():
    """
    Initialize the empty solution, the soslution is represented by a dictionary of students.
    Each student will have a dict with 12 periods and each period will have an 'InternshipEnrollment'
    :return: Empty solution represented by solution[student][Period] = InternshipEnrollment
    """
    # Retrieve all students
    students = InternshipChoice.find_by_all_student()

    data = {}
    # For each student create an empty dict
    for student in students:
        data[student] = {}
    return data

def init_organizations():
    global organizations, organization_addresses_dic
    organizations[hospital_error] = Organization.objects.filter(reference=hospital_error)[0]
    organizations[hospital_to_edit] = Organization.objects.filter(reference=hospital_to_edit)[0]

    for organization_address in OrganizationAddress.objects.all():
        organization_addresses_dic[organization_address.organization] = organization_address

def init_specialities():
    global specialities_dict, emergency, internship_offer_dic
    for speciality in InternshipSpeciality.find_all():
        internship_offer_dic[speciality] =  InternshipOffer.search(speciality=speciality)

        specialities_dict[speciality.name] = speciality.id
        if speciality.acronym.strip() == 'UR':
            emergency = speciality.id


def is_internship_available(organization, speciality, period):
    """
    Check if an internship is available for given organization, speciality, period.
    An internship is available if we have at least 1 place left
    :param organization: id of the organisation
    :param speciality: id of the speciality
    :param period: id of the period
    :return: True if the internship is available False otherwise
    """
    global internship_table, internship_table_mi
    if speciality.acronym.strip() == 'MI':
        return internship_table_mi[organization][period] > 0
    return internship_table[organization][speciality][period] > 0

def decrease_available_places(organization, speciality, period):
    """
    Decrease the number of available places for given organization, speciality, period
    :param organization: id of the organisation
    :param speciality: id of the speciality
    :param period: id of the period
    """
    global internship_table, internship_table_mi
    if speciality.acronym.strip() == 'MI':
        internship_table_mi[organization][period] = internship_table_mi[organization][period] -1
    internship_table[organization][speciality][period] -= 1

def increase_available_places(organization, speciality, period):
    """
    Decrease the number of available places for given organization, speciality, period
    :param organization: id of the organisation
    :param speciality: id of the speciality
    :param period: id of the period
    """
    global internship_table, internship_table_mi
    if speciality.acronym.strip() == 'MI':
        internship_table_mi[organization][period] = internship_table_mi[organization][period] + 1
    internship_table[organization][speciality][period] += 1

def get_available_periods_of_student(student_solution, mandatory):
    """
    Get available periods of students. Return all periods that does not exists in the solution of the student.
    :param student_solution: solution of the student(a dict where the key represent the id of the period and
    the value represents an InternshipEnrollment )
    :param mandatory: Specify the type of periods to check
    :return: the set of available periods of the student
    """
    available_periods = set()
    for period, type in periods_dict.items():
        # Check if the student have already an internship assigned for period 'period' and if the period is mandatory
        if period not in student_solution and type == mandatory:
            available_periods.add(period)
        pass
    return available_periods

def get_available_periods_of_internship(organization, speciality):
    """
    Get available periods of internship for given organization, speciality.
    The internship is available if it have at least 1 place available
    :param organization: id of the organization
    :param speciality: id of the speciality
    :return: the set of available periods of the internship
    """
    available_periods = set()
    if speciality in internship_table[organization]:
        for period, value in internship_table[organization][speciality].items():
            if is_internship_available(organization, speciality, period):
                available_periods.add(period)
    return available_periods

def get_number_of_period(period):
    return int(period.replace("P",""))

def get_next_period(period):
    return "P"+str((get_number_of_period(period) + 1))

def get_previous_period(period):
    return "P"+str((get_number_of_period(period) - 1))

def get_double_available_periods_of_student(student_solution, mandatory):
    """
    This method is used to find suitable periods of the student for the speciality 'Emergency'.
    We need to find all consecutive periods of the students that are still free.
    :param student_solution: solution of the student(a dict where the key represent the id of the period and
    the value represents an InternshipEnrollment )
    :param mandatory: Specify the type of periods to check
    :return: the set of available double periods of the student
    """
    available_periods = set()
    for period, type in periods_dict.items():
        if mandatory == type:
            # Check if period is not present in the solution
            if period not in student_solution:
                next_period = get_next_period(period)
                # Check if period + 1 is not present in the solution and if the types of periods are the same
                if get_number_of_period(period) + 1 <= len(periods_dict) and next_period not in student_solution and periods_dict[next_period] == mandatory:
                    available_periods.add((period, next_period))
    return available_periods

def is_same(student_solution, organization, period):
    """
    Check if 'studentSolution[period].organization' and 'organization' are the same.
    :param student_solution: solution of the student(a dict where the key represent the id of the period and
    the value represents an InternshipEnrollment )
    :param organization: organisation to compare
    :param period: id of the period
    :return: True if 2 organisation are the same, False otherwise
    """
    if get_number_of_period(period) < 0 or get_number_of_period(period) > len(periods_dict):
        return False
    elif period not in student_solution or student_solution[period].organization != organization:
        return False
    else:
        return True

def get_solution_cost(data):
    """
    Compute the cost of the student's solution.
    """
    score = 0
    for period, internship in data.items():
        if internship is not None:
            if isinstance(internship.choice, int):
                score = score + costs[internship.choice]
            # Nonconsecutive organization
            if not is_same(data, data[period].organization, get_previous_period(period)) and not is_same(data, data[period].organization, get_next_period(period)):
                score = score + costs['C']
            if data[period].choice == 'I':  # Imposed organization
                score = score + costs['I']
            if data[period].choice == 'X':  # Hospital error
                score = score + costs['X']
    return score

def update_scores(student):
    """
    Update the cost of each internship for given student solution.
    """
    data = solution[student]
    for period, internship in data.items():
        score = 0
        solution[student][period].consecutive_month = 0
        if isinstance(internship.choice, int):
            score = score + costs[internship.choice]
        if not is_same(data, data[period].organization, get_previous_period(period)) and not is_same(data, data[period].organization, get_next_period(period)):  # Nonconsecutive organization
            score = score + costs['C']
            solution[student][period].consecutive_month = 1
        if data[period].choice == 'I':  # Imposed organization
            score = score + costs['I']
        if data[period].choice == 'X':  # Hospital error
            score = score + costs['X']
        solution[student][period].cost = score

def compute_distance(addr1, addr2):
    """
    Compute the distance between 2 addresses
    :param addr1:  Student address
    :param addr2:  Organization Address
    :return: Distance in km between the organization and the student address
    """

    distance = calc_dist(addr1.latitude, addr1.longitude, addr2.latitude, addr2.longitude)
    return distance


def get_student_mandatory_choices(priority):
    """
    Return all student's choices of given type.
    :param priority: True if we have to return the choices of priority student, false if we have to return the choices of normal students
    :return: A dict of dict : <speciality, <student, [choices]>>.
    """
    specialities = {}
    choices = InternshipChoice.objects.filter(priority=priority)
    # Build dict with specialities[speciality][student] <- InternshipChoice
    for choice in choices:
        # Init the speciality if does not exists in 'specialities'
        if choice.speciality.id not in specialities:
            specialities[choice.speciality.id] = {}
        # Init the student if does not exists in 'specialities[choice.speciality]'
        if choice.student not in specialities[choice.speciality.id]:
            specialities[choice.speciality.id][choice.student] = []
        specialities[choice.speciality.id][choice.student].append(choice)

    # Remove erasmus choices
    if priority:
        for enrollment in InternshipEnrollment.objects.all():
            if enrollment.internship_offer.speciality.id in specialities and enrollment.student in specialities[
                enrollment.internship_offer.speciality.id]:
                del specialities[enrollment.internship_offer.speciality.id][enrollment.student]
    else:
        for choice in InternshipChoice.objects.filter(priority=True):
            if choice.student in specialities[choice.speciality.id]:
                del specialities[choice.speciality.id][choice.student]

    # Convert the dict of students into list of students
    for speciality, students in specialities.items():
        specialities[speciality] = [v for v in students.values()]

    # Sort he dict of student (this optimse the final result)
    global specialities_dict
    orders = ("Stage aux Urgences",
              "Stage en Gynécologie-Obstétrique",
              "Stage en Pédiatrie",
              "Stage en Médecine interne 1",
              "Stage en Médecine interne 2",
              "Stage en Médecine interne 3",
              "Stage en Chirurgie"
              )

    # Remove empty keys
    data = OrderedDict((k, v) for k, v in specialities.items() if v)

    for key in orders:
        v = data[specialities_dict[key]]
        del data[specialities_dict[key]]
        data[specialities_dict[key]] = v

    return data

def find_nearest_hopital(student, speciality, exclude):
    """
    Find the nearest available hospital. The start point is the address of the student and the end point the address of the hospital.
    :param student: Student object
    :param speciality: Speciality of the internship
    :param exclude: Set of all hospital that we already tried for this student
    :return: the nearest available hospital
    """
    # Check if the student has already computed the distances.
    if student not in distance_students:
        internships = internship_offer_dic[speciality]
        # internships = InternshipOffer.search(speciality=speciality)
        addr_student = InternshipStudentInformation.search(person=student.person)[0]

        data = {}
        for internship in internships:
            # Ignore erasmus organizations
            if int(internship.organization.reference) < 500:
                if student not in distance_students:
                    distance_students[student] = {}
                # addr_organization = OrganizationAddress.search(organization=internship.organization)[0]
                addr_organization = organization_addresses_dic[internship.organization]
                # Compute the distance between 2 addresses and store it in the dict
                if addr_organization.latitude is not None and addr_student.latitude is not None:
                    distance = compute_distance(addr_student, addr_organization)
                    # for period, places in internship_table[internship.organization][speciality].items():
                    #     if places != internship_table_original[internship.organization][speciality][period]:
                    #         distance += 3000
                    #     # else:
                    #     #     print("Found - Hospital : " + str(internship.organization.reference) + " Speciality : " + str(speciality) + " Period : " + str(period))

                    data[internship.organization] = distance

        # Sort organizations by distance
        ordered_data = OrderedDict(sorted(data.items(), key=lambda t: t[1]))
        distance_students[student] = ordered_data

    for organization, distance in distance_students[student].items():
        # Return lowest not excluded organization
        if organization not in exclude:
            return organization

def iterate_choices(choices, priority):
    """
    For each choice we generate a solution and compute the score of this solution
    :param choices: List of the choices
    :param priority: True if the student is a social student false otherwise
    :return: List of bests solutions (will contain multiples choices if the score is the same)
    """
    best_solutions = []
    current_score = sys.maxsize
    student = choices[0].student
    # Get all still available periods of the students
    available_periods_of_student = get_available_periods_of_student(solution[student], True)
    # Raise exception when user have 0 avaiable periods. If this happen, there is an inconsistency in the data.
    if len(available_periods_of_student) == 0:
        raise Exception('Student' + str(student) + 'has 0 periods avaiable')
    # Iterate over all choices
    for choice in choices:
        # Get all available periods for given organization / speciality
        available_periods_of_internship = get_available_periods_of_internship(choice.organization, choice.speciality)

        # Iterate over all available periods of the student
        for available_period in available_periods_of_student:
            # Check if the internship have an available_period
            if available_period in available_periods_of_internship:
                if priority:
                    type_of_internship = "S"
                else:
                    type_of_internship = "N"
                # Copy the original solution of the student
                temp_solution = copy.copy(solution[student])
                # And create the new solution with the new internship
                temp_solution[available_period] = SolutionsLine(student, choice.organization, choice.speciality, available_period, choice.choice, type_of_internship)
                # Compute the score of the new solution
                temp_score = get_solution_cost(temp_solution)
                temp_solution[available_period].cost = temp_score
                # Check if the new solution is better than old
                if temp_score < current_score:
                    current_score = temp_score
                    del best_solutions[:]  # Clean the list
                    best_solutions.append(temp_solution[available_period])
                elif temp_score == current_score:
                    best_solutions.append(temp_solution[available_period])
    return best_solutions

def iterate_choices_emergency(choices, priority):
    """
    For each choice we generate a solution and compute the score of this solution.
    This method is a bit different from the previous method because we have to place 2 internship consecutive (Emergency)
    :param choices: List of the choices
    :param priority: True if the student is a social student false otherwise
    :return: List of bests solutions (will contain multiples choices if the score is the same)
    """
    best_solutions = []
    current_score = sys.maxsize
    student = choices[0].student
    # Get a list of tuples of all double available periods of the students
    available_periods_of_student = get_double_available_periods_of_student(solution[student], True)
    # Iterate over all choices
    for choice in choices:
        # Get all available periods for given organization / speciality
        available_periods_of_internship = get_available_periods_of_internship(choice.organization, choice.speciality)
        # Iterate over all available periods of the student
        for available_period in available_periods_of_student:
            # Check if the internship have an available_period[0] and available_period[1]
            if available_periods_of_internship is not None and available_period[0] in available_periods_of_internship and available_period[1] in available_periods_of_internship:
                if priority:
                    type_of_internship = "S"
                else:
                    type_of_internship = "N"
                # Copy the original solution of the student
                temp_solution = copy.copy(solution[student])
                # And create the new solution with the 2 new internships
                temp_solution[available_period[0]] = SolutionsLine(student, choice.organization, choice.speciality, available_period[0], choice.choice, type_of_internship)
                temp_solution[available_period[1]] = SolutionsLine(student, choice.organization, choice.speciality, available_period[1], choice.choice, type_of_internship)
                # Compute the score of the new solution
                temp_score = get_solution_cost(temp_solution)
                # In order to optimise the solution, we prefer to start with an odd period, if it not the case we add 15 points to the solution.
                # This operation helps to better use of available places
                if available_period[0] in ['P2', 'P4', 'P6', 'P8', 'P10', 'P12']:
                    temp_score += 15
                # Compute the score of the new solution
                temp_solution[available_period[0]].cost = temp_score
                temp_solution[available_period[1]].cost = temp_score
                # Check if the new solution is better than old
                if temp_score < current_score:
                    current_score = temp_score
                    del best_solutions[:]  # Clean the list
                    best_solutions.append((temp_solution[available_period[0]], temp_solution[available_period[1]]))
                elif temp_score == current_score:
                    best_solutions.append((temp_solution[available_period[0]], temp_solution[available_period[1]]))
    return best_solutions

def get_best_choice_emergency(choices, priority):
    """
    This method iterate over the choices of the student, if no choice is available a new organization is imposed to the student.
    If many choices have the same score we will chose the choice witch have more available places.
    :param choices: List of the choices of the student
    :param priority: True if the student is a social student, false otherwise
    :return: Best choice
    """

    # Iterate over student choices
    best_solutions = iterate_choices_emergency(choices, priority)
    # If no choice is available, we impose a new choice
    if len(best_solutions) == 0:
        # If the student's internship is marked as a social internship
        if priority:
            # Add directly the hospital error
            imposed_choice = [StudentChoice(choices[0].student, organizations[hospital_error], choices[0].speciality, 'X', choices[0].priority)]
            best_solutions = iterate_choices_emergency(imposed_choice, priority)
        else:
            # If the student is a normal student, we will try to find the nearest available hospital
            exclude = set()
            while True:
                organization = find_nearest_hopital(choices[0].student, choices[0].speciality, exclude)
                # If we tried all hospital and none is available, we impose the hospital "error"
                if organization is None:
                    imposed_choice = [StudentChoice(choices[0].student, organizations[hospital_error], choices[0].speciality, 'X', choices[0].priority)]
                else:
                    imposed_choice = [StudentChoice(choices[0].student, organization, choices[0].speciality, 'I', choices[0].priority)]

                # Iterate over new hospital
                best_solutions = iterate_choices_emergency(imposed_choice, priority)
                # If all places are already taken, the hospital is added to exclude list.
                if len(best_solutions) > 0 or organization is None:
                    break
                else:
                    exclude.add(organization)

    # If only one solution exists, we return it directly
    if len(best_solutions) == 1:
        return best_solutions[0]
    # Otherwise check which solution has more available places
    elif len(best_solutions) > 1:
        max_places = -sys.maxsize - 1
        best_solutions_filtered = []
        for sol in best_solutions:
            c0 = sol[0]
            c1 = sol[1]
            available_places = internship_table[c0.organization][c0.speciality][c0.period]
            available_places += internship_table[c1.organization][c1.speciality][c1.period]
            if available_places > max_places:
                max_places = available_places
                del best_solutions_filtered[:]  # Clean the list
                best_solutions_filtered.append(sol)
            elif available_places == max_places:
                best_solutions_filtered.append(sol)
        return choice(best_solutions_filtered)
        # return random.choice(best_solutions_filtered)

def get_best_choice(choices, priority):
    """
    This method iterate over the choices of the student, if no choice is available a new organization is imposed to the student.
    If many choices have the same score we will chose the choice witch have more available places.
    :param choices: List of the choices of the student
    :param priority: True if the student is a social student, false otherwise
    :return: Best choice
    """
    best_solutions = iterate_choices(choices, priority)
    # All 4 choices are unavailable
    if len(best_solutions) == 0:
        # If the student's internship is marked as a social internship
        if priority:
            # Add directly the hospital error
            imposed_choice = [StudentChoice(choices[0].student, organizations[hospital_error], choices[0].speciality, 'X', choices[0].priority)]
            best_solutions = iterate_choices(imposed_choice, priority)
        else:
            # If the student is a normal student, we will try to find the nearest available hospital
            exclude = set()
            while True:
                organization = find_nearest_hopital(choices[0].student, choices[0].speciality, exclude)
                # If we tried all hospital and none is available, we impose the hospital "error"
                if organization is None:
                    organization = organizations[hospital_error]
                    imposed_choice = [StudentChoice(choices[0].student, organization, choices[0].speciality, 'X', choices[0].priority)]
                else:
                    imposed_choice = [StudentChoice(choices[0].student, organization, choices[0].speciality, 'I', choices[0].priority)]

                best_solutions = iterate_choices(imposed_choice, priority)
                if len(best_solutions) > 0 or organization is None:
                    break
                else:
                    exclude.add(organization)
    # If only one solution exists, we return it directly
    if len(best_solutions) == 1:
        return best_solutions[0]
    # Otherwise check which solution has more avaiable places
    elif len(best_solutions) > 1:
        max_places = -sys.maxsize - 1
        best_solutions_filtered = []
        for sol in best_solutions:
            available_places = internship_table[sol.organization][sol.speciality][sol.period]
            if available_places > max_places:
                max_places = available_places
                del best_solutions_filtered[:]  # Clean the list
                best_solutions_filtered.append(sol)
            elif available_places == max_places:
                best_solutions_filtered.append(sol)
        return choice(best_solutions_filtered)
        # return random.choice(best_solutions_filtered)


def fill_erasmus_choices():
    """
    Fill the solution with all erasmus internships
    :return:
    """
    # Retrieve all students
    erasmus_enrollments = InternshipEnrollment.objects.all()
    for enrol in erasmus_enrollments:
        if is_internship_available(enrol.place, enrol.internship_offer.speciality, enrol.period.name):
            solution[enrol.student][enrol.period.name] = SolutionsLine(enrol.student, enrol.internship_offer.organization, enrol.internship_offer.speciality,
                                                                     enrol.period.name, "E", "E")
            # Decrease the number of available places
            decrease_available_places(enrol.place, enrol.internship_offer.speciality, enrol.period.name)
        else:
            pass
            # TODO Handle it

def fill_emergency_choices(priority):
    """
    Fill the solution with emergency choices.
    :param priority: True if the student is a social student, false otherwise
    """
    data = get_student_mandatory_choices(priority)
    if emergency in data:
        # Start with "Emergency"
        emergency_students = data.pop(emergency)
        # Shift the students
        shifted_students = shift_array(emergency_students)
        for choices in shifted_students:
            # Get the best choice
            try:
                choice = get_best_choice_emergency(choices, priority)
            except Exception as error:
                print('caught this error: ' + repr(error))
                continue
            if choice is not None:
                choice0 = choice[0]
                choice1 = choice[1]
                # Add choice to the solution
                solution[choice0.student][choice0.period] = choice0
                solution[choice1.student][choice1.period] = choice1
                # Decrease the available places
                decrease_available_places(choice0.organization, choice0.speciality, choice0.period)
                decrease_available_places(choice1.organization, choice1.speciality, choice1.period)
                # Update the score of the solution
                update_scores(choice0.student)

def fill_normal_choices(priority):
    """
    Fill the solution with the choices of all specialities except emergency
    :param priority: True if the student is a social student, false otherwise
    """
    global errors
    data = get_student_mandatory_choices(priority)
    # Remove emergency from the dict
    if emergency in data:
        data.pop(emergency)
    # Then do others specialities
    for speciality, students in data.items():
        # Shift the students
        shifted_students = shift_array(students)
        for choices in shifted_students:
            # Get the best choice
            try:
                choice = get_best_choice(choices, priority)
            except Exception as error:
                print('caught this error: ' + repr(error))
                print(str(choices[0]))
                continue
            if choice is not None:
                # Add choice to the solution
                solution[choice.student][choice.period] = choice
                # Decrease the available places
                decrease_available_places(choice.organization, choice.speciality, choice.period)
                # Update the score of the solution
                update_scores(choice.student)
                # Add hopital error to list "errors"
                if choice.choice == 'X':
                    errors.append((choice.student, choice.speciality, choice.period, choices, priority))

def swap_errors():
    global errors, solution, internship_table
    for student, speciality, period, choices, priority in errors:
        # Get available periods of the speciality
        available_periods = set()
        for organization, specialities in internship_table.items():
            if(int(organization.reference) < 500):
                # Check if the organization has the speciality
                if speciality in specialities:
                    for p, places in specialities[speciality].items():
                        if is_internship_available(organization, speciality, p):
                            available_periods.add(p)
                            # available_periods.add((p, solution[student][p].speciality))


        specialitites_to_swap = []
        for available_period in available_periods:
             specialitites_to_swap.append((solution[student][available_period].speciality, available_period))

        # Find if the specialitites that take the availables periods of the speciality
        internships_to_swap = []
        for organization, specialitites in internship_table.items():
            if int(organization.reference) < 500:
                for sp, p in specialitites_to_swap:
                    if sp in specialitites and sp.acronym.strip() != "UR" and is_internship_available(organization, sp, period):
                            internships_to_swap.append((p, sp, organization))

        if len(internships_to_swap) > 0:
            p, sp, organization = internships_to_swap[0]

            if priority :
                type_of_internship = "S"
            else:
                type_of_internship = "N"

            # Increase original internship (hospital error)
            # print("Increase hospital error , " + str(speciality) + " at period " + str(period))
            increase_available_places(organizations[hospital_error], speciality, period)
            # Replace internship with error by new internship (other speciality)
            solution[student][period] = SolutionsLine(student, organization, sp, period, "I", type_of_internship)
            # Decrase new internship
            # print("Decrase hospital " + str(organization.reference) +", " + str(sp) + " at period " + str(period) + " (original score : ) " + str(internship_table[organization][sp][period]))
            decrease_available_places(organization, sp, period)
            # Increase the places of old internship (internship with the speciality who replaces internship with error)
            # print(">Increase old internshiphospital " + str(solution[student][p].organization.reference) + ", "  + str(sp) + " at period " + str(p) + " (original score : ) " + str(internship_table[solution[student][p].organization][sp][p]))
            increase_available_places(solution[student][p].organization, sp, p)
            # Remove old internship
            del solution[student][p]

            # Find new internship
            choice = get_best_choice(choices, priority)
            if choice is not None:
                # Add choice to the solution
                solution[choice.student][choice.period] = choice
                # Decrease the available places
                decrease_available_places(choice.organization, choice.speciality, choice.period)
                # Update the score of the solution
                update_scores(choice.student)

def generate_and_save():
    """
    Generate the new solution and save it in the database
    :return:
    """
    global solution, internship_table
    total = time.clock()
    t0 = time.clock()
    solution = init_solution()
    print("Init sol : " + str(round((time.clock() - t0), 3)) + " seconds process time")

    t0 = time.clock()
    internship_table = init_internship_table()
    print("Init table : " + str(round((time.clock() - t0), 3)) + " seconds process time")

    t0 = time.clock()
    init_organizations()
    print("Init orga : " + str(round((time.clock() - t0), 3)) + " seconds process time")

    t0 = time.clock()
    init_specialities()
    print("Init specialities : " + str(round((time.clock() - t0), 3)) + " seconds process time")

    t0 = time.clock()
    fill_erasmus_choices()
    print("Fill erasmus : " + str(round((time.clock() - t0), 3)) + " seconds process time")

    t0 = time.clock()
    fill_emergency_choices(True)
    print("Fill emer - True : " + str(round((time.clock() - t0), 3)) + " seconds process time")

    t0 = time.clock()
    fill_emergency_choices(False)
    print("Fill emer - False : " + str(round((time.clock() - t0), 3)) + " seconds process time")

    t0 = time.clock()
    fill_normal_choices(True)
    print("Fill normal - True : " + str(round((time.clock() - t0), 3)) + " seconds process time")

    t0 = time.clock()
    fill_normal_choices(False)
    print("Fill normal - False : " + str(round((time.clock() - t0), 3)) + " seconds process time")

    t0 = time.clock()
    swap_errors()
    print("Swap errors : " + str(round((time.clock() - t0), 3)) + " seconds process time")
    print("+++++ Total tile : " + str(round((time.clock() - total), 3)) + " seconds process time +++++")


    InternshipStudentAffectationStat.objects.all().delete()
    periods = Period.search().order_by('id')

    for student, internships in solution.items():
        for period, internship in internships.items():
            internship.period = periods[get_number_of_period(internship.period) - 1]
            sol_line = create_solution_line(internship.student, internship.organization, internship.speciality,
                                     internship.period, internship.choice, internship.type_of_internship,
                                     internship.cost, internship.consecutive_month)
            sol_line.save()

def load_solution(data):
    """ Create the solution and internship table from db data """
    # Initialise the table of internships.
    period_internship_places = PeriodInternshipPlaces.objects.order_by("period_id")

    # This object store the number of available places for given organization, speciality, period
    temp_internship_table = {}
    for pid in period_internship_places:
        if pid.internship.organization not in temp_internship_table:
            temp_internship_table[pid.internship.organization] = {}
        if pid.internship.speciality.acronym not in temp_internship_table[pid.internship.organization]:
            temp_internship_table[pid.internship.organization][pid.internship.speciality.acronym] = OrderedDict()
        temp_internship_table[pid.internship.organization][pid.internship.speciality.acronym][pid.period.name] = {}
        temp_internship_table[pid.internship.organization][pid.internship.speciality.acronym][pid.period.name]['before'] = pid.number_places
        temp_internship_table[pid.internship.organization][pid.internship.speciality.acronym][pid.period.name]['after'] = pid.number_places

    sol = {}
    keys = ['P1', 'P2', 'P3', 'P4', 'P5', 'P6', 'P7', 'P8', 'P9', 'P10', 'P11', 'P12']
    for item in data:
        # Initialize 12 empty period of each student
        if item.student not in sol:
            sol[item.student] = OrderedDict()
            sol[item.student] = {key: None for key in keys}
            # Sort the periods by name P1, P2, ...
            sol[item.student] = OrderedDict(sorted(sol[item.student].items(), key=lambda t: int(t[0][1:])))
            sol[item.student]['score'] = 0
        # Put the internship in the solution
        sol[item.student][item.period.name] = item
        # store the cose of each student
        sol[item.student]['score'] += item.cost
        # Update the number of available places for given organization, speciality, period
        temp_internship_table[item.organization][item.speciality.acronym][item.period.name]['after'] -= 1
        # Update the % of takes places
        temp_internship_table[item.organization][item.speciality.acronym][item.period.name]['pc'] = \
            temp_internship_table[item.organization][item.speciality.acronym][item.period.name]['after'] / \
            temp_internship_table[item.organization][item.speciality.acronym][item.period.name]['before'] * 100
    # Sort all student by the score (descending order)

    data2 = []
    for key, val in temp_internship_table.items():
        for key2, val2 in val.items():
            data2.append((int(key.reference), key2, val2))
    data2.sort(key=itemgetter(0))

    return (sol, data2)
    # return (sol, temp_internship_table)

@login_required
def internship_affectation_statistics_generate(request, sort_organization, sort_students):
    """ Generate new solution, save it in the database, redirect back to the page 'internship_affectation_statistics'"""
    if request.method == 'POST':
        generate_and_save()
        return HttpResponseRedirect(reverse('internship_affectation_statistics', kwargs={'sort_organization': sort_organization, 'sort_students': sort_students}))

@login_required
def internship_affectation_statistics(request, sort_organization='ref', sort_students='name'):
    t0 = time.clock()
    init_organizations()
    init_specialities()
    sol, table, stats, errors = None, None, None, None

    data = InternshipStudentAffectationStat.search()
    if len(data) > 0:
        sol, table = load_solution(data)
        stats = compute_stats(sol)

        # Mange sort of the students
        if sort_students == 'score':
            sol = OrderedDict(sorted(sol.items(), key=lambda t: t[1]['score'], reverse=True))
        else:
            sol = OrderedDict(sorted(sol.items(), key=lambda t: t[0].person.last_name))

        # Mange sort of the organizations
        if sort_organization == 'speciality':
            table.sort(key=itemgetter(1))
        else:
            table.sort(key=itemgetter(0))

        errors = InternshipStudentAffectationStat.objects.filter(organization=organizations[hospital_error])
    print("Solution loaded in " + str(round((time.clock() - t0), 3)) + " seconds process time")

    return render(request, "internship_affectation_statics.html",
                  {'section': 'internship', 'recap_sol': sol, 'stats': stats, 'organizations': table, 'errors': errors,
<<<<<<< HEAD
                   'has_data': False, 'sort_organization':sort_organization, 'sort_students': sort_students})
=======
                   'has_data': False})

@login_required
@permission_required('internship.is_internship_manager', raise_exception=True)
def internship_affectation_sumup(request):
    all_speciality = InternshipSpeciality.search(mandatory=True).order_by("acronym", "name")
    periods = Period.search().order_by("date_start")
    organizations = Organization.search()
    organizations = sort_organizations(organizations)
    affectations = InternshipStudentAffectationStat.search().order_by("student__person__last_name", "student__person__first_name", "period__date_start")
    for a in affectations:
        print(a.period.name)

    return render(request, "internship_affectation_sumup.html",
                                                {'section': 'internship',
                                                 'specialities':        all_speciality,
                                                 'periods':             periods,
                                                 'organizations':       organizations,
                                                 'affectations':        affectations,
                                                })
>>>>>>> 47a45a7a
<|MERGE_RESOLUTION|>--- conflicted
+++ resolved
@@ -40,12 +40,8 @@
 from internship.models import *
 from statistics import mean, stdev
 from internship.views.internship import calc_dist
-<<<<<<< HEAD
+from internship.views.place import sort_organizations
 import time
-=======
-from internship.views.place import sort_organizations
-
->>>>>>> 47a45a7a
 ################################################# Global vars #################################################
 errors = []                 # List of all internship added to hospital error, as tuple (student, speciality, period)
 solution = {}               # Dict with the solution
@@ -1057,10 +1053,8 @@
 
     return render(request, "internship_affectation_statics.html",
                   {'section': 'internship', 'recap_sol': sol, 'stats': stats, 'organizations': table, 'errors': errors,
-<<<<<<< HEAD
                    'has_data': False, 'sort_organization':sort_organization, 'sort_students': sort_students})
-=======
-                   'has_data': False})
+
 
 @login_required
 @permission_required('internship.is_internship_manager', raise_exception=True)
@@ -1079,5 +1073,4 @@
                                                  'periods':             periods,
                                                  'organizations':       organizations,
                                                  'affectations':        affectations,
-                                                })
->>>>>>> 47a45a7a
+                                                })