##############################################################################
#
#    OSIS stands for Open Student Information System. It's an application
#    designed to manage the core business of higher education institutions,
#    such as universities, faculties, institutes and professional schools.
#    The core business involves the administration of students, teachers,
#    courses, programs and so on.
#
#    Copyright (C) 2015-2016 Université catholique de Louvain (http://www.uclouvain.be)
#
#    This program is free software: you can redistribute it and/or modify
#    it under the terms of the GNU General Public License as published by
#    the Free Software Foundation, either version 3 of the License, or
#    (at your option) any later version.
#
#    This program is distributed in the hope that it will be useful,
#    but WITHOUT ANY WARRANTY; without even the implied warranty of
#    MERCHANTABILITY or FITNESS FOR A PARTICULAR PURPOSE.  See the
#    GNU General Public License for more details.
#
#    A copy of this license - GNU General Public License - is available
#    at the root of the source code of this program.  If not,
#    see http://www.gnu.org/licenses/.
#
##############################################################################
from django.shortcuts import render
from django.contrib.auth.decorators import login_required, permission_required
from django.http import HttpResponseRedirect
from django.core.urlresolvers import reverse
from internship.models import Organization, InternshipSpeciality

import os
import sys
import copy
import random
from collections import OrderedDict

from random import randint, choice
from internship.models import *
from statistics import mean, stdev
from internship.views.internship import calc_dist
from internship.views.place import sort_organizations

################################################# Global vars #################################################
errors = []
solution = {}
internship_table = {}
organizations = {}
distance_students = {}
distance_mean = []
current_distance = None
total_maps_requests = 0
################################################# Constants #################################################
emergency = 8
hospital_error = 999
hospital_to_edit = 888
periods_dict = {1: True, 2: True, 3: True, 4: True, 5: True, 6: True, 7: True, 8: True, 9: False, 10: False, 11: False,
                12: False}
costs = {1: 0, 2: 1, 3: 2, 4: 3, 'I': 10, 'C': 5, 'X': 1000}


################################################# Classes #################################################

class SolutionsLine:
    def __init__(self, student, organization, speciality, period, choice, type_of_internship='N', cost=0,
                 consecutive_month=0):
        self.student = student
        self.organization = organization
        self.speciality = speciality
        self.period = period
        self.choice = choice
        self.cost = cost
        self.consecutive_month = consecutive_month
        self.type_of_internship = type_of_internship

    def __repr__(self):
        return "[P:" + str(self.period).zfill(2) + "|H:" + str(self.organization.id).zfill(3) + "|S:" + str(
            self.speciality.id).zfill(2) + "|C:" + str(self.cost).zfill(2) + "(" + str(self.choice) + ")|T:" + str(
            self.type_of_internship) + "]"


class StudentChoice:
    def __init__(self, student, organization, speciality, choice, priority):
        self.student = student
        self.organization = organization
        self.speciality = speciality
        self.choice = choice
        self.priority = priority


################################################# Utils #################################################

def compute_stats(sol):
    """
    Compute the statistics of the solution
    """
    stats = {}
    total_cost, first, second, third, fourth, consecutive_month, imposed_choices, erasmus, hospital_error_count = 0, 0, 0, 0, 0, 0, 0, 0, 0
    mean_array = []
    others_students = set()
    others_specialities = {}
    others_specialities_students = {}
    specialities = InternshipSpeciality.objects.all()
    for speciality in specialities:
        others_specialities[speciality] = 0
        others_specialities_students[speciality] = set()

    first_n, second_n, third_n, fourth_n = 0, 0, 0, 0
    first_s, second_s, third_s, fourth_s = 0, 0, 0, 0
    first_e, second_e, third_e, fourth_e = 0, 0, 0, 0
    for studentId, periods in sol.items():
        cost = periods['score']
        total_cost += cost
        mean_array.append(cost)
        for period, internship in periods.items():
            if period is not 'score':
                if internship is not None:
                    if internship.choice == "1":
                        first += 1
                        if internship.type_of_internship == "N":
                            first_n += 1
                        if internship.type_of_internship == "S":
                            first_s += 1
                        if internship.type_of_internship == "E":
                            first_e += 1
                    elif internship.choice == "2":
                        second += 1
                        if internship.type_of_internship == "N":
                            second_n += 1
                        if internship.type_of_internship == "S":
                            second_s += 1
                        if internship.type_of_internship == "E":
                            second_e += 1
                    elif internship.choice == "3":
                        third += 1
                        if internship.type_of_internship == "N":
                            third_n += 1
                        if internship.type_of_internship == "S":
                            third_s += 1
                        if internship.type_of_internship == "E":
                            third_e += 1
                    elif internship.choice == "4":
                        fourth += 1
                        if internship.type_of_internship == "N":
                            fourth_n += 1
                        if internship.type_of_internship == "S":
                            fourth_s += 1
                        if internship.type_of_internship == "E":
                            fourth_e += 1
                    elif internship.choice == 'E':  # Erasmus
                        erasmus += 1
                    elif internship.choice == 'I':  # Imposed hospital
                        imposed_choices += 1
                        others_students.add(studentId)
                        others_specialities[internship.speciality] += 1
                        others_specialities_students[internship.speciality].add(studentId)
                    if internship.organization.reference == hospital_error:
                        hospital_error_count += 1
                    consecutive_month += internship.consecutive_month
    number_of_students = len(sol)
    total_internships = number_of_students * 8

    students_socio = set()
    for speciality, students in get_student_mandatory_choices(True).items():
        for choices in students:
            students_socio.add(choices[0].student.id)

    socio = len(InternshipChoice.objects.filter(priority=True).distinct('student').values('student'))

    stats['tot_stud'] = len(sol)
    stats['erasmus'] = erasmus
    stats['erasmus_pc'] = round(erasmus / total_internships * 100, 2)
    stats['erasmus_students'] = len(InternshipEnrollment.objects.distinct('student').values('student'))
    stats['erasmus_students_pc'] = round(stats['erasmus_students'] / stats['tot_stud'] * 100, 2)
    stats['socio'] = socio
    stats['socio_pc'] = round(socio / total_internships * 100, 2)
    stats['socio_students'] = len(students_socio)
    stats['socio_students_pc'] = round(stats['socio_students'] / stats['tot_stud'] * 100, 2)

    stats['first'] = first
    stats['first_pc'] = round(first / total_internships * 100, 2)
    stats['second'] = second
    stats['second_pc'] = round(second / total_internships * 100, 2)
    stats['third'] = third
    stats['third_pc'] = round(third / total_internships * 100, 2)
    stats['fourth'] = fourth
    stats['fourth_pc'] = round(fourth / total_internships * 100, 2)
    stats['others'] = imposed_choices
    stats['others_pc'] = round(imposed_choices / total_internships * 100, 2)
    stats['others_students'] = len(others_students)
    stats['others_specialities'] = others_specialities
    stats['others_specialities_students'] = others_specialities_students

    stats['mean_stud'] = round(mean(mean_array), 2)
    stats['std_dev_stud'] = round(stdev(mean_array), 2)
    stats['mean_noncons'] = round(consecutive_month / number_of_students, 2)
    stats['sol_cost'] = total_cost
    stats['total_internships'] = total_internships

    stats['distance_mean'] = 0
    stats['hospital_error'] = hospital_error_count
    stats['total_maps_requests'] = total_maps_requests

    stats['first_n'] = first_n
    stats['second_n'] = second_n
    stats['third_n'] = third_n
    stats['fourth_n'] = fourth_n
    stats['first_n_pc'] = round(first_n / total_internships * 100, 2)
    stats['second_n_pc'] = round(second_n / total_internships * 100, 2)
    stats['third_n_pc'] = round(third_n / total_internships * 100, 2)
    stats['fourth_n_pc'] = round(fourth_n / total_internships * 100, 2)

    stats['first_s'] = first_s
    stats['second_s'] = second_s
    stats['third_s'] = third_s
    stats['fourth_s'] = fourth_s
    stats['first_s_pc'] = round(first_s / total_internships * 100, 2)
    stats['second_s_pc'] = round(second_s / total_internships * 100, 2)
    stats['third_s_pc'] = round(third_s / total_internships * 100, 2)
    stats['fourth_s_pc'] = round(fourth_s / total_internships * 100, 2)
    return stats

def shift_array(array):
    """ Shift array at random index """
    position = randint(0, len(array) - 1)
    return array[position:] + array[:position]

def create_solution_line(student, organization, speciality, period, choice, type_of_internship='N', cost=0,
                         consecutive_month=0):
    solution_line = InternshipStudentAffectationStat()
    solution_line.student = student
    solution_line.organization = organization
    solution_line.speciality = speciality
    solution_line.period = period
    solution_line.choice = choice
    solution_line.cost = cost
    solution_line.consecutive_month = consecutive_month
    solution_line.type_of_internship = type_of_internship
    return solution_line

def init_internship_table():
    """
    Initialise the table of internships.
    This object store the number of available places for given organization, speciality, period
    :return: a dict : internshipTable[organization][speciality][period]
    """
    period_internship_places = PeriodInternshipPlaces.objects.all()
    temp_internship_table = {}
    for pid in period_internship_places:
        if pid.internship.organization not in temp_internship_table:
            temp_internship_table[pid.internship.organization] = {}
        if pid.internship.speciality not in temp_internship_table[pid.internship.organization]:
            temp_internship_table[pid.internship.organization][pid.internship.speciality] = {}
        temp_internship_table[pid.internship.organization][pid.internship.speciality][pid.period.id] = pid.number_places
    return temp_internship_table

def init_solution():
    """
    Initialize the empty solution, the soslution is represented by a dictionary of students.
    Each student will have a dict with 12 periods and each period will have an 'InternshipEnrollment'
    :return: Empty solution represented by solution[student][Period] = InternshipEnrollment
    """
    # Retrieve all students
    students = InternshipChoice.find_by_all_student()
    data = {}
    # For each student create an empty dict
    for student in students:
        data[student] = {}
    return data

def init_organizations():
    global organizations
    organizations[hospital_error] = Organization.objects.filter(reference=hospital_error)[0]
    organizations[hospital_to_edit] = Organization.objects.filter(reference=hospital_to_edit)[0]

def is_internship_available(organization, speciality, period):
    """
    Check if an internship is available for given organization, speciality, period.
    An internship is available if we have at least 1 place left
    :param organization: id of the organisation
    :param speciality: id of the speciality
    :param period: id of the period
    :return: True if the internship is available False otherwise
    """
    global internship_table
    return internship_table[organization][speciality][period] > 0

def decrease_available_places(organization, speciality, period):
    """
    Decrease the number of available places for given organization, speciality, period
    :param organization: id of the organisation
    :param speciality: id of the speciality
    :param period: id of the period
    """
    internship_table[organization][speciality][period] -= 1

def get_available_periods_of_student(student_solution, mandatory):
    """
    Get available periods of students. Return all periods that does not exists in the solution of the student.
    :param student_solution: solution of the student(a dict where the key represent the id of the period and
    the value represents an InternshipEnrollment )
    :param mandatory: Specify the type of periods to check
    :return: the set of available periods of the student
    """
    available_periods = set()
    for period, type in periods_dict.items():
        # Check if the student have already an internship assigned for period 'period' and if the period is mandatory
        if period not in student_solution and type == mandatory:
            available_periods.add(period)
        pass
    return available_periods

def get_available_periods_of_internship(organization, speciality):
    """
    Get available periods of internship for given organization, speciality.
    The internship is available if it have at least 1 place available
    :param organization: id of the organization
    :param speciality: id of the speciality
    :return: the set of available periods of the internship
    """
    available_periods = set()
    if speciality in internship_table[organization]:
        for key, value in internship_table[organization][speciality].items():
            if value > 0:
                available_periods.add(key)
    return available_periods

def get_double_available_periods_of_student(student_solution, mandatory):
    """
    This method is used to find suitable periods of the student for the speciality 'Emergency'.
    We need to find all consecutive periods of the students that are still free.
    :param student_solution: solution of the student(a dict where the key represent the id of the period and
    the value represents an InternshipEnrollment )
    :param mandatory: Specify the type of periods to check
    :return: the set of available double periods of the student
    """
    available_periods = set()
    for period, type in periods_dict.items():
        if mandatory == type:
            # Check if period is not present in the solution
            if period not in student_solution:
                next_period = period + 1
                # Check if period + 1 is not present in the solution and if the types of periods are the same
                if next_period <= len(periods_dict) and period + 1 not in student_solution and periods_dict[
                    next_period] == mandatory:
                    available_periods.add((period, period + 1))
    return available_periods

def is_same(student_solution, organization, period):
    """
    Check if 'studentSolution[period].organization' and 'organization' are the same.
    :param student_solution: solution of the student(a dict where the key represent the id of the period and
    the value represents an InternshipEnrollment )
    :param organization: organisation to compare
    :param period: id of the period
    :return: True if 2 organisation are the same, False otherwise
    """
    if period < 0 or period > len(periods_dict):
        return False
    elif period not in student_solution or student_solution[period].organization != organization:
        return False
    else:
        return True

def get_solution_cost(data):
    """
    Compute the cost of the student's solution.
    """
    student_score = 0
    for period, internship in data.items():
        if internship is not None:
            if isinstance(internship.choice, int):
                student_score = student_score + costs[internship.choice]
            if not is_same(data, data[period].organization, period - 1) and not is_same(data, data[period].organization,
                                                                                        period + 1):  # Nonconsecutive organization
                student_score = student_score + costs['C']
            if data[period].choice == 'I':  # Imposed organization
                student_score = student_score + costs['I']
    return student_score

def update_scores(student):
    """
    Update the cost of each internship for given student solution.
    """
    data = solution[student]
    for period, internship in data.items():
        score = 0
        solution[student][period].consecutive_month = 0
        if isinstance(internship.choice, int):
            score = score + costs[internship.choice]
        if not is_same(data, data[period].organization, period - 1) and not is_same(data, data[period].organization,
                                                                                    period + 1):  # Nonconsecutive organization
            score = score + costs['C']
            solution[student][period].consecutive_month = 1
        if data[period].choice == 'I':
            score = score + costs['I']
        solution[student][period].cost = score

def valid_distance():
    """
    Ig the organization is imposed, add the distance to distance_mean list
    """
    global current_distance
    if current_distance is not None:
        distance_mean.append(current_distance)
        current_distance = None

def compute_distance(addr1, addr2):
    """
    Compute the distance between 2 addresses
    :param addr1:  Student address
    :param addr2:  Organization Address
    :return: Distance in km between the organization and the student address
    """

    distance = calc_dist(addr1.latitude, addr1.longitude, addr2.latitude, addr2.longitude)
    return distance

    # For the moment we use the random distance
    #global total_maps_requests
    #distance = random.randint(1, 200)
    #global current_distance
    #current_distance = distance
    #total_maps_requests += 1
    #return random.randint(1, 200)

def get_student_mandatory_choices(priority):
    """
    Return all student's choices of given type.
    :param priority: True if we have to return the choices of priority student, false if we have to return the choices of normal students
    :return: A dict of dict : <speciality, <student, [choices]>>.
    """
    specialities = {}
    choices = InternshipChoice.objects.filter(priority=priority)
    # Build dict with specialities[speciality][student] <- InternshipChoice
    for choice in choices:
        # Init the speciality if does not exists in 'specialities'
        if choice.speciality.id not in specialities:
            specialities[choice.speciality.id] = {}
        # Init the student if does not exists in 'specialities[choice.speciality]'
        if choice.student not in specialities[choice.speciality.id]:
            specialities[choice.speciality.id][choice.student] = []
        specialities[choice.speciality.id][choice.student].append(choice)

    # Remove erasmus choices
    if priority:
        for enrollment in InternshipEnrollment.objects.all():
            if enrollment.internship_offer.speciality.id in specialities and enrollment.student in specialities[
                enrollment.internship_offer.speciality.id]:
                del specialities[enrollment.internship_offer.speciality.id][enrollment.student]
    else:
        for choice in InternshipChoice.objects.filter(priority=True):
            if choice.student in specialities[choice.speciality.id]:
                del specialities[choice.speciality.id][choice.student]

    # Convert the dict of students into list of students
    for speciality, students in specialities.items():
        specialities[speciality] = [v for v in students.values()]
    # Remove empty keys
    return dict((k, v) for k, v in specialities.items() if v)

def find_nearest_hopital(student, speciality, exclude):
    """
    Find the nearest available hospital. The start point is the address of the student and the end point the address of the hospital.
    :param student: Student object
    :param speciality: Speciality of the internship
    :param exclude: Set of all hospital that we already tried for this student
    :return: the nearest available hospital
    """
    # Check if the student has already computed the distances.
    if student not in distance_students:
        internships = InternshipOffer.search(speciality=speciality)
        addr_student = InternshipStudentInformation.search(person=student.person)[0]
        data = {}
        for internship in internships:
            # Ignore erasmus organizations
            if int(internship.organization.reference) < 500:
                if student not in distance_students:
                    distance_students[student] = {}
                addr_organization = OrganizationAddress.search(organization=internship.organization)[0]
                # Compute the distance between 2 addresses and store it in the dict
                if addr_organization.latitude is not None and addr_student.latitude is not None:
                    data[internship.organization] = compute_distance(addr_student, addr_organization)

        # Sort organizations by distance
        ordered_data = OrderedDict(sorted(data.items(), key=lambda t: t[1]))
        distance_students[student] = ordered_data

    for organization, distance in distance_students[student].items():
        # Return lowest not excluded organization
        if organization not in exclude:
            return organization

def iterate_choices(choices, priority):
    """
    For each choice we generate a solution and compute the score of this solution
    :param choices: List of the choices
    :param priority: True if the student is a social student false otherwise
    :return: List of bests solutions (will contain multiples choices if the score is the same)
    """
    best_solutions = []
    current_score = sys.maxsize
    student = choices[0].student
    # Get all still available periods of the students
    available_periods_of_student = get_available_periods_of_student(solution[student], True)
    # Iterate over all choices
    for choice in choices:
        # Get all available periods for given organization / speciality
        available_periods_of_internship = get_available_periods_of_internship(choice.organization, choice.speciality)
        # Iterate over all available periods of the student
        for available_period in available_periods_of_student:
            # Check if the internship have an available_period
            if available_period in available_periods_of_internship:
                if priority:
                    type_of_internship = "S"
                else:
                    type_of_internship = "N"
                # Copy the original solution of the student
                temp_solution = copy.copy(solution[student])
                # And create the new solution with the new internship
                temp_solution[available_period] = SolutionsLine(student, choice.organization, choice.speciality,
                                                                available_period, choice.choice, type_of_internship)
                # Compute the score of the new solution
                temp_score = get_solution_cost(temp_solution)
                temp_solution[available_period].cost = temp_score
                # Check if the new solution is better than old
                if temp_score < current_score:
                    current_score = temp_score
                    del best_solutions[:]  # Clean the list
                    best_solutions.append(temp_solution[available_period])
                elif temp_score == current_score:
                    best_solutions.append(temp_solution[available_period])
    return best_solutions

def iterate_choices_emergency(choices, priority):
    """
    For each choice we generate a solution and compute the score of this solution.
    This method is a bit different from the previous method because we have to place 2 internship consecutive (Emergency)
    :param choices: List of the choices
    :param priority: True if the student is a social student false otherwise
    :return: List of bests solutions (will contain multiples choices if the score is the same)
    """
    best_solutions = []
    current_score = sys.maxsize
    student = choices[0].student
    # Get a list of tuples of all double available periods of the students
    available_periods_of_student = get_double_available_periods_of_student(solution[student], True)
    # Iterate over all choices
    for choice in choices:
        # Get all available periods for given organization / speciality
        available_periods_of_internship = get_available_periods_of_internship(choice.organization, choice.speciality)
        # Iterate over all available periods of the student
        for available_period in available_periods_of_student:
            # Check if the internship have an available_period[0] and available_period[1]
            if available_periods_of_internship is not None and available_period[
                0] in available_periods_of_internship and available_period[1] in available_periods_of_internship:
                if priority:
                    type_of_internship = "S"
                else:
                    type_of_internship = "N"
                # Copy the original solution of the student
                temp_solution = copy.copy(solution[student])
                # And create the new solution with the 2 new internships
                temp_solution[available_period[0]] = SolutionsLine(student, choice.organization,
                                                                   choice.speciality,
                                                                   available_period[0], choice.choice,
                                                                   type_of_internship)
                temp_solution[available_period[1]] = SolutionsLine(student, choice.organization,
                                                                   choice.speciality,
                                                                   available_period[1], choice.choice,
                                                                   type_of_internship)
                # Compute the score of the new solution
                temp_score = get_solution_cost(temp_solution)
                # In order to optimise the solution, we prefer to start with an odd period, if it not the case we add 15 points to the solution.
                # This operation helps to better use of available places
                if available_period[0] in [2, 4, 6, 8, 10, 12]:
                    temp_score += 15
                # Compute the score of the new solution
                temp_solution[available_period[0]].cost = temp_score
                temp_solution[available_period[1]].cost = temp_score
                # Check if the new solution is better than old
                if temp_score < current_score:
                    current_score = temp_score
                    del best_solutions[:]  # Clean the list
                    best_solutions.append((temp_solution[available_period[0]], temp_solution[available_period[1]]))
                elif temp_score == current_score:
                    best_solutions.append((temp_solution[available_period[0]], temp_solution[available_period[1]]))
    return best_solutions

def get_best_choice_emergency(choices, priority):
    """
    This method iterate over the choices of the student, if no choice is available a new organization is imposed to the student.
    If many choices have the same score we will chose the choice witch have more available places.
    :param choices: List of the choices of the student
    :param priority: True if the student is a social student, false otherwise
    :return: Best choice
    """

    # Iterate over student choices
    best_solutions = iterate_choices_emergency(choices, priority)
    # If no choice is available, we impose a new choice
    if len(best_solutions) == 0:
        # If the student's internship is marked as a social internship
        if priority:
            # Add directly the hospital error
            imposed_choice = [StudentChoice(choices[0].student, organizations[hospital_to_edit], choices[0].speciality, 'X', choices[0].priority)]
            best_solutions = iterate_choices_emergency(imposed_choice, priority)
        else:
            # If the student is a normal student, we will try to find the nearest available hospital
            exclude = set()
            while True:
                organization = find_nearest_hopital(choices[0].student, choices[0].speciality, exclude)
                # If we tried all hospital and none is available, we impose the hospital "error"
                if organization is None:
                    imposed_choice = [StudentChoice(choices[0].student, organizations[hospital_error], choices[0].speciality, 'X', choices[0].priority)]
                else:
                    imposed_choice = [StudentChoice(choices[0].student, organization, choices[0].speciality, 'I', choices[0].priority)]

                # Iterate over new hospital
                best_solutions = iterate_choices_emergency(imposed_choice, priority)
                # If all places are already taken, the hospital is added to exclude list.
                if len(best_solutions) > 0 or organization is None:
                    break
                else:
                    exclude.add(organization)
            valid_distance()

    # If only one solution exists, we return it directly
    if len(best_solutions) == 1:
        return best_solutions[0]
    # Otherwise check which solution has more available places
    elif len(best_solutions) > 1:
        max_places = -sys.maxsize - 1
        best_solutions_filtered = []
        for sol in best_solutions:
            c0 = sol[0]
            c1 = sol[1]
            available_places = internship_table[c0.organization][c0.speciality][c0.period]
            available_places += internship_table[c1.organization][c1.speciality][c1.period]
            if available_places > max_places:
                max_places = available_places
                del best_solutions_filtered[:]  # Clean the list
                best_solutions_filtered.append(sol)
            elif available_places == max_places:
                best_solutions_filtered.append(sol)
        return choice(best_solutions_filtered)
        # return random.choice(best_solutions_filtered)

def get_best_choice(choices, priority):
    """
    This method iterate over the choices of the student, if no choice is available a new organization is imposed to the student.
    If many choices have the same score we will chose the choice witch have more available places.
    :param choices: List of the choices of the student
    :param priority: True if the student is a social student, false otherwise
    :return: Best choice
    """
    best_solutions = iterate_choices(choices, priority)
    # All 4 choices are unavailable
    if len(best_solutions) == 0:
        # If the student's internship is marked as a social internship
        if priority:
            # Add directly the hospital error
            imposed_choice = [
                StudentChoice(choices[0].student, organizations[hospital_to_edit], choices[0].speciality, 'X',
                              choices[0].priority)]
            best_solutions = iterate_choices(imposed_choice, priority)
        else:
            # If the student is a normal student, we will try to find the nearest available hospital
            exclude = set()
            while True:
                organization = find_nearest_hopital(choices[0].student, choices[0].speciality, exclude)
                # If we tried all hospital and none is available, we impose the hospital "error"
                if organization is None:
                    organization = organizations[hospital_error]
                    imposed_choice = [
                        StudentChoice(choices[0].student, organization, choices[0].speciality, 'X',
                                      choices[0].priority)]
                else:
                    imposed_choice = [
                        StudentChoice(choices[0].student, organization, choices[0].speciality, 'I',
                                      choices[0].priority)]

                best_solutions = iterate_choices(imposed_choice, priority)
                if len(best_solutions) > 0 or organization is None:
                    break
                else:
                    exclude.add(organization)
            valid_distance()
    # If only one solution exists, we return it directly
    if len(best_solutions) == 1:
        return best_solutions[0]
    # Otherwise check which solution has more avaiable places
    elif len(best_solutions) > 1:
        max_places = -sys.maxsize - 1
        best_solutions_filtered = []
        for sol in best_solutions:
            available_places = internship_table[sol.organization][sol.speciality][sol.period]
            if available_places > max_places:
                max_places = available_places
                del best_solutions_filtered[:]  # Clean the list
                best_solutions_filtered.append(sol)
            elif available_places == max_places:
                best_solutions_filtered.append(sol)
        return choice(best_solutions_filtered)
        # return random.choice(best_solutions_filtered)


def fill_erasmus_choices():
    """
    Fill the solution with all erasmus internships
    :return:
    """
    # Retrieve all students
    erasmus_enrollments = InternshipEnrollment.objects.all()
    for enrol in erasmus_enrollments:
        if is_internship_available(enrol.place, enrol.internship_offer.speciality, enrol.period.id):
            solution[enrol.student][enrol.period.id] = SolutionsLine(enrol.student,
                                                                     enrol.internship_offer.organization,
                                                                     enrol.internship_offer.speciality,
                                                                     enrol.period.id, "E", "E")
            # Decrease the number of available places
            decrease_available_places(enrol.place, enrol.internship_offer.speciality, enrol.period.id)
        else:
            pass
            # TODO Handle it
            # print("ERROR: Try to add erasmus student | Student : " + str(enrol.student.id) + " SP : " + str(
            #     enrol.internship_offer.speciality.id) + " H : " + str(enrol.place.id) + " P: " + str(enrol.period.id))

def fill_emergency_choices(priority):
    """
    Fill the solution with emergency choices.
    :param priority: True if the student is a social student, false otherwise
    """
    data = get_student_mandatory_choices(priority)
    if emergency in data:
        # Start with "Emergency"
        emergency_students = data.pop(emergency)
        # Shift the students
        shifted_students = shift_array(emergency_students)
        for choices in shifted_students:
            # Get the best choice
            choice = get_best_choice_emergency(choices, priority)
            if choice is not None:
                choice0 = choice[0]
                choice1 = choice[1]
                # Add choice to the solution
                solution[choice0.student][choice0.period] = choice0
                solution[choice1.student][choice1.period] = choice1
                # Decrease the available places
                decrease_available_places(choice0.organization, choice0.speciality, choice0.period)
                decrease_available_places(choice1.organization, choice1.speciality, choice1.period)
                # Update the score of the solution
                update_scores(choice0.student)

def fill_normal_choices(priority):
    """
    Fill the solution with the choices of all specialities except emergency
    :param priority: True if the student is a social student, false otherwise
    """
    data = get_student_mandatory_choices(priority)
    # Remove emergency from the dict
    if emergency in data:
        data.pop(emergency)
    # Then do others specialities
    for speciality, students in data.items():
        # Shift the students
        shifted_students = shift_array(students)
        for choices in shifted_students:
            # Get the best choice
            choice = get_best_choice(choices, priority)
            if choice is not None:
                # Add choice to the solution
                solution[choice.student][choice.period] = choice
                # Decrease the available places
                decrease_available_places(choice.organization, choice.speciality, choice.period)
                # Update the score of the solution
                update_scores(choice.student)

def generate_and_save():
    """
    Generate the new solution and save it in the database
    :return:
    """
    global solution, internship_table
    solution = init_solution()
    internship_table = init_internship_table()
    init_organizations()
    fill_erasmus_choices()
    fill_emergency_choices(True)
    fill_emergency_choices(False)
    fill_normal_choices(True)
    fill_normal_choices(False)

    InternshipStudentAffectationStat.objects.all().delete()
    periods = Period.search().order_by('id')

    for student, internships in solution.items():
        for period, internship in internships.items():
            internship.period = periods[internship.period - 1]
            sol_line = create_solution_line(internship.student, internship.organization, internship.speciality,
                                            internship.period, internship.choice, internship.type_of_internship,
                                            internship.cost, internship.consecutive_month)
            sol_line.save()

def load_solution(data):
    """ Create the solution and internship table from db data """
    # Initialise the table of internships.
    period_internship_places = PeriodInternshipPlaces.objects.all()
    # This object store the number of available places for given organization, speciality, period
    temp_internship_table = {}
    for pid in period_internship_places:
        if pid.internship.organization not in temp_internship_table:
            temp_internship_table[pid.internship.organization] = {}
        if pid.internship.speciality not in temp_internship_table[pid.internship.organization]:
            temp_internship_table[pid.internship.organization][pid.internship.speciality] = {}
        temp_internship_table[pid.internship.organization][pid.internship.speciality][pid.period.id] = {}
        temp_internship_table[pid.internship.organization][pid.internship.speciality][pid.period.id][
            'before'] = pid.number_places
        temp_internship_table[pid.internship.organization][pid.internship.speciality][pid.period.id][
            'after'] = pid.number_places
    sol = {}
    keys = [1, 2, 3, 5, 6, 7, 8, 9, 10, 11, 12]
    for item in data:
        # Initialize 12 empty period of each student
        if item.student not in sol:
            sol[item.student] = {key: None for key in keys}
            sol[item.student]['score'] = 0
        # Put the internship in the solution
        sol[item.student][item.period.id] = item
        # store the cose of each student
        sol[item.student]['score'] += item.cost
        # Update the number of available places for given organization, speciality, period
        temp_internship_table[item.organization][item.speciality][item.period.id]['after'] -= 1
        # Update the % of takes places
        temp_internship_table[item.organization][item.speciality][item.period.id]['pc'] = \
            temp_internship_table[item.organization][item.speciality][item.period.id]['after'] / \
            temp_internship_table[item.organization][item.speciality][item.period.id]['before'] * 100
    # Sort all student by the score (descending order)
    temp_internship_table = OrderedDict(sorted(temp_internship_table.items(), key=lambda t: int(t[0].reference)))
    return (sol, temp_internship_table)

@login_required
def internship_affectation_statistics_generate(request):
    """ Generate new solution, save it in the database, redirect back to the page 'internship_affectation_statistics'"""
    if request.method == 'POST':
        generate_and_save()
        return HttpResponseRedirect(reverse('internship_affectation_statistics'))

@login_required
def internship_affectation_statistics(request):
    init_organizations()
    sol, table, stats, errors = None, None, None, None
    data = InternshipStudentAffectationStat.search()

    if len(data) > 0:
        sol, table = load_solution(data)
        stats = compute_stats(sol)
        sol = OrderedDict(sorted(sol.items(), key=lambda t: t[1]['score'], reverse=True))
        errors = InternshipStudentAffectationStat.objects.filter(organization=organizations[hospital_error])

    return render(request, "internship_affectation_statics.html",
                  {'section': 'internship', 'recap_sol': sol, 'stats': stats, 'organizations': table, 'errors': errors,
                   'has_data': False})

@login_required
@permission_required('internship.is_internship_manager', raise_exception=True)
def internship_affectation_sumup(request):
<<<<<<< HEAD
    all_speciality = InternshipSpeciality.search(mandatory=True).order_by("acronym", "name")
    periods = Period.search().order_by("date_start")
    organizations = Organization.search()
    organizations = sort_organizations(organizations)
    affectations = InternshipStudentAffectationStat.search().order_by("student__person__last_name", "student__person__first_name", "period__date_start")
    for a in affectations:
        print(a.period.name)

    return render(request, "internship_affectation_sumup.html",
                  {'section': 'internship',
                   'specialities':        all_speciality,
                   'periods':             periods,
                   'organizations':       organizations,
                   'affectations':        affectations,
                   })
=======
    all_speciality = InternshipSpeciality.search(mandatory=True)
    periods = Period.search()
    organizations = Organization.search()
    organizations = sort_organizations(organizations)
    offers = InternshipOffer.search()
    informations = []
    for organization in organizations:
        for offer in offers:
            if offer.organization.reference == organization.reference:
                informations.append(offer)
    affectations = InternshipStudentAffectationStat.search().order_by("student__person__last_name", "student__person__first_name", "period__date_start")

    return render(request, "internship_affectation_sumup.html",
                                                {'section': 'internship',
                                                 'specialities':        all_speciality,
                                                 'periods':             periods,
                                                 'organizations':       informations,
                                                 'affectations':        affectations,
                                                })
>>>>>>> b7b62335
<|MERGE_RESOLUTION|>--- conflicted
+++ resolved
@@ -865,23 +865,6 @@
 @login_required
 @permission_required('internship.is_internship_manager', raise_exception=True)
 def internship_affectation_sumup(request):
-<<<<<<< HEAD
-    all_speciality = InternshipSpeciality.search(mandatory=True).order_by("acronym", "name")
-    periods = Period.search().order_by("date_start")
-    organizations = Organization.search()
-    organizations = sort_organizations(organizations)
-    affectations = InternshipStudentAffectationStat.search().order_by("student__person__last_name", "student__person__first_name", "period__date_start")
-    for a in affectations:
-        print(a.period.name)
-
-    return render(request, "internship_affectation_sumup.html",
-                  {'section': 'internship',
-                   'specialities':        all_speciality,
-                   'periods':             periods,
-                   'organizations':       organizations,
-                   'affectations':        affectations,
-                   })
-=======
     all_speciality = InternshipSpeciality.search(mandatory=True)
     periods = Period.search()
     organizations = Organization.search()
@@ -895,10 +878,9 @@
     affectations = InternshipStudentAffectationStat.search().order_by("student__person__last_name", "student__person__first_name", "period__date_start")
 
     return render(request, "internship_affectation_sumup.html",
-                                                {'section': 'internship',
-                                                 'specialities':        all_speciality,
-                                                 'periods':             periods,
-                                                 'organizations':       informations,
-                                                 'affectations':        affectations,
-                                                })
->>>>>>> b7b62335
+                  {'section': 'internship',
+                   'specialities':        all_speciality,
+                   'periods':             periods,
+                   'organizations':       organizations,
+                   'affectations':        affectations,
+                   })