##############################################################################
#
#    OSIS stands for Open Student Information System. It's an application
#    designed to manage the core business of higher education institutions,
#    such as universities, faculties, institutes and professional schools.
#    The core business involves the administration of students, teachers,
#    courses, programs and so on.
#
#    Copyright (C) 2015-2016 Université catholique de Louvain (http://www.uclouvain.be)
#
#    This program is free software: you can redistribute it and/or modify
#    it under the terms of the GNU General Public License as published by
#    the Free Software Foundation, either version 3 of the License, or
#    (at your option) any later version.
#
#    This program is distributed in the hope that it will be useful,
#    but WITHOUT ANY WARRANTY; without even the implied warranty of
#    MERCHANTABILITY or FITNESS FOR A PARTICULAR PURPOSE.  See the
#    GNU General Public License for more details.
#
#    A copy of this license - GNU General Public License - is available
#    at the root of the source code of this program.  If not,
#    see http://www.gnu.org/licenses/.
#
##############################################################################
import copy
import sys
import time
from collections import OrderedDict
from operator import itemgetter
from random import randint, choice
from statistics import mean, stdev

from django.contrib.auth.decorators import login_required, permission_required
from django.core.urlresolvers import reverse
from django.http import HttpResponseRedirect
from django.shortcuts import render

from internship.models import *
from internship.views.internship import calc_dist
from internship.views.place import sort_organizations

################################################# Global vars #################################################
errors = []  # List of all internship added to hospital error, as tuple (student, speciality, period)
solution = {}  # Dict with the solution => solution[student][peiod] = SolutionLine
internship_table = {}  # List of all available internship. Organization, speciality, period
internship_table_mi = {}  # List of available internship for "MI"
organizations = {}  # Dict of all organizations
specialities_dict = {}  # Dict of all specialities
distance_students = {}  # Dict of distances between students and hospitals
internship_offer_dic = {}  # Dict of all internship offers
organization_addresses_dic = {}  # Dict of all organizatiion adresses
internship_table_original = {}  # Copy of internship_table, is used to know if an internship is empty
################################################# Constants #################################################

emergency = 15  # Id of the speciality "Urgences"
hospital_error = 999  # Reference of the hospital "erreur"
hospital_to_edit = 888  # Reference of the hospital "a_modifier"
# List of the periods => (name, priority)
periods_dict = {'P1': True, 'P2': True, 'P3': True, 'P4': True, 'P5': True, 'P6': True, 'P7': True, 'P8': True,
                'P9': False, 'P10': False, 'P11': False, 'P12': False}
# The costs used to compute the score of the solution
# First choice = cost 0, second choice = cost 1, etc
# I = impose internship, C = non-consecutive internship and X = hospital error
costs = {1: 0, 2: 1, 3: 2, 4: 3, 'I': 10, 'C': 5, 'X': 1000}


################################################# Classes #################################################


class SolutionsLine:
    def __init__(self, student, organization, speciality, period, choice, type_of_internship='N', cost=0,
                 consecutive_month=0):
        self.student = student
        self.organization = organization
        self.speciality = speciality
        self.period = period
        self.choice = choice
        self.cost = cost
        self.consecutive_month = consecutive_month
        self.type_of_internship = type_of_internship

    def __repr__(self):
        return "[" + str(self.period).zfill(2) + "|H:" + str(self.organization.reference).zfill(3) + "|S:" + str(
            self.speciality.acronym).zfill(2) + "|C:" + str(self.cost).zfill(2) + "(" + str(self.choice) + ")|T:" + str(
            self.type_of_internship) + "]"


class StudentChoice:
    def __init__(self, student, organization, speciality, choice, priority):
        self.student = student
        self.organization = organization
        self.speciality = speciality
        self.choice = choice
        self.priority = priority


################################################# Utils #################################################

def compute_stats(sol):
    """
    Compute the statistics of the solution
    """
    stats = {}
    total_cost = 0
    first = 0
    second = 0
    third = 0
    fourth = 0
    consecutive_month = 0
    imposed_choices = 0
    erasmus = 0
    hospital_error_count = 0
    mean_array = []
    distance_mean = []
    others_students = set()
    others_specialities = {}
    others_specialities_students = {}

    specialities = InternshipSpeciality.objects.all()

    for speciality in specialities:
        others_specialities[speciality] = 0
        others_specialities_students[speciality] = set()

    first_n, second_n, third_n, fourth_n = 0, 0, 0, 0
    first_s, second_s, third_s, fourth_s = 0, 0, 0, 0
    first_e, second_e, third_e, fourth_e = 0, 0, 0, 0

    for student, periods in sol.items():
        cost = periods['score']
        total_cost += cost
        mean_array.append(cost)
        for period, internship in periods.items():
            if period is not 'score':
                if internship is not None:
                    if internship.choice == "1":
                        first += 1
                        if internship.type_of_internship == "N":
                            first_n += 1
                        if internship.type_of_internship == "S":
                            first_s += 1
                        if internship.type_of_internship == "E":
                            first_e += 1
                    elif internship.choice == "2":
                        second += 1
                        if internship.type_of_internship == "N":
                            second_n += 1
                        if internship.type_of_internship == "S":
                            second_s += 1
                        if internship.type_of_internship == "E":
                            second_e += 1
                    elif internship.choice == "3":
                        third += 1
                        if internship.type_of_internship == "N":
                            third_n += 1
                        if internship.type_of_internship == "S":
                            third_s += 1
                        if internship.type_of_internship == "E":
                            third_e += 1
                    elif internship.choice == "4":
                        fourth += 1
                        if internship.type_of_internship == "N":
                            fourth_n += 1
                        if internship.type_of_internship == "S":
                            fourth_s += 1
                        if internship.type_of_internship == "E":
                            fourth_e += 1
                    elif internship.choice == 'E':  # Erasmus
                        erasmus += 1
                    elif internship.choice == 'I':  # Imposed hospital
                        addr_student = InternshipStudentInformation.search(person=student.person)[0]
                        addr_organization = OrganizationAddress.search(organization=internship.organization)[0]
                        distance_mean.append(compute_distance(addr_student, addr_organization))
                        imposed_choices += 1
                        others_students.add(student)
                        others_specialities[internship.speciality] += 1
                        others_specialities_students[internship.speciality].add(student)
                    if int(internship.organization.reference) == hospital_error:
                        hospital_error_count += 1
                    consecutive_month += internship.consecutive_month
    number_of_students = len(sol)
    total_internships = number_of_students * 8

    students_socio = set()
    for speciality, students in get_student_mandatory_choices(True).items():
        for choices in students:
            students_socio.add(choices[0].student.id)

    socio = len(InternshipChoice.objects.filter(priority=True).distinct('student').values('student'))
    total_n_internships = first_n + second_n + third_n + fourth_n + imposed_choices
    total_s_internships = first_s + second_s + third_s + fourth_s

    stats['tot_stud'] = len(sol)
    stats['erasmus'] = erasmus
    stats['erasmus_pc'] = round(erasmus / total_internships * 100, 2)
    stats['erasmus_students'] = len(InternshipEnrollment.objects.distinct('student').values('student'))
    stats['erasmus_students_pc'] = round(stats['erasmus_students'] / stats['tot_stud'] * 100, 2)
    stats['socio'] = socio
    stats['socio_pc'] = round(socio / total_internships * 100, 2)
    stats['socio_students'] = len(students_socio)
    stats['socio_students_pc'] = round(stats['socio_students'] / stats['tot_stud'] * 100, 2)

    stats['first'] = first
    stats['first_pc'] = round(first / total_internships * 100, 2)
    stats['second'] = second
    stats['second_pc'] = round(second / total_internships * 100, 2)
    stats['third'] = third
    stats['third_pc'] = round(third / total_internships * 100, 2)
    stats['fourth'] = fourth
    stats['fourth_pc'] = round(fourth / total_internships * 100, 2)
    stats['others'] = imposed_choices
    stats['others_pc'] = round(imposed_choices / total_internships * 100, 2)
    stats['others_students'] = len(others_students)
    stats['others_specialities'] = others_specialities
    stats['others_specialities_students'] = others_specialities_students

    stats['mean_stud'] = round(mean(mean_array), 2)
    stats['std_dev_stud'] = round(stdev(mean_array), 2)
    stats['mean_noncons'] = round(consecutive_month / number_of_students, 2)
    stats['sol_cost'] = total_cost
    stats['total_internships'] = total_internships

    if len(distance_mean) == 0:
        distance_mean.append(0)
    stats['distance_mean'] = round(mean(distance_mean), 2)
    stats['hospital_error'] = hospital_error_count

    if total_n_internships == 0:
        total_n_internships = 1
    stats['first_n'] = first_n
    stats['second_n'] = second_n
    stats['third_n'] = third_n
    stats['fourth_n'] = fourth_n
    stats['first_n_pc'] = round(first_n / total_n_internships * 100, 2)
    stats['second_n_pc'] = round(second_n / total_n_internships * 100, 2)
    stats['third_n_pc'] = round(third_n / total_n_internships * 100, 2)
    stats['fourth_n_pc'] = round(fourth_n / total_n_internships * 100, 2)
    stats['others_n_pc'] = round(imposed_choices / total_n_internships * 100, 2)

    if total_s_internships == 0:
        total_s_internships = 1
    stats['first_s'] = first_s
    stats['second_s'] = second_s
    stats['third_s'] = third_s
    stats['fourth_s'] = fourth_s
    stats['first_s_pc'] = round(first_s / total_s_internships * 100, 2)
    stats['second_s_pc'] = round(second_s / total_s_internships * 100, 2)
    stats['third_s_pc'] = round(third_s / total_s_internships * 100, 2)
    stats['fourth_s_pc'] = round(fourth_s / total_s_internships * 100, 2)
    return stats


def shift_array(array):
    """ Shift array at random index """
    position = randint(0, len(array) - 1)
    return array[position:] + array[:position]


def create_solution_line(student, organization, speciality, period, choice, type_of_internship='N', cost=0,
                         consecutive_month=0):
    solution_line = InternshipStudentAffectationStat()
    solution_line.student = student
    solution_line.organization = organization
    solution_line.speciality = speciality
    solution_line.period = period
    solution_line.choice = choice
    solution_line.cost = cost
    solution_line.consecutive_month = consecutive_month
    solution_line.type_of_internship = type_of_internship
    return solution_line


def init_internship_table():
    """
    Initialise the table of internships.
    This object store the number of available places for given organization, speciality, period
    :return: a dict : internshipTable[organization][speciality][period]
    """
    global internship_table_mi, internship_table_original
    # Retrieve all PeriodInternshipPlaces
    period_internship_places = PeriodInternshipPlaces.objects.all()
    temp_internship_table = {}
    # Put each period_internship_places in the right position
    for pid in period_internship_places:
        organization = pid.internship.organization
        speciality = pid.internship.speciality
        name = pid.period.name
        # If the organization does not exists in temp_internship_table we initialize it
        if organization not in temp_internship_table:
            temp_internship_table[organization] = {}
            internship_table_mi[organization] = {}
            internship_table_original[organization] = {}
        # If the speciality does not exists in temp_internship_table[organization] we initialize it
        if speciality not in temp_internship_table[organization]:
            temp_internship_table[organization][speciality] = {}
            internship_table_original[organization][speciality] = {}
        # Perform strip because the database contains an empty space before the acronym
        if speciality.acronym.strip() == 'MI':
            # The places of the MI are stored in a different map, because we have to divide this number by 3
            internship_table_mi[organization][name] = pid.number_places
        temp_internship_table[organization][speciality][name] = pid.number_places
        # Keep the original number of places for each organization/speciality/period
        internship_table_original[organization][speciality][name] = pid.number_places
    # TODO : Copy original?
    return temp_internship_table


def init_solution():
    """
    Initialize the empty solution, the solution is represented by a dictionary of students.
    Each student will have a dict with 12 periods and each period will have an 'InternshipEnrollment'
    """
    global solution
    # Retrieve all students
    students = InternshipChoice.find_by_all_student()
    # For each student create an empty dict
    for student in students:
        solution[student] = {}


def init_organizations():
    """
    Retrieve adresses of all organisation.
    """
    global organizations, organization_addresses_dic
    organizations[hospital_error] = Organization.objects.filter(reference=hospital_error)[0]
    organizations[hospital_to_edit] = Organization.objects.filter(reference=hospital_to_edit)[0]

    for organization_address in OrganizationAddress.objects.all():
        organization_addresses_dic[organization_address.organization] = organization_address


def init_specialities():
    global specialities_dict, emergency, internship_offer_dic
    for speciality in InternshipSpeciality.find_all():
        internship_offer_dic[speciality] = InternshipOffer.search(speciality=speciality)

        specialities_dict[speciality.name] = speciality.id
        if speciality.acronym.strip() == 'UR':
            emergency = speciality.id


def is_internship_available(organization, speciality, period):
    """
    Check if an internship is available for given organization, speciality, period.
    An internship is available if we have at least 1 place left
    :param organization: id of the organisation
    :param speciality: id of the speciality
    :param period: id of the period
    :return: True if the internship is available False otherwise
    """
    global internship_table, internship_table_mi
    if speciality.acronym.strip() == 'MI':
        return internship_table_mi[organization][period] > 0
    return internship_table[organization][speciality][period] > 0


def decrease_available_places(organization, speciality, period):
    """
    Decrease the number of available places for given organization, speciality, period
    :param organization: id of the organisation
    :param speciality: id of the speciality
    :param period: id of the period
    """
    global internship_table, internship_table_mi
    if speciality.acronym.strip() == 'MI':
        internship_table_mi[organization][period] -= 1
    internship_table[organization][speciality][period] -= 1


def increase_available_places(organization, speciality, period):
    """
    Decrease the number of available places for given organization, speciality, period
    :param organization: id of the organisation
    :param speciality: id of the speciality
    :param period: id of the period
    """
    global internship_table, internship_table_mi
    if speciality.acronym.strip() == 'MI':
        internship_table_mi[organization][period] += 1
    internship_table[organization][speciality][period] += 1


def get_available_periods_of_student(student_solution, mandatory):
    """
    Get available periods of students. Return all periods that does not exists in the solution of the student.
    :param student_solution: solution of the student(a dict where the key represent the id of the period and
    the value represents an InternshipEnrollment )
    :param mandatory: Specify the type of periods to check
    :return: the set of available periods of the student
    """
    available_periods = set()
    for period, type in periods_dict.items():
        # Check if the student have already an internship assigned for period 'period' and if the period is mandatory
        if period not in student_solution and type == mandatory:
            available_periods.add(period)
        pass
    return available_periods


def get_available_periods_of_internship(organization, speciality):
    """
    Get available periods of internship for given organization, speciality.
    The internship is available if it have at least 1 place available
    :param organization: id of the organization
    :param speciality: id of the speciality
    :return: the set of available periods of the internship
    """
    available_periods = set()
    if speciality in internship_table[organization]:
        for period, value in internship_table[organization][speciality].items():
            if is_internship_available(organization, speciality, period):
                available_periods.add(period)
    return available_periods


def get_number_of_period(period):
    return int(period.replace("P", ""))


def get_next_period(period):
    return "P" + str((get_number_of_period(period) + 1))


def get_previous_period(period):
    return "P" + str((get_number_of_period(period) - 1))


def get_double_available_periods_of_student(student_solution, mandatory):
    """
    This method is used to find suitable periods of the student for the speciality 'Emergency'.
    We need to find all consecutive periods of the students that are still free.
    :param student_solution: solution of the student(a dict where the key represent the id of the period and
    the value represents an InternshipEnrollment )
    :param mandatory: Specify the type of periods to check
    :return: the set of available double periods of the student
    """
    available_periods = set()
    for period, type in periods_dict.items():
        if mandatory == type:
            # Check if period is not present in the solution
            if period not in student_solution:
                next_period = get_next_period(period)
                # Check if period + 1 is not present in the solution and if the types of periods are the same
                if get_number_of_period(period) + 1 <= len(periods_dict) and next_period not in student_solution:
                    if periods_dict[next_period] == mandatory:
                        available_periods.add((period, next_period))
    return available_periods


def is_same(student_solution, organization, period):
    """
    Check if 'studentSolution[period].organization' and 'organization' are the same.
    :param student_solution: solution of the student(a dict where the key represent the id of the period and
    the value represents an InternshipEnrollment )
    :param organization: organisation to compare
    :param period: id of the period
    :return: True if 2 organisation are the same, False otherwise
    """
    if get_number_of_period(period) < 0 or get_number_of_period(period) > len(periods_dict):
        return False
    elif period not in student_solution or student_solution[period].organization != organization:
        return False
    else:
        return True


def is_empty_internship(organization, speciality, period):
    return internship_table[organization][speciality][period] == internship_table_original[organization][speciality][
        period]


def get_solution_cost():
    """
    Compute the total cost of the solution.
    """
    total_cost = 0
    for student, periods in solution.items():
        total_cost += get_student_solution_cost(periods)
    return total_cost


def get_student_solution_cost(data):
    """
    Compute the cost of the student's solution.
    """
    score = 0
    for period, internship in data.items():
        if internship is not None:
            if isinstance(internship.choice, int):
                score = score + costs[internship.choice]
            # Nonconsecutive organization
            if not is_same(data, data[period].organization, get_previous_period(period)):
                if not is_same(data, data[period].organization, get_next_period(period)):
                    score = score + costs['C']
            if data[period].choice == 'I':  # Imposed organization
                score = score + costs['I']
            if data[period].choice == 'X':  # Hospital error
                score = score + costs['X']
            if is_empty_internship(data[period].organization, data[period].speciality, period):
                score -= 10
    return score


def update_scores(student):
    """
    Update the cost of each internship for given student solution.
    """
    data = solution[student]
    for period, internship in data.items():
        score = 0
        solution[student][period].consecutive_month = 0
        if isinstance(internship.choice, int):
            score = score + costs[internship.choice]
        # Nonconsecutive organization
        if not is_same(data, data[period].organization, get_previous_period(period)):
            if not is_same(data, data[period].organization, get_next_period(period)):
                score = score + costs['C']
                solution[student][period].consecutive_month = 1
        if data[period].choice == 'I':  # Imposed organization
            score = score + costs['I']
        if data[period].choice == 'X':  # Hospital error
            score = score + costs['X']
        solution[student][period].cost = score


def compute_distance(address_1, address_2):
    """
    Compute the distance between 2 addresses
    :param address_1:  Student address
    :param address_2:  Organization Address
    :return: Distance in km between the organization and the student address
    """

    distance = calc_dist(address_1.latitude, address_1.longitude, address_2.latitude, address_2.longitude)
    return distance


def get_student_mandatory_choices(priority):
    """
    Return all student's choices of given type.
    :param priority: True if we have to return the choices of priority student, false if we have to return the choices of normal students
    :return: A dict of dict : <speciality, <student, [choices]>>.
    """
    specialities = {}
    choices = InternshipChoice.objects.filter(priority=priority)
    # Build dict with specialities[speciality][student] <- InternshipChoice
    for choice in choices:
        # Init the speciality if does not exists in 'specialities'
        if choice.speciality.id not in specialities:
            specialities[choice.speciality.id] = {}
        # Init the student if does not exists in 'specialities[choice.speciality]'
        if choice.student not in specialities[choice.speciality.id]:
            specialities[choice.speciality.id][choice.student] = []
        specialities[choice.speciality.id][choice.student].append(choice)

    # Remove erasmus choices
    if priority:
        for enrollment in InternshipEnrollment.objects.all():
            if enrollment.internship_offer.speciality.id in specialities:
                if enrollment.student in specialities[enrollment.internship_offer.speciality.id]:
                    del specialities[enrollment.internship_offer.speciality.id][enrollment.student]
    else:
        for choice in InternshipChoice.objects.filter(priority=True):
            if choice.student in specialities[choice.speciality.id]:
                del specialities[choice.speciality.id][choice.student]

    # Convert the dict of students into list of students
    for speciality, students in specialities.items():
        specialities[speciality] = [v for v in students.values()]

    # Sort he dict of student (this optimse the final result)
    global specialities_dict
    orders = ("Stage aux Urgences",
              "Stage en Gynécologie-Obstétrique",
              "Stage en Pédiatrie",
              "Stage en Médecine interne 1",
              "Stage en Médecine interne 2",
              "Stage en Médecine interne 3",
              "Stage en Chirurgie"
              )

    # Remove empty keys
    data = OrderedDict((k, v) for k, v in specialities.items() if v)

    for key in orders:
        v = data[specialities_dict[key]]
        del data[specialities_dict[key]]
        data[specialities_dict[key]] = v

    return data


def find_nearest_hospital(student, speciality, exclude):
    """
    Find the nearest available hospital. The start point is the address of the student and the end point the address of the hospital.
    :param student: Student object
    :param speciality: Speciality of the internship
    :param exclude: Set of all hospital that we already tried for this student
    :return: the nearest available hospital
    """
    # Check if the student has already computed the distances.
    if student not in distance_students:
        internships = internship_offer_dic[speciality]
        addr_student = InternshipStudentInformation.search(person=student.person)[0]
        data = {}
        for internship in internships:
            # Ignore erasmus organizations
            if int(internship.organization.reference) < 500:
                if student not in distance_students:
                    distance_students[student] = {}
                # addr_organization = OrganizationAddress.search(organization=internship.organization)[0]
                addr_organization = organization_addresses_dic[internship.organization]
                # Compute the distance between 2 addresses and store it in the dict
                if addr_organization.latitude is not None and addr_student.latitude is not None:
                    distance = compute_distance(addr_student, addr_organization)
                    for period, places in internship_table[internship.organization][speciality].items():
                        # TODO Why?
                        if places != internship_table_original[internship.organization][speciality][period]:
                            distance += 3000

                    data[internship.organization] = distance

        # Sort organizations by distance
        ordered_data = OrderedDict(sorted(data.items(), key=lambda t: t[1]))
        distance_students[student] = ordered_data

    for organization, distance in distance_students[student].items():
        # Return lowest not excluded organization
        if organization not in exclude:
            return organization


def iterate_choices(choices, priority, is_emergency):
    """
    For each choice we generate a solution and compute the score of this solution
    :param choices: List of the choices
    :param priority: True if the student is a social student false otherwise
    :return: List of bests solutions (will contain multiples choices if the score is the same)
    """
    best_solutions = []
    current_score = sys.maxsize
    student = choices[0].student

    # Get all still available periods of the students
    if is_emergency:
        available_periods_of_student = get_double_available_periods_of_student(solution[student], True)
    else:
        available_periods_of_student = get_available_periods_of_student(solution[student], True)
    # Raise exception when user have 0 available periods. If this happen, there is an inconsistency in the data.
    if len(available_periods_of_student) == 0:
        raise Exception('Student' + str(student) + 'has 0 periods available')
    # Iterate over all choices
    for choice in choices:
        # Get all available periods for given organization / speciality
        available_periods_of_internship = get_available_periods_of_internship(choice.organization, choice.speciality)
        # Iterate over all available periods of the student
        for available_period in available_periods_of_student:
            if priority:
                type_of_internship = "S"
            else:
                type_of_internship = "N"
            if is_emergency:
                if available_period[0] in available_periods_of_internship:
                    if available_period[1] in available_periods_of_internship:
                        # Copy the original solution of the student
                        temp_solution = copy.copy(solution[student])
                        # And create the new solution with the 2 new internships
                        temp_solution[available_period[0]] = SolutionsLine(student, choice.organization,
                                                                           choice.speciality, available_period[0],
                                                                           choice.choice, type_of_internship)
                        temp_solution[available_period[1]] = SolutionsLine(student, choice.organization,
                                                                           choice.speciality, available_period[1],
                                                                           choice.choice, type_of_internship)
                        # Compute the score of the new solution
                        temp_score = get_student_solution_cost(temp_solution)
                        # In order to optimise the solution, we prefer to start with an odd period,
                        # if it not the case we add 15 points to the solution.
                        # This operation helps to better usage of available places
                        if available_period[0] in ['P2', 'P4', 'P6', 'P8', 'P10', 'P12']:
                            temp_score += 15
                        # Compute the score of the new solution
                        temp_solution[available_period[0]].cost = temp_score
                        temp_solution[available_period[1]].cost = temp_score
                        # Check if the new solution is better than old
                        if temp_score < current_score:
                            current_score = temp_score
                            del best_solutions[:]  # Clean the list
                            best_solutions.append(
                                (temp_solution[available_period[0]], temp_solution[available_period[1]]))
                        elif temp_score == current_score:
                            best_solutions.append(
                                (temp_solution[available_period[0]], temp_solution[available_period[1]]))
            else:
                # Check if the internship have an available_period
                if available_period in available_periods_of_internship:
                    # Copy the original solution of the student
                    temp_solution = copy.copy(solution[student])
                    # And create the new solution with the new internship
                    temp_solution[available_period] = SolutionsLine(student, choice.organization, choice.speciality,
                                                                    available_period, choice.choice, type_of_internship)
                    # Compute the score of the new solution
                    temp_score = get_student_solution_cost(temp_solution)
                    temp_solution[available_period].cost = temp_score
                    # Check if the new solution is better than old
                    if temp_score < current_score:
                        current_score = temp_score
                        del best_solutions[:]  # Clean the list
                        best_solutions.append(temp_solution[available_period])
                    elif temp_score == current_score:
                        best_solutions.append(temp_solution[available_period])
    return best_solutions


def get_best_choice(choices, priority):
    """
    This method iterate over the choices of the student, if no choice is available a new organization is imposed to the student.
    If many choices have the same score we will chose the choice witch have more available places.
    :param choices: List of the choices of the student
    :param priority: True if the student is a social student, false otherwise
    :return: Best choice
    """
    is_emergency = False
    if choices[0].speciality.acronym.strip() == "UR":
        is_emergency = True

    # Iterate over all choices
    best_solutions = iterate_choices(choices, priority, is_emergency)

    # All 4 choices are unavailable
    if len(best_solutions) == 0:
        # If the student's internship is marked as a social internship
        if priority:
            # Add directly the hospital error
            imposed_choice = [
                StudentChoice(choices[0].student, organizations[hospital_error], choices[0].speciality, 'X',
                              choices[0].priority)]
            best_solutions = iterate_choices(imposed_choice, priority, is_emergency)
        else:
            # If the student is a normal student, we will try to find the nearest available hospital
            # In the exclude set we will store all hospital that we already tried to use
            exclude = set()
            while True:
                organization = find_nearest_hospital(choices[0].student, choices[0].speciality, exclude)
                # If we tried all hospital and none is available, we impose the hospital "error"
                if organization is None:
                    organization = organizations[hospital_error]
                    imposed_choice = [StudentChoice(choices[0].student, organization, choices[0].speciality, 'X',
                                                    choices[0].priority)]
                else:
                    imposed_choice = [StudentChoice(choices[0].student, organization, choices[0].speciality, 'I',
                                                    choices[0].priority)]

                best_solutions = iterate_choices(imposed_choice, priority, is_emergency)
                if len(best_solutions) > 0 or organization is None:
                    break
                else:
                    exclude.add(organization)
    # If only one solution exists, we return it directly
    if len(best_solutions) == 1:
        return best_solutions[0]
    # Otherwise check which solution has more available places
    elif len(best_solutions) > 1:
        max_places = -sys.maxsize - 1
        best_solutions_filtered = []
        for sol in best_solutions:
            if is_emergency:
                c0 = sol[0]
                c1 = sol[1]
                available_places = internship_table[c0.organization][c0.speciality][c0.period]
                available_places += internship_table[c1.organization][c1.speciality][c1.period]
            else:
                available_places = internship_table[sol.organization][sol.speciality][sol.period]
            if available_places > max_places:
                max_places = available_places
                del best_solutions_filtered[:]  # Clean the list
                best_solutions_filtered.append(sol)
            elif available_places == max_places:
                best_solutions_filtered.append(sol)
        return choice(best_solutions_filtered)


def fill_erasmus_choices():
    """
    Fill the solution with all erasmus internships
    :return:
    """
    # Retrieve all students
    erasmus_enrollments = InternshipEnrollment.objects.all()
    for enrol in erasmus_enrollments:
        if is_internship_available(enrol.place, enrol.internship_offer.speciality, enrol.period.name):
            solution[enrol.student][enrol.period.name] = SolutionsLine(enrol.student,
                                                                       enrol.internship_offer.organization,
                                                                       enrol.internship_offer.speciality,
                                                                       enrol.period.name, "E", "E")
            # Decrease the number of available places
            decrease_available_places(enrol.place, enrol.internship_offer.speciality, enrol.period.name)


def fill_emergency_choices(priority):
    """
    Fill the solution with emergency choices.
    :param priority: True if the student is a social student, false otherwise
    """
    data = get_student_mandatory_choices(priority)
    # TODO remove emergency
    if emergency in data:
        # Start with "Emergency"
        # TODO Ici Aussi
        emergency_students = data.pop(emergency)
        # Shift the students
        shifted_students = shift_array(emergency_students)
        for choices in shifted_students:
            # Get the best choice
            try:
                choice = get_best_choice(choices, priority)
            except Exception as error:
                print('caught this error: ' + repr(error))
                continue
            if choice is not None:
                choice0 = choice[0]
                choice1 = choice[1]
                # Add choice to the solution
                solution[choice0.student][choice0.period] = choice0
                solution[choice1.student][choice1.period] = choice1
                # Decrease the available places
                decrease_available_places(choice0.organization, choice0.speciality, choice0.period)
                decrease_available_places(choice1.organization, choice1.speciality, choice1.period)
                # Update the score of the solution
                update_scores(choice0.student)


def fill_normal_choices(priority):
    """
    Fill the solution with the choices of all specialities except emergency
    :param priority: True if the student is a social student, false otherwise
    """
    global errors
    data = get_student_mandatory_choices(priority)
    # Remove emergency from the dict
    # TODO Emergency , Need this?
    if emergency in data:
        data.pop(emergency)
    # Then do others specialities
    for speciality, students in data.items():
        # Shift the students
        shifted_students = shift_array(students)
        for choices in shifted_students:
            # Get the best choice
            try:
                choice = get_best_choice(choices, priority)
            except Exception as error:
                print('caught this error: ' + repr(error))
                print(str(choices[0]))
                continue
            if choice is not None:
                # Add choice to the solution
                solution[choice.student][choice.period] = choice
                # Decrease the available places
                decrease_available_places(choice.organization, choice.speciality, choice.period)
                # Update the score of the solution
                update_scores(choice.student)
                # Add hopital error to list "errors"
                if choice.choice == 'X':
                    errors.append((choice.student, choice.speciality, choice.period, choices, priority))


def swap_empty_internships():
    empty_internships = []
    # Find all empty internships
    for organization, specialities in internship_table.items():
        if int(organization.reference) < 500:
            for speciality, periods in specialities.items():
                for period, places in periods.items():
                    if places > 0 and places == internship_table_original[organization][speciality][period]:
                        if speciality.acronym.strip() != "MI":
                            empty_internships.append((organization, speciality, period, places))
                            choices = InternshipChoice.search(organization=organization, speciality=speciality)
                            for choice in choices:
                                student_sol = solution[choice.student][period]
                                if choice.priority is False and student_sol.speciality == speciality:
                                    if int(internship_table[student_sol.organization][student_sol.speciality][
                                               period]) + 1 < \
                                            internship_table_original[student_sol.organization][student_sol.speciality][
                                                period]:
                                        increase_available_places(student_sol.organization, speciality, period)
                                        solution[choice.student][period] = SolutionsLine(choice.student, organization,
                                                                                         speciality, period,
                                                                                         choice.choice, "N")
                                        # Decrease new internship
                                        decrease_available_places(organization, speciality, period)
                                        break


def swap_errors():
    global errors, solution, internship_table
    for student, speciality, period, choices, priority in errors:
        # Get available periods of the speciality
        available_periods = set()
        for organization, specialities in internship_table.items():
            if int(organization.reference) < 500:
                # Check if the organization has the speciality
                if speciality in specialities:
                    for p, places in specialities[speciality].items():
                        if is_internship_available(organization, speciality, p):
                            available_periods.add(p)

        specialities_to_swap = []
        for available_period in available_periods:
            specialities_to_swap.append((solution[student][available_period].speciality, available_period))

        # Find if the specialities that take the available periods of the speciality
        internships_to_swap = []
        for organization, specialities in internship_table.items():
            if int(organization.reference) < 500:
                for sp, p in specialities_to_swap:
                    if sp in specialities and sp.acronym.strip() != "UR":
                        if is_internship_available(organization, sp, period):
                            internships_to_swap.append((p, sp, organization))

        if len(internships_to_swap) > 0:
            p, sp, organization = internships_to_swap[0]

            if priority:
                type_of_internship = "S"
            else:
                type_of_internship = "N"

            # Increase original internship (hospital error)
            increase_available_places(organizations[hospital_error], speciality, period)
            # Replace internship with error by new internship (other speciality)
            solution[student][period] = SolutionsLine(student, organization, sp, period, "I", type_of_internship)
            # Decrease new internship
            decrease_available_places(organization, sp, period)
            # Increase the places of old internship (internship with the speciality who replaces internship with error)
            increase_available_places(solution[student][p].organization, sp, p)
            # Remove old internship
            del solution[student][p]

            # Find new internship
            choice = get_best_choice(choices, priority)
            if choice is not None:
                # Add choice to the solution
                solution[choice.student][choice.period] = choice
                # Decrease the available places
                decrease_available_places(choice.organization, choice.speciality, choice.period)
                # Update the score of the solution
                update_scores(choice.student)


def generate_solution():
    """
    Generate the new solution and save it in the database
    :return:
    """
    global errors, solution, internship_table, internship_table_mi, organizations, specialities_dict, distance_students, internship_offer_dic, organization_addresses_dic, internship_table_original

    errors = []  # List of all internship added to hospital error, as tuple (student, speciality, period)
    solution = {}  # Dict with the solution
    internship_table = {}  # List of all available internship. Organization, speciality, period
    internship_table_mi = {}  # List of available intenship for "MI"
    organizations = {}  # Dict of all organizations
    specialities_dict = {}  # Dict of all specialities
    distance_students = {}  # Dict of distances between students and hospitals
    internship_offer_dic = {}  #
    organization_addresses_dic = {}
    internship_table_original = {}

    total = time.clock()
    t0 = time.clock()
    init_solution()
    print("Init sol : " + str(round((time.clock() - t0), 3)) + " seconds process time")

    t0 = time.clock()
    internship_table = init_internship_table()
    print("Init table : " + str(round((time.clock() - t0), 3)) + " seconds process time")

    t0 = time.clock()
    init_organizations()
    print("Init orga : " + str(round((time.clock() - t0), 3)) + " seconds process time")

    t0 = time.clock()
    init_specialities()
    print("Init specialities : " + str(round((time.clock() - t0), 3)) + " seconds process time")

    t0 = time.clock()
    fill_erasmus_choices()
    print("Fill erasmus : " + str(round((time.clock() - t0), 3)) + " seconds process time")

    t0 = time.clock()
    fill_emergency_choices(True)
    print("Fill emer - True : " + str(round((time.clock() - t0), 3)) + " seconds process time")

    t0 = time.clock()
    fill_emergency_choices(False)
    print("Fill emer - False : " + str(round((time.clock() - t0), 3)) + " seconds process time")

    t0 = time.clock()
    fill_normal_choices(True)
    print("Fill normal - True : " + str(round((time.clock() - t0), 3)) + " seconds process time")

    t0 = time.clock()
    fill_normal_choices(False)
    print("Fill normal - False : " + str(round((time.clock() - t0), 3)) + " seconds process time")

    t0 = time.clock()
    swap_errors()
    print("Swap errors : " + str(round((time.clock() - t0), 3)) + " seconds process time")

    t0 = time.clock()
    swap_empty_internships()
    print("Swap empty inernships : " + str(round((time.clock() - t0), 3)) + " seconds process time")

    print("+++++ Total time : " + str(round((time.clock() - total), 3)) + " seconds process time +++++")


def save_solution():
    global solution, internship_table
    InternshipStudentAffectationStat.objects.all().delete()
    periods = Period.search().order_by('id')

    for student, internships in solution.items():
        for period, internship in internships.items():
            internship.period = periods[get_number_of_period(internship.period) - 1]
            sol_line = create_solution_line(internship.student,
                                            internship.organization,
                                            internship.speciality,
                                            internship.period,
                                            internship.choice,
                                            internship.type_of_internship,
                                            internship.cost,
                                            internship.consecutive_month)
            sol_line.save()


def load_solution(data):
    """ Create the solution and internship table from db data """
    # Initialise the table of internships.
    period_internship_places = PeriodInternshipPlaces.objects.order_by("period_id")

    # This object store the number of available places for given organization, speciality, period
    temp_internship_table = {}
    for pid in period_internship_places:
        if pid.internship.organization not in temp_internship_table:
            temp_internship_table[pid.internship.organization] = {}
        if pid.internship.speciality.acronym not in temp_internship_table[pid.internship.organization]:
            temp_internship_table[pid.internship.organization][pid.internship.speciality.acronym] = OrderedDict()
        temp_internship_table[pid.internship.organization][pid.internship.speciality.acronym][pid.period.name] = {}
        temp_internship_table[pid.internship.organization][pid.internship.speciality.acronym][pid.period.name][
            'before'] = pid.number_places
        temp_internship_table[pid.internship.organization][pid.internship.speciality.acronym][pid.period.name][
            'after'] = pid.number_places

    sol = {}
    keys = ['P1', 'P2', 'P3', 'P4', 'P5', 'P6', 'P7', 'P8', 'P9', 'P10', 'P11', 'P12']
    for item in data:
        # Initialize 12 empty period of each student
        if item.student not in sol:
            sol[item.student] = OrderedDict()
            sol[item.student] = {key: None for key in keys}
            # Sort the periods by name P1, P2, ...
            sol[item.student] = OrderedDict(sorted(sol[item.student].items(), key=lambda t: int(t[0][1:])))
            sol[item.student]['score'] = 0
        # Put the internship in the solution
        sol[item.student][item.period.name] = item
        # store the cose of each student
        sol[item.student]['score'] += item.cost
        # Update the number of available places for given organization, speciality, period
        temp_internship_table[item.organization][item.speciality.acronym][item.period.name]['after'] -= 1
        # Update the % of takes places
        temp_internship_table[item.organization][item.speciality.acronym][item.period.name]['pc'] = \
            temp_internship_table[item.organization][item.speciality.acronym][item.period.name]['after'] / \
            temp_internship_table[item.organization][item.speciality.acronym][item.period.name]['before'] * 100
    # Sort all student by the score (descending order)

    data2 = []
    for key, val in temp_internship_table.items():
        for key2, val2 in val.items():
            data2.append((int(key.reference), key2, val2))
    data2.sort(key=itemgetter(0))

    return sol, data2


@login_required
def internship_affectation_statistics_generate(request):
    """ Generate new solution, save it in the database, redirect back to the page 'internship_affectation_statistics'"""
    if request.method == 'POST':
        if request.POST['executions'] != "":
            t0 = time.clock()
            cost = sys.maxsize
            for i in range(0, int(request.POST['executions'])):
                print(str(i))
                generate_solution()
                new_cost = get_solution_cost()
                print("New cost : " + str(new_cost))
                if new_cost < cost:
                    print("Replace solution")
                    save_solution()
                    cost = new_cost

            print("+++++ Total Execution time : " + str(round((time.clock() - t0), 3)) + " seconds process time +++++")
        return HttpResponseRedirect(reverse('internship_affectation_statistics'))


@login_required
def internship_affectation_statistics(request):
    t0 = time.clock()
    init_organizations()
    init_specialities()
    sol, table, stats, internship_errors = None, None, None, None

    data = InternshipStudentAffectationStat.search()
    if len(data) > 0:
        sol, table = load_solution(data)
        stats = compute_stats(sol)

        # Mange sort of the students
        sol = OrderedDict(sorted(sol.items(), key=lambda t: t[0].person.last_name))

        # Mange sort of the organizations
        table.sort(key=itemgetter(0))

        internship_errors = InternshipStudentAffectationStat.objects.filter(organization=organizations[hospital_error])
    print("Solution loaded in " + str(round((time.clock() - t0), 3)) + " seconds process time")

    return render(request, "internship_affectation_statics.html",
                  {'section': 'internship',
                   'recap_sol': sol,
                   'stats': stats,
                   'organizations': table,
                   'errors': internship_errors})


@login_required
@permission_required('internship.is_internship_manager', raise_exception=True)
def internship_affectation_sumup(request):
    all_speciality = InternshipSpeciality.search(mandatory=True)
    periods = Period.search()
    organizations = Organization.search()
    organizations = sort_organizations(organizations)
<<<<<<< HEAD
    affectations = InternshipStudentAffectationStat.search().order_by("student__person__last_name",
                                                                      "student__person__first_name",
                                                                      "period__date_start")
    for a in affectations:
        print(a.period.name)

    return render(request, "internship_affectation_sumup.html",
                  {'section': 'internship',
                   'specialities': all_speciality,
                   'periods': periods,
                   'organizations': organizations,
                   'affectations': affectations,
                   })
=======
    offers = InternshipOffer.search()
    informations = []
    for organization in organizations:
        for offer in offers:
            if offer.organization.reference == organization.reference:
                informations.append(offer)
    affectations = InternshipStudentAffectationStat.search().order_by("student__person__last_name", "student__person__first_name", "period__date_start")

    return render(request, "internship_affectation_sumup.html",
                                                {'section': 'internship',
                                                 'specialities':        all_speciality,
                                                 'periods':             periods,
                                                 'organizations':       informations,
                                                 'affectations':        affectations,
                                                })
>>>>>>> 1469238a
<|MERGE_RESOLUTION|>--- conflicted
+++ resolved
@@ -40,19 +40,19 @@
 from internship.views.internship import calc_dist
 from internship.views.place import sort_organizations
 
-################################################# Global vars #################################################
+# ****************** Global vars ******************
 errors = []  # List of all internship added to hospital error, as tuple (student, speciality, period)
-solution = {}  # Dict with the solution => solution[student][peiod] = SolutionLine
+solution = {}  # Dict with the solution => solution[student][period] = SolutionLine
 internship_table = {}  # List of all available internship. Organization, speciality, period
 internship_table_mi = {}  # List of available internship for "MI"
 organizations = {}  # Dict of all organizations
 specialities_dict = {}  # Dict of all specialities
 distance_students = {}  # Dict of distances between students and hospitals
 internship_offer_dic = {}  # Dict of all internship offers
-organization_addresses_dic = {}  # Dict of all organizatiion adresses
+organization_addresses_dic = {}  # Dict of all organization addresses
 internship_table_original = {}  # Copy of internship_table, is used to know if an internship is empty
-################################################# Constants #################################################
-
+
+# ****************** Constants ******************
 emergency = 15  # Id of the speciality "Urgences"
 hospital_error = 999  # Reference of the hospital "erreur"
 hospital_to_edit = 888  # Reference of the hospital "a_modifier"
@@ -65,9 +65,7 @@
 costs = {1: 0, 2: 1, 3: 2, 4: 3, 'I': 10, 'C': 5, 'X': 1000}
 
 
-################################################# Classes #################################################
-
-
+# ******************  Classes ******************
 class SolutionsLine:
     def __init__(self, student, organization, speciality, period, choice, type_of_internship='N', cost=0,
                  consecutive_month=0):
@@ -95,8 +93,7 @@
         self.priority = priority
 
 
-################################################# Utils #################################################
-
+# ****************** Utils ******************
 def compute_stats(sol):
     """
     Compute the statistics of the solution
@@ -321,8 +318,9 @@
 
 def init_organizations():
     """
-    Retrieve adresses of all organisation.
-    """
+    Retrieve addresses of all organisation and init the hospital "error".
+    """
+    # Save data directly in global variables
     global organizations, organization_addresses_dic
     organizations[hospital_error] = Organization.objects.filter(reference=hospital_error)[0]
     organizations[hospital_to_edit] = Organization.objects.filter(reference=hospital_to_edit)[0]
@@ -332,10 +330,13 @@
 
 
 def init_specialities():
+    """
+    Retrieve all internship offers and the id of the speciality "emergency"
+    """
+    # Save data directly in global variables
     global specialities_dict, emergency, internship_offer_dic
     for speciality in InternshipSpeciality.find_all():
         internship_offer_dic[speciality] = InternshipOffer.search(speciality=speciality)
-
         specialities_dict[speciality.name] = speciality.id
         if speciality.acronym.strip() == 'UR':
             emergency = speciality.id
@@ -351,6 +352,7 @@
     :return: True if the internship is available False otherwise
     """
     global internship_table, internship_table_mi
+    # We use another structure to check the available places of MI.
     if speciality.acronym.strip() == 'MI':
         return internship_table_mi[organization][period] > 0
     return internship_table[organization][speciality][period] > 0
@@ -364,6 +366,7 @@
     :param period: id of the period
     """
     global internship_table, internship_table_mi
+    # We use another structure for "MI"
     if speciality.acronym.strip() == 'MI':
         internship_table_mi[organization][period] -= 1
     internship_table[organization][speciality][period] -= 1
@@ -377,6 +380,7 @@
     :param period: id of the period
     """
     global internship_table, internship_table_mi
+    # We use another structure for "MI"
     if speciality.acronym.strip() == 'MI':
         internship_table_mi[organization][period] += 1
     internship_table[organization][speciality][period] += 1
@@ -391,9 +395,9 @@
     :return: the set of available periods of the student
     """
     available_periods = set()
-    for period, type in periods_dict.items():
+    for period, is_mandatory in periods_dict.items():
         # Check if the student have already an internship assigned for period 'period' and if the period is mandatory
-        if period not in student_solution and type == mandatory:
+        if period not in student_solution and is_mandatory == mandatory:
             available_periods.add(period)
         pass
     return available_periods
@@ -437,8 +441,8 @@
     :return: the set of available double periods of the student
     """
     available_periods = set()
-    for period, type in periods_dict.items():
-        if mandatory == type:
+    for period, is_mandatory in periods_dict.items():
+        if mandatory == is_mandatory:
             # Check if period is not present in the solution
             if period not in student_solution:
                 next_period = get_next_period(period)
@@ -467,13 +471,22 @@
 
 
 def is_empty_internship(organization, speciality, period):
+    """
+    Check if the internship in the "organization" / "speciality" / "period" is empty.
+    Empty = non student has this internship.
+    :param organization: organization to check
+    :param speciality: speciality to check
+    :param period: id of the period to check
+    :return: True if the internship is empty, false otherwise
+    """
     return internship_table[organization][speciality][period] == internship_table_original[organization][speciality][
         period]
 
 
 def get_solution_cost():
     """
-    Compute the total cost of the solution.
+    Compute the total cost of the solution. (Sum of the cost of all students)
+    :return: Cost of the solution
     """
     total_cost = 0
     for student, periods in solution.items():
@@ -484,20 +497,26 @@
 def get_student_solution_cost(data):
     """
     Compute the cost of the student's solution.
+    This function is mainly used to compare different solutions in "iterate_choices".
+    Student solution = 12 periods of internships
     """
     score = 0
     for period, internship in data.items():
         if internship is not None:
+            # Check if "internship.choice" is an int.
             if isinstance(internship.choice, int):
                 score = score + costs[internship.choice]
-            # Nonconsecutive organization
+            # Nonconsecutive organization, check if the previous or next organization is same
             if not is_same(data, data[period].organization, get_previous_period(period)):
                 if not is_same(data, data[period].organization, get_next_period(period)):
                     score = score + costs['C']
-            if data[period].choice == 'I':  # Imposed organization
+            # Imposed organization
+            if data[period].choice == 'I':
                 score = score + costs['I']
-            if data[period].choice == 'X':  # Hospital error
+            # Hospital error
+            if data[period].choice == 'X':
                 score = score + costs['X']
+            # Empty internships
             if is_empty_internship(data[period].organization, data[period].speciality, period):
                 score -= 10
     return score
@@ -511,16 +530,19 @@
     for period, internship in data.items():
         score = 0
         solution[student][period].consecutive_month = 0
+        # Check if "internship.choice" is an int.
         if isinstance(internship.choice, int):
             score = score + costs[internship.choice]
-        # Nonconsecutive organization
+        # Nonconsecutive organization, check if the previous or next organization is same
         if not is_same(data, data[period].organization, get_previous_period(period)):
             if not is_same(data, data[period].organization, get_next_period(period)):
                 score = score + costs['C']
                 solution[student][period].consecutive_month = 1
-        if data[period].choice == 'I':  # Imposed organization
+        # Imposed organization
+        if data[period].choice == 'I':
             score = score + costs['I']
-        if data[period].choice == 'X':  # Hospital error
+        # Hospital error
+        if data[period].choice == 'X':
             score = score + costs['X']
         solution[student][period].cost = score
 
@@ -540,11 +562,13 @@
 def get_student_mandatory_choices(priority):
     """
     Return all student's choices of given type.
-    :param priority: True if we have to return the choices of priority student, false if we have to return the choices of normal students
+    :param priority: True if we have to return the choices of priority student,
+    false if we have to return the choices of normal students
     :return: A dict of dict : <speciality, <student, [choices]>>.
     """
     specialities = {}
     choices = InternshipChoice.objects.filter(priority=priority)
+
     # Build dict with specialities[speciality][student] <- InternshipChoice
     for choice in choices:
         # Init the speciality if does not exists in 'specialities'
@@ -570,7 +594,10 @@
     for speciality, students in specialities.items():
         specialities[speciality] = [v for v in students.values()]
 
-    # Sort he dict of student (this optimse the final result)
+    # Remove empty keys
+    data = OrderedDict((k, v) for k, v in specialities.items() if v)
+
+    # Sort he dict of student (this optimize the final result)
     global specialities_dict
     orders = ("Stage aux Urgences",
               "Stage en Gynécologie-Obstétrique",
@@ -581,9 +608,6 @@
               "Stage en Chirurgie"
               )
 
-    # Remove empty keys
-    data = OrderedDict((k, v) for k, v in specialities.items() if v)
-
     for key in orders:
         v = data[specialities_dict[key]]
         del data[specialities_dict[key]]
@@ -594,12 +618,14 @@
 
 def find_nearest_hospital(student, speciality, exclude):
     """
-    Find the nearest available hospital. The start point is the address of the student and the end point the address of the hospital.
+    Find the nearest available hospital.
+    The start point is the address of the student and the end point the address of the hospital.
     :param student: Student object
     :param speciality: Speciality of the internship
     :param exclude: Set of all hospital that we already tried for this student
     :return: the nearest available hospital
     """
+    # TODO : ???
     # Check if the student has already computed the distances.
     if student not in distance_students:
         internships = internship_offer_dic[speciality]
@@ -610,13 +636,13 @@
             if int(internship.organization.reference) < 500:
                 if student not in distance_students:
                     distance_students[student] = {}
-                # addr_organization = OrganizationAddress.search(organization=internship.organization)[0]
                 addr_organization = organization_addresses_dic[internship.organization]
                 # Compute the distance between 2 addresses and store it in the dict
                 if addr_organization.latitude is not None and addr_student.latitude is not None:
                     distance = compute_distance(addr_student, addr_organization)
                     for period, places in internship_table[internship.organization][speciality].items():
-                        # TODO Why?
+                        # Add the false distance to the hospital with non empty internships.
+                        # So firstly we will use the empty internships
                         if places != internship_table_original[internship.organization][speciality][period]:
                             distance += 3000
 
@@ -635,6 +661,7 @@
 def iterate_choices(choices, priority, is_emergency):
     """
     For each choice we generate a solution and compute the score of this solution
+    :param is_emergency: True if we iterate emergency choices, False otherwise
     :param choices: List of the choices
     :param priority: True if the student is a social student false otherwise
     :return: List of bests solutions (will contain multiples choices if the score is the same)
@@ -667,12 +694,18 @@
                         # Copy the original solution of the student
                         temp_solution = copy.copy(solution[student])
                         # And create the new solution with the 2 new internships
-                        temp_solution[available_period[0]] = SolutionsLine(student, choice.organization,
-                                                                           choice.speciality, available_period[0],
-                                                                           choice.choice, type_of_internship)
-                        temp_solution[available_period[1]] = SolutionsLine(student, choice.organization,
-                                                                           choice.speciality, available_period[1],
-                                                                           choice.choice, type_of_internship)
+                        temp_solution[available_period[0]] = SolutionsLine(student,
+                                                                           choice.organization,
+                                                                           choice.speciality,
+                                                                           available_period[0],
+                                                                           choice.choice,
+                                                                           type_of_internship)
+                        temp_solution[available_period[1]] = SolutionsLine(student,
+                                                                           choice.organization,
+                                                                           choice.speciality,
+                                                                           available_period[1],
+                                                                           choice.choice,
+                                                                           type_of_internship)
                         # Compute the score of the new solution
                         temp_score = get_student_solution_cost(temp_solution)
                         # In order to optimise the solution, we prefer to start with an odd period,
@@ -698,8 +731,12 @@
                     # Copy the original solution of the student
                     temp_solution = copy.copy(solution[student])
                     # And create the new solution with the new internship
-                    temp_solution[available_period] = SolutionsLine(student, choice.organization, choice.speciality,
-                                                                    available_period, choice.choice, type_of_internship)
+                    temp_solution[available_period] = SolutionsLine(student,
+                                                                    choice.organization,
+                                                                    choice.speciality,
+                                                                    available_period,
+                                                                    choice.choice,
+                                                                    type_of_internship)
                     # Compute the score of the new solution
                     temp_score = get_student_solution_cost(temp_solution)
                     temp_solution[available_period].cost = temp_score
@@ -715,7 +752,8 @@
 
 def get_best_choice(choices, priority):
     """
-    This method iterate over the choices of the student, if no choice is available a new organization is imposed to the student.
+    This method iterate over the choices of the student,
+    if no choice is available a new organization is imposed to the student.
     If many choices have the same score we will chose the choice witch have more available places.
     :param choices: List of the choices of the student
     :param priority: True if the student is a social student, false otherwise
@@ -733,9 +771,11 @@
         # If the student's internship is marked as a social internship
         if priority:
             # Add directly the hospital error
-            imposed_choice = [
-                StudentChoice(choices[0].student, organizations[hospital_error], choices[0].speciality, 'X',
-                              choices[0].priority)]
+            imposed_choice = [StudentChoice(choices[0].student,
+                                            organizations[hospital_error],
+                                            choices[0].speciality,
+                                            'X',
+                                            choices[0].priority)]
             best_solutions = iterate_choices(imposed_choice, priority, is_emergency)
         else:
             # If the student is a normal student, we will try to find the nearest available hospital
@@ -746,10 +786,16 @@
                 # If we tried all hospital and none is available, we impose the hospital "error"
                 if organization is None:
                     organization = organizations[hospital_error]
-                    imposed_choice = [StudentChoice(choices[0].student, organization, choices[0].speciality, 'X',
+                    imposed_choice = [StudentChoice(choices[0].student,
+                                                    organization,
+                                                    choices[0].speciality,
+                                                    'X',
                                                     choices[0].priority)]
                 else:
-                    imposed_choice = [StudentChoice(choices[0].student, organization, choices[0].speciality, 'I',
+                    imposed_choice = [StudentChoice(choices[0].student,
+                                                    organization,
+                                                    choices[0].speciality,
+                                                    'I',
                                                     choices[0].priority)]
 
                 best_solutions = iterate_choices(imposed_choice, priority, is_emergency)
@@ -774,7 +820,8 @@
                 available_places = internship_table[sol.organization][sol.speciality][sol.period]
             if available_places > max_places:
                 max_places = available_places
-                del best_solutions_filtered[:]  # Clean the list
+                # Clean the list
+                del best_solutions_filtered[:]
                 best_solutions_filtered.append(sol)
             elif available_places == max_places:
                 best_solutions_filtered.append(sol)
@@ -789,11 +836,14 @@
     # Retrieve all students
     erasmus_enrollments = InternshipEnrollment.objects.all()
     for enrol in erasmus_enrollments:
+        # Check if the internship is available
         if is_internship_available(enrol.place, enrol.internship_offer.speciality, enrol.period.name):
             solution[enrol.student][enrol.period.name] = SolutionsLine(enrol.student,
                                                                        enrol.internship_offer.organization,
                                                                        enrol.internship_offer.speciality,
-                                                                       enrol.period.name, "E", "E")
+                                                                       enrol.period.name,
+                                                                       "E",
+                                                                       "E")
             # Decrease the number of available places
             decrease_available_places(enrol.place, enrol.internship_offer.speciality, enrol.period.name)
 
@@ -804,13 +854,12 @@
     :param priority: True if the student is a social student, false otherwise
     """
     data = get_student_mandatory_choices(priority)
-    # TODO remove emergency
     if emergency in data:
         # Start with "Emergency"
-        # TODO Ici Aussi
         emergency_students = data.pop(emergency)
         # Shift the students
         shifted_students = shift_array(emergency_students)
+        # Iterate over each choice
         for choices in shifted_students:
             # Get the best choice
             try:
@@ -839,7 +888,6 @@
     global errors
     data = get_student_mandatory_choices(priority)
     # Remove emergency from the dict
-    # TODO Emergency , Need this?
     if emergency in data:
         data.pop(emergency)
     # Then do others specialities
@@ -861,40 +909,60 @@
                 decrease_available_places(choice.organization, choice.speciality, choice.period)
                 # Update the score of the solution
                 update_scores(choice.student)
-                # Add hopital error to list "errors"
+                # Add hospital error to list "errors"
                 if choice.choice == 'X':
                     errors.append((choice.student, choice.speciality, choice.period, choices, priority))
 
 
 def swap_empty_internships():
+    """
+    Try to eliminate the empty internships by finding the internship that can be swapped.
+    """
     empty_internships = []
     # Find all empty internships
     for organization, specialities in internship_table.items():
+        # Do this only for standard organizations
         if int(organization.reference) < 500:
             for speciality, periods in specialities.items():
                 for period, places in periods.items():
+                    # Check if the internship is empty
                     if places > 0 and places == internship_table_original[organization][speciality][period]:
+                        # Ignore the "MI" speciality
                         if speciality.acronym.strip() != "MI":
+                            # Add the internship to list of empty internships
                             empty_internships.append((organization, speciality, period, places))
+                            # Find all choices of student in the "Organization" and "speciality"
                             choices = InternshipChoice.search(organization=organization, speciality=speciality)
+                            # Iterate over all choices of students
                             for choice in choices:
                                 student_sol = solution[choice.student][period]
+                                # We can swap only non priority students
                                 if choice.priority is False and student_sol.speciality == speciality:
+                                    # Check if we can increase the number of the available students
                                     if int(internship_table[student_sol.organization][student_sol.speciality][
                                                period]) + 1 < \
                                             internship_table_original[student_sol.organization][student_sol.speciality][
                                                 period]:
+                                        # Increase the number of places of old internship
                                         increase_available_places(student_sol.organization, speciality, period)
-                                        solution[choice.student][period] = SolutionsLine(choice.student, organization,
-                                                                                         speciality, period,
-                                                                                         choice.choice, "N")
+                                        # Replace the internship
+                                        solution[choice.student][period] = SolutionsLine(choice.student,
+                                                                                         organization,
+                                                                                         speciality,
+                                                                                         period,
+                                                                                         choice.choice,
+                                                                                         "N")
                                         # Decrease new internship
                                         decrease_available_places(organization, speciality, period)
                                         break
 
 
 def swap_errors():
+    """
+    Try to swap eliminate the errors by swapping 2 internships in the student solution
+    """
     global errors, solution, internship_table
+    # Iterate all errors
     for student, speciality, period, choices, priority in errors:
         # Get available periods of the speciality
         available_periods = set()
@@ -903,7 +971,9 @@
                 # Check if the organization has the speciality
                 if speciality in specialities:
                     for p, places in specialities[speciality].items():
+                        # Check if the period is available
                         if is_internship_available(organization, speciality, p):
+                            # Add period the available periods list
                             available_periods.add(p)
 
         specialities_to_swap = []
@@ -952,17 +1022,18 @@
 def generate_solution():
     """
     Generate the new solution and save it in the database
-    :return:
-    """
-    global errors, solution, internship_table, internship_table_mi, organizations, specialities_dict, distance_students, internship_offer_dic, organization_addresses_dic, internship_table_original
-
-    errors = []  # List of all internship added to hospital error, as tuple (student, speciality, period)
-    solution = {}  # Dict with the solution
-    internship_table = {}  # List of all available internship. Organization, speciality, period
-    internship_table_mi = {}  # List of available intenship for "MI"
-    organizations = {}  # Dict of all organizations
-    specialities_dict = {}  # Dict of all specialities
-    distance_students = {}  # Dict of distances between students and hospitals
+    """
+    global errors, solution, internship_table, internship_table_mi, organizations, specialities_dict, \
+        distance_students, internship_offer_dic, organization_addresses_dic, internship_table_original
+
+    # Clean all variables on at begging of each iteration
+    errors = []
+    solution = {}
+    internship_table = {}
+    internship_table_mi = {}
+    organizations = {}
+    specialities_dict = {}
+    distance_students = {}
     internship_offer_dic = {}  #
     organization_addresses_dic = {}
     internship_table_original = {}
@@ -1010,13 +1081,18 @@
 
     t0 = time.clock()
     swap_empty_internships()
-    print("Swap empty inernships : " + str(round((time.clock() - t0), 3)) + " seconds process time")
+    print("Swap empty internships : " + str(round((time.clock() - t0), 3)) + " seconds process time")
 
     print("+++++ Total time : " + str(round((time.clock() - total), 3)) + " seconds process time +++++")
 
 
 def save_solution():
+    """
+    Save the solution in the database
+    :return:
+    """
     global solution, internship_table
+    # Remove old result from the database
     InternshipStudentAffectationStat.objects.all().delete()
     periods = Period.search().order_by('id')
 
@@ -1035,22 +1111,23 @@
 
 
 def load_solution(data):
-    """ Create the solution and internship table from db data """
+    """ Create the solution and internship_table from db data """
     # Initialise the table of internships.
     period_internship_places = PeriodInternshipPlaces.objects.order_by("period_id")
 
     # This object store the number of available places for given organization, speciality, period
     temp_internship_table = {}
     for pid in period_internship_places:
-        if pid.internship.organization not in temp_internship_table:
-            temp_internship_table[pid.internship.organization] = {}
-        if pid.internship.speciality.acronym not in temp_internship_table[pid.internship.organization]:
-            temp_internship_table[pid.internship.organization][pid.internship.speciality.acronym] = OrderedDict()
-        temp_internship_table[pid.internship.organization][pid.internship.speciality.acronym][pid.period.name] = {}
-        temp_internship_table[pid.internship.organization][pid.internship.speciality.acronym][pid.period.name][
-            'before'] = pid.number_places
-        temp_internship_table[pid.internship.organization][pid.internship.speciality.acronym][pid.period.name][
-            'after'] = pid.number_places
+        organization = pid.internship.organization
+        acronym = pid.internship.speciality.acronym
+        period_name = pid.period.name
+        if organization not in temp_internship_table:
+            temp_internship_table[organization] = {}
+        if acronym not in temp_internship_table[organization]:
+            temp_internship_table[organization][acronym] = OrderedDict()
+        temp_internship_table[organization][acronym][period_name] = {}
+        temp_internship_table[organization][acronym][period_name]['before'] = pid.number_places
+        temp_internship_table[organization][acronym][period_name]['after'] = pid.number_places
 
     sol = {}
     keys = ['P1', 'P2', 'P3', 'P4', 'P5', 'P6', 'P7', 'P8', 'P9', 'P10', 'P11', 'P12']
@@ -1064,7 +1141,7 @@
             sol[item.student]['score'] = 0
         # Put the internship in the solution
         sol[item.student][item.period.name] = item
-        # store the cose of each student
+        # store the cost of each student
         sol[item.student]['score'] += item.cost
         # Update the number of available places for given organization, speciality, period
         temp_internship_table[item.organization][item.speciality.acronym][item.period.name]['after'] -= 1
@@ -1074,13 +1151,13 @@
             temp_internship_table[item.organization][item.speciality.acronym][item.period.name]['before'] * 100
     # Sort all student by the score (descending order)
 
-    data2 = []
-    for key, val in temp_internship_table.items():
-        for key2, val2 in val.items():
-            data2.append((int(key.reference), key2, val2))
-    data2.sort(key=itemgetter(0))
-
-    return sol, data2
+    sorted_internship_table = []
+    for organization, specialities in temp_internship_table.items():
+        for speciality, periods in specialities.items():
+            sorted_internship_table.append((int(organization.reference), speciality, periods))
+    sorted_internship_table.sort(key=itemgetter(0))
+
+    return sol, sorted_internship_table
 
 
 @login_required
@@ -1094,7 +1171,7 @@
                 print(str(i))
                 generate_solution()
                 new_cost = get_solution_cost()
-                print("New cost : " + str(new_cost))
+                print("New cost : " + str(new_cost) + " Best cost : " + str(cost))
                 if new_cost < cost:
                     print("Replace solution")
                     save_solution()
@@ -1140,34 +1217,20 @@
     periods = Period.search()
     organizations = Organization.search()
     organizations = sort_organizations(organizations)
-<<<<<<< HEAD
+    offers = InternshipOffer.search()
+    information = []
+    for organization in organizations:
+        for offer in offers:
+            if offer.organization.reference == organization.reference:
+                information.append(offer)
     affectations = InternshipStudentAffectationStat.search().order_by("student__person__last_name",
                                                                       "student__person__first_name",
                                                                       "period__date_start")
-    for a in affectations:
-        print(a.period.name)
 
     return render(request, "internship_affectation_sumup.html",
                   {'section': 'internship',
                    'specialities': all_speciality,
                    'periods': periods,
-                   'organizations': organizations,
+                   'organizations': information,
                    'affectations': affectations,
-                   })
-=======
-    offers = InternshipOffer.search()
-    informations = []
-    for organization in organizations:
-        for offer in offers:
-            if offer.organization.reference == organization.reference:
-                informations.append(offer)
-    affectations = InternshipStudentAffectationStat.search().order_by("student__person__last_name", "student__person__first_name", "period__date_start")
-
-    return render(request, "internship_affectation_sumup.html",
-                                                {'section': 'internship',
-                                                 'specialities':        all_speciality,
-                                                 'periods':             periods,
-                                                 'organizations':       informations,
-                                                 'affectations':        affectations,
-                                                })
->>>>>>> 1469238a
+                   })