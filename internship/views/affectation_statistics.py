--- conflicted
+++ resolved
@@ -1058,22 +1058,10 @@
 
     for student, internships in solution.items():
         for period, internship in internships.items():
-<<<<<<< HEAD
             internship.period = periods[internship.period - 1]
             sol_line = create_solution_line(internship.student, internship.organization, internship.speciality,
                                             internship.period, internship.choice, internship.type_of_internship,
                                             internship.cost, internship.consecutive_month)
-=======
-            internship.period = periods[get_number_of_period(internship.period) - 1]
-            sol_line = create_solution_line(internship.student,
-                                            internship.organization,
-                                            internship.speciality,
-                                            internship.period,
-                                            internship.choice,
-                                            internship.type_of_internship,
-                                            internship.cost,
-                                            internship.consecutive_month)
->>>>>>> 311c2897
             sol_line.save()
 
 
@@ -1184,15 +1172,8 @@
 
     return render(request, "internship_affectation_sumup.html",
                   {'section': 'internship',
-<<<<<<< HEAD
                    'specialities':        all_speciality,
                    'periods':             periods,
                    'organizations':       organizations,
                    'affectations':        affectations,
-=======
-                   'specialities': all_speciality,
-                   'periods': periods,
-                   'organizations': information,
-                   'affectations': affectations,
->>>>>>> 311c2897
                    })