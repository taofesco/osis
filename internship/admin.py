--- conflicted
+++ resolved
@@ -82,24 +82,14 @@
 admin.site.register(Organization, OrganizationAdmin)
 
 class OrganizationAddressAdmin(admin.ModelAdmin):
-<<<<<<< HEAD
-    list_display = ('organization', 'label', 'location', 'postal_code', 'city', 'country','latitude', 'longitude', 'check_coordonates')
-    fieldsets = ((None, {'fields': ('organization', 'label', 'location', 'postal_code', 'city', 'country', 'latitude', 'longitude', 'check_coordonates')}),)
-=======
     list_display = ('organization', 'label', 'location', 'postal_code', 'city', 'country','latitude', 'longitude')
     fieldsets = ((None, {'fields': ('organization', 'label', 'location', 'postal_code', 'city', 'country', 'latitude', 'longitude')}),)
->>>>>>> 3e008741
 
 admin.site.register(OrganizationAddress, OrganizationAddressAdmin)
 
 class InternshipStudentInformationAdmin(admin.ModelAdmin):
-<<<<<<< HEAD
-    list_display = ('person', 'location', 'postal_code', 'city', 'country', 'latitude', 'longitude', 'check_coordonates', 'email', 'phone_mobile')
-    fieldsets = ((None, {'fields': ('person', 'location', 'postal_code', 'city', 'latitude', 'longitude', 'country', 'check_coordonates', 'email', 'phone_mobile')}),)
-=======
     list_display = ('person', 'location', 'postal_code', 'city', 'country', 'latitude', 'longitude', 'email', 'phone_mobile')
     fieldsets = ((None, {'fields': ('person', 'location', 'postal_code', 'city', 'latitude', 'longitude', 'country', 'email', 'phone_mobile')}),)
->>>>>>> 3e008741
     raw_id_fields = ('person',)
     search_fields = ['person__user__username', 'person__last_name', 'person__first_name']
 
