--- conflicted
+++ resolved
@@ -243,7 +243,6 @@
 msgid	 "type"
 msgstr	 "Type"
 
-<<<<<<< HEAD
 msgid	 "capacity"
 msgstr	 "capacity"
 
@@ -252,7 +251,7 @@
 
 msgid	 "number_total_student"
 msgstr	 "Number of student who choose this organization"
-=======
+
 msgid "selection_currently_active"
 msgstr "The internships' selection is currently active"
 
@@ -263,5 +262,4 @@
 msgstr "Selected internships"
 
 msgid "select_speciality_change_internships"
-msgstr "Select a speciality to add or modify your choices for this internship in choice"
->>>>>>> 3b6e604a
+msgstr "Select a speciality to add or modify your choices for this internship in choice"