--- conflicted
+++ resolved
@@ -271,17 +271,10 @@
 msgstr "Sélectionnez une spécialité pour ajouter/modifier vos choix pour ce stage au choix"
 
 msgid "assignations_sumup"
-<<<<<<< HEAD
 msgstr "Bilan des assignations"
 
 msgid "download_xls_file"
 msgstr "Télécharger le fichier Excel"
 
 msgid "download_pdf_file"
-msgstr "Télécharger le fichier PDF"
-
-msgid "choice"
-msgstr "Choix"
-=======
-msgstr "Bilan des assignations"
->>>>>>> b7b62335
+msgstr "Télécharger le fichier PDF"