# SOME DESCRIPTIVE TITLE.
# Copyright (C) YEAR THE PACKAGE'S COPYRIGHT HOLDER
# This file is distributed under the same license as the PACKAGE package.
# FIRST AUTHOR <EMAIL@ADDRESS>, YEAR.
#
msgid ""
msgstr ""
"Project-Id-Version: PACKAGE VERSION\n"
"Report-Msgid-Bugs-To: \n"
"POT-Creation-Date: 2016-04-22 15:14+0200\n"
"PO-Revision-Date: YEAR-MO-DA HO:MI+ZONE\n"
"Last-Translator: FULL NAME <EMAIL@ADDRESS>\n"
"Language-Team: LANGUAGE <LL@li.org>\n"
"Language: \n"
"MIME-Version: 1.0\n"
"Content-Type: text/plain; charset=UTF-8\n"
"Content-Transfer-Encoding: 8bit\n"
msgid	 "academic_year"
msgstr	 "Année académique"

msgid	 "activate_internship_selection"
msgstr	 "Activer la sélection des stages"

msgid	 "add_a_hospital"
msgstr	 "Ajouter un hôpital"

msgid	 "add_period"
msgstr	 "Ajouter une période"

msgid	 "add_speciality"
msgstr	 "Ajouter une spécialité"

msgid	 "address"
msgstr	 "Adresse"

msgid	 "affectation_result"
msgstr	 "Résultat de l'affectation"

msgid	 "all_city"
msgstr	 "toutes les villes"

msgid	 "all_hospitals"
msgstr	 "Tous les hôpitaux"

msgid	 "all_internships"
msgstr	 "Tous les stages"

msgid	 "all_places"
msgstr	 "Tous les hôpitaux"

msgid	 "all_ready_4_choice_spec"
msgstr	 "Vous avez déjà soumis vos 4 choix pour cette spécialité."

msgid	 "already_internship_preference_speciality"
msgstr	 "Vous avez déjà un stage avec cette préférence dans cette spécialité."

msgid	 "block_internship_selection"
msgstr	 "Bloquer la sélection des stages"

msgid	 "choice_modification"
msgstr	 "Modification des choix"

msgid	 "choice_receive_by_administration"
msgstr	 "Choix reçus par l'administration"

msgid	 "choose_a_hospital"
msgstr	 "Choisir un hôpital"

msgid	 "choose_internships"
msgstr	 "Choisissez vos stages"

msgid	 "choose_spec_see_record_choice"
msgstr	 "Choisissez une spécialité pour voir vos choix déjà effectués."

msgid	 "civility"
msgstr	 "Civilité"

msgid	 "create_a_speciality"
msgstr	 "Créer une spécialité"

msgid	 "date_end"
msgstr	 "Date de fin"

msgid	 "date_start"
msgstr	 "Date début"

msgid	 "detail_choice"
msgstr	 "Détails des choix"

msgid	 "details"
msgstr	 "Détails"

msgid	 "email"
msgstr	 "Email"

msgid	 "first_choice"
msgstr	 "Choix préféré"

msgid	 "forname"
msgstr	 "Prénom"

msgid	 "fourth_choice"
msgstr	 "4ème choix"

msgid	 "gender"
msgstr	 "Sexe"

msgid	 "help_pnl_selectedfiles_internships"
msgstr	 "Veuillez sélectionner un fichier xlsx pour l'injection des stages"

msgid	 "help_pnl_selectedfiles_masters"
msgstr	 "Veuillez sélectionner un fichier xlsx pour l'injection des maîtres de stages"

msgid	 "help_pnl_selectedfiles_places"
msgstr	 "Veuillez sélectionner un fichier xlsx pour l'injection des hôpitaux"

msgid	 "hospital_list"
msgstr	 "Liste des hôpitaux"

msgid	 "import_hospital"
msgstr	 "Importer les hôpitaux"

msgid	 "import_internships"
msgstr	 "Importer les stages"

msgid	 "import_masters"
msgstr	 "Importer les maîtres de stage"

msgid	 "internship_block_moment"
msgstr	 "Les sélections de stage sont bloquées actuellement."

msgid	 "internship_choice"
msgstr	 "Choix de stage"

msgid	 "internship_modification"
msgstr	 "Modification du stage"

msgid	 "internships"
msgstr	 "Stages"

msgid	 "internships_injection"
msgstr	 "Injection des stages"

msgid	 "internships_managment"
msgstr	 "Gestion des stages"

msgid	 "internships_masters"
msgstr	 "Maîtres de stages"

msgid	 "internships_masters_list"
msgstr	 "Liste des maîtres de stage"

msgid	 "internships_offers"
msgstr	 "Offres de stage"

msgid	 "internships_specialities"
msgstr	 "Spécialités des stages"

msgid	 "language"
msgstr	 "Langue"

msgid	 "list_of_all_hospital"
msgstr	 "Liste de tous les hôpitaux"

msgid	 "mail"
msgstr	 "Email"

msgid	 "mandatory"
msgstr	 "obligatoire"

msgid	 "name"
msgstr	 "Nom"

msgid	 "new_internship"
msgstr	 "Nouveau stage"

msgid	 "no_result"
msgstr	 "Aucun résultat"

msgid	 "noma"
msgstr	 "Noma"

msgid	 "not_4_choice_spec"
msgstr	 "Vous n'avez pas encore soumis vos 4 choix pour cette spécialité."

msgid	 "organization"
msgstr	 "Hôpital"

msgid	 "period_creation"
msgstr	 "Créer une période"

msgid	 "periods"
msgstr	 "Périodes"

msgid	 "periods_list"
msgstr	 "Liste des périodes"

msgid	 "phone_mobile"
msgstr	 "Numéro de Téléphone / Numéro de portable"

msgid	 "places"
msgstr	 "Hôpitaux"

msgid	 "places_injection"
msgstr	 "Injection des hôpitaux"

msgid	 "reference"
msgstr	 "Référence"

msgid	 "return"
msgstr	 "Retour"

msgid	 "second_choice"
msgstr	 "2ème choix"

msgid	 "speciality"
msgstr	 "Spécialité"

msgid	 "student"
msgstr	 "Étudiant"

msgid	 "student_affectation"
msgstr	 "Affectation de stage"

msgid	 "student_choice"
msgstr	 "Choix des étudiants"

msgid	 "student_list"
msgstr	 "Liste des étudiants"

msgid	 "student_sumup"
msgstr	 "Bilan des étudiants"

msgid	 "studies"
msgstr	 "Études"

msgid	 "summary_your_choices_and_affectation"
msgstr	 "Résumé de vos choix et affectations"

msgid	 "third_choice"
msgstr	 "3ème choix"

msgid	 "type"
msgstr	 "Type"

<<<<<<< HEAD
msgid	 "choice"
msgstr	 "Choix"
=======
msgid	 "no_hospital"
msgstr	 "Hôpital inexistant"

msgid	 "capacity"
msgstr	 "capacité maximale"

msgid	 "number_first_choice"
msgstr	 "Nombre de 1er choix"

msgid	 "number_total_student"
msgstr	 "Nombre total d'étudiant ayant choisi cet hôpital"
>>>>>>> c9232a7b

msgid "selection_currently_active"
msgstr "La sélection des stages est actuellement active"

msgid "selection_currently_block"
msgstr "La sélection des stages est actuellement bloquée"

msgid "selected_internships"
msgstr "Stages sélectionnés"

msgid "select_speciality_change_internships"
msgstr "Sélectionnez une spécialité pour ajouter/modifier vos choix pour ce stage au choix"

<<<<<<< HEAD
msgid "assignations_sumup"
msgstr "Bilan des assignations"
=======
msgid "choice"
msgstr "Choix"
>>>>>>> c9232a7b
<|MERGE_RESOLUTION|>--- conflicted
+++ resolved
@@ -243,10 +243,9 @@
 msgid	 "type"
 msgstr	 "Type"
 
-<<<<<<< HEAD
 msgid	 "choice"
 msgstr	 "Choix"
-=======
+
 msgid	 "no_hospital"
 msgstr	 "Hôpital inexistant"
 
@@ -258,7 +257,6 @@
 
 msgid	 "number_total_student"
 msgstr	 "Nombre total d'étudiant ayant choisi cet hôpital"
->>>>>>> c9232a7b
 
 msgid "selection_currently_active"
 msgstr "La sélection des stages est actuellement active"
@@ -272,10 +270,5 @@
 msgid "select_speciality_change_internships"
 msgstr "Sélectionnez une spécialité pour ajouter/modifier vos choix pour ce stage au choix"
 
-<<<<<<< HEAD
 msgid "assignations_sumup"
-msgstr "Bilan des assignations"
-=======
-msgid "choice"
-msgstr "Choix"
->>>>>>> c9232a7b
+msgstr "Bilan des assignations"