--- conflicted
+++ resolved
@@ -73,8 +73,6 @@
         choices = list(mdl_internship_choice.get_non_mandatory_internship_choices())
         self.assertEqual(len(choices), 2)
 
-<<<<<<< HEAD
-=======
     def test_get_internship_choices_made(self):
         expected = [1]
         actual = mdl_internship_choice.get_internship_choices_made(self.student)
@@ -87,7 +85,6 @@
         actual = mdl_internship_choice.get_number_students()
         self.assertEqual(expected, actual)
 
->>>>>>> df874507
 
 
 
