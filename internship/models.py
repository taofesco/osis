--- conflicted
+++ resolved
@@ -32,11 +32,7 @@
     learning_unit_year  = models.ForeignKey('base.LearningUnitYear')
     title = models.CharField(max_length=255)
     maximum_enrollments = models.IntegerField()
-<<<<<<< HEAD
     selectable          = models.BooleanField(default=True)
-=======
-    selectable          = models.BooleanField()
->>>>>>> 4fddb72e
 
     def __str__(self):
         return self.title
