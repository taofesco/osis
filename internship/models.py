--- conflicted
+++ resolved
@@ -24,7 +24,6 @@
 #
 ##############################################################################
 from django.db import models
-<<<<<<< HEAD
 from base.models import Organization, Person, LearningUnitYear, LearningUnitEnrollment
 
 
@@ -33,9 +32,6 @@
     learning_unit_year  = models.ForeignKey(LearningUnitYear)
     title               = models.CharField(max_length=255)
     maximum_enrollments = models.IntegerField()
-=======
-from base.models import Organization, LearningUnitEnrollment
->>>>>>> 933af03c
 
 
 class InternshipEnrollment(models.Model):
@@ -44,5 +40,6 @@
     start_date               = models.DateField()
     end_date                 = models.DateField()
 
+
 class InternshipMaster(models.Model):
     reference = models.CharField(max_length=30)