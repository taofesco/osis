--- conflicted
+++ resolved
@@ -246,10 +246,6 @@
     city = models.CharField(max_length=255)
     latitude = models.FloatField(blank=True, null=True)
     longitude = models.FloatField(blank=True, null=True)
-<<<<<<< HEAD
-    check_coordonates = models.BooleanField(default=False)
-=======
->>>>>>> 3e008741
     country = models.CharField(max_length=255)
 
     @staticmethod
@@ -262,18 +258,11 @@
     def find_by_id(organization_address_id):
         return OrganizationAddress.objects.get(pk=organization_address_id)
 
-<<<<<<< HEAD
-    @staticmethod
-    def find_all():
-        return OrganizationAddress.objects.all()
-
-=======
     def save(self, *args, **kwargs):
         self.label = "Addr"+self.organization.name[:14]
         self.latitude = None
         self.longitude = None
         super(OrganizationAddress, self).save(*args, **kwargs)
->>>>>>> 3e008741
 
 class InternshipStudentInformation(models.Model):
     person = models.ForeignKey('base.Person')
@@ -283,10 +272,6 @@
     country = models.CharField(max_length=255)
     latitude = models.FloatField(blank=True, null=True)
     longitude = models.FloatField(blank=True, null=True)
-<<<<<<< HEAD
-    check_coordonates = models.BooleanField(default=False)
-=======
->>>>>>> 3e008741
     email = models.EmailField(max_length=255, blank=True, null=True)
     phone_mobile = models.CharField(max_length=100, blank=True, null=True)
 
@@ -311,26 +296,7 @@
     type_of_internship = models.CharField(max_length=1, blank=False, null=False, default='N')
 
     @staticmethod
-<<<<<<< HEAD
-    def find_all():
-        return InternshipStudentInformation.objects.all()
-
-class InternshipStudentAffectationStat(models.Model):
-    student = models.ForeignKey('base.Student')
-    organization = models.ForeignKey('internship.Organization')
-    speciality = models.ForeignKey('internship.InternshipSpeciality')
-    period = models.ForeignKey('internship.Period')
-    choice = models.CharField(max_length=1, blank=False, null=False, default='0')
-    cost = models.IntegerField(blank=False, null=False)
-    consecutive_month = models.BooleanField(default=False, null=False)
-    type_of_internship = models.CharField(max_length=1, blank=False, null=False, default='N')
-
-    @staticmethod
-    def find_all():
-        return InternshipStudentAffectationStat.objects.all()
-=======
     def search(**kwargs):
         kwargs = {k: v for k, v in kwargs.items() if v}
         queryset = InternshipStudentAffectationStat.objects.filter(**kwargs)
-        return queryset
->>>>>>> 3e008741
+        return queryset