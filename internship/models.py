--- conflicted
+++ resolved
@@ -146,7 +146,6 @@
         return internships
 
     @staticmethod
-<<<<<<< HEAD
     def search(**kwargs):
         kwargs = {k: v for k, v in kwargs.items() if v}
         queryset = InternshipChoice.objects.filter(**kwargs)
@@ -158,44 +157,6 @@
         queryset = InternshipChoice.objects.filter(**kwargs)
         queryset = queryset.exclude(choice=1)
         return queryset
-=======
-    def find_by(s_organization=None, s_speciality=None, s_organization_ref=None, s_choice=None,
-                s_define_choice=None, s_student=None):
-
-        out = None
-        queryset = InternshipChoice.objects
-
-        if s_organization:
-            queryset = queryset.filter(organization=s_organization)
-
-        if s_speciality:
-            queryset = queryset.filter(speciality=s_speciality)
-
-        if s_organization_ref:
-            queryset = queryset.filter(organization__reference=s_organization_ref).order_by('choice')
-
-        if s_define_choice:
-            queryset = queryset.filter(choice=s_define_choice)
-
-        if s_choice:
-            if s_choice == 1 :
-                queryset = queryset.filter(choice=s_choice)
-            else :
-                queryset = queryset.exclude(choice=1)
-
-        if s_student:
-            queryset = queryset.filter(student = s_student).order_by('choice')
-
-        if s_organization or \
-                s_speciality or \
-                s_organization_ref or \
-                s_define_choice or \
-                s_choice or \
-                s_student:
-            out = queryset
-
-        return out
->>>>>>> 2ef4db91
 
 class Period(models.Model):
     name = models.CharField(max_length=255)
@@ -205,36 +166,15 @@
     def __str__(self):
         return u"%s" % (self.name)
 
-<<<<<<< HEAD
     @staticmethod
     def search(**kwargs):
         kwargs = {k: v for k, v in kwargs.items() if v}
         queryset = Period.objects.filter(**kwargs)
         return queryset
-=======
-    def find_all():
-        return Period.objects.all().order_by('date_start')
-
-    @staticmethod
-    def find_by(name=None, id=None):
-        queryset = Period.objects
-
-        if name:
-            queryset = queryset.filter(name=name)
-            has_criteria = True
-
-        if id:
-            queryset = queryset.filter(pk=id)
-            has_criteria = True
-
-        if has_criteria:
-            return queryset
-        else:
-            return None
+
     @staticmethod
     def find_by_id(period_id):
         return Period.objects.get(pk=period_id)
->>>>>>> 2ef4db91
 
 class PeriodInternshipPlaces(models.Model):
     period = models.ForeignKey('internship.Period')
@@ -261,37 +201,10 @@
         return self.name
 
     @staticmethod
-<<<<<<< HEAD
     def search(**kwargs):
         kwargs = {k: v for k, v in kwargs.items() if v}
         queryset = InternshipSpeciality.objects.filter(**kwargs)
         return queryset
-=======
-    def find_by(learning_unit=None, name=None, mandatory=None, id=None):
-        queryset = InternshipSpeciality.objects
-        has_criteria = False
-
-        if learning_unit:
-            queryset = queryset.filter(learning_unit=learning_unit)
-            has_criteria = True
-
-        if name:
-            queryset = queryset.filter(name__icontains=name)
-            has_criteria = True
-
-        if mandatory:
-            queryset = queryset.filter(mandatory=mandatory)
-            has_criteria = True
-
-        if id:
-            queryset = queryset.filter(pk=id)
-            has_criteria = True
-
-        if has_criteria:
-            return queryset
-        else:
-            return None
->>>>>>> 2ef4db91
 
     @staticmethod
     def find_all():
