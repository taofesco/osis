##############################################################################
#
#    OSIS stands for Open Student Information System. It's an application
#    designed to manage the core business of higher education institutions,
#    such as universities, faculties, institutes and professional schools.
#    The core business involves the administration of students, teachers,
#    courses, programs and so on.
#
#    Copyright (C) 2015-2016 Université catholique de Louvain (http://www.uclouvain.be)
#
#    This program is free software: you can redistribute it and/or modify
#    it under the terms of the GNU General Public License as published by
#    the Free Software Foundation, either version 3 of the License, or
#    (at your option) any later version.
#
#    This program is distributed in the hope that it will be useful,
#    but WITHOUT ANY WARRANTY; without even the implied warranty of
#    MERCHANTABILITY or FITNESS FOR A PARTICULAR PURPOSE.  See the
#    GNU General Public License for more details.
#
#    A copy of this license - GNU General Public License - is available
#    at the root of the source code of this program.  If not,
#    see http://www.gnu.org/licenses/.
#
##############################################################################

from django import forms
from django.forms import ModelForm
from internship.models import InternshipChoice, InternshipOffer, Organization, Period, InternshipMaster
from functools import partial
DateInput = partial(forms.DateInput, {'class': 'datepicker'})


class InternshipChoiceForm(ModelForm):
    class Meta :
        model = InternshipChoice
        fields = ['organization', 'learning_unit_year', 'student', 'choice']

class InternshipOfferForm(ModelForm):
    class Meta :
        model = InternshipOffer
        fields = ['organization', 'learning_unit_year', 'title', 'maximum_enrollments', 'selectable']

class OrganizationForm(ModelForm):
    file = forms.FileField()
    class Meta:
        model = Organization
        fields = ['acronym', 'name', 'website', 'reference']

class PeriodForm(forms.Form):
<<<<<<< HEAD
    class Meta:
        model = Period
        widgets = {'date' : forms.DateInput(attrs={'type':'date'})}
=======
    name = forms.CharField()
    start_date = forms.DateField(widget=DateInput())
    end_date = forms.DateField(widget=DateInput())

class InternshipMasterForm(ModelForm):
    file = forms.FileField()
    class Meta:
        model = InternshipMaster
        fields = ['organization', 'first_name', 'last_name', 'reference', 'civility', 'type_mastery', 'speciality']
>>>>>>> 5a0c6577
<|MERGE_RESOLUTION|>--- conflicted
+++ resolved
@@ -48,11 +48,6 @@
         fields = ['acronym', 'name', 'website', 'reference']
 
 class PeriodForm(forms.Form):
-<<<<<<< HEAD
-    class Meta:
-        model = Period
-        widgets = {'date' : forms.DateInput(attrs={'type':'date'})}
-=======
     name = forms.CharField()
     start_date = forms.DateField(widget=DateInput())
     end_date = forms.DateField(widget=DateInput())
@@ -61,5 +56,4 @@
     file = forms.FileField()
     class Meta:
         model = InternshipMaster
-        fields = ['organization', 'first_name', 'last_name', 'reference', 'civility', 'type_mastery', 'speciality']
->>>>>>> 5a0c6577
+        fields = ['organization', 'first_name', 'last_name', 'reference', 'civility', 'type_mastery', 'speciality']