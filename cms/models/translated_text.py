##############################################################################
#
#    OSIS stands for Open Student Information System. It's an application
#    designed to manage the core business of higher education institutions,
#    such as universities, faculties, institutes and professional schools.
#    The core business involves the administration of students, teachers,
#    courses, programs and so on.
#
#    Copyright (C) 2015-2018 Université catholique de Louvain (http://www.uclouvain.be)
#
#    This program is free software: you can redistribute it and/or modify
#    it under the terms of the GNU General Public License as published by
#    the Free Software Foundation, either version 3 of the License, or
#    (at your option) any later version.
#
#    This program is distributed in the hope that it will be useful,
#    but WITHOUT ANY WARRANTY; without even the implied warranty of
#    MERCHANTABILITY or FITNESS FOR A PARTICULAR PURPOSE.  See the
#    GNU General Public License for more details.
#
#    A copy of this license - GNU General Public License - is available
#    at the root of the source code of this program.  If not,
#    see http://www.gnu.org/licenses/.
#
##############################################################################
from ckeditor.fields import RichTextField
from django.conf import settings
from django.db import models

from cms.enums.entity_name import ENTITY_NAME
from osis_common.models import osis_model_admin
from .text_label import TextLabel


class TranslatedTextAdmin(osis_model_admin.OsisModelAdmin):
    actions = None  # Remove ability to delete in Admin Interface
    list_display = ('text_label', 'entity', 'reference', 'language', 'text')
    ordering = ('text_label',)
    list_filter = ('entity',)
    search_fields = ['reference', 'text_label__label']

    def has_delete_permission(self, request, obj=None):
        return False


class TranslatedText(models.Model):
    external_id = models.CharField(max_length=100, blank=True, null=True)
    changed = models.DateTimeField(null=True, auto_now=True)
    language = models.CharField(max_length=30, null=True, choices=settings.LANGUAGES, default=settings.LANGUAGE_CODE)
    text_label = models.ForeignKey(TextLabel, blank=None, null=True)
    entity = models.CharField(db_index=True, max_length=25, choices=ENTITY_NAME)
    reference = models.IntegerField(db_index=True)
    text = RichTextField(null=True)

    def __str__(self):
        return self.entity


def find_by_id(id):
    return TranslatedText.objects.get(pk=id)


def search(entity, reference, text_labels_name=None, language=None):
    queryset = TranslatedText.objects.filter(entity=entity, reference=reference)

    if language:
        queryset = queryset.filter(language=language)
    if text_labels_name:
        queryset = queryset.filter(text_label__label__in=text_labels_name)

    return queryset.select_related('text_label')


def get_or_create(entity, reference, text_label, language):
    translated_text, created = TranslatedText.objects.get_or_create(entity=entity,
                                                                    reference=reference,
                                                                    text_label=text_label,
                                                                    language=language)
    return translated_text


<<<<<<< HEAD
def update_or_create(entity, reference, text_label, language, defaults):
    translated_text, created = TranslatedText.objects.update_or_create(
        entity=entity,
        reference=reference,
        text_label=text_label,
        language=language,
        defaults=defaults)
    return translated_text
=======
def update_or_create(entity, reference, text_label, language, text=None):
    return TranslatedText.objects.update_or_create(entity=entity, reference=reference, language=language,
                                                   text_label=text_label, defaults={'text': text})
>>>>>>> f9064650


def find_labels_list_by_label_entity_and_reference(an_entity_name, an_education_group_year_id):
    return TranslatedText.objects.filter(text_label__entity=an_entity_name,
                                         reference=an_education_group_year_id) \
        .order_by('text_label__order') \
        .values_list('text_label__label', flat=True)


def find_by_reference(reference):
    return TranslatedText.objects.filter(reference=reference)


def find_with_changed(entity, text_labels_name):
    queryset = TranslatedText.objects.filter(entity=entity,
                                             text_label__label__in=text_labels_name,
                                             changed__isnull=False)
    return queryset.select_related('text_label')


def build_list_of_cms_content_by_reference(reference):
    return [
        (translated_text.language, translated_text.text_label, translated_text.entity, translated_text.text)
        for translated_text in find_by_reference(reference)
    ]<|MERGE_RESOLUTION|>--- conflicted
+++ resolved
@@ -79,8 +79,7 @@
     return translated_text
 
 
-<<<<<<< HEAD
-def update_or_create(entity, reference, text_label, language, defaults):
+def update_or_create2(entity, reference, text_label, language, defaults):
     translated_text, created = TranslatedText.objects.update_or_create(
         entity=entity,
         reference=reference,
@@ -88,11 +87,11 @@
         language=language,
         defaults=defaults)
     return translated_text
-=======
+
+
 def update_or_create(entity, reference, text_label, language, text=None):
     return TranslatedText.objects.update_or_create(entity=entity, reference=reference, language=language,
                                                    text_label=text_label, defaults={'text': text})
->>>>>>> f9064650
 
 
 def find_labels_list_by_label_entity_and_reference(an_entity_name, an_education_group_year_id):
