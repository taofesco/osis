--- conflicted
+++ resolved
@@ -140,10 +140,9 @@
         return self.name
 
     @staticmethod
-<<<<<<< HEAD
     def find_organizations():
         return Organization.objects.all().order_by('reference')
-=======
+
     def find_by_id(id):
         return Organization.objects.get(pk=id)
 
@@ -172,7 +171,6 @@
     def find_structure_tree(self):
         return Structure.find_tree_by_organization(self)
 
->>>>>>> cd6f0310
 
 class OrganizationAddress(models.Model):
     organization = models.ForeignKey(Organization)
