##############################################################################
#
#    OSIS stands for Open Student Information System. It's an application
#    designed to manage the core business of higher education institutions,
#    such as universities, faculties, institutes and professional schools.
#    The core business involves the administration of students, teachers,
#    courses, programs and so on.
#
#    Copyright (C) 2015-2016 Université catholique de Louvain (http://www.uclouvain.be)
#
#    This program is free software: you can redistribute it and/or modify
#    it under the terms of the GNU General Public License as published by
#    the Free Software Foundation, either version 3 of the License, or
#    (at your option) any later version.
#
#    This program is distributed in the hope that it will be useful,
#    but WITHOUT ANY WARRANTY; without even the implied warranty of
#    MERCHANTABILITY or FITNESS FOR A PARTICULAR PURPOSE.  See the
#    GNU General Public License for more details.
#
#    A copy of this license - GNU General Public License - is available
#    at the root of the source code of this program.  If not,
#    see http://www.gnu.org/licenses/.
#
##############################################################################
from django.db import models
from django.core.exceptions import ObjectDoesNotExist
from django.contrib.auth.models import User
from django.utils import timezone
from django.utils.translation import ugettext_lazy as _
from base.utils import send_mail


class Person(models.Model):
    GENDER_CHOICES = (
        ('F',_('Female')),
        ('M',_('Male')),
        ('U',_('Unknown')))

    external_id  = models.CharField(max_length=100, blank=True, null=True)
    changed      = models.DateTimeField(null=True)
    user         = models.OneToOneField(User, on_delete=models.CASCADE, blank=True, null=True)
    global_id    = models.CharField(max_length=10, blank=True, null=True)
    gender       = models.CharField(max_length=1, blank=True, null=True, choices=GENDER_CHOICES, default='U')
    national_id  = models.CharField(max_length=25, blank=True, null=True)
    first_name   = models.CharField(max_length=50, blank=True, null=True)
    middle_name  = models.CharField(max_length=50, blank=True, null=True)
    last_name    = models.CharField(max_length=50, blank=True, null=True)
    email        = models.EmailField(max_length=255, blank=True, null=True)
    phone        = models.CharField(max_length=30, blank=True, null=True)
    phone_mobile = models.CharField(max_length=30, blank=True, null=True)

    def username(self):
        if self.user is None:
            return None
        return self.user.username

    @staticmethod
    def find_person(person_id):
        return Person.objects.get(id=person_id)

    @staticmethod
    def find_person_by_user(user):
        return Person.objects.get(user=user)

    def __str__(self):
        first_name = ""
        middle_name = ""
        last_name = ""
        if self.first_name :
            first_name = self.first_name
        if self.middle_name :
            middle_name = self.middle_name
        if self.last_name :
            last_name = self.last_name + ","

        return u"%s %s %s" % (last_name.upper(), first_name, middle_name)


class PersonAddress(models.Model):
    person      = models.ForeignKey(Person)
    label       = models.CharField(max_length=20)
    location    = models.CharField(max_length=255)
    postal_code = models.CharField(max_length=20)
    city        = models.CharField(max_length=255)
    country     = models.CharField(max_length=255)


class Tutor(models.Model):
    external_id = models.CharField(max_length=100, blank=True, null=True)
    changed     = models.DateTimeField(null=True)
    person      = models.ForeignKey(Person)

    @staticmethod
    def find_by_user(user):
        try:
            person = Person.find_person_by_user(user)
            # tutor = Tutor.objects.filter(person=person)
            tutor = Tutor.objects.get(person = person)

            return tutor
        except ObjectDoesNotExist:
            return None

    def __str__(self):
        return u"%s" % self.person


class Student(models.Model):
    external_id     = models.CharField(max_length=100, blank=True, null=True)
    changed         = models.DateTimeField(null=True)
    registration_id = models.CharField(max_length=10)
    person          = models.ForeignKey(Person)

    def __str__(self):
        return u"%s (%s)" % (self.person, self.registration_id)


class Organization(models.Model):
    external_id = models.CharField(max_length=100, blank=True, null=True)
    changed     = models.DateTimeField(null=True)
    name        = models.CharField(max_length=255)
    acronym     = models.CharField(max_length=15)
    website     = models.CharField(max_length=255, blank=True, null=True)
    reference   = models.CharField(max_length=30, blank=True, null=True)

    def __str__(self):
        return self.name


class OrganizationAddress(models.Model):
    organization = models.ForeignKey(Organization)
    label        = models.CharField(max_length=20)
    location     = models.CharField(max_length=255)
    postal_code  = models.CharField(max_length=20)
    city         = models.CharField(max_length=255)
    country      = models.CharField(max_length=255)


class Structure(models.Model):
    external_id  = models.CharField(max_length=100, blank=True, null=True)
    changed      = models.DateTimeField(null=True)
    acronym      = models.CharField(max_length=15)
    title        = models.CharField(max_length=255)
    organization = models.ForeignKey(Organization, null=True)
    part_of      = models.ForeignKey('self', null=True, blank=True)

    @staticmethod
    def find_structures():
        return Structure.objects.all().order_by('acronym')

    @staticmethod
    def find_by_id(id):
        return Structure.objects.get(pk=id)

    def find_children(self):
        return Structure.objects.filter(part_of=self).order_by('acronym')

    def find_offer_years_by_academic_year(self):
        return OfferYear.objects.filter(structure=self).order_by('academic_year','acronym')

    def __str__(self):
        return u"%s - %s" % (self.acronym, self.title)


class AcademicYear(models.Model):
    external_id = models.CharField(max_length=100, blank=True, null=True)
    changed     = models.DateTimeField(null=True)
    year        = models.IntegerField()

    @staticmethod
    def find_academic_year(id):
        return AcademicYear.objects.get(pk=id)

    @staticmethod
    def find_academic_years():
        return AcademicYear.objects.all().order_by('year')

    def __str__(self):
        return u"%s-%s" % (self.year, self.year + 1)


EVENT_TYPE = (
    ('ACADEMIC_YEAR', 'Academic Year'),
    ('DISSERTATIONS_SUBMISSION_SESS_1', 'Submission of academic dissertations - exam session 1'),
    ('DISSERTATIONS_SUBMISSION_SESS_2', 'Submission of academic dissertations - exam session 2'),
    ('DISSERTATIONS_SUBMISSION_SESS_3', 'Submission of academic dissertations - exam session 3'),
    ('EXAM_SCORES_SUBMISSION_SESS_1', 'Submission of exam scores - exam session 1'),
    ('EXAM_SCORES_SUBMISSION_SESS_2', 'Submission of exam scores - exam session 2'),
    ('EXAM_SCORES_SUBMISSION_SESS_3', 'Submission of exam scores - exam session 3'),
    ('DELIBERATIONS_SESS_1', 'Deliberations - exam session 1'),
    ('DELIBERATIONS_SESS_2', 'Deliberations - exam session 2'),
    ('DELIBERATIONS_SESS_3', 'Deliberations - exam session 3'),
    ('EXAM_SCORES_DIFFUSION_SESS_1', 'Diffusion of exam scores - exam session 1'),
    ('EXAM_SCORES_DIFFUSION_SESS_2', 'Diffusion of exam scores - exam session 2'),
    ('EXAM_SCORES_DIFFUSION_SESS_3', 'Diffusion of exam scores - exam session 3'),
    ('EXAM_ENROLLMENTS_SESS_1', 'Exam enrollments - exam session 1'),
    ('EXAM_ENROLLMENTS_SESS_2', 'Exam enrollments - exam session 2'),
    ('EXAM_ENROLLMENTS_SESS_3', 'Exam enrollments - exam session 3'))


class AcademicCalendar(models.Model):
    external_id           = models.CharField(max_length=100, blank=True, null=True)
    changed               = models.DateTimeField(null=True)
    academic_year         = models.ForeignKey(AcademicYear)
    event_type            = models.CharField(max_length=50, choices=EVENT_TYPE)
    title                 = models.CharField(max_length=50, blank=True, null=True)
    description           = models.TextField(blank=True, null=True)
    start_date            = models.DateField(auto_now=False, blank=True, null=True, auto_now_add=False)
    end_date              = models.DateField(auto_now=False, blank=True, null=True, auto_now_add=False)
    highlight_title       = models.CharField(max_length=255, blank=True, null=True)
    highlight_description = models.CharField(max_length=255, blank=True, null=True)
    highlight_shortcut    = models.CharField(max_length=255, blank=True, null=True)

    @staticmethod
    def current_academic_year():
        academic_calendar = AcademicCalendar.objects.filter(event_type='ACADEMIC_YEAR')\
                                                    .filter(start_date__lte=timezone.now())\
                                                    .filter(end_date__gte=timezone.now()).first()
        if academic_calendar:
            return academic_calendar.academic_year
        else:
            return None

    @staticmethod
    def find_academic_calendar_by_event_type(academic_year_id, session_number):
        event_type_criteria = "EXAM_SCORES_SUBMISSION_SESS_"+str(session_number)
        return AcademicCalendar.objects.get(academic_year=academic_year_id, event_type=event_type_criteria)

    @staticmethod
    def find_by_academic_year(academic_year_id):
        return AcademicCalendar.objects.filter(academic_year=academic_year_id).order_by('title')

    @staticmethod
    def find_by_academic_year_with_dates(academic_year_id):
        now = timezone.now()
        return AcademicCalendar.objects.filter(academic_year=academic_year_id, start_date__isnull=False, end_date__isnull=False)\
                                        .filter(models.Q(start_date__lte=now, end_date__gte=now) | models.Q(start_date__gte=now, end_date__gte=now))\
                                        .order_by('start_date')

    @staticmethod
    def find_by_id(id):
        return AcademicCalendar.objects.get(pk=id)

    def __str__(self):
        return u"%s %s" % (self.academic_year, self.title)

    def save(self,  *args, **kwargs):
            new = False
            start_date_before_change = None
            end_date_before_change = None
            if self.id is None:
                new = True
            else:
                academic_calendar = AcademicCalendar.objects.get(pk=self.id)
                start_date_before_change = academic_calendar.start_date
                end_date_before_change = academic_calendar.end_date

            academic_calendar=super(AcademicCalendar, self).save(*args, **kwargs)
            academic_year = self.academic_year

            if new:
                offer_year_list = OfferYear.find_offer_years_by_academic_year(academic_year.id)
                for offer_year in offer_year_list:
                    offer_year_calendar=OfferYearCalendar()
                    offer_year_calendar.academic_calendar = self
                    offer_year_calendar.offer_year=offer_year
                    offer_year_calendar.start_date = self.start_date
                    offer_year_calendar.end_date = self.end_date
                    offer_year_calendar.save()
            else:
<<<<<<< HEAD
                if (start_date_before_change is None and end_date_before_change is None ) or ((not start_date_before_change is None and start_date_before_change.strftime( '%d/%m/%Y')) != (not self.start_date is None and self.start_date.strftime( '%d/%m/%Y')) or (not end_date_before_change is None and end_date_before_change.strftime( '%d/%m/%Y') != self.end_date.strftime( '%d/%m/%Y'))) :
=======
                if (start_date_before_change is None and end_date_before_change is None ) or ((not start_date_before_change is None and start_date_before_change.strftime( '%d/%m/%Y')) != (not self.start_date is None and self.start_date.strftime( '%d/%m/%Y')) or (not end_date_before_change is None and end_date_before_change.strftime('%d/%m/%Y') != (not self.end_date is None and self.end_date.strftime( '%d/%m/%Y')))) :
>>>>>>> d2606244
                    #Do this only if start_date or end_date changed
                    offer_year_calendar_list = OfferYearCalendar.find_offer_years_by_academic_calendar(self)

                    for offer_year_calendar in offer_year_calendar_list:
                        if offer_year_calendar.customized == True:
                            #an email must be sent to the programme manager
                            programme_managers = ProgrammeManager.objects.filter(faculty=offer_year_calendar.offer_year.structure)
                            if programme_managers and len(programme_managers) > 0:
                                send_mail.send_mail_after_academic_calendar_changes(self,offer_year_calendar, programme_managers)
                        else:
                            offer_year_calendar.start_date = self.start_date
                            offer_year_calendar.end_date = self.end_date
                            offer_year_calendar.save()

            return academic_calendar

    @staticmethod
    def find_highlight_academic_calendars():
        return AcademicCalendar.objects.filter(start_date__lte=timezone.now(), end_date__gte=timezone.now(), highlight_title__isnull=False, highlight_description__isnull=False, highlight_shortcut__isnull=False )


class Offer(models.Model):
    external_id = models.CharField(max_length=100, blank=True, null=True)
    changed     = models.DateTimeField(null=True)
    acronym     = models.CharField(max_length=15)
    title       = models.CharField(max_length=255)

    def save(self, *args, **kwargs):
        self.acronym = self.acronym.upper()
        super(Offer, self).save(*args, **kwargs)

    @property
    def structure(self):
        return Structure.objects.filter(id=self.id).structure

    @staticmethod
    def find_offer_by_id(id):
        return Offer.objects.get(pk=id)

    def __str__(self):
        return self.acronym


class OfferYear(models.Model):
    external_id   = models.CharField(max_length=100, blank=True, null=True)
    changed       = models.DateTimeField(null=True)
    offer         = models.ForeignKey(Offer)
    academic_year = models.ForeignKey(AcademicYear)
    acronym       = models.CharField(max_length=15)
    title         = models.CharField(max_length=255)
    structure     = models.ForeignKey(Structure)
    parent  = models.ForeignKey('self', blank=True, null=True, related_name='children',db_index=True)

    @staticmethod
    def find_offer_years_by_academic_year(academic_year):
        return OfferYear.objects.filter(academic_year=int(academic_year))

    @staticmethod
    def find_offer_years_by_academic_year_structure(academic_year,structure):
        return OfferYear.objects.filter(academic_year=academic_year, structure=structure).order_by('acronym')

    @staticmethod
    def find_offer_year_by_id(offer_year_id):
        return OfferYear.objects.get(pk=offer_year_id)

    def __str__(self):
        return u"%s - %s" % (self.academic_year, self.offer.acronym)

    @property
    def offer_year_children(self):
        '''
        To find children
        '''
        return  OfferYear.objects.filter(parent=self)

    @property
    def offer_year_sibling(self):
        '''
        To find other focuses
        '''
        if self.parent:
            return OfferYear.objects.filter(parent=self.parent).exclude(id=self.id).exclude()
        return None

    @property
    def is_orientation(self):
        if self.orientation_sibling():
            return True
        else:
            return False

    @property
    def orientation_sibling(self):
        if self.offer:
            offer = Offer.find_offer_by_id(self.offer.id)
            return OfferYear.objects.filter(offer=offer,acronym=self.acronym,academic_year=self.academic_year).exclude(id=self.id)
        return None

    @staticmethod
    def find_all():
        return OfferYear.objects.all()

    def find_offer_year_calendar(self):
        return OfferYearCalendar.objects.filter(offer_year=self,start_date__isnull=False,end_date__isnull=False).order_by('start_date','academic_calendar__title')


class ProgrammeManager(models.Model):
    changed = models.DateTimeField(null=True)
    person  = models.ForeignKey(Person)
    faculty = models.ForeignKey(Structure)

    @staticmethod
    def find_faculty_by_user(user):
        programme_manager = ProgrammeManager.objects.filter(person__user=user).first()
        if programme_manager:
            return programme_manager.faculty
        else:
            return None

    @staticmethod
    def is_programme_manager(user, structure):
        person = Person.objects.get(user=user)
        if user:
            programme_manager = ProgrammeManager.objects.filter(person=person.id, faculty=structure)
            if programme_manager:
                return True
        return False

    def __str__(self):
        return u"%s - %s" % (self.person, self.faculty)


class OfferEnrollment(models.Model):
    external_id     = models.CharField(max_length=100, blank=True, null=True)
    changed         = models.DateTimeField(null=True)
    date_enrollment = models.DateField()
    offer_year      = models.ForeignKey(OfferYear)
    student         = models.ForeignKey(Student)

    def __str__(self):
        return u"%s - %s" % (self.student, self.offer_year)


class OfferYearCalendar(models.Model):
    external_id       = models.CharField(max_length=100, blank=True, null=True)
    changed           = models.DateTimeField(null=True)
    academic_calendar = models.ForeignKey(AcademicCalendar)
    offer_year        = models.ForeignKey(OfferYear)
    event_type        = models.CharField(max_length=50, choices=EVENT_TYPE)
    start_date        = models.DateField(auto_now=False, blank=True, null=True, auto_now_add=False)
    end_date          = models.DateField(auto_now=False, blank=True, null=True, auto_now_add=False)
    customized        = models.BooleanField(default=False)

    @staticmethod
    def current_session_exam():
        return OfferYearCalendar.objects.filter(event_type__startswith='EXAM_SCORES_SUBMISSION_SESS_')\
                                        .filter(start_date__lte=timezone.now())\
                                        .filter(end_date__gte=timezone.now()).first()

    @staticmethod
    def find_offer_years_by_academic_calendar(academic_calendar):
        return OfferYearCalendar.objects.filter(academic_calendar=int(academic_calendar.id))

    def __str__(self):
        return u"%s - %s - %s" % (self.academic_calendar, self.offer_year, self.event_type)


class LearningUnit(models.Model):
    external_id = models.CharField(max_length=100, blank=True, null=True)
    changed     = models.DateTimeField(null=True)
    acronym     = models.CharField(max_length=15)
    title       = models.CharField(max_length=255)
    description = models.TextField(blank=True, null=True)
    start_year  = models.IntegerField()
    end_year    = models.IntegerField(blank=True, null=True)

    def __str__(self):
        return u"%s - %s" % (self.acronym, self.title)


class Attribution(models.Model):
    FUNCTION_CHOICES = (
        ('COORDINATOR','Coordinator'),
        ('PROFESSOR','Professor'))

    external_id   = models.CharField(max_length=100, blank=True, null=True)
    changed       = models.DateTimeField(null=True)
    start_date    = models.DateField(auto_now=False, blank=True, null=True, auto_now_add=False)
    end_date      = models.DateField(auto_now=False, blank=True, null=True, auto_now_add=False)
    function      = models.CharField(max_length=15, blank=True, null=True, choices=FUNCTION_CHOICES, default='UNKNOWN')
    learning_unit = models.ForeignKey(LearningUnit)
    tutor         = models.ForeignKey(Tutor)

    def __str__(self):
        return u"%s - %s" % (self.tutor.person, self.function)


class LearningUnitYear(models.Model):
    external_id    = models.CharField(max_length=100, blank=True, null=True)
    changed        = models.DateTimeField(null=True)
    acronym        = models.CharField(max_length=15)
    title          = models.CharField(max_length=255)
    credits        = models.DecimalField(max_digits=5, decimal_places=2, blank=True, null=True)
    decimal_scores = models.BooleanField(default=False)
    academic_year  = models.ForeignKey(AcademicYear)
    learning_unit  = models.ForeignKey(LearningUnit)

    @staticmethod
    def find_offer_enrollments(learning_unit_year_id):
        learning_unit_enrollment_list= LearningUnitEnrollment.objects.filter(learning_unit_year=learning_unit_year_id)
        offer_list = []
        for lue in learning_unit_enrollment_list:
            offer_list.append(lue.offer_enrollment)
        return offer_list

    @staticmethod
    def find_learning_unit_years_by_academic_year(academic_year):
        return LearningUnitYear.objects.filter(academic_year=int(academic_year))

    @staticmethod
    def find_learning_unit_year_by_id(learning_unit_id) :
        return LearningUnitYear.objects.get(pk=learning_unit_id)

    def __str__(self):
        return u"%s - %s" % (self.academic_year,self.learning_unit)


class LearningUnitEnrollment(models.Model):
    external_id        = models.CharField(max_length=100, blank=True, null=True)
    changed            = models.DateTimeField(null=True)
    date_enrollment    = models.DateField()
    learning_unit_year = models.ForeignKey(LearningUnitYear)
    offer_enrollment   = models.ForeignKey(OfferEnrollment)

    @property
    def student(self):
        return self.offer_enrollment.student

    @property
    def offer(self):
        return self.offer_enrollment.offer_year

    def __str__(self):
        return u"%s - %s" % (self.learning_unit_year, self.offer_enrollment.student)


class SessionExam(models.Model):
    SESSION_STATUS = (
        ('IDLE', _('Idle')),
        ('OPEN', _('Open')),
        ('CLOSED', _('Closed')))

    external_id         = models.CharField(max_length=100, blank=True, null=True)
    changed             = models.DateTimeField(null=True)
    number_session      = models.IntegerField()
    status              = models.CharField(max_length=10,choices=SESSION_STATUS)
    learning_unit_year  = models.ForeignKey(LearningUnitYear)
    offer_year_calendar = models.ForeignKey(OfferYearCalendar)

    @staticmethod
    def current_session_exam():
        offer_calendar = OfferYearCalendar.current_session_exam()
        session_exam = SessionExam.objects.filter(offer_year_calendar=offer_calendar).first()
        return session_exam

    @staticmethod
    def find_session(id):
        return SessionExam.objects.get(pk=id)

    @staticmethod
    def find_sessions_by_tutor(tutor, academic_year):
        learning_units = Attribution.objects.filter(tutor=tutor).values('learning_unit')
        return SessionExam.objects.filter(~models.Q(status='IDLE'))\
                                  .filter(learning_unit_year__academic_year=academic_year)\
                                  .filter(learning_unit_year__learning_unit__in=learning_units)

    @staticmethod
    def find_sessions_by_faculty(faculty, academic_year):
        return SessionExam.objects.filter(~models.Q(status='IDLE'))\
                                  .filter(offer_year_calendar__offer_year__academic_year=academic_year)\
                                  .filter(offer_year_calendar__offer_year__structure=faculty)

    @property
    def offer(self):
        for rec_exam_enrollment in ExamEnrollment.find_exam_enrollments(self):
            return rec_exam_enrollment.learning_unit_enrollment.offer
        return None

    @property
    def progress(self):
        enrollments = list(ExamEnrollment.find_exam_enrollments(self))

        if enrollments:
            progress = 0
            for e in enrollments:
                if e.score_final is not None or e.justification_final is not None:
                    progress = progress +1
            return str(progress) + "/"+ str(len(enrollments))
        else:
            return "0/0"

    def __str__(self):
        return u"%s - %d" % (self.learning_unit_year, self.number_session)


JUSTIFICATION_TYPES = (
        ('ABSENT',_('Absent')),
        ('CHEATING',_('Cheating')),
        ('ILL',_('Ill')),
        ('JUSTIFIED_ABSENCE',_('Justified absence')),
        ('SCORE_MISSING',_('Score missing')))


class ExamEnrollment(models.Model):
    ENCODING_STATUS_LIST = (
        ('SAVED',_('Saved')),
        ('SUBMITTED',_('Submitted')))

    external_id              = models.CharField(max_length=100, blank=True, null=True)
    changed                  = models.DateTimeField(null=True)
    score_draft              = models.DecimalField(max_digits=4, decimal_places=2, blank=True, null=True)
    score_reencoded          = models.DecimalField(max_digits=4, decimal_places=2, blank=True, null=True)
    score_final              = models.DecimalField(max_digits=4, decimal_places=2, blank=True, null=True)
    justification_draft      = models.CharField(max_length=20, blank=True, null=True, choices=JUSTIFICATION_TYPES)
    justification_reencoded  = models.CharField(max_length=20, blank=True, null=True, choices=JUSTIFICATION_TYPES)
    justification_final      = models.CharField(max_length=20, blank=True, null=True, choices=JUSTIFICATION_TYPES)
    encoding_status          = models.CharField(max_length=9, blank=True, null=True, choices=ENCODING_STATUS_LIST)
    session_exam             = models.ForeignKey(SessionExam)
    learning_unit_enrollment = models.ForeignKey(LearningUnitEnrollment)

    @staticmethod
    def calculate_progress(enrollments):
        if enrollments:
            progress = len([e for e in enrollments if e.score_final or e.justification_final]) / len(enrollments)
        else:
            progress = 0
        return progress * 100

    @staticmethod
    def find_exam_enrollments(session_exam):
        enrollments = ExamEnrollment.objects.filter(session_exam=session_exam)\
                                            .order_by('learning_unit_enrollment__offer_enrollment__offer_year__acronym',
                                                      'learning_unit_enrollment__offer_enrollment__student__person__last_name',
                                                      'learning_unit_enrollment__offer_enrollment__student__person__first_name')
        return enrollments

    @staticmethod
    def find_draft_exam_enrollments(session_exam):
        """ Return the enrollments of a session but not the ones already submitted. """
        enrollments = ExamEnrollment.objects.filter(session_exam=session_exam)\
                                            .filter(score_final__isnull=True)\
                                            .filter(models.Q(justification_final__isnull=True) |
                                                    models.Q(justification_final=''))
        return enrollments

    @staticmethod
    def count_encoded_scores(enrollments):
        """ Count the scores that were already encoded but not submitted yet. """
        counter = 0
        for enrollment in enrollments:
            if (enrollment.score_draft or enrollment.justification_draft) \
                    and not enrollment.score_final \
                    and not enrollment.justification_final:
                counter += 1

        return counter

    @staticmethod
    def find_exam_enrollments_to_validate(session_exam):
        enrollments = ExamEnrollment.objects.filter(session_exam=session_exam)\
                                            .filter(~models.Q(score_draft=models.F('score_reencoded')) |
                                                    ~models.Q(justification_draft=models.F('justification_reencoded')))\
                                            .filter(score_final__isnull=True)\
                                            .filter(models.Q(justification_final__isnull=True) |
                                                    models.Q(justification_final=''))
        return enrollments

    def student(self):
        return self.learning_unit_enrollment.student

    @staticmethod
    def justification_label_authorized(is_fac):
        if is_fac:
            return '%s, %s, %s, %s, %s' % (_('Absent'),_('Cheating'), _('Ill'),  _('Justified absence'), _('Score missing'))
        else:
            return '%s, %s, %s' % (_('Absent'), _('Cheating'),_('Score missing'))

    def __str__(self):
        return u"%s - %s" % (self.session_exam, self.learning_unit_enrollment)


class ExamEnrollmentHistory(models.Model):
    exam_enrollment     = models.ForeignKey(ExamEnrollment)
    person              = models.ForeignKey(Person)
    score_final         = models.DecimalField(max_digits=4, decimal_places=2, null=True)
    justification_final = models.CharField(max_length=20, null=True, choices=JUSTIFICATION_TYPES)
    modification_date   = models.DateTimeField(auto_now=True)

    @staticmethod
    def exam_enrollment_historic(user, enrollment, score, justification):
        exam_enrollment_history = ExamEnrollmentHistory()
        exam_enrollment_history.exam_enrollment = enrollment
        exam_enrollment_history.score_final = score
        exam_enrollment_history.justification_final = justification
        exam_enrollment_history.person = Person.find_person_by_user(user)
        exam_enrollment_history.save()<|MERGE_RESOLUTION|>--- conflicted
+++ resolved
@@ -269,11 +269,7 @@
                     offer_year_calendar.end_date = self.end_date
                     offer_year_calendar.save()
             else:
-<<<<<<< HEAD
-                if (start_date_before_change is None and end_date_before_change is None ) or ((not start_date_before_change is None and start_date_before_change.strftime( '%d/%m/%Y')) != (not self.start_date is None and self.start_date.strftime( '%d/%m/%Y')) or (not end_date_before_change is None and end_date_before_change.strftime( '%d/%m/%Y') != self.end_date.strftime( '%d/%m/%Y'))) :
-=======
                 if (start_date_before_change is None and end_date_before_change is None ) or ((not start_date_before_change is None and start_date_before_change.strftime( '%d/%m/%Y')) != (not self.start_date is None and self.start_date.strftime( '%d/%m/%Y')) or (not end_date_before_change is None and end_date_before_change.strftime('%d/%m/%Y') != (not self.end_date is None and self.end_date.strftime( '%d/%m/%Y')))) :
->>>>>>> d2606244
                     #Do this only if start_date or end_date changed
                     offer_year_calendar_list = OfferYearCalendar.find_offer_years_by_academic_calendar(self)
 
