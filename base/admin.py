##############################################################################
#
#    OSIS stands for Open Student Information System. It's an application
#    designed to manage the core business of higher education institutions,
#    such as universities, faculties, institutes and professional schools.
#    The core business involves the administration of students, teachers,
#    courses, programs and so on.
#
#    Copyright (C) 2015-2016 Université catholique de Louvain (http://www.uclouvain.be)
#
#    This program is free software: you can redistribute it and/or modify
#    it under the terms of the GNU General Public License as published by
#    the Free Software Foundation, either version 3 of the License, or
#    (at your option) any later version.
#
#    This program is distributed in the hope that it will be useful,
#    but WITHOUT ANY WARRANTY; without even the implied warranty of
#    MERCHANTABILITY or FITNESS FOR A PARTICULAR PURPOSE.  See the
#    GNU General Public License for more details.
#
#    A copy of this license - GNU General Public License - is available
#    at the root of the source code of this program.  If not,
#    see http://www.gnu.org/licenses/.
#
##############################################################################
from base.models import *
from django.contrib import admin

admin.site.register(academic_calendar.AcademicCalendar,
                    academic_calendar.AcademicCalendarAdmin)

admin.site.register(academic_year.AcademicYear,
                    academic_year.AcademicYearAdmin)

admin.site.register(attribution.Attribution,
                    attribution.AttributionAdmin)
<<<<<<< HEAD
admin.site.register(document_file.DocumentFile,
                    document_file.DocumentFileAdmin)
=======

>>>>>>> 09751423
admin.site.register(exam_enrollment.ExamEnrollment,
                    exam_enrollment.ExamEnrollmentAdmin)

admin.site.register(exam_enrollment.ExamEnrollmentHistory,
                    exam_enrollment.ExamEnrollmentHistoryAdmin)

admin.site.register(learning_unit.LearningUnit,
                    learning_unit.LearningUnitAdmin)

admin.site.register(learning_unit_enrollment.LearningUnitEnrollment,
                    learning_unit_enrollment.LearningUnitEnrollmentAdmin)

admin.site.register(learning_unit_year.LearningUnitYear,
                    learning_unit_year.LearningUnitYearAdmin)

admin.site.register(message_template.MessageTemplate,
                    message_template.MessageTemplateAdmin)

admin.site.register(offer.Offer,
                    offer.OfferAdmin)

admin.site.register(offer_enrollment.OfferEnrollment,
                    offer_enrollment.OfferEnrollmentAdmin)

admin.site.register(offer_year.OfferYear,
                    offer_year.OfferYearAdmin)

admin.site.register(offer_year_calendar.OfferYearCalendar,
                    offer_year_calendar.OfferYearCalendarAdmin)

admin.site.register(organization.Organization,
                    organization.OrganizationAdmin)

admin.site.register(organization_address.OrganizationAddress,
                    organization_address.OrganizationAddressAdmin)

admin.site.register(person.Person,
                    person.PersonAdmin)

admin.site.register(person_address.PersonAddress,
                    person_address.PersonAddressAdmin)

admin.site.register(program_manager.ProgrammeManager,
                    program_manager.ProgrammeManagerAdmin)

admin.site.register(session_exam.SessionExam,
                    session_exam.SessionExamAdmin)

admin.site.register(structure.Structure,
                    structure.StructureAdmin)

admin.site.register(student.Student,
                    student.StudentAdmin)

admin.site.register(tutor.Tutor,
                    tutor.TutorAdmin)<|MERGE_RESOLUTION|>--- conflicted
+++ resolved
@@ -34,12 +34,10 @@
 
 admin.site.register(attribution.Attribution,
                     attribution.AttributionAdmin)
-<<<<<<< HEAD
+
 admin.site.register(document_file.DocumentFile,
                     document_file.DocumentFileAdmin)
-=======
 
->>>>>>> 09751423
 admin.site.register(exam_enrollment.ExamEnrollment,
                     exam_enrollment.ExamEnrollmentAdmin)
 
