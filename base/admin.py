##############################################################################
#
#    OSIS stands for Open Student Information System. It's an application
#    designed to manage the core business of higher education institutions,
#    such as universities, faculties, institutes and professional schools.
#    The core business involves the administration of students, teachers,
#    courses, programs and so on.
#
#    Copyright (C) 2015-2018 Université catholique de Louvain (http://www.uclouvain.be)
#
#    This program is free software: you can redistribute it and/or modify
#    it under the terms of the GNU General Public License as published by
#    the Free Software Foundation, either version 3 of the License, or
#    (at your option) any later version.
#
#    This program is distributed in the hope that it will be useful,
#    but WITHOUT ANY WARRANTY; without even the implied warranty of
#    MERCHANTABILITY or FITNESS FOR A PARTICULAR PURPOSE.  See the
#    GNU General Public License for more details.
#
#    A copy of this license - GNU General Public License - is available
#    at the root of the source code of this program.  If not,
#    see http://www.gnu.org/licenses/.
#
##############################################################################
from django.contrib import admin

from base.models import *

admin.site.register(academic_calendar.AcademicCalendar,
                    academic_calendar.AcademicCalendarAdmin)

admin.site.register(academic_year.AcademicYear,
                    academic_year.AcademicYearAdmin)

admin.site.register(campus.Campus,
                    campus.CampusAdmin)

admin.site.register(education_group.EducationGroup,
                    education_group.EducationGroupAdmin)

admin.site.register(education_group_language.EducationGroupLanguage,
                    education_group_language.EducationGroupLanguageAdmin)

admin.site.register(education_group_organization.EducationGroupOrganization,
                    education_group_organization.EducationGroupOrganizationAdmin)

admin.site.register(education_group_type.EducationGroupType,
                    education_group_type.EducationGroupTypeAdmin)

admin.site.register(education_group_year.EducationGroupYear,
                    education_group_year.EducationGroupYearAdmin)

admin.site.register(entity.Entity,
                    entity.EntityAdmin)

admin.site.register(entity_calendar.EntityCalendar,
                    entity_calendar.EntityCalendarAdmin)

admin.site.register(entity_component_year.EntityComponentYear,
                    entity_component_year.EntityComponentYearAdmin)

admin.site.register(entity_container_year.EntityContainerYear,
                    entity_container_year.EntityContainerYearAdmin)

admin.site.register(entity_manager.EntityManager,
                    entity_manager.EntityManagerAdmin)

admin.site.register(entity_version.EntityVersion,
                    entity_version.EntityVersionAdmin)

admin.site.register(exam_enrollment.ExamEnrollment,
                    exam_enrollment.ExamEnrollmentAdmin)

admin.site.register(exam_enrollment.ExamEnrollmentHistory,
                    exam_enrollment.ExamEnrollmentHistoryAdmin)

admin.site.register(external_learning_unit_year.ExternalLearningUnitYear,
                    external_learning_unit_year.ExternalLearningUnitYearAdmin)

admin.site.register(external_offer.ExternalOffer,
                    external_offer.ExternalOfferAdmin)

admin.site.register(group_element_year.GroupElementYear,
                    group_element_year.GroupElementYearAdmin)

admin.site.register(learning_achievement.LearningAchievement,
                    learning_achievement.LearningAchievementAdmin)

admin.site.register(learning_class_year.LearningClassYear,
                    learning_class_year.LearningClassYearAdmin)

admin.site.register(learning_component_year.LearningComponentYear,
                    learning_component_year.LearningComponentYearAdmin)

admin.site.register(learning_container.LearningContainer,
                    learning_container.LearningContainerAdmin)

admin.site.register(learning_container_year.LearningContainerYear,
                    learning_container_year.LearningContainerYearAdmin)

admin.site.register(learning_unit.LearningUnit,
                    learning_unit.LearningUnitAdmin)

admin.site.register(learning_unit_component_class.LearningUnitComponentClass,
                    learning_unit_component_class.LearningUnitComponentClassAdmin)

admin.site.register(learning_unit_component.LearningUnitComponent,
                    learning_unit_component.LearningUnitComponentAdmin)

admin.site.register(learning_unit_enrollment.LearningUnitEnrollment,
                    learning_unit_enrollment.LearningUnitEnrollmentAdmin)

admin.site.register(learning_unit_year.LearningUnitYear,
                    learning_unit_year.LearningUnitYearAdmin)

admin.site.register(mandatary.Mandatary,
                    mandatary.MandataryAdmin)

admin.site.register(mandate.Mandate,
                    mandate.MandateAdmin)

admin.site.register(offer_enrollment.OfferEnrollment,
                    offer_enrollment.OfferEnrollmentAdmin)

admin.site.register(offer.Offer,
                    offer.OfferAdmin)

admin.site.register(offer_type.OfferType,
                    offer_type.OfferTypeAdmin)

admin.site.register(offer_year.OfferYear,
                    offer_year.OfferYearAdmin)

admin.site.register(offer_year_calendar.OfferYearCalendar,
                    offer_year_calendar.OfferYearCalendarAdmin)

admin.site.register(offer_year_domain.OfferYearDomain,
                    offer_year_domain.OfferYearDomainAdmin)

admin.site.register(offer_year_entity.OfferYearEntity,
                    offer_year_entity.OfferYearEntityAdmin)

admin.site.register(organization.Organization,
                    organization.OrganizationAdmin)

admin.site.register(organization_address.OrganizationAddress,
                    organization_address.OrganizationAddressAdmin)

admin.site.register(person.Person,
                    person.PersonAdmin)

admin.site.register(person_address.PersonAddress,
                    person_address.PersonAddressAdmin)

admin.site.register(person_entity.PersonEntity,
                    person_entity.PersonEntityAdmin)

admin.site.register(program_manager.ProgramManager,
                    program_manager.ProgramManagerAdmin)

admin.site.register(proposal_learning_unit.ProposalLearningUnit,
                    proposal_learning_unit.ProposalLearningUnitAdmin)

admin.site.register(session_exam.SessionExam,
                    session_exam.SessionExamAdmin)

admin.site.register(session_exam_calendar.SessionExamCalendar,
                    session_exam_calendar.SessionExamCalendarAdmin)

admin.site.register(session_exam_deadline.SessionExamDeadline,
                    session_exam_deadline.SessionExamDeadlineAdmin)

admin.site.register(structure_address.StructureAddress,
                    structure_address.StructureAddressAdmin)

admin.site.register(structure.Structure,
                    structure.StructureAdmin)

admin.site.register(student.Student,
                    student.StudentAdmin)

admin.site.register(synchronization.Synchronization,
                    synchronization.SynchronizationAdmin)

admin.site.register(teaching_material.TeachingMaterial,
                    teaching_material.TeachingMaterialAdmin)

admin.site.register(tutor.Tutor,
                    tutor.TutorAdmin)

admin.site.register(admission_condition.AdmissionCondition,
<<<<<<< HEAD
                    admission_condition.AdmissionConditionAdmin)
=======
                    admission_condition.AdmissionConditionAdmin)

admin.site.register(admission_condition.AdmissionConditionLine,
                    admission_condition.AdmissionConditionLineAdmin)
>>>>>>> 912f4294
<|MERGE_RESOLUTION|>--- conflicted
+++ resolved
@@ -190,11 +190,7 @@
                     tutor.TutorAdmin)
 
 admin.site.register(admission_condition.AdmissionCondition,
-<<<<<<< HEAD
-                    admission_condition.AdmissionConditionAdmin)
-=======
                     admission_condition.AdmissionConditionAdmin)
 
 admin.site.register(admission_condition.AdmissionConditionLine,
-                    admission_condition.AdmissionConditionLineAdmin)
->>>>>>> 912f4294
+                    admission_condition.AdmissionConditionLineAdmin)