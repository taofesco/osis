--- conflicted
+++ resolved
@@ -25,12 +25,7 @@
 ##############################################################################
 from django.contrib import admin
 
-<<<<<<< HEAD
-from base.models import admission_condition
-from base.models.bibliography import Bibliography, BibliographyAdmin
-=======
 from base.models import *
->>>>>>> ff9fc75a
 
 admin.site.register(academic_calendar.AcademicCalendar,
                     academic_calendar.AcademicCalendarAdmin)
