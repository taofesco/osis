##############################################################################
#
#    OSIS stands for Open Student Information System. It's an application
#    designed to manage the core business of higher education institutions,
#    such as universities, faculties, institutes and professional schools.
#    The core business involves the administration of students, teachers,
#    courses, programs and so on.
#
#    Copyright (C) 2015-2016 Université catholique de Louvain (http://www.uclouvain.be)
#
#    This program is free software: you can redistribute it and/or modify
#    it under the terms of the GNU General Public License as published by
#    the Free Software Foundation, either version 3 of the License, or
#    (at your option) any later version.
#
#    This program is distributed in the hope that it will be useful,
#    but WITHOUT ANY WARRANTY; without even the implied warranty of
#    MERCHANTABILITY or FITNESS FOR A PARTICULAR PURPOSE.  See the
#    GNU General Public License for more details.
#
#    A copy of this license - GNU General Public License - is available
#    at the root of the source code of this program.  If not,
#    see http://www.gnu.org/licenses/.
#
##############################################################################
from base.models import *
from django.contrib import admin

admin.site.register(academic_calendar.AcademicCalendar,
                    academic_calendar.AcademicCalendarAdmin)

admin.site.register(academic_year.AcademicYear,
                    academic_year.AcademicYearAdmin)

admin.site.register(application_notice.ApplicationNotice,
                    application_notice.ApplicationNoticeAdmin)

admin.site.register(attribution.Attribution,
                    attribution.AttributionAdmin)

admin.site.register(campus.Campus,
                    campus.CampusAdmin)

<<<<<<< HEAD
admin.site.register(domain_offer.DomainOffer,
                    domain_offer.DomainOfferAdmin)
=======
admin.site.register(document_file.DocumentFile,
                    document_file.DocumentFileAdmin)
>>>>>>> fc580067

admin.site.register(exam_enrollment.ExamEnrollment,
                    exam_enrollment.ExamEnrollmentAdmin)

admin.site.register(exam_enrollment.ExamEnrollmentHistory,
                    exam_enrollment.ExamEnrollmentHistoryAdmin)

admin.site.register(learning_unit.LearningUnit,
                    learning_unit.LearningUnitAdmin)

admin.site.register(learning_unit_enrollment.LearningUnitEnrollment,
                    learning_unit_enrollment.LearningUnitEnrollmentAdmin)

admin.site.register(learning_unit_year.LearningUnitYear,
                    learning_unit_year.LearningUnitYearAdmin)

admin.site.register(scores_encoding.ScoresEncoding,
                    scores_encoding.ScoresEncodingAdmin)

admin.site.register(offer_enrollment.OfferEnrollment,
                    offer_enrollment.OfferEnrollmentAdmin)

admin.site.register(offer.Offer,
                    offer.OfferAdmin)

admin.site.register(offer_year.OfferYear,
                    offer_year.OfferYearAdmin)

admin.site.register(offer_year_calendar.OfferYearCalendar,
                    offer_year_calendar.OfferYearCalendarAdmin)

admin.site.register(offer_year_domain.OfferYearDomain,
                    offer_year_domain.OfferYearDomainAdmin)

admin.site.register(organization.Organization,
                    organization.OrganizationAdmin)

admin.site.register(organization_address.OrganizationAddress,
                    organization_address.OrganizationAddressAdmin)

admin.site.register(person.Person,
                    person.PersonAdmin)

admin.site.register(person_address.PersonAddress,
                    person_address.PersonAddressAdmin)

admin.site.register(program_manager.ProgramManager,
                    program_manager.ProgramManagerAdmin)

admin.site.register(session_exam.SessionExam,
                    session_exam.SessionExamAdmin)

admin.site.register(structure_address.StructureAddress,
                    structure_address.StructureAddressAdmin)

admin.site.register(structure.Structure,
                    structure.StructureAdmin)

admin.site.register(student.Student,
                    student.StudentAdmin)

admin.site.register(tutor.Tutor,
                    tutor.TutorAdmin)<|MERGE_RESOLUTION|>--- conflicted
+++ resolved
@@ -41,13 +41,6 @@
 admin.site.register(campus.Campus,
                     campus.CampusAdmin)
 
-<<<<<<< HEAD
-admin.site.register(domain_offer.DomainOffer,
-                    domain_offer.DomainOfferAdmin)
-=======
-admin.site.register(document_file.DocumentFile,
-                    document_file.DocumentFileAdmin)
->>>>>>> fc580067
 
 admin.site.register(exam_enrollment.ExamEnrollment,
                     exam_enrollment.ExamEnrollmentAdmin)
