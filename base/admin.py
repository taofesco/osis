--- conflicted
+++ resolved
@@ -102,7 +102,9 @@
 admin.site.register(student.Student,
                     student.StudentAdmin)
 
-<<<<<<< HEAD
+admin.site.register(synchronization.Synchronization,
+                    synchronization.SynchronizationAdmin)
+
 admin.site.register(text_label.TextLabel,
                     text_label.TextLabelAdmin)
 
@@ -111,10 +113,6 @@
 
 admin.site.register(translated_text_label.TranslatedTextLabel,
                     translated_text_label.TranslatedTextLabelAdmin)
-=======
-admin.site.register(synchronization.Synchronization,
-                    synchronization.SynchronizationAdmin)
->>>>>>> 0b79ec30
 
 admin.site.register(tutor.Tutor,
                     tutor.TutorAdmin)