--- conflicted
+++ resolved
@@ -36,22 +36,14 @@
 admin.site.register(campus.Campus,
                     campus.CampusAdmin)
 
-<<<<<<< HEAD
-admin.site.register(employee.Employee,
-                    employee.EmployeeAdmin)
-=======
 admin.site.register(entity_manager.EntityManager,
                     entity_manager.EntityManagerAdmin)
->>>>>>> ea3ea6a9
 
 admin.site.register(exam_enrollment.ExamEnrollment,
                     exam_enrollment.ExamEnrollmentAdmin)
 
 admin.site.register(exam_enrollment.ExamEnrollmentHistory,
                     exam_enrollment.ExamEnrollmentHistoryAdmin)
-
-admin.site.register(faculty_administrator.FacultyAdministrator,
-                    faculty_administrator.FacultyAdministratorAdmin)
 
 admin.site.register(external_offer.ExternalOffer,
                     external_offer.ExternalOfferAdmin)
