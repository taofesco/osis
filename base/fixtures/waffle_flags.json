[
{
    "model": "waffle.flag",
    "pk": 2,
    "fields": {
        "name": "learning_unit_update",
        "everyone": null,
        "percent": null,
        "testing": false,
        "superusers": true,
        "staff": true,
        "authenticated": true,
        "languages": "",
        "rollout": false,
        "note": "",
        "created": "2018-07-10T08:51:05Z",
        "modified": "2018-07-10T11:52:42.584Z",
        "groups": [],
        "users": []
    }
},
{
    "model": "waffle.flag",
    "pk": 3,
    "fields": {
        "name": "learning_unit_delete",
        "everyone": null,
        "percent": null,
        "testing": false,
        "superusers": true,
        "staff": true,
        "authenticated": true,
        "languages": "",
        "rollout": false,
        "note": "",
        "created": "2018-07-10T13:54:54Z",
        "modified": "2018-07-10T13:55:27.412Z",
        "groups": [],
        "users": []
    }
},
{
    "model": "waffle.flag",
    "pk": 4,
    "fields": {
        "name": "learning_unit_proposal_update",
        "everyone": null,
        "percent": null,
        "testing": false,
        "superusers": true,
        "staff": true,
        "authenticated": true,
        "languages": "",
        "rollout": false,
        "note": "",
        "created": "2018-07-10T13:55:42Z",
        "modified": "2018-07-10T13:55:48.045Z",
        "groups": [],
        "users": []
    }
},
{
    "model": "waffle.flag",
    "pk": 5,
    "fields": {
        "name": "learning_unit_proposal_delete",
        "everyone": null,
        "percent": null,
        "testing": false,
        "superusers": true,
        "staff": true,
        "authenticated": true,
        "languages": "",
        "rollout": false,
        "note": "",
        "created": "2018-07-10T13:56:00Z",
        "modified": "2018-07-10T13:56:08.077Z",
        "groups": [],
        "users": []
    }
},
{
    "model": "waffle.flag",
    "pk": 6,
    "fields": {
        "name": "education_group_create",
        "everyone": null,
        "percent": null,
        "testing": false,
        "superusers": true,
        "staff": true,
        "authenticated": true,
        "languages": "",
        "rollout": false,
        "note": "",
        "created": "2018-07-10T13:56:20Z",
        "modified": "2018-07-10T13:56:26.091Z",
        "groups": [],
        "users": []
    }
},
{
    "model": "waffle.flag",
    "pk": 7,
    "fields": {
        "name": "education_group_update",
        "everyone": null,
        "percent": null,
        "testing": false,
        "superusers": true,
        "staff": true,
        "authenticated": true,
        "languages": "",
        "rollout": false,
        "note": "",
        "created": "2018-07-10T13:57:05Z",
        "modified": "2018-07-10T13:57:11.708Z",
        "groups": [],
        "users": []
    }
},
{
    "model": "waffle.flag",
    "pk": 8,
    "fields": {
        "name": "education_group_delete",
        "everyone": null,
        "percent": null,
        "testing": false,
        "superusers": true,
        "staff": true,
        "authenticated": true,
        "languages": "",
        "rollout": false,
        "note": "",
        "created": "2018-07-10T13:57:23Z",
        "modified": "2018-07-10T13:57:29.911Z",
        "groups": [],
        "users": []
    }
},
{
    "model": "waffle.flag",
    "pk": 9,
    "fields": {
        "name": "learning_unit_create",
        "everyone": null,
        "percent": null,
        "testing": false,
        "superusers": true,
        "staff": true,
        "authenticated": true,
        "languages": "",
        "rollout": false,
        "note": "",
        "created": "2018-07-10T13:57:47Z",
        "modified": "2018-07-10T13:57:54.139Z",
        "groups": [],
        "users": []
    }
},
{
    "model": "waffle.flag",
    "pk": 10,
    "fields": {
        "name": "learning_unit_proposal_create",
        "everyone": null,
        "percent": null,
        "testing": false,
        "superusers": true,
        "staff": true,
        "authenticated": true,
        "languages": "",
        "rollout": false,
        "note": "",
        "created": "2018-07-10T13:58:08Z",
        "modified": "2018-07-10T13:58:13.883Z",
        "groups": [],
        "users": []
    }
},
{
    "model": "waffle.flag",
    "pk": 11,
    "fields": {
        "name": "educational_information_block_action",
        "everyone": null,
        "percent": null,
        "testing": false,
        "superusers": true,
        "staff": true,
        "authenticated": true,
        "languages": "",
        "rollout": false,
        "note": "",
        "created": "2018-07-10T13:58:08Z",
        "modified": "2018-07-10T13:58:13.883Z",
        "groups": [],
        "users": []
    }
},
{
    "model": "waffle.flag",
    "pk": 12,
    "fields": {
        "name": "educational_information_mailing",
        "everyone": null,
        "percent": null,
        "testing": false,
        "superusers": true,
        "staff": true,
        "authenticated": true,
        "languages": "",
        "rollout": false,
        "note": "",
        "created": "2018-07-10T13:58:08Z",
        "modified": "2018-07-10T13:58:13.883Z",
        "groups": [],
        "users": []
    }
},
{
    "model": "waffle.flag",
<<<<<<< HEAD
    "pk": 2,
    "fields": {
        "name": "pdf_content",
=======
    "pk": 13,
    "fields": {
        "name": "education_group_select",
>>>>>>> 6e00dbe0
        "everyone": null,
        "percent": null,
        "testing": false,
        "superusers": true,
        "staff": true,
        "authenticated": true,
        "languages": "",
        "rollout": false,
        "note": "",
<<<<<<< HEAD
        "created": "2018-07-10T08:51:05Z",
        "modified": "2018-07-10T11:52:42.584Z",
=======
        "created": "2018-07-30T13:58:08Z",
        "modified": "2018-07-30T13:58:13.883Z",
        "groups": [],
        "users": []
    }
},
{
    "model": "waffle.flag",
    "pk": 14,
    "fields": {
        "name": "education_group_move",
        "everyone": null,
        "percent": null,
        "testing": false,
        "superusers": true,
        "staff": true,
        "authenticated": true,
        "languages": "",
        "rollout": false,
        "note": "",
        "created": "2018-07-30T13:58:08Z",
        "modified": "2018-07-30T13:58:13.883Z",
        "groups": [],
        "users": []
    }
},
{
    "model": "waffle.flag",
    "pk": 15,
    "fields": {
        "name": "education_group_detach",
        "everyone": null,
        "percent": null,
        "testing": false,
        "superusers": true,
        "staff": true,
        "authenticated": true,
        "languages": "",
        "rollout": false,
        "note": "",
        "created": "2018-07-30T13:58:08Z",
        "modified": "2018-07-30T13:58:13.883Z",
        "groups": [],
        "users": []
    }
},
{
    "model": "waffle.flag",
    "pk": 16,
    "fields": {
        "name": "education_group_attach",
        "everyone": null,
        "percent": null,
        "testing": false,
        "superusers": true,
        "staff": true,
        "authenticated": true,
        "languages": "",
        "rollout": false,
        "note": "",
        "created": "2018-07-30T13:58:08Z",
        "modified": "2018-07-30T13:58:13.883Z",
>>>>>>> 6e00dbe0
        "groups": [],
        "users": []
    }
}]<|MERGE_RESOLUTION|>--- conflicted
+++ resolved
@@ -221,91 +221,100 @@
 },
 {
     "model": "waffle.flag",
-<<<<<<< HEAD
-    "pk": 2,
+    "pk": 13,
+    "fields": {
+        "name": "education_group_select",
+        "everyone": null,
+        "percent": null,
+        "testing": false,
+        "superusers": true,
+        "staff": true,
+        "authenticated": true,
+        "languages": "",
+        "rollout": false,
+        "note": "",
+        "created": "2018-07-30T13:58:08Z",
+        "modified": "2018-07-30T13:58:13.883Z",
+        "groups": [],
+        "users": []
+    }
+},
+{
+    "model": "waffle.flag",
+    "pk": 14,
+    "fields": {
+        "name": "education_group_move",
+        "everyone": null,
+        "percent": null,
+        "testing": false,
+        "superusers": true,
+        "staff": true,
+        "authenticated": true,
+        "languages": "",
+        "rollout": false,
+        "note": "",
+        "created": "2018-07-30T13:58:08Z",
+        "modified": "2018-07-30T13:58:13.883Z",
+        "groups": [],
+        "users": []
+    }
+},
+{
+    "model": "waffle.flag",
+    "pk": 15,
+    "fields": {
+        "name": "education_group_detach",
+        "everyone": null,
+        "percent": null,
+        "testing": false,
+        "superusers": true,
+        "staff": true,
+        "authenticated": true,
+        "languages": "",
+        "rollout": false,
+        "note": "",
+        "created": "2018-07-30T13:58:08Z",
+        "modified": "2018-07-30T13:58:13.883Z",
+        "groups": [],
+        "users": []
+    }
+},
+{
+    "model": "waffle.flag",
+    "pk": 16,
+    "fields": {
+        "name": "education_group_attach",
+        "everyone": null,
+        "percent": null,
+        "testing": false,
+        "superusers": true,
+        "staff": true,
+        "authenticated": true,
+        "languages": "",
+        "rollout": false,
+        "note": "",
+        "created": "2018-07-30T13:58:08Z",
+        "modified": "2018-07-30T13:58:13.883Z",
+        "groups": [],
+        "users": []
+    }
+},
+{
+    "model": "waffle.flag",
+    "pk": 17,
     "fields": {
         "name": "pdf_content",
-=======
-    "pk": 13,
-    "fields": {
-        "name": "education_group_select",
->>>>>>> 6e00dbe0
-        "everyone": null,
-        "percent": null,
-        "testing": false,
-        "superusers": true,
-        "staff": true,
-        "authenticated": true,
-        "languages": "",
-        "rollout": false,
-        "note": "",
-<<<<<<< HEAD
-        "created": "2018-07-10T08:51:05Z",
-        "modified": "2018-07-10T11:52:42.584Z",
-=======
-        "created": "2018-07-30T13:58:08Z",
-        "modified": "2018-07-30T13:58:13.883Z",
-        "groups": [],
-        "users": []
-    }
-},
-{
-    "model": "waffle.flag",
-    "pk": 14,
-    "fields": {
-        "name": "education_group_move",
-        "everyone": null,
-        "percent": null,
-        "testing": false,
-        "superusers": true,
-        "staff": true,
-        "authenticated": true,
-        "languages": "",
-        "rollout": false,
-        "note": "",
-        "created": "2018-07-30T13:58:08Z",
-        "modified": "2018-07-30T13:58:13.883Z",
-        "groups": [],
-        "users": []
-    }
-},
-{
-    "model": "waffle.flag",
-    "pk": 15,
-    "fields": {
-        "name": "education_group_detach",
-        "everyone": null,
-        "percent": null,
-        "testing": false,
-        "superusers": true,
-        "staff": true,
-        "authenticated": true,
-        "languages": "",
-        "rollout": false,
-        "note": "",
-        "created": "2018-07-30T13:58:08Z",
-        "modified": "2018-07-30T13:58:13.883Z",
-        "groups": [],
-        "users": []
-    }
-},
-{
-    "model": "waffle.flag",
-    "pk": 16,
-    "fields": {
-        "name": "education_group_attach",
-        "everyone": null,
-        "percent": null,
-        "testing": false,
-        "superusers": true,
-        "staff": true,
-        "authenticated": true,
-        "languages": "",
-        "rollout": false,
-        "note": "",
-        "created": "2018-07-30T13:58:08Z",
-        "modified": "2018-07-30T13:58:13.883Z",
->>>>>>> 6e00dbe0
+        "everyone": null,
+        "percent": null,
+        "testing": false,
+        "superusers": true,
+        "staff": true,
+        "authenticated": true,
+        "languages": "",
+        "rollout": false,
+        "note": "",
+        "created": "2018-07-30T13:58:08Z",
+        "modified": "2018-07-30T13:58:13.883Z",
         "groups": [],
         "users": []
     }
