##############################################################################
#
#    OSIS stands for Open Student Information System. It's an application
#    designed to manage the core business of higher education institutions,
#    such as universities, faculties, institutes and professional schools.
#    The core business involves the administration of students, teachers,
#    courses, programs and so on.
#
#    Copyright (C) 2015-2018 Université catholique de Louvain (http://www.uclouvain.be)
#
#    This program is free software: you can redistribute it and/or modify
#    it under the terms of the GNU General Public License as published by
#    the Free Software Foundation, either version 3 of the License, or
#    (at your option) any later version.
#
#    This program is distributed in the hope that it will be useful,
#    but WITHOUT ANY WARRANTY; without even the implied warranty of
#    MERCHANTABILITY or FITNESS FOR A PARTICULAR PURPOSE.  See the
#    GNU General Public License for more details.
#
#    A copy of this license - GNU General Public License - is available
#    at the root of the source code of this program.  If not,
#    see http://www.gnu.org/licenses/.
#
##############################################################################
from datetime import timedelta

from django.test import TestCase, RequestFactory
from django.urls import reverse
from django.utils import timezone
from django.utils.translation import ugettext_lazy as _, pgettext

from base.models.enums.academic_calendar_type import EDUCATION_GROUP_EDITION
from base.models.enums.education_group_categories import TRAINING, MINI_TRAINING, GROUP
from base.templatetags.education_group import li_with_deletion_perm, button_with_permission, BUTTON_TEMPLATE, \
    button_order_with_permission, BUTTON_ORDER_TEMPLATE, li_with_create_perm_training, \
    li_with_create_perm_mini_training, li_with_create_perm_group, link_detach_education_group, \
    link_pdf_content_education_group, button_edit_administrative_data
from base.tests.factories.academic_calendar import AcademicCalendarFactory
from base.tests.factories.academic_year import create_current_academic_year, AcademicYearFactory
from base.tests.factories.authorized_relationship import AuthorizedRelationshipFactory
from base.tests.factories.education_group_year import TrainingFactory, MiniTrainingFactory
from base.tests.factories.person import FacultyManagerFactory, CentralManagerFactory
from base.tests.factories.person_entity import PersonEntityFactory

DELETE_MSG = _("delete education group")
PERMISSION_DENIED_MSG = _("The education group edition period is not open.")
UNAUTHORIZED_TYPE_MSG = "No type of %(child_category)s can be created as child of %(category)s of type %(type)s"

DISABLED_LI = """
<li class="disabled" id="{}">
    <a href="#" data-toggle="tooltip" title="{}">{}</a>
</li>
"""

ENABLED_LI = """
<li class="" id="{}">
    <a href="{}" data-toggle="tooltip" title="">{}</a>
</li>
"""

CUSTOM_LI_TEMPLATE = """
    <li {li_attributes}>
        <a {a_attributes} data-toggle="tooltip">{text}</a>
    </li>
"""


class TestEducationGroupAsCentralManagerTag(TestCase):
    """ This class will test the tag as central manager """
    def setUp(self):
        self.education_group_year = TrainingFactory()
        self.person = CentralManagerFactory("delete_educationgroup", "change_educationgroup", "add_educationgroup")
        PersonEntityFactory(person=self.person, entity=self.education_group_year.management_entity)

        self.url = reverse('delete_education_group', args=[self.education_group_year.id, self.education_group_year.id])
        self.client.force_login(user=self.person.user)
        self.context = {
            "person": self.person,
            "education_group_year": self.education_group_year,
            "request": RequestFactory().get("")
        }

    def test_li_with_deletion_perm(self):
        result = li_with_deletion_perm(self.context, self.url, DELETE_MSG)
        self.assertEqual(result, ENABLED_LI.format("link_delete", self.url, DELETE_MSG))

    def test_button_with_permission(self):
        result = button_with_permission(self.context, "title", "id", "edit")
        self.assertEqual(result, BUTTON_TEMPLATE.format("title", "id", "", "fa-edit"))

    def test_button_order_with_permission(self):
        result = button_order_with_permission(self.context, "title", "id", "edit")
        self.assertEqual(result, BUTTON_ORDER_TEMPLATE.format("title", "id", "edit", "", "fa-edit"))

    def test_li_with_create_perm_training(self):
        relation = AuthorizedRelationshipFactory(parent_type=self.education_group_year.education_group_type)
        relation.child_type.category = TRAINING
        relation.child_type.save()

        result = li_with_create_perm_training(self.context, self.url, "")
        self.assertHTMLEqual(result, ENABLED_LI.format("link_create_training", self.url, ""))

    def test_li_with_create_perm_mini_training(self):
        relation = AuthorizedRelationshipFactory(parent_type=self.education_group_year.education_group_type)
        relation.child_type.category = MINI_TRAINING
        relation.child_type.save()

        result = li_with_create_perm_mini_training(self.context, self.url, "")
        self.assertHTMLEqual(result, ENABLED_LI.format("link_create_mini_training", self.url, ""))

    def test_li_with_create_perm_group(self):
        relation = AuthorizedRelationshipFactory(parent_type=self.education_group_year.education_group_type)
        relation.child_type.category = GROUP
        relation.child_type.save()

        result = li_with_create_perm_group(self.context, self.url, "")
        self.assertHTMLEqual(result, ENABLED_LI.format("link_create_group", self.url, ""))

    def test_li_with_create_perm_training_disabled(self):
        result = li_with_create_perm_training(self.context, self.url, "")

        msg = pgettext("female", UNAUTHORIZED_TYPE_MSG) % {
            "child_category": _(TRAINING),
            "category": _(self.education_group_year.education_group_type.category),
            "type": self.education_group_year.education_group_type.name
        }
        msg = msg.capitalize()
        self.assertHTMLEqual(result, DISABLED_LI.format("link_create_training", msg, ""))

    def test_li_with_create_perm_mini_training_disabled(self):
        result = li_with_create_perm_mini_training(self.context, self.url, "")
        msg = pgettext("female", UNAUTHORIZED_TYPE_MSG) % {
            "child_category": _(MINI_TRAINING),
            "category": _(self.education_group_year.education_group_type.category),
            "type": self.education_group_year.education_group_type.name
        }
        msg = msg.capitalize()
        self.assertHTMLEqual(result, DISABLED_LI.format("link_create_mini_training", msg, ""))

    def test_li_with_create_perm_group_disabled(self):
        result = li_with_create_perm_group(self.context, self.url, "")
        msg = pgettext("female", UNAUTHORIZED_TYPE_MSG) % {
            "child_category": _(GROUP),
            "category": _(self.education_group_year.education_group_type.category),
            "type": self.education_group_year.education_group_type.name
        }
        msg = msg.capitalize()
        self.assertHTMLEqual(result, DISABLED_LI.format("link_create_group", msg, ""))

    def test_tag_detach_education_group_permitted_and_possible(self):
        self.context['can_change_education_group'] = True
        self.context['group_to_parent'] = '1'
        result = link_detach_education_group(self.context)
        expected_result = CUSTOM_LI_TEMPLATE.format(
            li_attributes="""id="btn_operation_detach_1" """,
            a_attributes=""" href="#" title="{}" onclick="select()" """.format(_('Detach')),
            text=_('Detach'),
        )
        self.assertHTMLEqual(result, expected_result)

    def test_tag_detach_education_group_not_permitted(self):
        self.context['can_change_education_group'] = False
        self.context['group_to_parent'] = '1'
        result = link_detach_education_group(self.context)
        expected_result = CUSTOM_LI_TEMPLATE.format(
            li_attributes=""" class="disabled" """,
            a_attributes=""" title="{}" """.format(_("The user has not permission to change education groups.")),
            text=_('Detach'),
        )
        self.assertHTMLEqual(result, expected_result)

    def test_tag_detach_education_group_not_possible(self):
        self.context['can_change_education_group'] = True
        self.context['group_to_parent'] = '0'
        result = link_detach_education_group(self.context)
        expected_result = CUSTOM_LI_TEMPLATE.format(
            li_attributes=""" class="disabled" """,
            a_attributes=""" title=" {}" """.format(_("It is not possible to detach the root element.")),
            text=_('Detach'),
        )
        self.assertHTMLEqual(result, expected_result)

    def test_tag_detach_education_group_not_permitted_nor_possible(self):
        self.context['can_change_education_group'] = False
        self.context['group_to_parent'] = '0'
        result = link_detach_education_group(self.context)
        expected_result = CUSTOM_LI_TEMPLATE.format(
            li_attributes=""" class="disabled" """,
            a_attributes=""" title="{} {}" """.format(
                _("The user has not permission to change education groups."),
                _("It is not possible to detach the root element."),
            ),
            text=_('Detach'),
        )
        self.assertHTMLEqual(result, expected_result)

    def test_tag_link_pdf_content_education_group_not_permitted(self):
        result = link_pdf_content_education_group(self.context)
        expected_result = CUSTOM_LI_TEMPLATE.format(
            li_attributes=""" id="btn_operation_pdf_content" """,
            a_attributes=""" href="#" title="{}" {} """.format(
                _("Generate pdf"),
                _(""), ),
            text=_('Generate pdf'),
        )
        self.assertHTMLEqual(result, expected_result)


class TestEducationGroupAsFacultyManagerTag(TestCase):
    """ This class will test the tag as faculty manager """
    def setUp(self):
        self.education_group_year = TrainingFactory()
        self.person = FacultyManagerFactory("delete_educationgroup", "change_educationgroup", "add_educationgroup")
        PersonEntityFactory(person=self.person, entity=self.education_group_year.management_entity)

        current_ac = create_current_academic_year()

        # Create an academic calendar in order to check permission [Faculty can modify when period is opened]
        self.academic_calendar = AcademicCalendarFactory(
            reference=EDUCATION_GROUP_EDITION,
            start_date=timezone.now(),
            end_date=timezone.now() + timedelta(weeks=+1),
            academic_year=current_ac,
        )

        self.next_ac = AcademicYearFactory(year=current_ac.year + 1)

        self.client.force_login(user=self.person.user)
        self.url = reverse('delete_education_group', args=[self.education_group_year.id, self.education_group_year.id])
        self.context = {
            "person": self.person,
            "root": self.education_group_year,
            "education_group_year": self.education_group_year,
            "request": RequestFactory().get("")
        }

    def test_button_tag_case_not_in_education_group_edition_period(self):
        """ This test ensure that as faculty manager, the button tag is disabled when outside of encoding period"""
        self.academic_calendar.delete()

        result = button_with_permission(self.context, "title", "id", "edit")
        self.assertEqual(result, BUTTON_TEMPLATE.format(PERMISSION_DENIED_MSG, "id", "disabled", "fa-edit"))

    def test_button_tag_case_inside_education_group_edition_period(self):
        self.education_group_year.academic_year = self.next_ac

        result = button_with_permission(self.context, "title", "id", "edit")
        self.assertEqual(result, BUTTON_TEMPLATE.format("title", "id", "", "fa-edit"))

    def test_li_tag_case_not_in_education_group_edition_period(self):
        """ This test ensure that as faculty manager, the li tag is disabled when outside of encoding period"""
        self.academic_calendar.delete()

        result = li_with_deletion_perm(self.context, self.url, DELETE_MSG)
        self.assertEqual(result, DISABLED_LI.format("link_delete", PERMISSION_DENIED_MSG, DELETE_MSG))

    def test_li_tag_case_inside_education_group_edition_period(self):
        self.education_group_year.academic_year = self.next_ac

        result = li_with_deletion_perm(self.context, self.url, DELETE_MSG)
        self.assertEqual(result, ENABLED_LI.format("link_delete", self.url, DELETE_MSG))

    def test_li_tag_case_mini_training_disabled(self):
        """
        This test ensure that as faculty manager, the li tag is disabled for mini training
        Faculty manager must enter in proposition mode for mini training
        """
        self.context['education_group_year'] = MiniTrainingFactory()
        result = li_with_create_perm_mini_training(self.context, self.url, "")
        msg = _("The user has not permission to create a %(category)s.") % {"category": _(MINI_TRAINING)}
        msg = msg.capitalize()
        self.assertHTMLEqual(result, DISABLED_LI.format("link_create_mini_training", msg, ""))

    def test_li_tag_case_training_disabled(self):
        """
        This test ensure that as faculty manager, the li tag is disabled for training
        Faculty manager must enter in proposition mode for training
        """
        self.context['education_group_year'] = TrainingFactory()
        result = li_with_create_perm_training(self.context, self.url, "")
        msg = _("The user has not permission to create a %(category)s.") % {"category": _(TRAINING)}
<<<<<<< HEAD
        self.assertHTMLEqual(result, DISABLED_LI.format("link_create_training", msg, ""))

    def test_button_edit_administrative_data(self):
        result = button_edit_administrative_data(self.context)

        self.assertEqual(
            result["url"],
            reverse('education_group_edit_administrative', args=[
                self.education_group_year.pk,
                self.education_group_year.pk
            ])
        )

        self.assertEqual(
            result["message"],
            _('Only program managers of the education group OR central manager linked to entity can edit.')
        )

        self.assertEqual(result["is_disabled"], "disabled")
        self.assertEqual(result["text"], _("edit"))
=======
        msg = msg.capitalize()
        self.assertHTMLEqual(result, DISABLED_LI.format("link_create_training", msg, ""))
>>>>>>> 578cf834
<|MERGE_RESOLUTION|>--- conflicted
+++ resolved
@@ -280,7 +280,7 @@
         self.context['education_group_year'] = TrainingFactory()
         result = li_with_create_perm_training(self.context, self.url, "")
         msg = _("The user has not permission to create a %(category)s.") % {"category": _(TRAINING)}
-<<<<<<< HEAD
+        msg = msg.capitalize()
         self.assertHTMLEqual(result, DISABLED_LI.format("link_create_training", msg, ""))
 
     def test_button_edit_administrative_data(self):
@@ -301,7 +301,3 @@
 
         self.assertEqual(result["is_disabled"], "disabled")
         self.assertEqual(result["text"], _("edit"))
-=======
-        msg = msg.capitalize()
-        self.assertHTMLEqual(result, DISABLED_LI.format("link_create_training", msg, ""))
->>>>>>> 578cf834
