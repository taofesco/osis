##############################################################################
#
#    OSIS stands for Open Student Information System. It's an application
#    designed to manage the core business of higher education institutions,
#    such as universities, faculties, institutes and professional schools.
#    The core business involves the administration of students, teachers,
#    courses, programs and so on.
#
#    Copyright (C) 2015-2017 Université catholique de Louvain (http://www.uclouvain.be)
#
#    This program is free software: you can redistribute it and/or modify
#    it under the terms of the GNU General Public License as published by
#    the Free Software Foundation, either version 3 of the License, or
#    (at your option) any later version.
#
#    This program is distributed in the hope that it will be useful,
#    but WITHOUT ANY WARRANTY; without even the implied warranty of
#    MERCHANTABILITY or FITNESS FOR A PARTICULAR PURPOSE.  See the
#    GNU General Public License for more details.
#
#    A copy of this license - GNU General Public License - is available
#    at the root of the source code of this program.  If not,
#    see http://www.gnu.org/licenses/.
#
##############################################################################
from django.contrib.auth.models import Group
from django.test import TestCase
from django.utils.translation import ugettext_lazy as _

from base.forms.learning_unit.learning_unit_create import LearningUnitYearModelForm
from base.forms.utils.acronym_field import PartimAcronymField, AcronymField
from base.models.entity_component_year import EntityComponentYear
from base.models.enums import learning_container_year_types, organization_type
from base.models.enums.attribution_procedure import INTERNAL_TEAM
from base.models.enums.entity_container_year_link_type import REQUIREMENT_ENTITY, ALLOCATION_ENTITY, \
    ADDITIONAL_REQUIREMENT_ENTITY_2, ADDITIONAL_REQUIREMENT_ENTITY_1, REQUIREMENT_ENTITIES
from base.models.enums.internship_subtypes import PROFESSIONAL_INTERNSHIP
from base.models.enums.learning_container_year_types import MASTER_THESIS, OTHER_INDIVIDUAL
from base.models.enums.learning_unit_year_subtypes import FULL, PARTIM
from base.models.learning_component_year import LearningComponentYear
from base.models.learning_unit_year import LearningUnitYear
from base.models.person import CENTRAL_MANAGER_GROUP, FACULTY_MANAGER_GROUP
from base.tests.factories.academic_year import create_current_academic_year
from base.tests.factories.campus import CampusFactory
from base.tests.factories.entity_container_year import EntityContainerYearFactory
from base.tests.factories.learning_container import LearningContainerFactory
from base.tests.factories.learning_container_year import LearningContainerYearFactory
from base.tests.factories.learning_unit import LearningUnitFactory
from base.tests.factories.learning_unit_year import LearningUnitYearFactory
from base.tests.factories.organization import OrganizationFactory
from base.tests.factories.person import PersonFactory
from reference.tests.factories.language import LanguageFactory


class TestLearningUnitYearModelFormInit(TestCase):
    """Tests LearningUnitYearModelForm.__init__()"""
    def setUp(self):
        create_current_academic_year()
        self.central_manager = PersonFactory()
        self.central_manager.user.groups.add(Group.objects.get(name=CENTRAL_MANAGER_GROUP))
        self.faculty_manager = PersonFactory()
        self.faculty_manager.user.groups.add(Group.objects.get(name=FACULTY_MANAGER_GROUP))

    def test_acronym_field_case_partim(self):
        self.form = LearningUnitYearModelForm(data=None, person=self.central_manager, subtype=PARTIM)
        self.assertIsInstance(self.form.fields.get('acronym'),
                              PartimAcronymField,
                              "should assert field is PartimAcronymField")

    def test_acronym_field_case_full(self):
        self.form = LearningUnitYearModelForm(data=None, person=self.central_manager, subtype=FULL)
        self.assertIsInstance(self.form.fields.get('acronym'), AcronymField, "should assert field is AcronymField")

    def test_label_specific_title_case_partim(self):
        self.form = LearningUnitYearModelForm(data=None, person=self.central_manager, subtype=PARTIM)
        self.assertEqual(self.form.fields['specific_title'].label, _('official_title_proper_to_partim'))
        self.assertEqual(self.form.fields['specific_title_english'].label, _('official_english_title_proper_to_partim'))

    def test_case_update_academic_year_is_disabled(self):
        self.form = LearningUnitYearModelForm(data=None, person=self.central_manager, subtype=PARTIM,
                                              instance=LearningUnitYearFactory())
        self.assertTrue(self.form.fields['academic_year'].disabled)


class TestLearningUnitYearModelFormSave(TestCase):
    """Tests LearningUnitYearModelForm.save()"""

    def setUp(self):
        self.central_manager = PersonFactory()
        self.central_manager.user.groups.add(Group.objects.get(name=CENTRAL_MANAGER_GROUP))
        self.faculty_manager = PersonFactory()
        self.faculty_manager.user.groups.add(Group.objects.get(name=FACULTY_MANAGER_GROUP))
        self.current_academic_year = create_current_academic_year()

        self.learning_container = LearningContainerFactory()
        self.learning_unit = LearningUnitFactory(learning_container=self.learning_container)
        self.learning_container_year = LearningContainerYearFactory(learning_container=self.learning_container,
                                                                    academic_year=self.current_academic_year,
                                                                    container_type=learning_container_year_types.COURSE)
        self.form = LearningUnitYearModelForm(data=None, person=self.central_manager, subtype=FULL)
<<<<<<< HEAD
        campus = CampusFactory(organization=OrganizationFactory(type=organization_type.MAIN))
=======
        self.language = LanguageFactory(code='FR')
>>>>>>> fbe42efb

        self.post_data = {
            'acronym_0': 'L',
            'acronym_1': 'OSIS9001',
            'academic_year': self.current_academic_year.pk,
            'specific_title': 'The hobbit',
            'specific_title_english': 'An Unexpected Journey',
            'credits': 3,
            'session': '3',
            'status': True,
            'quadrimester': 'Q1',
            'internship_subtype': PROFESSIONAL_INTERNSHIP,
            'attribution_procedure': INTERNAL_TEAM,
<<<<<<< HEAD
            'campus': campus.pk,
=======
            'language': self.language.pk
>>>>>>> fbe42efb
        }

        self.requirement_entity = EntityContainerYearFactory(type=REQUIREMENT_ENTITY,
                                                             learning_container_year=self.learning_container_year)
        self.allocation_entity = EntityContainerYearFactory(type=ALLOCATION_ENTITY,
                                                            learning_container_year=self.learning_container_year)
        self.additional_requirement_entity_1 = EntityContainerYearFactory(
            type=ADDITIONAL_REQUIREMENT_ENTITY_1,
            learning_container_year=self.learning_container_year)
        self.additional_requirement_entity_2 = EntityContainerYearFactory(
            type=ADDITIONAL_REQUIREMENT_ENTITY_2,
            learning_container_year=self.learning_container_year)

        self.entity_container_years = [self.requirement_entity, self.allocation_entity,
                                       self.additional_requirement_entity_1, self.additional_requirement_entity_2]

    def test_case_missing_required_learning_container_year_kwarg(self):
        with self.assertRaises(KeyError):
            self.form.save(learning_unit=self.learning_unit, entity_container_years=[])

    def test_case_missing_required_learning_unit_kwarg(self):
        with self.assertRaises(KeyError):
            self.form.save(learning_container_year=self.learning_container_year, entity_container_years=[])

    def test_case_missing_required_entity_container_years_kwarg(self):
        with self.assertRaises(KeyError):
            self.form.save(learning_container_year=self.learning_container_year, learning_unit=self.learning_unit)

    def test_post_data_correctly_saved_case_creation(self):
        form = LearningUnitYearModelForm(data=self.post_data, person=self.central_manager, subtype=FULL)
        self.assertTrue(form.is_valid(), form.errors)
        luy = form.save(learning_container_year=self.learning_container_year, learning_unit=self.learning_unit,
                        entity_container_years=[])

        self.assertEqual(luy.acronym, ''.join([self.post_data['acronym_0'], self.post_data['acronym_1']]))
        self.assertEqual(luy.academic_year.pk, self.post_data['academic_year'])
        self.assertEqual(luy.specific_title, self.post_data['specific_title'])
        self.assertEqual(luy.specific_title_english, self.post_data['specific_title_english'])
        self.assertEqual(luy.credits, self.post_data['credits'])
        self.assertEqual(luy.session, self.post_data['session'])
        self.assertEqual(luy.quadrimester, self.post_data['quadrimester'])
        self.assertEqual(luy.status, self.post_data['status'])
        self.assertEqual(luy.internship_subtype, self.post_data['internship_subtype'])
        self.assertEqual(luy.attribution_procedure, self.post_data['attribution_procedure'])

    def test_components_are_correctly_saved_when_creation_of_container_type_master_thesis(self):
        self.learning_container_year.container_type = MASTER_THESIS
        self.learning_container_year.save()
        form = LearningUnitYearModelForm(data=self.post_data, person=self.central_manager, subtype=FULL)
        self.assertTrue(form.is_valid(), form.errors)
        luy = form.save(learning_container_year=self.learning_container_year, learning_unit=self.learning_unit,
                        entity_container_years=[])

        qs = LearningComponentYear.objects.filter(learningunitcomponent__learning_unit_year=luy).order_by('acronym')
        self.assertEqual(qs.count(), 2, "should assert 2 components are created (1 TP - 1 LECTURING)")
        self.assertListEqual(list(qs.values_list('acronym', flat=True)), ['CM1', 'TP1'],
                             " acronyms should be ='CM1' and 'TP1")

    def test_components_are_correctly_saved_when_creation_of_container_type_other_individual(self):
        self.learning_container_year.container_type = OTHER_INDIVIDUAL
        self.learning_container_year.save()
        form = LearningUnitYearModelForm(data=self.post_data, person=self.central_manager, subtype=FULL)
        self.assertTrue(form.is_valid(), form.errors)
        luy = form.save(learning_container_year=self.learning_container_year, learning_unit=self.learning_unit,
                        entity_container_years=[])

        qs = LearningComponentYear.objects.filter(learningunitcomponent__learning_unit_year=luy).order_by('acronym')
        self.assertEqual(qs.count(), 1, "should assert 1 only component of type=None is created with acronym 'NT1'")
        self.assertListEqual(list(qs.values_list('acronym', flat=True)), ['NT1'])

    def test_entity_components_year_correctly_saved(self):
        form = LearningUnitYearModelForm(data=self.post_data, person=self.central_manager, subtype=FULL)
        self.assertTrue(form.is_valid(), form.errors)
        luy = form.save(learning_container_year=self.learning_container_year, learning_unit=self.learning_unit,
                        entity_container_years=self.entity_container_years)

        qs = EntityComponentYear.objects.filter(learning_component_year__learningunitcomponent__learning_unit_year=luy)
        self.assertEqual(qs.count(), 6)
        qs_requirement_entity = qs.filter(entity_container_year=self.requirement_entity)
        self.assertEqual(qs_requirement_entity.count(), 2)

    def test_case_update_post_data_correctly_saved(self):
        learning_unit_year_to_update = LearningUnitYearFactory(
            learning_unit=self.learning_unit, learning_container_year=self.learning_container_year, subtype=FULL,
            academic_year=self.current_academic_year
        )

        form = LearningUnitYearModelForm(data=self.post_data, person=self.central_manager, subtype=FULL,
                                         instance=learning_unit_year_to_update)
        self.assertTrue(form.is_valid(), form.errors)
        luy = form.save(learning_container_year=self.learning_container_year, learning_unit=self.learning_unit,
                        entity_container_years=self.entity_container_years)

        self.assertEqual(luy, learning_unit_year_to_update)

    def test_warnings_credit(self):
        learning_unit_year_to_update = LearningUnitYearFactory(
            learning_unit=self.learning_unit, learning_container_year=self.learning_container_year, subtype=FULL,
            academic_year = self.current_academic_year
        )

        partim = LearningUnitYearFactory(learning_container_year=self.learning_container_year, subtype=PARTIM,
                                         credits=120)

        self.post_data['credits'] = 60
        form = LearningUnitYearModelForm(data=self.post_data, person=self.central_manager, subtype=FULL,
                                         instance=learning_unit_year_to_update)
        self.assertTrue(form.is_valid(), form.errors)

        self.assertEqual(form.instance.warnings, [_("The credits value of the partim %(acronym)s is greater or "
                                                    "equal than the credits value of the parent learning unit.") % {
            'acronym': partim.acronym}])

    def test_no_warnings_credit(self):
        """ This test will ensure that no message warning message is displayed when no PARTIM attached to FULL"""
        learning_unit_year_to_update = LearningUnitYearFactory(
            learning_unit=self.learning_unit, learning_container_year=self.learning_container_year, subtype=FULL,
            academic_year=self.current_academic_year
        )

        LearningUnitYear.objects.filter(
            learning_container_year=learning_unit_year_to_update.learning_container_year,
            subtype=PARTIM
        ).delete()
        self.post_data['credits'] = 60
        form = LearningUnitYearModelForm(data=self.post_data, person=self.central_manager, subtype=FULL,
                                         instance=learning_unit_year_to_update)
        self.assertTrue(form.is_valid(), form.errors)
        self.assertFalse(form.instance.warnings)

    def test_create_entity_components_of_partims(self):
        learning_unit_year_to_update = LearningUnitYearFactory(
            learning_unit=self.learning_unit, learning_container_year=self.learning_container_year, subtype=FULL)
        LearningUnitYearFactory(learning_container_year=self.learning_container_year, subtype=PARTIM)
        form = LearningUnitYearModelForm(data=self.post_data, person=self.central_manager, subtype=FULL,
                                         instance=learning_unit_year_to_update)
        self.assertTrue(form.is_valid(), form.errors)
        form.save(learning_container_year=self.learning_container_year, learning_unit=self.learning_unit,
                  entity_container_years=self.entity_container_years)
        created_entity_components = EntityComponentYear.objects.filter(
            learning_component_year__learning_container_year=self.learning_container_year).count()
        learning_units_count = LearningUnitYear.objects.filter(learning_container_year=self.learning_container_year)\
                                                       .count()
        components_count = 2  # each learning unit year has 2 components (LECTURING / PRACTICAL)
        entity_containers_count = len(REQUIREMENT_ENTITIES)
        self.assertEqual(created_entity_components, components_count * learning_units_count * entity_containers_count)<|MERGE_RESOLUTION|>--- conflicted
+++ resolved
@@ -98,11 +98,8 @@
                                                                     academic_year=self.current_academic_year,
                                                                     container_type=learning_container_year_types.COURSE)
         self.form = LearningUnitYearModelForm(data=None, person=self.central_manager, subtype=FULL)
-<<<<<<< HEAD
         campus = CampusFactory(organization=OrganizationFactory(type=organization_type.MAIN))
-=======
         self.language = LanguageFactory(code='FR')
->>>>>>> fbe42efb
 
         self.post_data = {
             'acronym_0': 'L',
@@ -116,11 +113,8 @@
             'quadrimester': 'Q1',
             'internship_subtype': PROFESSIONAL_INTERNSHIP,
             'attribution_procedure': INTERNAL_TEAM,
-<<<<<<< HEAD
             'campus': campus.pk,
-=======
             'language': self.language.pk
->>>>>>> fbe42efb
         }
 
         self.requirement_entity = EntityContainerYearFactory(type=REQUIREMENT_ENTITY,
