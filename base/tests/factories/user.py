--- conflicted
+++ resolved
@@ -37,13 +37,8 @@
 class SuperUserFactory(factory.DjangoModelFactory):
     class Meta:
         model = 'auth.User'
-
-<<<<<<< HEAD
-    username = factory.Sequence(lambda n: 'username_{0}'.format(n))
+    username = factory.Sequence(lambda n: 'superusername_{0}'.format(n))
     password = factory.PostGenerationMethodCall('set_password', 'password')
-=======
-    username = factory.Sequence(lambda n: 'superusername_{0}'.format(n))
->>>>>>> a531a494
     is_superuser = True
     is_staff = True
     is_active = True