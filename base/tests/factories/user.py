--- conflicted
+++ resolved
@@ -30,28 +30,16 @@
 from osis_common.utils.datetime import get_tzinfo
 
 
-<<<<<<< HEAD
-    username = factory.Sequence(lambda n: 'username_{0}'.format(n))
-    password = factory.PostGenerationMethodCall('set_password', 'password')
-=======
 def generate_person_email(person, domain=None):
     if domain is None:
         domain = factory.Faker('domain_name').generate({})
     return '{0.first_name}.{0.last_name}@{1}'.format(person, domain).lower()
->>>>>>> 854d91c0
 
 
 class UserFactory(factory.django.DjangoModelFactory):
     class Meta:
         model = 'auth.User'
-<<<<<<< HEAD
-    username = factory.Sequence(lambda n: 'superusername_{0}'.format(n))
-    password = factory.PostGenerationMethodCall('set_password', 'password')
-=======
-
-<<<<<<< HEAD
     username = factory.Sequence(lambda n: 'user{}'.format(n))
-    #username = factory.Faker('user_name')
     first_name = factory.Faker('first_name')
     last_name = factory.Faker('last_name')
     email = factory.LazyAttribute(generate_person_email)
@@ -66,10 +54,7 @@
 
 
 class SuperUserFactory(UserFactory):
-=======
     username = factory.Sequence(lambda n: 'superusername_{0}'.format(n))
->>>>>>> dev
->>>>>>> 854d91c0
     is_superuser = True
     is_staff = True
     is_active = True