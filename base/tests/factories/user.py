##############################################################################
#
#    OSIS stands for Open Student Information System. It's an application
#    designed to manage the core business of higher education institutions,
#    such as universities, faculties, institutes and professional schools.
#    The core business involves the administration of students, teachers,
#    courses, programs and so on.
#
#    Copyright (C) 2015-2018 Université catholique de Louvain (http://www.uclouvain.be)
#
#    This program is free software: you can redistribute it and/or modify
#    it under the terms of the GNU General Public License as published by
#    the Free Software Foundation, either version 3 of the License, or
#    (at your option) any later version.
#
#    This program is distributed in the hope that it will be useful,
#    but WITHOUT ANY WARRANTY; without even the implied warranty of
#    MERCHANTABILITY or FITNESS FOR A PARTICULAR PURPOSE. See the
#    GNU General Public License for more details.
#
#    A copy of this license - GNU General Public License - is available
#    at the root of the source code of this program.  If not,
#    see http://www.gnu.org/licenses/.
#
##############################################################################
import datetime

import factory

from osis_common.utils.datetime import get_tzinfo


<<<<<<< HEAD
def generate_person_email(person, domain=None):
    if domain is None:
        domain = factory.Faker('domain_name').generate({})
    return '{0.first_name}.{0.last_name}@{1}'.format(person, domain).lower()
=======
def generate_email(user, domain=None):
    if domain is None:
        domain = factory.Faker('domain_name').generate({})
    return '{0.first_name}.{0.last_name}@{1}'.format(user, domain).lower()
>>>>>>> 1d5b82f1


class UserFactory(factory.django.DjangoModelFactory):
    class Meta:
        model = 'auth.User'
        django_get_or_create = ('username',)

    username = factory.Sequence(lambda n: 'username_{}'.format(n))
    first_name = factory.Faker('first_name')
    last_name = factory.Faker('last_name')
    email = factory.LazyAttribute(generate_email)
    password = factory.PostGenerationMethodCall('set_password', 'password123')

    is_active = True
    is_staff = False
    is_superuser = False

    last_login = factory.LazyAttribute(lambda _o: datetime.datetime(2000, 1, 1, tzinfo=get_tzinfo()))
    date_joined = factory.LazyAttribute(lambda _o: datetime.datetime(1999, 1, 1, tzinfo=get_tzinfo()))


<<<<<<< HEAD
    username = factory.Sequence(lambda n: 'user{}'.format(n))
    #username = factory.Faker('user_name')
    first_name = factory.Faker('first_name')
    last_name = factory.Faker('last_name')
    email = factory.LazyAttribute(generate_person_email)
    password = factory.PostGenerationMethodCall('set_password', 'password123')

    is_active = True
    is_staff = False
    is_superuser = False

    last_login = factory.LazyAttribute(lambda _o: datetime.datetime(2000, 1, 1, tzinfo=get_tzinfo()))
    date_joined = factory.LazyAttribute(lambda _o: datetime.datetime(1999, 1, 1, tzinfo=get_tzinfo()))


=======
>>>>>>> 1d5b82f1
class SuperUserFactory(UserFactory):
    username = factory.Sequence(lambda n: 'superusername_{0}'.format(n))
    is_superuser = True
    is_staff = True
    is_active = True<|MERGE_RESOLUTION|>--- conflicted
+++ resolved
@@ -30,17 +30,10 @@
 from osis_common.utils.datetime import get_tzinfo
 
 
-<<<<<<< HEAD
-def generate_person_email(person, domain=None):
-    if domain is None:
-        domain = factory.Faker('domain_name').generate({})
-    return '{0.first_name}.{0.last_name}@{1}'.format(person, domain).lower()
-=======
 def generate_email(user, domain=None):
     if domain is None:
         domain = factory.Faker('domain_name').generate({})
     return '{0.first_name}.{0.last_name}@{1}'.format(user, domain).lower()
->>>>>>> 1d5b82f1
 
 
 class UserFactory(factory.django.DjangoModelFactory):
@@ -62,24 +55,6 @@
     date_joined = factory.LazyAttribute(lambda _o: datetime.datetime(1999, 1, 1, tzinfo=get_tzinfo()))
 
 
-<<<<<<< HEAD
-    username = factory.Sequence(lambda n: 'user{}'.format(n))
-    #username = factory.Faker('user_name')
-    first_name = factory.Faker('first_name')
-    last_name = factory.Faker('last_name')
-    email = factory.LazyAttribute(generate_person_email)
-    password = factory.PostGenerationMethodCall('set_password', 'password123')
-
-    is_active = True
-    is_staff = False
-    is_superuser = False
-
-    last_login = factory.LazyAttribute(lambda _o: datetime.datetime(2000, 1, 1, tzinfo=get_tzinfo()))
-    date_joined = factory.LazyAttribute(lambda _o: datetime.datetime(1999, 1, 1, tzinfo=get_tzinfo()))
-
-
-=======
->>>>>>> 1d5b82f1
 class SuperUserFactory(UserFactory):
     username = factory.Sequence(lambda n: 'superusername_{0}'.format(n))
     is_superuser = True
