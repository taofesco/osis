--- conflicted
+++ resolved
@@ -30,21 +30,21 @@
 from osis_common.utils.datetime import get_tzinfo
 
 
-def generate_person_email(person, domain=None):
+def generate_email(user, domain=None):
     if domain is None:
         domain = factory.Faker('domain_name').generate({})
-    return '{0.first_name}.{0.last_name}@{1}'.format(person, domain).lower()
+    return '{0.first_name}.{0.last_name}@{1}'.format(user, domain).lower()
 
 
 class UserFactory(factory.django.DjangoModelFactory):
     class Meta:
         model = 'auth.User'
+        django_get_or_create = ('username',)
 
-<<<<<<< HEAD
-    username = factory.Sequence(lambda n: 'user{}'.format(n))
+    username = factory.Sequence(lambda n: 'username_{}'.format(n))
     first_name = factory.Faker('first_name')
     last_name = factory.Faker('last_name')
-    email = factory.LazyAttribute(generate_person_email)
+    email = factory.LazyAttribute(generate_email)
     password = factory.PostGenerationMethodCall('set_password', 'password123')
 
     is_active = True
@@ -56,9 +56,7 @@
 
 
 class SuperUserFactory(UserFactory):
-=======
     username = factory.Sequence(lambda n: 'superusername_{0}'.format(n))
->>>>>>> 5bc112ab
     is_superuser = True
     is_staff = True
     is_active = True