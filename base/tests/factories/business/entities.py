--- conflicted
+++ resolved
@@ -23,11 +23,7 @@
 #    see http://www.gnu.org/licenses/.
 #
 ##############################################################################
-<<<<<<< HEAD
-import datetime
-=======
 from datetime import date
->>>>>>> 1d5b82f1
 
 from base.models.enums.entity_type import SECTOR, FACULTY
 from base.models.enums.organization_type import MAIN
@@ -39,11 +35,7 @@
 
 def create_entities_hierarchy(organization_type=MAIN):
     country = CountryFactory()
-<<<<<<< HEAD
-    start_date = datetime.date.today().replace(year=1900)
-=======
     start_date = date.today().replace(year=1900)
->>>>>>> 1d5b82f1
     organization = OrganizationFactory(type=organization_type)
     root_entity = EntityFactory(country=country, organization=organization)
     root_entity_version = EntityVersionFactory(entity=root_entity,
