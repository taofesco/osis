##############################################################################
#
#    OSIS stands for Open Student Information System. It's an application
#    designed to manage the core business of higher education institutions,
#    such as universities, faculties, institutes and professional schools.
#    The core business involves the administration of students, teachers,
#    courses, programs and so on.
#
#    Copyright (C) 2015-2018 Université catholique de Louvain (http://www.uclouvain.be)
#
#    This program is free software: you can redistribute it and/or modify
#    it under the terms of the GNU General Public License as published by
#    the Free Software Foundation, either version 3 of the License, or
#    (at your option) any later version.
#
#    This program is distributed in the hope that it will be useful,
#    but WITHOUT ANY WARRANTY; without even the implied warranty of
#    MERCHANTABILITY or FITNESS FOR A PARTICULAR PURPOSE. See the
#    GNU General Public License for more details.
#
#    A copy of this license - GNU General Public License - is available
#    at the root of the source code of this program.  If not,
#    see http://www.gnu.org/licenses/.
#
##############################################################################
import datetime
import operator

import factory.fuzzy

from base.models.enums import learning_container_year_types
from base.tests.factories.academic_year import AcademicYearFactory
from base.tests.factories.learning_container import LearningContainerFactory
from osis_common.utils.datetime import get_tzinfo
from reference.tests.factories.language import LanguageFactory


class LearningContainerYearFactory(factory.django.DjangoModelFactory):
    class Meta:
        model = "base.LearningContainerYear"

    external_id = factory.Sequence(lambda n: '10000000%02d' % n)
    academic_year = factory.SubFactory(AcademicYearFactory)
    learning_container = factory.SubFactory(LearningContainerFactory)
    container_type = factory.Iterator(learning_container_year_types.LEARNING_CONTAINER_YEAR_TYPES_WITHOUT_EXTERNAL,
                                      getter=operator.itemgetter(0))
    common_title = factory.Sequence(lambda n: 'Learning container year - %d' % n)
    common_title_english = factory.Sequence(lambda n: 'Learning container year english - %d' % n)
    acronym = factory.Sequence(lambda n: 'LCY-%d' % n)
<<<<<<< HEAD
    language = factory.SubFactory(LanguageFactory)
=======
    campus = factory.SubFactory(CampusFactory)
>>>>>>> fbe42efb
    changed = factory.fuzzy.FuzzyDateTime(datetime.datetime(2016, 1, 1, tzinfo=get_tzinfo()),
                                          datetime.datetime(2017, 3, 1, tzinfo=get_tzinfo()))
    in_charge = False
    type_declaration_vacant = None<|MERGE_RESOLUTION|>--- conflicted
+++ resolved
@@ -32,7 +32,6 @@
 from base.tests.factories.academic_year import AcademicYearFactory
 from base.tests.factories.learning_container import LearningContainerFactory
 from osis_common.utils.datetime import get_tzinfo
-from reference.tests.factories.language import LanguageFactory
 
 
 class LearningContainerYearFactory(factory.django.DjangoModelFactory):
@@ -47,11 +46,6 @@
     common_title = factory.Sequence(lambda n: 'Learning container year - %d' % n)
     common_title_english = factory.Sequence(lambda n: 'Learning container year english - %d' % n)
     acronym = factory.Sequence(lambda n: 'LCY-%d' % n)
-<<<<<<< HEAD
-    language = factory.SubFactory(LanguageFactory)
-=======
-    campus = factory.SubFactory(CampusFactory)
->>>>>>> fbe42efb
     changed = factory.fuzzy.FuzzyDateTime(datetime.datetime(2016, 1, 1, tzinfo=get_tzinfo()),
                                           datetime.datetime(2017, 3, 1, tzinfo=get_tzinfo()))
     in_charge = False
