##############################################################################
#
#    OSIS stands for Open Student Information System. It's an application
#    designed to manage the core business of higher education institutions,
#    such as universities, faculties, institutes and professional schools.
#    The core business involves the administration of students, teachers,
#    courses, programs and so on.
#
#    Copyright (C) 2015-2018 Université catholique de Louvain (http://www.uclouvain.be)
#
#    This program is free software: you can redistribute it and/or modify
#    it under the terms of the GNU General Public License as published by
#    the Free Software Foundation, either version 3 of the License, or
#    (at your option) any later version.
#
#    This program is distributed in the hope that it will be useful,
#    but WITHOUT ANY WARRANTY; without even the implied warranty of
#    MERCHANTABILITY or FITNESS FOR A PARTICULAR PURPOSE. See the
#    GNU General Public License for more details.
#
#    A copy of this license - GNU General Public License - is available
#    at the root of the source code of this program.  If not,
#    see http://www.gnu.org/licenses/.
#
##############################################################################
import datetime
<<<<<<< HEAD
import operator
import string

import factory.fuzzy

from base.models.enums import number_session as number_session_enum
from base.models.learning_unit_year import LearningUnitYear
=======
import factory.fuzzy
import string
from base.tests.factories.learning_unit_year import LearningUnitYearFactory
from base.tests.factories.offer_year import OfferYearFactory
>>>>>>> 57d2d712
from osis_common.utils.datetime import get_tzinfo


class SessionExamFactory(factory.DjangoModelFactory):
    class Meta:
        model = 'base.SessionExam'

    external_id = factory.fuzzy.FuzzyText(length=10, chars=string.digits)
    changed = factory.fuzzy.FuzzyDateTime(datetime.datetime(2016, 1, 1, tzinfo=get_tzinfo()),
                                          datetime.datetime(2017, 3, 1, tzinfo=get_tzinfo()))
<<<<<<< HEAD

    number_session = factory.Iterator(number_session_enum.NUMBERS_SESSION, getter=operator.itemgetter(0))

    learning_unit_year = factory.SubFactory(LearningUnitYear)
=======
    number_session = factory.fuzzy.FuzzyInteger(1000)
    learning_unit_year = factory.SubFactory(LearningUnitYearFactory)
    offer_year = factory.SubFactory(OfferYearFactory)
>>>>>>> 57d2d712
<|MERGE_RESOLUTION|>--- conflicted
+++ resolved
@@ -24,20 +24,15 @@
 #
 ##############################################################################
 import datetime
-<<<<<<< HEAD
 import operator
 import string
 
 import factory.fuzzy
+import factory.fuzzy
 
 from base.models.enums import number_session as number_session_enum
 from base.models.learning_unit_year import LearningUnitYear
-=======
-import factory.fuzzy
-import string
-from base.tests.factories.learning_unit_year import LearningUnitYearFactory
 from base.tests.factories.offer_year import OfferYearFactory
->>>>>>> 57d2d712
 from osis_common.utils.datetime import get_tzinfo
 
 
@@ -48,13 +43,6 @@
     external_id = factory.fuzzy.FuzzyText(length=10, chars=string.digits)
     changed = factory.fuzzy.FuzzyDateTime(datetime.datetime(2016, 1, 1, tzinfo=get_tzinfo()),
                                           datetime.datetime(2017, 3, 1, tzinfo=get_tzinfo()))
-<<<<<<< HEAD
-
     number_session = factory.Iterator(number_session_enum.NUMBERS_SESSION, getter=operator.itemgetter(0))
-
     learning_unit_year = factory.SubFactory(LearningUnitYear)
-=======
-    number_session = factory.fuzzy.FuzzyInteger(1000)
-    learning_unit_year = factory.SubFactory(LearningUnitYearFactory)
-    offer_year = factory.SubFactory(OfferYearFactory)
->>>>>>> 57d2d712
+    offer_year = factory.SubFactory(OfferYearFactory)