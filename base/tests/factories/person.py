##############################################################################
#
#    OSIS stands for Open Student Information System. It's an application
#    designed to manage the core business of higher education institutions,
#    such as universities, faculties, institutes and professional schools.
#    The core business involves the administration of students, teachers,
#    courses, programs and so on.
#
#    Copyright (C) 2015-2018 Université catholique de Louvain (http://www.uclouvain.be)
#
#    This program is free software: you can redistribute it and/or modify
#    it under the terms of the GNU General Public License as published by
#    the Free Software Foundation, either version 3 of the License, or
#    (at your option) any later version.
#
#    This program is distributed in the hope that it will be useful,
#    but WITHOUT ANY WARRANTY; without even the implied warranty of
#    MERCHANTABILITY or FITNESS FOR A PARTICULAR PURPOSE. See the
#    GNU General Public License for more details.
#
#    A copy of this license - GNU General Public License - is available
#    at the root of the source code of this program.  If not,
#    see http://www.gnu.org/licenses/.
#
##############################################################################
import operator
import datetime
import factory
import factory.fuzzy
from django.conf import settings
from base import models as mdl
from base.tests.factories.user import UserFactory
from osis_common.utils.datetime import get_tzinfo


class PersonFactory(factory.DjangoModelFactory):
    class Meta:
        model = 'base.Person'

<<<<<<< HEAD
    first_name = factory.LazyAttribute(lambda person:
                                       person.user.first_name if person.user else factory.Faker('first_name'))
    last_name = factory.LazyAttribute(lambda person:
                                      person.user.last_name if person.user else factory.Faker('last_name'))
    changed = factory.fuzzy.FuzzyDateTime(datetime.datetime(2016, 1, 1, tzinfo=get_tzinfo()))
    email = factory.LazyAttribute(lambda person: person.user.email if person.user else None)
=======
    first_name = factory.SelfAttribute('user.first_name')
    last_name = factory.SelfAttribute('user.last_name')
    changed = factory.fuzzy.FuzzyDateTime(datetime.datetime(2016, 1, 1, tzinfo=get_tzinfo()))
    email = factory.SelfAttribute('user.email')
>>>>>>> 1d5b82f1
    phone = factory.Faker('phone_number')
    language = factory.Iterator(settings.LANGUAGES, getter=operator.itemgetter(0))
    gender = factory.Iterator(mdl.person.Person.GENDER_CHOICES, getter=operator.itemgetter(0))
    user = factory.SubFactory(UserFactory)
    global_id = None

class PersonWithoutUserFactory(PersonFactory):
    user = None
    first_name = factory.Faker('first_name')
    last_name = factory.Faker('last_name')
    email = factory.LazyAttribute(generate_person_email)<|MERGE_RESOLUTION|>--- conflicted
+++ resolved
@@ -37,19 +37,12 @@
     class Meta:
         model = 'base.Person'
 
-<<<<<<< HEAD
     first_name = factory.LazyAttribute(lambda person:
                                        person.user.first_name if person.user else factory.Faker('first_name'))
     last_name = factory.LazyAttribute(lambda person:
                                       person.user.last_name if person.user else factory.Faker('last_name'))
     changed = factory.fuzzy.FuzzyDateTime(datetime.datetime(2016, 1, 1, tzinfo=get_tzinfo()))
     email = factory.LazyAttribute(lambda person: person.user.email if person.user else None)
-=======
-    first_name = factory.SelfAttribute('user.first_name')
-    last_name = factory.SelfAttribute('user.last_name')
-    changed = factory.fuzzy.FuzzyDateTime(datetime.datetime(2016, 1, 1, tzinfo=get_tzinfo()))
-    email = factory.SelfAttribute('user.email')
->>>>>>> 1d5b82f1
     phone = factory.Faker('phone_number')
     language = factory.Iterator(settings.LANGUAGES, getter=operator.itemgetter(0))
     gender = factory.Iterator(mdl.person.Person.GENDER_CHOICES, getter=operator.itemgetter(0))
@@ -60,4 +53,10 @@
     user = None
     first_name = factory.Faker('first_name')
     last_name = factory.Faker('last_name')
-    email = factory.LazyAttribute(generate_person_email)+    email = factory.LazyAttribute(generate_person_email)
+
+
+def generate_person_email(person, domain=None):
+    if domain is None:
+        domain = factory.Faker('domain_name').generate({})
+    return '{0.first_name}.{0.last_name}@{1}'.format(person, domain).lower()