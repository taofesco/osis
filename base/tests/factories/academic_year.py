--- conflicted
+++ resolved
@@ -49,7 +49,6 @@
     changed = factory.fuzzy.FuzzyDateTime(datetime.datetime(2016, 1, 1, tzinfo=_get_tzinfo()),
                                           datetime.datetime(2017, 3, 1, tzinfo=_get_tzinfo()))
     year = factory.fuzzy.FuzzyInteger(2000, timezone.now().year)
-<<<<<<< HEAD
     start_date = factory.LazyAttribute(lambda obj: datetime.date(obj.year, 1, 1))
     end_date = factory.LazyAttribute(lambda obj: datetime.date(obj.year+1, 12, 30))
 
@@ -63,7 +62,5 @@
     start_date = fake.date_time_this_decade(before_now=True, after_now=False, tzinfo=_get_tzinfo())
     end_date = fake.date_time_this_decade(before_now=False, after_now=True, tzinfo=_get_tzinfo())
     year = factory.SelfAttribute('start_date.year')
-=======
     start_date = factory.LazyAttribute(lambda obj: datetime.date(obj.year, 9, 15))
-    end_date = factory.LazyAttribute(lambda obj: datetime.date(obj.year+1, 9, 30))
->>>>>>> 7f893137
+    end_date = factory.LazyAttribute(lambda obj: datetime.date(obj.year+1, 9, 30))