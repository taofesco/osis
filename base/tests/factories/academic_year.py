--- conflicted
+++ resolved
@@ -50,9 +50,6 @@
                                           datetime.datetime(2017, 3, 1, tzinfo=_get_tzinfo()))
     year = factory.fuzzy.FuzzyInteger(2000, timezone.now().year)
     start_date = factory.LazyAttribute(lambda obj: datetime.date(obj.year, 9, 15))
-<<<<<<< HEAD
-    end_date = factory.LazyAttribute(lambda obj: datetime.date(obj.year+1, 9, 30))
-=======
     end_date = factory.LazyAttribute(lambda obj: datetime.date(obj.year+1, 9, 30))
 
 
@@ -64,5 +61,4 @@
     changed = fake.date_time_this_decade(before_now=True, after_now=True, tzinfo=_get_tzinfo())
     start_date = fake.date_time_this_decade(before_now=True, after_now=False, tzinfo=_get_tzinfo())
     end_date = fake.date_time_this_decade(before_now=False, after_now=True, tzinfo=_get_tzinfo())
-    year = factory.SelfAttribute('start_date.year')
->>>>>>> ac5e8abc
+    year = factory.SelfAttribute('start_date.year')