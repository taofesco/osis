##############################################################################
#
#    OSIS stands for Open Student Information System. It's an application
#    designed to manage the core business of higher education institutions,
#    such as universities, faculties, institutes and professional schools.
#    The core business involves the administration of students, teachers,
#    courses, programs and so on.
#
#    Copyright (C) 2015-2018 Université catholique de Louvain (http://www.uclouvain.be)
#
#    This program is free software: you can redistribute it and/or modify
#    it under the terms of the GNU General Public License as published by
#    the Free Software Foundation, either version 3 of the License, or
#    (at your option) any later version.
#
#    This program is distributed in the hope that it will be useful,
#    but WITHOUT ANY WARRANTY; without even the implied warranty of
#    MERCHANTABILITY or FITNESS FOR A PARTICULAR PURPOSE. See the
#    GNU General Public License for more details.
#
#    A copy of this license - GNU General Public License - is available
#    at the root of the source code of this program.  If not,
#    see http://www.gnu.org/licenses/.
#
##############################################################################
import datetime
import operator
import string

import factory.fuzzy
from factory.django import DjangoModelFactory
from faker import Faker

from base.models.enums import internship_subtypes
from base.models.enums import learning_unit_year_quadrimesters
from base.models.enums import learning_unit_year_session
from base.models.enums import learning_unit_year_subtypes
from base.models.learning_unit_year import MINIMUM_CREDITS, MAXIMUM_CREDITS
from base.tests.factories.academic_year import AcademicYearFactory
from base.tests.factories.campus import CampusFactory
from base.tests.factories.learning_container_year import LearningContainerYearFactory
from base.tests.factories.learning_unit import LearningUnitFactory, LearningUnitFakerFactory
from osis_common.utils.datetime import get_tzinfo
from reference.tests.factories.language import LanguageFactory

fake = Faker()


def create_learning_units_year(start_year, end_year, learning_unit):
    return {year: LearningUnitYearFactory(academic_year=AcademicYearFactory(year=year), learning_unit=learning_unit)
            for year in range(start_year, end_year+1)}


class LearningUnitYearFactory(DjangoModelFactory):
    class Meta:
        model = "base.LearningUnitYear"

    external_id = factory.fuzzy.FuzzyText(length=10, chars=string.digits)
    academic_year = factory.SubFactory(AcademicYearFactory)
    learning_unit = factory.SubFactory(LearningUnitFactory)
    learning_container_year = factory.SubFactory(LearningContainerYearFactory)
    changed = factory.fuzzy.FuzzyDateTime(datetime.datetime(2016, 1, 1, tzinfo=get_tzinfo()),
                                          datetime.datetime(2017, 3, 1, tzinfo=get_tzinfo()))
    acronym = factory.Sequence(lambda n: 'LFAC%04d' % n)
    specific_title = factory.Sequence(lambda n: 'Learning unit year - %d' % n)
    specific_title_english = factory.Sequence(lambda n: 'Learning unit year english - %d' % n)
    subtype = factory.Iterator(learning_unit_year_subtypes.LEARNING_UNIT_YEAR_SUBTYPES, getter=operator.itemgetter(0))
    internship_subtype = factory.Iterator(internship_subtypes.INTERNSHIP_SUBTYPES, getter=operator.itemgetter(0))
    credits = factory.fuzzy.FuzzyDecimal(MINIMUM_CREDITS, MAXIMUM_CREDITS)
    decimal_scores = False
    status = True
    session = factory.Iterator(learning_unit_year_session.LEARNING_UNIT_YEAR_SESSION, getter=operator.itemgetter(0))
    quadrimester = factory.Iterator(learning_unit_year_quadrimesters.LEARNING_UNIT_YEAR_QUADRIMESTERS,
                                    getter=operator.itemgetter(0))
    language = factory.SubFactory(LanguageFactory)
    attribution_procedure = None
    campus = factory.SubFactory(CampusFactory)


class LearningUnitYearFakerFactory(DjangoModelFactory):
    class Meta:
        model = "base.LearningUnitYear"

    external_id = factory.Sequence(lambda n: '10000000%02d' % n)
    academic_year = factory.LazyAttribute(lambda obj: obj.learning_container_year.academic_year)
    learning_unit = factory.SubFactory(LearningUnitFakerFactory)
    learning_container_year = factory.SubFactory(LearningContainerYearFactory)
    changed = fake.date_time_this_decade(before_now=True, after_now=True, tzinfo=get_tzinfo())
    acronym = factory.LazyAttribute(lambda obj: obj.learning_container_year.acronym)
    specific_title = factory.LazyAttribute(lambda obj: obj.learning_container_year.common_title)
    specific_title_english = None
    subtype = factory.Iterator(learning_unit_year_subtypes.LEARNING_UNIT_YEAR_SUBTYPES, getter=operator.itemgetter(0))
    internship_subtype = factory.Iterator(internship_subtypes.INTERNSHIP_SUBTYPES, getter=operator.itemgetter(0))
    credits = factory.fuzzy.FuzzyDecimal(MINIMUM_CREDITS, MAXIMUM_CREDITS)
    decimal_scores = False
    status = True
    session = factory.Iterator(learning_unit_year_session.LEARNING_UNIT_YEAR_SESSION, getter=operator.itemgetter(0))
    quadrimester = factory.Iterator(learning_unit_year_quadrimesters.LEARNING_UNIT_YEAR_QUADRIMESTERS,
                                    getter=operator.itemgetter(0))
<<<<<<< HEAD
    attribution_procedure = None
    campus = factory.SubFactory(CampusFactory)
=======
    language = factory.SubFactory(LanguageFactory)
    attribution_procedure = None
>>>>>>> fbe42efb
<|MERGE_RESOLUTION|>--- conflicted
+++ resolved
@@ -97,10 +97,6 @@
     session = factory.Iterator(learning_unit_year_session.LEARNING_UNIT_YEAR_SESSION, getter=operator.itemgetter(0))
     quadrimester = factory.Iterator(learning_unit_year_quadrimesters.LEARNING_UNIT_YEAR_QUADRIMESTERS,
                                     getter=operator.itemgetter(0))
-<<<<<<< HEAD
+    language = factory.SubFactory(LanguageFactory)
     attribution_procedure = None
     campus = factory.SubFactory(CampusFactory)
-=======
-    language = factory.SubFactory(LanguageFactory)
-    attribution_procedure = None
->>>>>>> fbe42efb
