--- conflicted
+++ resolved
@@ -290,13 +290,8 @@
         credits = 18
         form_data = {
             "acronym": self.learning_unit_year.acronym[1:],
-<<<<<<< HEAD
             "credits": str(credits),
-            "common_title": self.learning_unit_year.learning_container_year.common_title,
-=======
-            "credits": str(self.learning_unit_year.credits + 1),
             "specific_title": self.learning_unit_year.specific_title,
->>>>>>> 7f4a30a4
             "first_letter": self.learning_unit_year.acronym[0],
             "periodicity": learning_unit_periodicity.ANNUAL,
             "campus": str(self.learning_unit_year.learning_container_year.campus.id),
