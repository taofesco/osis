##############################################################################
#
#    OSIS stands for Open Student Information System. It's an application
#    designed to manage the core business of higher education institutions,
#    such as universities, faculties, institutes and professional schools.
#    The core business involves the administration of students, teachers,
#    courses, programs and so on.
#
#    Copyright (C) 2015-2018 Université catholique de Louvain (http://www.uclouvain.be)
#
#    This program is free software: you can redistribute it and/or modify
#    it under the terms of the GNU General Public License as published by
#    the Free Software Foundation, either version 3 of the License, or
#    (at your option) any later version.
#
#    This program is distributed in the hope that it will be useful,
#    but WITHOUT ANY WARRANTY; without even the implied warranty of
#    MERCHANTABILITY or FITNESS FOR A PARTICULAR PURPOSE. See the
#    GNU General Public License for more details.
#
#    A copy of this license - GNU General Public License - is available
#    at the root of the source code of this program.  If not,
#    see http://www.gnu.org/licenses/.
#
##############################################################################
import datetime
from unittest import mock

from django.contrib import messages
from django.contrib.auth.models import Permission
from django.contrib.messages import get_messages
from django.contrib.messages.storage.fallback import FallbackStorage
from django.http import HttpResponseForbidden, HttpResponseNotFound, HttpResponse
from django.test import TestCase, RequestFactory
from django.urls import reverse
from django.utils.translation import ugettext_lazy as _

from base.forms.learning_unit.entity_form import EntityContainerBaseForm
from base.forms.learning_unit.learning_unit_create import LearningUnitModelForm, LearningUnitYearModelForm, \
    LearningContainerYearModelForm
from base.models.entity_component_year import EntityComponentYear
from base.models.enums import learning_unit_periodicity, learning_container_year_types, learning_unit_year_subtypes, \
    entity_container_year_link_type, vacant_declaration_type, attribution_procedure, entity_type, organization_type
from base.tests.factories.academic_year import create_current_academic_year, AcademicYearFactory, get_current_year
from base.tests.factories.business.learning_units import LearningUnitsMixin, GenerateContainer, GenerateAcademicYear
from base.tests.factories.campus import CampusFactory
from base.tests.factories.entity_container_year import EntityContainerYearFactory
from base.tests.factories.entity_version import EntityVersionFactory
from base.tests.factories.learning_container_year import LearningContainerYearFactory
from base.tests.factories.learning_unit_year import LearningUnitYearFactory
from base.tests.factories.organization import OrganizationFactory
from base.tests.factories.person import PersonFactory
from base.tests.factories.person_entity import PersonEntityFactory
from base.tests.factories.proposal_learning_unit import ProposalLearningUnitFactory
from base.tests.factories.user import UserFactory, SuperUserFactory
from base.tests.forms.test_edition_form import get_valid_formset_data
from base.views.learning_units.update import learning_unit_edition_end_date, learning_unit_volumes_management, \
    update_learning_unit


class TestLearningUnitEditionView(TestCase, LearningUnitsMixin):

    def setUp(self):
        super().setUp()
        self.user = UserFactory(username="YodaTheJediMaster")
        self.person = PersonFactory(user=self.user)
        self.permission = Permission.objects.get(codename="can_edit_learningunit_date")
        self.person.user.user_permissions.add(self.permission)
        self.client.force_login(self.user)

        self.setup_academic_years()
        self.learning_unit = self.setup_learning_unit(self.current_academic_year.year, learning_unit_periodicity.ANNUAL)
        self.learning_container_year = self.setup_learning_container_year(
            academic_year=self.current_academic_year,
            container_type=learning_container_year_types.COURSE
        )
        self.learning_unit_year = self.setup_learning_unit_year(
            self.current_academic_year,
            self.learning_unit,
            self.learning_container_year,
            learning_unit_year_subtypes.FULL
        )

        self.a_superuser = SuperUserFactory()
        self.a_superperson = PersonFactory(user=self.a_superuser)

    def test_view_learning_unit_edition_permission_denied(self):
        from base.views.learning_units.update import learning_unit_edition_end_date

        response = self.client.get(reverse(learning_unit_edition_end_date, args=[self.learning_unit_year.id]))
        self.assertEqual(response.status_code, 403)

    @mock.patch('base.business.learning_units.perms.is_eligible_for_modification_end_date')
    @mock.patch('base.views.layout.render')
    def test_view_learning_unit_edition_get(self, mock_render, mock_perms):
        mock_perms.return_value = True

        request_factory = RequestFactory()
        request = request_factory.get(reverse(learning_unit_edition_end_date, args=[self.learning_unit_year.id]))
        request.user = self.a_superuser

        learning_unit_edition_end_date(request, self.learning_unit_year.id)

        self.assertTrue(mock_render.called)
        request, template, context = mock_render.call_args[0]
        self.assertEqual(template, "learning_unit/simple/update_end_date.html")

    @mock.patch('base.business.learning_units.perms.is_eligible_for_modification_end_date')
    def test_view_learning_unit_edition_post(self, mock_perms):
        mock_perms.return_value = True

        request_factory = RequestFactory()

        form_data = {"academic_year": self.current_academic_year.pk}
        request = request_factory.post(reverse('learning_unit_edition', args=[self.learning_unit_year.id]),
                                       data=form_data)
        request.user = self.a_superuser
        setattr(request, 'session', 'session')
        setattr(request, '_messages', FallbackStorage(request))

        learning_unit_edition_end_date(request, self.learning_unit_year.id)

        msg_level = [m.level for m in get_messages(request)]
        msg = [m.message for m in get_messages(request)]
        self.assertEqual(len(msg), 1)
        self.assertIn(messages.SUCCESS, msg_level)

    @mock.patch('base.business.learning_units.perms.is_eligible_for_modification_end_date')
    def test_view_learning_unit_edition_template(self, mock_perms):
        mock_perms.return_value = True
        url = reverse("learning_unit_edition", args=[self.learning_unit_year.id])
        response = self.client.get(url)
        self.assertTemplateUsed(response, "learning_unit/simple/update_end_date.html")


class TestEditLearningUnit(TestCase):
    @classmethod
    def setUpTestData(cls):
        today = datetime.date.today()
        an_academic_year = create_current_academic_year()
        learning_container_year = LearningContainerYearFactory(
            academic_year=an_academic_year,
            container_type=learning_container_year_types.COURSE,
            type_declaration_vacant=vacant_declaration_type.DO_NOT_ASSIGN,
        )

        cls.learning_unit_year = LearningUnitYearFactory(
            learning_container_year=learning_container_year,
            acronym="LOSIS4512",
            academic_year=an_academic_year,
            subtype=learning_unit_year_subtypes.FULL,
            attribution_procedure=attribution_procedure.INTERNAL_TEAM,
            credits=15,
            campus=CampusFactory(organization=OrganizationFactory(type=organization_type.MAIN))
        )

        cls.partim_learning_unit = LearningUnitYearFactory(
            learning_container_year=learning_container_year,
            acronym="LOSIS4512A",
            academic_year=an_academic_year,
            subtype=learning_unit_year_subtypes.PARTIM,
            credits=10,
            campus=CampusFactory(organization=OrganizationFactory(type=organization_type.MAIN))
        )

        cls.requirement_entity_container = EntityContainerYearFactory(
            learning_container_year=learning_container_year, type=entity_container_year_link_type.REQUIREMENT_ENTITY)
        cls.requirement_entity_container.entity.organization.type = organization_type.MAIN
        cls.requirement_entity_container.entity.organization.save()
        cls.requirement_entity = EntityVersionFactory(entity=cls.requirement_entity_container.entity,
                                                      entity_type=entity_type.SCHOOL,
                                                      start_date=today.replace(year=1900),
                                                      end_date=None)

        cls.allocation_entity_container = EntityContainerYearFactory(
            learning_container_year=learning_container_year, type=entity_container_year_link_type.ALLOCATION_ENTITY)
        cls.allocation_entity = EntityVersionFactory(entity=cls.allocation_entity_container.entity,
                                                     start_date=today.replace(year=1900),
                                                     end_date=None)

        cls.additional_entity_container_1 = EntityContainerYearFactory(
            learning_container_year=learning_container_year,
            type=entity_container_year_link_type.ADDITIONAL_REQUIREMENT_ENTITY_1)
        cls.additional_entity_1 = EntityVersionFactory(entity=cls.additional_entity_container_1.entity,
                                                       start_date=today.replace(year=1900),
                                                       end_date=None)

        cls.additional_entity_container_2 = EntityContainerYearFactory(
            learning_container_year=learning_container_year,
            type=entity_container_year_link_type.ADDITIONAL_REQUIREMENT_ENTITY_2)
        cls.additional_entity_2 = EntityVersionFactory(entity=cls.additional_entity_container_2.entity,
                                                       start_date=today.replace(year=1900),
                                                       end_date=None)

        cls.person = PersonEntityFactory(entity=cls.requirement_entity_container.entity).person
        cls.user = cls.person.user
        cls.user.user_permissions.add(Permission.objects.get(codename="can_edit_learningunit"),
                                      Permission.objects.get(codename="can_access_learningunit"))
        cls.url = reverse(update_learning_unit, args=[cls.learning_unit_year.id])

    def setUp(self):
        self.client.force_login(self.user)

    def test_user_not_logged(self):
        self.client.logout()
        response = self.client.get(self.url)

        self.assertRedirects(response, "/login/?next={}".format(self.url))

    def test_user_has_no_right_to_modify_learning_unit(self):
        user_with_no_rights_to_edit = UserFactory()
        self.client.force_login(user_with_no_rights_to_edit)

        response = self.client.get(self.url)

        self.assertTemplateUsed(response, "access_denied.html")
        self.assertEqual(response.status_code, HttpResponseForbidden.status_code)

    def test_learning_unit_does_not_exist(self):
        non_existent_learning_unit_year_id = self.learning_unit_year.id + self.partim_learning_unit.id
        url = reverse("edit_learning_unit", args=[non_existent_learning_unit_year_id])

        response = self.client.get(url)

        self.assertTemplateUsed(response, "page_not_found.html")
        self.assertEqual(response.status_code, HttpResponseNotFound.status_code)

    def test_user_is_not_linked_to_a_person(self):
        user = UserFactory()
        user.user_permissions.add(Permission.objects.get(codename="can_edit_learningunit"))
        self.client.force_login(user)

        response = self.client.get(self.url)

        self.assertTemplateUsed(response, "page_not_found.html")
        self.assertEqual(response.status_code, HttpResponseNotFound.status_code)

    def test_cannot_modify_past_learning_unit(self):
        past_year = datetime.date.today().year - 2
        past_academic_year = AcademicYearFactory(year=past_year)
        past_learning_container_year = LearningContainerYearFactory(academic_year=past_academic_year,
                                                                    container_type=learning_container_year_types.COURSE)
        past_learning_unit_year = LearningUnitYearFactory(learning_container_year=past_learning_container_year,
                                                          subtype=learning_unit_year_subtypes.FULL)

        url = reverse("edit_learning_unit", args=[past_learning_unit_year.id])
        response = self.client.get(url)

        self.assertTemplateUsed(response, "access_denied.html")
        self.assertEqual(response.status_code, HttpResponseForbidden.status_code)

    def test_template_used_for_get_request_learning_unit_on_modification_proposal(self):
        ProposalLearningUnitFactory(learning_unit_year=self.learning_unit_year)

        response = self.client.get(self.url)

        self.assertTemplateUsed(response, "learning_unit/simple/update.html")
        self.assertEqual(response.status_code, HttpResponse.status_code)

    def test_template_used_for_get_request(self):
        response = self.client.get(self.url)

        self.assertTemplateUsed(response, "learning_unit/simple/update.html")
        self.assertEqual(response.status_code, HttpResponse.status_code)

    def test_context_used_for_get_request(self):
        response = self.client.get(self.url)

        context = response.context
        self.assertEqual(context["learning_unit_year"], self.learning_unit_year)
        self.assertIsInstance(context["learning_unit_form"], LearningUnitModelForm)
        self.assertIsInstance(context["learning_unit_year_form"], LearningUnitYearModelForm)
        self.assertIsInstance(context["learning_container_year_form"], LearningContainerYearModelForm)
        self.assertIsInstance(context["entity_container_form"], EntityContainerBaseForm)

    def test_form_initial_data(self):
        response = self.client.get(self.url)
        context = response.context[-1]
        acronym = self.learning_unit_year.acronym
        # Expected initials form
        expected_initials = {
            'learning_container_year_form': {
                "container_type": self.learning_unit_year.learning_container_year.container_type,
                "common_title": self.learning_unit_year.learning_container_year.common_title,
                "common_title_english": self.learning_unit_year.learning_container_year.common_title_english,
                "team": self.learning_unit_year.learning_container_year.team,
                "is_vacant": self.learning_unit_year.learning_container_year.is_vacant,
                "type_declaration_vacant": self.learning_unit_year.learning_container_year.type_declaration_vacant
            },
            'learning_unit_year_form': {
                "acronym": [acronym[0], acronym[1:]],
                "academic_year": self.learning_unit_year.academic_year.id,
                "status": self.learning_unit_year.status,
                "credits": self.learning_unit_year.credits,
                "specific_title": self.learning_unit_year.specific_title,
                "specific_title_english": self.learning_unit_year.specific_title_english,
                "session": self.learning_unit_year.session,
                "quadrimester": self.learning_unit_year.quadrimester,
                "attribution_procedure": self.learning_unit_year.attribution_procedure,
                "internship_subtype": self.learning_unit_year.internship_subtype,
                "professional_integration": self.learning_unit_year.professional_integration,
<<<<<<< HEAD
                "campus": self.learning_unit_year.campus.pk,
=======
                "language": self.learning_unit_year.language.pk,
>>>>>>> fbe42efb
            },
            'learning_unit_form': {
                "faculty_remark": self.learning_unit_year.learning_unit.faculty_remark,
                "other_remark": self.learning_unit_year.learning_unit.other_remark,
                "periodicity": self.learning_unit_year.learning_unit.periodicity
            }
        }
        for form_name, expected_initial in expected_initials.items():
            initial_data = context[form_name].initial
            self.assertDictEqual(initial_data, expected_initial)

        expected_initials = [
            {'entity': self.requirement_entity.pk},
            {'entity': self.allocation_entity.pk},
            {'entity': self.additional_entity_1.pk},
            {'entity': self.additional_entity_2.pk},
        ]
        entity_container_formset = context['entity_container_form']
        for idx, expected_initial in enumerate(expected_initials):
            initial_data = entity_container_formset.forms[idx].initial
            self.assertDictEqual(initial_data, expected_initial)

    def test_valid_post_request(self):
        credits = 18
        form_data = self._get_valid_form_data()
        form_data['credits'] = credits
        form_data['container_type'] = learning_container_year_types.COURSE
        response = self.client.post(self.url, data=form_data)

        expected_redirection = reverse("learning_unit", args=[self.learning_unit_year.id])
        self.assertRedirects(response, expected_redirection)

        self.learning_unit_year.refresh_from_db()
        self.assertEqual(self.learning_unit_year.credits, credits)

    def _get_valid_form_data(self):
        form_data = {
            "acronym_0": self.learning_unit_year.acronym[0],
            "acronym_1": self.learning_unit_year.acronym[1:],
            "credits": self.learning_unit_year.credits,
            "specific_title": self.learning_unit_year.specific_title,
            "periodicity": learning_unit_periodicity.ANNUAL,
<<<<<<< HEAD
            "campus": self.learning_unit_year.campus.pk,
            "language": self.learning_unit_year.learning_container_year.language.pk,
=======
            "campus": self.learning_unit_year.learning_container_year.campus.pk,
            "language": self.learning_unit_year.language.pk,
>>>>>>> fbe42efb
            "status": True,

            'requirement_entity-entity': self.requirement_entity.id,
            'allocation_entity-entity': self.requirement_entity.id,
            'additional_requirement_entity_1-entity': '',
        }
        return form_data


class TestLearningUnitVolumesManagement(TestCase):
    def setUp(self):
        self.academic_years = GenerateAcademicYear(start_year=get_current_year(), end_year=get_current_year()+10)
        self.generate_container = GenerateContainer(start_year=get_current_year(), end_year=get_current_year()+10)
        self.generated_container_year = self.generate_container.generated_container_years[0]

        self.container_year = self.generated_container_year.learning_container_year
        self.learning_unit_year = self.generated_container_year.learning_unit_year_full
        self.learning_unit_year_partim = self.generated_container_year.learning_unit_year_partim

        self.person = PersonFactory()

        edit_learning_unit_permission = Permission.objects.get(codename="can_edit_learningunit")
        self.person.user.user_permissions.add(edit_learning_unit_permission)

        self.url = reverse('learning_unit_volumes_management', args=[self.learning_unit_year.id])

        self.client.force_login(self.person.user)
        self.user = self.person.user

        PersonEntityFactory(entity=self.generate_container.entities[0], person=self.person)

    @mock.patch('base.models.program_manager.is_program_manager')
    @mock.patch('base.views.layout.render')
    def test_learning_unit_volumes_management_get(self, mock_render, mock_program_manager):
        mock_program_manager.return_value = True

        request_factory = RequestFactory()
        request = request_factory.get(reverse(learning_unit_volumes_management,
                                              args=[self.learning_unit_year.id]))

        request.user = self.user
        request.session = 'session'
        request._messages = FallbackStorage(request)

        learning_unit_volumes_management(request, self.learning_unit_year.id)
        self.assertTrue(mock_render.called)
        request, template, context = mock_render.call_args[0]

        self.assertEqual(template, 'learning_unit/volumes_management.html')
        self.assertEqual(context['learning_unit_year'], self.learning_unit_year)
        for formset in context['formsets'].keys():
            self.assertIn(formset, [self.learning_unit_year, self.learning_unit_year_partim])

    @mock.patch('base.models.program_manager.is_program_manager')
    def test_learning_unit_volumes_management_post(self, mock_program_manager):
        mock_program_manager.return_value = True

        request_factory = RequestFactory()
        data = get_valid_formset_data(self.learning_unit_year.acronym)
        data.update(get_valid_formset_data(self.learning_unit_year_partim.acronym, is_partim=True))

        request = request_factory.post(reverse(learning_unit_volumes_management,
                                               args=[self.learning_unit_year.id]),
                                       data=data)

        request.user = self.user
        setattr(request, 'session', 'session')
        setattr(request, '_messages', FallbackStorage(request))

        learning_unit_volumes_management(request, self.learning_unit_year.id)

        msg_level = [m.level for m in get_messages(request)]
        msg = [m.message for m in get_messages(request)]
        self.assertEqual(len(msg), 1)
        self.assertIn(messages.SUCCESS, msg_level)

        for generated_container_year in self.generate_container:
            learning_component_year = generated_container_year.learning_component_cm_full
            self.check_postponement(learning_component_year)

    def check_postponement(self, learning_component_year):
        learning_component_year.refresh_from_db()
        self.assertEqual(learning_component_year.planned_classes, 1)
        self.assertEqual(learning_component_year.hourly_volume_partial, 0)
        self.assertEqual(EntityComponentYear.objects.get(
            learning_component_year=learning_component_year,
            entity_container_year__type=entity_container_year_link_type.REQUIREMENT_ENTITY
        ).repartition_volume, 1)

    @mock.patch('base.models.program_manager.is_program_manager')
    @mock.patch('base.views.layout.render')
    def test_learning_unit_volumes_management_post_wrong_data(self, mock_render, mock_program_manager):
        mock_program_manager.return_value = True

        request_factory = RequestFactory()
        data = get_valid_formset_data(self.learning_unit_year.acronym)
        data.update(get_valid_formset_data(self.learning_unit_year_partim.acronym))
        data.update({'LDROI1200A-0-volume_total': 3})
        data.update({'LDROI1200A-0-volume_q2': 3})
        data.update({'LDROI1200A-0-volume_requirement_entity': 2})
        data.update({'LDROI1200A-0-volume_total_requirement_entities': 3})

        request = request_factory.post(reverse(learning_unit_volumes_management,
                                               args=[self.learning_unit_year.id]),
                                       data=data)

        request.user = self.user
        setattr(request, 'session', 'session')
        setattr(request, '_messages', FallbackStorage(request))

        learning_unit_volumes_management(request, self.learning_unit_year.id)

        self.assertTrue(mock_render.called)
        request, template, context = mock_render.call_args[0]
        self.assertEqual(template, 'learning_unit/volumes_management.html')
        self.assertEqual(
            context['formsets'][self.learning_unit_year_partim].errors[0].get('volume_total'),
            [_('vol_tot_full_must_be_greater_or_equal_than_partim')]
        )

    @mock.patch('base.models.program_manager.is_program_manager')
    def test_learning_unit_volumes_management_post_wrong_data_ajax(self, mock_program_manager):
        mock_program_manager.return_value = True

        request_factory = RequestFactory()
        data = get_valid_formset_data(self.learning_unit_year.acronym)
        data.update(get_valid_formset_data(self.learning_unit_year_partim.acronym))
        data.update({'LDROI1200A-0-volume_total': 3})
        data.update({'LDROI1200A-0-volume_q2': 3})
        data.update({'LDROI1200A-0-volume_requirement_entity': 2})
        data.update({'LDROI1200A-0-volume_total_requirement_entities': 3})

        request = request_factory.post(reverse(learning_unit_volumes_management,
                                               args=[self.learning_unit_year.id]),
                                       data=data,
                                       HTTP_X_REQUESTED_WITH='XMLHttpRequest')

        request.user = self.user

        response = learning_unit_volumes_management(request, self.learning_unit_year.id)
        prefix = self.learning_unit_year_partim.acronym
        self.assertJSONEqual(response.content.decode("utf-8"),
                             {"errors":
                                  {
                                    prefix+"-0-volume_total":
                                        [_("vol_tot_full_must_be_greater_or_equal_than_partim")],
                                    prefix+"-0-volume_q2":
                                        [_("vol_q2_full_must_be_greater_or_equal_to_partim")],
                                    prefix+"-0-volume_requirement_entity":
                                        [_("entity_requirement_full_must_be_greater_or_equal_to_partim")]
                                  }
                              })

    def test_with_user_not_logged(self):
        self.client.logout()
        response = self.client.post(self.url)

        self.assertRedirects(response, '/login/?next={}'.format(self.url))

    def test_when_user_has_not_permission(self):
        a_person = PersonFactory()
        self.client.force_login(a_person.user)

        response = self.client.post(self.url)

        self.assertEqual(response.status_code, HttpResponseForbidden.status_code)
        self.assertTemplateUsed(response, 'access_denied.html')

    @mock.patch("base.business.learning_units.perms.is_eligible_for_modification", side_effect=lambda luy, pers: False)
    def test_view_decorated_with_can_perform_learning_unit_modification_permission(self, mock_permission):
        response = self.client.post(self.url)

        self.assertTrue(mock_permission.called)

        self.assertEqual(response.status_code, HttpResponseForbidden.status_code)
        self.assertTemplateUsed(response, 'access_denied.html')<|MERGE_RESOLUTION|>--- conflicted
+++ resolved
@@ -299,11 +299,8 @@
                 "attribution_procedure": self.learning_unit_year.attribution_procedure,
                 "internship_subtype": self.learning_unit_year.internship_subtype,
                 "professional_integration": self.learning_unit_year.professional_integration,
-<<<<<<< HEAD
                 "campus": self.learning_unit_year.campus.pk,
-=======
                 "language": self.learning_unit_year.language.pk,
->>>>>>> fbe42efb
             },
             'learning_unit_form': {
                 "faculty_remark": self.learning_unit_year.learning_unit.faculty_remark,
@@ -346,13 +343,8 @@
             "credits": self.learning_unit_year.credits,
             "specific_title": self.learning_unit_year.specific_title,
             "periodicity": learning_unit_periodicity.ANNUAL,
-<<<<<<< HEAD
             "campus": self.learning_unit_year.campus.pk,
-            "language": self.learning_unit_year.learning_container_year.language.pk,
-=======
-            "campus": self.learning_unit_year.learning_container_year.campus.pk,
             "language": self.learning_unit_year.language.pk,
->>>>>>> fbe42efb
             "status": True,
 
             'requirement_entity-entity': self.requirement_entity.id,
