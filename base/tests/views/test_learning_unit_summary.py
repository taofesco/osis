##############################################################################
#
#    OSIS stands for Open Student Information System. It's an application
#    designed to manage the core business of higher education institutions,
#    such as universities, faculties, institutes and professional schools.
#    The core business involves the administration of students, teachers,
#    courses, programs and so on.
#
#    Copyright (C) 2015-2017 Université catholique de Louvain (http://www.uclouvain.be)
#
#    This program is free software: you can redistribute it and/or modify
#    it under the terms of the GNU General Public License as published by
#    the Free Software Foundation, either version 3 of the License, or
#    (at your option) any later version.
#
#    This program is distributed in the hope that it will be useful,
#    but WITHOUT ANY WARRANTY; without even the implied warranty of
#    MERCHANTABILITY or FITNESS FOR A PARTICULAR PURPOSE. See the
#    GNU General Public License for more details.
#
#    A copy of this license - GNU General Public License - is available
#    at the root of the source code of this program.  If not,
#    see http://www.gnu.org/licenses/.
#
##############################################################################
import datetime

from django.utils.translation import ugettext_lazy as _
from django.core.urlresolvers import reverse
from django.http import HttpResponseForbidden, HttpResponseNotFound
from django.test import TestCase

from attribution.tests.factories.attribution import AttributionFactory
from base.tests.factories.person import PersonFactory
from base.tests.factories.tutor import TutorFactory
from base.models.enums import academic_calendar_type
from base.tests.factories.academic_calendar import AcademicCalendarFactory
from base.tests.factories.academic_year import AcademicYearFakerFactory, create_current_academic_year
from base.tests.factories.learning_unit_year import LearningUnitYearFakerFactory
from base.tests.factories.learning_container_year import LearningContainerYearFactory
from cms.tests.factories.text_label import TextLabelFactory
from cms.tests.factories.translated_text import TranslatedTextFactory
from cms.tests.factories.translated_text_label import TranslatedTextLabelFactory


class TestLearningUnitSummary(TestCase):
<<<<<<< HEAD
    @classmethod
    def setUpTestData(cls):
        academic_year = create_current_academic_year()
        cls.summary_course_submission_calendar = \
=======
    def setUp(self):
        today = datetime.date.today()
        academic_year = AcademicYearFakerFactory(start_date=today - datetime.timedelta(days=3), year=today.year,
                                                 end_date=today + datetime.timedelta(days=5))
        self.summary_course_submission_calendar = \
>>>>>>> eb9670bd
            AcademicCalendarFactory(academic_year=academic_year,
                                    start_date=academic_year.start_date,
                                    end_date=academic_year.end_date,
                                    reference=academic_calendar_type.SUMMARY_COURSE_SUBMISSION)

        self.tutor = TutorFactory()

        learning_container_year = LearningContainerYearFactory(academic_year=academic_year)
        self.learning_unit_year = LearningUnitYearFakerFactory(academic_year=academic_year,
                                                               learning_container_year=learning_container_year)
        self.attribution = AttributionFactory(learning_unit_year=self.learning_unit_year, summary_responsible=True,
                                              tutor=self.tutor)

        self.url = reverse('learning_unit_summary', args=[self.learning_unit_year.id])
        self.client.force_login(self.tutor.person.user)

    def test_user_is_not_logged(self):
        self.client.logout()
        response = self.client.get(self.url)

        self.assertRedirects(response, "/login/?next={}".format(self.url))

    def test_summary_course_submission_calendar_is_not_opened(self):
        today = datetime.date.today()
        self.summary_course_submission_calendar.start_date = today-datetime.timedelta(days=5)
        self.summary_course_submission_calendar.end_date = today - datetime.timedelta(days=3)
        self.summary_course_submission_calendar.save()
        response = self.client.get(self.url)

        self.assertRedirects(response, reverse("outside_summary_submission_period"))

    def test_summary_course_submission_calendar_is_not_set(self):
        self.summary_course_submission_calendar.delete()
        response = self.client.get(self.url)

        self.assertRedirects(response, reverse("outside_summary_submission_period"))

    def test_user_is_not_a_tutor(self):
        person = PersonFactory()
        self.client.force_login(person.user)

        response = self.client.get(self.url)

        self.assertEqual(response.status_code, HttpResponseForbidden.status_code)
        self.assertTemplateUsed(response, 'access_denied.html')

    def test_when_user_is_not_attributed_to_the_learning_unit(self):
        self.attribution.delete()
        response = self.client.get(self.url)

        self.assertEqual(response.status_code, HttpResponseForbidden.status_code)
        self.assertTemplateUsed(response, 'access_denied.html')

    def test_when_user_is_not_summary_responsible_of_the_learning_unit(self):
        self.attribution.summary_responsible = False
        self.attribution.save()
        response = self.client.get(self.url)

        self.assertEqual(response.status_code, HttpResponseForbidden.status_code)
        self.assertTemplateUsed(response, 'access_denied.html')

    def test_when_valid_get_request(self):
        response = self.client.get(self.url)

        self.assertTemplateUsed(response, "my_osis/educational_information.html")

        context = response.context
        self.assertEqual(context["learning_unit_year"], self.learning_unit_year)
        self.assertTrue(context["form_french"])
        self.assertTrue(context["form_english"])
        self.assertTrue(context["cms_labels_translated"])


class TestLearningUnitSummaryEdit(TestCase):
    def setUp(self):
        today = datetime.date.today()
        academic_year = AcademicYearFakerFactory(start_date=today-datetime.timedelta(days=3), year=today.year,
                                                 end_date=today + datetime.timedelta(days=5))
        self.summary_course_submission_calendar = \
            AcademicCalendarFactory(academic_year=academic_year,
                                    start_date=academic_year.start_date,
                                    end_date=academic_year.end_date,
                                    reference=academic_calendar_type.SUMMARY_COURSE_SUBMISSION)

        self.tutor = TutorFactory()

        learning_container_year = LearningContainerYearFactory(academic_year=academic_year)
        self.learning_unit_year = LearningUnitYearFakerFactory(academic_year=academic_year,
                                                               learning_container_year=learning_container_year)
        self.attribution = AttributionFactory(learning_unit_year=self.learning_unit_year, summary_responsible=True,
                                              tutor=self.tutor)

        self.url = reverse('learning_unit_summary_edit', args=[self.learning_unit_year.id])
        self.client.force_login(self.tutor.person.user)

    def test_user_is_not_logged(self):
        self.client.logout()
        response = self.client.get(self.url)

        self.assertRedirects(response, "/login/?next={}".format(self.url))

    def test_summary_course_submission_calendar_is_not_opened(self):
        today = datetime.date.today()
        self.summary_course_submission_calendar.start_date = today-datetime.timedelta(days=5)
        self.summary_course_submission_calendar.end_date = today - datetime.timedelta(days=3)
        self.summary_course_submission_calendar.save()
        response = self.client.get(self.url)

        self.assertRedirects(response, reverse("outside_summary_submission_period"))

    def test_summary_course_submission_calendar_is_not_set(self):
        self.summary_course_submission_calendar.delete()
        response = self.client.get(self.url)

        self.assertRedirects(response, reverse("outside_summary_submission_period"))

    def test_user_is_not_a_tutor(self):
        person = PersonFactory()
        self.client.force_login(person.user)

        response = self.client.get(self.url)

        self.assertEqual(response.status_code, HttpResponseForbidden.status_code)
        self.assertTemplateUsed(response, 'access_denied.html')

    def test_when_learning_unit_year_does_not_exist(self):
        self.learning_unit_year.delete()
        response = self.client.get(self.url)

        self.assertEqual(response.status_code, HttpResponseNotFound.status_code)
        self.assertTemplateUsed(response, 'page_not_found.html')

    def test_when_user_is_not_attributed_to_the_learning_unit(self):
        self.attribution.delete()
        response = self.client.get(self.url)

        self.assertEqual(response.status_code, HttpResponseForbidden.status_code)
        self.assertTemplateUsed(response, 'access_denied.html')

    def test_when_user_is_not_summary_responsible_of_the_learning_unit(self):
        self.attribution.summary_responsible = False
        self.attribution.save()
        response = self.client.get(self.url)

        self.assertEqual(response.status_code, HttpResponseForbidden.status_code)
        self.assertTemplateUsed(response, 'access_denied.html')

    def test_valid_get_request(self):
        language = "en"
        text_label = TextLabelFactory()
        response = self.client.get(self.url, data={"language": language, "label": text_label.label})

        self.assertTemplateUsed(response, "my_osis/educational_information_edit.html")

        context = response.context
        self.assertEqual(context["learning_unit_year"], self.learning_unit_year)
        self.assertTrue(context["form"])
        self.assertEqual(context["text_label_translated"], None)
        self.assertEqual(context["language_translated"], ('en', _('English')))

    def test_valid_get_request_with_translated_text_labels(self):
        language = "fr-be"
        self.tutor.person.language = language
        self.tutor.person.save()
        trans_text_label = TranslatedTextLabelFactory()
        response = self.client.get(self.url, data={"language": language, "label": trans_text_label.text_label.label})

        self.assertTemplateUsed(response, "my_osis/educational_information_edit.html")

        context = response.context
        self.assertEqual(context["learning_unit_year"], self.learning_unit_year)
        self.assertTrue(context["form"])
        self.assertEqual(context["text_label_translated"], trans_text_label)
        self.assertEqual(context["language_translated"], ('fr-be', _('French')))

    def test_invalid_post_request(self):
        response = self.client.post(self.url, data={"trans_text": "Hello world!!"})
        self.assertRedirects(response, reverse("learning_unit_summary", args=[self.learning_unit_year.id]))

    def test_valid_post_request(self):
        new_text = "Hello world!!"
        translated_text = TranslatedTextFactory()
        response = self.client.post(self.url, data={"trans_text": new_text, "cms_id": translated_text.id})

        self.assertRedirects(response, reverse("learning_unit_summary", args=[self.learning_unit_year.id]))
        translated_text.refresh_from_db()
        self.assertEqual(translated_text.text, new_text)

<|MERGE_RESOLUTION|>--- conflicted
+++ resolved
@@ -44,32 +44,24 @@
 
 
 class TestLearningUnitSummary(TestCase):
-<<<<<<< HEAD
     @classmethod
     def setUpTestData(cls):
         academic_year = create_current_academic_year()
-        cls.summary_course_submission_calendar = \
-=======
+        cls.summary_course_submission_calendar = AcademicCalendarFactory(
+            academic_year=academic_year,
+            start_date=academic_year.start_date,
+            end_date=academic_year.end_date,
+            reference=academic_calendar_type.SUMMARY_COURSE_SUBMISSION)
+
+        cls.tutor = TutorFactory()
+
+        cls.learning_unit_year = LearningUnitYearFakerFactory(academic_year=academic_year)
+        cls.attribution = AttributionFactory(learning_unit_year=cls.learning_unit_year, summary_responsible=True,
+                                             tutor=cls.tutor)
+
+        cls.url = reverse('learning_unit_summary', args=[cls.learning_unit_year.id])
+
     def setUp(self):
-        today = datetime.date.today()
-        academic_year = AcademicYearFakerFactory(start_date=today - datetime.timedelta(days=3), year=today.year,
-                                                 end_date=today + datetime.timedelta(days=5))
-        self.summary_course_submission_calendar = \
->>>>>>> eb9670bd
-            AcademicCalendarFactory(academic_year=academic_year,
-                                    start_date=academic_year.start_date,
-                                    end_date=academic_year.end_date,
-                                    reference=academic_calendar_type.SUMMARY_COURSE_SUBMISSION)
-
-        self.tutor = TutorFactory()
-
-        learning_container_year = LearningContainerYearFactory(academic_year=academic_year)
-        self.learning_unit_year = LearningUnitYearFakerFactory(academic_year=academic_year,
-                                                               learning_container_year=learning_container_year)
-        self.attribution = AttributionFactory(learning_unit_year=self.learning_unit_year, summary_responsible=True,
-                                              tutor=self.tutor)
-
-        self.url = reverse('learning_unit_summary', args=[self.learning_unit_year.id])
         self.client.force_login(self.tutor.person.user)
 
     def test_user_is_not_logged(self):
