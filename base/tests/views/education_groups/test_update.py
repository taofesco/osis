##############################################################################
#
#    OSIS stands for Open Student Information System. It's an application
#    designed to manage the core business of higher education institutions,
#    such as universities, faculties, institutes and professional schools.
#    The core business involves the administration of students, teachers,
#    courses, programs and so on.
#
#    Copyright (C) 2015-2018 Université catholique de Louvain (http://www.uclouvain.be)
#
#    This program is free software: you can redistribute it and/or modify
#    it under the terms of the GNU General Public License as published by
#    the Free Software Foundation, either version 3 of the License, or
#    (at your option) any later version.
#
#    This program is distributed in the hope that it will be useful,
#    but WITHOUT ANY WARRANTY; without even the implied warranty of
#    MERCHANTABILITY or FITNESS FOR A PARTICULAR PURPOSE.  See the
#    GNU General Public License for more details.
#
#    A copy of this license - GNU General Public License - is available
#    at the root of the source code of this program.  If not,
#    see http://www.gnu.org/licenses/.
#
##############################################################################
from unittest import mock

from django.contrib.auth.models import Permission
from django.test import TestCase
from django.urls import reverse
from waffle.testutils import override_flag

from base.forms.education_group.group import GroupModelForm
from base.models.enums import education_group_categories
from base.models.enums.active_status import ACTIVE
from base.models.enums.schedule_type import DAILY
from base.tests.factories.education_group_type import EducationGroupTypeFactory
from base.tests.factories.education_group_year import GroupFactory, TrainingFactory
from base.tests.factories.entity_version import EntityVersionFactory, MainEntityVersionFactory
from base.tests.factories.person import PersonFactory
from base.views.education_groups.update import update_education_group
from reference.tests.factories.domain import DomainFactory


@override_flag('education_group_update', active=True)
class TestUpdate(TestCase):
    def setUp(self):
<<<<<<< HEAD
        group_type = EducationGroupTypeFactory(category=education_group_categories.GROUP)
        self.education_group_year = EducationGroupYearFactory(education_group_type=group_type)
=======
        self.education_group_year = GroupFactory()

>>>>>>> 26529d8f
        EntityVersionFactory(entity=self.education_group_year.management_entity,
                             start_date=self.education_group_year.academic_year.start_date)

        EntityVersionFactory(entity=self.education_group_year.administration_entity,
                             start_date=self.education_group_year.academic_year.start_date)

        self.an_training_education_group_type = EducationGroupTypeFactory(
            category=education_group_categories.TRAINING
        )
        self.training_education_group_year = EducationGroupYearFactory(
            education_group_type=self.an_training_education_group_type
        )
        EntityVersionFactory(entity=self.training_education_group_year.administration_entity,
                             start_date=self.education_group_year.academic_year.start_date)
        EntityVersionFactory(entity=self.training_education_group_year.management_entity,
                             start_date=self.education_group_year.academic_year.start_date)

        self.domains = [DomainFactory() for x in range(10)]

        self.url = reverse(update_education_group, kwargs={'education_group_year_id': self.education_group_year.pk})
        self.person = PersonFactory()

        self.client.force_login(self.person.user)
        permission = Permission.objects.get(codename='change_educationgroup')
        self.person.user.user_permissions.add(permission)
        self.perm_patcher = mock.patch("base.business.education_groups.perms.is_eligible_to_change_education_group",
                                       return_value=True)
        self.mocked_perm = self.perm_patcher.start()

<<<<<<< HEAD
        self.training_url = reverse(
            update_education_group, kwargs={
                'education_group_year_id': self.training_education_group_year.pk
            }
        )
=======
        self.training_url = self._get_training_url()

    def _get_training_url(self):
        an_training_education_group_type = EducationGroupTypeFactory(category=education_group_categories.TRAINING)
        self.training_education_group_year = TrainingFactory(
            education_group_type=an_training_education_group_type)
        EntityVersionFactory(entity=self.training_education_group_year.administration_entity,
                             start_date=self.education_group_year.academic_year.start_date)
        EntityVersionFactory(entity=self.training_education_group_year.management_entity,
                             start_date=self.education_group_year.academic_year.start_date)
        return reverse(update_education_group,
                       kwargs={'education_group_year_id': self.training_education_group_year.pk})
>>>>>>> 26529d8f

    def tearDown(self):
        self.perm_patcher.stop()

    def test_login_required(self):
        self.client.logout()
        response = self.client.get(self.url)

        self.assertRedirects(response, '/login/?next={}'.format(self.url))

    def test_permission_required(self):
        response = self.client.get(self.url)

        self.mocked_perm.assert_called_once_with(self.person)

    def test_template_used(self):
        response = self.client.get(self.url)

        self.assertEqual(response.status_code, 200)
        self.assertTemplateUsed(response, "education_group/update_groups.html")

    def test_response_context(self):
        response = self.client.get(self.url)

        form_education_group_year = response.context["form_education_group_year"]

        self.assertIsInstance(form_education_group_year, GroupModelForm)

    def test_post(self):
        new_entity_version = MainEntityVersionFactory()
        new_education_group_type = EducationGroupTypeFactory(category=education_group_categories.GROUP)

        data = {
            'title': 'Cours au choix',
            'title_english': 'deaze',
            'education_group_type': new_education_group_type.id,
            'credits': 42,
            'acronym': 'CRSCHOIXDVLD',
            'partial_acronym': 'LDVLD101R',
            'administration_entity': new_entity_version.pk,
            'main_teaching_campus': "",
            'academic_year': self.education_group_year.academic_year.pk
        }
        response = self.client.post(self.url, data=data)

        self.assertEqual(response.status_code, 302)
        self.education_group_year.refresh_from_db()
        self.assertEqual(self.education_group_year.title, 'Cours au choix')
        self.assertEqual(self.education_group_year.title_english, 'deaze')
        self.assertEqual(self.education_group_year.credits, 42)
        self.assertEqual(self.education_group_year.acronym, 'CRSCHOIXDVLD')
        self.assertEqual(self.education_group_year.partial_acronym, 'LDVLD101R')
        self.assertEqual(self.education_group_year.administration_entity, new_entity_version.entity)

    def test_template_used_for_training(self):
        response = self.client.get(self.training_url)
        self.assertEqual(response.status_code, 200)
        self.assertTemplateUsed(response, "education_group/update_trainings.html")

    def test_post_training(self):
        new_entity_version = MainEntityVersionFactory()
        list_domains = [domain.pk for domain in self.domains]
        data = {
            'title': 'Cours au choix',
            'title_english': 'deaze',
            'education_group_type': self.an_training_education_group_type.pk,
            'credits': 42,
            'acronym': 'CRSCHOIXDVLD',
            'partial_acronym': 'LDVLD101R',
            'administration_entity': new_entity_version.pk,
            'main_teaching_campus': "",
            'academic_year': self.training_education_group_year.academic_year.pk,
            'domains': ['|' + ('|'.join([str(domain.pk) for domain in self.domains])) + '|'],
            'active': ACTIVE,
            'schedule_type': DAILY,
        }
        response = self.client.post(self.training_url, data=data)
        self.assertEqual(response.status_code, 302)

        self.training_education_group_year.refresh_from_db()
        self.assertEqual(self.training_education_group_year.title, 'Cours au choix')
        self.assertEqual(self.training_education_group_year.title_english, 'deaze')
        self.assertEqual(self.training_education_group_year.credits, 42)
        self.assertEqual(self.training_education_group_year.acronym, 'CRSCHOIXDVLD')
        self.assertEqual(self.training_education_group_year.partial_acronym, 'LDVLD101R')
        self.assertEqual(self.training_education_group_year.administration_entity, new_entity_version.entity)
        self.assertListEqual(
            list(self.training_education_group_year.domains.values_list('id', flat=True)),
            list_domains
        )<|MERGE_RESOLUTION|>--- conflicted
+++ resolved
@@ -39,37 +39,18 @@
 from base.tests.factories.entity_version import EntityVersionFactory, MainEntityVersionFactory
 from base.tests.factories.person import PersonFactory
 from base.views.education_groups.update import update_education_group
-from reference.tests.factories.domain import DomainFactory
 
 
 @override_flag('education_group_update', active=True)
 class TestUpdate(TestCase):
     def setUp(self):
-<<<<<<< HEAD
-        group_type = EducationGroupTypeFactory(category=education_group_categories.GROUP)
-        self.education_group_year = EducationGroupYearFactory(education_group_type=group_type)
-=======
         self.education_group_year = GroupFactory()
 
->>>>>>> 26529d8f
         EntityVersionFactory(entity=self.education_group_year.management_entity,
                              start_date=self.education_group_year.academic_year.start_date)
 
         EntityVersionFactory(entity=self.education_group_year.administration_entity,
                              start_date=self.education_group_year.academic_year.start_date)
-
-        self.an_training_education_group_type = EducationGroupTypeFactory(
-            category=education_group_categories.TRAINING
-        )
-        self.training_education_group_year = EducationGroupYearFactory(
-            education_group_type=self.an_training_education_group_type
-        )
-        EntityVersionFactory(entity=self.training_education_group_year.administration_entity,
-                             start_date=self.education_group_year.academic_year.start_date)
-        EntityVersionFactory(entity=self.training_education_group_year.management_entity,
-                             start_date=self.education_group_year.academic_year.start_date)
-
-        self.domains = [DomainFactory() for x in range(10)]
 
         self.url = reverse(update_education_group, kwargs={'education_group_year_id': self.education_group_year.pk})
         self.person = PersonFactory()
@@ -81,13 +62,6 @@
                                        return_value=True)
         self.mocked_perm = self.perm_patcher.start()
 
-<<<<<<< HEAD
-        self.training_url = reverse(
-            update_education_group, kwargs={
-                'education_group_year_id': self.training_education_group_year.pk
-            }
-        )
-=======
         self.training_url = self._get_training_url()
 
     def _get_training_url(self):
@@ -100,7 +74,6 @@
                              start_date=self.education_group_year.academic_year.start_date)
         return reverse(update_education_group,
                        kwargs={'education_group_year_id': self.training_education_group_year.pk})
->>>>>>> 26529d8f
 
     def tearDown(self):
         self.perm_patcher.stop()
