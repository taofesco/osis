##############################################################################
#
#    OSIS stands for Open Student Information System. It's an application
#    designed to manage the core business of higher education institutions,
#    such as universities, faculties, institutes and professional schools.
#    The core business involves the administration of students, teachers,
#    courses, programs and so on.
#
#    Copyright (C) 2015-2018 Université catholique de Louvain (http://www.uclouvain.be)
#
#    This program is free software: you can redistribute it and/or modify
#    it under the terms of the GNU General Public License as published by
#    the Free Software Foundation, either version 3 of the License, or
#    (at your option) any later version.
#
#    This program is distributed in the hope that it will be useful,
#    but WITHOUT ANY WARRANTY; without even the implied warranty of
#    MERCHANTABILITY or FITNESS FOR A PARTICULAR PURPOSE.  See the
#    GNU General Public License for more details.
#
#    A copy of this license - GNU General Public License - is available
#    at the root of the source code of this program.  If not,
#    see http://www.gnu.org/licenses/.
#
##############################################################################
from unittest import mock

from django.contrib.auth.models import Permission
from django.test import TestCase
from django.urls import reverse

from base.forms.education_group.create import CreateEducationGroupYearForm
from base.models.enums import education_group_categories
from base.tests.factories.education_group_type import EducationGroupTypeFactory
from base.tests.factories.education_group_year import EducationGroupYearFactory
from base.tests.factories.entity_version import EntityVersionFactory, MainEntityVersionFactory
from base.tests.factories.person import PersonFactory
from base.views.education_groups.update import update_education_group


class TestUpdate(TestCase):
    def setUp(self):
<<<<<<< HEAD
        an_education_group_type = EducationGroupTypeFactory(category=education_group_categories.GROUP)
        self.education_group_year = EducationGroupYearFactory(education_group_type=an_education_group_type)
        self.offer_year_entity = OfferYearEntityFactory(education_group_year=self.education_group_year,
                                                        type=offer_year_entity_type.ENTITY_ADMINISTRATION)
        EntityVersionFactory(entity=self.offer_year_entity.entity)
=======
        self.education_group_year = EducationGroupYearFactory()

        EntityVersionFactory(entity=self.education_group_year.management_entity,
                             start_date=self.education_group_year.academic_year.start_date)

        EntityVersionFactory(entity=self.education_group_year.administration_entity,
                             start_date=self.education_group_year.academic_year.start_date)
>>>>>>> f9064650

        self.url = reverse(update_education_group, kwargs={'education_group_year_id': self.education_group_year.pk})
        self.person = PersonFactory()

        self.client.force_login(self.person.user)
        permission = Permission.objects.get(codename='change_educationgroup')
        self.person.user.user_permissions.add(permission)
        self.perm_patcher = mock.patch("base.business.education_groups.perms.is_eligible_to_change_education_group",
                                       return_value=True)
        self.mocked_perm = self.perm_patcher.start()

        self.training_url = self._get_training_url()

    def _get_training_url(self):
        an_training_education_group_type = EducationGroupTypeFactory(category=education_group_categories.TRAINING)
        self.training_education_group_year = EducationGroupYearFactory(
            education_group_type=an_training_education_group_type)
        self.offer_year_entity_training = OfferYearEntityFactory(
            education_group_year=self.training_education_group_year,
            type=offer_year_entity_type.ENTITY_ADMINISTRATION)
        EntityVersionFactory(entity=self.offer_year_entity_training.entity)
        return reverse(update_education_group,
                       kwargs={'education_group_year_id': self.training_education_group_year.pk})

    def tearDown(self):
        self.perm_patcher.stop()

    def test_login_required(self):
        self.client.logout()
        response = self.client.get(self.url)

        self.assertRedirects(response, '/login/?next={}'.format(self.url))

    def test_permission_required(self):
        response = self.client.get(self.url)

        self.mocked_perm.assert_called_once_with(self.person)

    def test_template_used(self):
        response = self.client.get(self.url)

        self.assertEqual(response.status_code, 200)
        self.assertTemplateUsed(response, "education_group/update.html")

    def test_response_context(self):
        response = self.client.get(self.url)

        form_education_group_year = response.context["form_education_group_year"]

        self.assertIsInstance(form_education_group_year, CreateEducationGroupYearForm)

    def test_post(self):
        new_entity_version = MainEntityVersionFactory()
        new_education_group_type = EducationGroupTypeFactory(category=education_group_categories.GROUP)

        data = {
            'title': 'Cours au choix',
            'title_english': 'deaze',
            'education_group_type': new_education_group_type.id,
            'credits': 42,
            'acronym': 'CRSCHOIXDVLD',
            'partial_acronym': 'LDVLD101R',
            'administration_entity': new_entity_version.pk,
            'main_teaching_campus': "",
            'academic_year': self.education_group_year.academic_year.pk
        }
        response = self.client.post(self.url, data=data)

        self.assertEqual(response.status_code, 302)
        self.education_group_year.refresh_from_db()
        self.assertEqual(self.education_group_year.title, 'Cours au choix')
        self.assertEqual(self.education_group_year.title_english, 'deaze')
        self.assertEqual(self.education_group_year.credits, 42)
        self.assertEqual(self.education_group_year.acronym, 'CRSCHOIXDVLD')
        self.assertEqual(self.education_group_year.partial_acronym, 'LDVLD101R')
<<<<<<< HEAD
        self.offer_year_entity.refresh_from_db()
        self.assertEqual(self.offer_year_entity.entity, new_entity.entity)

    def test_template_used_for_training(self):
        response = self.client.get(self.training_url)
        self.assertEqual(response.status_code, 200)
        self.assertTemplateUsed(response, "education_group/identification_training_edit.html")
=======
        self.assertEqual(self.education_group_year.administration_entity, new_entity_version.entity)
>>>>>>> f9064650
<|MERGE_RESOLUTION|>--- conflicted
+++ resolved
@@ -40,21 +40,14 @@
 
 class TestUpdate(TestCase):
     def setUp(self):
-<<<<<<< HEAD
         an_education_group_type = EducationGroupTypeFactory(category=education_group_categories.GROUP)
         self.education_group_year = EducationGroupYearFactory(education_group_type=an_education_group_type)
-        self.offer_year_entity = OfferYearEntityFactory(education_group_year=self.education_group_year,
-                                                        type=offer_year_entity_type.ENTITY_ADMINISTRATION)
-        EntityVersionFactory(entity=self.offer_year_entity.entity)
-=======
-        self.education_group_year = EducationGroupYearFactory()
 
         EntityVersionFactory(entity=self.education_group_year.management_entity,
                              start_date=self.education_group_year.academic_year.start_date)
 
         EntityVersionFactory(entity=self.education_group_year.administration_entity,
                              start_date=self.education_group_year.academic_year.start_date)
->>>>>>> f9064650
 
         self.url = reverse(update_education_group, kwargs={'education_group_year_id': self.education_group_year.pk})
         self.person = PersonFactory()
@@ -130,14 +123,9 @@
         self.assertEqual(self.education_group_year.credits, 42)
         self.assertEqual(self.education_group_year.acronym, 'CRSCHOIXDVLD')
         self.assertEqual(self.education_group_year.partial_acronym, 'LDVLD101R')
-<<<<<<< HEAD
-        self.offer_year_entity.refresh_from_db()
-        self.assertEqual(self.offer_year_entity.entity, new_entity.entity)
+        self.assertEqual(self.education_group_year.administration_entity, new_entity_version.entity)
 
     def test_template_used_for_training(self):
         response = self.client.get(self.training_url)
         self.assertEqual(response.status_code, 200)
-        self.assertTemplateUsed(response, "education_group/identification_training_edit.html")
-=======
-        self.assertEqual(self.education_group_year.administration_entity, new_entity_version.entity)
->>>>>>> f9064650
+        self.assertTemplateUsed(response, "education_group/identification_training_edit.html")