##############################################################################
#
#    OSIS stands for Open Student Information System. It's an application
#    designed to manage the core business of higher education institutions,
#    such as universities, faculties, institutes and professional schools.
#    The core business involves the administration of students, teachers,
#    courses, programs and so on.
#
#    Copyright (C) 2015-2018 Université catholique de Louvain (http://www.uclouvain.be)
#
#    This program is free software: you can redistribute it and/or modify
#    it under the terms of the GNU General Public License as published by
#    the Free Software Foundation, either version 3 of the License, or
#    (at your option) any later version.
#
#    This program is distributed in the hope that it will be useful,
#    but WITHOUT ANY WARRANTY; without even the implied warranty of
#    MERCHANTABILITY or FITNESS FOR A PARTICULAR PURPOSE.  See the
#    GNU General Public License for more details.
#
#    A copy of this license - GNU General Public License - is available
#    at the root of the source code of this program.  If not,
#    see http://www.gnu.org/licenses/.
#
##############################################################################
from unittest import mock

from django.test import TestCase
from django.urls import reverse
from waffle.testutils import override_flag

from base.forms.education_group.group import GroupModelForm
from base.forms.education_group.mini_training import MiniTrainingModelForm
from base.forms.education_group.training import TrainingEducationGroupYearForm
from base.models.enums import education_group_categories
from base.tests.factories.education_group_year import EducationGroupYearFactory
from base.tests.factories.person import PersonFactory


@override_flag('education_group_create', active=True)
class TestCreate(TestCase):
    @classmethod
    def setUpTestData(cls):
        cls.parent_education_group_year = EducationGroupYearFactory()

        cls.test_categories = [
            education_group_categories.GROUP,
            education_group_categories.TRAINING,
            education_group_categories.MINI_TRAINING,
        ]

        cls.urls_without_parent_by_category = {
            category:
                reverse(
                    "new_education_group",
                    kwargs={
                        "category": category,
                    }
                )
            for category in cls.test_categories
        }
        cls.urls_with_parent_by_category = {
            category:
                reverse(
                    "new_education_group",
                    kwargs={
                        "category": category,
                        "parent_id": cls.parent_education_group_year.id,
                    }
                )
            for category in cls.test_categories
        }
        cls.expected_templates_by_category = {
            education_group_categories.GROUP: "education_group/create_groups.html",
            education_group_categories.TRAINING: "education_group/create_trainings.html",
            education_group_categories.MINI_TRAINING: "education_group/create_mini_trainings.html",
        }
        cls.person = PersonFactory()

    def setUp(self):
        self.client.force_login(self.person.user)
        self.perm_patcher = mock.patch("base.business.education_groups.perms.is_eligible_to_add_education_group",
                                       return_value=True)
        self.mocked_perm = self.perm_patcher.start()

    def tearDown(self):
        self.perm_patcher.stop()

    def test_login_required(self):
        self.client.logout()
        for url in self.urls_without_parent_by_category.values():
            with self.subTest(url=url):
                response = self.client.get(url)
                self.assertRedirects(response, '/login/?next={}'.format(url))

    def test_permission_required(self):
<<<<<<< HEAD
        response = self.client.get(self.url_without_parent)

        self.mocked_perm.assert_called_once_with(self.person, None, raise_exception=True)
=======
        for url in self.urls_without_parent_by_category.values():
            with self.subTest(url=url):
                self.client.get(url)
                self.mocked_perm.assert_called_with(self.person)
>>>>>>> 607d84f9


    def test_template_used(self):
        for category in self.test_categories:
            with self.subTest(category=category):
                response = self.client.get(self.urls_without_parent_by_category.get(category))
                self.assertTemplateUsed(response, self.expected_templates_by_category.get(category))

    def test_with_parent_set(self):
        for category in self.test_categories:
            with self.subTest(category=category):
                response = self.client.get(self.urls_with_parent_by_category.get(category))
                self.assertTemplateUsed(response, self.expected_templates_by_category.get(category))

    def test_response_context(self):
        expected_forms_by_category = {
            education_group_categories.GROUP: GroupModelForm,
            education_group_categories.TRAINING: TrainingEducationGroupYearForm,
            education_group_categories.MINI_TRAINING: MiniTrainingModelForm,
        }
        for category in self.test_categories:
            with self.subTest(category=category):
                response = self.client.get(self.urls_without_parent_by_category.get(category))
                form_education_group_year = response.context["form_education_group_year"]
                self.assertIsInstance(form_education_group_year, expected_forms_by_category.get(category))<|MERGE_RESOLUTION|>--- conflicted
+++ resolved
@@ -94,16 +94,10 @@
                 self.assertRedirects(response, '/login/?next={}'.format(url))
 
     def test_permission_required(self):
-<<<<<<< HEAD
-        response = self.client.get(self.url_without_parent)
-
-        self.mocked_perm.assert_called_once_with(self.person, None, raise_exception=True)
-=======
         for url in self.urls_without_parent_by_category.values():
             with self.subTest(url=url):
                 self.client.get(url)
-                self.mocked_perm.assert_called_with(self.person)
->>>>>>> 607d84f9
+                self.mocked_perm.assert_called_with(self.person, None, raise_exception=True)
 
 
     def test_template_used(self):
