##############################################################################
#
#    OSIS stands for Open Student Information System. It's an application
#    designed to manage the core business of higher education institutions,
#    such as universities, faculties, institutes and professional schools.
#    The core business involves the administration of students, teachers,
#    courses, programs and so on.
#
#    Copyright (C) 2015-2018 Université catholique de Louvain (http://www.uclouvain.be)
#
#    This program is free software: you can redistribute it and/or modify
#    it under the terms of the GNU General Public License as published by
#    the Free Software Foundation, either version 3 of the License, or
#    (at your option) any later version.
#
#    This program is distributed in the hope that it will be useful,
#    but WITHOUT ANY WARRANTY; without even the implied warranty of
#    MERCHANTABILITY or FITNESS FOR A PARTICULAR PURPOSE. See the
#    GNU General Public License for more details.
#
#    A copy of this license - GNU General Public License - is available
#    at the root of the source code of this program.  If not,
#    see http://www.gnu.org/licenses/.
#
##############################################################################
import datetime
from unittest import mock

from django.apps import apps
from django.contrib import messages
from django.contrib.auth.models import Permission
from django.contrib.messages import get_messages
from django.contrib.messages.storage.fallback import FallbackStorage
from django.core.exceptions import ObjectDoesNotExist
from django.core.urlresolvers import reverse
from django.db import IntegrityError
from django.http import HttpResponseNotFound, HttpResponse, HttpResponseForbidden
from django.test import TestCase, RequestFactory
from django.utils.translation import ugettext_lazy as _

from attribution.tests.factories.attribution import AttributionFactory
from base.business import learning_unit_proposal as proposal_business
from base.forms.learning_unit_proposal import LearningUnitProposalModificationForm
from base.forms.proposal.learning_unit_proposal import LearningUnitProposalForm
from base.models import entity_container_year, entity_version
from base.models import proposal_folder, proposal_learning_unit
from base.models.enums import entity_container_year_link_type, learning_unit_periodicity
from base.models.enums import organization_type, entity_type, \
    learning_unit_year_subtypes, proposal_type, learning_container_year_types, proposal_state
from base.models.enums.proposal_state import ProposalState
from base.models.proposal_learning_unit import ProposalLearningUnit
from base.tests.factories import academic_year as academic_year_factory, campus as campus_factory, \
    organization as organization_factory
from base.tests.factories.academic_year import AcademicYearFakerFactory, create_current_academic_year, get_current_year
from base.tests.factories.business.learning_units import GenerateAcademicYear, GenerateContainer
from base.tests.factories.campus import CampusFactory
from base.tests.factories.entity import EntityFactory
from base.tests.factories.entity_container_year import EntityContainerYearFactory
from base.tests.factories.entity_version import EntityVersionFactory
from base.tests.factories.learning_container_year import LearningContainerYearFactory
from base.tests.factories.learning_unit import LearningUnitFactory
from base.tests.factories.learning_unit_year import LearningUnitYearFactory
from base.tests.factories.learning_unit_year import LearningUnitYearFakerFactory
from base.tests.factories.organization import OrganizationFactory
from base.tests.factories.person import PersonFactory
from base.tests.factories.person_entity import PersonEntityFactory
from base.tests.factories.proposal_folder import ProposalFolderFactory
from base.tests.factories.proposal_learning_unit import ProposalLearningUnitFactory
from base.tests.factories.tutor import TutorFactory
from base.views.learning_units.search import _cancel_proposals
from base.views.learning_units.proposal.update import edit_learning_unit_proposal
from base.views.learning_units.search import PROPOSAL_SEARCH, learning_units_proposal_search
from reference.tests.factories.language import LanguageFactory
from base.tests.factories.user import UserFactory
from django.contrib.auth.models import Group
from base.models.person import CENTRAL_MANAGER_GROUP, FACULTY_MANAGER_GROUP

LABEL_VALUE_BEFORE_PROPROSAL = _('value_before_proposal')


class TestLearningUnitModificationProposal(TestCase):
    def setUp(self):
        self.person = PersonFactory()
        self.permission = Permission.objects.get(codename="can_propose_learningunit")
        self.person.user.user_permissions.add(self.permission)

        self.permission_2 = Permission.objects.get(codename="can_access_learningunit")
        self.person.user.user_permissions.add(self.permission_2)
        an_organization = OrganizationFactory(type=organization_type.MAIN)
        current_academic_year = create_current_academic_year()
        learning_container_year = LearningContainerYearFactory(
            academic_year=current_academic_year,
            container_type=learning_container_year_types.COURSE,
            campus=CampusFactory(organization=an_organization, is_administration=True)
        )
        self.learning_unit_year = LearningUnitYearFakerFactory(acronym="LOSIS1212",
                                                               subtype=learning_unit_year_subtypes.FULL,
                                                               academic_year=current_academic_year,
                                                               learning_container_year=learning_container_year,
                                                               quadrimester=None)

        an_entity = EntityFactory(organization=an_organization)
        self.entity_version = EntityVersionFactory(entity=an_entity, entity_type=entity_type.SCHOOL,
                                                   start_date=current_academic_year.start_date,
                                                   end_date=current_academic_year.end_date)
        self.requirement_entity = EntityContainerYearFactory(
            learning_container_year=self.learning_unit_year.learning_container_year,
            entity=self.entity_version.entity,
            type=entity_container_year_link_type.REQUIREMENT_ENTITY
        )
        self.allocation_entity = EntityContainerYearFactory(
            learning_container_year=self.learning_unit_year.learning_container_year,
            entity=self.entity_version.entity,
            type=entity_container_year_link_type.ALLOCATION_ENTITY
        )
        self.additional_requirement_entity_1 = EntityContainerYearFactory(
            learning_container_year=self.learning_unit_year.learning_container_year,
            entity=self.entity_version.entity,
            type=entity_container_year_link_type.ADDITIONAL_REQUIREMENT_ENTITY_1
        )
        self.additional_requirement_entity_2 = EntityContainerYearFactory(
            learning_container_year=self.learning_unit_year.learning_container_year,
            entity=self.entity_version.entity,
            type=entity_container_year_link_type.ADDITIONAL_REQUIREMENT_ENTITY_2
        )

        self.person_entity = PersonEntityFactory(person=self.person, entity=an_entity, with_child=True)

        self.client.force_login(self.person.user)
        self.url = reverse('learning_unit_modification_proposal', args=[self.learning_unit_year.id])

        self.form_data = {
            "academic_year": self.learning_unit_year.academic_year.id,
            "first_letter": self.learning_unit_year.acronym[0],
            "acronym": self.learning_unit_year.acronym[1:],
            "common_title": self.learning_unit_year.learning_container_year.common_title,
            "common_title_english": self.learning_unit_year.learning_container_year.common_title_english,
            "specific_title": self.learning_unit_year.specific_title,
            "specific_title_english": self.learning_unit_year.specific_title_english,
            "container_type": self.learning_unit_year.learning_container_year.container_type,
            "internship_subtype": "",
            "credits": self.learning_unit_year.credits,
            "periodicity": self.learning_unit_year.learning_unit.periodicity,
            "status": self.learning_unit_year.status,
            "language": self.learning_unit_year.learning_container_year.language.id,
            "quadrimester": "",
            "campus": self.learning_unit_year.learning_container_year.campus.id,
            "session": self.learning_unit_year.session,
            "requirement_entity": self.entity_version.id,
            "allocation_entity": self.entity_version.id,
            "additional_requirement_entity_1": self.entity_version.id,
            "additional_requirement_entity_2": self.entity_version.id,
            "folder_entity": self.entity_version.id,
            "folder_id": "1",
            "state": proposal_state.ProposalState.FACULTY.name
        }

    def test_user_not_logged(self):
        self.client.logout()
        response = self.client.get(self.url)

        self.assertRedirects(response, '/login/?next={}'.format(self.url))

    def test_user_has_not_permission(self):
        self.person.user.user_permissions.remove(self.permission)
        response = self.client.get(self.url)

        self.assertEqual(response.status_code, HttpResponseForbidden.status_code)
        self.assertTemplateUsed(response, "access_denied.html")

    def test_with_non_existent_learning_unit_year(self):
        self.learning_unit_year.delete()
        response = self.client.get(self.url)

        self.assertEqual(response.status_code, HttpResponseNotFound.status_code)
        self.assertTemplateUsed(response, "page_not_found.html")

    def test_with_none_person(self):
        self.person.delete()
        response = self.client.get(self.url)

        self.assertEqual(response.status_code, HttpResponseNotFound.status_code)
        self.assertTemplateUsed(response, "page_not_found.html")

    def test_get_request(self):
        response = self.client.get(self.url)

        self.assertEqual(response.status_code, HttpResponse.status_code)
        self.assertTemplateUsed(response, 'learning_unit/proposal/update.html')
        self.assertEqual(response.context['learning_unit_year'], self.learning_unit_year)
        self.assertEqual(response.context['experimental_phase'], True)
        self.assertEqual(response.context['person'], self.person)

        self.assertIsInstance(response.context['form'], LearningUnitProposalModificationForm)
        form_initial = response.context['form'].initial
        self.assertEqual(form_initial['academic_year'], self.learning_unit_year.academic_year.id)
        self.assertEqual(form_initial['first_letter'], self.learning_unit_year.acronym[0])
        self.assertEqual(form_initial['acronym'], self.learning_unit_year.acronym[1:])
        self.assertEqual(form_initial['specific_title'], self.learning_unit_year.specific_title)
        self.assertEqual(form_initial['container_type'], self.learning_unit_year.
                         learning_container_year.container_type)
        self.assertEqual(form_initial['subtype'], self.learning_unit_year.subtype)
        self.assertEqual(form_initial['credits'], self.learning_unit_year.credits)
        self.assertEqual(form_initial['periodicity'], self.learning_unit_year.learning_unit.periodicity)
        self.assertEqual(form_initial['status'], self.learning_unit_year.status)
        self.assertEqual(form_initial['language'], self.learning_unit_year.learning_container_year.language.id)
        self.assertEqual(form_initial['requirement_entity'], self.entity_version.id)
        self.assertEqual(form_initial['allocation_entity'], self.entity_version.id)
        self.assertEqual(form_initial['additional_requirement_entity_1'], self.entity_version.id)
        self.assertEqual(form_initial['additional_requirement_entity_2'], self.entity_version.id)
        self.assertEqual(form_initial['campus'], self.learning_unit_year.learning_container_year.campus.id)

    def test_post_request_with_invalid_form(self):
        response = self.client.post(self.url, data={})

        self.assertEqual(response.status_code, HttpResponse.status_code)
        self.assertTemplateUsed(response, 'learning_unit/proposal/update.html')
        self.assertEqual(response.context['learning_unit_year'], self.learning_unit_year)
        self.assertEqual(response.context['experimental_phase'], True)
        self.assertEqual(response.context['person'], self.person)
        self.assertIsInstance(response.context['form'], LearningUnitProposalModificationForm)

    def test_post_request(self):
        response = self.client.post(self.url, data=self.form_data)

        redirected_url = reverse('learning_unit', args=[self.learning_unit_year.id])
        self.assertRedirects(response, redirected_url, fetch_redirect_response=False)

        folder = proposal_folder.find_by_entity_and_folder_id(self.entity_version.entity, 1)
        a_proposal_learning_unit = proposal_learning_unit.find_by_learning_unit_year(self.learning_unit_year)
        self.assertTrue(folder)
        self.assertTrue(a_proposal_learning_unit)
        self.assertEqual(a_proposal_learning_unit.author, self.person)

        messages = [str(message) for message in get_messages(response.wsgi_request)]
        self.assertIn(_("success_modification_proposal").format(_(proposal_type.ProposalType.MODIFICATION.name),
                                                                self.learning_unit_year.acronym),
                      list(messages))

    def test_transformation_proposal_request(self):
        self.form_data["acronym"] = "OSIS1452"
        self.client.post(self.url, data=self.form_data)
        a_proposal_learning_unit = proposal_learning_unit.find_by_learning_unit_year(self.learning_unit_year)
        self.assertEqual(a_proposal_learning_unit.type, proposal_type.ProposalType.TRANSFORMATION.name)

    def test_modification_proposal_request(self):
        self.form_data["specific_title"] = "New title"
        self.form_data["specific_title_english"] = "New english title"
        self.client.post(self.url, data=self.form_data)

        a_proposal_learning_unit = proposal_learning_unit.find_by_learning_unit_year(self.learning_unit_year)
        self.assertEqual(a_proposal_learning_unit.type, proposal_type.ProposalType.MODIFICATION.name)

    def test_transformation_and_modification_proposal_request(self):
        self.form_data["acronym"] = "OSIS1452"
        self.form_data["specific_title"] = "New title"
        self.form_data["specific_title_english"] = "New english title"
        self.client.post(self.url, data=self.form_data)

        a_proposal_learning_unit = proposal_learning_unit.find_by_learning_unit_year(self.learning_unit_year)
        self.assertEqual(a_proposal_learning_unit.type, proposal_type.ProposalType.TRANSFORMATION_AND_MODIFICATION.name)

    def test_learning_unit_of_type_undefined(self):
        self.learning_unit_year.subtype = None
        with self.assertRaises(IntegrityError):
            self.learning_unit_year.save()

    def test_learning_unit_must_not_be_partim(self):
        self.learning_unit_year.subtype = learning_unit_year_subtypes.PARTIM
        self.learning_unit_year.save()

        response = self.client.get(self.url)

        self.assertEqual(response.status_code, HttpResponseForbidden.status_code)
        self.assertTemplateUsed(response, "access_denied.html")

    def test_learning_unit_of_type_internship(self):
        self.learning_unit_year.learning_container_year.container_type = learning_container_year_types.INTERNSHIP
        self.learning_unit_year.learning_container_year.save()

        response = self.client.get(self.url)

        self.assertEqual(response.status_code, HttpResponse.status_code)
        self.assertTemplateUsed(response, 'learning_unit/proposal/update.html')

    def test_learning_unit_of_type_dissertation(self):
        self.learning_unit_year.learning_container_year.container_type = learning_container_year_types.DISSERTATION
        self.learning_unit_year.learning_container_year.save()

        response = self.client.get(self.url)

        self.assertEqual(response.status_code, HttpResponse.status_code)
        self.assertTemplateUsed(response, 'learning_unit/proposal/update.html')

    def test_learning_unit_of_other_types(self):
        self.learning_unit_year.learning_container_year.container_type = learning_container_year_types.OTHER_COLLECTIVE
        self.learning_unit_year.learning_container_year.save()

        response = self.client.get(self.url)

        self.assertEqual(response.status_code, HttpResponseForbidden.status_code)
        self.assertTemplateUsed(response, "access_denied.html")

    def test_proposal_already_exists(self):
        ProposalLearningUnitFactory(learning_unit_year=self.learning_unit_year)
        response = self.client.get(self.url)

        self.assertEqual(response.status_code, HttpResponseForbidden.status_code)
        self.assertTemplateUsed(response, "access_denied.html")

    def test_academic_year_inferior_to_current(self):
        today = datetime.date(self.learning_unit_year.academic_year.year, 1, 1)

        self.learning_unit_year.academic_year = \
            AcademicYearFakerFactory(year=today.year - 1, start_date=today.replace(day=1, year=today.year - 1),
                                     end_date=today.replace(day=20, year=today.year - 1))
        self.learning_unit_year.save()

        response = self.client.get(self.url)

        self.assertEqual(response.status_code, HttpResponseForbidden.status_code)
        self.assertTemplateUsed(response, "access_denied.html")

    def test_not_linked_to_entity(self):
        self.person_entity.delete()
        response = self.client.get(self.url)

        self.assertEqual(response.status_code, HttpResponseForbidden.status_code)
        self.assertTemplateUsed(response, "access_denied.html")

    def test_not_linked_to_requirement_entity(self):
        today = datetime.date.today()
        an_entity = EntityFactory(organization=OrganizationFactory(type=organization_type.MAIN))
        an_entity_version = EntityVersionFactory(entity=an_entity, entity_type=entity_type.SCHOOL,
                                                 start_date=today - datetime.timedelta(days=25),
                                                 end_date=today.replace(year=today.year + 1))

        self.requirement_entity.entity = an_entity_version.entity
        self.requirement_entity.save()

        response = self.client.get(self.url)

        self.assertEqual(response.status_code, HttpResponseForbidden.status_code)
        self.assertTemplateUsed(response, "access_denied.html")

    def test_linked_to_parent_entity(self):
        today = datetime.date.today()
        parent_entity = EntityFactory(organization=OrganizationFactory(type=organization_type.MAIN))
        EntityVersionFactory(entity=parent_entity, entity_type=entity_type.SCHOOL,
                             start_date=today - datetime.timedelta(days=25),
                             end_date=today.replace(year=today.year + 1))

        self.entity_version.parent = parent_entity
        self.entity_version.save()

        self.person_entity.entity = parent_entity
        self.person_entity.save()

        response = self.client.get(self.url)

        self.assertEqual(response.status_code, HttpResponse.status_code)
        self.assertTemplateUsed(response, 'learning_unit/proposal/update.html')

    def test_linked_to_child_entity(self):
        today = datetime.date.today()
        child_entity = EntityFactory(organization=OrganizationFactory(type=organization_type.MAIN))
        EntityVersionFactory(entity=child_entity, entity_type=entity_type.SCHOOL,
                             start_date=today - datetime.timedelta(days=25),
                             end_date=today.replace(year=today.year + 1),
                             parent=self.entity_version.entity)

        self.person_entity.entity = child_entity
        self.person_entity.save()

        response = self.client.get(self.url)

        self.assertEqual(response.status_code, HttpResponseForbidden.status_code)
        self.assertTemplateUsed(response, "access_denied.html")


class TestLearningUnitProposalSearch(TestCase):
    def setUp(self):
        self.person = PersonFactory()
        self.permission = Permission.objects.get(codename="can_propose_learningunit")
        self.person.user.user_permissions.add(self.permission)
        self.permission_2 = Permission.objects.get(codename="can_access_learningunit")
        self.person.user.user_permissions.add(self.permission_2)
        self.an_entity = EntityFactory()
        self.entity_version = EntityVersionFactory(entity=self.an_entity, entity_type=entity_type.SCHOOL,
                                                   start_date=create_current_academic_year().start_date,
                                                   end_date=create_current_academic_year().end_date)
        self.person_entity = PersonEntityFactory(person=self.person, entity=self.an_entity, with_child=True)
        self.client.force_login(self.person.user)
        self.proposals = [_create_proposal_learning_unit() for _ in range(3)]

    def test_learning_units_proposal_search(self):
        url = reverse(learning_units_proposal_search)
        response = self.client.get(url, data={'acronym': self.proposals[0].learning_unit_year.acronym})
        formset = response.context['proposals']

        for form in formset:
            self.assertIn(form.instance, self.proposals)

        self.assertIsInstance(response.context['form'], LearningUnitProposalForm)
        self.assertEqual(response.context['search_type'], PROPOSAL_SEARCH)

    def test_learning_units_proposal_search_by_tutor(self):
        proposal = _create_proposal_learning_unit()
        tutor = TutorFactory(person=self.person)
        AttributionFactory(tutor=tutor,
                           learning_unit_year=proposal.learning_unit_year)
        url = reverse(learning_units_proposal_search)
        response = self.client.get(url, data={'tutor': self.person.first_name})
        formset = response.context['proposals']
        self.assertEqual(len(formset), 1)

    @mock.patch('base.views.layout.render')
    def test_learning_units_proposal_search_post(self, mock_render):
        proposals = [_create_proposal_learning_unit() for _ in range(3)]

        url = reverse(learning_units_proposal_search) + '?acronym=' + proposals[0].learning_unit_year.acronym

        request_factory = RequestFactory()
        data = {
            'form-TOTAL_FORMS': ['3'],
            'form-INITIAL_FORMS': ['0'],
            'form-MIN_NUM_FORMS': ['0'],
            'form-MAX_NUM_FORMS': ['1000'],
            'form-0-check': ['on'],
            'form-2-check': ['on'],
            'form-0-state': ['SUSPENDED'],
            'form-1-state': ['SUSPENDED'],
            'form-2-state': ['SUSPENDED']
        }
        request = request_factory.post(url, data=data)

        request.user = self.person.user

        setattr(request, 'session', 'session')
        setattr(request, '_messages', FallbackStorage(request))

        learning_units_proposal_search(request)

        self.assertTrue(mock_render.called)
        request, template, context = mock_render.call_args[0]
        formset = context['proposals']

        for i, form in enumerate(formset):
            self.assertEqual(len(form.errors), 0)

            old_proposal_state = form.instance.state
            form.instance.refresh_from_db()
            new_proposal_state = form.instance.state
            if i == 1:
                self.assertEqual(new_proposal_state, old_proposal_state)
            else:
                self.assertEqual(new_proposal_state, "SUSPENDED")

    @mock.patch('base.views.layout.render')
    def test_learning_units_proposal_search_post_wrong_data(self, mock_render):
        url = reverse(learning_units_proposal_search) + '?acronym=' + self.proposals[0].learning_unit_year.acronym

        request_factory = RequestFactory()
        data = {
            'form-TOTAL_FORMS': ['3'],
            'form-INITIAL_FORMS': ['0'],
            'form-MIN_NUM_FORMS': ['0'],
            'form-MAX_NUM_FORMS': ['1000'],
            'form-0-check': ['on'],
            'form-2-check': ['on'],
            'form-0-state': ['NOT_VALID'],
            'form-1-state': ['SUSPENDED'],
            'form-2-state': ['SUSPENDED']
        }
        request = request_factory.post(url, data=data)

        request.user = self.person.user

        setattr(request, 'session', 'session')
        setattr(request, '_messages', FallbackStorage(request))

        learning_units_proposal_search(request)

        self.assertTrue(mock_render.called)
        request, template, context = mock_render.call_args[0]
        formset = context['proposals']
        self.assertEqual(len(formset[0].errors), 1)

        for proposal in self.proposals:
            old_proposal_state = proposal.state
            proposal.refresh_from_db()
            new_proposal_state = proposal.state
            self.assertEqual(new_proposal_state, old_proposal_state)

    @mock.patch('base.models.proposal_learning_unit.ProposalLearningUnit.save', side_effect=IntegrityError)
    @mock.patch('base.views.layout.render')
    def test_learning_units_proposal_search_post_integrity_error(self, mock_render, save):

        url = reverse(learning_units_proposal_search) + '?acronym=' + self.proposals[0].learning_unit_year.acronym

        request_factory = RequestFactory()
        data = {
            'form-TOTAL_FORMS': ['3'],
            'form-INITIAL_FORMS': ['0'],
            'form-MIN_NUM_FORMS': ['0'],
            'form-MAX_NUM_FORMS': ['1000'],
            'form-0-check': ['on'],
            'form-2-check': ['on'],
            'form-0-state': ['SUSPENDED'],
            'form-1-state': ['SUSPENDED'],
            'form-2-state': ['SUSPENDED']
        }
        request = request_factory.post(url, data=data)
        request.user = self.person.user
        setattr(request, 'session', 'session')
        setattr(request, '_messages', FallbackStorage(request))

        learning_units_proposal_search(request)

        self.assertTrue(mock_render.called)
        request, template, context = mock_render.call_args[0]

        msg_level = [m.level for m in get_messages(request)]
        msg = [m.message for m in get_messages(request)]
        self.assertEqual(len(msg), 1)
        self.assertIn(messages.ERROR, msg_level)

        for proposal in self.proposals:
            old_proposal_state = proposal.state
            proposal.refresh_from_db()
            new_proposal_state = proposal.state
            self.assertEqual(new_proposal_state, old_proposal_state)

    @mock.patch('base.views.layout.render')
    def test_back_to_initial_on_2_proposals(self, mock_render):
        self._update_proposals_type(prop_type=proposal_type.ProposalType.SUPPRESSION.name)
        self.get_request(self.get_data(action='back_to_initial'))
        self.assertTrue(mock_render.called)
        self.assertEquals(ProposalLearningUnit.objects.count(), 1)

    @mock.patch('base.views.layout.render')
    def test_force_state_does_not_delete_proposals(self, mock_render):
        self._update_proposals_type(prop_type=proposal_type.ProposalType.SUPPRESSION.name)
        self.get_request(self.get_data(action='force_state'))
        self.assertTrue(mock_render.called)
        self.assertEquals(ProposalLearningUnit.objects.count(), 3)

    def _update_proposals_type(self, prop_type):
        for proposal in self.proposals:
            proposal.type = prop_type
            proposal.save()

    @mock.patch('base.views.layout.render')
    def test_cancel_list_of_proposal(self, mock_render):
        self.get_request(self.get_data(action='force_state'))

        self.assertTrue(mock_render.called)
        request, template, context = mock_render.call_args[0]
        formset = context['proposals']
        setattr(request, '_messages', FallbackStorage(request))
        self.assertEqual(_cancel_proposals(formset, None, request), formset)

    @mock.patch('base.views.layout.render')
    def test_get_checked_proposals(self, mock_render):
        self.get_request(self.get_data())
        self.assertTrue(mock_render.called)
        request, template, context = mock_render.call_args[0]
        formset = context['proposals']
        setattr(request, '_messages', FallbackStorage(request))

        proposals_candidate_to_cancellation = formset.get_checked_proposals()
        self.assertEqual(len(proposals_candidate_to_cancellation), 2)

    @mock.patch('base.views.layout.render')
    def test_get_no_checked_proposals(self, mock_render):
        self.get_request(self.get_data_not_checked())
        self.assertTrue(mock_render.called)
        request, template, context = mock_render.call_args[0]
        formset = context['proposals']
        setattr(request, '_messages', FallbackStorage(request))

        proposals_candidate_to_cancellation = formset.get_checked_proposals()
        self.assertEqual(len(proposals_candidate_to_cancellation), 0)

    def get_data(self, action=None):
        data = {
            'form-TOTAL_FORMS': ['3'],
            'form-INITIAL_FORMS': ['0'],
            'form-MIN_NUM_FORMS': ['0'],
            'form-MAX_NUM_FORMS': ['1000'],
            'form-0-check': ['on'],
            'form-2-check': ['on'],
            'form-0-state': ['SUSPENDED'],
            'form-1-state': ['SUSPENDED'],
            'form-2-state': ['SUSPENDED'],
            'action': action,
        }
        return data

    def get_data_not_checked(self, action=None):
        data = {
            'form-TOTAL_FORMS': ['3'],
            'form-INITIAL_FORMS': ['0'],
            'form-MIN_NUM_FORMS': ['0'],
            'form-MAX_NUM_FORMS': ['1000'],
            'form-0-state': ['SUSPENDED'],
            'form-1-state': ['SUSPENDED'],
            'form-2-state': ['SUSPENDED'],
            'action': action,
        }
        return data

    def get_request(self, data):
        url = reverse(learning_units_proposal_search) + '?acronym=' + self.proposals[0].learning_unit_year.acronym
        request_factory = RequestFactory()
        request = request_factory.post(url, data=data)
        request.user = self.person.user
        setattr(request, 'session', 'session')
        setattr(request, '_messages', FallbackStorage(request))
        learning_units_proposal_search(request)
        return request


class TestLearningUnitProposalCancellation(TestCase):
    def setUp(self):
        create_current_academic_year()
        self.person = PersonFactory()
        self.permission = Permission.objects.get(codename="can_propose_learningunit")
        self.person.user.user_permissions.add(self.permission)
        self.person.user.groups.add(Group.objects.get(name=FACULTY_MANAGER_GROUP))

        self.learning_unit_proposal = _create_proposal_learning_unit()
        self.learning_unit_year = self.learning_unit_proposal.learning_unit_year

        requirement_entity_container = entity_container_year. \
            find_by_learning_container_year_and_linktype(self.learning_unit_year.learning_container_year,
                                                         entity_container_year_link_type.REQUIREMENT_ENTITY)
        self.person_entity = PersonEntityFactory(person=self.person,
                                                 entity=requirement_entity_container.entity)

        self.client.force_login(self.person.user)
        self.url = reverse('learning_unit_cancel_proposal', args=[self.learning_unit_year.id])

    def test_user_not_logged(self):
        self.client.logout()
        response = self.client.get(self.url)

        self.assertRedirects(response, '/login/?next={}'.format(self.url))

    def test_user_has_not_permission(self):
        self.person.user.user_permissions.remove(self.permission)
        response = self.client.get(self.url)

        self.assertEqual(response.status_code, HttpResponseForbidden.status_code)
        self.assertTemplateUsed(response, "access_denied.html")

    def test_with_non_existent_learning_unit_year(self):
        self.learning_unit_year.delete()
        response = self.client.get(self.url)

        self.assertEqual(response.status_code, HttpResponseNotFound.status_code)
        self.assertTemplateUsed(response, "page_not_found.html")

    def test_with_none_person(self):
        self.person.delete()
        response = self.client.get(self.url)

        self.assertEqual(response.status_code, HttpResponseNotFound.status_code)
        self.assertTemplateUsed(response, "page_not_found.html")

    def test_with_no_proposal(self):
        self.learning_unit_proposal.delete()
        response = self.client.get(self.url)

        self.assertEqual(response.status_code, HttpResponseNotFound.status_code)
        self.assertTemplateUsed(response, "page_not_found.html")

    def test_with_proposal_of_state_different_than_faculty(self):
        self.learning_unit_proposal.state = proposal_state.ProposalState.CENTRAL.name
        self.learning_unit_proposal.save()
        response = self.client.get(self.url)

        self.assertEqual(response.status_code, HttpResponseForbidden.status_code)
        self.assertTemplateUsed(response, "access_denied.html")

    def test_user_not_linked_to_current_requirement_entity(self):
        self.person_entity.delete()
        response = self.client.get(self.url)

        self.assertEqual(response.status_code, HttpResponseForbidden.status_code)
        self.assertTemplateUsed(response, "access_denied.html")

    def test_context_after_valid_get_request(self):
        response = self.client.get(self.url)

        redirected_url = reverse('learning_unit', args=[self.learning_unit_year.id])
        self.assertRedirects(response, redirected_url, fetch_redirect_response=False)

        messages = [str(message) for message in get_messages(response.wsgi_request)]
        self.assertIn(_("success_cancel_proposal").format(self.learning_unit_year.acronym), list(messages))

    def test_models_after_cancellation_of_proposal(self):
        _modify_learning_unit_year_data(self.learning_unit_year)
        _modify_entities_linked_to_learning_container_year(self.learning_unit_year.learning_container_year)
        self.client.get(self.url)

        self.learning_unit_year.refresh_from_db()
        self.learning_unit_year.learning_container_year.refresh_from_db()
        initial_data = self.learning_unit_proposal.initial_data
        self.assertTrue(_test_attributes_equal(self.learning_unit_year, initial_data["learning_unit_year"]))
        self.assertTrue(_test_attributes_equal(self.learning_unit_year.learning_unit, initial_data["learning_unit"]))
        self.assertTrue(_test_attributes_equal(self.learning_unit_year.learning_container_year,
                                               initial_data["learning_container_year"]))
        self.assertTrue(_test_entities_equal(self.learning_unit_year.learning_container_year, initial_data["entities"]))

    def test_removal_of_proposal_and_folder(self):
        self.client.get(self.url)

        with self.assertRaises(ObjectDoesNotExist):
            self.learning_unit_proposal.refresh_from_db()

        with self.assertRaises(ObjectDoesNotExist):
            self.learning_unit_proposal.folder.refresh_from_db()

    def test_when_multiple_proposal_linked_to_folder(self):
        folder = self.learning_unit_proposal.folder
        ProposalLearningUnitFactory(folder=folder)

        self.client.get(self.url)

        folder.refresh_from_db()
        self.assertTrue(folder)

<<<<<<< HEAD
    def test_faculty_manager_cannot_cancel_creation_proposal_for_course_full(self):
        self.learning_unit_proposal.type = proposal_type.ProposalType.CREATION.name
        self.learning_unit_proposal.save()

        self.learning_unit_year.learning_container_year.container_type = learning_container_year_types.COURSE
        self.learning_unit_year.subtype = learning_unit_year_subtypes.FULL
        self.learning_unit_year.save()
        self.learning_unit_year.learning_container_year.save()

        response = self.client.get(self.url)
        self.assertEqual(response.status_code, HttpResponseForbidden.status_code)

=======
>>>>>>> 2febc913

def _test_attributes_equal(obj, attribute_values_dict):
    for key, value in attribute_values_dict.items():
        if key == "credits":
            if float(getattr(obj, key)) != float(value):
                return False
        elif key in ["campus", "language"]:
            if getattr(obj, key).id != value:
                return False
        elif getattr(obj, key) != value:
            return False
    return True


def _test_entities_equal(learning_container_year, entities_values_dict):
    for type_entity in [entity_container_year_link_type.REQUIREMENT_ENTITY,
                        entity_container_year_link_type.ALLOCATION_ENTITY,
                        entity_container_year_link_type.ADDITIONAL_REQUIREMENT_ENTITY_1,
                        entity_container_year_link_type.ADDITIONAL_REQUIREMENT_ENTITY_2]:

        linked_entity_container = entity_container_year.find_by_learning_container_year_and_linktype(
            learning_container_year, type_entity)
        if entities_values_dict[type_entity] is None and linked_entity_container is not None:
            return False
        if entities_values_dict[type_entity] is not None \
                and linked_entity_container.entity.id != entities_values_dict[type_entity]:
            return False
    return True


def _create_proposal_learning_unit():
    an_entity = EntityFactory()
    EntityVersionFactory(entity=an_entity)
    a_learning_unit_year = LearningUnitYearFakerFactory(acronym="LOSIS1212", subtype=learning_unit_year_subtypes.FULL)
    an_entity_container_year = EntityContainerYearFactory(
        learning_container_year=a_learning_unit_year.learning_container_year,
        type=entity_container_year_link_type.REQUIREMENT_ENTITY
    )
    initial_data = {
        "learning_container_year": {
            "id": a_learning_unit_year.learning_container_year.id,
            "acronym": a_learning_unit_year.acronym,
            "common_title": a_learning_unit_year.specific_title,
            "common_title_english": a_learning_unit_year.specific_title_english,
            "container_type": a_learning_unit_year.learning_container_year.container_type,
            "campus": a_learning_unit_year.learning_container_year.campus.id,
            "language": a_learning_unit_year.learning_container_year.language.id,
            "in_charge": a_learning_unit_year.learning_container_year.in_charge
        },
        "learning_unit_year": {
            "id": a_learning_unit_year.id,
            "acronym": a_learning_unit_year.acronym,
            "specific_title": a_learning_unit_year.specific_title,
            "specific_title_english": a_learning_unit_year.specific_title_english,
            "internship_subtype": a_learning_unit_year.internship_subtype,
            "credits": float(a_learning_unit_year.credits),
            "quadrimester": a_learning_unit_year.quadrimester,
        },
        "learning_unit": {
            "id": a_learning_unit_year.learning_unit.id,
            "periodicity": a_learning_unit_year.learning_unit.periodicity
        },
        "entities": {
            entity_container_year_link_type.REQUIREMENT_ENTITY: an_entity_container_year.entity.id,
            entity_container_year_link_type.ALLOCATION_ENTITY: None,
            entity_container_year_link_type.ADDITIONAL_REQUIREMENT_ENTITY_1: None,
            entity_container_year_link_type.ADDITIONAL_REQUIREMENT_ENTITY_2: None
        }
    }

    return ProposalLearningUnitFactory(learning_unit_year=a_learning_unit_year,
                                       type=proposal_type.ProposalType.MODIFICATION.name,
                                       state=proposal_state.ProposalState.FACULTY.name,
                                       initial_data=initial_data,
                                       folder=ProposalFolderFactory(entity=an_entity))


def _modify_learning_unit_year_data(a_learning_unit_year):
    a_learning_unit_year.specific_title = "New title"
    a_learning_unit_year.specific_title_english = "New english title"
    a_learning_unit_year.acronym = "LNEW456"
    a_learning_unit_year.credits = 123
    a_learning_unit_year.save()

    a_learning_container = a_learning_unit_year.learning_container_year
    a_learning_container.campus = CampusFactory()
    a_learning_container.language = LanguageFactory()
    a_learning_container.save()


def _modify_entities_linked_to_learning_container_year(a_learning_container_year):
    a_new_entity = EntityFactory()
    entity_container_year.search(learning_container_year=a_learning_container_year). \
        update(entity=a_new_entity)


class TestEditProposal(TestCase):

    def setUp(self):
        today = datetime.date.today()
        start_year = get_current_year()
        end_year = start_year + 10
        self.academic_years = GenerateAcademicYear(start_year, end_year).academic_years
        self.current_academic_year = academic_year_factory.create_current_academic_year()
        self.language = LanguageFactory(code='FR')
        self.organization = organization_factory.OrganizationFactory(type=organization_type.MAIN)
        self.campus = campus_factory.CampusFactory(organization=self.organization, is_administration=True)
        self.entity = EntityFactory(organization=self.organization)
        self.entity_version = EntityVersionFactory(entity=self.entity, entity_type=entity_type.SCHOOL,
                                                   start_date=today - datetime.timedelta(days=1),
                                                   end_date=today.replace(year=today.year + 1))

        self.generated_container = GenerateContainer(start_year, end_year)
        self.generated_container_first_year = self.generated_container.generated_container_years[0]
        self.learning_unit_year = self.generated_container_first_year.learning_unit_year_full
        self.folder = ProposalFolderFactory(folder_id=1, entity=self.entity)
        self.proposal = ProposalLearningUnitFactory(learning_unit_year=self.learning_unit_year,
                                                    state=ProposalState.FACULTY, folder=self.folder)

        self.person = PersonFactory()
        self.person_entity = PersonEntityFactory(person=self.person, entity=self.entity)
        self.permission = Permission.objects.get(codename="can_edit_learning_unit_proposal")
        self.person.user.user_permissions.add(self.permission)
        self.client.force_login(self.person.user)

        self.url = reverse(edit_learning_unit_proposal, args=[self.learning_unit_year.id])

    def test_edit_proposal_get_no_permission(self):
        self.person.user.user_permissions.remove(self.permission)
        response = self.client.get(self.url)

        self.assertEqual(response.status_code, HttpResponseForbidden.status_code)
        self.assertTemplateUsed(response, 'access_denied.html')

    @mock.patch('base.views.layout.render')
    def test_edit_proposal_get(self, mock_render):
        request_factory = RequestFactory()

        request = request_factory.get(self.url)

        request.user = self.person.user
        edit_learning_unit_proposal(request, self.learning_unit_year.id)

        self.assertTrue(mock_render.called)
        request, template, context = mock_render.call_args[0]
        self.assertEqual(template, 'learning_unit/proposal/edition.html')
        self.assertIsInstance(context['form'], LearningUnitProposalModificationForm)

    def get_valid_data(self):
        return {
            'first_letter': 'L',
            'acronym': 'TAU2000',
            "subtype": learning_unit_year_subtypes.FULL,
            "container_type": learning_container_year_types.COURSE,
            "academic_year": self.current_academic_year.id,
            "status": True,
            "credits": "5",
            "campus": self.campus.id,
            "common_title": "Common UE title",
            "requirement_entity": self.entity_version.id,
            "allocation_entity": self.entity_version.id,
            "language": self.language.id,
            "periodicity": learning_unit_periodicity.ANNUAL,
            "folder_entity": self.entity_version.id,
            "folder_id": 1
        }

    def get_modify_data(self):
        modifydict = dict(self.get_valid_data())
        modifydict["state"] = ProposalState.CENTRAL.value
        return modifydict

    def get_faulty_data(self):
        faultydict = dict(self.get_valid_data())
        faultydict["state"] = "bad_choice"
        return faultydict

    def test_edit_proposal_post(self):
        request_factory = RequestFactory()
        request = request_factory.post(self.url, data=self.get_modify_data())

        request.user = self.person.user
        setattr(request, 'session', 'session')
        setattr(request, '_messages', FallbackStorage(request))

        edit_learning_unit_proposal(request, self.learning_unit_year.id)

        msg = [m.message for m in get_messages(request)]
        msg_level = [m.level for m in get_messages(request)]
        self.assertEqual(len(msg), 1)
        self.assertIn(messages.SUCCESS, msg_level)

        self.proposal.refresh_from_db()
        self.assertEqual(self.proposal.state, ProposalState.CENTRAL.value)

    @mock.patch('base.views.layout.render')
    def test_edit_proposal_post_wrong_data(self, mock_render):
        request_factory = RequestFactory()
        request = request_factory.post(self.url, data=self.get_faulty_data())

        request.user = self.person.user
        setattr(request, 'session', 'session')
        setattr(request, '_messages', FallbackStorage(request))

        edit_learning_unit_proposal(request, self.learning_unit_year.id)

        self.assertTrue(mock_render.called)
        request, template, context = mock_render.call_args[0]
        self.assertEqual(template, 'learning_unit/proposal/edition.html')
        self.assertIsInstance(context['form'], LearningUnitProposalModificationForm)

        form = context['form']
        self.assertEqual(len(form.errors), 1)

        self.proposal.refresh_from_db()
        self.assertEqual(self.proposal.state, 'ProposalState.FACULTY')


class TestLearningUnitProposalDisplay(TestCase):
    @classmethod
    def setUpTestData(cls):
        cls.language_pt = LanguageFactory(code='PT')
        cls.language_it = LanguageFactory(code='IT')
        cls.campus = CampusFactory()
        cls.academic_year = create_current_academic_year()
        cls.l_container_year = LearningContainerYearFactory(acronym="LBIR1212",
                                                            academic_year=cls.academic_year,
                                                            language=cls.language_pt,
                                                            campus=cls.campus)
        cls.learning_unit = LearningUnitFactory(learning_container=cls.l_container_year.learning_container)
        cls.learning_unit_yr = LearningUnitYearFactory(acronym="LBIR1212",
                                                       learning_unit=cls.learning_unit,
                                                       learning_container_year=cls.l_container_year,
                                                       academic_year=cls.academic_year,
                                                       subtype=learning_unit_year_subtypes.FULL,
                                                       status=True,
                                                       quadrimester="Q3",
                                                       credits=4)

        cls.proposal_learning_unit = ProposalLearningUnitFactory(learning_unit_year=cls.learning_unit_yr)
        cls.initial_credits = 3.0
        cls.initial_quadrimester = 'Q1'
        cls.initial_language = cls.language_it.id
        cls.initial_data_learning_unit_year = {'credits': cls.initial_credits,
                                               'quadrimester': cls.initial_quadrimester}

        cls.initial_language_en = cls.language_it
        cls.generator_learning_container = GenerateContainer(start_year=cls.academic_year.year,
                                                             end_year=cls.academic_year.year + 1)
        cls.l_container_year_with_entities = cls.generator_learning_container.generated_container_years[0]

    def test_is_foreign_key(self):
        current_data = {"language{}".format(proposal_business.END_FOREIGN_KEY_NAME): self.language_it.id}
        self.assertTrue(proposal_business._is_foreign_key("language", current_data))

    def test_is_not_foreign_key(self):
        current_data = {"credits": self.language_it.id}
        self.assertFalse(proposal_business._is_foreign_key("credits", current_data))

    def test_check_differences(self):
        initial_data_learning_unit_year = {'credits': self.initial_credits,
                                           'quadrimester': self.initial_quadrimester}
        current_data = {"credits": self.learning_unit_yr.credits, 'quadrimester': 'Q3'}

        differences = proposal_business._check_differences(initial_data_learning_unit_year, current_data)

        self.assertEqual(differences.get('credits'),
                         "{}".format(self.initial_credits))
        self.assertEqual(differences.get('quadrimester'), "{}".format(self.initial_quadrimester))

    def test_get_the_old_value(self):
        differences = proposal_business._get_the_old_value('credits',
                                                           {"credits": self.initial_credits + 1},
                                                           {'credits': self.initial_credits})
        self.assertEqual(differences.get('credits'), "{}".format(self.initial_credits))

    def test_get_the_old_value_no_initial_value(self):
        differences = proposal_business._get_the_old_value('credits',
                                                           {"credits": self.initial_credits + 1},
                                                           {})
        self.assertEqual(differences.get('credits'), proposal_business.NO_PREVIOUS_VALUE)

    def test_get_the_old_value_for_foreign_key(self):
        initial_data_learning_container_year = {'language': self.language_pt.id}
        current_data = {"language_id": self.language_it.id}
        differences = proposal_business._get_the_old_value('language',
                                                           current_data,
                                                           initial_data_learning_container_year)
        self.assertEqual(differences.get('language'), str(self.language_pt))

    def test_get_the_old_value_for_foreign_key_no_previous_value(self):
        initial_data = {"language": None}
        current_data = {"language_id": self.language_it.id}

        differences = proposal_business._get_the_old_value('language', current_data, initial_data)
        self.assertEqual(differences.get('language'), proposal_business.NO_PREVIOUS_VALUE)

        initial_data = {}
        differences = proposal_business._get_the_old_value('language', current_data, initial_data)
        self.assertEqual(differences.get('language'), proposal_business.NO_PREVIOUS_VALUE)

    def test_get_the_old_value_with_translation(self):
        key = proposal_business.VALUES_WHICH_NEED_TRANSLATION[0]
        initial_data = {key: learning_unit_periodicity.ANNUAL}
        current_data = {key: learning_unit_periodicity.BIENNIAL_EVEN}
        differences = proposal_business._get_the_old_value(key, current_data, initial_data)
        self.assertEqual(differences.get(key), _(learning_unit_periodicity.ANNUAL))

    def test_compare_model_with_initial_value(self):
        differences = proposal_business._compare_model_with_initial_value(
            self.proposal_learning_unit.learning_unit_year.id,
            {"credits": self.initial_credits,
             'quadrimester': self.initial_quadrimester},
            apps.get_model(app_label='base', model_name="LearningUnitYear"))
        self.assertEqual(differences.get('credits'), str(self.initial_credits))

    def test_compare_model_with_initial_value_not_found_id(self):
        differences = proposal_business._compare_model_with_initial_value(
            -1,
            None,
            apps.get_model(app_label='base', model_name="LearningUnitYear"))
        self.assertEqual(differences, {})

    def test_get_str_representing_old_data_from_foreign_key(self):
        differences = proposal_business._get_str_representing_old_data_from_foreign_key('campus', self.campus.id)
        self.assertEqual(differences.get('campus'), str(self.campus))

    def test_get_str_representing_old_data_from_foreign_key_equals_no_value(self):
        differences = proposal_business._get_str_representing_old_data_from_foreign_key(
            'campus',
            proposal_business.NO_PREVIOUS_VALUE)
        self.assertEqual(differences.get('campus'), proposal_business.NO_PREVIOUS_VALUE)

    def test_replace_key_of_foreign_key(self):
        changed_dict = proposal_business._replace_key_of_foreign_key(
            {'key1{}'.format(proposal_business.END_FOREIGN_KEY_NAME): 1,
             'key2': 2})
        self.assertEqual(changed_dict, {'key1': 1, 'key2': 2})

    def test_check_differences_none(self):
        self.assertEqual(proposal_business._check_differences({}, {}), {})
        self.assertEqual(proposal_business._check_differences(None, {}), {})
        self.assertEqual(proposal_business._check_differences({'key1': 1, 'key2': 2}, {'key1': 1, 'key2': 2}), {})
        self.assertEqual(proposal_business._check_differences({'key1': 1, 'key2': 2}, {'key1_id': 1, 'key2': 2}), {})

    def test_check_differences_new_value(self):
        self.assertEqual(len(proposal_business._check_differences({'key1': 1, 'key2': 2},
                                                                  {'key1_id': 1, 'key2': 9999999999999})), 1)
        result = proposal_business._check_differences({'key1': 1, 'key2': 'new_value'},
                                                      {'key1': 1, 'key2': 'old_value'})
        self.assertEqual(result.get('key2'), 'new_value')

    def test_get_difference_of_proposal(self):
        self.assertEqual(proposal_business._get_difference_of_proposal(None), {})

    def test_get_old_value_of_foreign_key_for_campus(self):
        differences = proposal_business._get_old_value_of_foreign_key('campus', self.campus.id)
        self.assertEqual(differences.get('campus'), str(self.campus))

    def test_get_old_value_of_foreign_key_for_language(self):
        differences = proposal_business._get_old_value_of_foreign_key('language', self.language_it.id)
        self.assertEqual(differences.get('language'), str(self.language_it))

    def test_has_changed_entity(self):
        an_entity = EntityFactory()
        an_entity_container_year = EntityContainerYearFactory(entity=an_entity)

        an_other_entity = EntityFactory()

        self.assertTrue(proposal_business._has_changed_entity(an_entity_container_year, an_other_entity.id))
        self.assertFalse(proposal_business._has_changed_entity(an_entity_container_year, an_entity.id))

    def test_get_difference_of_entity_proposal_no_difference(self):
        l_container_year = self.l_container_year_with_entities
        requirement_entity = self.generator_learning_container.generated_container_years[0]\
            .requirement_entity_container_year.entity
        learning_unit_proposal = ProposalLearningUnitFactory(
            learning_unit_year=l_container_year.learning_unit_year_full,
            initial_data={"entities": {entity_container_year_link_type.REQUIREMENT_ENTITY: requirement_entity.id}})

        differences = proposal_business._get_difference_of_entity_proposal(l_container_year.learning_container_year,
                                                                           learning_unit_proposal)
        self.assertEqual(differences, {})

    def test_get_difference_of_entity_proposal_with_difference(self):
        l_container_year = self.l_container_year_with_entities

        an_entity = self.generator_learning_container.generated_container_years[0] \
            .allocation_entity_container_year.entity

        learning_unit_proposal = ProposalLearningUnitFactory(
            learning_unit_year=self.l_container_year_with_entities.learning_unit_year_full,
            initial_data={"entities": {entity_container_year_link_type.REQUIREMENT_ENTITY: an_entity.id}})

        differences = proposal_business._get_difference_of_entity_proposal(l_container_year.learning_container_year,
                                                                           learning_unit_proposal)

        self.assertEqual(len(differences), 1)
        self.assertEqual(differences.get(entity_container_year_link_type.REQUIREMENT_ENTITY),
                         an_entity.most_recent_acronym)

    def test_get_entity_previous_value_wrong_id_in_initial_data(self):
        wrong_id = -1

        self.assertEqual(proposal_business.
                         _get_entity_previous_value(wrong_id,
                                                    entity_container_year_link_type.REQUIREMENT_ENTITY),
                         {entity_container_year_link_type.REQUIREMENT_ENTITY: _('entity_not_found')})
        self.assertEqual(proposal_business.
                         _get_entity_previous_value(None,
                                                    entity_container_year_link_type.REQUIREMENT_ENTITY),
                         {entity_container_year_link_type.REQUIREMENT_ENTITY: _('entity_not_found')})

    def test_get_entity_previous_value(self):
        requirement_entity = self.generator_learning_container.generated_container_years[0] \
            .requirement_entity_container_year.entity

        self.assertEqual(proposal_business.
                         _get_entity_previous_value(requirement_entity.id,
                                                    entity_container_year_link_type.REQUIREMENT_ENTITY),
                         {entity_container_year_link_type.REQUIREMENT_ENTITY: requirement_entity.most_recent_acronym})

    def test_get_status_initial_value(self):
        key = 'status'
        self.assertEqual(proposal_business._get_status_initial_value(True, key),
                         {key: proposal_business.LABEL_ACTIVE})
        self.assertEqual(proposal_business._get_status_initial_value(False, key),
                         {key: proposal_business.LABEL_INACTIVE})

    def get_an_entity_version(self):
        other_entity = self.generator_learning_container.generated_container_years[0] \
            .allocation_entity_container_year.entity
        return entity_version.get_last_version(other_entity)


class TestCreationProposalCancel(TestCase):

    def setUp(self):
        a_user_central = UserFactory()
        permission = Permission.objects.get(codename='can_propose_learningunit')
        a_user_central.user_permissions.add(permission)
        a_user_central.user_permissions.add(Permission.objects.get(codename='can_access_learningunit'))
        self.a_person_central_manager = PersonFactory(user=a_user_central)
        self.a_person_central_manager.user.groups.add(Group.objects.get(name=CENTRAL_MANAGER_GROUP))
        self.client.force_login(self.a_person_central_manager.user)

    @mock.patch('base.views.learning_units.perms.business_perms.is_eligible_for_cancel_of_proposal', side_effect=lambda *args: True)
    @mock.patch('base.utils.send_mail.send_mail_after_the_learning_unit_proposal_cancellation')
    def test_cancel_proposal_of_learning_unit(self, mock_send_mail, mock_perms):
        a_proposal = _create_proposal_learning_unit()
        url = reverse('learning_unit_cancel_proposal', args=[a_proposal.learning_unit_year.id])

        response = self.client.post(url, data={})

        redirected_url = reverse('learning_unit', args=[a_proposal.learning_unit_year.id])
        msgs = [str(message) for message in get_messages(response.wsgi_request)]

        self.assertRedirects(response, redirected_url, fetch_redirect_response=False)
        self.assertEqual(len(msgs), 1) # Only 1 proposal deleted
        self.assertTrue(mock_send_mail.called)
        self.assertTrue(mock_perms.called)<|MERGE_RESOLUTION|>--- conflicted
+++ resolved
@@ -731,7 +731,6 @@
         folder.refresh_from_db()
         self.assertTrue(folder)
 
-<<<<<<< HEAD
     def test_faculty_manager_cannot_cancel_creation_proposal_for_course_full(self):
         self.learning_unit_proposal.type = proposal_type.ProposalType.CREATION.name
         self.learning_unit_proposal.save()
@@ -744,8 +743,6 @@
         response = self.client.get(self.url)
         self.assertEqual(response.status_code, HttpResponseForbidden.status_code)
 
-=======
->>>>>>> 2febc913
 
 def _test_attributes_equal(obj, attribute_values_dict):
     for key, value in attribute_values_dict.items():
