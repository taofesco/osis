--- conflicted
+++ resolved
@@ -59,25 +59,11 @@
 from base.tests.factories.proposal_learning_unit import ProposalLearningUnitFactory
 from base.views.learning_unit_proposal import PROPOSAL_SEARCH, edit_learning_unit_proposal
 from reference.tests.factories.language import LanguageFactory
-<<<<<<< HEAD
 from base.forms.proposal.learning_unit_proposal import LearningUnitProposalForm
 from base.views.learning_unit_proposal import PROPOSAL_SEARCH
-from base.business.learning_unit_proposal import _compare_model_with_initial_value, \
-    _get_the_old_value, _is_foreign_key, END_FOREIGN_KEY_NAME, VALUES_WHICH_NEED_TRANSLATION, \
-    _get_str_representing_old_data_from_foreign_key, \
-    _replace_key_of_foreign_key, _check_differences, _get_difference_of_proposal, _get_old_value_of_foreign_key, \
-    NO_PREVIOUS_VALUE, _has_changed_entity, _get_difference_of_entity_proposal
-from base.tests.factories.proposal_learning_unit import ProposalLearningUnitFactory
-from django.apps import apps
-from base.tests.factories.learning_unit import LearningUnitFactory
-from base.tests.factories.learning_unit_year import LearningUnitYearFactory
-from base.tests.factories.business.learning_units import GenerateContainer
-from base.models.enums import learning_unit_periodicity
-from base.models.enums import entity_container_year_link_type
+
 
 LABEL_VALUE_BEFORE_PROPROSAL = _('value_before_proposal')
-=======
->>>>>>> 0c844766
 
 
 class TestLearningUnitModificationProposal(TestCase):
@@ -605,7 +591,88 @@
         update(entity=a_new_entity)
 
 
-<<<<<<< HEAD
+class TestEditProposal(TestCase):
+
+    def setUp(self):
+        start_year = get_current_year()
+        end_year = start_year + 10
+        self.academic_years = GenerateAcademicYear(start_year, end_year).academic_years
+
+        self.generated_container = GenerateContainer(start_year, end_year)
+        self.generated_container_first_year = self.generated_container.generated_container_years[0]
+        self.learning_unit_year = self.generated_container_first_year.learning_unit_year_full
+        self.proposal = ProposalLearningUnitFactory(learning_unit_year=self.learning_unit_year,
+                                                    state=ProposalState.FACULTY)
+
+        self.person = PersonFactory()
+        self.permission = Permission.objects.get(codename="can_edit_learning_unit_proposal")
+        self.person.user.user_permissions.add(self.permission)
+        self.client.force_login(self.person.user)
+
+        self.url = reverse(edit_learning_unit_proposal, args=[self.learning_unit_year.id])
+
+    def test_edit_proposal_get_no_permission(self):
+        self.person.user.user_permissions.remove(self.permission)
+        response = self.client.get(self.url)
+
+        self.assertEqual(response.status_code, HttpResponseForbidden.status_code)
+        self.assertTemplateUsed(response, 'access_denied.html')
+
+    @mock.patch('base.views.layout.render')
+    def test_edit_proposal_get(self, mock_render):
+        request_factory = RequestFactory()
+
+        request = request_factory.get(self.url)
+
+        request.user = self.person.user
+        edit_learning_unit_proposal(request, self.learning_unit_year.id)
+
+        self.assertTrue(mock_render.called)
+        request, template, context = mock_render.call_args[0]
+        self.assertEqual(template, 'learning_unit/proposal/edition_proposal_state.html')
+        self.assertIsInstance(context['form'], ProposalStateModelForm)
+
+    def test_edit_proposal_post(self):
+        request_factory = RequestFactory()
+        request = request_factory.post(self.url, data={'state': "CENTRAL"})
+
+        request.user = self.person.user
+        setattr(request, 'session', 'session')
+        setattr(request, '_messages', FallbackStorage(request))
+
+        edit_learning_unit_proposal(request, self.learning_unit_year.id)
+
+        msg = [m.message for m in get_messages(request)]
+        msg_level = [m.level for m in get_messages(request)]
+        self.assertEqual(len(msg), 1)
+        self.assertIn(messages.SUCCESS, msg_level)
+
+        self.proposal.refresh_from_db()
+        self.assertEqual(self.proposal.state, ProposalState.CENTRAL.value)
+
+    @mock.patch('base.views.layout.render')
+    def test_edit_proposal_post_wrong_data(self, mock_render):
+        request_factory = RequestFactory()
+        request = request_factory.post(self.url, data={'state': "Not_good_value"})
+
+        request.user = self.person.user
+        setattr(request, 'session', 'session')
+        setattr(request, '_messages', FallbackStorage(request))
+
+        edit_learning_unit_proposal(request, self.learning_unit_year.id)
+
+        self.assertTrue(mock_render.called)
+        request, template, context = mock_render.call_args[0]
+        self.assertEqual(template, 'learning_unit/proposal/edition_proposal_state.html')
+        self.assertIsInstance(context['form'], ProposalStateModelForm)
+
+        form = context['form']
+        self.assertEqual(len(form.errors), 1)
+
+        self.proposal.refresh_from_db()
+        self.assertEqual(self.proposal.state, 'ProposalState.FACULTY')
+
+
 class TestLearningUnitProposalDisplay(TestCase):
     @classmethod
     def setUpTestData(cls):
@@ -773,93 +840,4 @@
 
         differences = _get_difference_of_entity_proposal(l_container_year.learning_container_year,
                                                          learning_unit_proposal)
-        self.assertEqual(len(differences), 1)
-=======
-class TestEditProposal(TestCase):
-
-    def setUp(self):
-        start_year = get_current_year()
-        end_year = start_year + 10
-        self.academic_years = GenerateAcademicYear(start_year, end_year).academic_years
-
-        self.generated_container = GenerateContainer(start_year, end_year)
-        self.generated_container_first_year = self.generated_container.generated_container_years[0]
-        self.learning_unit_year = self.generated_container_first_year.learning_unit_year_full
-        self.proposal = ProposalLearningUnitFactory(learning_unit_year=self.learning_unit_year,
-                                                    state=ProposalState.FACULTY)
-
-        self.person = PersonFactory()
-        self.permission = Permission.objects.get(codename="can_edit_learning_unit_proposal")
-        self.person.user.user_permissions.add(self.permission)
-        self.client.force_login(self.person.user)
-
-        self.url = reverse(edit_learning_unit_proposal, args=[self.learning_unit_year.id])
-
-    def test_edit_proposal_get_no_permission(self):
-        self.person.user.user_permissions.remove(self.permission)
-        response = self.client.get(self.url)
-
-        self.assertEqual(response.status_code, HttpResponseForbidden.status_code)
-        self.assertTemplateUsed(response, 'access_denied.html')
-
-    @mock.patch('base.views.layout.render')
-    def test_edit_proposal_get(self, mock_render):
-        request_factory = RequestFactory()
-
-        request = request_factory.get(self.url)
-
-        request.user = self.person.user
-        edit_learning_unit_proposal(request, self.learning_unit_year.id)
-
-        self.assertTrue(mock_render.called)
-        request, template, context = mock_render.call_args[0]
-        self.assertEqual(template, 'learning_unit/proposal/edition_proposal_state.html')
-        self.assertIsInstance(context['form'], ProposalStateModelForm)
-
-    def test_edit_proposal_post(self):
-        request_factory = RequestFactory()
-        request = request_factory.post(self.url, data={'state': "CENTRAL"})
-
-        request.user = self.person.user
-        setattr(request, 'session', 'session')
-        setattr(request, '_messages', FallbackStorage(request))
-
-        edit_learning_unit_proposal(request, self.learning_unit_year.id)
-
-        msg = [m.message for m in get_messages(request)]
-        msg_level = [m.level for m in get_messages(request)]
-        self.assertEqual(len(msg), 1)
-        self.assertIn(messages.SUCCESS, msg_level)
-
-        self.proposal.refresh_from_db()
-        self.assertEqual(self.proposal.state, ProposalState.CENTRAL.value)
-
-    @mock.patch('base.views.layout.render')
-    def test_edit_proposal_post_wrong_data(self, mock_render):
-        request_factory = RequestFactory()
-        request = request_factory.post(self.url, data={'state': "Not_good_value"})
-
-        request.user = self.person.user
-        setattr(request, 'session', 'session')
-        setattr(request, '_messages', FallbackStorage(request))
-
-        edit_learning_unit_proposal(request, self.learning_unit_year.id)
-
-        self.assertTrue(mock_render.called)
-        request, template, context = mock_render.call_args[0]
-        self.assertEqual(template, 'learning_unit/proposal/edition_proposal_state.html')
-        self.assertIsInstance(context['form'], ProposalStateModelForm)
-
-        form = context['form']
-        self.assertEqual(len(form.errors), 1)
-
-        self.proposal.refresh_from_db()
-        self.assertEqual(self.proposal.state, 'ProposalState.FACULTY')
-
-
-
-
-
-
-
->>>>>>> 0c844766
+        self.assertEqual(len(differences), 1)