##############################################################################
#
#    OSIS stands for Open Student Information System. It's an application
#    designed to manage the core business of higher education institutions,
#    such as universities, faculties, institutes and professional schools.
#    The core business involves the administration of students, teachers,
#    courses, programs and so on.
#
#    Copyright (C) 2015-2018 Université catholique de Louvain (http://www.uclouvain.be)
#
#    This program is free software: you can redistribute it and/or modify
#    it under the terms of the GNU General Public License as published by
#    the Free Software Foundation, either version 3 of the License, or
#    (at your option) any later version.
#
#    This program is distributed in the hope that it will be useful,
#    but WITHOUT ANY WARRANTY; without even the implied warranty of
#    MERCHANTABILITY or FITNESS FOR A PARTICULAR PURPOSE. See the
#    GNU General Public License for more details.
#
#    A copy of this license - GNU General Public License - is available
#    at the root of the source code of this program.  If not,
#    see http://www.gnu.org/licenses/.
#
##############################################################################
import datetime
from unittest import mock

from django.apps import apps
from django.contrib import messages
from django.contrib.auth.models import Permission
from django.contrib.messages import get_messages
from django.contrib.messages.storage.fallback import FallbackStorage
from django.core.exceptions import ObjectDoesNotExist
from django.core.urlresolvers import reverse
from django.db import IntegrityError
from django.http import HttpResponseNotFound, HttpResponse, HttpResponseForbidden
from django.test import TestCase, RequestFactory
from django.utils.translation import ugettext_lazy as _

from attribution.tests.factories.attribution import AttributionFactory
from attribution.tests.factories.attribution_charge_new import AttributionChargeNewFactory
from attribution.tests.factories.attribution_new import AttributionNewFactory
from base.business import learning_unit_proposal as proposal_business
from base.forms.learning_unit_proposal import LearningUnitProposalModificationForm
from base.forms.proposal.learning_unit_proposal import LearningUnitProposalForm
from base.models import entity_container_year, entity_version
from base.models import proposal_folder, proposal_learning_unit
from base.models.enums import entity_container_year_link_type, learning_unit_periodicity
from base.models.enums import organization_type, entity_type, \
    learning_unit_year_subtypes, proposal_type, learning_container_year_types, proposal_state
from base.models.enums.proposal_state import ProposalState
from base.models.proposal_learning_unit import ProposalLearningUnit
from base.tests.factories import academic_year as academic_year_factory, campus as campus_factory, \
    organization as organization_factory
from base.tests.factories.academic_year import AcademicYearFakerFactory, create_current_academic_year, get_current_year
from base.tests.factories.business.learning_units import GenerateAcademicYear, GenerateContainer
from base.tests.factories.campus import CampusFactory
from base.tests.factories.entity import EntityFactory
from base.tests.factories.entity_container_year import EntityContainerYearFactory
from base.tests.factories.entity_version import EntityVersionFactory
from base.tests.factories.learning_container_year import LearningContainerYearFactory
from base.tests.factories.learning_unit import LearningUnitFactory
from base.tests.factories.learning_unit_component import LearningUnitComponentFactory
from base.tests.factories.learning_unit_year import LearningUnitYearFactory
from base.tests.factories.learning_unit_year import LearningUnitYearFakerFactory
from base.tests.factories.organization import OrganizationFactory
from base.tests.factories.person import PersonFactory
from base.tests.factories.person_entity import PersonEntityFactory
from base.tests.factories.proposal_folder import ProposalFolderFactory
from base.tests.factories.proposal_learning_unit import ProposalLearningUnitFactory
from base.tests.factories.tutor import TutorFactory
from base.views.learning_units.search import _cancel_proposals
from base.views.learning_units.proposal.update import edit_learning_unit_proposal
from base.views.learning_units.search import PROPOSAL_SEARCH, learning_units_proposal_search
from reference.tests.factories.language import LanguageFactory
from base.tests.factories.user import UserFactory
from django.contrib.auth.models import Group
from base.models.person import CENTRAL_MANAGER_GROUP, FACULTY_MANAGER_GROUP

LABEL_VALUE_BEFORE_PROPROSAL = _('value_before_proposal')


class TestLearningUnitModificationProposal(TestCase):
    def setUp(self):
        self.person = PersonFactory()
        self.permission = Permission.objects.get(codename="can_propose_learningunit")
        self.person.user.user_permissions.add(self.permission)

        self.permission_2 = Permission.objects.get(codename="can_access_learningunit")
        self.person.user.user_permissions.add(self.permission_2)
        an_organization = OrganizationFactory(type=organization_type.MAIN)
        current_academic_year = create_current_academic_year()
        learning_container_year = LearningContainerYearFactory(
            academic_year=current_academic_year,
            container_type=learning_container_year_types.COURSE,
            campus=CampusFactory(organization=an_organization, is_administration=True)
        )
        self.learning_unit_year = LearningUnitYearFakerFactory(acronym="LOSIS1212",
                                                               subtype=learning_unit_year_subtypes.FULL,
                                                               academic_year=current_academic_year,
                                                               learning_container_year=learning_container_year,
                                                               quadrimester=None)

        an_entity = EntityFactory(organization=an_organization)
        self.entity_version = EntityVersionFactory(entity=an_entity, entity_type=entity_type.SCHOOL,
                                                   start_date=current_academic_year.start_date,
                                                   end_date=current_academic_year.end_date)
        self.requirement_entity = EntityContainerYearFactory(
            learning_container_year=self.learning_unit_year.learning_container_year,
            entity=self.entity_version.entity,
            type=entity_container_year_link_type.REQUIREMENT_ENTITY
        )
        self.allocation_entity = EntityContainerYearFactory(
            learning_container_year=self.learning_unit_year.learning_container_year,
            entity=self.entity_version.entity,
            type=entity_container_year_link_type.ALLOCATION_ENTITY
        )
        self.additional_requirement_entity_1 = EntityContainerYearFactory(
            learning_container_year=self.learning_unit_year.learning_container_year,
            entity=self.entity_version.entity,
            type=entity_container_year_link_type.ADDITIONAL_REQUIREMENT_ENTITY_1
        )
        self.additional_requirement_entity_2 = EntityContainerYearFactory(
            learning_container_year=self.learning_unit_year.learning_container_year,
            entity=self.entity_version.entity,
            type=entity_container_year_link_type.ADDITIONAL_REQUIREMENT_ENTITY_2
        )

        self.person_entity = PersonEntityFactory(person=self.person, entity=an_entity, with_child=True)

        self.client.force_login(self.person.user)
        self.url = reverse('learning_unit_modification_proposal', args=[self.learning_unit_year.id])

        self.form_data = {
            "academic_year": self.learning_unit_year.academic_year.id,
            "first_letter": self.learning_unit_year.acronym[0],
            "acronym": self.learning_unit_year.acronym[1:],
            "common_title": self.learning_unit_year.learning_container_year.common_title,
            "common_title_english": self.learning_unit_year.learning_container_year.common_title_english,
            "specific_title": self.learning_unit_year.specific_title,
            "specific_title_english": self.learning_unit_year.specific_title_english,
            "container_type": self.learning_unit_year.learning_container_year.container_type,
            "internship_subtype": "",
            "credits": self.learning_unit_year.credits,
            "periodicity": self.learning_unit_year.learning_unit.periodicity,
            "status": self.learning_unit_year.status,
            "language": self.learning_unit_year.learning_container_year.language.id,
            "quadrimester": "",
            "campus": self.learning_unit_year.learning_container_year.campus.id,
            "session": self.learning_unit_year.session,
            "requirement_entity": self.entity_version.id,
            "allocation_entity": self.entity_version.id,
            "additional_requirement_entity_1": self.entity_version.id,
            "additional_requirement_entity_2": self.entity_version.id,
            "folder_entity": self.entity_version.id,
            "folder_id": "1",
            "state": proposal_state.ProposalState.FACULTY.name
        }

    def test_user_not_logged(self):
        self.client.logout()
        response = self.client.get(self.url)

        self.assertRedirects(response, '/login/?next={}'.format(self.url))

    def test_user_has_not_permission(self):
        self.person.user.user_permissions.remove(self.permission)
        response = self.client.get(self.url)

        self.assertEqual(response.status_code, HttpResponseForbidden.status_code)
        self.assertTemplateUsed(response, "access_denied.html")

    def test_with_non_existent_learning_unit_year(self):
        self.learning_unit_year.delete()
        response = self.client.get(self.url)

        self.assertEqual(response.status_code, HttpResponseNotFound.status_code)
        self.assertTemplateUsed(response, "page_not_found.html")

    def test_with_none_person(self):
        self.person.delete()
        response = self.client.get(self.url)

        self.assertEqual(response.status_code, HttpResponseNotFound.status_code)
        self.assertTemplateUsed(response, "page_not_found.html")

    def test_get_request(self):
        response = self.client.get(self.url)

        self.assertEqual(response.status_code, HttpResponse.status_code)
        self.assertTemplateUsed(response, 'learning_unit/proposal/update.html')
        self.assertEqual(response.context['learning_unit_year'], self.learning_unit_year)
        self.assertEqual(response.context['experimental_phase'], True)
        self.assertEqual(response.context['person'], self.person)

        self.assertIsInstance(response.context['form'], LearningUnitProposalModificationForm)
        form_initial = response.context['form'].initial
        self.assertEqual(form_initial['academic_year'], self.learning_unit_year.academic_year.id)
        self.assertEqual(form_initial['first_letter'], self.learning_unit_year.acronym[0])
        self.assertEqual(form_initial['acronym'], self.learning_unit_year.acronym[1:])
        self.assertEqual(form_initial['specific_title'], self.learning_unit_year.specific_title)
        self.assertEqual(form_initial['container_type'], self.learning_unit_year.
                         learning_container_year.container_type)
        self.assertEqual(form_initial['subtype'], self.learning_unit_year.subtype)
        self.assertEqual(form_initial['credits'], self.learning_unit_year.credits)
        self.assertEqual(form_initial['periodicity'], self.learning_unit_year.learning_unit.periodicity)
        self.assertEqual(form_initial['status'], self.learning_unit_year.status)
        self.assertEqual(form_initial['language'], self.learning_unit_year.learning_container_year.language.id)
        self.assertEqual(form_initial['requirement_entity'], self.entity_version.id)
        self.assertEqual(form_initial['allocation_entity'], self.entity_version.id)
        self.assertEqual(form_initial['additional_requirement_entity_1'], self.entity_version.id)
        self.assertEqual(form_initial['additional_requirement_entity_2'], self.entity_version.id)
        self.assertEqual(form_initial['campus'], self.learning_unit_year.learning_container_year.campus.id)

    def test_post_request_with_invalid_form(self):
        response = self.client.post(self.url, data={})

        self.assertEqual(response.status_code, HttpResponse.status_code)
        self.assertTemplateUsed(response, 'learning_unit/proposal/update.html')
        self.assertEqual(response.context['learning_unit_year'], self.learning_unit_year)
        self.assertEqual(response.context['experimental_phase'], True)
        self.assertEqual(response.context['person'], self.person)
        self.assertIsInstance(response.context['form'], LearningUnitProposalModificationForm)

    def test_post_request(self):
        response = self.client.post(self.url, data=self.form_data)

        redirected_url = reverse('learning_unit', args=[self.learning_unit_year.id])
        self.assertRedirects(response, redirected_url, fetch_redirect_response=False)

        folder = proposal_folder.find_by_entity_and_folder_id(self.entity_version.entity, 1)
        a_proposal_learning_unit = proposal_learning_unit.find_by_learning_unit_year(self.learning_unit_year)
        self.assertTrue(folder)
        self.assertTrue(a_proposal_learning_unit)
        self.assertEqual(a_proposal_learning_unit.author, self.person)

        messages = [str(message) for message in get_messages(response.wsgi_request)]
        self.assertIn(_("success_modification_proposal").format(_(proposal_type.ProposalType.MODIFICATION.name),
                                                                self.learning_unit_year.acronym),
                      list(messages))

    def test_transformation_proposal_request(self):
        self.form_data["acronym"] = "OSIS1452"
        self.client.post(self.url, data=self.form_data)
        a_proposal_learning_unit = proposal_learning_unit.find_by_learning_unit_year(self.learning_unit_year)
        self.assertEqual(a_proposal_learning_unit.type, proposal_type.ProposalType.TRANSFORMATION.name)

    def test_modification_proposal_request(self):
        self.form_data["specific_title"] = "New title"
        self.form_data["specific_title_english"] = "New english title"
        self.client.post(self.url, data=self.form_data)

        a_proposal_learning_unit = proposal_learning_unit.find_by_learning_unit_year(self.learning_unit_year)
        self.assertEqual(a_proposal_learning_unit.type, proposal_type.ProposalType.MODIFICATION.name)

    def test_transformation_and_modification_proposal_request(self):
        self.form_data["acronym"] = "OSIS1452"
        self.form_data["specific_title"] = "New title"
        self.form_data["specific_title_english"] = "New english title"
        self.client.post(self.url, data=self.form_data)

        a_proposal_learning_unit = proposal_learning_unit.find_by_learning_unit_year(self.learning_unit_year)
        self.assertEqual(a_proposal_learning_unit.type, proposal_type.ProposalType.TRANSFORMATION_AND_MODIFICATION.name)

    def test_learning_unit_of_type_undefined(self):
        self.learning_unit_year.subtype = None
        with self.assertRaises(IntegrityError):
            self.learning_unit_year.save()

    def test_learning_unit_must_not_be_partim(self):
        self.learning_unit_year.subtype = learning_unit_year_subtypes.PARTIM
        self.learning_unit_year.save()

        response = self.client.get(self.url)

        self.assertEqual(response.status_code, HttpResponseForbidden.status_code)
        self.assertTemplateUsed(response, "access_denied.html")

    def test_learning_unit_of_type_internship(self):
        self.learning_unit_year.learning_container_year.container_type = learning_container_year_types.INTERNSHIP
        self.learning_unit_year.learning_container_year.save()

        response = self.client.get(self.url)

        self.assertEqual(response.status_code, HttpResponse.status_code)
        self.assertTemplateUsed(response, 'learning_unit/proposal/update.html')

    def test_learning_unit_of_type_dissertation(self):
        self.learning_unit_year.learning_container_year.container_type = learning_container_year_types.DISSERTATION
        self.learning_unit_year.learning_container_year.save()

        response = self.client.get(self.url)

        self.assertEqual(response.status_code, HttpResponse.status_code)
        self.assertTemplateUsed(response, 'learning_unit/proposal/update.html')

    def test_learning_unit_of_other_types(self):
        self.learning_unit_year.learning_container_year.container_type = learning_container_year_types.OTHER_COLLECTIVE
        self.learning_unit_year.learning_container_year.save()

        response = self.client.get(self.url)

        self.assertEqual(response.status_code, HttpResponseForbidden.status_code)
        self.assertTemplateUsed(response, "access_denied.html")

    def test_proposal_already_exists(self):
        ProposalLearningUnitFactory(learning_unit_year=self.learning_unit_year)
        response = self.client.get(self.url)

        self.assertEqual(response.status_code, HttpResponseForbidden.status_code)
        self.assertTemplateUsed(response, "access_denied.html")

    def test_academic_year_inferior_to_current(self):
        today = datetime.date(self.learning_unit_year.academic_year.year, 1, 1)

        self.learning_unit_year.academic_year = \
            AcademicYearFakerFactory(year=today.year - 1, start_date=today.replace(day=1, year=today.year - 1),
                                     end_date=today.replace(day=20, year=today.year - 1))
        self.learning_unit_year.save()

        response = self.client.get(self.url)

        self.assertEqual(response.status_code, HttpResponseForbidden.status_code)
        self.assertTemplateUsed(response, "access_denied.html")

    def test_not_linked_to_entity(self):
        self.person_entity.delete()
        response = self.client.get(self.url)

        self.assertEqual(response.status_code, HttpResponseForbidden.status_code)
        self.assertTemplateUsed(response, "access_denied.html")

    def test_not_linked_to_requirement_entity(self):
        today = datetime.date.today()
        an_entity = EntityFactory(organization=OrganizationFactory(type=organization_type.MAIN))
        an_entity_version = EntityVersionFactory(entity=an_entity, entity_type=entity_type.SCHOOL,
                                                 start_date=today - datetime.timedelta(days=25),
                                                 end_date=today.replace(year=today.year + 1))

        self.requirement_entity.entity = an_entity_version.entity
        self.requirement_entity.save()

        response = self.client.get(self.url)

        self.assertEqual(response.status_code, HttpResponseForbidden.status_code)
        self.assertTemplateUsed(response, "access_denied.html")

    def test_linked_to_parent_entity(self):
        today = datetime.date.today()
        parent_entity = EntityFactory(organization=OrganizationFactory(type=organization_type.MAIN))
        EntityVersionFactory(entity=parent_entity, entity_type=entity_type.SCHOOL,
                             start_date=today - datetime.timedelta(days=25),
                             end_date=today.replace(year=today.year + 1))

        self.entity_version.parent = parent_entity
        self.entity_version.save()

        self.person_entity.entity = parent_entity
        self.person_entity.save()

        response = self.client.get(self.url)

        self.assertEqual(response.status_code, HttpResponse.status_code)
        self.assertTemplateUsed(response, 'learning_unit/proposal/update.html')

    def test_linked_to_child_entity(self):
        today = datetime.date.today()
        child_entity = EntityFactory(organization=OrganizationFactory(type=organization_type.MAIN))
        EntityVersionFactory(entity=child_entity, entity_type=entity_type.SCHOOL,
                             start_date=today - datetime.timedelta(days=25),
                             end_date=today.replace(year=today.year + 1),
                             parent=self.entity_version.entity)

        self.person_entity.entity = child_entity
        self.person_entity.save()

        response = self.client.get(self.url)

        self.assertEqual(response.status_code, HttpResponseForbidden.status_code)
        self.assertTemplateUsed(response, "access_denied.html")


class TestLearningUnitProposalSearch(TestCase):
    def setUp(self):
        self.person = PersonFactory()
        self.permission = Permission.objects.get(codename="can_propose_learningunit")
        self.person.user.user_permissions.add(self.permission)
        self.permission_2 = Permission.objects.get(codename="can_access_learningunit")
        self.person.user.user_permissions.add(self.permission_2)
        self.an_entity = EntityFactory()
        self.entity_version = EntityVersionFactory(entity=self.an_entity, entity_type=entity_type.SCHOOL,
                                                   start_date=create_current_academic_year().start_date,
                                                   end_date=create_current_academic_year().end_date)
        self.person_entity = PersonEntityFactory(person=self.person, entity=self.an_entity, with_child=True)
        self.client.force_login(self.person.user)
        self.proposals = [_create_proposal_learning_unit() for _ in range(3)]

    def test_learning_units_proposal_search(self):
        url = reverse(learning_units_proposal_search)
        response = self.client.get(url, data={'acronym': self.proposals[0].learning_unit_year.acronym})
        formset = response.context['proposals']

        for form in formset:
            self.assertIn(form.instance, self.proposals)

        self.assertIsInstance(response.context['form'], LearningUnitProposalForm)
        self.assertEqual(response.context['search_type'], PROPOSAL_SEARCH)

    def test_learning_units_proposal_search_by_tutor(self):
        proposal = _create_proposal_learning_unit()
        tutor = TutorFactory(person=self.person)
<<<<<<< HEAD
        attribution = AttributionNewFactory(tutor=tutor)
        learning_unit_component = LearningUnitComponentFactory(learning_unit_year=proposal.learning_unit_year)
        AttributionChargeNewFactory(attribution= attribution,
                                    learning_component_year=learning_unit_component.learning_component_year)
=======
        AttributionFactory(tutor=tutor,
                           learning_unit_year=proposal.learning_unit_year)
>>>>>>> aba2be09
        url = reverse(learning_units_proposal_search)
        response = self.client.get(url, data={'tutor': self.person.first_name})
        formset = response.context['proposals']
        self.assertEqual(len(formset), 1)

    @mock.patch('base.views.layout.render')
    def test_learning_units_proposal_search_post(self, mock_render):
        proposals = [_create_proposal_learning_unit() for _ in range(3)]

        url = reverse(learning_units_proposal_search) + '?acronym=' + proposals[0].learning_unit_year.acronym

        request_factory = RequestFactory()
        data = {
            'form-TOTAL_FORMS': ['3'],
            'form-INITIAL_FORMS': ['0'],
            'form-MIN_NUM_FORMS': ['0'],
            'form-MAX_NUM_FORMS': ['1000'],
            'form-0-check': ['on'],
            'form-2-check': ['on'],
            'form-0-state': ['SUSPENDED'],
            'form-1-state': ['SUSPENDED'],
            'form-2-state': ['SUSPENDED']
        }
        request = request_factory.post(url, data=data)

        request.user = self.person.user

        setattr(request, 'session', 'session')
        setattr(request, '_messages', FallbackStorage(request))

        learning_units_proposal_search(request)

        self.assertTrue(mock_render.called)
        request, template, context = mock_render.call_args[0]
        formset = context['proposals']

        for i, form in enumerate(formset):
            self.assertEqual(len(form.errors), 0)

            old_proposal_state = form.instance.state
            form.instance.refresh_from_db()
            new_proposal_state = form.instance.state
            if i == 1:
                self.assertEqual(new_proposal_state, old_proposal_state)
            else:
                self.assertEqual(new_proposal_state, "SUSPENDED")

    @mock.patch('base.views.layout.render')
    def test_learning_units_proposal_search_post_wrong_data(self, mock_render):
        url = reverse(learning_units_proposal_search) + '?acronym=' + self.proposals[0].learning_unit_year.acronym

        request_factory = RequestFactory()
        data = {
            'form-TOTAL_FORMS': ['3'],
            'form-INITIAL_FORMS': ['0'],
            'form-MIN_NUM_FORMS': ['0'],
            'form-MAX_NUM_FORMS': ['1000'],
            'form-0-check': ['on'],
            'form-2-check': ['on'],
            'form-0-state': ['NOT_VALID'],
            'form-1-state': ['SUSPENDED'],
            'form-2-state': ['SUSPENDED']
        }
        request = request_factory.post(url, data=data)

        request.user = self.person.user

        setattr(request, 'session', 'session')
        setattr(request, '_messages', FallbackStorage(request))

        learning_units_proposal_search(request)

        self.assertTrue(mock_render.called)
        request, template, context = mock_render.call_args[0]
        formset = context['proposals']
        self.assertEqual(len(formset[0].errors), 1)

        for proposal in self.proposals:
            old_proposal_state = proposal.state
            proposal.refresh_from_db()
            new_proposal_state = proposal.state
            self.assertEqual(new_proposal_state, old_proposal_state)

    @mock.patch('base.models.proposal_learning_unit.ProposalLearningUnit.save', side_effect=IntegrityError)
    @mock.patch('base.views.layout.render')
    def test_learning_units_proposal_search_post_integrity_error(self, mock_render, save):

        url = reverse(learning_units_proposal_search) + '?acronym=' + self.proposals[0].learning_unit_year.acronym

        request_factory = RequestFactory()
        data = {
            'form-TOTAL_FORMS': ['3'],
            'form-INITIAL_FORMS': ['0'],
            'form-MIN_NUM_FORMS': ['0'],
            'form-MAX_NUM_FORMS': ['1000'],
            'form-0-check': ['on'],
            'form-2-check': ['on'],
            'form-0-state': ['SUSPENDED'],
            'form-1-state': ['SUSPENDED'],
            'form-2-state': ['SUSPENDED']
        }
        request = request_factory.post(url, data=data)
        request.user = self.person.user
        setattr(request, 'session', 'session')
        setattr(request, '_messages', FallbackStorage(request))

        learning_units_proposal_search(request)

        self.assertTrue(mock_render.called)
        request, template, context = mock_render.call_args[0]

        msg_level = [m.level for m in get_messages(request)]
        msg = [m.message for m in get_messages(request)]
        self.assertEqual(len(msg), 1)
        self.assertIn(messages.ERROR, msg_level)

        for proposal in self.proposals:
            old_proposal_state = proposal.state
            proposal.refresh_from_db()
            new_proposal_state = proposal.state
            self.assertEqual(new_proposal_state, old_proposal_state)

    @mock.patch('base.views.layout.render')
    def test_back_to_initial_on_2_proposals(self, mock_render):
        self._update_proposals_type(prop_type=proposal_type.ProposalType.SUPPRESSION.name)
        self.get_request(self.get_data(action='back_to_initial'))
        self.assertTrue(mock_render.called)
        self.assertEqual(ProposalLearningUnit.objects.count(), 1)

    @mock.patch('base.views.layout.render')
    def test_force_state_does_not_delete_proposals(self, mock_render):
        self._update_proposals_type(prop_type=proposal_type.ProposalType.SUPPRESSION.name)
        self.get_request(self.get_data(action='force_state'))
        self.assertTrue(mock_render.called)
        self.assertEqual(ProposalLearningUnit.objects.count(), 3)

    def _update_proposals_type(self, prop_type):
        for proposal in self.proposals:
            proposal.type = prop_type
            proposal.save()

    @mock.patch('base.views.layout.render')
    def test_cancel_list_of_proposal(self, mock_render):
        self.get_request(self.get_data(action='force_state'))

        self.assertTrue(mock_render.called)
        request, template, context = mock_render.call_args[0]
        formset = context['proposals']
        setattr(request, '_messages', FallbackStorage(request))
        self.assertEqual(_cancel_proposals(formset, None, request), formset)

    @mock.patch('base.views.layout.render')
    def test_get_checked_proposals(self, mock_render):
        self.get_request(self.get_data())
        self.assertTrue(mock_render.called)
        request, template, context = mock_render.call_args[0]
        formset = context['proposals']
        setattr(request, '_messages', FallbackStorage(request))

        proposals_candidate_to_cancellation = formset.get_checked_proposals()
        self.assertEqual(len(proposals_candidate_to_cancellation), 2)

    @mock.patch('base.views.layout.render')
    def test_get_no_checked_proposals(self, mock_render):
        self.get_request(self.get_data_not_checked())
        self.assertTrue(mock_render.called)
        request, template, context = mock_render.call_args[0]
        formset = context['proposals']
        setattr(request, '_messages', FallbackStorage(request))

        proposals_candidate_to_cancellation = formset.get_checked_proposals()
        self.assertEqual(len(proposals_candidate_to_cancellation), 0)

    def get_data(self, action=None):
        data = {
            'form-TOTAL_FORMS': ['3'],
            'form-INITIAL_FORMS': ['0'],
            'form-MIN_NUM_FORMS': ['0'],
            'form-MAX_NUM_FORMS': ['1000'],
            'form-0-check': ['on'],
            'form-2-check': ['on'],
            'form-0-state': ['SUSPENDED'],
            'form-1-state': ['SUSPENDED'],
            'form-2-state': ['SUSPENDED'],
            'action': action,
        }
        return data

    def get_data_not_checked(self, action=None):
        data = {
            'form-TOTAL_FORMS': ['3'],
            'form-INITIAL_FORMS': ['0'],
            'form-MIN_NUM_FORMS': ['0'],
            'form-MAX_NUM_FORMS': ['1000'],
            'form-0-state': ['SUSPENDED'],
            'form-1-state': ['SUSPENDED'],
            'form-2-state': ['SUSPENDED'],
            'action': action,
        }
        return data

    def get_request(self, data):
        url = reverse(learning_units_proposal_search) + '?acronym=' + self.proposals[0].learning_unit_year.acronym
        request_factory = RequestFactory()
        request = request_factory.post(url, data=data)
        request.user = self.person.user
        setattr(request, 'session', 'session')
        setattr(request, '_messages', FallbackStorage(request))
        learning_units_proposal_search(request)
        return request


class TestLearningUnitProposalCancellation(TestCase):
    def setUp(self):
        create_current_academic_year()
        self.person = PersonFactory()
        self.permission = Permission.objects.get(codename="can_propose_learningunit")
        self.person.user.user_permissions.add(self.permission)
        self.person.user.groups.add(Group.objects.get(name=FACULTY_MANAGER_GROUP))

        self.learning_unit_proposal = _create_proposal_learning_unit()
        self.learning_unit_year = self.learning_unit_proposal.learning_unit_year

        requirement_entity_container = entity_container_year. \
            find_by_learning_container_year_and_linktype(self.learning_unit_year.learning_container_year,
                                                         entity_container_year_link_type.REQUIREMENT_ENTITY)
        self.person_entity = PersonEntityFactory(person=self.person,
                                                 entity=requirement_entity_container.entity)

        self.client.force_login(self.person.user)
        self.url = reverse('learning_unit_cancel_proposal', args=[self.learning_unit_year.id])

    def test_user_not_logged(self):
        self.client.logout()
        response = self.client.get(self.url)

        self.assertRedirects(response, '/login/?next={}'.format(self.url))

    def test_user_has_not_permission(self):
        self.person.user.user_permissions.remove(self.permission)
        response = self.client.get(self.url)

        self.assertEqual(response.status_code, HttpResponseForbidden.status_code)
        self.assertTemplateUsed(response, "access_denied.html")

    def test_with_non_existent_learning_unit_year(self):
        self.learning_unit_year.delete()
        response = self.client.get(self.url)

        self.assertEqual(response.status_code, HttpResponseNotFound.status_code)
        self.assertTemplateUsed(response, "page_not_found.html")

    def test_with_none_person(self):
        self.person.delete()
        response = self.client.get(self.url)

        self.assertEqual(response.status_code, HttpResponseNotFound.status_code)
        self.assertTemplateUsed(response, "page_not_found.html")

    def test_with_no_proposal(self):
        self.learning_unit_proposal.delete()
        response = self.client.get(self.url)

        self.assertEqual(response.status_code, HttpResponseNotFound.status_code)
        self.assertTemplateUsed(response, "page_not_found.html")

    def test_with_proposal_of_state_different_than_faculty(self):
        self.learning_unit_proposal.state = proposal_state.ProposalState.CENTRAL.name
        self.learning_unit_proposal.save()
        response = self.client.get(self.url)

        self.assertEqual(response.status_code, HttpResponseForbidden.status_code)
        self.assertTemplateUsed(response, "access_denied.html")

    def test_user_not_linked_to_current_requirement_entity(self):
        self.person_entity.delete()
        response = self.client.get(self.url)

        self.assertEqual(response.status_code, HttpResponseForbidden.status_code)
        self.assertTemplateUsed(response, "access_denied.html")

    def test_context_after_valid_get_request(self):
        response = self.client.get(self.url)

        redirected_url = reverse('learning_unit', args=[self.learning_unit_year.id])
        self.assertRedirects(response, redirected_url, fetch_redirect_response=False)

        messages = [str(message) for message in get_messages(response.wsgi_request)]
        self.assertIn(_("success_cancel_proposal").format(self.learning_unit_year.acronym), list(messages))

    def test_models_after_cancellation_of_proposal(self):
        _modify_learning_unit_year_data(self.learning_unit_year)
        _modify_entities_linked_to_learning_container_year(self.learning_unit_year.learning_container_year)
        self.client.get(self.url)

        self.learning_unit_year.refresh_from_db()
        self.learning_unit_year.learning_container_year.refresh_from_db()
        initial_data = self.learning_unit_proposal.initial_data
        self.assertTrue(_test_attributes_equal(self.learning_unit_year, initial_data["learning_unit_year"]))
        self.assertTrue(_test_attributes_equal(self.learning_unit_year.learning_unit, initial_data["learning_unit"]))
        self.assertTrue(_test_attributes_equal(self.learning_unit_year.learning_container_year,
                                               initial_data["learning_container_year"]))
        self.assertTrue(_test_entities_equal(self.learning_unit_year.learning_container_year, initial_data["entities"]))

    def test_removal_of_proposal_and_folder(self):
        self.client.get(self.url)

        with self.assertRaises(ObjectDoesNotExist):
            self.learning_unit_proposal.refresh_from_db()

        with self.assertRaises(ObjectDoesNotExist):
            self.learning_unit_proposal.folder.refresh_from_db()

    def test_when_multiple_proposal_linked_to_folder(self):
        folder = self.learning_unit_proposal.folder
        ProposalLearningUnitFactory(folder=folder)

        self.client.get(self.url)

        folder.refresh_from_db()
        self.assertTrue(folder)


def _test_attributes_equal(obj, attribute_values_dict):
    for key, value in attribute_values_dict.items():
        if key == "credits":
            if float(getattr(obj, key)) != float(value):
                return False
        elif key in ["campus", "language"]:
            if getattr(obj, key).id != value:
                return False
        elif getattr(obj, key) != value:
            return False
    return True


def _test_entities_equal(learning_container_year, entities_values_dict):
    for type_entity in [entity_container_year_link_type.REQUIREMENT_ENTITY,
                        entity_container_year_link_type.ALLOCATION_ENTITY,
                        entity_container_year_link_type.ADDITIONAL_REQUIREMENT_ENTITY_1,
                        entity_container_year_link_type.ADDITIONAL_REQUIREMENT_ENTITY_2]:

        linked_entity_container = entity_container_year.find_by_learning_container_year_and_linktype(
            learning_container_year, type_entity)
        if entities_values_dict[type_entity] is None and linked_entity_container is not None:
            return False
        if entities_values_dict[type_entity] is not None \
                and linked_entity_container.entity.id != entities_values_dict[type_entity]:
            return False
    return True


def _create_proposal_learning_unit():
    an_entity = EntityFactory()
    EntityVersionFactory(entity=an_entity)
    a_learning_unit_year = LearningUnitYearFakerFactory(acronym="LOSIS1212", subtype=learning_unit_year_subtypes.FULL)
    an_entity_container_year = EntityContainerYearFactory(
        learning_container_year=a_learning_unit_year.learning_container_year,
        type=entity_container_year_link_type.REQUIREMENT_ENTITY
    )
    initial_data = {
        "learning_container_year": {
            "id": a_learning_unit_year.learning_container_year.id,
            "acronym": a_learning_unit_year.acronym,
            "common_title": a_learning_unit_year.specific_title,
            "common_title_english": a_learning_unit_year.specific_title_english,
            "container_type": a_learning_unit_year.learning_container_year.container_type,
            "campus": a_learning_unit_year.learning_container_year.campus.id,
            "language": a_learning_unit_year.learning_container_year.language.id,
            "in_charge": a_learning_unit_year.learning_container_year.in_charge
        },
        "learning_unit_year": {
            "id": a_learning_unit_year.id,
            "acronym": a_learning_unit_year.acronym,
            "specific_title": a_learning_unit_year.specific_title,
            "specific_title_english": a_learning_unit_year.specific_title_english,
            "internship_subtype": a_learning_unit_year.internship_subtype,
            "credits": float(a_learning_unit_year.credits),
            "quadrimester": a_learning_unit_year.quadrimester,
        },
        "learning_unit": {
            "id": a_learning_unit_year.learning_unit.id,
            "periodicity": a_learning_unit_year.learning_unit.periodicity
        },
        "entities": {
            entity_container_year_link_type.REQUIREMENT_ENTITY: an_entity_container_year.entity.id,
            entity_container_year_link_type.ALLOCATION_ENTITY: None,
            entity_container_year_link_type.ADDITIONAL_REQUIREMENT_ENTITY_1: None,
            entity_container_year_link_type.ADDITIONAL_REQUIREMENT_ENTITY_2: None
        }
    }

    return ProposalLearningUnitFactory(learning_unit_year=a_learning_unit_year,
                                       type=proposal_type.ProposalType.MODIFICATION.name,
                                       state=proposal_state.ProposalState.FACULTY.name,
                                       initial_data=initial_data,
                                       folder=ProposalFolderFactory(entity=an_entity))


def _modify_learning_unit_year_data(a_learning_unit_year):
    a_learning_unit_year.specific_title = "New title"
    a_learning_unit_year.specific_title_english = "New english title"
    a_learning_unit_year.acronym = "LNEW456"
    a_learning_unit_year.credits = 123
    a_learning_unit_year.save()

    a_learning_container = a_learning_unit_year.learning_container_year
    a_learning_container.campus = CampusFactory()
    a_learning_container.language = LanguageFactory()
    a_learning_container.save()


def _modify_entities_linked_to_learning_container_year(a_learning_container_year):
    a_new_entity = EntityFactory()
    entity_container_year.search(learning_container_year=a_learning_container_year). \
        update(entity=a_new_entity)


class TestEditProposal(TestCase):

    def setUp(self):
        today = datetime.date.today()
        start_year = get_current_year()
        end_year = start_year + 10
        self.academic_years = GenerateAcademicYear(start_year, end_year).academic_years
        self.current_academic_year = academic_year_factory.create_current_academic_year()
        self.language = LanguageFactory(code='FR')
        self.organization = organization_factory.OrganizationFactory(type=organization_type.MAIN)
        self.campus = campus_factory.CampusFactory(organization=self.organization, is_administration=True)
        self.entity = EntityFactory(organization=self.organization)
        self.entity_version = EntityVersionFactory(entity=self.entity, entity_type=entity_type.SCHOOL,
                                                   start_date=today - datetime.timedelta(days=1),
                                                   end_date=today.replace(year=today.year + 1))

        self.generated_container = GenerateContainer(start_year, end_year)
        self.generated_container_first_year = self.generated_container.generated_container_years[0]
        self.learning_unit_year = self.generated_container_first_year.learning_unit_year_full
        self.folder = ProposalFolderFactory(folder_id=1, entity=self.entity)
        self.proposal = ProposalLearningUnitFactory(learning_unit_year=self.learning_unit_year,
                                                    state=ProposalState.FACULTY, folder=self.folder)

        self.person = PersonFactory()
        self.person_entity = PersonEntityFactory(person=self.person, entity=self.entity)
        self.permission = Permission.objects.get(codename="can_edit_learning_unit_proposal")
        self.person.user.user_permissions.add(self.permission)
        self.client.force_login(self.person.user)

        self.url = reverse(edit_learning_unit_proposal, args=[self.learning_unit_year.id])

    def test_edit_proposal_get_no_permission(self):
        self.person.user.user_permissions.remove(self.permission)
        response = self.client.get(self.url)

        self.assertEqual(response.status_code, HttpResponseForbidden.status_code)
        self.assertTemplateUsed(response, 'access_denied.html')

    @mock.patch('base.views.layout.render')
    def test_edit_proposal_get(self, mock_render):
        request_factory = RequestFactory()

        request = request_factory.get(self.url)

        request.user = self.person.user
        edit_learning_unit_proposal(request, self.learning_unit_year.id)

        self.assertTrue(mock_render.called)
        request, template, context = mock_render.call_args[0]
        self.assertEqual(template, 'learning_unit/proposal/edition.html')
        self.assertIsInstance(context['form'], LearningUnitProposalModificationForm)

    def get_valid_data(self):
        return {
            'first_letter': 'L',
            'acronym': 'TAU2000',
            "subtype": learning_unit_year_subtypes.FULL,
            "container_type": learning_container_year_types.COURSE,
            "academic_year": self.current_academic_year.id,
            "status": True,
            "credits": "5",
            "campus": self.campus.id,
            "common_title": "Common UE title",
            "requirement_entity": self.entity_version.id,
            "allocation_entity": self.entity_version.id,
            "language": self.language.id,
            "periodicity": learning_unit_periodicity.ANNUAL,
            "folder_entity": self.entity_version.id,
            "folder_id": 1
        }

    def get_modify_data(self):
        modifydict = dict(self.get_valid_data())
        modifydict["state"] = ProposalState.CENTRAL.value
        return modifydict

    def get_faulty_data(self):
        faultydict = dict(self.get_valid_data())
        faultydict["state"] = "bad_choice"
        return faultydict

    def test_edit_proposal_post(self):
        request_factory = RequestFactory()
        request = request_factory.post(self.url, data=self.get_modify_data())

        request.user = self.person.user
        setattr(request, 'session', 'session')
        setattr(request, '_messages', FallbackStorage(request))

        edit_learning_unit_proposal(request, self.learning_unit_year.id)

        msg = [m.message for m in get_messages(request)]
        msg_level = [m.level for m in get_messages(request)]
        self.assertEqual(len(msg), 1)
        self.assertIn(messages.SUCCESS, msg_level)

        self.proposal.refresh_from_db()
        self.assertEqual(self.proposal.state, ProposalState.CENTRAL.value)

    @mock.patch('base.views.layout.render')
    def test_edit_proposal_post_wrong_data(self, mock_render):
        request_factory = RequestFactory()
        request = request_factory.post(self.url, data=self.get_faulty_data())

        request.user = self.person.user
        setattr(request, 'session', 'session')
        setattr(request, '_messages', FallbackStorage(request))

        edit_learning_unit_proposal(request, self.learning_unit_year.id)

        self.assertTrue(mock_render.called)
        request, template, context = mock_render.call_args[0]
        self.assertEqual(template, 'learning_unit/proposal/edition.html')
        self.assertIsInstance(context['form'], LearningUnitProposalModificationForm)

        form = context['form']
        self.assertEqual(len(form.errors), 1)

        self.proposal.refresh_from_db()
        self.assertEqual(self.proposal.state, 'ProposalState.FACULTY')


class TestLearningUnitProposalDisplay(TestCase):
    @classmethod
    def setUpTestData(cls):
        cls.language_pt = LanguageFactory(code='PT')
        cls.language_it = LanguageFactory(code='IT')
        cls.campus = CampusFactory()
        cls.academic_year = create_current_academic_year()
        cls.l_container_year = LearningContainerYearFactory(acronym="LBIR1212",
                                                            academic_year=cls.academic_year,
                                                            language=cls.language_pt,
                                                            campus=cls.campus)
        cls.learning_unit = LearningUnitFactory(learning_container=cls.l_container_year.learning_container)
        cls.learning_unit_yr = LearningUnitYearFactory(acronym="LBIR1212",
                                                       learning_unit=cls.learning_unit,
                                                       learning_container_year=cls.l_container_year,
                                                       academic_year=cls.academic_year,
                                                       subtype=learning_unit_year_subtypes.FULL,
                                                       status=True,
                                                       quadrimester="Q3",
                                                       credits=4)

        cls.proposal_learning_unit = ProposalLearningUnitFactory(learning_unit_year=cls.learning_unit_yr)
        cls.initial_credits = 3.0
        cls.initial_quadrimester = 'Q1'
        cls.initial_language = cls.language_it.id
        cls.initial_data_learning_unit_year = {'credits': cls.initial_credits,
                                               'quadrimester': cls.initial_quadrimester}

        cls.initial_language_en = cls.language_it
        cls.generator_learning_container = GenerateContainer(start_year=cls.academic_year.year,
                                                             end_year=cls.academic_year.year + 1)
        cls.l_container_year_with_entities = cls.generator_learning_container.generated_container_years[0]

    def test_is_foreign_key(self):
        current_data = {"language{}".format(proposal_business.END_FOREIGN_KEY_NAME): self.language_it.id}
        self.assertTrue(proposal_business._is_foreign_key("language", current_data))

    def test_is_not_foreign_key(self):
        current_data = {"credits": self.language_it.id}
        self.assertFalse(proposal_business._is_foreign_key("credits", current_data))

    def test_check_differences(self):
        initial_data_learning_unit_year = {'credits': self.initial_credits,
                                           'quadrimester': self.initial_quadrimester}
        current_data = {"credits": self.learning_unit_yr.credits, 'quadrimester': 'Q3'}

        differences = proposal_business._check_differences(initial_data_learning_unit_year, current_data)

        self.assertEqual(differences.get('credits'),
                         "{}".format(self.initial_credits))
        self.assertEqual(differences.get('quadrimester'), "{}".format(self.initial_quadrimester))

    def test_get_the_old_value(self):
        differences = proposal_business._get_the_old_value('credits',
                                                           {"credits": self.initial_credits + 1},
                                                           {'credits': self.initial_credits})
        self.assertEqual(differences.get('credits'), "{}".format(self.initial_credits))

    def test_get_the_old_value_no_initial_value(self):
        differences = proposal_business._get_the_old_value('credits',
                                                           {"credits": self.initial_credits + 1},
                                                           {})
        self.assertEqual(differences.get('credits'), proposal_business.NO_PREVIOUS_VALUE)

    def test_get_the_old_value_for_foreign_key(self):
        initial_data_learning_container_year = {'language': self.language_pt.id}
        current_data = {"language_id": self.language_it.id}
        differences = proposal_business._get_the_old_value('language',
                                                           current_data,
                                                           initial_data_learning_container_year)
        self.assertEqual(differences.get('language'), str(self.language_pt))

    def test_get_the_old_value_for_foreign_key_no_previous_value(self):
        initial_data = {"language": None}
        current_data = {"language_id": self.language_it.id}

        differences = proposal_business._get_the_old_value('language', current_data, initial_data)
        self.assertEqual(differences.get('language'), proposal_business.NO_PREVIOUS_VALUE)

        initial_data = {}
        differences = proposal_business._get_the_old_value('language', current_data, initial_data)
        self.assertEqual(differences.get('language'), proposal_business.NO_PREVIOUS_VALUE)

    def test_get_the_old_value_with_translation(self):
        key = proposal_business.VALUES_WHICH_NEED_TRANSLATION[0]
        initial_data = {key: learning_unit_periodicity.ANNUAL}
        current_data = {key: learning_unit_periodicity.BIENNIAL_EVEN}
        differences = proposal_business._get_the_old_value(key, current_data, initial_data)
        self.assertEqual(differences.get(key), _(learning_unit_periodicity.ANNUAL))

    def test_compare_model_with_initial_value(self):
        differences = proposal_business._compare_model_with_initial_value(
            self.proposal_learning_unit.learning_unit_year.id,
            {"credits": self.initial_credits,
             'quadrimester': self.initial_quadrimester},
            apps.get_model(app_label='base', model_name="LearningUnitYear"))
        self.assertEqual(differences.get('credits'), str(self.initial_credits))

    def test_compare_model_with_initial_value_not_found_id(self):
        differences = proposal_business._compare_model_with_initial_value(
            -1,
            None,
            apps.get_model(app_label='base', model_name="LearningUnitYear"))
        self.assertEqual(differences, {})

    def test_get_str_representing_old_data_from_foreign_key(self):
        differences = proposal_business._get_str_representing_old_data_from_foreign_key('campus', self.campus.id)
        self.assertEqual(differences.get('campus'), str(self.campus))

    def test_get_str_representing_old_data_from_foreign_key_equals_no_value(self):
        differences = proposal_business._get_str_representing_old_data_from_foreign_key(
            'campus',
            proposal_business.NO_PREVIOUS_VALUE)
        self.assertEqual(differences.get('campus'), proposal_business.NO_PREVIOUS_VALUE)

    def test_replace_key_of_foreign_key(self):
        changed_dict = proposal_business._replace_key_of_foreign_key(
            {'key1{}'.format(proposal_business.END_FOREIGN_KEY_NAME): 1,
             'key2': 2})
        self.assertEqual(changed_dict, {'key1': 1, 'key2': 2})

    def test_check_differences_none(self):
        self.assertEqual(proposal_business._check_differences({}, {}), {})
        self.assertEqual(proposal_business._check_differences(None, {}), {})
        self.assertEqual(proposal_business._check_differences({'key1': 1, 'key2': 2}, {'key1': 1, 'key2': 2}), {})
        self.assertEqual(proposal_business._check_differences({'key1': 1, 'key2': 2}, {'key1_id': 1, 'key2': 2}), {})

    def test_check_differences_new_value(self):
        self.assertEqual(len(proposal_business._check_differences({'key1': 1, 'key2': 2},
                                                                  {'key1_id': 1, 'key2': 9999999999999})), 1)
        result = proposal_business._check_differences({'key1': 1, 'key2': 'new_value'},
                                                      {'key1': 1, 'key2': 'old_value'})
        self.assertEqual(result.get('key2'), 'new_value')

    def test_get_difference_of_proposal(self):
        self.assertEqual(proposal_business._get_difference_of_proposal(None), {})

    def test_get_old_value_of_foreign_key_for_campus(self):
        differences = proposal_business._get_old_value_of_foreign_key('campus', self.campus.id)
        self.assertEqual(differences.get('campus'), str(self.campus))

    def test_get_old_value_of_foreign_key_for_language(self):
        differences = proposal_business._get_old_value_of_foreign_key('language', self.language_it.id)
        self.assertEqual(differences.get('language'), str(self.language_it))

    def test_has_changed_entity(self):
        an_entity = EntityFactory()
        an_entity_container_year = EntityContainerYearFactory(entity=an_entity)

        an_other_entity = EntityFactory()

        self.assertTrue(proposal_business._has_changed_entity(an_entity_container_year, an_other_entity.id))
        self.assertFalse(proposal_business._has_changed_entity(an_entity_container_year, an_entity.id))

    def test_get_difference_of_entity_proposal_no_difference(self):
        l_container_year = self.l_container_year_with_entities
        requirement_entity = self.generator_learning_container.generated_container_years[0]\
            .requirement_entity_container_year.entity
        learning_unit_proposal = ProposalLearningUnitFactory(
            learning_unit_year=l_container_year.learning_unit_year_full,
            initial_data={"entities": {entity_container_year_link_type.REQUIREMENT_ENTITY: requirement_entity.id}})

        differences = proposal_business._get_difference_of_entity_proposal(l_container_year.learning_container_year,
                                                                           learning_unit_proposal)
        self.assertEqual(differences, {})

    def test_get_difference_of_entity_proposal_with_difference(self):
        l_container_year = self.l_container_year_with_entities

        an_entity = self.generator_learning_container.generated_container_years[0] \
            .allocation_entity_container_year.entity

        learning_unit_proposal = ProposalLearningUnitFactory(
            learning_unit_year=self.l_container_year_with_entities.learning_unit_year_full,
            initial_data={"entities": {entity_container_year_link_type.REQUIREMENT_ENTITY: an_entity.id}})

        differences = proposal_business._get_difference_of_entity_proposal(l_container_year.learning_container_year,
                                                                           learning_unit_proposal)

        self.assertEqual(len(differences), 1)
        self.assertEqual(differences.get(entity_container_year_link_type.REQUIREMENT_ENTITY),
                         an_entity.most_recent_acronym)

    def test_get_entity_previous_value_wrong_id_in_initial_data(self):
        wrong_id = -1

        self.assertEqual(proposal_business.
                         _get_entity_previous_value(wrong_id,
                                                    entity_container_year_link_type.REQUIREMENT_ENTITY),
                         {entity_container_year_link_type.REQUIREMENT_ENTITY: _('entity_not_found')})
        self.assertEqual(proposal_business.
                         _get_entity_previous_value(None,
                                                    entity_container_year_link_type.REQUIREMENT_ENTITY),
                         {entity_container_year_link_type.REQUIREMENT_ENTITY: _('entity_not_found')})

    def test_get_entity_previous_value(self):
        requirement_entity = self.generator_learning_container.generated_container_years[0] \
            .requirement_entity_container_year.entity

        self.assertEqual(proposal_business.
                         _get_entity_previous_value(requirement_entity.id,
                                                    entity_container_year_link_type.REQUIREMENT_ENTITY),
                         {entity_container_year_link_type.REQUIREMENT_ENTITY: requirement_entity.most_recent_acronym})

    def test_get_status_initial_value(self):
        key = 'status'
        self.assertEqual(proposal_business._get_status_initial_value(True, key),
                         {key: proposal_business.LABEL_ACTIVE})
        self.assertEqual(proposal_business._get_status_initial_value(False, key),
                         {key: proposal_business.LABEL_INACTIVE})

    def get_an_entity_version(self):
        other_entity = self.generator_learning_container.generated_container_years[0] \
            .allocation_entity_container_year.entity
        return entity_version.get_last_version(other_entity)


class TestCreationProposalCancel(TestCase):

    def setUp(self):
        a_user_central = UserFactory()
        permission = Permission.objects.get(codename='can_propose_learningunit')
        a_user_central.user_permissions.add(permission)
        a_user_central.user_permissions.add(Permission.objects.get(codename='can_access_learningunit'))
        self.a_person_central_manager = PersonFactory(user=a_user_central)
        self.a_person_central_manager.user.groups.add(Group.objects.get(name=CENTRAL_MANAGER_GROUP))
        self.client.force_login(self.a_person_central_manager.user)

    @mock.patch('base.views.learning_units.perms.business_perms.is_eligible_for_cancel_of_proposal', side_effect=lambda *args: True)
    @mock.patch('base.utils.send_mail.send_mail_after_the_learning_unit_proposal_cancellation')
    def test_cancel_proposal_of_learning_unit(self, mock_send_mail, mock_perms):
        a_proposal = _create_proposal_learning_unit()
        url = reverse('learning_unit_cancel_proposal', args=[a_proposal.learning_unit_year.id])

        response = self.client.post(url, data={})

        redirected_url = reverse('learning_unit', args=[a_proposal.learning_unit_year.id])
        msgs = [str(message) for message in get_messages(response.wsgi_request)]

        self.assertRedirects(response, redirected_url, fetch_redirect_response=False)
        self.assertEqual(len(msgs), 1) # Only 1 proposal deleted
        self.assertTrue(mock_send_mail.called)
        self.assertTrue(mock_perms.called)<|MERGE_RESOLUTION|>--- conflicted
+++ resolved
@@ -410,15 +410,10 @@
     def test_learning_units_proposal_search_by_tutor(self):
         proposal = _create_proposal_learning_unit()
         tutor = TutorFactory(person=self.person)
-<<<<<<< HEAD
         attribution = AttributionNewFactory(tutor=tutor)
         learning_unit_component = LearningUnitComponentFactory(learning_unit_year=proposal.learning_unit_year)
         AttributionChargeNewFactory(attribution= attribution,
                                     learning_component_year=learning_unit_component.learning_component_year)
-=======
-        AttributionFactory(tutor=tutor,
-                           learning_unit_year=proposal.learning_unit_year)
->>>>>>> aba2be09
         url = reverse(learning_units_proposal_search)
         response = self.client.get(url, data={'tutor': self.person.first_name})
         formset = response.context['proposals']
