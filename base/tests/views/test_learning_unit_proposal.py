--- conflicted
+++ resolved
@@ -214,13 +214,8 @@
         self.assertEqual(luy_initial['credits'], self.learning_unit_year.credits)
         self.assertEqual(lu_initial['periodicity'], self.learning_unit_year.learning_unit.periodicity)
         self.assertEqual(luy_initial['status'], self.learning_unit_year.status)
-<<<<<<< HEAD
-        self.assertEqual(lcy_initial['language'], self.learning_unit_year.learning_container_year.language.pk)
+        self.assertEqual(luy_initial['language'], self.learning_unit_year.language.pk)
         self.assertEqual(luy_initial['campus'], self.learning_unit_year.campus.id)
-=======
-        self.assertEqual(luy_initial['language'], self.learning_unit_year.language.pk)
-        self.assertEqual(lcy_initial['campus'], self.learning_unit_year.learning_container_year.campus.id)
->>>>>>> fbe42efb
 
     def test_post_request_with_invalid_form(self):
         response = self.client.post(self.url, data={})
@@ -251,21 +246,15 @@
 
     def test_initial_data_fields(self):
         expected_initial_data_fields = {
-<<<<<<< HEAD
             'learning_container_year': [
-                "id", "acronym", "common_title", "container_type", "language", "in_charge"
+                "id", "acronym", "common_title", "container_type", "in_charge"
             ],
             'learning_unit': [
                 "id", "periodicity", "end_year"
             ],
             'learning_unit_year': [
-                "id", "acronym", "specific_title", "internship_subtype", "credits", "campus"
+                "id", "acronym", "specific_title", "internship_subtype", "credits", "campus", "language"
             ]
-=======
-            'learning_container_year': ["id", "acronym", "common_title", "container_type", "campus",  "in_charge"],
-            'learning_unit': ["id", "periodicity", "end_year"],
-            'learning_unit_year': ["id", "acronym", "specific_title", "internship_subtype", "credits", "language"]
->>>>>>> fbe42efb
         }
         self.assertEqual(expected_initial_data_fields, INITIAL_DATA_FIELDS)
 
@@ -754,11 +743,6 @@
             "common_title": a_learning_unit_year.specific_title,
             "common_title_english": a_learning_unit_year.specific_title_english,
             "container_type": a_learning_unit_year.learning_container_year.container_type,
-<<<<<<< HEAD
-            "language": a_learning_unit_year.learning_container_year.language.pk,
-=======
-            "campus": a_learning_unit_year.learning_container_year.campus.id,
->>>>>>> fbe42efb
             "in_charge": a_learning_unit_year.learning_container_year.in_charge
         },
         "learning_unit_year": {
@@ -768,11 +752,8 @@
             "specific_title_english": a_learning_unit_year.specific_title_english,
             "internship_subtype": a_learning_unit_year.internship_subtype,
             "credits": float(a_learning_unit_year.credits),
-<<<<<<< HEAD
+            "language": a_learning_unit_year.language.pk,
             "campus": a_learning_unit_year.campus.id,
-=======
-            "language": a_learning_unit_year.language.pk,
->>>>>>> fbe42efb
         },
         "learning_unit": {
             "id": a_learning_unit_year.learning_unit.id,
@@ -1004,11 +985,9 @@
         cls.language_it = LanguageFactory(code='IT')
         cls.campus = CampusFactory()
         cls.academic_year = create_current_academic_year()
-<<<<<<< HEAD
         cls.l_container_year = LearningContainerYearFactory(
             acronym="LBIR1212",
             academic_year=cls.academic_year,
-            language=cls.language_pt,
         )
         cls.learning_unit = LearningUnitFactory(learning_container=cls.l_container_year.learning_container)
 
@@ -1021,23 +1000,9 @@
             status=True,
             quadrimester="Q3",
             credits=4,
-            campus=cls.campus
-        )
-=======
-        cls.l_container_year = LearningContainerYearFactory(acronym="LBIR1212",
-                                                            academic_year=cls.academic_year,
-                                                            campus=cls.campus)
-        cls.learning_unit = LearningUnitFactory(learning_container=cls.l_container_year.learning_container)
-        cls.learning_unit_yr = LearningUnitYearFactory(acronym="LBIR1212",
-                                                       learning_unit=cls.learning_unit,
-                                                       learning_container_year=cls.l_container_year,
-                                                       academic_year=cls.academic_year,
-                                                       subtype=learning_unit_year_subtypes.FULL,
-                                                       status=True,
-                                                       quadrimester="Q3",
-                                                       credits=4,
-                                                       language=cls.language_pt)
->>>>>>> fbe42efb
+            campus=cls.campus,
+            language=cls.language_pt
+        )
 
         cls.proposal_learning_unit = ProposalLearningUnitFactory(learning_unit_year=cls.learning_unit_yr)
         cls.initial_credits = 3.0
