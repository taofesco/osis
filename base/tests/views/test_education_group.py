--- conflicted
+++ resolved
@@ -29,11 +29,7 @@
 from django.contrib.auth.models import Permission, Group
 from django.contrib.messages.storage.fallback import FallbackStorage
 from django.core.urlresolvers import reverse
-<<<<<<< HEAD
-from django.http import HttpResponseForbidden, HttpResponseNotFound
-=======
 from django.http import HttpResponseForbidden, HttpResponseNotFound, HttpResponse
->>>>>>> ed6df13d
 from django.test import TestCase, RequestFactory
 
 from base.forms.education_groups import EducationGroupFilter
@@ -513,76 +509,69 @@
                                type=offer_year_entity_type.ENTITY_MANAGEMENT)
 
 
-<<<<<<< HEAD
+class EducationGroupAdministrativedata(TestCase):
+    def setUp(self):
+        self.person = PersonFactory()
+
+        self.permission_access = Permission.objects.get(codename='can_access_offer')
+        self.person.user.user_permissions.add(self.permission_access)
+
+        self.permission_edit = Permission.objects.get(codename='can_edit_education_group_administrative_data')
+        self.person.user.user_permissions.add(self.permission_edit)
+
+        self.education_group_year = EducationGroupYearFactory()
+        self.program_manager = ProgramManagerFactory(person=self.person,
+                                                     education_group=self.education_group_year.education_group)
+
+        self.url = reverse('education_group_administrative', args=[self.education_group_year.id])
+        self.client.force_login(self.person.user)
+
+    def test_when_not_logged(self):
+        self.client.logout()
+        response = self.client.get(self.url)
+
+        self.assertRedirects(response, '/login/?next={}'.format(self.url))
+
+    def test_user_has_not_permission(self):
+        Group.objects.get(name="program_managers").permissions.remove(self.permission_access)
+        self.person.user.user_permissions.remove(self.permission_access)
+        response = self.client.get(self.url)
+
+        self.assertEqual(response.status_code, HttpResponseForbidden.status_code)
+        self.assertTemplateUsed(response, "access_denied.html")
+
+    def test_user_is_not_program_manager_of_education_group(self):
+        self.program_manager.delete()
+        response = self.client.get(self.url)
+
+        self.assertEqual(response.status_code, HttpResponse.status_code)
+        self.assertTemplateUsed(response, "education_group/tab_administrative_data.html")
+
+        self.assertFalse(response.context["can_edit_administrative_data"])
+
+    def test_user_has_no_permission_to_edit_administrative_data(self):
+        self.person.user.user_permissions.remove(self.permission_edit)
+        response = self.client.get(self.url)
+
+        self.assertEqual(response.status_code, HttpResponse.status_code)
+        self.assertTemplateUsed(response, "education_group/tab_administrative_data.html")
+
+        self.assertFalse(response.context["can_edit_administrative_data"])
+
+    def test_user_can_edit_administrative_data(self):
+        response = self.client.get(self.url)
+
+        self.assertEqual(response.status_code, HttpResponse.status_code)
+        self.assertTemplateUsed(response, "education_group/tab_administrative_data.html")
+
+        self.assertTrue(response.context["can_edit_administrative_data"])
+
+
 class EducationGroupEditAdministrativeData(TestCase):
     def setUp(self):
         self.person = PersonFactory()
-        self.permission = Permission.objects.get(codename='can_access_offer')
-=======
-class EducationGroupAdministrativedata(TestCase):
-    def setUp(self):
-        self.person = PersonFactory()
-
-        self.permission_access = Permission.objects.get(codename='can_access_offer')
-        self.person.user.user_permissions.add(self.permission_access)
-
-        self.permission_edit = Permission.objects.get(codename='can_edit_education_group_administrative_data')
-        self.person.user.user_permissions.add(self.permission_edit)
-
-        self.education_group_year = EducationGroupYearFactory()
-        self.program_manager = ProgramManagerFactory(person=self.person,
-                                                     education_group=self.education_group_year.education_group)
-
-        self.url = reverse('education_group_administrative', args=[self.education_group_year.id])
-        self.client.force_login(self.person.user)
-
-    def test_when_not_logged(self):
-        self.client.logout()
-        response = self.client.get(self.url)
-
-        self.assertRedirects(response, '/login/?next={}'.format(self.url))
-
-    def test_user_has_not_permission(self):
-        Group.objects.get(name="program_managers").permissions.remove(self.permission_access)
-        self.person.user.user_permissions.remove(self.permission_access)
-        response = self.client.get(self.url)
-
-        self.assertEqual(response.status_code, HttpResponseForbidden.status_code)
-        self.assertTemplateUsed(response, "access_denied.html")
-
-    def test_user_is_not_program_manager_of_education_group(self):
-        self.program_manager.delete()
-        response = self.client.get(self.url)
-
-        self.assertEqual(response.status_code, HttpResponse.status_code)
-        self.assertTemplateUsed(response, "education_group/tab_administrative_data.html")
-
-        self.assertFalse(response.context["can_edit_administrative_data"])
-
-    def test_user_has_no_permission_to_edit_administrative_data(self):
-        self.person.user.user_permissions.remove(self.permission_edit)
-        response = self.client.get(self.url)
-
-        self.assertEqual(response.status_code, HttpResponse.status_code)
-        self.assertTemplateUsed(response, "education_group/tab_administrative_data.html")
-
-        self.assertFalse(response.context["can_edit_administrative_data"])
-
-    def test_user_can_edit_administrative_data(self):
-        response = self.client.get(self.url)
-
-        self.assertEqual(response.status_code, HttpResponse.status_code)
-        self.assertTemplateUsed(response, "education_group/tab_administrative_data.html")
-
-        self.assertTrue(response.context["can_edit_administrative_data"])
-
-
-class EducationGroupEditAdministrativeData(TestCase):
-    def setUp(self):
-        self.person = PersonFactory()
 
         self.permission = Permission.objects.get(codename='can_edit_education_group_administrative_data')
->>>>>>> ed6df13d
         self.person.user.user_permissions.add(self.permission)
 
         self.education_group_year = EducationGroupYearFactory()
@@ -598,10 +587,6 @@
         self.assertRedirects(response, '/login/?next={}'.format(self.url))
 
     def test_user_has_not_permission(self):
-<<<<<<< HEAD
-        Group.objects.get(name="program_managers").permissions.remove(self.permission)
-=======
->>>>>>> ed6df13d
         self.person.user.user_permissions.remove(self.permission)
         response = self.client.get(self.url)
 
