##############################################################################
#
#    OSIS stands for Open Student Information System. It's an application
#    designed to manage the core business of higher education institutions,
#    such as universities, faculties, institutes and professional schools.
#    The core business involves the administration of students, teachers,
#    courses, programs and so on.
#
#    Copyright (C) 2015-2017 Université catholique de Louvain (http://www.uclouvain.be)
#
#    This program is free software: you can redistribute it and/or modify
#    it under the terms of the GNU General Public License as published by
#    the Free Software Foundation, either version 3 of the License, or
#    (at your option) any later version.
#
#    This program is distributed in the hope that it will be useful,
#    but WITHOUT ANY WARRANTY; without even the implied warranty of
#    MERCHANTABILITY or FITNESS FOR A PARTICULAR PURPOSE. See the
#    GNU General Public License for more details.
#
#    A copy of this license - GNU General Public License - is available
#    at the root of the source code of this program.  If not,
#    see http://www.gnu.org/licenses/.
#
##############################################################################
import datetime
from unittest import mock

from django.contrib.messages.storage.fallback import FallbackStorage
from django.core.urlresolvers import reverse
from django.test import TestCase, RequestFactory

from base.forms.education_groups import EducationGroupFilter
from base.models.academic_calendar import AcademicCalendar
from base.models.enums import education_group_categories, offer_year_entity_type
from base.models.enums.education_group_categories import TRAINING, MINI_TRAINING

from base.tests.factories.academic_year import AcademicYearFactory
from base.tests.factories.entity import EntityFactory
from base.tests.factories.entity_version import EntityVersionFactory
from base.tests.factories.education_group import EducationGroupFactory
from base.tests.factories.education_group_organization import EducationGroupOrganizationFactory
from base.tests.factories.education_group_type import EducationGroupTypeFactory
from base.tests.factories.education_group_year import EducationGroupYearFactory
from base.tests.factories.group_element_year import GroupElementYearFactory
from base.tests.factories.offer import OfferFactory
from base.tests.factories.offer_year import OfferYearFactory
from base.tests.factories.offer_year_entity import OfferYearEntityFactory
from base.tests.factories.structure import StructureFactory
from reference.tests.factories.country import CountryFactory

from base.views.education_group import education_groups


def save(self, *args, **kwargs):
    return super(AcademicCalendar, self).save()


class EducationGroupViewTestCase(TestCase):
    def setUp(self):
        today = datetime.date.today()
        self.academic_year = AcademicYearFactory(start_date=today,
                                                 end_date=today.replace(year=today.year + 1),
                                                 year=today.year)

        self.type_training = EducationGroupTypeFactory(category=education_group_categories.TRAINING)
        self.type_minitraining = EducationGroupTypeFactory(category=education_group_categories.MINI_TRAINING)
        self.type_group = EducationGroupTypeFactory(category=education_group_categories.GROUP)

    @mock.patch('django.contrib.auth.decorators')
    @mock.patch('base.views.layout.render')
    def test_education_groups_search(self, mock_render, mock_decorators):
        mock_decorators.login_required = lambda x: x
        mock_decorators.permission_required = lambda *args, **kwargs: lambda func: func
        request_factory = RequestFactory()

        EducationGroupYearFactory(acronym='EDPH2', academic_year=self.academic_year)
        EducationGroupYearFactory(acronym='ARKE2A', academic_year=self.academic_year)
        EducationGroupYearFactory(acronym='HIST2A', academic_year=self.academic_year)

        request = request_factory.get(reverse(education_groups), data={
            'acronym': 'EDPH2',
            'academic_year': self.academic_year.id,
        })
        request.user = mock.Mock()
        education_groups(request)
        self.assertTrue(mock_render.called)
        request, template, context = mock_render.call_args[0]
        self.assertEqual(template, 'education_groups.html')
        self.assertEqual(len(context['object_list']), 1)

    @mock.patch('django.contrib.auth.decorators')
    @mock.patch('base.views.layout.render')
    def test_education_groups_search_by_code_scs(self, mock_render, mock_decorators):
        mock_decorators.login_required = lambda x: x
        mock_decorators.permission_required = lambda *args, **kwargs: lambda func: func
        request_factory = RequestFactory()

        EducationGroupYearFactory(acronym='EDPH2', partial_acronym='EDPH2_SCS', academic_year=self.academic_year)
        EducationGroupYearFactory(acronym='ARKE2A', partial_acronym='ARKE2A_SCS', academic_year=self.academic_year)
        EducationGroupYearFactory(acronym='HIST2A', partial_acronym='HIST2A_SCS', academic_year=self.academic_year)

        request = request_factory.get(reverse(education_groups), data={
            'partial_acronym': 'EDPH2_SCS',
            'academic_year': self.academic_year.id,
        })
        request.user = mock.Mock()
        education_groups(request)
        self.assertTrue(mock_render.called)
        request, template, context = mock_render.call_args[0]
        self.assertEqual(template, 'education_groups.html')
        self.assertEqual(len(context['object_list']), 1)

    @mock.patch('django.contrib.auth.decorators')
    @mock.patch('base.views.layout.render')
    def test_education_groups_search_by_requirement_entity(self, mock_render, mock_decorators):
        mock_decorators.login_required = lambda  x: x
        mock_decorators.permission_required = lambda *args, **kwargs: lambda func: func
        request_factory = RequestFactory()

        self._prepare_context_education_groups_search()

        request = request_factory.get(reverse('education_groups'), data={
                'academic_year': self.academic_year.id,
                'requirement_entity_acronym': 'AGRO'
            })
        request.user = mock.Mock()
        setattr(request, 'session', 'session')
        setattr(request, '_messages', FallbackStorage(request))

        education_groups(request)
        self.assertTrue(mock_render.called)
        request, template, context = mock_render.call_args[0]
        self.assertEqual(template, 'education_groups.html')
        self.assertEqual(len(context['object_list']), 1)


    @mock.patch('django.contrib.auth.decorators')
    @mock.patch('base.views.layout.render')
    def test_education_groups_search_by_requirement_entity_and_subord(self, mock_render, mock_decorators):
        mock_decorators.login_required = lambda  x: x
        mock_decorators.permission_required = lambda *args, **kwargs: lambda func: func
        request_factory = RequestFactory()

        self._prepare_context_education_groups_search()

        request = request_factory.get(reverse(education_groups), data={
                'academic_year': self.academic_year.id,
                'requirement_entity_acronym': 'AGRO',
                'with_entity_subordinated': True
            })
        request.user = mock.Mock()
        setattr(request, 'session', 'session')
        setattr(request, '_messages', FallbackStorage(request))

        education_groups(request)
        self.assertTrue(mock_render.called)
        request, template, context = mock_render.call_args[0]
        self.assertEqual(template, 'education_groups.html')
        self.assertEqual(len(context['object_list']), 3)


    @mock.patch('django.contrib.auth.decorators')
    @mock.patch('base.views.layout.render')
    def test_education_groups_search_by_type(self, mock_render, mock_decorators):
        mock_decorators.login_required = lambda x: x
        mock_decorators.permission_required = lambda *args, **kwargs: lambda func: func

        request_factory = RequestFactory()

        EducationGroupYearFactory(acronym='EDPH2', academic_year=self.academic_year)
        EducationGroupYearFactory(acronym='ARKE2A', academic_year=self.academic_year)
        result = EducationGroupYearFactory(acronym='HIST2A', academic_year=self.academic_year,
                                  education_group_type=self.type_minitraining)

        request = request_factory.get(reverse(education_groups), data={
            'academic_year': self.academic_year.id,
            'education_group_type': self.type_minitraining.id
        })
        request.user = mock.Mock()

        education_groups(request)
        self.assertTrue(mock_render.called)
        request, template, context = mock_render.call_args[0]
        self.assertEqual(template, 'education_groups.html')
        self.assertEqual(len(context['object_list']), 1)
        self.assertIn(result, context['object_list'])

    @mock.patch('django.contrib.auth.decorators')
    @mock.patch('base.views.layout.render')
    def test_education_groups_search_by_category(self, mock_render, mock_decorators):
        mock_decorators.login_required = lambda x: x
        mock_decorators.permission_required = lambda *args, **kwargs: lambda func: func

        request_factory = RequestFactory()

        EducationGroupYearFactory(acronym='EDPH2', academic_year=self.academic_year)
        EducationGroupYearFactory(acronym='ARKE2A', academic_year=self.academic_year)
        result = EducationGroupYearFactory(acronym='HIST2A', academic_year=self.academic_year,
                                           education_group_type=self.type_minitraining)

        request = request_factory.get(reverse(education_groups), data={
            'academic_year': self.academic_year.id,
            'category': MINI_TRAINING
        })
        request.user = mock.Mock()

        education_groups(request)

        self.assertTrue(mock_render.called)

        request, template, context = mock_render.call_args[0]

        self.assertEqual(template, 'education_groups.html')
        self.assertEqual(len(context['object_list']), 1)
        self.assertIn(result, context['object_list'])

    @mock.patch('django.contrib.auth.decorators')
    @mock.patch('base.views.layout.render')
    def test_education_groups_search_post(self, mock_render, mock_decorators):
        mock_decorators.login_required = lambda x: x
        mock_decorators.permission_required = lambda *args, **kwargs: lambda func: func

        request_factory = RequestFactory()

        request = request_factory.post(reverse(education_groups), data={})
        request.user = mock.Mock()

        education_groups(request)

        self.assertTrue(mock_render.called)

        request, template, context = mock_render.call_args[0]

        self.assertEqual(template, 'education_groups.html')
        self.assertIsInstance(context.get('form'), EducationGroupFilter)

    @mock.patch('django.contrib.auth.decorators')
    @mock.patch('base.views.layout.render')
    def test_education_groups_search_empty_result(self, mock_render, mock_decorators):
        from django.contrib.messages.storage.fallback import FallbackStorage

        mock_decorators.login_required = lambda x: x
        mock_decorators.permission_required = lambda *args, **kwargs: lambda func: func
        request_factory = RequestFactory()
        from base.views.education_group import education_groups
        request = request_factory.get(reverse(education_groups), data={
            'academic_year': self.academic_year.id,
            'type': ''  # Simulate all type
        })
        request.user = mock.Mock()
        # Need session in order to store messages
        setattr(request, 'session', {})
        setattr(request, '_messages', FallbackStorage(request))

        education_groups(request)
        self.assertTrue(mock_render.called)
        request, template, context = mock_render.call_args[0]
        self.assertEqual(template, 'education_groups.html')
        self.assertFalse(context['object_list'])
        # It should have one message ['no_result']
        self.assertEqual(len(request._messages), 1)

    @mock.patch('django.contrib.auth.decorators')
    @mock.patch('base.views.layout.render')
    @mock.patch('base.models.program_manager.is_program_manager', return_value=True)
    @mock.patch('base.models.education_group_year.find_by_id')
    def test_education_group_read(self,
                                  mock_find_by_id,
                                  mock_program_manager,
                                  mock_render,
                                  mock_decorators):
        mock_decorators.login_required = lambda x: x
        mock_decorators.permission_required = lambda *args, **kwargs: lambda func: func
        education_group_year = EducationGroupYearFactory(academic_year=self.academic_year)
        organization = EducationGroupOrganizationFactory(education_group_year=education_group_year)
        request = mock.Mock(method='GET')

        from base.views.education_group import education_group_read

        mock_find_by_id.return_value = education_group_year
        education_group_read(request, education_group_year.id)
        self.assertTrue(mock_render.called)
        request, template, context = mock_render.call_args[0]
        self.assertEqual(template, 'education_group/tab_identification.html')
        self.assertEqual(context['education_group_year'].coorganizations.first(), organization)
        self.assertEqual(context['education_group_year'].coorganizations.first().address, organization.address)

    @mock.patch('django.contrib.auth.decorators')
    @mock.patch('base.views.layout.render')
    @mock.patch('base.models.program_manager.is_program_manager', return_value=True)
    @mock.patch('base.models.education_group_year.find_by_id')
    def test_education_group_parent_read(self,
                                         mock_find_by_id,
                                         mock_program_manager,
                                         mock_render,
                                         mock_decorators):
        mock_decorators.login_required = lambda x: x
        mock_decorators.permission_required = lambda *args, **kwargs: lambda func: func

        education_group_type = EducationGroupTypeFactory(category=TRAINING)

        education_group_year_child = EducationGroupYearFactory(academic_year=self.academic_year,
                                                                education_group_type=education_group_type)
        education_group_year_parent = EducationGroupYearFactory(academic_year=self.academic_year,
                                                                education_group_type=education_group_type)

        GroupElementYearFactory(parent=education_group_year_parent, child_branch=education_group_year_child)
        request = mock.Mock(method='GET')

        from base.views.education_group import education_group_parent_read

        mock_find_by_id.return_value = education_group_year_child
        education_group_parent_read(request, education_group_year_child.id)
        self.assertTrue(mock_render.called)
        request, template, context = mock_render.call_args[0]
        self.assertEqual(template, 'education_group/tab_identification.html')
        self.assertEqual(context['education_group_year'].parent_by_training, education_group_year_parent)

    @mock.patch('django.contrib.auth.decorators')
    @mock.patch('base.views.layout.render')
    @mock.patch('base.models.person.get_user_interface_language', return_value=True)
    @mock.patch('base.models.education_group_year.find_by_id')
    def test_education_group_general_informations(self,
                                                  mock_find_by_id,
                                                  mock_get_user_interface_language,
                                                  mock_render,
                                                  mock_decorators):
        mock_decorators.login_required = lambda x: x
        mock_decorators.permission_required = lambda *args, **kwargs: lambda func: func
        education_group_year = EducationGroupYearFactory(academic_year=self.academic_year)
        request = mock.Mock(method='GET')

        from base.views.education_group import education_group_general_informations

        mock_find_by_id.return_value = education_group_year
        education_group_general_informations(request, education_group_year.id)
        self.assertTrue(mock_render.called)
        request, template, context = mock_render.call_args[0]
        self.assertEqual(template, 'education_group/tab_general_informations.html')

    @mock.patch('django.contrib.auth.decorators')
    @mock.patch('base.views.layout.render')
    @mock.patch('base.models.education_group_year.find_by_id')
    def test_education_administrative_data(self,
                                           mock_find_by_id,
                                           mock_render,
                                           mock_decorators):
        mock_decorators.login_required = lambda x: x
        mock_decorators.permission_required = lambda *args, **kwargs: lambda func: func
        education_group_year = EducationGroupYearFactory(academic_year=self.academic_year)
        request = mock.Mock(method='GET')

        from base.views.education_group import education_group_administrative_data

        mock_find_by_id.return_value = education_group_year
        education_group_administrative_data(request, education_group_year.id)
        self.assertTrue(mock_render.called)
        request, template, context = mock_render.call_args[0]
        self.assertEqual(template, 'education_group/tab_administrative_data.html')
        self.assertEqual(context['education_group_year'], education_group_year)

    def test_get_sessions_dates(self):
        from base.views.education_group import get_sessions_dates
        from base.tests.factories.session_exam_calendar import SessionExamCalendarFactory
        from base.tests.factories.academic_calendar import AcademicCalendarFactory
        from base.tests.factories.education_group_year import EducationGroupYearFactory
        from base.tests.factories.offer_year_calendar import OfferYearCalendarFactory

        sessions_quantity = 3
        an_academic_year = AcademicYearFactory()
        academic_calendar = AcademicCalendarFactory.build(academic_year=an_academic_year)
        academic_calendar.save(functions=[])
        education_group_year = EducationGroupYearFactory(academic_year=an_academic_year)
        session_exam_calendars = [SessionExamCalendarFactory(number_session=session,
                                                             academic_calendar=academic_calendar)
                                  for session in range(1, sessions_quantity + 1)]
        offer_year_calendar = OfferYearCalendarFactory(
            academic_calendar=academic_calendar,
            education_group_year=education_group_year
        )
        self.assertEquals(
            get_sessions_dates(academic_calendar.reference, education_group_year),
            {
                'session{}'.format(s): offer_year_calendar for s in range(1, sessions_quantity + 1)
            }
        )

<<<<<<< HEAD
    def _prepare_context_education_groups_search(self):
        # Create a structure [Entity / Entity version]
        country = CountryFactory()
        structure = StructureFactory()
        ssh_entity = EntityFactory(country=country)
        ssh_entity_v = EntityVersionFactory(acronym="SSH", end_date=None, entity=ssh_entity)

        agro_entity = EntityFactory(country=country)
        envi_entity = EntityFactory(country=country)
        ages_entity = EntityFactory(country=country)
        agro_entity_v = EntityVersionFactory(entity=agro_entity, parent=ssh_entity_v.entity, acronym="AGRO",
                                             end_date=None)
        envi_entity_v = EntityVersionFactory(entity=envi_entity, parent=agro_entity_v.entity, acronym="ENVI",
                                             end_date=None)
        ages_entity_v = EntityVersionFactory(entity=ages_entity, parent=agro_entity_v.entity, acronym="AGES",
                                             end_date=None)

        # Create EG and put entity charge [AGRO]
        agro_education_group = EducationGroupFactory()
        agro_education_group_type = EducationGroupTypeFactory(category=TRAINING)

        agro_education_group_year = EducationGroupYearFactory(acronym='EDPH2',
                                                              academic_year=self.academic_year,
                                                              education_group=agro_education_group,
                                                              education_group_type=agro_education_group_type)

        agro_offer = OfferFactory()
        agro_offer_year=OfferYearFactory(offer=agro_offer,
                                    entity_management=structure,
                                    entity_administration_fac=structure)

        OfferYearEntityFactory(offer_year=agro_offer_year,
                               entity=agro_entity,
                               education_group_year=agro_education_group_year,
                               type=offer_year_entity_type.ENTITY_MANAGEMENT)

        # Create EG and put entity charge [ENVI]
        envi_education_group = EducationGroupFactory()
        envi_education_group_type = EducationGroupTypeFactory(category=TRAINING)

        envi_education_group_year = EducationGroupYearFactory(academic_year=self.academic_year,
                                                         education_group=envi_education_group,
                                                         education_group_type=envi_education_group_type)

        envi_offer = OfferFactory()
        envi_offer_year=OfferYearFactory(offer=envi_offer,
                                         entity_management=structure,
                                         entity_administration_fac=structure)

        OfferYearEntityFactory(offer_year=envi_offer_year,
                               entity=envi_entity,
                               education_group_year=envi_education_group_year,
                               type=offer_year_entity_type.ENTITY_MANAGEMENT)

        # Create EG and put entity charge [AGES]
        ages_education_group = EducationGroupFactory()
        ages_education_group_type = EducationGroupTypeFactory(category=TRAINING)

        ages_education_group_year = EducationGroupYearFactory(academic_year=self.academic_year,
                                                         education_group=ages_education_group,
                                                         education_group_type=ages_education_group_type)

        ages_offer = OfferFactory()
        ages_offer_year=OfferYearFactory(offer=ages_offer,
                                    entity_management=structure,
                                    entity_administration_fac=structure)

        OfferYearEntityFactory(offer_year=ages_offer_year,
                               entity=ages_entity,
                               education_group_year=ages_education_group_year,
                               type=offer_year_entity_type.ENTITY_MANAGEMENT)
=======
    @mock.patch('django.contrib.auth.decorators')
    @mock.patch('base.views.layout.render')
    def test_education_content(self,
                                           mock_render,
                                           mock_decorators):
        mock_decorators.login_required = lambda x: x
        mock_decorators.permission_required = lambda *args, **kwargs: lambda func: func
        education_group_year = EducationGroupYearFactory(academic_year=self.academic_year)
        request = mock.Mock(method='GET')

        from base.views.education_group import education_group_content

        education_group_content(request, education_group_year.id)
        self.assertTrue(mock_render.called)
        request, template, context = mock_render.call_args[0]
        self.assertEqual(template, 'education_group/tab_content.html')
        self.assertEqual(context['education_group_year'], education_group_year)
>>>>>>> 9d438824
<|MERGE_RESOLUTION|>--- conflicted
+++ resolved
@@ -386,7 +386,24 @@
             }
         )
 
-<<<<<<< HEAD
+    @mock.patch('django.contrib.auth.decorators')
+    @mock.patch('base.views.layout.render')
+    def test_education_content(self,
+                                           mock_render,
+                                           mock_decorators):
+        mock_decorators.login_required = lambda x: x
+        mock_decorators.permission_required = lambda *args, **kwargs: lambda func: func
+        education_group_year = EducationGroupYearFactory(academic_year=self.academic_year)
+        request = mock.Mock(method='GET')
+
+        from base.views.education_group import education_group_content
+
+        education_group_content(request, education_group_year.id)
+        self.assertTrue(mock_render.called)
+        request, template, context = mock_render.call_args[0]
+        self.assertEqual(template, 'education_group/tab_content.html')
+        self.assertEqual(context['education_group_year'], education_group_year)
+
     def _prepare_context_education_groups_search(self):
         # Create a structure [Entity / Entity version]
         country = CountryFactory()
@@ -458,22 +475,3 @@
                                entity=ages_entity,
                                education_group_year=ages_education_group_year,
                                type=offer_year_entity_type.ENTITY_MANAGEMENT)
-=======
-    @mock.patch('django.contrib.auth.decorators')
-    @mock.patch('base.views.layout.render')
-    def test_education_content(self,
-                                           mock_render,
-                                           mock_decorators):
-        mock_decorators.login_required = lambda x: x
-        mock_decorators.permission_required = lambda *args, **kwargs: lambda func: func
-        education_group_year = EducationGroupYearFactory(academic_year=self.academic_year)
-        request = mock.Mock(method='GET')
-
-        from base.views.education_group import education_group_content
-
-        education_group_content(request, education_group_year.id)
-        self.assertTrue(mock_render.called)
-        request, template, context = mock_render.call_args[0]
-        self.assertEqual(template, 'education_group/tab_content.html')
-        self.assertEqual(context['education_group_year'], education_group_year)
->>>>>>> 9d438824
