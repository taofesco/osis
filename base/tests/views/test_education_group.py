--- conflicted
+++ resolved
@@ -29,11 +29,7 @@
 from django.contrib.auth.models import Permission, Group
 from django.contrib.messages.storage.fallback import FallbackStorage
 from django.core.urlresolvers import reverse
-<<<<<<< HEAD
 from django.http import HttpResponseForbidden, HttpResponseNotFound, HttpResponse
-=======
-from django.http import HttpResponseForbidden, HttpResponseNotFound
->>>>>>> ee37e190
 from django.test import TestCase, RequestFactory
 
 from base.forms.education_groups import EducationGroupFilter
@@ -415,13 +411,8 @@
         request, template, context = mock_render.call_args[0]
         self.assertEqual(template, 'education_group/tab_edit_administrative_data.html')
         self.assertEqual(context['education_group_year'], education_group_year)
-<<<<<<< HEAD
-        self.assertEqual(context['f1'], False)
-        self.assertEqual(context['f2'], False)
-=======
         self.assertEqual(context['course_enrollment_validity'], False)
         self.assertEqual(context['formset_session_validity'], False)
->>>>>>> ee37e190
 
 
     @mock.patch('django.contrib.auth.decorators')
@@ -518,7 +509,6 @@
                                type=offer_year_entity_type.ENTITY_MANAGEMENT)
 
 
-<<<<<<< HEAD
 class EducationGroupAdministrativedata(TestCase):
     def setUp(self):
         self.person = PersonFactory()
@@ -582,12 +572,6 @@
         self.person = PersonFactory()
 
         self.permission = Permission.objects.get(codename='can_edit_administrative_data')
-=======
-class EducationGroupEditAdministrativeData(TestCase):
-    def setUp(self):
-        self.person = PersonFactory()
-        self.permission = Permission.objects.get(codename='can_access_offer')
->>>>>>> ee37e190
         self.person.user.user_permissions.add(self.permission)
 
         self.education_group_year = EducationGroupYearFactory()
@@ -603,10 +587,6 @@
         self.assertRedirects(response, '/login/?next={}'.format(self.url))
 
     def test_user_has_not_permission(self):
-<<<<<<< HEAD
-=======
-        Group.objects.get(name="program_managers").permissions.remove(self.permission)
->>>>>>> ee37e190
         self.person.user.user_permissions.remove(self.permission)
         response = self.client.get(self.url)
 
