--- conflicted
+++ resolved
@@ -363,16 +363,11 @@
 
         sessions_quantity = 3
         an_academic_year = AcademicYearFactory()
-<<<<<<< HEAD
-        academic_calendars = [AcademicCalendarFactory.build(academic_year=an_academic_year,
-                                                            reference=academic_calendar_type.DELIBERATION)
-                              for _ in range(sessions_quantity)]
-        for academic_calendar in academic_calendars:
-            academic_calendar.save(functions=[])
-
-=======
-        academic_calendar = AcademicCalendarFactory(academic_year=an_academic_year)
->>>>>>> fe2b038a
+        academic_calendars = [
+            AcademicCalendarFactory(academic_year=an_academic_year,
+                                    reference=academic_calendar_type.DELIBERATION)
+            for _ in range(sessions_quantity)
+        ]
         education_group_year = EducationGroupYearFactory(academic_year=an_academic_year)
 
         for session, academic_calendar in enumerate(academic_calendars):
