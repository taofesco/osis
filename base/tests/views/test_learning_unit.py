##############################################################################
#
#    OSIS stands for Open Student Information System. It's an application
#    designed to manage the core business of higher education institutions,
#    such as universities, faculties, institutes and professional schools.
#    The core business involves the administration of students, teachers,
#    courses, programs and so on.
#
#    Copyright (C) 2015-2018 Université catholique de Louvain (http://www.uclouvain.be)
#
#    This program is free software: you can redistribute it and/or modify
#    it under the terms of the GNU General Public License as published by
#    the Free Software Foundation, either version 3 of the License, or
#    (at your option) any later version.
#
#    This program is distributed in the hope that it will be useful,
#    but WITHOUT ANY WARRANTY; without even the implied warranty of
#    MERCHANTABILITY or FITNESS FOR A PARTICULAR PURPOSE. See the
#    GNU General Public License for more details.
#
#    A copy of this license - GNU General Public License - is available
#    at the root of the source code of this program.  If not,
#    see http://www.gnu.org/licenses/.
#
##############################################################################
import datetime
import random
from unittest import mock

import factory.fuzzy
from django.contrib import messages
from django.contrib.auth.models import Permission, Group
from django.contrib.messages.storage.fallback import FallbackStorage
from django.core.exceptions import ObjectDoesNotExist
from django.core.urlresolvers import reverse
from django.http import HttpResponse, HttpResponseForbidden
from django.http import HttpResponseNotAllowed
from django.http import HttpResponseRedirect
from django.test import TestCase, RequestFactory
from django.test.utils import override_settings
from django.utils.translation import ugettext_lazy as _

import base.business.learning_unit
from base.business import learning_unit as learning_unit_business
from base.forms.learning_unit.learning_unit_create import LearningUnitModelForm
from base.forms.learning_unit.search_form import LearningUnitYearForm, SearchForm
from base.forms.learning_unit_pedagogy import LearningUnitPedagogyForm, SummaryModelForm
from base.forms.learning_unit_specifications import LearningUnitSpecificationsForm, LearningUnitSpecificationsEditForm
from base.models import learning_unit_component
from base.models import learning_unit_component_class
from base.models.academic_year import AcademicYear
from base.models.bibliography import Bibliography
from base.models.enums import entity_container_year_link_type, active_status, education_group_categories
from base.models.enums import internship_subtypes
from base.models.enums import learning_container_year_types, organization_type, entity_type
from base.models.enums import learning_unit_periodicity
from base.models.enums import learning_unit_year_session
from base.models.enums import learning_unit_year_subtypes
from base.models.enums.learning_container_year_types import LEARNING_CONTAINER_YEAR_TYPES_MUST_HAVE_SAME_ENTITIES
from base.models.enums.learning_unit_year_subtypes import FULL
from base.models.person import FACULTY_MANAGER_GROUP
from base.models.person_entity import PersonEntity
from base.tests.factories.academic_year import AcademicYearFactory, create_current_academic_year
from base.tests.factories.business.learning_units import GenerateContainer, GenerateAcademicYear
from base.tests.factories.campus import CampusFactory
from base.tests.factories.education_group_type import EducationGroupTypeFactory
from base.tests.factories.education_group_year import EducationGroupYearFactory
from base.tests.factories.entity import EntityFactory
from base.tests.factories.entity_container_year import EntityContainerYearFactory
from base.tests.factories.entity_version import EntityVersionFactory
from base.tests.factories.group_element_year import GroupElementYearFactory
from base.tests.factories.learning_achievement import LearningAchievementFactory
from base.tests.factories.learning_class_year import LearningClassYearFactory
from base.tests.factories.learning_component_year import LearningComponentYearFactory
from base.tests.factories.learning_container import LearningContainerFactory
from base.tests.factories.learning_container_year import LearningContainerYearFactory
from base.tests.factories.learning_unit_component import LearningUnitComponentFactory
from base.tests.factories.learning_unit_component_class import LearningUnitComponentClassFactory
from base.tests.factories.learning_unit_year import LearningUnitYearFactory
from base.tests.factories.organization import OrganizationFactory
from base.tests.factories.person import PersonFactory
from base.tests.factories.person_entity import PersonEntityFactory
from base.tests.factories.user import SuperUserFactory, UserFactory
from base.views.learning_unit import learning_unit_components, learning_class_year_edit, learning_unit_specifications
from base.views.learning_unit import learning_unit_identification
from base.views.learning_units.create import create_partim_form
from base.views.learning_units.search import learning_units
from base.views.learning_units.search import learning_units_service_course
from base.views.learning_units.update import learning_unit_pedagogy
from cms.enums import entity_name
from cms.tests.factories.text_label import TextLabelFactory
from cms.tests.factories.translated_text import TranslatedTextFactory
from osis_common.document import xls_build
from reference.tests.factories.country import CountryFactory
from reference.tests.factories.language import LanguageFactory
from base.models.enums import entity_type


class LearningUnitViewCreateFullTestCase(TestCase):
    def setUp(self):
        LanguageFactory(code='FR')
        self.current_academic_year = create_current_academic_year()
        self.url = reverse('learning_unit_create', kwargs={'academic_year_id': self.current_academic_year.id})
        self.user = UserFactory()
        self.user.user_permissions.add(Permission.objects.get(codename="can_access_learningunit"))
        self.user.user_permissions.add(Permission.objects.get(codename="can_create_learningunit"))
        PersonFactory(user=self.user)
        self.client.force_login(self.user)

    def test_create_full_form_when_user_not_logged(self):
        self.client.logout()
        response = self.client.get(self.url)
        from django.utils.encoding import uri_to_iri
        self.assertEqual(uri_to_iri(uri_to_iri(response.url)), '/login/?next={}'.format(self.url))
        self.assertEqual(response.status_code, HttpResponseRedirect.status_code)

    def test_create_full_form_when_user_doesnt_have_perms(self):
        a_user_without_perms = UserFactory()
        self.client.force_login(a_user_without_perms)
        response = self.client.get(self.url)
        self.assertTemplateUsed(response, "access_denied.html")
        self.assertEqual(response.status_code, HttpResponseForbidden.status_code)

    def test_create_full_get_form(self):
        response = self.client.get(self.url)
        self.assertTemplateUsed(response, "learning_unit/simple/creation.html")
        self.assertEqual(response.status_code, HttpResponse.status_code)
        self.assertIsInstance(response.context['learning_unit_form'], LearningUnitModelForm)

    @mock.patch('base.forms.learning_unit.learning_unit_create_2.FullForm.is_valid', side_effect=lambda *args: False)
    def test_create_full_when_invalid_form_no_redirection(self, mock_is_valid):
        response = self.client.post(self.url, data={})
        self.assertTemplateUsed(response, "learning_unit/simple/creation.html")
        self.assertEqual(response.status_code, HttpResponse.status_code)

    @mock.patch('base.forms.learning_unit.learning_unit_create_2.FullForm.is_valid', side_effect=lambda *args: True)
    @mock.patch('base.forms.learning_unit.learning_unit_create_2.FullForm.save')
    @mock.patch('base.forms.learning_unit.learning_unit_postponement.LearningUnitPostponementForm.__init__',
                side_effect=lambda *args, **kwargs: None)
    @mock.patch('base.forms.learning_unit.learning_unit_postponement.LearningUnitPostponementForm.is_valid',
                side_effect=lambda *args: True)
    @mock.patch('base.forms.learning_unit.learning_unit_postponement.LearningUnitPostponementForm.save')
    def test_create_full_success_with_redirection(self, mock_postponement_save, mock_postponement_is_valid,
                                                  mock_postponement_init, mock_full_form_save, mock_full_form_valid):
        a_full_learning_unit_year = LearningUnitYearFactory(
            academic_year=self.current_academic_year,
            learning_container_year__academic_year=self.current_academic_year,
            subtype=learning_unit_year_subtypes.FULL
        )
        mock_postponement_save.return_value = [a_full_learning_unit_year]
        mock_full_form_save.return_value = a_full_learning_unit_year
        response = self.client.post(self.url, data={})
        url_to_redirect = reverse("learning_unit", kwargs={'learning_unit_year_id': a_full_learning_unit_year.id})
        self.assertRedirects(response, url_to_redirect)

    def test_when_valid_form_data(self):
        today = datetime.date.today()
        academic_year_1 = AcademicYearFactory.build(start_date=today.replace(year=today.year + 1),
                                                    end_date=today.replace(year=today.year + 2),
                                                    year=today.year + 1)
        academic_year_2 = AcademicYearFactory.build(start_date=today.replace(year=today.year + 2),
                                                    end_date=today.replace(year=today.year + 3),
                                                    year=today.year + 2)
        academic_year_3 = AcademicYearFactory.build(start_date=today.replace(year=today.year + 3),
                                                    end_date=today.replace(year=today.year + 4),
                                                    year=today.year + 3)
        academic_year_4 = AcademicYearFactory.build(start_date=today.replace(year=today.year + 4),
                                                    end_date=today.replace(year=today.year + 5),
                                                    year=today.year + 4)
        academic_year_5 = AcademicYearFactory.build(start_date=today.replace(year=today.year + 5),
                                                    end_date=today.replace(year=today.year + 6),
                                                    year=today.year + 5)
        academic_year_6 = AcademicYearFactory.build(start_date=today.replace(year=today.year + 6),
                                                    end_date=today.replace(year=today.year + 7),
                                                    year=today.year + 6)
        current_academic_year = AcademicYearFactory(start_date=today,
                                                    end_date=today.replace(year=today.year + 1),
                                                    year=today.year)
        super(AcademicYear, academic_year_1).save()
        super(AcademicYear, academic_year_2).save()
        super(AcademicYear, academic_year_3).save()
        super(AcademicYear, academic_year_4).save()
        super(AcademicYear, academic_year_5).save()
        super(AcademicYear, academic_year_6).save()

        organization = OrganizationFactory(type=organization_type.MAIN)
        campus = CampusFactory(organization=organization)
        entity = EntityFactory(organization=organization)
        entity_version = EntityVersionFactory(entity=entity, entity_type=entity_type.SCHOOL, start_date=today,
                                              end_date=today.replace(year=today.year + 1))
        language = LanguageFactory()

        form_data = {
            "acronym_0": "L",
            "acronym_1": "TAU2000",
            "container_type": learning_container_year_types.COURSE,
            "academic_year": current_academic_year.id,
            "status": True,
            "periodicity": learning_unit_periodicity.ANNUAL,
            "credits": "5",
            "campus": campus.id,
            "internship_subtype": internship_subtypes.TEACHING_INTERNSHIP,
            "title": "LAW",
            "title_english": "LAW",
            "requirement_entity-entity": entity_version.id,
            "subtype": learning_unit_year_subtypes.FULL,
            "language": language.pk,
            "session": learning_unit_year_session.SESSION_P23,
            "faculty_remark": "faculty remark",
            "other_remark": "other remark",
        }

        response = self.client.post(self.url, data=form_data)
        self.assertEqual(response.status_code, 200)


class LearningUnitViewCreatePartimTestCase(TestCase):
    def setUp(self):
        self.current_academic_year = create_current_academic_year()
        self.learning_unit_year_full = LearningUnitYearFactory(
            academic_year=self.current_academic_year,
            learning_container_year__academic_year=self.current_academic_year,
            subtype=learning_unit_year_subtypes.FULL
        )
        self.url = reverse(create_partim_form, kwargs={'learning_unit_year_id': self.learning_unit_year_full.id})
        self.user = UserFactory()
        self.user.user_permissions.add(Permission.objects.get(codename="can_access_learningunit"))
        self.user.user_permissions.add(Permission.objects.get(codename="can_create_learningunit"))
        PersonFactory(user=self.user)
        self.client.force_login(self.user)

    def test_create_partim_form_when_user_not_logged(self):
        self.client.logout()
        response = self.client.get(self.url)
        self.assertRedirects(response, '/login/?next={}'.format(self.url))

    def test_create_partim_form_when_user_doesnt_have_perms(self):
        a_user_without_perms = UserFactory()
        self.client.force_login(a_user_without_perms)
        response = self.client.get(self.url)
        self.assertTemplateUsed(response, "access_denied.html")
        self.assertEqual(response.status_code, HttpResponseForbidden.status_code)

    def test_create_partim_form_invalid_http_methods(self):
        response = self.client.delete(self.url)
        self.assertTemplateUsed(response, "method_not_allowed.html")
        self.assertEqual(response.status_code, HttpResponseNotAllowed.status_code)

    @mock.patch('base.views.learning_units.perms.business_perms.is_person_linked_to_entity_in_charge_of_learning_unit',
                side_effect=lambda *args: False)
    def test_create_partim_when_user_not_linked_to_entity_charge(self, mock_is_pers_linked_to_entity_charge):
        response = self.client.get(self.url)
        self.assertTemplateUsed(response, "access_denied.html")
        self.assertEqual(response.status_code, HttpResponseForbidden.status_code)

    @mock.patch('base.views.learning_units.perms.business_perms.is_person_linked_to_entity_in_charge_of_learning_unit',
                side_effect=lambda *args: True)
    def test_create_partim_get_form(self, mock_is_pers_linked_to_entity_charge):
        response = self.client.get(self.url)
        self.assertTemplateUsed(response, "learning_unit/simple/creation_partim.html")
        self.assertEqual(response.status_code, HttpResponse.status_code)

    @mock.patch('base.views.learning_units.perms.business_perms.is_person_linked_to_entity_in_charge_of_learning_unit',
                side_effect=lambda *args: True)
<<<<<<< HEAD
    @mock.patch('base.forms.learning_unit.learning_unit_create_2.PartimForm.is_valid', side_effect=lambda *args: False)
=======
    @mock.patch('base.forms.learning_unit.learning_unit_partim.PartimForm.is_valid', side_effect=lambda *args : False)
>>>>>>> 5b8eece4
    def test_create_partim_when_invalid_form_no_redirection(self, mock_is_valid, mock_is_pers_linked_to_entity_charge):
        response = self.client.post(self.url, data={})
        self.assertTemplateUsed(response, "learning_unit/simple/creation_partim.html")
        self.assertEqual(response.status_code, HttpResponse.status_code)

    @mock.patch('base.views.learning_units.perms.business_perms.is_person_linked_to_entity_in_charge_of_learning_unit',
                side_effect=lambda *args: True)
    @mock.patch('base.forms.learning_unit.learning_unit_partim.PartimForm.is_valid', side_effect=lambda *args: True)
    @mock.patch('base.forms.learning_unit.learning_unit_partim.PartimForm.save')
    @mock.patch('base.forms.learning_unit.learning_unit_postponement.LearningUnitPostponementForm.__init__',
                side_effect=lambda *args, **kwargs: None)
    @mock.patch('base.forms.learning_unit.learning_unit_postponement.LearningUnitPostponementForm.is_valid',
                side_effect=lambda *args: True)
    @mock.patch('base.forms.learning_unit.learning_unit_postponement.LearningUnitPostponementForm.save')
    def test_create_partim_success_with_redirection(self, mock_postponement_save, mock_postponement_is_valid,
                                                    mock_postponement_init, mock_partim_form_save,
                                                    mock_partim_form_is_valid, mock_is_pers_linked_to_entity_charge):
        learning_container_year = LearningContainerYearFactory(academic_year=self.current_academic_year)
        LearningUnitYearFactory(
            academic_year=self.current_academic_year,
            learning_container_year=learning_container_year,
            subtype=learning_unit_year_subtypes.FULL
        )
        a_partim_learning_unit_year = LearningUnitYearFactory(
            academic_year=self.current_academic_year,
            learning_container_year=learning_container_year,
            subtype=learning_unit_year_subtypes.PARTIM
        )
        mock_postponement_save.return_value = [a_partim_learning_unit_year]
        mock_partim_form_save.return_value = a_partim_learning_unit_year
        response = self.client.post(self.url, data={})
        url_to_redirect = reverse("learning_unit", kwargs={'learning_unit_year_id': a_partim_learning_unit_year.id})
        self.assertRedirects(response, url_to_redirect)


class LearningUnitViewTestCase(TestCase):
    def setUp(self):
        today = datetime.date.today()
        self.academic_year_1 = AcademicYearFactory.build(start_date=today.replace(year=today.year + 1),
                                                         end_date=today.replace(year=today.year + 2),
                                                         year=today.year + 1)
        self.academic_year_2 = AcademicYearFactory.build(start_date=today.replace(year=today.year + 2),
                                                         end_date=today.replace(year=today.year + 3),
                                                         year=today.year + 2)
        self.academic_year_3 = AcademicYearFactory.build(start_date=today.replace(year=today.year + 3),
                                                         end_date=today.replace(year=today.year + 4),
                                                         year=today.year + 3)
        self.academic_year_4 = AcademicYearFactory.build(start_date=today.replace(year=today.year + 4),
                                                         end_date=today.replace(year=today.year + 5),
                                                         year=today.year + 4)
        self.academic_year_5 = AcademicYearFactory.build(start_date=today.replace(year=today.year + 5),
                                                         end_date=today.replace(year=today.year + 6),
                                                         year=today.year + 5)
        self.academic_year_6 = AcademicYearFactory.build(start_date=today.replace(year=today.year + 6),
                                                         end_date=today.replace(year=today.year + 7),
                                                         year=today.year + 6)
        self.current_academic_year = AcademicYearFactory(start_date=today,
                                                         end_date=today.replace(year=today.year + 1),
                                                         year=today.year)
        super(AcademicYear, self.academic_year_1).save()
        super(AcademicYear, self.academic_year_2).save()
        super(AcademicYear, self.academic_year_3).save()
        super(AcademicYear, self.academic_year_4).save()
        super(AcademicYear, self.academic_year_5).save()
        super(AcademicYear, self.academic_year_6).save()
        self.learning_container_yr = LearningContainerYearFactory(academic_year=self.current_academic_year)
        self.learning_component_yr = LearningComponentYearFactory(learning_container_year=self.learning_container_yr)
        self.organization = OrganizationFactory(type=organization_type.MAIN)
        self.country = CountryFactory()
        self.entity = EntityFactory(country=self.country, organization=self.organization)
        self.entity_2 = EntityFactory(country=self.country, organization=self.organization)
        self.entity_3 = EntityFactory(country=self.country, organization=self.organization)
        self.entity_container_yr = EntityContainerYearFactory(learning_container_year=self.learning_container_yr,
                                                              type=entity_container_year_link_type.REQUIREMENT_ENTITY,
                                                              entity=self.entity)
        self.entity_version = EntityVersionFactory(entity=self.entity, entity_type=entity_type.SCHOOL,
                                                   start_date=today - datetime.timedelta(days=1),
                                                   end_date=today.replace(year=today.year + 1))
        self.entity_version_2 = EntityVersionFactory(entity=self.entity_2, entity_type=entity_type.INSTITUTE,
                                                     start_date=today - datetime.timedelta(days=20),
                                                     end_date=today.replace(year=today.year + 1))
        self.entity_version_3 = EntityVersionFactory(entity=self.entity_3, entity_type=entity_type.FACULTY,
                                                     start_date=today - datetime.timedelta(days=50),
                                                     end_date=today.replace(year=today.year + 1))

        self.campus = CampusFactory(organization=self.organization, is_administration=True)
        self.language = LanguageFactory(code='FR')
        self.a_superuser = SuperUserFactory()
        self.person = PersonFactory(user=self.a_superuser)
        self.user = UserFactory()
        PersonFactory(user=self.user)
        PersonEntityFactory(person=self.person, entity=self.entity)
        PersonEntityFactory(person=self.person, entity=self.entity_2)
        PersonEntityFactory(person=self.person, entity=self.entity_3)
        self.client.force_login(self.a_superuser)

    @mock.patch('base.views.layout.render')
    def test_learning_units_search(self, mock_render):
        request_factory = RequestFactory()
        request = request_factory.get(reverse('learning_units'))
        request.user = self.a_superuser

        learning_units(request)

        self.assertTrue(mock_render.called)

        request, template, context = mock_render.call_args[0]

        self.assertEqual(template, 'learning_units.html')
        self.assertEqual(context['academic_years'].count(), 7)
        self.assertEqual(context['current_academic_year'], self.current_academic_year)
        self.assertEqual(len(context['types']),
                         len(learning_unit_year_subtypes.LEARNING_UNIT_YEAR_SUBTYPES))
        self.assertEqual(len(context['container_types']),
                         len(learning_container_year_types.LEARNING_CONTAINER_YEAR_TYPES))
        self.assertTrue(context['experimental_phase'])
        self.assertEqual(context['learning_units'], [])

    @mock.patch('base.views.layout.render')
    def test_learning_units_search_with_acronym_filtering(self, mock_render):
        self._prepare_context_learning_units_search()
        request_factory = RequestFactory()

        filter_data = {
            'academic_year_id': self.current_academic_year.id,
            'acronym': 'LBIR',
            'status': active_status.ACTIVE
        }

        request = request_factory.get(reverse('learning_units'), data=filter_data)
        request.user = self.a_superuser

        learning_units(request)

        self.assertTrue(mock_render.called)
        request, template, context = mock_render.call_args[0]
        self.assertEqual(template, 'learning_units.html')
        self.assertEqual(len(context['learning_units']), 3)

    @mock.patch('base.views.layout.render')
    def test_learning_units_search_by_acronym_with_valid_regex(self, mock_render):
        self._prepare_context_learning_units_search()
        request_factory = RequestFactory()
        filter_data = {
            'academic_year_id': self.current_academic_year.id,
            'acronym': '^DRT.+A'
        }
        request = request_factory.get(reverse('learning_units'), data=filter_data)
        request.user = self.a_superuser

        from base.views.learning_units.search import learning_units
        learning_units(request)
        self.assertTrue(mock_render.called)
        request, template, context = mock_render.call_args[0]
        self.assertEqual(template, 'learning_units.html')
        self.assertEqual(len(context['learning_units']), 1)

    @mock.patch('base.views.layout.render')
    def test_learning_units_search_by_acronym_with_invalid_regex(self, mock_render):
        self._prepare_context_learning_units_search()
        request_factory = RequestFactory()
        filter_data = {
            'academic_year_id': self.current_academic_year.id,
            'acronym': '^LB(+)2+',
            'status': active_status.ACTIVE
        }
        request = request_factory.get(reverse('learning_units'), data=filter_data)
        request.user = self.a_superuser

        from base.views.learning_units.search import learning_units
        learning_units(request)
        self.assertTrue(mock_render.called)
        request, template, context = mock_render.call_args[0]
        self.assertEqual(template, 'learning_units.html')
        self.assertEqual(context['form'].errors['acronym'], [_('LU_ERRORS_INVALID_REGEX_SYNTAX')])

    @mock.patch('base.views.layout.render')
    def test_learning_units_search_with_requirement_entity(self, mock_render):
        self._prepare_context_learning_units_search()
        request_factory = RequestFactory()
        filter_data = {
            'academic_year_id': self.current_academic_year.id,
            'requirement_entity_acronym': 'ENVI'
        }
        request = request_factory.get(reverse('learning_units'), data=filter_data)
        request.user = self.a_superuser

        from base.views.learning_units.search import learning_units
        learning_units(request)
        self.assertTrue(mock_render.called)
        request, template, context = mock_render.call_args[0]
        self.assertEqual(template, 'learning_units.html')
        self.assertEqual(len(context['learning_units']), 1)

    @mock.patch('base.views.layout.render')
    def test_learning_units_search_with_requirement_entity_and_subord(self, mock_render):
        self._prepare_context_learning_units_search()
        request_factory = RequestFactory()
        filter_data = {
            'academic_year_id': self.current_academic_year.id,
            'requirement_entity_acronym': 'AGRO',
            'with_entity_subordinated': True
        }
        request = request_factory.get(reverse('learning_units'), data=filter_data)
        request.user = self.a_superuser

        learning_units(request)
        self.assertTrue(mock_render.called)
        request, template, context = mock_render.call_args[0]
        self.assertEqual(template, 'learning_units.html')
        self.assertEqual(len(context['learning_units']), 6)

    @mock.patch('base.views.layout.render')
    def test_learning_units_search_with_allocation_entity(self, mock_render):
        self._prepare_context_learning_units_search()
        request_factory = RequestFactory()
        filter_data = {
            'academic_year_id': self.current_academic_year.id,
            'allocation_entity_acronym': 'AGES'
        }
        request = request_factory.get(reverse('learning_units'), data=filter_data)
        request.user = self.a_superuser

        from base.views.learning_units.search import learning_units
        learning_units(request)
        self.assertTrue(mock_render.called)
        request, template, context = mock_render.call_args[0]
        self.assertEqual(template, 'learning_units.html')
        self.assertEqual(len(context['learning_units']), 1)

    @mock.patch('base.views.layout.render')
    def test_learning_units_search_with_requirement_and_allocation_entity(self, mock_render):
        self._prepare_context_learning_units_search()
        request_factory = RequestFactory()
        filter_data = {
            'academic_year_id': self.current_academic_year.id,
            'requirement_entity_acronym': 'ENVI',
            'allocation_entity_acronym': 'AGES'
        }
        request = request_factory.get(reverse('learning_units'), data=filter_data)
        request.user = self.a_superuser

        from base.views.learning_units.search import learning_units
        learning_units(request)
        self.assertTrue(mock_render.called)
        request, template, context = mock_render.call_args[0]
        self.assertEqual(template, 'learning_units.html')
        self.assertEqual(len(context['learning_units']), 1)

    @mock.patch('base.views.layout.render')
    def test_learning_units_search_with_service_course_no_result(self, mock_render):
        filter_data = {
            'academic_year_id': self.current_academic_year.id,
            'requirement_entity_acronym': 'AGRO',
            'with_entity_subordinated': True
        }
        number_of_results = 0
        self.service_course_search(filter_data, mock_render, number_of_results)

    @mock.patch('base.views.layout.render')
    def test_learning_units_search_with_service_course_without_entity_subordinated(self, mock_render):
        filter_data = {
            'academic_year_id': self.current_academic_year.id,
            'requirement_entity_acronym': 'ELOG',
            'with_entity_subordinated': False
        }
        number_of_results = 1
        self.service_course_search(filter_data, mock_render, number_of_results)

    @mock.patch('base.views.layout.render')
    def test_learning_units_search_with_service_course_with_entity_subordinated(self, mock_render):
        filter_data = {
            'academic_year_id': self.current_academic_year.id,
            'requirement_entity_acronym': 'PSP',
            'with_entity_subordinated': True
        }

        number_of_results = 1
        self.service_course_search(filter_data, mock_render, number_of_results)

    @mock.patch('base.views.layout.render')
    def test_lu_search_with_service_course_with_entity_subordinated_requirement_and_wrong_allocation(self, mock_render):
        filter_data = {
            'academic_year_id': self.current_academic_year.id,
            'requirement_entity_acronym': 'PSP',
            'allocation_entity_acronym': 'ELOG',
            'with_entity_subordinated': True
        }
        number_of_results = 0
        self.service_course_search(filter_data, mock_render, number_of_results)

    def service_course_search(self, filter_data, mock_render, number_of_results):
        self._prepare_context_learning_units_search()
        request_factory = RequestFactory()
        request = request_factory.get(reverse(learning_units_service_course), data=filter_data)
        request.user = self.a_superuser
        setattr(request, 'session', 'session')
        setattr(request, '_messages', FallbackStorage(request))
        learning_units_service_course(request)
        self.assertTrue(mock_render.called)
        request, template, context = mock_render.call_args[0]
        self.assertEqual(template, 'learning_units.html')
        self.assertEqual(len(context['learning_units']), number_of_results)

    @mock.patch('base.views.layout.render')
    @mock.patch('base.models.program_manager.is_program_manager')
    def test_learning_unit_read(self, mock_program_manager, mock_render):
        mock_program_manager.return_value = True

        learning_container_year = LearningContainerYearFactory(academic_year=self.current_academic_year)
        learning_unit_year = LearningUnitYearFactory(academic_year=self.current_academic_year,
                                                     learning_container_year=learning_container_year,
                                                     subtype=learning_unit_year_subtypes.FULL)

        request = self.create_learning_unit_request(learning_unit_year)

        learning_unit_identification(request, learning_unit_year.id)

        self.assertTrue(mock_render.called)

        request, template, context = mock_render.call_args[0]

        self.assertEqual(template, 'learning_unit/identification.html')
        self.assertEqual(context['learning_unit_year'], learning_unit_year)

    @mock.patch('base.views.layout.render')
    @mock.patch('base.models.program_manager.is_program_manager')
    def test_warnings_learning_unit_read(self, mock_program_manager, mock_render):
        mock_program_manager.return_value = True

        learning_container_year = LearningContainerYearFactory(academic_year=self.current_academic_year,
                                                               container_type=learning_container_year_types.INTERNSHIP)
        parent = LearningUnitYearFactory(academic_year=self.current_academic_year,
                                         learning_container_year=learning_container_year,
                                         internship_subtype=internship_subtypes.TEACHING_INTERNSHIP,
                                         subtype=learning_unit_year_subtypes.FULL,
                                         status=False)
        partim_without_internship = LearningUnitYearFactory(academic_year=self.current_academic_year,
                                                            learning_container_year=learning_container_year,
                                                            internship_subtype=None,
                                                            subtype=learning_unit_year_subtypes.PARTIM,
                                                            status=True)

        request = self.create_learning_unit_request(partim_without_internship)

        learning_unit_identification(request, partim_without_internship.id)

        self.assertTrue(mock_render.called)

        request, template, context = mock_render.call_args[0]

        self.assertEqual(template, 'learning_unit/identification.html')
        self.assertEqual(len(context['warnings']), 2)

    def test_learning_unit__with_faculty_manager_when_can_edit_end_date(self):
        learning_container_year = LearningContainerYearFactory(
            academic_year=self.current_academic_year, container_type=learning_container_year_types.OTHER_COLLECTIVE)
        learning_unit_year = LearningUnitYearFactory(academic_year=self.current_academic_year,
                                                     learning_container_year=learning_container_year,
                                                     subtype=learning_unit_year_subtypes.FULL)
        entity_container = EntityContainerYearFactory(learning_container_year=learning_container_year,
                                                      type=entity_container_year_link_type.REQUIREMENT_ENTITY)
        EntityVersionFactory(entity=entity_container.entity)

        learning_unit_year.learning_unit.end_year = None
        learning_unit_year.learning_unit.save()

        person_entity = PersonEntityFactory(entity=entity_container.entity)
        person_entity.person.user.groups.add(Group.objects.get(name=FACULTY_MANAGER_GROUP))
        url = reverse("learning_unit", args=[learning_unit_year.id])
        self.client.force_login(person_entity.person.user)

        response = self.client.get(url)
        self.assertEqual(response.context["can_edit_date"], True)

    def test_learning_unit_of_type_partim_with_faculty_manager(self):
        learning_container_year = LearningContainerYearFactory(
            academic_year=self.current_academic_year, container_type=learning_container_year_types.COURSE)
        LearningUnitYearFactory(academic_year=self.current_academic_year,
                                learning_container_year=learning_container_year,
                                subtype=learning_unit_year_subtypes.FULL)
        learning_unit_year = LearningUnitYearFactory(academic_year=self.current_academic_year,
                                                     learning_container_year=learning_container_year,
                                                     subtype=learning_unit_year_subtypes.PARTIM)
        entity_container = EntityContainerYearFactory(learning_container_year=learning_container_year,
                                                      type=entity_container_year_link_type.REQUIREMENT_ENTITY)
        EntityVersionFactory(entity=entity_container.entity)
        learning_unit_year.learning_unit.end_year = None
        learning_unit_year.learning_unit.save()

        person_entity = PersonEntityFactory(entity=entity_container.entity)
        group, created = Group.objects.get_or_create(name=FACULTY_MANAGER_GROUP)
        person_entity.person.user.groups.add(group)
        url = reverse("learning_unit", args=[learning_unit_year.id])
        self.client.force_login(person_entity.person.user)

        response = self.client.get(url)
        self.assertEqual(response.context["can_edit_date"], True)

    def test_learning_unit_with_faculty_manager_when_cannot_edit_end_date(self):
        learning_container_year = \
            LearningContainerYearFactory(academic_year=self.current_academic_year,
                                         container_type=learning_container_year_types.COURSE)
        learning_unit_year = LearningUnitYearFactory(academic_year=self.current_academic_year,
                                                     learning_container_year=learning_container_year,
                                                     subtype=learning_unit_year_subtypes.FULL)
        entity_container = EntityContainerYearFactory(learning_container_year=learning_container_year,
                                                      type=entity_container_year_link_type.REQUIREMENT_ENTITY)
        EntityVersionFactory(entity=entity_container.entity)
        learning_unit_year.learning_unit.end_year = None
        learning_unit_year.learning_unit.save()

        person_entity = PersonEntityFactory(entity=entity_container.entity)
        group, created = Group.objects.get_or_create(name=FACULTY_MANAGER_GROUP)
        person_entity.person.user.groups.add(group)
        url = reverse("learning_unit", args=[learning_unit_year.id])
        self.client.force_login(person_entity.person.user)

        response = self.client.get(url)
        self.assertEqual(response.context["can_edit_date"], False)

    def test_get_components_no_learning_container_yr(self):
        learning_unit_year = LearningUnitYearFactory(academic_year=self.current_academic_year)
        components_dict = learning_unit_business.get_same_container_year_components(learning_unit_year, False)
        self.assertEqual(len(components_dict.get('components')), 0)

    def test_get_components_with_classes(self):
        l_container = LearningContainerFactory()
        l_container_year = LearningContainerYearFactory(academic_year=self.current_academic_year,
                                                        common_title="LC-98998", learning_container=l_container)
        l_component_year = LearningComponentYearFactory(learning_container_year=l_container_year)
        LearningClassYearFactory(learning_component_year=l_component_year)
        LearningClassYearFactory(learning_component_year=l_component_year)
        learning_unit_year = LearningUnitYearFactory(academic_year=self.current_academic_year,
                                                     learning_container_year=l_container_year)

        components_dict = learning_unit_business.get_same_container_year_components(learning_unit_year, True)
        self.assertEqual(len(components_dict.get('components')), 1)
        self.assertEqual(len(components_dict.get('components')[0]['learning_component_year'].classes), 2)

    @mock.patch('base.views.layout.render')
    @mock.patch('base.models.program_manager.is_program_manager')
    def test_get_partims_identification_tabs(self, mock_program_manager, mock_render):
        mock_program_manager.return_value = True

        learning_unit_container_year = LearningContainerYearFactory(
            academic_year=self.current_academic_year
        )
        learning_unit_year = LearningUnitYearFactory(
            acronym="LCHIM1210",
            learning_container_year=learning_unit_container_year,
            subtype=learning_unit_year_subtypes.FULL,
            academic_year=self.current_academic_year
        )
        LearningUnitYearFactory(
            acronym="LCHIM1210A",
            learning_container_year=learning_unit_container_year,
            subtype=learning_unit_year_subtypes.PARTIM,
            academic_year=self.current_academic_year
        )
        LearningUnitYearFactory(
            acronym="LCHIM1210B",
            learning_container_year=learning_unit_container_year,
            subtype=learning_unit_year_subtypes.PARTIM,
            academic_year=self.current_academic_year
        )
        LearningUnitYearFactory(
            acronym="LCHIM1210F",
            learning_container_year=learning_unit_container_year,
            subtype=learning_unit_year_subtypes.PARTIM,
            academic_year=self.current_academic_year
        )

        request = self.create_learning_unit_request(learning_unit_year)

        from base.views.learning_unit import learning_unit_identification

        learning_unit_identification(request, learning_unit_year.id)

        self.assertTrue(mock_render.called)

        request, template, context = mock_render.call_args[0]

        self.assertEqual(template, 'learning_unit/identification.html')
        self.assertEqual(len(context['learning_container_year_partims']), 3)

    @mock.patch('base.views.layout.render')
    def test_learning_unit_formation(self, mock_render):
        learning_unit_year = LearningUnitYearFactory(academic_year=self.current_academic_year,
                                                     learning_container_year=self.learning_container_yr)
        educ_group_type_matching_filters = EducationGroupTypeFactory(category=education_group_categories.TRAINING)
        group_element1 = GroupElementYearFactory(
            child_leaf=learning_unit_year,
            child_branch=None,
            parent=EducationGroupYearFactory(partial_acronym='LMATH600R', academic_year=self.current_academic_year,
                                             education_group_type=educ_group_type_matching_filters))
        group_element2 = GroupElementYearFactory(
            child_leaf=learning_unit_year,
            child_branch=None,
            parent=EducationGroupYearFactory(partial_acronym='LBIOL601R', academic_year=self.current_academic_year,
                                             education_group_type=educ_group_type_matching_filters))
        group_element3 = GroupElementYearFactory(
            child_leaf=learning_unit_year,
            child_branch=None,
            parent=EducationGroupYearFactory(partial_acronym='TMATH600R', academic_year=self.current_academic_year,
                                             education_group_type=educ_group_type_matching_filters))

        request_factory = RequestFactory()

        request = request_factory.get(reverse('learning_unit_formations', args=[learning_unit_year.id]))
        request.user = self.a_superuser

        from base.views.learning_unit import learning_unit_formations

        learning_unit_formations(request, learning_unit_year.id)

        self.assertTrue(mock_render.called)
        request, template, context = mock_render.call_args[0]

        self.assertEqual(template, 'learning_unit/formations.html')
        self.assertEqual(context['current_academic_year'], self.current_academic_year)
        self.assertEqual(context['learning_unit_year'], learning_unit_year)
        expected_order = [group_element2, group_element1, group_element3]
        self._assert_group_elements_ordered_by_partial_acronym(context, expected_order)
        self.assertIn('root_formations', context)

    def _assert_group_elements_ordered_by_partial_acronym(self, context, expected_order):
        self.assertListEqual(list(context['group_elements_years']), expected_order)

    def test_learning_unit_usage_two_usages(self):
        learning_container_yr = LearningContainerYearFactory(academic_year=self.current_academic_year,
                                                             acronym='LBIOL')

        learning_unit_yr_1 = LearningUnitYearFactory(academic_year=self.current_academic_year,
                                                     acronym='LBIOLA',
                                                     quadrimester='Q1',
                                                     learning_container_year=learning_container_yr)
        learning_unit_yr_2 = LearningUnitYearFactory(academic_year=self.current_academic_year,
                                                     acronym='LBIOLB',
                                                     learning_container_year=learning_container_yr,
                                                     quadrimester=None)

        learning_component_yr = LearningComponentYearFactory(learning_container_year=learning_container_yr)

        LearningUnitComponentFactory(learning_unit_year=learning_unit_yr_1,
                                     learning_component_year=learning_component_yr)
        LearningUnitComponentFactory(learning_unit_year=learning_unit_yr_2,
                                     learning_component_year=learning_component_yr)

        self.assertEqual(learning_unit_business._learning_unit_usage(learning_component_yr), 'LBIOLA (Q1), LBIOLB (?)')

    def test_learning_unit_usage_with_complete_LU(self):
        learning_container_yr = LearningContainerYearFactory(academic_year=self.current_academic_year,
                                                             acronym='LBIOL')

        learning_unit_yr_1 = LearningUnitYearFactory(academic_year=self.current_academic_year,
                                                     acronym='LBIOL', quadrimester='Q1&2',
                                                     learning_container_year=learning_container_yr)

        learning_component_yr = LearningComponentYearFactory(learning_container_year=learning_container_yr)

        LearningUnitComponentFactory(learning_unit_year=learning_unit_yr_1,
                                     learning_component_year=learning_component_yr)

        self.assertEqual(learning_unit_business._learning_unit_usage(learning_component_yr), 'LBIOL (Q1&2)')

    def test_learning_unit_usage_by_class_with_complete_LU(self):
        academic_year = AcademicYearFactory(year=2016)
        learning_container_yr = LearningContainerYearFactory(academic_year=academic_year,
                                                             acronym='LBIOL')

        learning_unit_yr_1 = LearningUnitYearFactory(academic_year=academic_year,
                                                     acronym='LBIOL',
                                                     learning_container_year=learning_container_yr)

        learning_component_yr = LearningComponentYearFactory(learning_container_year=learning_container_yr)

        learning_unit_component = LearningUnitComponentFactory(learning_unit_year=learning_unit_yr_1,
                                                               learning_component_year=learning_component_yr)
        learning_class_year = LearningClassYearFactory(learning_component_year=learning_component_yr)
        LearningUnitComponentClassFactory(learning_unit_component=learning_unit_component,
                                          learning_class_year=learning_class_year)
        self.assertEqual(learning_unit_business._learning_unit_usage_by_class(learning_class_year), 'LBIOL')

    def test_component_save(self):
        learning_unit_yr = LearningUnitYearFactory(academic_year=self.current_academic_year,
                                                   learning_container_year=self.learning_container_yr)
        learning_unit_compnt = LearningUnitComponentFactory(learning_unit_year=learning_unit_yr,
                                                            learning_component_year=self.learning_component_yr)
        url = reverse('learning_unit_component_edit', args=[learning_unit_yr.id])
        qs = 'learning_component_year_id={}'.format(self.learning_component_yr.id)

        response = self.client.post('{}?{}'.format(url, qs), data={"used_by": "on"})
        self.learning_component_yr.refresh_from_db()
        self.assertEqual(response.status_code, 302)

    def test_component_save_delete_link(self):
        learning_unit_yr = LearningUnitYearFactory(academic_year=self.current_academic_year,
                                                   learning_container_year=self.learning_container_yr)
        learning_unit_compnt = LearningUnitComponentFactory(learning_unit_year=learning_unit_yr,
                                                            learning_component_year=self.learning_component_yr)
        url = reverse('learning_unit_component_edit', args=[learning_unit_yr.id])
        qs = 'learning_component_year_id={}'.format(self.learning_component_yr.id)

        response = self.client.post('{}?{}'.format(url, qs), data={"planned_classes": "1"})
        self.assertRaises(ObjectDoesNotExist, learning_unit_component.LearningUnitComponent.objects.filter(
            pk=learning_unit_compnt.id).first())

    def test_component_save_create_link(self):
        learning_unit_yr = LearningUnitYearFactory(academic_year=self.current_academic_year,
                                                   learning_container_year=self.learning_container_yr)
        url = reverse('learning_unit_component_edit', args=[learning_unit_yr.id])
        qs = 'learning_component_year_id={}'.format(self.learning_component_yr.id)

        response = self.client.post('{}?{}'.format(url, qs), data={"planned_classes": "1", "used_by": "on"})

        self.assertTrue(learning_unit_component.find_by_learning_component_year(self.learning_component_yr).exists())

    def _prepare_context_learning_units_search(self):
        # Create a structure [Entity / Entity version]
        ssh_entity = EntityFactory(country=self.country)
        ssh_entity_v = EntityVersionFactory(acronym="SSH", end_date=None, entity=ssh_entity)

        agro_entity = EntityFactory(country=self.country)
        envi_entity = EntityFactory(country=self.country)
        ages_entity = EntityFactory(country=self.country)
        psp_entity = EntityFactory(country=self.country)
        elog_entity = EntityFactory(country=self.country)
        logo_entity = EntityFactory(country=self.country)
        fsm_entity = EntityFactory(country=self.country)
        agro_entity_v = EntityVersionFactory(entity=agro_entity, parent=ssh_entity_v.entity, acronym="AGRO",
                                             end_date=None)
        envi_entity_v = EntityVersionFactory(entity=envi_entity, parent=agro_entity_v.entity, acronym="ENVI",
                                             end_date=None)
        ages_entity_v = EntityVersionFactory(entity=ages_entity, parent=agro_entity_v.entity, acronym="AGES",
                                             end_date=None)
        psp_entity_v = EntityVersionFactory(entity=psp_entity, parent=ssh_entity_v.entity, acronym="PSP",
                                            end_date=None, entity_type=entity_type.FACULTY)
        fsm_entity_v = EntityVersionFactory(entity=fsm_entity, parent=ssh_entity_v.entity, acronym="FSM",
                                            end_date=None, entity_type=entity_type.FACULTY)
        elog_entity_v = EntityVersionFactory(entity=elog_entity, parent=psp_entity_v.entity, acronym="ELOG",
                                             end_date=None, entity_type=entity_type.INSTITUTE)
        logo_entity_v = EntityVersionFactory(entity=logo_entity, parent=fsm_entity_v.entity, acronym="LOGO",
                                             end_date=None, entity_type=entity_type.INSTITUTE)
        espo_entity = EntityFactory(country=self.country)
        drt_entity = EntityFactory(country=self.country)
        espo_entity_v = EntityVersionFactory(entity=espo_entity, parent=ssh_entity_v.entity, acronym="ESPO",
                                             end_date=None)
        drt_entity_v = EntityVersionFactory(entity=drt_entity, parent=ssh_entity_v.entity, acronym="DRT",
                                            end_date=None)

        # Create UE and put entity charge [AGRO]
        l_container_yr = LearningContainerYearFactory(acronym="LBIR1100", academic_year=self.current_academic_year,
                                                      container_type=learning_container_year_types.COURSE)
        EntityContainerYearFactory(learning_container_year=l_container_yr, entity=agro_entity_v.entity,
                                   type=entity_container_year_link_type.REQUIREMENT_ENTITY)
        LearningUnitYearFactory(acronym="LBIR1100", learning_container_year=l_container_yr,
                                academic_year=self.current_academic_year, subtype=learning_unit_year_subtypes.FULL)
        LearningUnitYearFactory(acronym="LBIR1100A", learning_container_year=l_container_yr,
                                academic_year=self.current_academic_year, subtype=learning_unit_year_subtypes.PARTIM)
        LearningUnitYearFactory(acronym="LBIR1100B", learning_container_year=l_container_yr,
                                academic_year=self.current_academic_year, subtype=learning_unit_year_subtypes.PARTIM)
        LearningUnitYearFactory(acronym="LBIR1100C", learning_container_year=l_container_yr,
                                academic_year=self.current_academic_year, subtype=learning_unit_year_subtypes.PARTIM,
                                status=False)

        # Create another UE and put entity charge [ENV]
        l_container_yr_2 = LearningContainerYearFactory(acronym="CHIM1200", academic_year=self.current_academic_year,
                                                        container_type=learning_container_year_types.COURSE)
        EntityContainerYearFactory(learning_container_year=l_container_yr_2, entity=envi_entity_v.entity,
                                   type=entity_container_year_link_type.REQUIREMENT_ENTITY)
        EntityContainerYearFactory(learning_container_year=l_container_yr_2, entity=ages_entity_v.entity,
                                   type=entity_container_year_link_type.ALLOCATION_ENTITY)
        LearningUnitYearFactory(acronym="CHIM1200", learning_container_year=l_container_yr_2,
                                academic_year=self.current_academic_year, subtype=learning_unit_year_subtypes.FULL)

        # Create another UE and put entity charge [DRT]
        l_container_yr_3 = LearningContainerYearFactory(acronym="DRT1500", academic_year=self.current_academic_year,
                                                        container_type=learning_container_year_types.COURSE)
        EntityContainerYearFactory(learning_container_year=l_container_yr_3, entity=drt_entity_v.entity,
                                   type=entity_container_year_link_type.REQUIREMENT_ENTITY)
        LearningUnitYearFactory(acronym="DRT1500", learning_container_year=l_container_yr_3,
                                academic_year=self.current_academic_year, subtype=learning_unit_year_subtypes.FULL)
        LearningUnitYearFactory(acronym="DRT1500A", learning_container_year=l_container_yr_3,
                                academic_year=self.current_academic_year, subtype=learning_unit_year_subtypes.PARTIM)

        # Create another UE and put entity charge [ESPO]
        l_container_yr_4 = LearningContainerYearFactory(acronym="ESPO1500", academic_year=self.current_academic_year,
                                                        container_type=learning_container_year_types.DISSERTATION)
        EntityContainerYearFactory(learning_container_year=l_container_yr_4, entity=espo_entity_v.entity,
                                   type=entity_container_year_link_type.REQUIREMENT_ENTITY)
        LearningUnitYearFactory(acronym="ESPO1500", learning_container_year=l_container_yr_4,
                                academic_year=self.current_academic_year, subtype=learning_unit_year_subtypes.FULL)

        # Create another UE and put entity charge [AGES]
        l_container_yr_4 = LearningContainerYearFactory(acronym="AGES1500", academic_year=self.current_academic_year,
                                                        container_type=learning_container_year_types.MASTER_THESIS)
        EntityContainerYearFactory(learning_container_year=l_container_yr_4, entity=ages_entity_v.entity,
                                   type=entity_container_year_link_type.REQUIREMENT_ENTITY)
        LearningUnitYearFactory(acronym="AGES1500", learning_container_year=l_container_yr_4,
                                academic_year=self.current_academic_year, subtype=learning_unit_year_subtypes.FULL)

        # Create another UE and put entity charge [ELOG] and allocation charge [LOGO]
        l_container_yr_5 = LearningContainerYearFactory(acronym="LOGO1200", academic_year=self.current_academic_year,
                                                        container_type=learning_container_year_types.COURSE)
        EntityContainerYearFactory(learning_container_year=l_container_yr_5, entity=elog_entity_v.entity,
                                   type=entity_container_year_link_type.REQUIREMENT_ENTITY)
        EntityContainerYearFactory(learning_container_year=l_container_yr_5, entity=logo_entity_v.entity,
                                   type=entity_container_year_link_type.ALLOCATION_ENTITY)
        LearningUnitYearFactory(acronym="LOGO1200", learning_container_year=l_container_yr_5,
                                academic_year=self.current_academic_year, subtype=learning_unit_year_subtypes.FULL)

    def test_class_save(self):
        learning_unit_yr = LearningUnitYearFactory(academic_year=self.current_academic_year,
                                                   learning_container_year=self.learning_container_yr)
        LearningUnitComponentFactory(learning_unit_year=learning_unit_yr,
                                     learning_component_year=self.learning_component_yr)
        learning_class_yr = LearningClassYearFactory(learning_component_year=self.learning_component_yr)

        response = self.client.post('{}?{}&{}'.format(reverse(learning_class_year_edit, args=[learning_unit_yr.id]),
                                                      'learning_component_year_id={}'.format(
                                                          self.learning_component_yr.id),
                                                      'learning_class_year_id={}'.format(learning_class_yr.id)),
                                    data={"used_by": "on"})
        self.learning_component_yr.refresh_from_db()
        self.assertEqual(response.status_code, 302)

    def test_class_save_create_link(self):
        learning_unit_yr = LearningUnitYearFactory(academic_year=self.current_academic_year,
                                                   learning_container_year=self.learning_container_yr)
        learning_unit_compnt = LearningUnitComponentFactory(learning_unit_year=learning_unit_yr,
                                                            learning_component_year=self.learning_component_yr)
        learning_class_yr = LearningClassYearFactory(learning_component_year=self.learning_component_yr)

        response = self.client.post('{}?{}&{}'.format(reverse(learning_class_year_edit, args=[learning_unit_yr.id]),
                                                      'learning_component_year_id={}'.format(
                                                          self.learning_component_yr.id),
                                                      'learning_class_year_id={}'.format(learning_class_yr.id)),
                                    data={"used_by": "on"})

        self.assertTrue(learning_unit_component_class.search(learning_unit_compnt, learning_class_yr).exists())

    def test_class_save_delete_link(self):
        learning_unit_yr = LearningUnitYearFactory(academic_year=self.current_academic_year,
                                                   learning_container_year=self.learning_container_yr)
        learning_unit_compnt = LearningUnitComponentFactory(learning_unit_year=learning_unit_yr,
                                                            learning_component_year=self.learning_component_yr)
        learning_class_yr = LearningClassYearFactory(learning_component_year=self.learning_component_yr)
        a_link = LearningUnitComponentClassFactory(learning_unit_component=learning_unit_compnt,
                                                   learning_class_year=learning_class_yr)

        response = self.client.post('{}?{}&{}'.format(reverse(learning_class_year_edit, args=[learning_unit_yr.id]),
                                                      'learning_component_year_id={}'.format(
                                                          self.learning_component_yr.id),
                                                      'learning_class_year_id={}'.format(learning_class_yr.id)),
                                    data={})

        self.assertFalse(learning_unit_component_class.LearningUnitComponentClass.objects.filter(pk=a_link.id).exists())

    def get_base_form_data(self):
        data = self.get_common_data()
        data.update(self.get_learning_unit_data())
        data['internship_subtype'] = internship_subtypes.TEACHING_INTERNSHIP
        return data

    def get_base_partim_form_data(self, original_learning_unit_year):
        data = self.get_common_data()
        data.update(self.get_partim_data(original_learning_unit_year))
        data['specific_title'] = "Partim partial title"
        data['status'] = original_learning_unit_year.status
        return data

    def get_common_data(self):
        return {
            "container_type": learning_container_year_types.COURSE,
            "academic_year": self.current_academic_year.id,
            "status": True,
            "periodicity": learning_unit_periodicity.ANNUAL,
            "credits": "5",
            "campus": self.campus.id,
            "specific_title": "Specific UE title",
            "specific_title_english": "Specific English UUE title",
            "requirement_entity-entity": self.entity_version.id,
            "allocation_entity-entity": self.entity_version.id,
            "language": self.language.pk,
            "session": learning_unit_year_session.SESSION_P23,
            "faculty_remark": "faculty remark",
            "other_remark": "other remark",
        }

    def get_learning_unit_data(self):
        return {'acronym_0': 'L',
                'acronym_1': 'TAU2000',
                "subtype": learning_unit_year_subtypes.FULL}

    def get_partim_data(self, original_learning_unit_year):
        return {
            'acronym_0': original_learning_unit_year.acronym[1],
            'acronym_1': original_learning_unit_year.acronym[1:],
            'acronym_2': factory.fuzzy.FuzzyText(length=1).fuzz(),
            "subtype": learning_unit_year_subtypes.PARTIM
        }

    def get_valid_data(self):
        return self.get_base_form_data()

    def get_faulty_acronym(self):
        faulty_dict = dict(self.get_valid_data())
        faulty_dict["acronym"] = "TA200"
        return faulty_dict

    def get_existing_acronym(self):
        faulty_dict = dict(self.get_valid_data())
        faulty_dict["acronym_1"] = "DRT2018"
        return faulty_dict

    def get_empty_internship_subtype(self):
        faulty_dict = dict(self.get_valid_data())
        faulty_dict["container_type"] = learning_container_year_types.INTERNSHIP
        faulty_dict["internship_subtype"] = ""
        return faulty_dict

    def get_empty_acronym(self):
        faulty_dict = dict(self.get_valid_data())
        faulty_dict["acronym"] = ""
        return faulty_dict

    def get_faulty_allocation_entity(self):
        faulty_dict = dict(self.get_valid_data())
        faulty_dict["container_type"] = random.choice(LEARNING_CONTAINER_YEAR_TYPES_MUST_HAVE_SAME_ENTITIES)
        faulty_dict["allocation_entity"] = self.entity_version_2.id
        return faulty_dict

    def get_faulty_requirement_entity(self):
        """We will create an entity + entity version that user cannot create on it"""
        entity = EntityFactory(country=self.country, organization=self.organization)
        entity_version = EntityVersionFactory(entity=entity, entity_type=entity_type.SCHOOL, end_date=None,
                                              start_date=datetime.date.today())
        faulty_dict = dict(self.get_valid_data())
        faulty_dict['requirement_entity'] = entity_version.id
        return faulty_dict

    def test_learning_unit_check_acronym(self):
        kwargs = {'HTTP_X_REQUESTED_WITH': 'XMLHttpRequest'}

        url = reverse('check_acronym', kwargs={'subtype': FULL})
        get_data = {'acronym': 'goodacronym', 'year_id': self.academic_year_1.id}
        response = self.client.get(url, get_data, **kwargs)

        self.assertEqual(response.status_code, 200)
        self.assertJSONEqual(
            str(response.content, encoding='utf8'),
            {'valid': False,
             'existing_acronym': False,
             'existed_acronym': False,
             'first_using': "",
             'last_using': ""}
        )

        learning_unit_container_year = LearningContainerYearFactory(
            academic_year=self.current_academic_year
        )
        learning_unit_year = LearningUnitYearFactory(
            acronym="LCHIM1210",
            learning_container_year=learning_unit_container_year,
            subtype=learning_unit_year_subtypes.FULL,
            academic_year=self.current_academic_year
        )
        learning_unit_year.save()

        get_data = {'acronym': 'LCHIM1210', 'year_id': self.current_academic_year.id}
        response = self.client.get(url, get_data, **kwargs)

        self.assertEqual(response.status_code, 200)
        self.assertJSONEqual(
            str(response.content, encoding='utf8'),
            {'valid': True,
             'existing_acronym': True,
             'existed_acronym': False,
             'first_using': str(self.current_academic_year),
             'last_using': ""}
        )

        learning_unit_year = LearningUnitYearFactory(
            acronym="LCHIM1211",
            learning_container_year=learning_unit_container_year,
            subtype=learning_unit_year_subtypes.FULL,
            academic_year=self.current_academic_year
        )
        learning_unit_year.save()

        get_data = {'acronym': 'LCHIM1211', 'year_id': self.academic_year_6.id}
        response = self.client.get(url, get_data, **kwargs)

        self.assertEqual(response.status_code, 200)
        self.assertJSONEqual(
            str(response.content, encoding='utf8'),
            {'valid': True,
             'existing_acronym': False,
             'existed_acronym': True,
             'first_using': "",
             'last_using': str(self.current_academic_year)}
        )

    def _get_volumes_data(self, learning_units_year):
        if not isinstance(learning_units_year, list):
            learning_units_year = [learning_units_year]
        data = {}
        for learning_unit_year in learning_units_year:
            data['VOLUME_TOTAL_REQUIREMENT_ENTITIES_{}_{}'.format(learning_unit_year.id,
                                                                  self.learning_component_yr.id)] = [60]
            data['VOLUME_Q1_{}_{}'.format(learning_unit_year.id, self.learning_component_yr.id)] = [10]
            data['VOLUME_Q2_{}_{}'.format(learning_unit_year.id, self.learning_component_yr.id)] = [20]
            data['VOLUME_TOTAL_{}_{}'.format(learning_unit_year.id, self.learning_component_yr.id)] = [30]
            data['PLANNED_CLASSES_{}_{}'.format(learning_unit_year.id, self.learning_component_yr.id)] = [2]
        return data

    @staticmethod
    def _get_volumes_wrong_data(learning_unit_year, learning_component_year):
        return {
            'VOLUME_TOTAL_REQUIREMENT_ENTITIES_{}_{}'.format(learning_unit_year.id, learning_component_year.id): [60],
            'VOLUME_Q1_{}_{}'.format(learning_unit_year.id, learning_component_year.id): [15],
            'VOLUME_Q2_{}_{}'.format(learning_unit_year.id, learning_component_year.id): [20],
            'VOLUME_TOTAL_{}_{}'.format(learning_unit_year.id, learning_component_year.id): [30],
            'PLANNED_CLASSES_{}_{}'.format(learning_unit_year.id, learning_component_year.id): [2]
        }

    @mock.patch("base.models.learning_unit_year.count_search_results")
    def test_error_message_case_too_many_results_to_show(self, mock_count):
        mock_count.return_value = SearchForm.MAX_RECORDS + 1
        response = self.client.get(reverse('learning_units'), {'academic_year_id': self.academic_year_1.id})
        messages = list(response.context['messages'])
        self.assertEqual(messages[0].message, _('too_many_results'))

    def test_get_username_with_no_person(self):
        a_username = 'dupontm'
        a_user = UserFactory(username=a_username)
        self.assertEqual(base.business.learning_unit.get_name_or_username(a_user), a_username)

    def test_get_username_with_person(self):
        a_user = UserFactory(username='dupontm')
        last_name = 'dupont'
        first_name = 'marcel'
        self.person = PersonFactory(user=a_user, last_name=last_name, first_name=first_name)
        self.assertEqual(base.business.learning_unit.get_name_or_username(a_user),
                         '{}, {}'.format(last_name, first_name))

    def test_prepare_xls_content_no_data(self):
        self.assertEqual(base.business.learning_unit.prepare_xls_content([]), [])

    @override_settings(LANGUAGES=[('fr-be', 'French'), ('en', 'English'), ])
    def test_find_inexisting_language_in_settings(self):
        wrong_language_code = 'pt'
        self.assertIsNone(learning_unit_business.find_language_in_settings(wrong_language_code))

    @override_settings(LANGUAGES=[('fr-be', 'French'), ('en', 'English'), ])
    def test_find_language_in_settings(self):
        existing_language_code = 'en'
        self.assertEqual(learning_unit_business.find_language_in_settings(existing_language_code), ('en', 'English'))

    @mock.patch('base.views.layout.render')
    def test_learning_unit_pedagogy(self, mock_render):
        learning_unit_year = LearningUnitYearFactory(academic_year=self.current_academic_year,
                                                     learning_container_year=self.learning_container_yr,
                                                     subtype=learning_unit_year_subtypes.FULL)

        request = self.create_learning_unit_request(learning_unit_year)

        learning_unit_pedagogy(request, learning_unit_year.id)

        self.assertTrue(mock_render.called)
        request, template, context = mock_render.call_args[0]

        self.assertEqual(template, 'learning_unit/pedagogy.html')
        self.assertIsInstance(context['form_french'], LearningUnitPedagogyForm)
        self.assertIsInstance(context['form_english'], LearningUnitPedagogyForm)

    @mock.patch('base.views.layout.render')
    def test_learning_unit_pedagogy_summary_editable_form_present(self, mock_render):
        learning_unit_year = LearningUnitYearFactory(academic_year=self.current_academic_year,
                                                     learning_container_year=self.learning_container_yr,
                                                     subtype=learning_unit_year_subtypes.FULL,
                                                     summary_locked=False)

        request = self.create_learning_unit_request(learning_unit_year)
        learning_unit_pedagogy(request, learning_unit_year.id)

        self.assertTrue(mock_render.called)
        request, template, context = mock_render.call_args[0]
        self.assertIsInstance(context['summary_editable_form'], SummaryModelForm)

    @mock.patch('base.models.person.Person.is_faculty_manager')
    def test_learning_unit_pedagogy_summary_editable_update_ok(self, mock_faculty_manager):
        mock_faculty_manager.return_value = True

        self.client.logout()
        fac_manager_user = self.a_superuser
        fac_manager_user.is_staff = False
        fac_manager_user.is_superuser = False
        fac_manager_user.refresh_from_db()
        self.client.force_login(fac_manager_user)

        learning_unit_year = LearningUnitYearFactory(academic_year=self.current_academic_year,
                                                     learning_container_year=self.learning_container_yr,
                                                     subtype=learning_unit_year_subtypes.FULL,
                                                     summary_locked=False)
        url = reverse(learning_unit_pedagogy, args=[learning_unit_year.id])
        request_factory = RequestFactory()

        data = self.data_bibliography_formset(learning_unit_year)
        data['summary_locked'] = True
        request = request_factory.post(url, data=data)

        request.user = fac_manager_user
        request.session = 'session'
        setattr(request, '_messages', FallbackStorage(request))

        learning_unit_pedagogy(request, learning_unit_year.id)

        msg = [m.message for m in messages.get_messages(request)]
        msg_level = [m.level for m in messages.get_messages(request)]
        self.assertEqual(len(msg), 1)
        self.assertIn(messages.SUCCESS, msg_level)

        learning_unit_year.refresh_from_db()
        self.assertTrue(learning_unit_year.summary_locked)

    @mock.patch('base.models.person.Person.is_faculty_manager')
    def test_learning_unit_pedagogy_summary_editable_cannot_update_entity_not_linked(self, mock_faculty_manager):
        mock_faculty_manager.return_value = True
        PersonEntity.objects.filter(person=self.person).delete()

        learning_unit_year = LearningUnitYearFactory(academic_year=self.current_academic_year,
                                                     learning_container_year=self.learning_container_yr,
                                                     subtype=learning_unit_year_subtypes.FULL,
                                                     summary_locked=False)

        data = self.data_bibliography_formset(learning_unit_year)
        data['summary_locked'] = True

        url = reverse(learning_unit_pedagogy, args=[learning_unit_year.id])
        request_factory = RequestFactory()
        request = request_factory.post(url, data=data)

        request.user = self.a_superuser
        setattr(request, 'session', 'session')
        setattr(request, '_messages', FallbackStorage(request))

        learning_unit_pedagogy(request, learning_unit_year.id)

        learning_unit_year.refresh_from_db()
        self.assertFalse(learning_unit_year.summary_locked)
        self.assertEqual(Bibliography.objects.filter(learning_unit_year=learning_unit_year).count(), 3)

    def test_learning_unit_pedagogy_without_permission(self):
        learning_unit_year = LearningUnitYearFactory(academic_year=self.current_academic_year,
                                                     learning_container_year=self.learning_container_yr,
                                                     subtype=learning_unit_year_subtypes.FULL,
                                                     summary_locked=False)

        data = self.data_bibliography_formset(learning_unit_year)
        data['summary_locked'] = True

        url = reverse(learning_unit_pedagogy, args=[learning_unit_year.id])
        request_factory = RequestFactory()
        request = request_factory.post(url, data=data)
        self.user.user_permissions.add(Permission.objects.get(codename='can_access_learningunit'))

        request.user = self.user
        setattr(request, 'session', 'session')
        setattr(request, '_messages', FallbackStorage(request))

        learning_unit_pedagogy(request, learning_unit_year.id)

        learning_unit_year.refresh_from_db()
        self.assertFalse(learning_unit_year.summary_locked)
        self.assertEqual(Bibliography.objects.filter(learning_unit_year=learning_unit_year).count(), 0,
                         'Bibliography cannot be updated')

    @mock.patch('base.models.person.Person.is_faculty_manager')
    def test_learning_unit_pedagogy_summary_editable_cannot_update_not_faculty_manager(self, mock_faculty_manager):
        mock_faculty_manager.return_value = False

        learning_unit_year = LearningUnitYearFactory(academic_year=self.current_academic_year,
                                                     learning_container_year=self.learning_container_yr,
                                                     subtype=learning_unit_year_subtypes.FULL,
                                                     summary_locked=False)
        url = reverse(learning_unit_pedagogy, args=[learning_unit_year.id])
        request_factory = RequestFactory()
        data = self.data_bibliography_formset(learning_unit_year)
        data['summary_locked'] = True
        request = request_factory.post(url, data=data)

        request.user = self.a_superuser
        setattr(request, 'session', 'session')
        setattr(request, '_messages', FallbackStorage(request))

        learning_unit_pedagogy(request, learning_unit_year.id)

        learning_unit_year.refresh_from_db()
        self.assertFalse(learning_unit_year.summary_locked)

    @mock.patch('base.views.layout.render')
    def test_learning_unit_specification(self, mock_render):
        learning_unit_year = LearningUnitYearFactory()
        fr = LanguageFactory(code='FR')
        en = LanguageFactory(code='EN')
        learning_unit_achievements_fr = LearningAchievementFactory(language=fr, learning_unit_year=learning_unit_year)
        learning_unit_achievements_en = LearningAchievementFactory(language=en, learning_unit_year=learning_unit_year)

        request = self.create_learning_unit_request(learning_unit_year)

        learning_unit_specifications(request, learning_unit_year.id)

        self.assertTrue(mock_render.called)
        request, template, context = mock_render.call_args[0]

        self.assertEqual(template, 'learning_unit/specifications.html')
        self.assertIsInstance(context['form_french'], LearningUnitSpecificationsForm)
        self.assertIsInstance(context['form_english'], LearningUnitSpecificationsForm)
        self.assertCountEqual(context['achievements_FR'], [learning_unit_achievements_fr])
        self.assertCountEqual(context['achievements_EN'], [learning_unit_achievements_en])

    @mock.patch('base.views.layout.render')
    def test_learning_unit_attributions(self, mock_render):
        learning_unit_yr = LearningUnitYearFactory()

        request = self.create_learning_unit_request(learning_unit_yr)

        from base.views.learning_unit import learning_unit_attributions

        learning_unit_attributions(request, learning_unit_yr.id)

        self.assertTrue(mock_render.called)
        request, template, context = mock_render.call_args[0]

        self.assertEqual(template, 'learning_unit/attributions.html')

    @mock.patch('base.views.layout.render')
    def test_learning_unit_specifications_edit(self, mock_render):
        a_label = 'label'
        learning_unit_year = LearningUnitYearFactory()
        text_label_lu = TextLabelFactory(order=1, label=a_label, entity=entity_name.LEARNING_UNIT_YEAR)
        TranslatedTextFactory(text_label=text_label_lu, entity=entity_name.LEARNING_UNIT_YEAR)
        request_factory = RequestFactory()
        request = request_factory.get(reverse('learning_unit',
                                              args=[learning_unit_year.id]), data={
            'label': a_label,
            'language': 'en'
        })
        request.user = self.a_superuser
        # request.label = 'label'
        # request.language = 'en'
        from base.views.learning_unit import learning_unit_specifications_edit

        learning_unit_specifications_edit(request, learning_unit_year.id)

        self.assertTrue(mock_render.called)
        request, template, context = mock_render.call_args[0]

        self.assertEqual(template, 'learning_unit/specifications_edit.html')
        self.assertIsInstance(context['form'], LearningUnitSpecificationsEditForm)

    def test_learning_unit_specifications_save(self):
        learning_unit_year = LearningUnitYearFactory()
        response = self.client.post(reverse('learning_unit_specifications_edit',
                                            kwargs={'learning_unit_year_id': learning_unit_year.id}))

        expected_redirection = reverse("learning_unit_specifications",
                                       kwargs={'learning_unit_year_id': learning_unit_year.id})
        self.assertRedirects(response, expected_redirection, fetch_redirect_response=False)

    def create_learning_unit_request(self, learning_unit_year):
        request_factory = RequestFactory()
        request = request_factory.get(reverse('learning_unit', args=[learning_unit_year.pk]))
        request.user = self.a_superuser
        return request

    @staticmethod
    def data_bibliography_formset(learning_unit_year):
        return {'bibliography_set-TOTAL_FORMS': ['3'],
                'bibliography_set-INITIAL_FORMS': ['0'],
                'bibliography_set-MIN_NUM_FORMS': ['0'],
                'bibliography_set-MAX_NUM_FORMS': ['10'],
                'bibliography_set-0-id': [''],
                'bibliography_set-0-learning_unit_year': [learning_unit_year.pk],
                'bibliography_set-0-title': ['Maître'],
                'bibliography_set-0-DELETE': [''],
                'bibliography_set-1-id': [''],
                'bibliography_set-1-learning_unit_year': [''],
                'bibliography_set-1-title': ['Chevalier'],
                'bibliography_set-2-id': [''],
                'bibliography_set-2-learning_unit_year': [''],
                'bibliography_set-2-title': ['Padawan']}


class TestCreateXls(TestCase):
    def setUp(self):
        self.learning_unit_year = LearningUnitYearFactory(learning_container_year=LearningContainerYearFactory(),
                                                          acronym="LOSI1452")
        self.requirement_entity_container = EntityContainerYearFactory(
            learning_container_year=self.learning_unit_year.learning_container_year,
            type=entity_container_year_link_type.REQUIREMENT_ENTITY)
        self.allocation_entity_container = EntityContainerYearFactory(
            learning_container_year=self.learning_unit_year.learning_container_year,
            type=entity_container_year_link_type.ALLOCATION_ENTITY)

        self.user = UserFactory()

    @mock.patch("osis_common.document.xls_build.generate_xls")
    def test_generate_xls_data_with_no_data(self, mock_generate_xls):
        learning_unit_business.create_xls(self.user, [], None)
        expected_argument = _generate_xls_build_parameter([], self.user)
        mock_generate_xls.assert_called_with(expected_argument, None)

    @mock.patch("osis_common.document.xls_build.generate_xls")
    def test_generate_xls_data_with_a_learning_unit(self, mock_generate_xls):
        a_form = LearningUnitYearForm({"acronym": self.learning_unit_year.acronym}, service_course_search=False)
        self.assertTrue(a_form.is_valid())
        found_learning_units = a_form.get_activity_learning_units()
        learning_unit_business.create_xls(self.user, found_learning_units, None)
        xls_data = [[self.learning_unit_year.academic_year.name, self.learning_unit_year.acronym,
                     self.learning_unit_year.complete_title,
                     xls_build.translate(self.learning_unit_year.learning_container_year.container_type),
                     xls_build.translate(self.learning_unit_year.subtype), None, None, self.learning_unit_year.credits,
                     xls_build.translate(self.learning_unit_year.status)]]
        expected_argument = _generate_xls_build_parameter(xls_data, self.user)
        mock_generate_xls.assert_called_with(expected_argument, None)


def _generate_xls_build_parameter(xls_data, user):
    return {
        xls_build.LIST_DESCRIPTION_KEY: _(learning_unit_business.XLS_DESCRIPTION),
        xls_build.FILENAME_KEY: _(learning_unit_business.XLS_FILENAME),
        xls_build.USER_KEY: user.username,
        xls_build.WORKSHEETS_DATA: [{
            xls_build.CONTENT_KEY: xls_data,
            xls_build.HEADER_TITLES_KEY: [str(_('academic_year_small')),
                                          str(_('code')),
                                          str(_('title')),
                                          str(_('type')),
                                          str(_('subtype')),
                                          str(_('requirement_entity_small')),
                                          str(_('allocation_entity_small')),
                                          str(_('credits')),
                                          str(_('active_title'))],
            xls_build.WORKSHEET_TITLE_KEY: _(learning_unit_business.WORKSHEET_TITLE),
        }]
    }


class TestLearningUnitComponents(TestCase):
    def setUp(self):
        self.academic_years = GenerateAcademicYear(start_year=2010, end_year=2020).academic_years
        self.generated_container = GenerateContainer(start_year=2010, end_year=2020)
        self.a_superuser = SuperUserFactory()
        self.person = PersonFactory(user=self.a_superuser)

    @mock.patch('base.views.layout.render')
    @mock.patch('base.models.program_manager.is_program_manager')
    def test_learning_unit_components(self, mock_program_manager, mock_render):
        mock_program_manager.return_value = True

        learning_unit_year = self.generated_container.generated_container_years[0].learning_unit_year_full

        request_factory = RequestFactory()
        request = request_factory.get(reverse(learning_unit_components, args=[learning_unit_year.id]))
        request.user = self.a_superuser

        learning_unit_components(request, learning_unit_year.id)

        self.assertTrue(mock_render.called)

        request, template, context = mock_render.call_args[0]

        self.assertEqual(template, 'learning_unit/components.html')
        components = context['components']
        self.assertEqual(len(components), 4)

        for component in components:
            self.assertIn(component['learning_component_year'],
                          self.generated_container.generated_container_years[0].list_components)

            volumes = component['volumes']
            self.assertEqual(volumes['VOLUME_Q1'], None)
            self.assertEqual(volumes['VOLUME_Q2'], None)


class TestLearningAchievements(TestCase):
    def setUp(self):
        self.academic_year = create_current_academic_year()
        self.learning_unit_year = LearningUnitYearFactory(
            academic_year=self.academic_year,
            subtype=learning_unit_year_subtypes.FULL
        )

        self.code_languages = ["FR", "EN", "IT"]
        for code_language in self.code_languages:
            language = LanguageFactory(code=code_language)
            LearningAchievementFactory(language=language, learning_unit_year=self.learning_unit_year)

    def test_get_achievements_group_by_language_no_achievement(self):
        a_luy_without_achievements = LearningUnitYearFactory(
            academic_year=self.academic_year,
            subtype=learning_unit_year_subtypes.FULL
        )
        result = learning_unit_business.get_achievements_group_by_language(a_luy_without_achievements)
        self.assertIsInstance(result, dict)
        self.assertFalse(result)

    def test_get_achievements_group_by_language(self):
        result = learning_unit_business.get_achievements_group_by_language(self.learning_unit_year)
        self.assertIsInstance(result, dict)
        for code_language in self.code_languages:
            key = "achievements_{}".format(code_language)
            self.assertTrue(result[key])<|MERGE_RESOLUTION|>--- conflicted
+++ resolved
@@ -262,11 +262,8 @@
 
     @mock.patch('base.views.learning_units.perms.business_perms.is_person_linked_to_entity_in_charge_of_learning_unit',
                 side_effect=lambda *args: True)
-<<<<<<< HEAD
-    @mock.patch('base.forms.learning_unit.learning_unit_create_2.PartimForm.is_valid', side_effect=lambda *args: False)
-=======
+
     @mock.patch('base.forms.learning_unit.learning_unit_partim.PartimForm.is_valid', side_effect=lambda *args : False)
->>>>>>> 5b8eece4
     def test_create_partim_when_invalid_form_no_redirection(self, mock_is_valid, mock_is_pers_linked_to_entity_charge):
         response = self.client.post(self.url, data={})
         self.assertTemplateUsed(response, "learning_unit/simple/creation_partim.html")
