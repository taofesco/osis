##############################################################################
#
#    OSIS stands for Open Student Information System. It's an application
#    designed to manage the core business of higher education institutions,
#    such as universities, faculties, institutes and professional schools.
#    The core business involves the administration of students, teachers,
#    courses, programs and so on.
#
#    Copyright (C) 2015-2017 Université catholique de Louvain (http://www.uclouvain.be)
#
#    This program is free software: you can redistribute it and/or modify
#    it under the terms of the GNU General Public License as published by
#    the Free Software Foundation, either version 3 of the License, or
#    (at your option) any later version.
#
#    This program is distributed in the hope that it will be useful,
#    but WITHOUT ANY WARRANTY; without even the implied warranty of
#    MERCHANTABILITY or FITNESS FOR A PARTICULAR PURPOSE. See the
#    GNU General Public License for more details.
#
#    A copy of this license - GNU General Public License - is available
#    at the root of the source code of this program.  If not,
#    see http://www.gnu.org/licenses/.
#
##############################################################################
import datetime
from unittest import mock

from django.core.urlresolvers import reverse
from django.test import TestCase, RequestFactory

from base.models.enums import learning_container_year_types
from base.models.enums import learning_unit_year_activity_status
from base.models.enums import learning_unit_year_subtypes
from base.tests.factories.academic_year import AcademicYearFactory
from base.tests.factories.entity import EntityFactory
from base.tests.factories.entity_version import EntityVersionFactory
from base.tests.factories.learning_unit_component_class import LearningUnitComponentClassFactory
from base.tests.factories.learning_unit_year import LearningUnitYearFactory
from base.tests.factories.learning_class_year import LearningClassYearFactory
from base.tests.factories.learning_component_year import LearningComponentYearFactory
from base.tests.factories.learning_container import LearningContainerFactory
from base.tests.factories.learning_container_year import LearningContainerYearFactory
from base.tests.factories.learning_unit_component import LearningUnitComponentFactory
from base.tests.factories.entity_component_year import EntityComponentYearFactory
from base.tests.factories.entity_container_year import EntityContainerYearFactory
from base.models.enums import entity_container_year_link_type
from base.views import learning_unit as learning_unit_view
from django.utils.translation import ugettext_lazy as _
from base.tests.factories.user import SuperUserFactory
from django.core.exceptions import ObjectDoesNotExist
from base.models import learning_unit_component

class LearningUnitViewTestCase(TestCase):
    def setUp(self):
        today = datetime.date.today()
        self.current_academic_year = AcademicYearFactory(start_date=today,
                                                         end_date=today.replace(year=today.year + 1),
                                                         year=today.year)
        self.learning_container_yr = LearningContainerYearFactory(academic_year=self.current_academic_year)
        self.learning_component_yr = LearningComponentYearFactory(learning_container_year=self.learning_container_yr)
        self.entity_container_yr = EntityContainerYearFactory(learning_container_year=self.learning_container_yr,
<<<<<<< HEAD
                                                              type=entity_container_year_link_type.REQUIREMENT_ENTITY)
=======
                                                         type=entity_container_year_link_type.REQUIREMENT_ENTITY)
        self.a_superuser = SuperUserFactory()
        self.client.force_login(self.a_superuser)
>>>>>>> 1b1574f4

    @mock.patch('django.contrib.auth.decorators')
    @mock.patch('base.views.layout.render')
    def test_learning_units(self, mock_render, mock_decorators):
        mock_decorators.login_required = lambda x: x
        mock_decorators.permission_required = lambda *args, **kwargs: lambda func: func

        request_factory = RequestFactory()
        request = request_factory.get(reverse('learning_units'))
        request.user = mock.Mock()

        from base.views.learning_unit import learning_units

        learning_units(request)

        self.assertTrue(mock_render.called)
        request, template, context = mock_render.call_args[0]

        self.assertEqual(template, 'learning_units.html')
        self.assertEqual(context['current_academic_year'], self.current_academic_year)
        self.assertEqual(len(context['academic_years']), 1)

    @mock.patch('django.contrib.auth.decorators')
    @mock.patch('base.views.layout.render')
    def test_learning_units_search(self, mock_render, mock_decorators):
        mock_decorators.login_required = lambda x: x
        mock_decorators.permission_required = lambda *args, **kwargs: lambda func: func

        request_factory = RequestFactory()
        request = request_factory.get(reverse('learning_units'))
        request.user = mock.Mock()

        from base.views.learning_unit import learning_units

        learning_units(request)

        self.assertTrue(mock_render.called)

        request, template, context = mock_render.call_args[0]

        self.assertEqual(template, 'learning_units.html')
        self.assertEqual(context['academic_years'].count(), 1)
        self.assertEqual(context['current_academic_year'], self.current_academic_year)
        self.assertEqual(len(context['types']),
                         len(learning_unit_year_subtypes.LEARNING_UNIT_YEAR_SUBTYPES))
        self.assertEqual(len(context['container_types']),
                         len(learning_container_year_types.LEARNING_CONTAINER_YEAR_TYPES))
        self.assertEqual(len(context['activity_statuses']), 2)
        self.assertTrue(context['experimental_phase'])
        self.assertIsNone(context['learning_units'])

    @mock.patch('django.contrib.auth.decorators')
    @mock.patch('base.views.layout.render')
    def test_learning_units_search_with_acronym_filtering(self, mock_render, mock_decorators):
        mock_decorators.login_required = lambda x: x
        mock_decorators.permission_required = lambda *args, **kwargs: lambda func: func
        self._prepare_context_learning_units_search()
        request_factory = RequestFactory()
        filter_data = {
            'academic_year_id': self.current_academic_year.id,
            'activity_status': learning_unit_year_activity_status.ACTIVE,
            'acronym': 'LBIR'
        }
        request = request_factory.get(reverse('learning_units'), data=filter_data)
        request.user = mock.Mock()
        from base.views.learning_unit import learning_units
        learning_units(request)
        self.assertTrue(mock_render.called)
        request, template, context = mock_render.call_args[0]
        self.assertEqual(template, 'learning_units.html')
        self.assertEqual(len(context['learning_units']), 3)

    @mock.patch('django.contrib.auth.decorators')
    @mock.patch('base.views.layout.render')
    def test_learning_units_search_with_requirement_entity(self, mock_render, mock_decorators):
        mock_decorators.login_required = lambda x: x
        mock_decorators.permission_required = lambda *args, **kwargs: lambda func: func
        self._prepare_context_learning_units_search()
        request_factory = RequestFactory()
        filter_data = {
            'academic_year_id': self.current_academic_year.id,
            'requirement_entity_acronym': 'ENVI'
        }
        request = request_factory.get(reverse('learning_units'), data=filter_data)
        request.user = mock.Mock()
        from base.views.learning_unit import learning_units
        learning_units(request)
        self.assertTrue(mock_render.called)
        request, template, context = mock_render.call_args[0]
        self.assertEqual(template, 'learning_units.html')
        self.assertEqual(len(context['learning_units']), 1)

    @mock.patch('django.contrib.auth.decorators')
    @mock.patch('base.views.layout.render')
    def test_learning_units_search_with_requirement_entity_and_subord(self, mock_render, mock_decorators):
        mock_decorators.login_required = lambda x: x
        mock_decorators.permission_required = lambda *args, **kwargs: lambda func: func
        self._prepare_context_learning_units_search()
        request_factory = RequestFactory()
        filter_data = {
            'academic_year_id': self.current_academic_year.id,
            'requirement_entity_acronym': 'AGRO',
            'with_entity_subordinated': True
        }
        request = request_factory.get(reverse('learning_units'), data=filter_data)
        request.user = mock.Mock()
        from base.views.learning_unit import learning_units
        learning_units(request)
        self.assertTrue(mock_render.called)
        request, template, context = mock_render.call_args[0]
        self.assertEqual(template, 'learning_units.html')
        self.assertEqual(len(context['learning_units']), 6)

    @mock.patch('django.contrib.auth.decorators')
    @mock.patch('base.views.layout.render')
    @mock.patch('base.models.program_manager.is_program_manager')
    def test_learning_unit_read(self, mock_program_manager, mock_render, mock_decorators):
        mock_decorators.login_required = lambda x: x
        mock_decorators.permission_required = lambda *args, **kwargs: lambda func: func
        mock_program_manager.return_value = True

        learning_unit_year = LearningUnitYearFactory(academic_year=self.current_academic_year)

        request_factory = RequestFactory()
        request = request_factory.get(reverse('learning_unit', args=[learning_unit_year.id]))
        request.user = mock.Mock()

        from base.views.learning_unit import learning_unit_identification

        learning_unit_identification(request, learning_unit_year.id)

        self.assertTrue(mock_render.called)

        request, template, context = mock_render.call_args[0]

        self.assertEqual(template, 'learning_unit/identification.html')
        self.assertEqual(context['learning_unit_year'], learning_unit_year)

    def test_get_components_no_learning_container_yr(self):
        self.assertEqual(len(learning_unit_view.get_components(None, False)), 0)

    def test_get_components_with_classes(self):
        l_container = LearningContainerFactory()
        l_container_year = LearningContainerYearFactory.build(academic_year=self.current_academic_year,
                                                              title="LC-98998",
                                                              learning_container=l_container)
        l_container_year.save()
        l_component_year = LearningComponentYearFactory(learning_container_year=l_container_year)
        LearningClassYearFactory(learning_component_year=l_component_year)
        LearningClassYearFactory(learning_component_year=l_component_year)

        components = learning_unit_view.get_components(l_container_year, True)
        self.assertEqual(len(components), 1)
        self.assertEqual(len(components[0]['learning_component_year'].classes), 2)

    @mock.patch('django.contrib.auth.decorators')
    @mock.patch('base.views.layout.render')
    @mock.patch('base.models.program_manager.is_program_manager')
    def test_get_partims_identification_tabs(self, mock_program_manager, mock_render, mock_decorators):
        mock_decorators.login_required = lambda x: x
        mock_decorators.permission_required = lambda *args, **kwargs: lambda func: func
        mock_program_manager.return_value = True

        learning_unit_container_year = LearningContainerYearFactory(
            academic_year=self.current_academic_year
        )
        learning_unit_year = LearningUnitYearFactory(
            acronym="LCHIM1210",
            learning_container_year=learning_unit_container_year,
            subtype=learning_unit_year_subtypes.FULL,
            academic_year=self.current_academic_year
        )
        LearningUnitYearFactory(
            acronym="LCHIM1210A",
            learning_container_year=learning_unit_container_year,
            subtype=learning_unit_year_subtypes.PARTIM,
            academic_year=self.current_academic_year
        )
        LearningUnitYearFactory(
            acronym="LCHIM1210B",
            learning_container_year=learning_unit_container_year,
            subtype=learning_unit_year_subtypes.PARTIM,
            academic_year=self.current_academic_year
        )
        LearningUnitYearFactory(
            acronym="LCHIM1210F",
            learning_container_year=learning_unit_container_year,
            subtype=learning_unit_year_subtypes.PARTIM,
            academic_year=self.current_academic_year
        )

        request_factory = RequestFactory()
        request = request_factory.get(reverse('learning_unit', args=[learning_unit_year.id]))
        request.user = mock.Mock()

        from base.views.learning_unit import learning_unit_identification

        learning_unit_identification(request, learning_unit_year.id)

        self.assertTrue(mock_render.called)

        request, template, context = mock_render.call_args[0]

        self.assertEqual(template, 'learning_unit/identification.html')
        self.assertEqual(len(context['learning_container_year_partims']), 3)

    def test_volumes_undefined(self):
        entity_component_yr = EntityComponentYearFactory(learning_component_year=self.learning_component_yr,
                                                         entity_container_year=self.entity_container_yr,
                                                         hourly_volume_total=0.00)
        data = learning_unit_view.volumes(entity_component_yr)
        self.assertEqual(data.get(learning_unit_view.HOURLY_VOLUME_KEY), learning_unit_view.UNDEFINED_VALUE)
        self.assertEqual(data.get(learning_unit_view.TOTAL_VOLUME_KEY), learning_unit_view.UNDEFINED_VALUE)
        self.assertEqual(data.get(learning_unit_view.VOLUME_PARTIAL_KEY), learning_unit_view.UNDEFINED_VALUE)
        self.assertEqual(data.get(learning_unit_view.VOLUME_REMAINING_KEY), learning_unit_view.UNDEFINED_VALUE)

    def test_volumes_unknwon_quadrimester(self):
        entity_component_yr=EntityComponentYearFactory(learning_component_year=self.learning_component_yr,
                                   entity_container_year=self.entity_container_yr,
                                   hourly_volume_total=15,
                                   hourly_volume_partial=-1)
        data = learning_unit_view.volumes(entity_component_yr)
        self.assertEqual(data.get(learning_unit_view.HOURLY_VOLUME_KEY), 15)
        self.assertEqual(data.get(learning_unit_view.TOTAL_VOLUME_KEY), 'partial_or_remaining')
        self.assertEqual(data.get(learning_unit_view.VOLUME_PARTIAL_KEY), "(15)")
        self.assertEqual(data.get(learning_unit_view.VOLUME_REMAINING_KEY), "(15)")

    def test_volumes(self):
        entity_component_yr = EntityComponentYearFactory(learning_component_year=self.learning_component_yr,
                                                         entity_container_year=self.entity_container_yr,
                                                         hourly_volume_total=15,
                                                         hourly_volume_partial=None)
        data = learning_unit_view.volumes(entity_component_yr)
        self.assertEqual(data.get(learning_unit_view.HOURLY_VOLUME_KEY), 15)
        self.assertEqual(data.get(learning_unit_view.TOTAL_VOLUME_KEY), learning_unit_view.UNDEFINED_VALUE)
        self.assertEqual(data.get(learning_unit_view.VOLUME_PARTIAL_KEY), learning_unit_view.UNDEFINED_VALUE)
        self.assertEqual(data.get(learning_unit_view.VOLUME_REMAINING_KEY), learning_unit_view.UNDEFINED_VALUE)

        entity_component_yr = EntityComponentYearFactory(learning_component_year=self.learning_component_yr,
                                                         entity_container_year=self.entity_container_yr,
                                                         hourly_volume_total=15,
                                                         hourly_volume_partial=15)
        data = learning_unit_view.volumes(entity_component_yr)
        self.assertEqual(data.get(learning_unit_view.HOURLY_VOLUME_KEY), 15)
        self.assertEqual(data.get(learning_unit_view.TOTAL_VOLUME_KEY), 'partial')
        self.assertEqual(data.get(learning_unit_view.VOLUME_PARTIAL_KEY), 15)
        self.assertEqual(data.get(learning_unit_view.VOLUME_REMAINING_KEY), '-')

        entity_component_yr = EntityComponentYearFactory(learning_component_year=self.learning_component_yr,
                                                         entity_container_year=self.entity_container_yr,
                                                         hourly_volume_total=15,
                                                         hourly_volume_partial=10)
        data = learning_unit_view.volumes(entity_component_yr)
        self.assertEqual(data.get(learning_unit_view.HOURLY_VOLUME_KEY), entity_component_yr.hourly_volume_total)
        self.assertEqual(data.get(learning_unit_view.TOTAL_VOLUME_KEY), 'partial_remaining')
        self.assertEqual(data.get(learning_unit_view.VOLUME_PARTIAL_KEY), entity_component_yr.hourly_volume_partial)
        self.assertEqual(data.get(learning_unit_view.VOLUME_REMAINING_KEY), entity_component_yr.hourly_volume_total-entity_component_yr.hourly_volume_partial)

    def test_learning_component_year_undefined_value(self):
        EntityComponentYearFactory(learning_component_year=self.learning_component_yr,
                                   entity_container_year=self.entity_container_yr,
                                   hourly_volume_total=15.00,
                                   hourly_volume_partial=None)
        learning_unit_yr = LearningUnitYearFactory(academic_year=self.current_academic_year,
                                                     acronym='LBIOLA',
                                                     learning_container_year=self.learning_container_yr)
        LearningUnitComponentFactory(learning_unit_year=learning_unit_yr,
                                     learning_component_year=self.learning_component_yr)
        self.assertEqual(learning_unit_view.volume_distribution(learning_unit_yr), learning_unit_view.UNDEFINED_VALUE)

    def test_learning_component_year_remaining(self):
        EntityComponentYearFactory(learning_component_year=self.learning_component_yr,
                                   entity_container_year=self.entity_container_yr,
                                   hourly_volume_total=15.00,
                                   hourly_volume_partial=0.00)
        EntityComponentYearFactory(learning_component_year=self.learning_component_yr,
                                   entity_container_year=self.entity_container_yr,
                                   hourly_volume_total=15.00,
                                   hourly_volume_partial=0.00)
        learning_unit_yr = LearningUnitYearFactory(academic_year=self.current_academic_year,
                                                   acronym='LBIOLA',
                                                   learning_container_year=self.learning_container_yr)
        LearningUnitComponentFactory(learning_unit_year=learning_unit_yr,
                                     learning_component_year=self.learning_component_yr)
        self.assertEqual(learning_unit_view.volume_distribution(learning_unit_yr), _('remaining'))

    def test_learning_component_year_partial(self):
        EntityComponentYearFactory(learning_component_year=self.learning_component_yr,
                                   entity_container_year=self.entity_container_yr,
                                   hourly_volume_total=30.00,
                                   hourly_volume_partial=30.00)
        EntityComponentYearFactory(learning_component_year=self.learning_component_yr,
                                   entity_container_year=self.entity_container_yr,
                                   hourly_volume_total=15.00,
                                   hourly_volume_partial=15.00)
        learning_unit_yr = LearningUnitYearFactory(academic_year=self.current_academic_year,
                                                   acronym='LBIOLA',
                                                   learning_container_year=self.learning_container_yr)
        LearningUnitComponentFactory(learning_unit_year=learning_unit_yr,
                                     learning_component_year=self.learning_component_yr)
        self.assertEqual(learning_unit_view.volume_distribution(learning_unit_yr), _('partial'))

    def test_learning_component_year_partial_remaining(self):
        EntityComponentYearFactory(learning_component_year=self.learning_component_yr,
                                   entity_container_year=self.entity_container_yr,
                                   hourly_volume_total=30.00,
                                   hourly_volume_partial=25.00)
        learning_unit_yr = LearningUnitYearFactory(academic_year=self.current_academic_year,
                                                   acronym='LBIOLA',
                                                   learning_container_year=self.learning_container_yr)
        LearningUnitComponentFactory(learning_unit_year=learning_unit_yr,
                                     learning_component_year=self.learning_component_yr)
        self.assertEqual(learning_unit_view.volume_distribution(learning_unit_yr), _('partial_remaining'))

    def test_learning_component_year_partial_remaining_second(self):
        EntityComponentYearFactory(learning_component_year=self.learning_component_yr,
                                   entity_container_year=self.entity_container_yr,
                                   hourly_volume_total=30.00,
                                   hourly_volume_partial=30.00)
        EntityComponentYearFactory(learning_component_year=self.learning_component_yr,
                                   entity_container_year=self.entity_container_yr,
                                   hourly_volume_partial=0.00)
        learning_unit_yr = LearningUnitYearFactory(academic_year=self.current_academic_year,
                                                   acronym='LBIOLA',
                                                   learning_container_year=self.learning_container_yr)
        LearningUnitComponentFactory(learning_unit_year=learning_unit_yr,
                                     learning_component_year=self.learning_component_yr)
        self.assertEqual(learning_unit_view.volume_distribution(learning_unit_yr), _('partial_remaining'))

    def test_learning_component_year_partial_second(self):
        EntityComponentYearFactory(learning_component_year=self.learning_component_yr,
                                   entity_container_year=self.entity_container_yr,
                                   hourly_volume_total=30.00,
                                   hourly_volume_partial=30.00)
        learning_unit_yr = LearningUnitYearFactory(academic_year=self.current_academic_year,
                                                   acronym='LBIOLA',
                                                   learning_container_year=self.learning_container_yr)
        LearningUnitComponentFactory(learning_unit_year=learning_unit_yr,
                                     learning_component_year=self.learning_component_yr)
        self.assertEqual(learning_unit_view.volume_distribution(learning_unit_yr), _('partial'))

    def test_learning_component_year_remaining_third(self):
        EntityComponentYearFactory(learning_component_year=self.learning_component_yr,
                                   entity_container_year=self.entity_container_yr,
                                   hourly_volume_total=30.00,
                                   hourly_volume_partial=0.00)
        learning_unit_yr = LearningUnitYearFactory(academic_year=self.current_academic_year,
                                                   acronym='LBIOLA',
                                                   learning_container_year=self.learning_container_yr)
        LearningUnitComponentFactory(learning_unit_year=learning_unit_yr,
                                     learning_component_year=self.learning_component_yr)
        self.assertEqual(learning_unit_view.volume_distribution(learning_unit_yr), _('remaining'))

    def test_learning_component_yr_unknow_quadrimester(self):
        EntityComponentYearFactory(learning_component_year=self.learning_component_yr,
                                   entity_container_year=self.entity_container_yr,
                                   hourly_volume_total=30.00,
                                   hourly_volume_partial=-1)
        learning_unit_yr = LearningUnitYearFactory(academic_year=self.current_academic_year,
                                                   acronym='LBIOLA',
                                                   learning_container_year=self.learning_container_yr)
        LearningUnitComponentFactory(learning_unit_year=learning_unit_yr,
                                     learning_component_year=self.learning_component_yr)
        self.assertEqual(learning_unit_view.volume_distribution(learning_unit_yr), _('partial_or_remaining'))

    def test_learning_unit_usage_two_usages(self):
        learning_container_yr = LearningContainerYearFactory(academic_year=self.current_academic_year,
                                                             acronym='LBIOL')

        learning_unit_yr_1 = LearningUnitYearFactory(academic_year=self.current_academic_year,
                                                     acronym='LBIOLA',
                                                     learning_container_year=learning_container_yr)
        learning_unit_yr_2 = LearningUnitYearFactory(academic_year=self.current_academic_year,
                                                     acronym='LBIOLB',
                                                     learning_container_year=learning_container_yr)

        learning_component_yr = LearningComponentYearFactory(learning_container_year=learning_container_yr)

        LearningUnitComponentFactory(learning_unit_year=learning_unit_yr_1,
                                     learning_component_year=learning_component_yr)
        LearningUnitComponentFactory(learning_unit_year=learning_unit_yr_2,
                                     learning_component_year=learning_component_yr)

        self.assertEqual(learning_unit_view._learning_unit_usage(learning_component_yr), 'LBIOLA, LBIOLB')

    def test_learning_unit_usage_with_complete_LU(self):
        learning_container_yr = LearningContainerYearFactory(academic_year=self.current_academic_year,
                                                             acronym='LBIOL')

        learning_unit_yr_1 = LearningUnitYearFactory(academic_year=self.current_academic_year,
                                                     acronym='LBIOL',
                                                     learning_container_year=learning_container_yr)

        learning_component_yr = LearningComponentYearFactory(learning_container_year=learning_container_yr)

        LearningUnitComponentFactory(learning_unit_year=learning_unit_yr_1,
                                     learning_component_year=learning_component_yr)

        self.assertEqual(learning_unit_view._learning_unit_usage(learning_component_yr), 'LBIOL')

    def test_learning_unit_usage_by_class_with_complete_LU(self):
        academic_year = AcademicYearFactory(year=2016)
        learning_container_yr = LearningContainerYearFactory(academic_year=academic_year,
                                                             acronym='LBIOL')

        learning_unit_yr_1 = LearningUnitYearFactory(academic_year=academic_year,
                                                     acronym='LBIOL',
                                                     learning_container_year=learning_container_yr)

        learning_component_yr = LearningComponentYearFactory(learning_container_year=learning_container_yr)

        learning_unit_component = LearningUnitComponentFactory(learning_unit_year=learning_unit_yr_1,
                                                               learning_component_year=learning_component_yr)
        learning_class_year = LearningClassYearFactory(learning_component_year=learning_component_yr)
        LearningUnitComponentClassFactory(learning_unit_component=learning_unit_component,
                                          learning_class_year=learning_class_year)
        self.assertEqual(learning_unit_view._learning_unit_usage_by_class(learning_class_year), _('complete'))

<<<<<<< HEAD
    def _prepare_context_learning_units_search(self):
        # Create a structure [Entity / Entity version]
        ssh_entity_v = EntityVersionFactory(acronym="SSH", end_date=None)

        agro_entity_v = EntityVersionFactory(parent=ssh_entity_v.entity, acronym="AGRO", end_date=None)
        envi_entity_v = EntityVersionFactory(parent=agro_entity_v.entity, acronym="ENVI", end_date=None)
        ages_entity_v = EntityVersionFactory(parent=agro_entity_v.entity, acronym="AGES", end_date=None)

        espo_entity_v = EntityVersionFactory(parent=ssh_entity_v.entity, acronym="ESPO", end_date=None)
        drt_entity_v = EntityVersionFactory(parent=ssh_entity_v.entity, acronym="DRT", end_date=None)

        # Create UE and put entity charge [AGRO]
        l_container_yr = LearningContainerYearFactory(acronym="LBIR1100", academic_year=self.current_academic_year,
                                                      container_type=learning_container_year_types.COURSE)
        EntityContainerYearFactory(learning_container_year=l_container_yr, entity=agro_entity_v.entity,
                                   type=entity_container_year_link_type.REQUIREMENT_ENTITY)
        LearningUnitYearFactory(acronym="LBIR1100", learning_container_year=l_container_yr,
                                academic_year=self.current_academic_year, subtype=learning_unit_year_subtypes.FULL)
        LearningUnitYearFactory(acronym="LBIR1100A", learning_container_year=l_container_yr,
                                academic_year=self.current_academic_year, subtype=learning_unit_year_subtypes.PARTIM)
        LearningUnitYearFactory(acronym="LBIR1100B", learning_container_year=l_container_yr,
                                academic_year=self.current_academic_year, subtype=learning_unit_year_subtypes.PARTIM)
        LearningUnitYearFactory(acronym="LBIR1100C", learning_container_year=l_container_yr,
                                academic_year=self.current_academic_year, subtype=learning_unit_year_subtypes.PARTIM,
                                activity_status=learning_unit_year_activity_status.INACTIVE)

        # Create another UE and put entity charge [ENV]
        l_container_yr_2 = LearningContainerYearFactory(acronym="CHIM1200", academic_year=self.current_academic_year,
                                                        container_type=learning_container_year_types.COURSE)
        EntityContainerYearFactory(learning_container_year=l_container_yr_2, entity=envi_entity_v.entity,
                                   type=entity_container_year_link_type.REQUIREMENT_ENTITY)
        LearningUnitYearFactory(acronym="CHIM1200", learning_container_year=l_container_yr_2,
                                academic_year=self.current_academic_year, subtype=learning_unit_year_subtypes.FULL)

        # Create another UE and put entity charge [DRT]
        l_container_yr_3 = LearningContainerYearFactory(acronym="DRT1500", academic_year=self.current_academic_year,
                                                        container_type=learning_container_year_types.COURSE)
        EntityContainerYearFactory(learning_container_year=l_container_yr_3, entity=drt_entity_v.entity,
                                   type=entity_container_year_link_type.REQUIREMENT_ENTITY)
        LearningUnitYearFactory(acronym="DRT1500", learning_container_year=l_container_yr_3,
                                academic_year=self.current_academic_year, subtype=learning_unit_year_subtypes.FULL)
        LearningUnitYearFactory(acronym="DRT1500A", learning_container_year=l_container_yr_3,
                                academic_year=self.current_academic_year, subtype=learning_unit_year_subtypes.PARTIM)

        # Create another UE and put entity charge [ESPO]
        l_container_yr_4 = LearningContainerYearFactory(acronym="ESPO1500", academic_year=self.current_academic_year,
                                                        container_type=learning_container_year_types.DISSERTATION)
        EntityContainerYearFactory(learning_container_year=l_container_yr_4, entity=espo_entity_v.entity,
                                   type=entity_container_year_link_type.REQUIREMENT_ENTITY)
        LearningUnitYearFactory(acronym="ESPO1500", learning_container_year=l_container_yr_4,
                                academic_year=self.current_academic_year, subtype=learning_unit_year_subtypes.FULL)

        # Create another UE and put entity charge [AGES]
        l_container_yr_4 = LearningContainerYearFactory(acronym="AGES1500", academic_year=self.current_academic_year,
                                                        container_type=learning_container_year_types.MASTER_THESIS)
        EntityContainerYearFactory(learning_container_year=l_container_yr_4, entity=ages_entity_v.entity,
                                   type=entity_container_year_link_type.REQUIREMENT_ENTITY)
        LearningUnitYearFactory(acronym="AGES1500", learning_container_year=l_container_yr_4,
                                academic_year=self.current_academic_year, subtype=None)
=======
    def test_component_save(self):
        learning_unit_yr = LearningUnitYearFactory(academic_year=self.current_academic_year,
                                                   learning_container_year=self.learning_container_yr)
        learning_unit_compnt = LearningUnitComponentFactory(learning_unit_year=learning_unit_yr,
                                                               learning_component_year=self.learning_component_yr)
        url = reverse('learning_unit_component_edit', args=[learning_unit_yr.id])
        qs = 'learning_component_year_id={}'.format(self.learning_component_yr.id)

        response = self.client.post('{}?{}'.format(url,qs), data={"planned_classes": "1", "used_by": "on"})
        self.learning_component_yr.refresh_from_db()
        self.assertEqual(response.status_code, 302)
        self.assertEqual(self.learning_component_yr.planned_classes, 1)

    def test_component_save_delete_link(self):
        learning_unit_yr = LearningUnitYearFactory(academic_year=self.current_academic_year,
                                                   learning_container_year=self.learning_container_yr)
        learning_unit_compnt = LearningUnitComponentFactory(learning_unit_year=learning_unit_yr,
                                                            learning_component_year=self.learning_component_yr)
        url = reverse('learning_unit_component_edit', args=[learning_unit_yr.id])
        qs = 'learning_component_year_id={}'.format(self.learning_component_yr.id)

        response = self.client.post('{}?{}'.format(url,qs), data={"planned_classes": "1"})
        self.assertRaises(ObjectDoesNotExist, learning_unit_component.LearningUnitComponent.objects.filter(pk=learning_unit_compnt.id).first())

    def test_component_save_create_link(self):
        learning_unit_yr = LearningUnitYearFactory(academic_year=self.current_academic_year,
                                                   learning_container_year=self.learning_container_yr)
        url = reverse('learning_unit_component_edit', args=[learning_unit_yr.id])
        qs = 'learning_component_year_id={}'.format(self.learning_component_yr.id)

        response = self.client.post('{}?{}'.format(url,qs), data={"planned_classes": "1", "used_by": "on"})

        self.assertTrue(learning_unit_component.find_by_learning_component_year(self.learning_component_yr).exists())

>>>>>>> 1b1574f4
<|MERGE_RESOLUTION|>--- conflicted
+++ resolved
@@ -26,14 +26,15 @@
 import datetime
 from unittest import mock
 
+from django.core.exceptions import ObjectDoesNotExist
 from django.core.urlresolvers import reverse
 from django.test import TestCase, RequestFactory
 
+from base.models import learning_unit_component
 from base.models.enums import learning_container_year_types
 from base.models.enums import learning_unit_year_activity_status
 from base.models.enums import learning_unit_year_subtypes
 from base.tests.factories.academic_year import AcademicYearFactory
-from base.tests.factories.entity import EntityFactory
 from base.tests.factories.entity_version import EntityVersionFactory
 from base.tests.factories.learning_unit_component_class import LearningUnitComponentClassFactory
 from base.tests.factories.learning_unit_year import LearningUnitYearFactory
@@ -45,11 +46,10 @@
 from base.tests.factories.entity_component_year import EntityComponentYearFactory
 from base.tests.factories.entity_container_year import EntityContainerYearFactory
 from base.models.enums import entity_container_year_link_type
+from base.tests.factories.user import SuperUserFactory
 from base.views import learning_unit as learning_unit_view
 from django.utils.translation import ugettext_lazy as _
-from base.tests.factories.user import SuperUserFactory
-from django.core.exceptions import ObjectDoesNotExist
-from base.models import learning_unit_component
+
 
 class LearningUnitViewTestCase(TestCase):
     def setUp(self):
@@ -60,13 +60,9 @@
         self.learning_container_yr = LearningContainerYearFactory(academic_year=self.current_academic_year)
         self.learning_component_yr = LearningComponentYearFactory(learning_container_year=self.learning_container_yr)
         self.entity_container_yr = EntityContainerYearFactory(learning_container_year=self.learning_container_yr,
-<<<<<<< HEAD
-                                                              type=entity_container_year_link_type.REQUIREMENT_ENTITY)
-=======
                                                          type=entity_container_year_link_type.REQUIREMENT_ENTITY)
         self.a_superuser = SuperUserFactory()
         self.client.force_login(self.a_superuser)
->>>>>>> 1b1574f4
 
     @mock.patch('django.contrib.auth.decorators')
     @mock.patch('base.views.layout.render')
@@ -75,6 +71,7 @@
         mock_decorators.permission_required = lambda *args, **kwargs: lambda func: func
 
         request_factory = RequestFactory()
+
         request = request_factory.get(reverse('learning_units'))
         request.user = mock.Mock()
 
@@ -485,7 +482,40 @@
                                           learning_class_year=learning_class_year)
         self.assertEqual(learning_unit_view._learning_unit_usage_by_class(learning_class_year), _('complete'))
 
-<<<<<<< HEAD
+    def test_component_save(self):
+        learning_unit_yr = LearningUnitYearFactory(academic_year=self.current_academic_year,
+                                                   learning_container_year=self.learning_container_yr)
+        learning_unit_compnt = LearningUnitComponentFactory(learning_unit_year=learning_unit_yr,
+                                                               learning_component_year=self.learning_component_yr)
+        url = reverse('learning_unit_component_edit', args=[learning_unit_yr.id])
+        qs = 'learning_component_year_id={}'.format(self.learning_component_yr.id)
+
+        response = self.client.post('{}?{}'.format(url,qs), data={"planned_classes": "1", "used_by": "on"})
+        self.learning_component_yr.refresh_from_db()
+        self.assertEqual(response.status_code, 302)
+        self.assertEqual(self.learning_component_yr.planned_classes, 1)
+
+    def test_component_save_delete_link(self):
+        learning_unit_yr = LearningUnitYearFactory(academic_year=self.current_academic_year,
+                                                   learning_container_year=self.learning_container_yr)
+        learning_unit_compnt = LearningUnitComponentFactory(learning_unit_year=learning_unit_yr,
+                                                            learning_component_year=self.learning_component_yr)
+        url = reverse('learning_unit_component_edit', args=[learning_unit_yr.id])
+        qs = 'learning_component_year_id={}'.format(self.learning_component_yr.id)
+
+        response = self.client.post('{}?{}'.format(url,qs), data={"planned_classes": "1"})
+        self.assertRaises(ObjectDoesNotExist, learning_unit_component.LearningUnitComponent.objects.filter(pk=learning_unit_compnt.id).first())
+
+    def test_component_save_create_link(self):
+        learning_unit_yr = LearningUnitYearFactory(academic_year=self.current_academic_year,
+                                                   learning_container_year=self.learning_container_yr)
+        url = reverse('learning_unit_component_edit', args=[learning_unit_yr.id])
+        qs = 'learning_component_year_id={}'.format(self.learning_component_yr.id)
+
+        response = self.client.post('{}?{}'.format(url,qs), data={"planned_classes": "1", "used_by": "on"})
+
+        self.assertTrue(learning_unit_component.find_by_learning_component_year(self.learning_component_yr).exists())
+
     def _prepare_context_learning_units_search(self):
         # Create a structure [Entity / Entity version]
         ssh_entity_v = EntityVersionFactory(acronym="SSH", end_date=None)
@@ -544,40 +574,4 @@
         EntityContainerYearFactory(learning_container_year=l_container_yr_4, entity=ages_entity_v.entity,
                                    type=entity_container_year_link_type.REQUIREMENT_ENTITY)
         LearningUnitYearFactory(acronym="AGES1500", learning_container_year=l_container_yr_4,
-                                academic_year=self.current_academic_year, subtype=None)
-=======
-    def test_component_save(self):
-        learning_unit_yr = LearningUnitYearFactory(academic_year=self.current_academic_year,
-                                                   learning_container_year=self.learning_container_yr)
-        learning_unit_compnt = LearningUnitComponentFactory(learning_unit_year=learning_unit_yr,
-                                                               learning_component_year=self.learning_component_yr)
-        url = reverse('learning_unit_component_edit', args=[learning_unit_yr.id])
-        qs = 'learning_component_year_id={}'.format(self.learning_component_yr.id)
-
-        response = self.client.post('{}?{}'.format(url,qs), data={"planned_classes": "1", "used_by": "on"})
-        self.learning_component_yr.refresh_from_db()
-        self.assertEqual(response.status_code, 302)
-        self.assertEqual(self.learning_component_yr.planned_classes, 1)
-
-    def test_component_save_delete_link(self):
-        learning_unit_yr = LearningUnitYearFactory(academic_year=self.current_academic_year,
-                                                   learning_container_year=self.learning_container_yr)
-        learning_unit_compnt = LearningUnitComponentFactory(learning_unit_year=learning_unit_yr,
-                                                            learning_component_year=self.learning_component_yr)
-        url = reverse('learning_unit_component_edit', args=[learning_unit_yr.id])
-        qs = 'learning_component_year_id={}'.format(self.learning_component_yr.id)
-
-        response = self.client.post('{}?{}'.format(url,qs), data={"planned_classes": "1"})
-        self.assertRaises(ObjectDoesNotExist, learning_unit_component.LearningUnitComponent.objects.filter(pk=learning_unit_compnt.id).first())
-
-    def test_component_save_create_link(self):
-        learning_unit_yr = LearningUnitYearFactory(academic_year=self.current_academic_year,
-                                                   learning_container_year=self.learning_container_yr)
-        url = reverse('learning_unit_component_edit', args=[learning_unit_yr.id])
-        qs = 'learning_component_year_id={}'.format(self.learning_component_yr.id)
-
-        response = self.client.post('{}?{}'.format(url,qs), data={"planned_classes": "1", "used_by": "on"})
-
-        self.assertTrue(learning_unit_component.find_by_learning_component_year(self.learning_component_yr).exists())
-
->>>>>>> 1b1574f4
+                                academic_year=self.current_academic_year, subtype=None)