--- conflicted
+++ resolved
@@ -452,10 +452,6 @@
 
     @mock.patch('base.views.layout.render')
     def test_learning_unit_formation(self, mock_render):
-<<<<<<< HEAD
-
-=======
->>>>>>> 8eb6df91
         learning_unit_year = LearningUnitYearFactory(academic_year=self.current_academic_year)
         request_factory = RequestFactory()
 
