##############################################################################
#
#    OSIS stands for Open Student Information System. It's an application
#    designed to manage the core business of higher education institutions,
#    such as universities, faculties, institutes and professional schools.
#    The core business involves the administration of students, teachers,
#    courses, programs and so on.
#
#    Copyright (C) 2015-2017 Université catholique de Louvain (http://www.uclouvain.be)
#
#    This program is free software: you can redistribute it and/or modify
#    it under the terms of the GNU General Public License as published by
#    the Free Software Foundation, either version 3 of the License, or
#    (at your option) any later version.
#
#    This program is distributed in the hope that it will be useful,
#    but WITHOUT ANY WARRANTY; without even the implied warranty of
#    MERCHANTABILITY or FITNESS FOR A PARTICULAR PURPOSE. See the
#    GNU General Public License for more details.
#
#    A copy of this license - GNU General Public License - is available
#    at the root of the source code of this program.  If not,
#    see http://www.gnu.org/licenses/.
#
##############################################################################
import datetime
from unittest import mock
from django.core.exceptions import ObjectDoesNotExist
from django.core.urlresolvers import reverse
from django.test import TestCase, RequestFactory
from base.forms.learning_units import CreateLearningUnitYearForm
from base.models import learning_unit_component
from base.models import learning_unit_component_class
from base.models.enums import learning_container_year_types, organization_type, entity_type
from base.models.enums import learning_unit_year_subtypes
from base.models.enums.internship_subtypes import TEACHING_INTERNSHIP
from base.models.enums.learning_container_year_types import COURSE
from base.models.enums.learning_unit_periodicity import ANNUAL
from base.models.enums.learning_unit_year_subtypes import FULL
from base.models.enums.learning_unit_year_session import SESSION_P23
from base.models.learning_unit_year import LearningUnitYear
from base.tests.factories.academic_year import AcademicYearFactory
from base.tests.factories.campus import CampusFactory
from base.tests.factories.entity import EntityFactory
from base.tests.factories.entity_version import EntityVersionFactory
from base.tests.factories.learning_unit_component_class import LearningUnitComponentClassFactory
from base.tests.factories.learning_unit_year import LearningUnitYearFactory
from base.tests.factories.learning_class_year import LearningClassYearFactory
from base.tests.factories.learning_component_year import LearningComponentYearFactory
from base.tests.factories.learning_container import LearningContainerFactory
from base.tests.factories.learning_container_year import LearningContainerYearFactory
from base.tests.factories.learning_unit_component import LearningUnitComponentFactory
from base.tests.factories.entity_component_year import EntityComponentYearFactory
from base.tests.factories.entity_container_year import EntityContainerYearFactory
from base.models.enums import entity_container_year_link_type
from base.tests.factories.organization import OrganizationFactory
from base.tests.factories.user import SuperUserFactory
from base.views import learning_unit as learning_unit_view
from django.utils.translation import ugettext_lazy as _

from reference.tests.factories.country import CountryFactory
from reference.tests.factories.language import LanguageFactory


class LearningUnitViewTestCase(TestCase):
    def setUp(self):
        today = datetime.date.today()
        self.academic_year = AcademicYearFactory(start_date=today.replace(year=today.year-2),
                                                 end_date=today.replace(year=today.year-1),
                                                 year=today.year-2)
        self.current_academic_year = AcademicYearFactory(start_date=today,
                                                         end_date=today.replace(year=today.year+1),
                                                         year=today.year)
        self.learning_container_yr = LearningContainerYearFactory(academic_year=self.current_academic_year)
        self.learning_component_yr = LearningComponentYearFactory(learning_container_year=self.learning_container_yr)
        self.organization = OrganizationFactory(type=organization_type.MAIN)
        self.country = CountryFactory()
        self.entity = EntityFactory(country=self.country, organization=self.organization)
        self.entity_container_yr = EntityContainerYearFactory(learning_container_year=self.learning_container_yr,
                                                              type=entity_container_year_link_type.REQUIREMENT_ENTITY,
                                                              entity=self.entity)
        self.entity_version = EntityVersionFactory(entity=self.entity, entity_type=entity_type.SCHOOL, start_date=today,
                                                   end_date=today.replace(year=today.year + 1))
        self.campus = CampusFactory(organization=self.organization)
        self.language = LanguageFactory()
        self.a_superuser = SuperUserFactory()
        self.client.force_login(self.a_superuser)

    @mock.patch('django.contrib.auth.decorators')
    @mock.patch('base.views.layout.render')
    def test_learning_units(self, mock_render, mock_decorators):
        mock_decorators.login_required = lambda x: x
        mock_decorators.permission_required = lambda *args, **kwargs: lambda func: func

        request_factory = RequestFactory()

        request = request_factory.get(reverse('learning_units'))
        request.user = mock.Mock()

        from base.views.learning_unit import learning_units

        learning_units(request)

        self.assertTrue(mock_render.called)
        request, template, context = mock_render.call_args[0]

        self.assertEqual(template, 'learning_units.html')
        self.assertEqual(context['current_academic_year'], self.current_academic_year)
        self.assertEqual(len(context['academic_years']), 2)

    @mock.patch('django.contrib.auth.decorators')
    @mock.patch('base.views.layout.render')
    def test_learning_units_search(self, mock_render, mock_decorators):
        mock_decorators.login_required = lambda x: x
        mock_decorators.permission_required = lambda *args, **kwargs: lambda func: func

        request_factory = RequestFactory()
        request = request_factory.get(reverse('learning_units'))
        request.user = mock.Mock()

        from base.views.learning_unit import learning_units

        learning_units(request)

        self.assertTrue(mock_render.called)

        request, template, context = mock_render.call_args[0]

        self.assertEqual(template, 'learning_units.html')
        self.assertEqual(context['academic_years'].count(), 2)
        self.assertEqual(context['current_academic_year'], self.current_academic_year)
        self.assertEqual(len(context['types']),
                         len(learning_unit_year_subtypes.LEARNING_UNIT_YEAR_SUBTYPES))
        self.assertEqual(len(context['container_types']),
                         len(learning_container_year_types.LEARNING_CONTAINER_YEAR_TYPES))
        self.assertTrue(context['experimental_phase'])
        self.assertIsNone(context['learning_units'])

    @mock.patch('django.contrib.auth.decorators')
    @mock.patch('base.views.layout.render')
    def test_learning_units_search_with_acronym_filtering(self, mock_render, mock_decorators):
        mock_decorators.login_required = lambda x: x
        mock_decorators.permission_required = lambda *args, **kwargs: lambda func: func
        self._prepare_context_learning_units_search()
        request_factory = RequestFactory()
        filter_data = {
            'academic_year_id': self.current_academic_year.id,
            'status': True,
            'acronym': 'LBIR'
        }
        request = request_factory.get(reverse('learning_units'), data=filter_data)
        request.user = mock.Mock()
        from base.views.learning_unit import learning_units
        learning_units(request)
        self.assertTrue(mock_render.called)
        request, template, context = mock_render.call_args[0]
        self.assertEqual(template, 'learning_units.html')
        self.assertEqual(len(context['learning_units']), 3)

    @mock.patch('django.contrib.auth.decorators')
    @mock.patch('base.views.layout.render')
    def test_learning_units_search_with_requirement_entity(self, mock_render, mock_decorators):
        mock_decorators.login_required = lambda x: x
        mock_decorators.permission_required = lambda *args, **kwargs: lambda func: func
        self._prepare_context_learning_units_search()
        request_factory = RequestFactory()
        filter_data = {
            'academic_year_id': self.current_academic_year.id,
            'requirement_entity_acronym': 'ENVI'
        }
        request = request_factory.get(reverse('learning_units'), data=filter_data)
        request.user = mock.Mock()
        from base.views.learning_unit import learning_units
        learning_units(request)
        self.assertTrue(mock_render.called)
        request, template, context = mock_render.call_args[0]
        self.assertEqual(template, 'learning_units.html')
        self.assertEqual(len(context['learning_units']), 1)

    @mock.patch('django.contrib.auth.decorators')
    @mock.patch('base.views.layout.render')
    def test_learning_units_search_with_requirement_entity_and_subord(self, mock_render, mock_decorators):
        mock_decorators.login_required = lambda x: x
        mock_decorators.permission_required = lambda *args, **kwargs: lambda func: func
        self._prepare_context_learning_units_search()
        request_factory = RequestFactory()
        filter_data = {
            'academic_year_id': self.current_academic_year.id,
            'requirement_entity_acronym': 'AGRO',
            'with_entity_subordinated': True
        }
        request = request_factory.get(reverse('learning_units'), data=filter_data)
        request.user = mock.Mock()
        from base.views.learning_unit import learning_units
        learning_units(request)
        self.assertTrue(mock_render.called)
        request, template, context = mock_render.call_args[0]
        self.assertEqual(template, 'learning_units.html')
        self.assertEqual(len(context['learning_units']), 6)

    @mock.patch('django.contrib.auth.decorators')
    @mock.patch('base.views.layout.render')
    @mock.patch('base.models.program_manager.is_program_manager')
    def test_learning_unit_read(self, mock_program_manager, mock_render, mock_decorators):
        mock_decorators.login_required = lambda x: x
        mock_decorators.permission_required = lambda *args, **kwargs: lambda func: func
        mock_program_manager.return_value = True

        learning_unit_year = LearningUnitYearFactory(academic_year=self.current_academic_year)

        request_factory = RequestFactory()
        request = request_factory.get(reverse('learning_unit', args=[learning_unit_year.id]))
        request.user = mock.Mock()

        from base.views.learning_unit import learning_unit_identification

        learning_unit_identification(request, learning_unit_year.id)

        self.assertTrue(mock_render.called)

        request, template, context = mock_render.call_args[0]

        self.assertEqual(template, 'learning_unit/identification.html')
        self.assertEqual(context['learning_unit_year'], learning_unit_year)

    def test_get_components_no_learning_container_yr(self):
        learning_unit_year = LearningUnitYearFactory(academic_year=self.current_academic_year)
        self.assertEqual(len(learning_unit_view.get_same_container_year_components(learning_unit_year, False)), 0)

    def test_get_components_with_classes(self):
        l_container = LearningContainerFactory()
        l_container_year = LearningContainerYearFactory.build(academic_year=self.current_academic_year,
                                                              title="LC-98998",
                                                              learning_container=l_container)
        l_container_year.save()
        l_component_year = LearningComponentYearFactory(learning_container_year=l_container_year)
        LearningClassYearFactory(learning_component_year=l_component_year)
        LearningClassYearFactory(learning_component_year=l_component_year)
        learning_unit_year = LearningUnitYearFactory(academic_year=self.current_academic_year,
                                                     learning_container_year=l_container_year)

        components = learning_unit_view.get_same_container_year_components(learning_unit_year, True)
        self.assertEqual(len(components), 1)
        self.assertEqual(len(components[0]['learning_component_year'].classes), 2)

    @mock.patch('django.contrib.auth.decorators')
    @mock.patch('base.views.layout.render')
    @mock.patch('base.models.program_manager.is_program_manager')
    def test_get_partims_identification_tabs(self, mock_program_manager, mock_render, mock_decorators):
        mock_decorators.login_required = lambda x: x
        mock_decorators.permission_required = lambda *args, **kwargs: lambda func: func
        mock_program_manager.return_value = True

        learning_unit_container_year = LearningContainerYearFactory(
            academic_year=self.current_academic_year
        )
        learning_unit_year = LearningUnitYearFactory(
            acronym="LCHIM1210",
            learning_container_year=learning_unit_container_year,
            subtype=learning_unit_year_subtypes.FULL,
            academic_year=self.current_academic_year
        )
        LearningUnitYearFactory(
            acronym="LCHIM1210A",
            learning_container_year=learning_unit_container_year,
            subtype=learning_unit_year_subtypes.PARTIM,
            academic_year=self.current_academic_year
        )
        LearningUnitYearFactory(
            acronym="LCHIM1210B",
            learning_container_year=learning_unit_container_year,
            subtype=learning_unit_year_subtypes.PARTIM,
            academic_year=self.current_academic_year
        )
        LearningUnitYearFactory(
            acronym="LCHIM1210F",
            learning_container_year=learning_unit_container_year,
            subtype=learning_unit_year_subtypes.PARTIM,
            academic_year=self.current_academic_year
        )

        request_factory = RequestFactory()
        request = request_factory.get(reverse('learning_unit', args=[learning_unit_year.id]))
        request.user = mock.Mock()

        from base.views.learning_unit import learning_unit_identification

        learning_unit_identification(request, learning_unit_year.id)

        self.assertTrue(mock_render.called)

        request, template, context = mock_render.call_args[0]

        self.assertEqual(template, 'learning_unit/identification.html')
        self.assertEqual(len(context['learning_container_year_partims']), 3)

    def test_volumes_undefined(self):
        entity_component_yr = EntityComponentYearFactory(learning_component_year=self.learning_component_yr,
                                                         entity_container_year=self.entity_container_yr,
                                                         hourly_volume_total=0.00)
        data = learning_unit_view.volumes(entity_component_yr)
        self.assertEqual(data.get(learning_unit_view.HOURLY_VOLUME_KEY), learning_unit_view.UNDEFINED_VALUE)
        self.assertEqual(data.get(learning_unit_view.TOTAL_VOLUME_KEY), learning_unit_view.UNDEFINED_VALUE)
        self.assertEqual(data.get(learning_unit_view.VOLUME_PARTIAL_KEY), learning_unit_view.UNDEFINED_VALUE)
        self.assertEqual(data.get(learning_unit_view.VOLUME_REMAINING_KEY), learning_unit_view.UNDEFINED_VALUE)

    def test_volumes_unknwon_quadrimester(self):
        entity_component_yr=EntityComponentYearFactory(learning_component_year=self.learning_component_yr,
                                   entity_container_year=self.entity_container_yr,
                                   hourly_volume_total=15,
                                   hourly_volume_partial=-1)
        data = learning_unit_view.volumes(entity_component_yr)
        self.assertEqual(data.get(learning_unit_view.HOURLY_VOLUME_KEY), 15)
        self.assertEqual(data.get(learning_unit_view.TOTAL_VOLUME_KEY), 'partial_or_remaining')
        self.assertEqual(data.get(learning_unit_view.VOLUME_PARTIAL_KEY), "(15)")
        self.assertEqual(data.get(learning_unit_view.VOLUME_REMAINING_KEY), "(15)")

    def test_volumes(self):
        entity_component_yr = EntityComponentYearFactory(learning_component_year=self.learning_component_yr,
                                                         entity_container_year=self.entity_container_yr,
                                                         hourly_volume_total=15,
                                                         hourly_volume_partial=None)
        data = learning_unit_view.volumes(entity_component_yr)
        self.assertEqual(data.get(learning_unit_view.HOURLY_VOLUME_KEY), 15)
        self.assertEqual(data.get(learning_unit_view.TOTAL_VOLUME_KEY), learning_unit_view.UNDEFINED_VALUE)
        self.assertEqual(data.get(learning_unit_view.VOLUME_PARTIAL_KEY), learning_unit_view.UNDEFINED_VALUE)
        self.assertEqual(data.get(learning_unit_view.VOLUME_REMAINING_KEY), learning_unit_view.UNDEFINED_VALUE)

        entity_component_yr = EntityComponentYearFactory(learning_component_year=self.learning_component_yr,
                                                         entity_container_year=self.entity_container_yr,
                                                         hourly_volume_total=15,
                                                         hourly_volume_partial=15)
        data = learning_unit_view.volumes(entity_component_yr)
        self.assertEqual(data.get(learning_unit_view.HOURLY_VOLUME_KEY), 15)
        self.assertEqual(data.get(learning_unit_view.TOTAL_VOLUME_KEY), 'partial')
        self.assertEqual(data.get(learning_unit_view.VOLUME_PARTIAL_KEY), 15)
        self.assertEqual(data.get(learning_unit_view.VOLUME_REMAINING_KEY), '-')

        entity_component_yr = EntityComponentYearFactory(learning_component_year=self.learning_component_yr,
                                                         entity_container_year=self.entity_container_yr,
                                                         hourly_volume_total=15,
                                                         hourly_volume_partial=10)
        data = learning_unit_view.volumes(entity_component_yr)
        self.assertEqual(data.get(learning_unit_view.HOURLY_VOLUME_KEY), entity_component_yr.hourly_volume_total)
        self.assertEqual(data.get(learning_unit_view.TOTAL_VOLUME_KEY), 'partial_remaining')
        self.assertEqual(data.get(learning_unit_view.VOLUME_PARTIAL_KEY), entity_component_yr.hourly_volume_partial)
        self.assertEqual(data.get(learning_unit_view.VOLUME_REMAINING_KEY), entity_component_yr.hourly_volume_total-entity_component_yr.hourly_volume_partial)

    def test_learning_component_year_undefined_value(self):
        EntityComponentYearFactory(learning_component_year=self.learning_component_yr,
                                   entity_container_year=self.entity_container_yr,
                                   hourly_volume_total=15.00,
                                   hourly_volume_partial=None)
        learning_unit_yr = LearningUnitYearFactory(academic_year=self.current_academic_year,
                                                     acronym='LBIOLA',
                                                     learning_container_year=self.learning_container_yr)
        LearningUnitComponentFactory(learning_unit_year=learning_unit_yr,
                                     learning_component_year=self.learning_component_yr)
        self.assertEqual(learning_unit_view.volume_distribution(learning_unit_yr), learning_unit_view.UNDEFINED_VALUE)

    def test_learning_component_year_remaining(self):
        EntityComponentYearFactory(learning_component_year=self.learning_component_yr,
                                   entity_container_year=self.entity_container_yr,
                                   hourly_volume_total=15.00,
                                   hourly_volume_partial=0.00)
        EntityComponentYearFactory(learning_component_year=self.learning_component_yr,
                                   entity_container_year=self.entity_container_yr,
                                   hourly_volume_total=15.00,
                                   hourly_volume_partial=0.00)
        learning_unit_yr = LearningUnitYearFactory(academic_year=self.current_academic_year,
                                                   acronym='LBIOLA',
                                                   learning_container_year=self.learning_container_yr)
        LearningUnitComponentFactory(learning_unit_year=learning_unit_yr,
                                     learning_component_year=self.learning_component_yr)
        self.assertEqual(learning_unit_view.volume_distribution(learning_unit_yr), _('remaining'))

    def test_learning_component_year_partial(self):
        EntityComponentYearFactory(learning_component_year=self.learning_component_yr,
                                   entity_container_year=self.entity_container_yr,
                                   hourly_volume_total=30.00,
                                   hourly_volume_partial=30.00)
        EntityComponentYearFactory(learning_component_year=self.learning_component_yr,
                                   entity_container_year=self.entity_container_yr,
                                   hourly_volume_total=15.00,
                                   hourly_volume_partial=15.00)
        learning_unit_yr = LearningUnitYearFactory(academic_year=self.current_academic_year,
                                                   acronym='LBIOLA',
                                                   learning_container_year=self.learning_container_yr)
        LearningUnitComponentFactory(learning_unit_year=learning_unit_yr,
                                     learning_component_year=self.learning_component_yr)
        self.assertEqual(learning_unit_view.volume_distribution(learning_unit_yr), _('partial'))

    def test_learning_component_year_partial_remaining(self):
        EntityComponentYearFactory(learning_component_year=self.learning_component_yr,
                                   entity_container_year=self.entity_container_yr,
                                   hourly_volume_total=30.00,
                                   hourly_volume_partial=25.00)
        learning_unit_yr = LearningUnitYearFactory(academic_year=self.current_academic_year,
                                                   acronym='LBIOLA',
                                                   learning_container_year=self.learning_container_yr)
        LearningUnitComponentFactory(learning_unit_year=learning_unit_yr,
                                     learning_component_year=self.learning_component_yr)
        self.assertEqual(learning_unit_view.volume_distribution(learning_unit_yr), _('partial_remaining'))

    def test_learning_component_year_partial_remaining_second(self):
        EntityComponentYearFactory(learning_component_year=self.learning_component_yr,
                                   entity_container_year=self.entity_container_yr,
                                   hourly_volume_total=30.00,
                                   hourly_volume_partial=30.00)
        EntityComponentYearFactory(learning_component_year=self.learning_component_yr,
                                   entity_container_year=self.entity_container_yr,
                                   hourly_volume_partial=0.00)
        learning_unit_yr = LearningUnitYearFactory(academic_year=self.current_academic_year,
                                                   acronym='LBIOLA',
                                                   learning_container_year=self.learning_container_yr)
        LearningUnitComponentFactory(learning_unit_year=learning_unit_yr,
                                     learning_component_year=self.learning_component_yr)
        self.assertEqual(learning_unit_view.volume_distribution(learning_unit_yr), _('partial_remaining'))

    def test_learning_component_year_partial_second(self):
        EntityComponentYearFactory(learning_component_year=self.learning_component_yr,
                                   entity_container_year=self.entity_container_yr,
                                   hourly_volume_total=30.00,
                                   hourly_volume_partial=30.00)
        learning_unit_yr = LearningUnitYearFactory(academic_year=self.current_academic_year,
                                                   acronym='LBIOLA',
                                                   learning_container_year=self.learning_container_yr)
        LearningUnitComponentFactory(learning_unit_year=learning_unit_yr,
                                     learning_component_year=self.learning_component_yr)
        self.assertEqual(learning_unit_view.volume_distribution(learning_unit_yr), _('partial'))

    def test_learning_component_year_remaining_third(self):
        EntityComponentYearFactory(learning_component_year=self.learning_component_yr,
                                   entity_container_year=self.entity_container_yr,
                                   hourly_volume_total=30.00,
                                   hourly_volume_partial=0.00)
        learning_unit_yr = LearningUnitYearFactory(academic_year=self.current_academic_year,
                                                   acronym='LBIOLA',
                                                   learning_container_year=self.learning_container_yr)
        LearningUnitComponentFactory(learning_unit_year=learning_unit_yr,
                                     learning_component_year=self.learning_component_yr)
        self.assertEqual(learning_unit_view.volume_distribution(learning_unit_yr), _('remaining'))

    def test_learning_component_yr_unknow_quadrimester(self):
        EntityComponentYearFactory(learning_component_year=self.learning_component_yr,
                                   entity_container_year=self.entity_container_yr,
                                   hourly_volume_total=30.00,
                                   hourly_volume_partial=-1)
        learning_unit_yr = LearningUnitYearFactory(academic_year=self.current_academic_year,
                                                   acronym='LBIOLA',
                                                   learning_container_year=self.learning_container_yr)
        LearningUnitComponentFactory(learning_unit_year=learning_unit_yr,
                                     learning_component_year=self.learning_component_yr)
        self.assertEqual(learning_unit_view.volume_distribution(learning_unit_yr), _('partial_or_remaining'))

    def test_learning_unit_usage_two_usages(self):
        learning_container_yr = LearningContainerYearFactory(academic_year=self.current_academic_year,
                                                             acronym='LBIOL')

        learning_unit_yr_1 = LearningUnitYearFactory(academic_year=self.current_academic_year,
                                                     acronym='LBIOLA',
                                                     learning_container_year=learning_container_yr)
        learning_unit_yr_2 = LearningUnitYearFactory(academic_year=self.current_academic_year,
                                                     acronym='LBIOLB',
                                                     learning_container_year=learning_container_yr)

        learning_component_yr = LearningComponentYearFactory(learning_container_year=learning_container_yr)

        LearningUnitComponentFactory(learning_unit_year=learning_unit_yr_1,
                                     learning_component_year=learning_component_yr)
        LearningUnitComponentFactory(learning_unit_year=learning_unit_yr_2,
                                     learning_component_year=learning_component_yr)

        self.assertEqual(learning_unit_view._learning_unit_usage(learning_component_yr), 'LBIOLA, LBIOLB')

    def test_learning_unit_usage_with_complete_LU(self):
        learning_container_yr = LearningContainerYearFactory(academic_year=self.current_academic_year,
                                                             acronym='LBIOL')

        learning_unit_yr_1 = LearningUnitYearFactory(academic_year=self.current_academic_year,
                                                     acronym='LBIOL',
                                                     learning_container_year=learning_container_yr)

        learning_component_yr = LearningComponentYearFactory(learning_container_year=learning_container_yr)

        LearningUnitComponentFactory(learning_unit_year=learning_unit_yr_1,
                                     learning_component_year=learning_component_yr)

        self.assertEqual(learning_unit_view._learning_unit_usage(learning_component_yr), 'LBIOL')

    def test_learning_unit_usage_by_class_with_complete_LU(self):
        academic_year = AcademicYearFactory(year=2016)
        learning_container_yr = LearningContainerYearFactory(academic_year=academic_year,
                                                             acronym='LBIOL')

        learning_unit_yr_1 = LearningUnitYearFactory(academic_year=academic_year,
                                                     acronym='LBIOL',
                                                     learning_container_year=learning_container_yr)

        learning_component_yr = LearningComponentYearFactory(learning_container_year=learning_container_yr)

        learning_unit_component = LearningUnitComponentFactory(learning_unit_year=learning_unit_yr_1,
                                                               learning_component_year=learning_component_yr)
        learning_class_year = LearningClassYearFactory(learning_component_year=learning_component_yr)
        LearningUnitComponentClassFactory(learning_unit_component=learning_unit_component,
                                          learning_class_year=learning_class_year)
        self.assertEqual(learning_unit_view._learning_unit_usage_by_class(learning_class_year), 'LBIOL')

    def test_component_save(self):
        learning_unit_yr = LearningUnitYearFactory(academic_year=self.current_academic_year,
                                                   learning_container_year=self.learning_container_yr)
        learning_unit_compnt = LearningUnitComponentFactory(learning_unit_year=learning_unit_yr,
                                                               learning_component_year=self.learning_component_yr)
        url = reverse('learning_unit_component_edit', args=[learning_unit_yr.id])
        qs = 'learning_component_year_id={}'.format(self.learning_component_yr.id)

        response = self.client.post('{}?{}'.format(url, qs), data={"planned_classes": "1", "used_by": "on"})
        self.learning_component_yr.refresh_from_db()
        self.assertEqual(response.status_code, 302)
        self.assertEqual(self.learning_component_yr.planned_classes, 1)

    def test_component_save_delete_link(self):
        learning_unit_yr = LearningUnitYearFactory(academic_year=self.current_academic_year,
                                                   learning_container_year=self.learning_container_yr)
        learning_unit_compnt = LearningUnitComponentFactory(learning_unit_year=learning_unit_yr,
                                                            learning_component_year=self.learning_component_yr)
        url = reverse('learning_unit_component_edit', args=[learning_unit_yr.id])
        qs = 'learning_component_year_id={}'.format(self.learning_component_yr.id)

        response = self.client.post('{}?{}'.format(url, qs), data={"planned_classes": "1"})
        self.assertRaises(ObjectDoesNotExist, learning_unit_component.LearningUnitComponent.objects.filter(pk=learning_unit_compnt.id).first())

    def test_component_save_create_link(self):
        learning_unit_yr = LearningUnitYearFactory(academic_year=self.current_academic_year,
                                                   learning_container_year=self.learning_container_yr)
        url = reverse('learning_unit_component_edit', args=[learning_unit_yr.id])
        qs = 'learning_component_year_id={}'.format(self.learning_component_yr.id)

        response = self.client.post('{}?{}'.format(url, qs), data={"planned_classes": "1", "used_by": "on"})

        self.assertTrue(learning_unit_component.find_by_learning_component_year(self.learning_component_yr).exists())

    def _prepare_context_learning_units_search(self):
        # Create a structure [Entity / Entity version]
        ssh_entity = EntityFactory(country=self.country)
        ssh_entity_v = EntityVersionFactory(acronym="SSH", end_date=None, entity=ssh_entity)

        agro_entity = EntityFactory(country=self.country)
        envi_entity = EntityFactory(country=self.country)
        ages_entity = EntityFactory(country=self.country)
        agro_entity_v = EntityVersionFactory(entity=agro_entity, parent=ssh_entity_v.entity, acronym="AGRO",
                                             end_date=None)
        envi_entity_v = EntityVersionFactory(entity=envi_entity, parent=agro_entity_v.entity, acronym="ENVI",
                                             end_date=None)
        ages_entity_v = EntityVersionFactory(entity=ages_entity, parent=agro_entity_v.entity, acronym="AGES",
                                             end_date=None)

        espo_entity = EntityFactory(country=self.country)
        drt_entity = EntityFactory(country=self.country)
        espo_entity_v = EntityVersionFactory(entity=espo_entity, parent=ssh_entity_v.entity, acronym="ESPO",
                                             end_date=None)
        drt_entity_v = EntityVersionFactory(entity=drt_entity, parent=ssh_entity_v.entity, acronym="DRT",
                                            end_date=None)

        # Create UE and put entity charge [AGRO]
        l_container_yr = LearningContainerYearFactory(acronym="LBIR1100", academic_year=self.current_academic_year,
                                                      container_type=learning_container_year_types.COURSE)
        EntityContainerYearFactory(learning_container_year=l_container_yr, entity=agro_entity_v.entity,
                                   type=entity_container_year_link_type.REQUIREMENT_ENTITY)
        LearningUnitYearFactory(acronym="LBIR1100", learning_container_year=l_container_yr,
                                academic_year=self.current_academic_year, subtype=learning_unit_year_subtypes.FULL)
        LearningUnitYearFactory(acronym="LBIR1100A", learning_container_year=l_container_yr,
                                academic_year=self.current_academic_year, subtype=learning_unit_year_subtypes.PARTIM)
        LearningUnitYearFactory(acronym="LBIR1100B", learning_container_year=l_container_yr,
                                academic_year=self.current_academic_year, subtype=learning_unit_year_subtypes.PARTIM)
        LearningUnitYearFactory(acronym="LBIR1100C", learning_container_year=l_container_yr,
                                academic_year=self.current_academic_year, subtype=learning_unit_year_subtypes.PARTIM,
                                status=False)

        # Create another UE and put entity charge [ENV]
        l_container_yr_2 = LearningContainerYearFactory(acronym="CHIM1200", academic_year=self.current_academic_year,
                                                        container_type=learning_container_year_types.COURSE)
        EntityContainerYearFactory(learning_container_year=l_container_yr_2, entity=envi_entity_v.entity,
                                   type=entity_container_year_link_type.REQUIREMENT_ENTITY)
        LearningUnitYearFactory(acronym="CHIM1200", learning_container_year=l_container_yr_2,
                                academic_year=self.current_academic_year, subtype=learning_unit_year_subtypes.FULL)

        # Create another UE and put entity charge [DRT]
        l_container_yr_3 = LearningContainerYearFactory(acronym="DRT1500", academic_year=self.current_academic_year,
                                                        container_type=learning_container_year_types.COURSE)
        EntityContainerYearFactory(learning_container_year=l_container_yr_3, entity=drt_entity_v.entity,
                                   type=entity_container_year_link_type.REQUIREMENT_ENTITY)
        LearningUnitYearFactory(acronym="DRT1500", learning_container_year=l_container_yr_3,
                                academic_year=self.current_academic_year, subtype=learning_unit_year_subtypes.FULL)
        LearningUnitYearFactory(acronym="DRT1500A", learning_container_year=l_container_yr_3,
                                academic_year=self.current_academic_year, subtype=learning_unit_year_subtypes.PARTIM)

        # Create another UE and put entity charge [ESPO]
        l_container_yr_4 = LearningContainerYearFactory(acronym="ESPO1500", academic_year=self.current_academic_year,
                                                        container_type=learning_container_year_types.DISSERTATION)
        EntityContainerYearFactory(learning_container_year=l_container_yr_4, entity=espo_entity_v.entity,
                                   type=entity_container_year_link_type.REQUIREMENT_ENTITY)
        LearningUnitYearFactory(acronym="ESPO1500", learning_container_year=l_container_yr_4,
                                academic_year=self.current_academic_year, subtype=learning_unit_year_subtypes.FULL)

        # Create another UE and put entity charge [AGES]
        l_container_yr_4 = LearningContainerYearFactory(acronym="AGES1500", academic_year=self.current_academic_year,
                                                        container_type=learning_container_year_types.MASTER_THESIS)
        EntityContainerYearFactory(learning_container_year=l_container_yr_4, entity=ages_entity_v.entity,
                                   type=entity_container_year_link_type.REQUIREMENT_ENTITY)
        LearningUnitYearFactory(acronym="AGES1500", learning_container_year=l_container_yr_4,
                                academic_year=self.current_academic_year, subtype=None)

    def test_class_save(self):
        learning_unit_yr = LearningUnitYearFactory(academic_year=self.current_academic_year,
                                                   learning_container_year=self.learning_container_yr)
        learning_unit_compnt = LearningUnitComponentFactory(learning_unit_year=learning_unit_yr,
                                                            learning_component_year=self.learning_component_yr)
        learning_class_yr = LearningClassYearFactory(learning_component_year=self.learning_component_yr)

        response = self.client.post('{}?{}&{}'.format(reverse('learning_class_year_edit', args=[learning_unit_yr.id]),
                                                      'learning_component_year_id={}'.format(self.learning_component_yr.id),
                                                      'learning_class_year_id={}'.format(learning_class_yr.id)),
                                    data={"used_by": "on"})
        self.learning_component_yr.refresh_from_db()
        self.assertEqual(response.status_code, 302)

    def test_class_save_create_link(self):
        learning_unit_yr = LearningUnitYearFactory(academic_year=self.current_academic_year,
                                                   learning_container_year=self.learning_container_yr)
        learning_unit_compnt = LearningUnitComponentFactory(learning_unit_year=learning_unit_yr,
                                                            learning_component_year=self.learning_component_yr)
        learning_class_yr = LearningClassYearFactory(learning_component_year=self.learning_component_yr)

        response = self.client.post('{}?{}&{}'.format(reverse('learning_class_year_edit', args=[learning_unit_yr.id]),
                                                      'learning_component_year_id={}'.format(self.learning_component_yr.id),
                                                      'learning_class_year_id={}'.format(learning_class_yr.id)),
                                    data={"used_by": "on"})

        self.assertTrue(learning_unit_component_class.search(learning_unit_compnt, learning_class_yr).exists())

    def test_class_save_delete_link(self):
        learning_unit_yr = LearningUnitYearFactory(academic_year=self.current_academic_year,
                                                   learning_container_year=self.learning_container_yr)
        learning_unit_compnt = LearningUnitComponentFactory(learning_unit_year=learning_unit_yr,
                                                            learning_component_year=self.learning_component_yr)
        learning_class_yr = LearningClassYearFactory(learning_component_year=self.learning_component_yr)
        a_link = LearningUnitComponentClassFactory(learning_unit_component=learning_unit_compnt,
                                                   learning_class_year=learning_class_yr)

        response = self.client.post('{}?{}&{}'.format(reverse('learning_class_year_edit', args=[learning_unit_yr.id]),
                                                      'learning_component_year_id={}'.format(self.learning_component_yr.id),
                                                      'learning_class_year_id={}'.format(learning_class_yr.id)), data={})

        self.assertRaises(ObjectDoesNotExist, learning_unit_component_class.LearningUnitComponentClass.objects.filter(pk=a_link.id).first())

    def get_base_form_data(self):
        return {"acronym": "LTAU2000",
                "learning_container_year_type": COURSE,
                "academic_year": self.academic_year.id,
                "status": True,
                "periodicity": ANNUAL,
                "credits": "5",
                "campus": self.campus.id,
                "internship_subtype": TEACHING_INTERNSHIP,
                "title": "LAW",
                "title_english": "LAW",
                "requirement_entity": self.entity_version.id,
                "allocation_entity": self.entity_version.id,
                "additional_entity_1": self.entity_version.id,
                "additional_entity_2": self.entity_version.id,
                "subtype": FULL,
                "language": self.language.id,
                "session": SESSION_P23,
                "faculty_remark": "faculty remark",
                "other_remark": "other remark"}

    def get_valid_data(self):
        return self.get_base_form_data()

    def get_faulty_acronym(self):
        faultydict = dict(self.get_valid_data())
        faultydict["acronym"] = "LTA200"
        return faultydict

    def get_empty_acronym(self):
        faultyDict = dict(self.get_valid_data())
        faultyDict["acronym"] = ""
        return faultyDict

    def test_learning_unit_year_form(self):
        form = CreateLearningUnitYearForm(data=self.get_valid_data())
        self.assertTrue(form.is_valid(), form.errors)
        url = reverse('learning_unit_year_add')
        response = self.client.post(url, data=self.get_base_form_data())
        self.assertEqual(response.status_code, 302)
        count_learning_unit_year = LearningUnitYear.objects.all().count()
        self.assertEqual(count_learning_unit_year, 1)

    def test_learning_unit_acronym_form(self):
        form = CreateLearningUnitYearForm(data=self.get_valid_data())
        self.assertTrue(form.is_valid(), form.errors)

<<<<<<< HEAD
        form = CreateLearningUnitYearForm(data=self.get_empty_acronym())
        self.assertFalse(form.is_valid(), form.errors)
        self.assertEqual(form.errors['acronym'], [_('This field is required.')])

        form=CreateLearningUnitYearForm(data=self.get_faulty_acronym())
        self.assertFalse(form.is_valid(), form.errors)
        self.assertEqual(form.errors['acronym'], [_('invalid_acronym')])
=======
        form = CreateLearningUnitYearForm(data=self.get_faulty_acronym())
        self.assertFalse(form.is_valid(), form.errors)
>>>>>>> 7a22c2a1
<|MERGE_RESOLUTION|>--- conflicted
+++ resolved
@@ -701,15 +701,10 @@
         form = CreateLearningUnitYearForm(data=self.get_valid_data())
         self.assertTrue(form.is_valid(), form.errors)
 
-<<<<<<< HEAD
         form = CreateLearningUnitYearForm(data=self.get_empty_acronym())
         self.assertFalse(form.is_valid(), form.errors)
         self.assertEqual(form.errors['acronym'], [_('This field is required.')])
 
         form=CreateLearningUnitYearForm(data=self.get_faulty_acronym())
         self.assertFalse(form.is_valid(), form.errors)
-        self.assertEqual(form.errors['acronym'], [_('invalid_acronym')])
-=======
-        form = CreateLearningUnitYearForm(data=self.get_faulty_acronym())
-        self.assertFalse(form.is_valid(), form.errors)
->>>>>>> 7a22c2a1
+        self.assertEqual(form.errors['acronym'], [_('invalid_acronym')])