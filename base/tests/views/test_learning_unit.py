##############################################################################
#
#    OSIS stands for Open Student Information System. It's an application
#    designed to manage the core business of higher education institutions,
#    such as universities, faculties, institutes and professional schools.
#    The core business involves the administration of students, teachers,
#    courses, programs and so on.
#
#    Copyright (C) 2015-2017 Université catholique de Louvain (http://www.uclouvain.be)
#
#    This program is free software: you can redistribute it and/or modify
#    it under the terms of the GNU General Public License as published by
#    the Free Software Foundation, either version 3 of the License, or
#    (at your option) any later version.
#
#    This program is distributed in the hope that it will be useful,
#    but WITHOUT ANY WARRANTY; without even the implied warranty of
#    MERCHANTABILITY or FITNESS FOR A PARTICULAR PURPOSE. See the
#    GNU General Public License for more details.
#
#    A copy of this license - GNU General Public License - is available
#    at the root of the source code of this program.  If not,
#    see http://www.gnu.org/licenses/.
#
##############################################################################
import datetime
from unittest import mock
<<<<<<< HEAD

from django.contrib.messages.storage.fallback import FallbackStorage
=======
>>>>>>> e87926be
from django.core.exceptions import ObjectDoesNotExist
from django.contrib.auth.models import Permission
from django.contrib.contenttypes.models import ContentType
from django.core.urlresolvers import reverse
from django.test import TestCase, RequestFactory
from base.forms.learning_units import CreateLearningUnitYearForm
from base.models import learning_unit_component
from base.models import learning_unit_component_class
from base.models.academic_year import AcademicYear
from base.models.enums import learning_container_year_types, organization_type, entity_type
from base.models.enums import learning_unit_year_subtypes
from base.models.enums.internship_subtypes import TEACHING_INTERNSHIP
from base.models.enums.learning_container_year_types import COURSE
from base.models.enums.learning_unit_periodicity import ANNUAL
from base.models.enums.learning_unit_year_subtypes import FULL
from base.models.enums.learning_unit_year_session import SESSION_P23
from base.models.learning_unit import LearningUnit
from base.models.learning_unit_year import LearningUnitYear
from base.tests.factories.academic_year import AcademicYearFactory
from base.tests.factories.campus import CampusFactory
from base.tests.factories.entity import EntityFactory
from base.tests.factories.entity_version import EntityVersionFactory
from base.tests.factories.learning_unit_component_class import LearningUnitComponentClassFactory
from base.tests.factories.learning_unit_year import LearningUnitYearFactory
from base.tests.factories.learning_class_year import LearningClassYearFactory
from base.tests.factories.learning_component_year import LearningComponentYearFactory
from base.tests.factories.learning_container import LearningContainerFactory
from base.tests.factories.learning_container_year import LearningContainerYearFactory
from base.tests.factories.learning_unit_component import LearningUnitComponentFactory
from base.tests.factories.entity_container_year import EntityContainerYearFactory
from base.models.enums import entity_container_year_link_type
from base.tests.factories.organization import OrganizationFactory
from base.tests.factories.person import PersonFactory
from base.tests.factories.user import SuperUserFactory
from base.views import learning_unit as learning_unit_view
<<<<<<< HEAD
from base.business import learning_unit as learning_unit_business
from django.utils.translation import ugettext_lazy as _

=======
from django.utils.translation import ugettext_lazy as _
>>>>>>> e87926be
from reference.tests.factories.country import CountryFactory
from reference.tests.factories.language import LanguageFactory


OK = 200
ACCESS_DENIED = 401


class LearningUnitViewTestCase(TestCase):
    def setUp(self):
        today = datetime.date.today()
        self.academic_year_1 = AcademicYearFactory.build(start_date=today.replace(year=today.year+1),
                                                         end_date=today.replace(year=today.year+2),
                                                         year=today.year+1)
        self.academic_year_2 = AcademicYearFactory.build(start_date=today.replace(year=today.year + 2),
                                                         end_date=today.replace(year=today.year + 3),
                                                         year=today.year + 2)
        self.academic_year_3 = AcademicYearFactory.build(start_date=today.replace(year=today.year + 3),
                                                         end_date=today.replace(year=today.year + 4),
                                                         year=today.year + 3)
        self.academic_year_4 = AcademicYearFactory.build(start_date=today.replace(year=today.year + 4),
                                                         end_date=today.replace(year=today.year + 5),
                                                         year=today.year + 4)
        self.academic_year_5 = AcademicYearFactory.build(start_date=today.replace(year=today.year + 5),
                                                         end_date=today.replace(year=today.year + 6),
                                                         year=today.year + 5)
        self.academic_year_6 = AcademicYearFactory.build(start_date=today.replace(year=today.year + 6),
                                                         end_date=today.replace(year=today.year + 7),
                                                         year=today.year + 6)
        self.current_academic_year = AcademicYearFactory(start_date=today,
                                                         end_date=today.replace(year=today.year+1),
                                                         year=today.year)
        super(AcademicYear, self.academic_year_1).save()
        super(AcademicYear, self.academic_year_2).save()
        super(AcademicYear, self.academic_year_3).save()
        super(AcademicYear, self.academic_year_4).save()
        super(AcademicYear, self.academic_year_5).save()
        super(AcademicYear, self.academic_year_6).save()
        self.learning_container_yr = LearningContainerYearFactory(academic_year=self.current_academic_year)
        self.learning_component_yr = LearningComponentYearFactory(learning_container_year=self.learning_container_yr)
        self.organization = OrganizationFactory(type=organization_type.MAIN)
        self.country = CountryFactory()
        self.entity = EntityFactory(country=self.country, organization=self.organization)
        self.entity_2 = EntityFactory(country=self.country, organization=self.organization)
        self.entity_3 = EntityFactory(country=self.country, organization=self.organization)
        self.entity_container_yr = EntityContainerYearFactory(learning_container_year=self.learning_container_yr,
                                                              type=entity_container_year_link_type.REQUIREMENT_ENTITY,
                                                              entity=self.entity)
        self.entity_container_yr_2 = EntityContainerYearFactory(learning_container_year=self.learning_container_yr,
                                                              type=entity_container_year_link_type.REQUIREMENT_ENTITY,
                                                              entity=self.entity_2)
        self.entity_container_yr_3 = EntityContainerYearFactory(learning_container_year=self.learning_container_yr,
                                                              type=entity_container_year_link_type.REQUIREMENT_ENTITY,
                                                              entity=self.entity_3)
        self.entity_version = EntityVersionFactory(entity=self.entity, entity_type=entity_type.SCHOOL, start_date=today,
                                                   end_date=today.replace(year=today.year + 1))
<<<<<<< HEAD
        self.campus = CampusFactory(organization=self.organization)
        self.language = LanguageFactory(code='FR')
=======
        self.campus = CampusFactory(organization=self.organization, is_administration=True, code="L")
        self.language = LanguageFactory()
>>>>>>> e87926be
        self.a_superuser = SuperUserFactory()
        self.client.force_login(self.a_superuser)

    @mock.patch('django.contrib.auth.decorators')
    @mock.patch('base.views.layout.render')
    def test_learning_units(self, mock_render, mock_decorators):
        mock_decorators.login_required = lambda x: x
        mock_decorators.permission_required = lambda *args, **kwargs: lambda func: func

        request_factory = RequestFactory()

        request = request_factory.get(reverse('learning_units'))
        request.user = mock.Mock()

        from base.views.learning_unit import learning_units

        learning_units(request)

        self.assertTrue(mock_render.called)
        request, template, context = mock_render.call_args[0]

        self.assertEqual(template, 'learning_units.html')
        self.assertEqual(context['current_academic_year'], self.current_academic_year)
        self.assertEqual(len(context['academic_years']), 7)

    @mock.patch('django.contrib.auth.decorators')
    @mock.patch('base.views.layout.render')
    def test_learning_units_search(self, mock_render, mock_decorators):
        mock_decorators.login_required = lambda x: x
        mock_decorators.permission_required = lambda *args, **kwargs: lambda func: func

        request_factory = RequestFactory()
        request = request_factory.get(reverse('learning_units'))
        request.user = mock.Mock()

        from base.views.learning_unit import learning_units

        learning_units(request)

        self.assertTrue(mock_render.called)

        request, template, context = mock_render.call_args[0]

        self.assertEqual(template, 'learning_units.html')
        self.assertEqual(context['academic_years'].count(), 7)
        self.assertEqual(context['current_academic_year'], self.current_academic_year)
        self.assertEqual(len(context['types']),
                         len(learning_unit_year_subtypes.LEARNING_UNIT_YEAR_SUBTYPES))
        self.assertEqual(len(context['container_types']),
                         len(learning_container_year_types.LEARNING_CONTAINER_YEAR_TYPES))
        self.assertTrue(context['experimental_phase'])
        self.assertIsNone(context['learning_units'])

    @mock.patch('django.contrib.auth.decorators')
    @mock.patch('base.views.layout.render')
    def test_learning_units_search_with_acronym_filtering(self, mock_render, mock_decorators):
        mock_decorators.login_required = lambda x: x
        mock_decorators.permission_required = lambda *args, **kwargs: lambda func: func
        self._prepare_context_learning_units_search()
        request_factory = RequestFactory()
        filter_data = {
            'academic_year_id': self.current_academic_year.id,
            'status': True,
            'acronym': 'LBIR'
        }
        request = request_factory.get(reverse('learning_units'), data=filter_data)
        request.user = mock.Mock()
        from base.views.learning_unit import learning_units
        learning_units(request)
        self.assertTrue(mock_render.called)
        request, template, context = mock_render.call_args[0]
        self.assertEqual(template, 'learning_units.html')
        self.assertEqual(len(context['learning_units']), 3)

    @mock.patch('django.contrib.auth.decorators')
    @mock.patch('base.views.layout.render')
    def test_learning_units_search_by_acronym_with_valid_regex(self, mock_render, mock_decorators):
        mock_decorators.login_required = lambda x: x
        mock_decorators.permission_required = lambda *args, **kwargs: lambda func: func
        self._prepare_context_learning_units_search()
        request_factory = RequestFactory()
        filter_data = {
            'academic_year_id': self.current_academic_year.id,
            'status': True,
            'acronym': '^DRT.+A'
        }
        request = request_factory.get(reverse('learning_units'), data=filter_data)
        request.user = mock.Mock()
        from base.views.learning_unit import learning_units
        learning_units(request)
        self.assertTrue(mock_render.called)
        request, template, context = mock_render.call_args[0]
        self.assertEqual(template, 'learning_units.html')
        self.assertEqual(len(context['learning_units']), 1)

    @mock.patch('django.contrib.auth.decorators')
    @mock.patch('base.views.layout.render')
    def test_learning_units_search_by_acronym_with_invalid_regex(self, mock_render, mock_decorators):
        mock_decorators.login_required = lambda x: x
        mock_decorators.permission_required = lambda *args, **kwargs: lambda func: func
        self._prepare_context_learning_units_search()
        request_factory = RequestFactory()
        filter_data = {
            'academic_year_id': self.current_academic_year.id,
            'status': True,
            'acronym': '^LB(+)2+'
        }
        request = request_factory.get(reverse('learning_units'), data=filter_data)
        request.user = mock.Mock()
        from base.views.learning_unit import learning_units
        learning_units(request)
        self.assertTrue(mock_render.called)
        request, template, context = mock_render.call_args[0]
        self.assertEqual(template, 'learning_units.html')
        self.assertEqual(context['form'].errors['acronym'], [_('LU_ERRORS_INVALID_REGEX_SYNTAX')])

    @mock.patch('django.contrib.auth.decorators')
    @mock.patch('base.views.layout.render')
    def test_learning_units_search_with_requirement_entity(self, mock_render, mock_decorators):
        mock_decorators.login_required = lambda x: x
        mock_decorators.permission_required = lambda *args, **kwargs: lambda func: func
        self._prepare_context_learning_units_search()
        request_factory = RequestFactory()
        filter_data = {
            'academic_year_id': self.current_academic_year.id,
            'requirement_entity_acronym': 'ENVI'
        }
        request = request_factory.get(reverse('learning_units'), data=filter_data)
        request.user = mock.Mock()
        from base.views.learning_unit import learning_units
        learning_units(request)
        self.assertTrue(mock_render.called)
        request, template, context = mock_render.call_args[0]
        self.assertEqual(template, 'learning_units.html')
        self.assertEqual(len(context['learning_units']), 1)

    @mock.patch('django.contrib.auth.decorators')
    @mock.patch('base.views.layout.render')
    def test_learning_units_search_with_requirement_entity_and_subord(self, mock_render, mock_decorators):
        mock_decorators.login_required = lambda x: x
        mock_decorators.permission_required = lambda *args, **kwargs: lambda func: func
        self._prepare_context_learning_units_search()
        request_factory = RequestFactory()
        filter_data = {
            'academic_year_id': self.current_academic_year.id,
            'requirement_entity_acronym': 'AGRO',
            'with_entity_subordinated': True
        }
        request = request_factory.get(reverse('learning_units'), data=filter_data)
        request.user = mock.Mock()
        from base.views.learning_unit import learning_units
        learning_units(request)
        self.assertTrue(mock_render.called)
        request, template, context = mock_render.call_args[0]
        self.assertEqual(template, 'learning_units.html')
        self.assertEqual(len(context['learning_units']), 6)

    @mock.patch('django.contrib.auth.decorators')
    @mock.patch('base.views.layout.render')
    def test_learning_units_search_with_service_course(self, mock_render, mock_decorators):
        mock_decorators.login_required = lambda x: x
        mock_decorators.permission_required = lambda *args, **kwargs: lambda func: func
        self._prepare_context_learning_units_search()
        request_factory = RequestFactory()
        filter_data = {
            'academic_year_id': self.current_academic_year.id,
            'requirement_entity_acronym': 'AGRO',
            'with_entity_subordinated': True
        }
        from base.views.learning_unit import learning_units_service_course

        request = request_factory.get(reverse(learning_units_service_course), data=filter_data)
        request.user = mock.Mock()
        setattr(request, 'session', 'session')
        setattr(request, '_messages', FallbackStorage(request))
        learning_units_service_course(request)
        self.assertTrue(mock_render.called)
        request, template, context = mock_render.call_args[0]
        self.assertEqual(template, 'learning_units.html')
        self.assertEqual(len(context['learning_units']), 0)

    @mock.patch('django.contrib.auth.decorators')
    @mock.patch('base.views.layout.render')
    @mock.patch('base.models.program_manager.is_program_manager')
    def test_learning_unit_read(self, mock_program_manager, mock_render, mock_decorators):
        mock_decorators.login_required = lambda x: x
        mock_decorators.permission_required = lambda *args, **kwargs: lambda func: func
        mock_program_manager.return_value = True

        learning_unit_year = LearningUnitYearFactory(academic_year=self.current_academic_year)

        request_factory = RequestFactory()
        request = request_factory.get(reverse('learning_unit', args=[learning_unit_year.id]))
        request.user = mock.Mock()

        from base.views.learning_unit import learning_unit_identification

        learning_unit_identification(request, learning_unit_year.id)

        self.assertTrue(mock_render.called)

        request, template, context = mock_render.call_args[0]

        self.assertEqual(template, 'learning_unit/identification.html')
        self.assertEqual(context['learning_unit_year'], learning_unit_year)

    def test_get_components_no_learning_container_yr(self):
        learning_unit_year = LearningUnitYearFactory(academic_year=self.current_academic_year)
        self.assertEqual(len(learning_unit_business.get_same_container_year_components(learning_unit_year, False)), 0)

    def test_get_components_with_classes(self):
        l_container = LearningContainerFactory()
        l_container_year = LearningContainerYearFactory.build(academic_year=self.current_academic_year,
                                                              title="LC-98998",
                                                              learning_container=l_container)
        l_container_year.save()
        l_component_year = LearningComponentYearFactory(learning_container_year=l_container_year)
        LearningClassYearFactory(learning_component_year=l_component_year)
        LearningClassYearFactory(learning_component_year=l_component_year)
        learning_unit_year = LearningUnitYearFactory(academic_year=self.current_academic_year,
                                                     learning_container_year=l_container_year)

        components = learning_unit_business.get_same_container_year_components(learning_unit_year, True)
        self.assertEqual(len(components), 1)
        self.assertEqual(len(components[0]['learning_component_year'].classes), 2)

    @mock.patch('django.contrib.auth.decorators')
    @mock.patch('base.views.layout.render')
    @mock.patch('base.models.program_manager.is_program_manager')
    def test_get_partims_identification_tabs(self, mock_program_manager, mock_render, mock_decorators):
        mock_decorators.login_required = lambda x: x
        mock_decorators.permission_required = lambda *args, **kwargs: lambda func: func
        mock_program_manager.return_value = True

        learning_unit_container_year = LearningContainerYearFactory(
            academic_year=self.current_academic_year
        )
        learning_unit_year = LearningUnitYearFactory(
            acronym="LCHIM1210",
            learning_container_year=learning_unit_container_year,
            subtype=learning_unit_year_subtypes.FULL,
            academic_year=self.current_academic_year
        )
        LearningUnitYearFactory(
            acronym="LCHIM1210A",
            learning_container_year=learning_unit_container_year,
            subtype=learning_unit_year_subtypes.PARTIM,
            academic_year=self.current_academic_year
        )
        LearningUnitYearFactory(
            acronym="LCHIM1210B",
            learning_container_year=learning_unit_container_year,
            subtype=learning_unit_year_subtypes.PARTIM,
            academic_year=self.current_academic_year
        )
        LearningUnitYearFactory(
            acronym="LCHIM1210F",
            learning_container_year=learning_unit_container_year,
            subtype=learning_unit_year_subtypes.PARTIM,
            academic_year=self.current_academic_year
        )

        request_factory = RequestFactory()
        request = request_factory.get(reverse('learning_unit', args=[learning_unit_year.id]))
        request.user = mock.Mock()

        from base.views.learning_unit import learning_unit_identification

        learning_unit_identification(request, learning_unit_year.id)

        self.assertTrue(mock_render.called)

        request, template, context = mock_render.call_args[0]

        self.assertEqual(template, 'learning_unit/identification.html')
        self.assertEqual(len(context['learning_container_year_partims']), 3)

    def test_learning_unit_usage_two_usages(self):
        learning_container_yr = LearningContainerYearFactory(academic_year=self.current_academic_year,
                                                             acronym='LBIOL')

        learning_unit_yr_1 = LearningUnitYearFactory(academic_year=self.current_academic_year,
                                                     acronym='LBIOLA',
                                                     learning_container_year=learning_container_yr)
        learning_unit_yr_2 = LearningUnitYearFactory(academic_year=self.current_academic_year,
                                                     acronym='LBIOLB',
                                                     learning_container_year=learning_container_yr)

        learning_component_yr = LearningComponentYearFactory(learning_container_year=learning_container_yr)

        LearningUnitComponentFactory(learning_unit_year=learning_unit_yr_1,
                                     learning_component_year=learning_component_yr)
        LearningUnitComponentFactory(learning_unit_year=learning_unit_yr_2,
                                     learning_component_year=learning_component_yr)

        self.assertEqual(learning_unit_business._learning_unit_usage(learning_component_yr), 'LBIOLA, LBIOLB')

    def test_learning_unit_usage_with_complete_LU(self):
        learning_container_yr = LearningContainerYearFactory(academic_year=self.current_academic_year,
                                                             acronym='LBIOL')

        learning_unit_yr_1 = LearningUnitYearFactory(academic_year=self.current_academic_year,
                                                     acronym='LBIOL',
                                                     learning_container_year=learning_container_yr)

        learning_component_yr = LearningComponentYearFactory(learning_container_year=learning_container_yr)

        LearningUnitComponentFactory(learning_unit_year=learning_unit_yr_1,
                                     learning_component_year=learning_component_yr)

        self.assertEqual(learning_unit_business._learning_unit_usage(learning_component_yr), 'LBIOL')

    def test_learning_unit_usage_by_class_with_complete_LU(self):
        academic_year = AcademicYearFactory(year=2016)
        learning_container_yr = LearningContainerYearFactory(academic_year=academic_year,
                                                             acronym='LBIOL')

        learning_unit_yr_1 = LearningUnitYearFactory(academic_year=academic_year,
                                                     acronym='LBIOL',
                                                     learning_container_year=learning_container_yr)

        learning_component_yr = LearningComponentYearFactory(learning_container_year=learning_container_yr)

        learning_unit_component = LearningUnitComponentFactory(learning_unit_year=learning_unit_yr_1,
                                                               learning_component_year=learning_component_yr)
        learning_class_year = LearningClassYearFactory(learning_component_year=learning_component_yr)
        LearningUnitComponentClassFactory(learning_unit_component=learning_unit_component,
                                          learning_class_year=learning_class_year)
        self.assertEqual(learning_unit_business._learning_unit_usage_by_class(learning_class_year), 'LBIOL')

    def test_component_save(self):
        learning_unit_yr = LearningUnitYearFactory(academic_year=self.current_academic_year,
                                                   learning_container_year=self.learning_container_yr)
        learning_unit_compnt = LearningUnitComponentFactory(learning_unit_year=learning_unit_yr,
                                                            learning_component_year=self.learning_component_yr)
        url = reverse('learning_unit_component_edit', args=[learning_unit_yr.id])
        qs = 'learning_component_year_id={}'.format(self.learning_component_yr.id)

        response = self.client.post('{}?{}'.format(url, qs), data={"planned_classes": "1", "used_by": "on"})
        self.learning_component_yr.refresh_from_db()
        self.assertEqual(response.status_code, 302)
        self.assertEqual(self.learning_component_yr.planned_classes, 1)

    def test_component_save_delete_link(self):
        learning_unit_yr = LearningUnitYearFactory(academic_year=self.current_academic_year,
                                                   learning_container_year=self.learning_container_yr)
        learning_unit_compnt = LearningUnitComponentFactory(learning_unit_year=learning_unit_yr,
                                                            learning_component_year=self.learning_component_yr)
        url = reverse('learning_unit_component_edit', args=[learning_unit_yr.id])
        qs = 'learning_component_year_id={}'.format(self.learning_component_yr.id)

        response = self.client.post('{}?{}'.format(url, qs), data={"planned_classes": "1"})
        self.assertRaises(ObjectDoesNotExist, learning_unit_component.LearningUnitComponent.objects.filter(pk=learning_unit_compnt.id).first())

    def test_component_save_create_link(self):
        learning_unit_yr = LearningUnitYearFactory(academic_year=self.current_academic_year,
                                                   learning_container_year=self.learning_container_yr)
        url = reverse('learning_unit_component_edit', args=[learning_unit_yr.id])
        qs = 'learning_component_year_id={}'.format(self.learning_component_yr.id)

        response = self.client.post('{}?{}'.format(url, qs), data={"planned_classes": "1", "used_by": "on"})

        self.assertTrue(learning_unit_component.find_by_learning_component_year(self.learning_component_yr).exists())

    def _prepare_context_learning_units_search(self):
        # Create a structure [Entity / Entity version]
        ssh_entity = EntityFactory(country=self.country)
        ssh_entity_v = EntityVersionFactory(acronym="SSH", end_date=None, entity=ssh_entity)

        agro_entity = EntityFactory(country=self.country)
        envi_entity = EntityFactory(country=self.country)
        ages_entity = EntityFactory(country=self.country)
        agro_entity_v = EntityVersionFactory(entity=agro_entity, parent=ssh_entity_v.entity, acronym="AGRO",
                                             end_date=None)
        envi_entity_v = EntityVersionFactory(entity=envi_entity, parent=agro_entity_v.entity, acronym="ENVI",
                                             end_date=None)
        ages_entity_v = EntityVersionFactory(entity=ages_entity, parent=agro_entity_v.entity, acronym="AGES",
                                             end_date=None)

        espo_entity = EntityFactory(country=self.country)
        drt_entity = EntityFactory(country=self.country)
        espo_entity_v = EntityVersionFactory(entity=espo_entity, parent=ssh_entity_v.entity, acronym="ESPO",
                                             end_date=None)
        drt_entity_v = EntityVersionFactory(entity=drt_entity, parent=ssh_entity_v.entity, acronym="DRT",
                                            end_date=None)

        # Create UE and put entity charge [AGRO]
        l_container_yr = LearningContainerYearFactory(acronym="LBIR1100", academic_year=self.current_academic_year,
                                                      container_type=learning_container_year_types.COURSE)
        EntityContainerYearFactory(learning_container_year=l_container_yr, entity=agro_entity_v.entity,
                                   type=entity_container_year_link_type.REQUIREMENT_ENTITY)
        LearningUnitYearFactory(acronym="LBIR1100", learning_container_year=l_container_yr,
                                academic_year=self.current_academic_year, subtype=learning_unit_year_subtypes.FULL)
        LearningUnitYearFactory(acronym="LBIR1100A", learning_container_year=l_container_yr,
                                academic_year=self.current_academic_year, subtype=learning_unit_year_subtypes.PARTIM)
        LearningUnitYearFactory(acronym="LBIR1100B", learning_container_year=l_container_yr,
                                academic_year=self.current_academic_year, subtype=learning_unit_year_subtypes.PARTIM)
        LearningUnitYearFactory(acronym="LBIR1100C", learning_container_year=l_container_yr,
                                academic_year=self.current_academic_year, subtype=learning_unit_year_subtypes.PARTIM,
                                status=False)

        # Create another UE and put entity charge [ENV]
        l_container_yr_2 = LearningContainerYearFactory(acronym="CHIM1200", academic_year=self.current_academic_year,
                                                        container_type=learning_container_year_types.COURSE)
        EntityContainerYearFactory(learning_container_year=l_container_yr_2, entity=envi_entity_v.entity,
                                   type=entity_container_year_link_type.REQUIREMENT_ENTITY)
        LearningUnitYearFactory(acronym="CHIM1200", learning_container_year=l_container_yr_2,
                                academic_year=self.current_academic_year, subtype=learning_unit_year_subtypes.FULL)

        # Create another UE and put entity charge [DRT]
        l_container_yr_3 = LearningContainerYearFactory(acronym="DRT1500", academic_year=self.current_academic_year,
                                                        container_type=learning_container_year_types.COURSE)
        EntityContainerYearFactory(learning_container_year=l_container_yr_3, entity=drt_entity_v.entity,
                                   type=entity_container_year_link_type.REQUIREMENT_ENTITY)
        LearningUnitYearFactory(acronym="DRT1500", learning_container_year=l_container_yr_3,
                                academic_year=self.current_academic_year, subtype=learning_unit_year_subtypes.FULL)
        LearningUnitYearFactory(acronym="DRT1500A", learning_container_year=l_container_yr_3,
                                academic_year=self.current_academic_year, subtype=learning_unit_year_subtypes.PARTIM)

        # Create another UE and put entity charge [ESPO]
        l_container_yr_4 = LearningContainerYearFactory(acronym="ESPO1500", academic_year=self.current_academic_year,
                                                        container_type=learning_container_year_types.DISSERTATION)
        EntityContainerYearFactory(learning_container_year=l_container_yr_4, entity=espo_entity_v.entity,
                                   type=entity_container_year_link_type.REQUIREMENT_ENTITY)
        LearningUnitYearFactory(acronym="ESPO1500", learning_container_year=l_container_yr_4,
                                academic_year=self.current_academic_year, subtype=learning_unit_year_subtypes.FULL)

        # Create another UE and put entity charge [AGES]
        l_container_yr_4 = LearningContainerYearFactory(acronym="AGES1500", academic_year=self.current_academic_year,
                                                        container_type=learning_container_year_types.MASTER_THESIS)
        EntityContainerYearFactory(learning_container_year=l_container_yr_4, entity=ages_entity_v.entity,
                                   type=entity_container_year_link_type.REQUIREMENT_ENTITY)
        LearningUnitYearFactory(acronym="AGES1500", learning_container_year=l_container_yr_4,
                                academic_year=self.current_academic_year, subtype=None)

    def test_class_save(self):
        learning_unit_yr = LearningUnitYearFactory(academic_year=self.current_academic_year,
                                                   learning_container_year=self.learning_container_yr)
        learning_unit_compnt = LearningUnitComponentFactory(learning_unit_year=learning_unit_yr,
                                                            learning_component_year=self.learning_component_yr)
        learning_class_yr = LearningClassYearFactory(learning_component_year=self.learning_component_yr)

        response = self.client.post('{}?{}&{}'.format(reverse('learning_class_year_edit', args=[learning_unit_yr.id]),
                                                      'learning_component_year_id={}'.format(self.learning_component_yr.id),
                                                      'learning_class_year_id={}'.format(learning_class_yr.id)),
                                    data={"used_by": "on"})
        self.learning_component_yr.refresh_from_db()
        self.assertEqual(response.status_code, 302)

    def test_class_save_create_link(self):
        learning_unit_yr = LearningUnitYearFactory(academic_year=self.current_academic_year,
                                                   learning_container_year=self.learning_container_yr)
        learning_unit_compnt = LearningUnitComponentFactory(learning_unit_year=learning_unit_yr,
                                                            learning_component_year=self.learning_component_yr)
        learning_class_yr = LearningClassYearFactory(learning_component_year=self.learning_component_yr)

        response = self.client.post('{}?{}&{}'.format(reverse('learning_class_year_edit', args=[learning_unit_yr.id]),
                                                      'learning_component_year_id={}'.format(self.learning_component_yr.id),
                                                      'learning_class_year_id={}'.format(learning_class_yr.id)),
                                    data={"used_by": "on"})

        self.assertTrue(learning_unit_component_class.search(learning_unit_compnt, learning_class_yr).exists())

    def test_class_save_delete_link(self):
        learning_unit_yr = LearningUnitYearFactory(academic_year=self.current_academic_year,
                                                   learning_container_year=self.learning_container_yr)
        learning_unit_compnt = LearningUnitComponentFactory(learning_unit_year=learning_unit_yr,
                                                            learning_component_year=self.learning_component_yr)
        learning_class_yr = LearningClassYearFactory(learning_component_year=self.learning_component_yr)
        a_link = LearningUnitComponentClassFactory(learning_unit_component=learning_unit_compnt,
                                                   learning_class_year=learning_class_yr)

        response = self.client.post('{}?{}&{}'.format(reverse('learning_class_year_edit', args=[learning_unit_yr.id]),
                                                      'learning_component_year_id={}'.format(self.learning_component_yr.id),
                                                      'learning_class_year_id={}'.format(learning_class_yr.id)), data={})

        self.assertRaises(ObjectDoesNotExist, learning_unit_component_class.LearningUnitComponentClass.objects.filter(pk=a_link.id).first())

    def get_base_form_data(self):
        return {"first_letter": "L",
                "acronym": "TAU2000",
                "learning_container_year_type": COURSE,
                "academic_year": self.current_academic_year.id,
                "status": True,
                "periodicity": ANNUAL,
                "credits": "5",
                "campus": self.campus.id,
                "internship_subtype": TEACHING_INTERNSHIP,
                "title": "LAW",
                "title_english": "LAW",
                "requirement_entity": self.entity_version.id,
                "allocation_entity": self.entity_version.id,
                "additional_entity_1": self.entity_version.id,
                "additional_entity_2": self.entity_version.id,
                "subtype": FULL,
                "language": self.language.id,
                "session": SESSION_P23,
                "faculty_remark": "faculty remark",
                "other_remark": "other remark"}

    def get_valid_data(self):
        return self.get_base_form_data()

    def get_faulty_acronym(self):
        faultydict = dict(self.get_valid_data())
        faultydict["acronym"] = "TA200"
        return faultydict

    def get_empty_acronym(self):
        faultyDict = dict(self.get_valid_data())
        faultyDict["acronym"] = ""
        return faultyDict

    def test_learning_unit_year_form(self):
        form = CreateLearningUnitYearForm(data=self.get_valid_data())
        self.assertTrue(form.is_valid(), form.errors)
        url = reverse('learning_unit_year_add')
        response = self.client.post(url, data=self.get_base_form_data())
        self.assertEqual(response.status_code, 302)
        count_learning_unit_year = LearningUnitYear.objects.all().count()
        self.assertEqual(count_learning_unit_year, 6)

    def test_learning_unit_acronym_form(self):
        form = CreateLearningUnitYearForm(data=self.get_valid_data())
        self.assertTrue(form.is_valid(), form.errors)

        form = CreateLearningUnitYearForm(data=self.get_empty_acronym())
        self.assertFalse(form.is_valid(), form.errors)
        self.assertEqual(form.errors['acronym'], [_('This field is required.')])

        form = CreateLearningUnitYearForm(data=self.get_faulty_acronym())
        self.assertFalse(form.is_valid(), form.errors)
        self.assertEqual(form.errors['acronym'], [_('invalid_acronym')])

    def test_learning_unit_check_acronym(self):
        kwargs = {'HTTP_X_REQUESTED_WITH': 'XMLHttpRequest'}

        url = reverse('check_acronym')
        get_data = {'acronym': 'goodacronym', 'year_id': self.academic_year_1.id}
        response = self.client.get(url, get_data, **kwargs)

        self.assertEqual(response.status_code, 200)
        self.assertJSONEqual(
            str(response.content , encoding='utf8'),
            {'valid': True,
             'existing_acronym': False,
             'existed_acronym': False,
             'last_using': ""}
        )

        learning_unit_container_year = LearningContainerYearFactory(
            academic_year=self.current_academic_year
        )
        learning_unit_year = LearningUnitYearFactory(
            acronym="LCHIM1210",
            learning_container_year=learning_unit_container_year,
            subtype=learning_unit_year_subtypes.FULL,
            academic_year=self.current_academic_year
        )
        learning_unit_year.save()

        get_data = {'acronym': 'LCHIM1210', 'year_id': self.current_academic_year.id}
        response = self.client.get(url, get_data, **kwargs)

        self.assertEqual(response.status_code, 200)
        self.assertJSONEqual(
            str(response.content , encoding='utf8'),
            {'valid': False,
             'existing_acronym': True,
             'existed_acronym': False,
             'last_using': ""}
        )

        learning_unit_year = LearningUnitYearFactory(
            acronym="LCHIM1211",
            learning_container_year=learning_unit_container_year,
            subtype=learning_unit_year_subtypes.FULL,
            academic_year=self.current_academic_year
        )
        learning_unit_year.save()

        get_data = {'acronym': 'LCHIM1211', 'year_id': self.academic_year_6.id}
        response = self.client.get(url, get_data, **kwargs)

        self.assertEqual(response.status_code, 200)
        self.assertJSONEqual(
            str(response.content , encoding='utf8'),
            {'valid': True,
             'existing_acronym': False,
             'existed_acronym': True,
             'last_using': str(self.current_academic_year)}
        )

    def _get_volumes_data(self, learning_units_year):
        if not isinstance(learning_units_year, list):
            learning_units_year = [learning_units_year]
        data = {}
        for learning_unit_year in learning_units_year:
            data['VOLUME_TOTAL_REQUIREMENT_ENTITIES_{}_{}'.format(learning_unit_year.id, self.learning_component_yr.id)] = [60]
            data['VOLUME_Q1_{}_{}'.format(learning_unit_year.id, self.learning_component_yr.id)] = [10]
            data['VOLUME_Q2_{}_{}'.format(learning_unit_year.id, self.learning_component_yr.id)] = [20]
            data['VOLUME_TOTAL_{}_{}'.format(learning_unit_year.id, self.learning_component_yr.id)] = [30]
            data['PLANNED_CLASSES_{}_{}'.format(learning_unit_year.id, self.learning_component_yr.id)] = [2]
        return data

    @mock.patch('django.contrib.auth.decorators')
    @mock.patch('base.views.layout.render')
    @mock.patch('base.models.program_manager.is_program_manager')
    def test_get_learning_unit_volumes_management(self, mock_program_manager, mock_render, mock_decorators):
        mock_decorators.login_required = lambda x: x
        mock_decorators.permission_required = lambda *args, **kwargs: lambda func: func
        mock_program_manager.return_value = True

        learning_unit_year = LearningUnitYearFactory(academic_year=self.current_academic_year,
                                                     learning_container_year=self.learning_container_yr)
        learning_unit_year.save()

        request_factory = RequestFactory()
        url = reverse("learning_unit_volumes_management" , args=[learning_unit_year.id])
        # GET request
        request = request_factory.get(url)
        request.user = mock.Mock()
        from base.views.learning_unit import learning_unit_volumes_management
        learning_unit_volumes_management(request, learning_unit_year.id)
        self.assertTrue(mock_render.called)
        request, template, context = mock_render.call_args[0]
        self.assertEqual(template, 'learning_unit/volumes_management.html')
        self.assertEqual(context['tab_active'], 'components')

        # POST request
        request = request_factory.post(url, self._get_volumes_data([learning_unit_year]))
        request.user = mock.Mock()
        learning_unit_volumes_management(request, learning_unit_year.id)
        self.assertTrue(mock_render.called)

    def test_volumes_validation(self):
        learning_unit_year = LearningUnitYearFactory(academic_year=self.current_academic_year,
                                                     learning_container_year=self.learning_container_yr)
        learning_unit_year.save()

        kwargs = {'HTTP_X_REQUESTED_WITH': 'XMLHttpRequest'}
        url = reverse("volumes_validation", args=[learning_unit_year.id])

        data = self._get_volumes_data(learning_unit_year)
        #TODO inject wrong data
        response = self.client.get(url, data, **kwargs)
        self.assertEqual(response.status_code, 200)
        self.assertJSONEqual(
            str(response.content, encoding='utf8'),
            {'errors': [],
             }
        )


class LearningUnitCreate(TestCase):
    def setUp(self):
        self.person = PersonFactory()
        self.url = reverse('learning_unit_create', args=[2015])
        self.language = LanguageFactory(code='FR')

        self.client.force_login(self.person.user)

    def test_with_user_not_logged(self):
        self.client.logout()
        response = self.client.get(self.url)
        from django.utils.encoding import uri_to_iri
        self.assertEqual(uri_to_iri(uri_to_iri(response.url)), '/login/?next={}'.format(self.url))
        self.assertEqual(response.status_code, 302)

    def test_when_user_has_not_permission(self):
        response = self.client.get(self.url)

        self.assertEqual(response.status_code, ACCESS_DENIED)
        self.assertTemplateUsed(response, 'access_denied.html')

    def test_when_user_has_permission(self):
        content_type = ContentType.objects.get_for_model(LearningUnit)
        permission = Permission.objects.get(codename="can_access_learningunit",
                                            content_type=content_type)
        self.person.user.user_permissions.add(permission)
        response = self.client.get(self.url)

        self.assertEqual(response.status_code, OK)
        self.assertTemplateUsed(response, 'learning_unit/learning_unit_form.html')

        self.assertIsInstance(response.context['form'],  CreateLearningUnitYearForm)


class LearningUnitYearAdd(TestCase):
    def setUp(self):
        self.person = PersonFactory()
        content_type = ContentType.objects.get_for_model(LearningUnit)
        permission = Permission.objects.get(codename="can_access_learningunit",
                                            content_type=content_type)
        self.person.user.user_permissions.add(permission)
        self.url = reverse('learning_unit_year_add')

        self.client.force_login(self.person.user)

    def test_with_user_not_logged(self):
        self.client.logout()
        response = self.client.post(self.url)

        self.assertRedirects(response, '/login/?next={}'.format(self.url))

    def test_when_user_has_not_permission(self):
        a_person = PersonFactory()
        self.client.force_login(a_person.user)

        response = self.client.post(self.url)

        self.assertEqual(response.status_code, ACCESS_DENIED)
        self.assertTemplateUsed(response, 'access_denied.html')

    def test_when_get_request(self):
        response = self.client.get(self.url)

        self.assertEqual(response.status_code, 405)
        self.assertTemplateUsed(response, 'method_not_allowed.html')

    def test_when_empty_form_data(self):
        response = self.client.post(self.url)

        self.assertEqual(response.status_code, OK)
        self.assertTemplateUsed(response, 'learning_unit/learning_unit_form.html')

        self.assertIsInstance(response.context['form'], CreateLearningUnitYearForm)

    def test_when_valid_form_data(self):
        today = datetime.date.today()
        academic_year_1 = AcademicYearFactory.build(start_date=today.replace(year=today.year + 1),
                                                    end_date=today.replace(year=today.year + 2),
                                                    year=today.year + 1)
        academic_year_2 = AcademicYearFactory.build(start_date=today.replace(year=today.year + 2),
                                                    end_date=today.replace(year=today.year + 3),
                                                    year=today.year + 2)
        academic_year_3 = AcademicYearFactory.build(start_date=today.replace(year=today.year + 3),
                                                    end_date=today.replace(year=today.year + 4),
                                                    year=today.year + 3)
        academic_year_4 = AcademicYearFactory.build(start_date=today.replace(year=today.year + 4),
                                                    end_date=today.replace(year=today.year + 5),
                                                    year=today.year + 4)
        academic_year_5 = AcademicYearFactory.build(start_date=today.replace(year=today.year + 5),
                                                    end_date=today.replace(year=today.year + 6),
                                                    year=today.year + 5)
        academic_year_6 = AcademicYearFactory.build(start_date=today.replace(year=today.year + 6),
                                                    end_date=today.replace(year=today.year + 7),
                                                    year=today.year + 6)
        current_academic_year = AcademicYearFactory(start_date=today,
                                                    end_date=today.replace(year=today.year + 1),
                                                    year=today.year)
        super(AcademicYear, academic_year_1).save()
        super(AcademicYear, academic_year_2).save()
        super(AcademicYear, academic_year_3).save()
        super(AcademicYear, academic_year_4).save()
        super(AcademicYear, academic_year_5).save()
        super(AcademicYear, academic_year_6).save()

        organization = OrganizationFactory(type=organization_type.MAIN)
        campus = CampusFactory(organization=organization)
        entity = EntityFactory(organization=organization)
        entity_version = EntityVersionFactory(entity=entity, entity_type=entity_type.SCHOOL, start_date=today,
                                              end_date=today.replace(year=today.year + 1))
        language = LanguageFactory()

        form_data = {
            "first_letter": "L",
            "acronym": "TAU2000",
            "learning_container_year_type": COURSE,
            "academic_year": current_academic_year.id,
            "status": True,
            "periodicity": ANNUAL,
            "credits": "5",
            "campus": campus.id,
            "internship_subtype": TEACHING_INTERNSHIP,
            "title": "LAW",
            "title_english": "LAW",
            "requirement_entity": entity_version.id,
            "subtype": FULL,
            "language": language.id,
            "session": SESSION_P23,
            "faculty_remark": "faculty remark",
            "other_remark": "other remark"
        }

        response = self.client.post(self.url, data=form_data)
        self.assertEqual(response.status_code, 200)


<|MERGE_RESOLUTION|>--- conflicted
+++ resolved
@@ -25,11 +25,7 @@
 ##############################################################################
 import datetime
 from unittest import mock
-<<<<<<< HEAD
-
 from django.contrib.messages.storage.fallback import FallbackStorage
-=======
->>>>>>> e87926be
 from django.core.exceptions import ObjectDoesNotExist
 from django.contrib.auth.models import Permission
 from django.contrib.contenttypes.models import ContentType
@@ -65,13 +61,8 @@
 from base.tests.factories.person import PersonFactory
 from base.tests.factories.user import SuperUserFactory
 from base.views import learning_unit as learning_unit_view
-<<<<<<< HEAD
 from base.business import learning_unit as learning_unit_business
 from django.utils.translation import ugettext_lazy as _
-
-=======
-from django.utils.translation import ugettext_lazy as _
->>>>>>> e87926be
 from reference.tests.factories.country import CountryFactory
 from reference.tests.factories.language import LanguageFactory
 
@@ -128,13 +119,9 @@
                                                               entity=self.entity_3)
         self.entity_version = EntityVersionFactory(entity=self.entity, entity_type=entity_type.SCHOOL, start_date=today,
                                                    end_date=today.replace(year=today.year + 1))
-<<<<<<< HEAD
-        self.campus = CampusFactory(organization=self.organization)
+
+        self.campus = CampusFactory(organization=self.organization, is_administration=True, code="L")
         self.language = LanguageFactory(code='FR')
-=======
-        self.campus = CampusFactory(organization=self.organization, is_administration=True, code="L")
-        self.language = LanguageFactory()
->>>>>>> e87926be
         self.a_superuser = SuperUserFactory()
         self.client.force_login(self.a_superuser)
 
@@ -921,6 +908,4 @@
         }
 
         response = self.client.post(self.url, data=form_data)
-        self.assertEqual(response.status_code, 200)
-
-
+        self.assertEqual(response.status_code, 200)