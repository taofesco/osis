##############################################################################
#
#    OSIS stands for Open Student Information System. It's an application
#    designed to manage the core business of higher education institutions,
#    such as universities, faculties, institutes and professional schools.
#    The core business involves the administration of students, teachers,
#    courses, programs and so on.
#
#    Copyright (C) 2015-2017 Université catholique de Louvain (http://www.uclouvain.be)
#
#    This program is free software: you can redistribute it and/or modify
#    it under the terms of the GNU General Public License as published by
#    the Free Software Foundation, either version 3 of the License, or
#    (at your option) any later version.
#
#    This program is distributed in the hope that it will be useful,
#    but WITHOUT ANY WARRANTY; without even the implied warranty of
#    MERCHANTABILITY or FITNESS FOR A PARTICULAR PURPOSE. See the
#    GNU General Public License for more details.
#
#    A copy of this license - GNU General Public License - is available
#    at the root of the source code of this program.  If not,
#    see http://www.gnu.org/licenses/.
#
##############################################################################
import datetime
from unittest import mock
from django.core.exceptions import ObjectDoesNotExist
from django.core.urlresolvers import reverse
from django.test import TestCase, RequestFactory
from base.forms.learning_units import CreateLearningUnitYearForm
from base.models import learning_unit_component
from base.models import learning_unit_component_class
from base.models.academic_year import AcademicYear
from base.models.enums import learning_container_year_types, organization_type, entity_type
from base.models.enums import learning_unit_year_subtypes
from base.models.enums.internship_subtypes import TEACHING_INTERNSHIP
from base.models.enums.learning_container_year_types import COURSE
from base.models.enums.learning_unit_periodicity import ANNUAL
from base.models.enums.learning_unit_year_subtypes import FULL
from base.models.enums.learning_unit_year_session import SESSION_P23
from base.models.learning_unit_year import LearningUnitYear
from base.tests.factories.academic_year import AcademicYearFactory
from base.tests.factories.campus import CampusFactory
from base.tests.factories.entity import EntityFactory
from base.tests.factories.entity_version import EntityVersionFactory
from base.tests.factories.learning_unit_component_class import LearningUnitComponentClassFactory
from base.tests.factories.learning_unit_year import LearningUnitYearFactory
from base.tests.factories.learning_class_year import LearningClassYearFactory
from base.tests.factories.learning_component_year import LearningComponentYearFactory
from base.tests.factories.learning_container import LearningContainerFactory
from base.tests.factories.learning_container_year import LearningContainerYearFactory
from base.tests.factories.learning_unit_component import LearningUnitComponentFactory
from base.tests.factories.entity_component_year import EntityComponentYearFactory
from base.tests.factories.entity_container_year import EntityContainerYearFactory
from base.models.enums import entity_container_year_link_type
from base.tests.factories.organization import OrganizationFactory
from base.tests.factories.user import SuperUserFactory
from base.views import learning_unit as learning_unit_view
from django.utils.translation import ugettext_lazy as _

from reference.tests.factories.country import CountryFactory
from reference.tests.factories.language import LanguageFactory


class LearningUnitViewTestCase(TestCase):
    def setUp(self):
        today = datetime.date.today()
        self.academic_year_1 = AcademicYearFactory.build(start_date=today.replace(year=today.year+1),
                                                         end_date=today.replace(year=today.year+2),
                                                         year=today.year+1)
        self.academic_year_2 = AcademicYearFactory.build(start_date=today.replace(year=today.year + 2),
                                                         end_date=today.replace(year=today.year + 3),
                                                         year=today.year + 2)
        self.academic_year_3 = AcademicYearFactory.build(start_date=today.replace(year=today.year + 3),
                                                         end_date=today.replace(year=today.year + 4),
                                                         year=today.year + 3)
        self.academic_year_4 = AcademicYearFactory.build(start_date=today.replace(year=today.year + 4),
                                                         end_date=today.replace(year=today.year + 5),
                                                         year=today.year + 4)
        self.academic_year_5 = AcademicYearFactory.build(start_date=today.replace(year=today.year + 5),
                                                         end_date=today.replace(year=today.year + 6),
                                                         year=today.year + 5)
        self.academic_year_6 = AcademicYearFactory.build(start_date=today.replace(year=today.year + 6),
                                                         end_date=today.replace(year=today.year + 7),
                                                         year=today.year + 6)
        self.current_academic_year = AcademicYearFactory(start_date=today,
                                                         end_date=today.replace(year=today.year+1),
                                                         year=today.year)
        super(AcademicYear, self.academic_year_1).save()
        super(AcademicYear, self.academic_year_2).save()
        super(AcademicYear, self.academic_year_3).save()
        super(AcademicYear, self.academic_year_4).save()
        super(AcademicYear, self.academic_year_5).save()
        super(AcademicYear, self.academic_year_6).save()
        self.learning_container_yr = LearningContainerYearFactory(academic_year=self.current_academic_year)
        self.learning_component_yr = LearningComponentYearFactory(learning_container_year=self.learning_container_yr)
        self.organization = OrganizationFactory(type=organization_type.MAIN)
        self.country = CountryFactory()
        self.entity = EntityFactory(country=self.country, organization=self.organization)
        self.entity_2 = EntityFactory(country=self.country, organization=self.organization)
        self.entity_3 = EntityFactory(country=self.country, organization=self.organization)
        self.entity_container_yr = EntityContainerYearFactory(learning_container_year=self.learning_container_yr,
                                                              type=entity_container_year_link_type.REQUIREMENT_ENTITY,
                                                              entity=self.entity)
        self.entity_container_yr_2 = EntityContainerYearFactory(learning_container_year=self.learning_container_yr,
                                                              type=entity_container_year_link_type.REQUIREMENT_ENTITY,
                                                              entity=self.entity_2)
        self.entity_container_yr_3 = EntityContainerYearFactory(learning_container_year=self.learning_container_yr,
                                                              type=entity_container_year_link_type.REQUIREMENT_ENTITY,
                                                              entity=self.entity_3)
        self.entity_version = EntityVersionFactory(entity=self.entity, entity_type=entity_type.SCHOOL, start_date=today,
                                                   end_date=today.replace(year=today.year + 1))
        self.campus = CampusFactory(organization=self.organization, is_administration=True, code="L")
        self.language = LanguageFactory()
        self.a_superuser = SuperUserFactory()
        self.client.force_login(self.a_superuser)

    @mock.patch('django.contrib.auth.decorators')
    @mock.patch('base.views.layout.render')
    def test_learning_units(self, mock_render, mock_decorators):
        mock_decorators.login_required = lambda x: x
        mock_decorators.permission_required = lambda *args, **kwargs: lambda func: func

        request_factory = RequestFactory()

        request = request_factory.get(reverse('learning_units'))
        request.user = mock.Mock()

        from base.views.learning_unit import learning_units

        learning_units(request)

        self.assertTrue(mock_render.called)
        request, template, context = mock_render.call_args[0]

        self.assertEqual(template, 'learning_units.html')
        self.assertEqual(context['current_academic_year'], self.current_academic_year)
        self.assertEqual(len(context['academic_years']), 7)

    @mock.patch('django.contrib.auth.decorators')
    @mock.patch('base.views.layout.render')
    def test_learning_units_search(self, mock_render, mock_decorators):
        mock_decorators.login_required = lambda x: x
        mock_decorators.permission_required = lambda *args, **kwargs: lambda func: func

        request_factory = RequestFactory()
        request = request_factory.get(reverse('learning_units'))
        request.user = mock.Mock()

        from base.views.learning_unit import learning_units

        learning_units(request)

        self.assertTrue(mock_render.called)

        request, template, context = mock_render.call_args[0]

        self.assertEqual(template, 'learning_units.html')
        self.assertEqual(context['academic_years'].count(), 7)
        self.assertEqual(context['current_academic_year'], self.current_academic_year)
        self.assertEqual(len(context['types']),
                         len(learning_unit_year_subtypes.LEARNING_UNIT_YEAR_SUBTYPES))
        self.assertEqual(len(context['container_types']),
                         len(learning_container_year_types.LEARNING_CONTAINER_YEAR_TYPES))
        self.assertTrue(context['experimental_phase'])
        self.assertIsNone(context['learning_units'])

    @mock.patch('django.contrib.auth.decorators')
    @mock.patch('base.views.layout.render')
    def test_learning_units_search_with_acronym_filtering(self, mock_render, mock_decorators):
        mock_decorators.login_required = lambda x: x
        mock_decorators.permission_required = lambda *args, **kwargs: lambda func: func
        self._prepare_context_learning_units_search()
        request_factory = RequestFactory()
        filter_data = {
            'academic_year_id': self.current_academic_year.id,
            'status': True,
            'acronym': 'LBIR'
        }
        request = request_factory.get(reverse('learning_units'), data=filter_data)
        request.user = mock.Mock()
        from base.views.learning_unit import learning_units
        learning_units(request)
        self.assertTrue(mock_render.called)
        request, template, context = mock_render.call_args[0]
        self.assertEqual(template, 'learning_units.html')
        self.assertEqual(len(context['learning_units']), 3)

    @mock.patch('django.contrib.auth.decorators')
    @mock.patch('base.views.layout.render')
    def test_learning_units_search_by_acronym_with_valid_regex(self, mock_render, mock_decorators):
        mock_decorators.login_required = lambda x: x
        mock_decorators.permission_required = lambda *args, **kwargs: lambda func: func
        self._prepare_context_learning_units_search()
        request_factory = RequestFactory()
        filter_data = {
            'academic_year_id': self.current_academic_year.id,
            'status': True,
            'acronym': '^DRT.+A'
        }
        request = request_factory.get(reverse('learning_units'), data=filter_data)
        request.user = mock.Mock()
        from base.views.learning_unit import learning_units
        learning_units(request)
        self.assertTrue(mock_render.called)
        request, template, context = mock_render.call_args[0]
        self.assertEqual(template, 'learning_units.html')
        self.assertEqual(len(context['learning_units']), 1)

    @mock.patch('django.contrib.auth.decorators')
    @mock.patch('base.views.layout.render')
    def test_learning_units_search_by_acronym_with_invalid_regex(self, mock_render, mock_decorators):
        mock_decorators.login_required = lambda x: x
        mock_decorators.permission_required = lambda *args, **kwargs: lambda func: func
        self._prepare_context_learning_units_search()
        request_factory = RequestFactory()
        filter_data = {
            'academic_year_id': self.current_academic_year.id,
            'status': True,
            'acronym': '^LB(+)2+'
        }
        request = request_factory.get(reverse('learning_units'), data=filter_data)
        request.user = mock.Mock()
        from base.views.learning_unit import learning_units
        learning_units(request)
        self.assertTrue(mock_render.called)
        request, template, context = mock_render.call_args[0]
        self.assertEqual(template, 'learning_units.html')
        self.assertEqual(context['form'].errors['acronym'], [_('LU_ERRORS_INVALID_REGEX_SYNTAX')])

    @mock.patch('django.contrib.auth.decorators')
    @mock.patch('base.views.layout.render')
    def test_learning_units_search_with_requirement_entity(self, mock_render, mock_decorators):
        mock_decorators.login_required = lambda x: x
        mock_decorators.permission_required = lambda *args, **kwargs: lambda func: func
        self._prepare_context_learning_units_search()
        request_factory = RequestFactory()
        filter_data = {
            'academic_year_id': self.current_academic_year.id,
            'requirement_entity_acronym': 'ENVI'
        }
        request = request_factory.get(reverse('learning_units'), data=filter_data)
        request.user = mock.Mock()
        from base.views.learning_unit import learning_units
        learning_units(request)
        self.assertTrue(mock_render.called)
        request, template, context = mock_render.call_args[0]
        self.assertEqual(template, 'learning_units.html')
        self.assertEqual(len(context['learning_units']), 1)

    @mock.patch('django.contrib.auth.decorators')
    @mock.patch('base.views.layout.render')
    def test_learning_units_search_with_requirement_entity_and_subord(self, mock_render, mock_decorators):
        mock_decorators.login_required = lambda x: x
        mock_decorators.permission_required = lambda *args, **kwargs: lambda func: func
        self._prepare_context_learning_units_search()
        request_factory = RequestFactory()
        filter_data = {
            'academic_year_id': self.current_academic_year.id,
            'requirement_entity_acronym': 'AGRO',
            'with_entity_subordinated': True
        }
        request = request_factory.get(reverse('learning_units'), data=filter_data)
        request.user = mock.Mock()
        from base.views.learning_unit import learning_units
        learning_units(request)
        self.assertTrue(mock_render.called)
        request, template, context = mock_render.call_args[0]
        self.assertEqual(template, 'learning_units.html')
        self.assertEqual(len(context['learning_units']), 6)

    @mock.patch('django.contrib.auth.decorators')
    @mock.patch('base.views.layout.render')
    @mock.patch('base.models.program_manager.is_program_manager')
    def test_learning_unit_read(self, mock_program_manager, mock_render, mock_decorators):
        mock_decorators.login_required = lambda x: x
        mock_decorators.permission_required = lambda *args, **kwargs: lambda func: func
        mock_program_manager.return_value = True

        learning_unit_year = LearningUnitYearFactory(academic_year=self.current_academic_year)

        request_factory = RequestFactory()
        request = request_factory.get(reverse('learning_unit', args=[learning_unit_year.id]))
        request.user = mock.Mock()

        from base.views.learning_unit import learning_unit_identification

        learning_unit_identification(request, learning_unit_year.id)

        self.assertTrue(mock_render.called)

        request, template, context = mock_render.call_args[0]

        self.assertEqual(template, 'learning_unit/identification.html')
        self.assertEqual(context['learning_unit_year'], learning_unit_year)

    def test_get_components_no_learning_container_yr(self):
        learning_unit_year = LearningUnitYearFactory(academic_year=self.current_academic_year)
        self.assertEqual(len(learning_unit_view.get_same_container_year_components(learning_unit_year, False)), 0)

    def test_get_components_with_classes(self):
        l_container = LearningContainerFactory()
        l_container_year = LearningContainerYearFactory.build(academic_year=self.current_academic_year,
                                                              title="LC-98998",
                                                              learning_container=l_container)
        l_container_year.save()
        l_component_year = LearningComponentYearFactory(learning_container_year=l_container_year)
        LearningClassYearFactory(learning_component_year=l_component_year)
        LearningClassYearFactory(learning_component_year=l_component_year)
        learning_unit_year = LearningUnitYearFactory(academic_year=self.current_academic_year,
                                                     learning_container_year=l_container_year)

        components = learning_unit_view.get_same_container_year_components(learning_unit_year, True)
        self.assertEqual(len(components), 1)
        self.assertEqual(len(components[0]['learning_component_year'].classes), 2)

    @mock.patch('django.contrib.auth.decorators')
    @mock.patch('base.views.layout.render')
    @mock.patch('base.models.program_manager.is_program_manager')
    def test_get_partims_identification_tabs(self, mock_program_manager, mock_render, mock_decorators):
        mock_decorators.login_required = lambda x: x
        mock_decorators.permission_required = lambda *args, **kwargs: lambda func: func
        mock_program_manager.return_value = True

        learning_unit_container_year = LearningContainerYearFactory(
            academic_year=self.current_academic_year
        )
        learning_unit_year = LearningUnitYearFactory(
            acronym="LCHIM1210",
            learning_container_year=learning_unit_container_year,
            subtype=learning_unit_year_subtypes.FULL,
            academic_year=self.current_academic_year
        )
        LearningUnitYearFactory(
            acronym="LCHIM1210A",
            learning_container_year=learning_unit_container_year,
            subtype=learning_unit_year_subtypes.PARTIM,
            academic_year=self.current_academic_year
        )
        LearningUnitYearFactory(
            acronym="LCHIM1210B",
            learning_container_year=learning_unit_container_year,
            subtype=learning_unit_year_subtypes.PARTIM,
            academic_year=self.current_academic_year
        )
        LearningUnitYearFactory(
            acronym="LCHIM1210F",
            learning_container_year=learning_unit_container_year,
            subtype=learning_unit_year_subtypes.PARTIM,
            academic_year=self.current_academic_year
        )

        request_factory = RequestFactory()
        request = request_factory.get(reverse('learning_unit', args=[learning_unit_year.id]))
        request.user = mock.Mock()

        from base.views.learning_unit import learning_unit_identification

        learning_unit_identification(request, learning_unit_year.id)

        self.assertTrue(mock_render.called)

        request, template, context = mock_render.call_args[0]

        self.assertEqual(template, 'learning_unit/identification.html')
        self.assertEqual(len(context['learning_container_year_partims']), 3)

    def test_learning_unit_usage_two_usages(self):
        learning_container_yr = LearningContainerYearFactory(academic_year=self.current_academic_year,
                                                             acronym='LBIOL')

        learning_unit_yr_1 = LearningUnitYearFactory(academic_year=self.current_academic_year,
                                                     acronym='LBIOLA',
                                                     learning_container_year=learning_container_yr)
        learning_unit_yr_2 = LearningUnitYearFactory(academic_year=self.current_academic_year,
                                                     acronym='LBIOLB',
                                                     learning_container_year=learning_container_yr)

        learning_component_yr = LearningComponentYearFactory(learning_container_year=learning_container_yr)

        LearningUnitComponentFactory(learning_unit_year=learning_unit_yr_1,
                                     learning_component_year=learning_component_yr)
        LearningUnitComponentFactory(learning_unit_year=learning_unit_yr_2,
                                     learning_component_year=learning_component_yr)

        self.assertEqual(learning_unit_view._learning_unit_usage(learning_component_yr), 'LBIOLA, LBIOLB')

    def test_learning_unit_usage_with_complete_LU(self):
        learning_container_yr = LearningContainerYearFactory(academic_year=self.current_academic_year,
                                                             acronym='LBIOL')

        learning_unit_yr_1 = LearningUnitYearFactory(academic_year=self.current_academic_year,
                                                     acronym='LBIOL',
                                                     learning_container_year=learning_container_yr)

        learning_component_yr = LearningComponentYearFactory(learning_container_year=learning_container_yr)

        LearningUnitComponentFactory(learning_unit_year=learning_unit_yr_1,
                                     learning_component_year=learning_component_yr)

        self.assertEqual(learning_unit_view._learning_unit_usage(learning_component_yr), 'LBIOL')

    def test_learning_unit_usage_by_class_with_complete_LU(self):
        academic_year = AcademicYearFactory(year=2016)
        learning_container_yr = LearningContainerYearFactory(academic_year=academic_year,
                                                             acronym='LBIOL')

        learning_unit_yr_1 = LearningUnitYearFactory(academic_year=academic_year,
                                                     acronym='LBIOL',
                                                     learning_container_year=learning_container_yr)

        learning_component_yr = LearningComponentYearFactory(learning_container_year=learning_container_yr)

        learning_unit_component = LearningUnitComponentFactory(learning_unit_year=learning_unit_yr_1,
                                                               learning_component_year=learning_component_yr)
        learning_class_year = LearningClassYearFactory(learning_component_year=learning_component_yr)
        LearningUnitComponentClassFactory(learning_unit_component=learning_unit_component,
                                          learning_class_year=learning_class_year)
        self.assertEqual(learning_unit_view._learning_unit_usage_by_class(learning_class_year), 'LBIOL')

    def test_component_save(self):
        learning_unit_yr = LearningUnitYearFactory(academic_year=self.current_academic_year,
                                                   learning_container_year=self.learning_container_yr)
        learning_unit_compnt = LearningUnitComponentFactory(learning_unit_year=learning_unit_yr,
                                                            learning_component_year=self.learning_component_yr)
        url = reverse('learning_unit_component_edit', args=[learning_unit_yr.id])
        qs = 'learning_component_year_id={}'.format(self.learning_component_yr.id)

        response = self.client.post('{}?{}'.format(url, qs), data={"planned_classes": "1", "used_by": "on"})
        self.learning_component_yr.refresh_from_db()
        self.assertEqual(response.status_code, 302)
        self.assertEqual(self.learning_component_yr.planned_classes, 1)

    def test_component_save_delete_link(self):
        learning_unit_yr = LearningUnitYearFactory(academic_year=self.current_academic_year,
                                                   learning_container_year=self.learning_container_yr)
        learning_unit_compnt = LearningUnitComponentFactory(learning_unit_year=learning_unit_yr,
                                                            learning_component_year=self.learning_component_yr)
        url = reverse('learning_unit_component_edit', args=[learning_unit_yr.id])
        qs = 'learning_component_year_id={}'.format(self.learning_component_yr.id)

        response = self.client.post('{}?{}'.format(url, qs), data={"planned_classes": "1"})
        self.assertRaises(ObjectDoesNotExist, learning_unit_component.LearningUnitComponent.objects.filter(pk=learning_unit_compnt.id).first())

    def test_component_save_create_link(self):
        learning_unit_yr = LearningUnitYearFactory(academic_year=self.current_academic_year,
                                                   learning_container_year=self.learning_container_yr)
        url = reverse('learning_unit_component_edit', args=[learning_unit_yr.id])
        qs = 'learning_component_year_id={}'.format(self.learning_component_yr.id)

        response = self.client.post('{}?{}'.format(url, qs), data={"planned_classes": "1", "used_by": "on"})

        self.assertTrue(learning_unit_component.find_by_learning_component_year(self.learning_component_yr).exists())

    def _prepare_context_learning_units_search(self):
        # Create a structure [Entity / Entity version]
        ssh_entity = EntityFactory(country=self.country)
        ssh_entity_v = EntityVersionFactory(acronym="SSH", end_date=None, entity=ssh_entity)

        agro_entity = EntityFactory(country=self.country)
        envi_entity = EntityFactory(country=self.country)
        ages_entity = EntityFactory(country=self.country)
        agro_entity_v = EntityVersionFactory(entity=agro_entity, parent=ssh_entity_v.entity, acronym="AGRO",
                                             end_date=None)
        envi_entity_v = EntityVersionFactory(entity=envi_entity, parent=agro_entity_v.entity, acronym="ENVI",
                                             end_date=None)
        ages_entity_v = EntityVersionFactory(entity=ages_entity, parent=agro_entity_v.entity, acronym="AGES",
                                             end_date=None)

        espo_entity = EntityFactory(country=self.country)
        drt_entity = EntityFactory(country=self.country)
        espo_entity_v = EntityVersionFactory(entity=espo_entity, parent=ssh_entity_v.entity, acronym="ESPO",
                                             end_date=None)
        drt_entity_v = EntityVersionFactory(entity=drt_entity, parent=ssh_entity_v.entity, acronym="DRT",
                                            end_date=None)

        # Create UE and put entity charge [AGRO]
        l_container_yr = LearningContainerYearFactory(acronym="LBIR1100", academic_year=self.current_academic_year,
                                                      container_type=learning_container_year_types.COURSE)
        EntityContainerYearFactory(learning_container_year=l_container_yr, entity=agro_entity_v.entity,
                                   type=entity_container_year_link_type.REQUIREMENT_ENTITY)
        LearningUnitYearFactory(acronym="LBIR1100", learning_container_year=l_container_yr,
                                academic_year=self.current_academic_year, subtype=learning_unit_year_subtypes.FULL)
        LearningUnitYearFactory(acronym="LBIR1100A", learning_container_year=l_container_yr,
                                academic_year=self.current_academic_year, subtype=learning_unit_year_subtypes.PARTIM)
        LearningUnitYearFactory(acronym="LBIR1100B", learning_container_year=l_container_yr,
                                academic_year=self.current_academic_year, subtype=learning_unit_year_subtypes.PARTIM)
        LearningUnitYearFactory(acronym="LBIR1100C", learning_container_year=l_container_yr,
                                academic_year=self.current_academic_year, subtype=learning_unit_year_subtypes.PARTIM,
                                status=False)

        # Create another UE and put entity charge [ENV]
        l_container_yr_2 = LearningContainerYearFactory(acronym="CHIM1200", academic_year=self.current_academic_year,
                                                        container_type=learning_container_year_types.COURSE)
        EntityContainerYearFactory(learning_container_year=l_container_yr_2, entity=envi_entity_v.entity,
                                   type=entity_container_year_link_type.REQUIREMENT_ENTITY)
        LearningUnitYearFactory(acronym="CHIM1200", learning_container_year=l_container_yr_2,
                                academic_year=self.current_academic_year, subtype=learning_unit_year_subtypes.FULL)

        # Create another UE and put entity charge [DRT]
        l_container_yr_3 = LearningContainerYearFactory(acronym="DRT1500", academic_year=self.current_academic_year,
                                                        container_type=learning_container_year_types.COURSE)
        EntityContainerYearFactory(learning_container_year=l_container_yr_3, entity=drt_entity_v.entity,
                                   type=entity_container_year_link_type.REQUIREMENT_ENTITY)
        LearningUnitYearFactory(acronym="DRT1500", learning_container_year=l_container_yr_3,
                                academic_year=self.current_academic_year, subtype=learning_unit_year_subtypes.FULL)
        LearningUnitYearFactory(acronym="DRT1500A", learning_container_year=l_container_yr_3,
                                academic_year=self.current_academic_year, subtype=learning_unit_year_subtypes.PARTIM)

        # Create another UE and put entity charge [ESPO]
        l_container_yr_4 = LearningContainerYearFactory(acronym="ESPO1500", academic_year=self.current_academic_year,
                                                        container_type=learning_container_year_types.DISSERTATION)
        EntityContainerYearFactory(learning_container_year=l_container_yr_4, entity=espo_entity_v.entity,
                                   type=entity_container_year_link_type.REQUIREMENT_ENTITY)
        LearningUnitYearFactory(acronym="ESPO1500", learning_container_year=l_container_yr_4,
                                academic_year=self.current_academic_year, subtype=learning_unit_year_subtypes.FULL)

        # Create another UE and put entity charge [AGES]
        l_container_yr_4 = LearningContainerYearFactory(acronym="AGES1500", academic_year=self.current_academic_year,
                                                        container_type=learning_container_year_types.MASTER_THESIS)
        EntityContainerYearFactory(learning_container_year=l_container_yr_4, entity=ages_entity_v.entity,
                                   type=entity_container_year_link_type.REQUIREMENT_ENTITY)
        LearningUnitYearFactory(acronym="AGES1500", learning_container_year=l_container_yr_4,
                                academic_year=self.current_academic_year, subtype=None)

    def test_class_save(self):
        learning_unit_yr = LearningUnitYearFactory(academic_year=self.current_academic_year,
                                                   learning_container_year=self.learning_container_yr)
        learning_unit_compnt = LearningUnitComponentFactory(learning_unit_year=learning_unit_yr,
                                                            learning_component_year=self.learning_component_yr)
        learning_class_yr = LearningClassYearFactory(learning_component_year=self.learning_component_yr)

        response = self.client.post('{}?{}&{}'.format(reverse('learning_class_year_edit', args=[learning_unit_yr.id]),
                                                      'learning_component_year_id={}'.format(self.learning_component_yr.id),
                                                      'learning_class_year_id={}'.format(learning_class_yr.id)),
                                    data={"used_by": "on"})
        self.learning_component_yr.refresh_from_db()
        self.assertEqual(response.status_code, 302)

    def test_class_save_create_link(self):
        learning_unit_yr = LearningUnitYearFactory(academic_year=self.current_academic_year,
                                                   learning_container_year=self.learning_container_yr)
        learning_unit_compnt = LearningUnitComponentFactory(learning_unit_year=learning_unit_yr,
                                                            learning_component_year=self.learning_component_yr)
        learning_class_yr = LearningClassYearFactory(learning_component_year=self.learning_component_yr)

        response = self.client.post('{}?{}&{}'.format(reverse('learning_class_year_edit', args=[learning_unit_yr.id]),
                                                      'learning_component_year_id={}'.format(self.learning_component_yr.id),
                                                      'learning_class_year_id={}'.format(learning_class_yr.id)),
                                    data={"used_by": "on"})

        self.assertTrue(learning_unit_component_class.search(learning_unit_compnt, learning_class_yr).exists())

    def test_class_save_delete_link(self):
        learning_unit_yr = LearningUnitYearFactory(academic_year=self.current_academic_year,
                                                   learning_container_year=self.learning_container_yr)
        learning_unit_compnt = LearningUnitComponentFactory(learning_unit_year=learning_unit_yr,
                                                            learning_component_year=self.learning_component_yr)
        learning_class_yr = LearningClassYearFactory(learning_component_year=self.learning_component_yr)
        a_link = LearningUnitComponentClassFactory(learning_unit_component=learning_unit_compnt,
                                                   learning_class_year=learning_class_yr)

        response = self.client.post('{}?{}&{}'.format(reverse('learning_class_year_edit', args=[learning_unit_yr.id]),
                                                      'learning_component_year_id={}'.format(self.learning_component_yr.id),
                                                      'learning_class_year_id={}'.format(learning_class_yr.id)), data={})

        self.assertRaises(ObjectDoesNotExist, learning_unit_component_class.LearningUnitComponentClass.objects.filter(pk=a_link.id).first())

    def get_base_form_data(self):
        return {"first_letter": "L",
                "acronym": "TAU2000",
                "learning_container_year_type": COURSE,
                "academic_year": self.current_academic_year.id,
                "status": True,
                "periodicity": ANNUAL,
                "credits": "5",
                "campus": self.campus.id,
                "internship_subtype": TEACHING_INTERNSHIP,
                "title": "LAW",
                "title_english": "LAW",
                "requirement_entity": self.entity_version.id,
                "allocation_entity": self.entity_version.id,
                "additional_entity_1": self.entity_version.id,
                "additional_entity_2": self.entity_version.id,
                "subtype": FULL,
                "language": self.language.id,
                "session": SESSION_P23,
                "faculty_remark": "faculty remark",
                "other_remark": "other remark"}

    def get_valid_data(self):
        return self.get_base_form_data()

    def get_faulty_acronym(self):
        faultydict = dict(self.get_valid_data())
        faultydict["acronym"] = "TA200"
        return faultydict

    def get_empty_acronym(self):
        faultyDict = dict(self.get_valid_data())
        faultyDict["acronym"] = ""
        return faultyDict

    def test_learning_unit_year_form(self):
        form = CreateLearningUnitYearForm(data=self.get_valid_data())
        self.assertTrue(form.is_valid(), form.errors)
        url = reverse('learning_unit_year_add')
        response = self.client.post(url, data=self.get_base_form_data())
        self.assertEqual(response.status_code, 302)
        count_learning_unit_year = LearningUnitYear.objects.all().count()
        self.assertEqual(count_learning_unit_year, 6)

    def test_learning_unit_acronym_form(self):
        form = CreateLearningUnitYearForm(data=self.get_valid_data())
        self.assertTrue(form.is_valid(), form.errors)

        form = CreateLearningUnitYearForm(data=self.get_empty_acronym())
        self.assertFalse(form.is_valid(), form.errors)
        self.assertEqual(form.errors['acronym'], [_('This field is required.')])

        form = CreateLearningUnitYearForm(data=self.get_faulty_acronym())
        self.assertFalse(form.is_valid(), form.errors)
        self.assertEqual(form.errors['acronym'], [_('invalid_acronym')])

    def test_learning_unit_check_acronym(self):
        kwargs = {'HTTP_X_REQUESTED_WITH': 'XMLHttpRequest'}

        url = reverse('check_acronym')
        get_data = {'acronym': 'goodacronym', 'year_id': self.academic_year_1.id}
        response = self.client.get(url, get_data, **kwargs)

        self.assertEqual(response.status_code, 200)
        self.assertJSONEqual(
            str(response.content , encoding='utf8'),
            {'valid': True,
             'existing_acronym': False,
             'existed_acronym': False,
             'last_using': ""}
        )

        learning_unit_container_year = LearningContainerYearFactory(
            academic_year=self.current_academic_year
        )
        learning_unit_year = LearningUnitYearFactory(
            acronym="LCHIM1210",
            learning_container_year=learning_unit_container_year,
            subtype=learning_unit_year_subtypes.FULL,
            academic_year=self.current_academic_year
        )
        learning_unit_year.save()

        get_data = {'acronym': 'LCHIM1210', 'year_id': self.current_academic_year.id}
        response = self.client.get(url, get_data, **kwargs)

        self.assertEqual(response.status_code, 200)
        self.assertJSONEqual(
            str(response.content , encoding='utf8'),
            {'valid': False,
             'existing_acronym': True,
             'existed_acronym': False,
             'last_using': ""}
        )

        learning_unit_year = LearningUnitYearFactory(
            acronym="LCHIM1211",
            learning_container_year=learning_unit_container_year,
            subtype=learning_unit_year_subtypes.FULL,
            academic_year=self.current_academic_year
        )
        learning_unit_year.save()

        get_data = {'acronym': 'LCHIM1211', 'year_id': self.academic_year_6.id}
        response = self.client.get(url, get_data, **kwargs)

        self.assertEqual(response.status_code, 200)
        self.assertJSONEqual(
            str(response.content , encoding='utf8'),
            {'valid': True,
             'existing_acronym': False,
             'existed_acronym': True,
             'last_using': str(self.current_academic_year)}
        )

    def _get_volumes_data(self, learning_units_year):
        if not isinstance(learning_units_year, list):
            learning_units_year = [learning_units_year]
        data = {}
        for learning_unit_year in learning_units_year:
            data['VOLUME_TOTAL_REQUIREMENT_ENTITIES_{}_{}'.format(learning_unit_year.id, self.learning_component_yr.id)] = [60]
            data['VOLUME_Q1_{}_{}'.format(learning_unit_year.id, self.learning_component_yr.id)] = [10]
            data['VOLUME_Q2_{}_{}'.format(learning_unit_year.id, self.learning_component_yr.id)] = [20]
            data['VOLUME_TOTAL_{}_{}'.format(learning_unit_year.id, self.learning_component_yr.id)] = [30]
            data['PLANNED_CLASSES_{}_{}'.format(learning_unit_year.id, self.learning_component_yr.id)] = [2]
        return data

    @mock.patch('django.contrib.auth.decorators')
    @mock.patch('base.views.layout.render')
    @mock.patch('base.models.program_manager.is_program_manager')
    def test_get_learning_unit_volumes_management(self, mock_program_manager, mock_render, mock_decorators):
        mock_decorators.login_required = lambda x: x
        mock_decorators.permission_required = lambda *args, **kwargs: lambda func: func
        mock_program_manager.return_value = True

        learning_unit_year = LearningUnitYearFactory(academic_year=self.current_academic_year,
                                                     learning_container_year=self.learning_container_yr)
        learning_unit_year.save()

        request_factory = RequestFactory()
        url = reverse("learning_unit_volumes_management" , args=[learning_unit_year.id])
        # GET request
        request = request_factory.get(url)
        request.user = mock.Mock()
        from base.views.learning_unit import learning_unit_volumes_management
        learning_unit_volumes_management(request, learning_unit_year.id)
        self.assertTrue(mock_render.called)
        request, template, context = mock_render.call_args[0]
        self.assertEqual(template, 'learning_unit/volumes_management.html')
        self.assertEqual(context['tab_active'], 'components')

        # POST request
        request = request_factory.post(url, self._get_volumes_data([learning_unit_year]))
        request.user = mock.Mock()
        learning_unit_volumes_management(request, learning_unit_year.id)
        self.assertTrue(mock_render.called)

    def test_volumes_validation(self):
        learning_unit_year = LearningUnitYearFactory(academic_year=self.current_academic_year,
                                                     learning_container_year=self.learning_container_yr)
        learning_unit_year.save()

        kwargs = {'HTTP_X_REQUESTED_WITH': 'XMLHttpRequest'}
        url = reverse("volumes_validation", args=[learning_unit_year.id])

        data = self._get_volumes_data(learning_unit_year)
        #TODO inject wrong data
        response = self.client.get(url, data, **kwargs)
        self.assertEqual(response.status_code, 200)
        self.assertJSONEqual(
            str(response.content, encoding='utf8'),
            {'errors': [],
             }
<<<<<<< HEAD
        )


class LearningUnitCreate(TestCase):
    def setUp(self):
        self.person = PersonFactory()
        self.url = reverse('learning_unit_create', args=[2015])

        self.client.force_login(self.person.user)

    def test_with_user_not_logged(self):
        self.client.logout()
        response = self.client.get(self.url)
        from django.utils.encoding import uri_to_iri
        self.assertEqual(uri_to_iri(uri_to_iri(response.url)), '/login/?next={}'.format(self.url))
        self.assertEqual(response.status_code, 302)

    def test_when_user_has_not_permission(self):
        response = self.client.get(self.url)

        self.assertEqual(response.status_code, ACCESS_DENIED)
        self.assertTemplateUsed(response, 'access_denied.html')

    def test_when_user_has_permission(self):
        content_type = ContentType.objects.get_for_model(LearningUnit)
        permission = Permission.objects.get(codename="can_access_learningunit",
                                            content_type=content_type)
        self.person.user.user_permissions.add(permission
                                              )
        response = self.client.get(self.url)

        self.assertEqual(response.status_code, OK)
        self.assertTemplateUsed(response, 'learning_unit/learning_unit_form.html')

        self.assertIsInstance(response.context['form'],  CreateLearningUnitYearForm)


class LearningUnitYearAdd(TestCase):
    def setUp(self):
        self.person = PersonFactory()
        content_type = ContentType.objects.get_for_model(LearningUnit)
        permission = Permission.objects.get(codename="can_access_learningunit",
                                            content_type=content_type)
        self.person.user.user_permissions.add(permission)
        self.url = reverse('learning_unit_year_add')

        self.client.force_login(self.person.user)

    def test_with_user_not_logged(self):
        self.client.logout()
        response = self.client.post(self.url)

        self.assertRedirects(response, '/login/?next={}'.format(self.url))

    def test_when_user_has_not_permission(self):
        a_person = PersonFactory()
        self.client.force_login(a_person.user)

        response = self.client.post(self.url)

        self.assertEqual(response.status_code, ACCESS_DENIED)
        self.assertTemplateUsed(response, 'access_denied.html')

    def test_when_get_request(self):
        response = self.client.get(self.url)

        self.assertEqual(response.status_code, 405)
        self.assertTemplateUsed(response, 'method_not_allowed.html')

    def test_when_empty_form_data(self):
        response = self.client.post(self.url)

        self.assertEqual(response.status_code, OK)
        self.assertTemplateUsed(response, 'learning_unit/learning_unit_form.html')

        self.assertIsInstance(response.context['form'], CreateLearningUnitYearForm)

    def test_when_valid_form_data(self):
        today = datetime.date.today()
        academic_year_1 = AcademicYearFactory.build(start_date=today.replace(year=today.year + 1),
                                                    end_date=today.replace(year=today.year + 2),
                                                    year=today.year + 1)
        academic_year_2 = AcademicYearFactory.build(start_date=today.replace(year=today.year + 2),
                                                    end_date=today.replace(year=today.year + 3),
                                                    year=today.year + 2)
        academic_year_3 = AcademicYearFactory.build(start_date=today.replace(year=today.year + 3),
                                                    end_date=today.replace(year=today.year + 4),
                                                    year=today.year + 3)
        academic_year_4 = AcademicYearFactory.build(start_date=today.replace(year=today.year + 4),
                                                    end_date=today.replace(year=today.year + 5),
                                                    year=today.year + 4)
        academic_year_5 = AcademicYearFactory.build(start_date=today.replace(year=today.year + 5),
                                                    end_date=today.replace(year=today.year + 6),
                                                    year=today.year + 5)
        academic_year_6 = AcademicYearFactory.build(start_date=today.replace(year=today.year + 6),
                                                    end_date=today.replace(year=today.year + 7),
                                                    year=today.year + 6)
        current_academic_year = AcademicYearFactory(start_date=today,
                                                    end_date=today.replace(year=today.year + 1),
                                                    year=today.year)
        super(AcademicYear, academic_year_1).save()
        super(AcademicYear, academic_year_2).save()
        super(AcademicYear, academic_year_3).save()
        super(AcademicYear, academic_year_4).save()
        super(AcademicYear, academic_year_5).save()
        super(AcademicYear, academic_year_6).save()

        organization = OrganizationFactory(type=organization_type.MAIN)
        campus = CampusFactory(organization=organization)
        entity = EntityFactory(organization=organization)
        entity_version = EntityVersionFactory(entity=entity, entity_type=entity_type.SCHOOL, start_date=today,
                                              end_date=today.replace(year=today.year + 1))
        language = LanguageFactory()

        form_data = {
            "first_letter": "L",
            "acronym": "TAU2000",
            "learning_container_year_type": COURSE,
            "academic_year": current_academic_year.id,
            "status": True,
            "periodicity": ANNUAL,
            "credits": "5",
            "campus": campus.id,
            "internship_subtype": TEACHING_INTERNSHIP,
            "title": "LAW",
            "title_english": "LAW",
            "requirement_entity": entity_version.id,
            "subtype": FULL,
            "language": language.id,
            "session": SESSION_P23,
            "faculty_remark": "faculty remark",
            "other_remark": "other remark"
        }

        response = self.client.post(self.url, data=form_data)
        self.assertEqual(response.status_code, 200)


=======
        )
>>>>>>> 5c56a5e5
<|MERGE_RESOLUTION|>--- conflicted
+++ resolved
@@ -26,8 +26,12 @@
 import datetime
 from unittest import mock
 from django.core.exceptions import ObjectDoesNotExist
+from django.contrib.auth.models import Permission
+from django.contrib.contenttypes.models import ContentType
 from django.core.urlresolvers import reverse
 from django.test import TestCase, RequestFactory
+from django.utils.translation import ugettext_lazy as _
+
 from base.forms.learning_units import CreateLearningUnitYearForm
 from base.models import learning_unit_component
 from base.models import learning_unit_component_class
@@ -39,6 +43,7 @@
 from base.models.enums.learning_unit_periodicity import ANNUAL
 from base.models.enums.learning_unit_year_subtypes import FULL
 from base.models.enums.learning_unit_year_session import SESSION_P23
+from base.models.learning_unit import LearningUnit
 from base.models.learning_unit_year import LearningUnitYear
 from base.tests.factories.academic_year import AcademicYearFactory
 from base.tests.factories.campus import CampusFactory
@@ -61,6 +66,10 @@
 
 from reference.tests.factories.country import CountryFactory
 from reference.tests.factories.language import LanguageFactory
+
+
+OK = 200
+ACCESS_DENIED = 401
 
 
 class LearningUnitViewTestCase(TestCase):
@@ -740,7 +749,6 @@
             str(response.content, encoding='utf8'),
             {'errors': [],
              }
-<<<<<<< HEAD
         )
 
 
@@ -879,6 +887,3 @@
         self.assertEqual(response.status_code, 200)
 
 
-=======
-        )
->>>>>>> 5c56a5e5
