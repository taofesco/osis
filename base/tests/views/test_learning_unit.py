--- conflicted
+++ resolved
@@ -123,14 +123,10 @@
         self.campus = CampusFactory(organization=self.organization, is_administration=True, code="L")
         self.language = LanguageFactory(code='FR')
         self.a_superuser = SuperUserFactory()
-<<<<<<< HEAD
-        PersonFactory(user=self.a_superuser)
-=======
         self.person = PersonFactory(user=self.a_superuser)
         PersonEntityFactory(person=self.person, entity=self.entity)
         PersonEntityFactory(person=self.person, entity=self.entity_2)
         PersonEntityFactory(person=self.person, entity=self.entity_3)
->>>>>>> 3c79c757
         self.client.force_login(self.a_superuser)
 
     @mock.patch('base.views.layout.render')
