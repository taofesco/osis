--- conflicted
+++ resolved
@@ -884,105 +884,6 @@
     def test_prepare_xls_content_no_data(self):
         self.assertEqual(base.business.learning_unit.prepare_xls_content([]), [])
 
-<<<<<<< HEAD
-    @override_settings(LANGUAGES=[('fr-be', 'French'), ('en', 'English'), ])
-    def test_find_inexisting_language_in_settings(self):
-        wrong_language_code = 'pt'
-        self.assertIsNone(learning_unit_business.find_language_in_settings(wrong_language_code))
-
-    @override_settings(LANGUAGES=[('fr-be', 'French'), ('en', 'English'), ])
-    def test_find_language_in_settings(self):
-        existing_language_code = 'en'
-        self.assertEquals(learning_unit_business.find_language_in_settings(existing_language_code), ('en', 'English'))
-
-    @mock.patch('base.views.layout.render')
-    def test_learning_unit_pedagogy(self, mock_render):
-        learning_unit_year = LearningUnitYearFactory(academic_year=self.current_academic_year,
-                                                     learning_container_year=self.learning_container_yr)
-
-        request_factory = RequestFactory()
-
-        request = request_factory.get(reverse('learning_unit',
-                                              args=[learning_unit_year.id]))
-
-        request.user = self.a_superuser
-
-        from base.views.learning_unit import learning_unit_pedagogy
-
-        learning_unit_pedagogy(request, learning_unit_year.id)
-
-        self.assertTrue(mock_render.called)
-        request, template, context = mock_render.call_args[0]
-
-        self.assertEqual(template, 'learning_unit/pedagogy.html')
-        self.assertIsInstance(context['form_french'], LearningUnitPedagogyForm)
-        self.assertIsInstance(context['form_english'], LearningUnitPedagogyForm)
-
-    @mock.patch('base.views.layout.render')
-    def test_learning_unit_specification(self, mock_render):
-        learning_unit_year = LearningUnitYearFactory()
-
-        request_factory = RequestFactory()
-
-        request = request_factory.get(reverse('learning_unit',
-                                              args=[learning_unit_year.id]))
-
-        request.user = self.a_superuser
-
-        from base.views.learning_unit import learning_unit_specifications
-
-        learning_unit_specifications(request, learning_unit_year.id)
-
-        self.assertTrue(mock_render.called)
-        request, template, context = mock_render.call_args[0]
-
-        self.assertEqual(template, 'learning_unit/specifications.html')
-        self.assertIsInstance(context['form_french'], LearningUnitSpecificationsForm)
-        self.assertIsInstance(context['form_english'], LearningUnitSpecificationsForm)
-
-    @mock.patch('base.views.layout.render')
-    def test_learning_unit_attributions(self, mock_render):
-        learning_unit_year = LearningUnitYearFactory()
-
-        request_factory = RequestFactory()
-        request = request_factory.get(reverse('learning_unit',
-                                              args=[learning_unit_year.id]))
-        request.user = self.a_superuser
-
-        from base.views.learning_unit import learning_unit_attributions
-
-        learning_unit_attributions(request, learning_unit_year.id)
-
-        self.assertTrue(mock_render.called)
-        request, template, context = mock_render.call_args[0]
-
-        self.assertEqual(template, 'learning_unit/attributions.html')
-
-    @mock.patch('base.views.layout.render')
-    def test_learning_unit_specifications_edit(self, mock_render):
-        a_label = 'label'
-        learning_unit_year = LearningUnitYearFactory()
-        text_label_lu = TextLabelFactory(order=1, label=a_label, entity=entity_name.LEARNING_UNIT_YEAR)
-        TranslatedTextFactory(text_label=text_label_lu, entity=entity_name.LEARNING_UNIT_YEAR)
-        request_factory = RequestFactory()
-        request = request_factory.get(reverse('learning_unit',
-                                              args=[learning_unit_year.id]), data={
-            'label': a_label,
-            'language': 'en'
-        })
-        request.user = self.a_superuser
-        # request.label = 'label'
-        # request.language = 'en'
-        from base.views.learning_unit import learning_unit_specifications_edit
-
-        learning_unit_specifications_edit(request, learning_unit_year.id)
-
-        self.assertTrue(mock_render.called)
-        request, template, context = mock_render.call_args[0]
-
-        self.assertEqual(template, 'learning_unit/specifications_edit.html')
-        self.assertIsInstance(context['form'], LearningUnitSpecificationsEditForm)
-=======
     def test_expected_partim_creation_on_6_years(self):
         # Create container + container year for N+6
         a_learning_container = LearningContainerFactory()
@@ -1117,7 +1018,106 @@
                                    entity=self.entity_version.entity,
                                    type=entity_container_year_link_type.ALLOCATION_ENTITY)
         return a_learning_container_yr
->>>>>>> a3fb3a49
+
+
+    @override_settings(LANGUAGES=[('fr-be', 'French'), ('en', 'English'), ])
+    def test_find_inexisting_language_in_settings(self):
+        wrong_language_code = 'pt'
+        self.assertIsNone(learning_unit_business.find_language_in_settings(wrong_language_code))
+
+    @override_settings(LANGUAGES=[('fr-be', 'French'), ('en', 'English'), ])
+    def test_find_language_in_settings(self):
+        existing_language_code = 'en'
+        self.assertEquals(learning_unit_business.find_language_in_settings(existing_language_code), ('en', 'English'))
+
+    @mock.patch('base.views.layout.render')
+    def test_learning_unit_pedagogy(self, mock_render):
+        learning_unit_year = LearningUnitYearFactory(academic_year=self.current_academic_year,
+                                                     learning_container_year=self.learning_container_yr)
+
+        request_factory = RequestFactory()
+
+        request = request_factory.get(reverse('learning_unit',
+                                              args=[learning_unit_year.id]))
+
+        request.user = self.a_superuser
+
+        from base.views.learning_unit import learning_unit_pedagogy
+
+        learning_unit_pedagogy(request, learning_unit_year.id)
+
+        self.assertTrue(mock_render.called)
+        request, template, context = mock_render.call_args[0]
+
+        self.assertEqual(template, 'learning_unit/pedagogy.html')
+        self.assertIsInstance(context['form_french'], LearningUnitPedagogyForm)
+        self.assertIsInstance(context['form_english'], LearningUnitPedagogyForm)
+
+    @mock.patch('base.views.layout.render')
+    def test_learning_unit_specification(self, mock_render):
+        learning_unit_year = LearningUnitYearFactory()
+
+        request_factory = RequestFactory()
+
+        request = request_factory.get(reverse('learning_unit',
+                                              args=[learning_unit_year.id]))
+
+        request.user = self.a_superuser
+
+        from base.views.learning_unit import learning_unit_specifications
+
+        learning_unit_specifications(request, learning_unit_year.id)
+
+        self.assertTrue(mock_render.called)
+        request, template, context = mock_render.call_args[0]
+
+        self.assertEqual(template, 'learning_unit/specifications.html')
+        self.assertIsInstance(context['form_french'], LearningUnitSpecificationsForm)
+        self.assertIsInstance(context['form_english'], LearningUnitSpecificationsForm)
+
+    @mock.patch('base.views.layout.render')
+    def test_learning_unit_attributions(self, mock_render):
+        learning_unit_year = LearningUnitYearFactory()
+
+        request_factory = RequestFactory()
+        request = request_factory.get(reverse('learning_unit',
+                                              args=[learning_unit_year.id]))
+        request.user = self.a_superuser
+
+        from base.views.learning_unit import learning_unit_attributions
+
+        learning_unit_attributions(request, learning_unit_year.id)
+
+        self.assertTrue(mock_render.called)
+        request, template, context = mock_render.call_args[0]
+
+        self.assertEqual(template, 'learning_unit/attributions.html')
+
+    @mock.patch('base.views.layout.render')
+    def test_learning_unit_specifications_edit(self, mock_render):
+        a_label = 'label'
+        learning_unit_year = LearningUnitYearFactory()
+        text_label_lu = TextLabelFactory(order=1, label=a_label, entity=entity_name.LEARNING_UNIT_YEAR)
+        TranslatedTextFactory(text_label=text_label_lu, entity=entity_name.LEARNING_UNIT_YEAR)
+        request_factory = RequestFactory()
+        request = request_factory.get(reverse('learning_unit',
+                                              args=[learning_unit_year.id]), data={
+            'label': a_label,
+            'language': 'en'
+        })
+        request.user = self.a_superuser
+        # request.label = 'label'
+        # request.language = 'en'
+        from base.views.learning_unit import learning_unit_specifications_edit
+
+        learning_unit_specifications_edit(request, learning_unit_year.id)
+
+        self.assertTrue(mock_render.called)
+        request, template, context = mock_render.call_args[0]
+
+        self.assertEqual(template, 'learning_unit/specifications_edit.html')
+        self.assertIsInstance(context['form'], LearningUnitSpecificationsEditForm)
+
 
 
 class LearningUnitCreate(TestCase):
@@ -1291,26 +1291,6 @@
 
 
 def _generate_xls_build_parameter(xls_data, user):
-<<<<<<< HEAD
-    return {xls_build.LIST_DESCRIPTION_KEY: "Liste d'activités",
-            xls_build.FILENAME_KEY: 'Learning_units',
-            xls_build.USER_KEY: user.username,
-            xls_build.WORKSHEETS_DATA:
-                [
-                    {xls_build.CONTENT_KEY: xls_data,
-                     xls_build.HEADER_TITLES_KEY: [str(_('academic_year_small')),
-                                                   str(_('code')),
-                                                   str(_('title')),
-                                                   str(_('type')),
-                                                   str(_('subtype')),
-                                                   str(_('requirement_entity_small')),
-                                                   str(_('allocation_entity_small')),
-                                                   str(_('credits')),
-                                                   str(_('active_title'))],
-                     xls_build.WORKSHEET_TITLE_KEY: 'Learning_units', }
-                ]
-            }
-=======
     return {
         xls_build.LIST_DESCRIPTION_KEY: "Liste d'activités",
         xls_build.FILENAME_KEY: 'Learning_units',
@@ -1329,4 +1309,3 @@
             xls_build.WORKSHEET_TITLE_KEY: 'Learning_units',
             }]
         }
->>>>>>> a3fb3a49
