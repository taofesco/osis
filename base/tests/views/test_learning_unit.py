##############################################################################
#
#    OSIS stands for Open Student Information System. It's an application
#    designed to manage the core business of higher education institutions,
#    such as universities, faculties, institutes and professional schools.
#    The core business involves the administration of students, teachers,
#    courses, programs and so on.
#
#    Copyright (C) 2015-2018 Université catholique de Louvain (http://www.uclouvain.be)
#
#    This program is free software: you can redistribute it and/or modify
#    it under the terms of the GNU General Public License as published by
#    the Free Software Foundation, either version 3 of the License, or
#    (at your option) any later version.
#
#    This program is distributed in the hope that it will be useful,
#    but WITHOUT ANY WARRANTY; without even the implied warranty of
#    MERCHANTABILITY or FITNESS FOR A PARTICULAR PURPOSE. See the
#    GNU General Public License for more details.
#
#    A copy of this license - GNU General Public License - is available
#    at the root of the source code of this program.  If not,
#    see http://www.gnu.org/licenses/.
#
##############################################################################
import datetime
from decimal import Decimal
from unittest import mock

from django.contrib.auth.models import Permission, Group
from django.contrib.contenttypes.models import ContentType
from django.contrib.messages.storage.fallback import FallbackStorage
from django.core.exceptions import ObjectDoesNotExist
from django.core.urlresolvers import reverse
from django.http import HttpResponse, HttpResponseForbidden
from django.test import TestCase, RequestFactory
from django.utils.translation import ugettext_lazy as _

import base.business.learning_unit
from base.business import learning_unit as learning_unit_business
from base.forms import learning_units
from base.forms.learning_unit_create import CreateLearningUnitYearForm, CreatePartimForm
from base.forms.learning_units import LearningUnitYearForm
from base.models import learning_unit_component
from base.models import learning_unit_component_class
from base.models.academic_year import AcademicYear
from base.models.enums import entity_container_year_link_type
from base.models.enums import internship_subtypes
from base.models.enums import learning_container_year_types, organization_type, entity_type
from base.models.enums import learning_unit_periodicity
from base.models.enums import learning_unit_year_quadrimesters
from base.models.enums import learning_unit_year_session
from base.models.enums import learning_unit_year_subtypes
from base.models.enums.learning_container_year_types import MASTER_THESIS
from base.models.learning_unit import LearningUnit
from base.models.learning_unit_year import LearningUnitYear
from base.models.person import FACULTY_MANAGER_GROUP
from base.tests.factories.academic_year import AcademicYearFactory, create_current_academic_year
from base.tests.factories.campus import CampusFactory
from base.tests.factories.entity import EntityFactory
from base.tests.factories.entity_container_year import EntityContainerYearFactory
from base.tests.factories.entity_version import EntityVersionFactory
from base.tests.factories.learning_class_year import LearningClassYearFactory
from base.tests.factories.learning_component_year import LearningComponentYearFactory
from base.tests.factories.learning_container import LearningContainerFactory
from base.tests.factories.learning_container_year import LearningContainerYearFactory
from base.tests.factories.learning_unit import LearningUnitFactory
from base.tests.factories.learning_unit_component import LearningUnitComponentFactory
from base.tests.factories.learning_unit_component_class import LearningUnitComponentClassFactory
from base.tests.factories.learning_unit_year import LearningUnitYearFactory
from base.tests.factories.organization import OrganizationFactory
from base.tests.factories.person import PersonFactory
from base.tests.factories.person_entity import PersonEntityFactory
from base.tests.factories.user import SuperUserFactory, UserFactory
from base.views.learning_unit import compute_partim_form_initial_data, _get_post_data_without_read_only_field
from osis_common.document import xls_build
from reference.tests.factories.country import CountryFactory
from reference.tests.factories.language import LanguageFactory
<<<<<<< HEAD
from django.test.utils import override_settings
from base.forms.learning_unit_pedagogy import LearningUnitPedagogyForm
from base.forms.learning_unit_specifications import LearningUnitSpecificationsForm, LearningUnitSpecificationsEditForm
from cms.tests.factories.text_label import TextLabelFactory
from cms.tests.factories.translated_text import TranslatedTextFactory
from cms.enums import entity_name
=======
from base.views.learning_unit import learning_unit_volumes_management
>>>>>>> d5417ef8


class LearningUnitViewTestCase(TestCase):
    def setUp(self):
        today = datetime.date.today()
        self.academic_year_1 = AcademicYearFactory.build(start_date=today.replace(year=today.year + 1),
                                                         end_date=today.replace(year=today.year + 2),
                                                         year=today.year + 1)
        self.academic_year_2 = AcademicYearFactory.build(start_date=today.replace(year=today.year + 2),
                                                         end_date=today.replace(year=today.year + 3),
                                                         year=today.year + 2)
        self.academic_year_3 = AcademicYearFactory.build(start_date=today.replace(year=today.year + 3),
                                                         end_date=today.replace(year=today.year + 4),
                                                         year=today.year + 3)
        self.academic_year_4 = AcademicYearFactory.build(start_date=today.replace(year=today.year + 4),
                                                         end_date=today.replace(year=today.year + 5),
                                                         year=today.year + 4)
        self.academic_year_5 = AcademicYearFactory.build(start_date=today.replace(year=today.year + 5),
                                                         end_date=today.replace(year=today.year + 6),
                                                         year=today.year + 5)
        self.academic_year_6 = AcademicYearFactory.build(start_date=today.replace(year=today.year + 6),
                                                         end_date=today.replace(year=today.year + 7),
                                                         year=today.year + 6)
        self.current_academic_year = AcademicYearFactory(start_date=today,
                                                         end_date=today.replace(year=today.year + 1),
                                                         year=today.year)
        super(AcademicYear, self.academic_year_1).save()
        super(AcademicYear, self.academic_year_2).save()
        super(AcademicYear, self.academic_year_3).save()
        super(AcademicYear, self.academic_year_4).save()
        super(AcademicYear, self.academic_year_5).save()
        super(AcademicYear, self.academic_year_6).save()
        self.learning_container_yr = LearningContainerYearFactory(academic_year=self.current_academic_year)
        self.learning_component_yr = LearningComponentYearFactory(learning_container_year=self.learning_container_yr)
        self.organization = OrganizationFactory(type=organization_type.MAIN)
        self.country = CountryFactory()
        self.entity = EntityFactory(country=self.country, organization=self.organization)
        self.entity_2 = EntityFactory(country=self.country, organization=self.organization)
        self.entity_3 = EntityFactory(country=self.country, organization=self.organization)
        self.entity_container_yr = EntityContainerYearFactory(learning_container_year=self.learning_container_yr,
                                                              type=entity_container_year_link_type.REQUIREMENT_ENTITY,
                                                              entity=self.entity)
        self.entity_container_yr_2 = EntityContainerYearFactory(learning_container_year=self.learning_container_yr,
                                                                type=entity_container_year_link_type.REQUIREMENT_ENTITY,
                                                                entity=self.entity_2)
        self.entity_container_yr_3 = EntityContainerYearFactory(learning_container_year=self.learning_container_yr,
                                                                type=entity_container_year_link_type.REQUIREMENT_ENTITY,
                                                                entity=self.entity_3)
        self.entity_version = EntityVersionFactory(entity=self.entity, entity_type=entity_type.SCHOOL,
                                                   start_date=today-datetime.timedelta(days=1),
                                                   end_date=today.replace(year=today.year + 1))

        self.campus = CampusFactory(organization=self.organization, is_administration=True)
        self.language = LanguageFactory(code='FR')
        self.a_superuser = SuperUserFactory()
        self.person = PersonFactory(user=self.a_superuser)
        PersonEntityFactory(person=self.person, entity=self.entity)
        PersonEntityFactory(person=self.person, entity=self.entity_2)
        PersonEntityFactory(person=self.person, entity=self.entity_3)
        self.client.force_login(self.a_superuser)

    @mock.patch('base.views.layout.render')
    def test_learning_units(self, mock_render):
        request_factory = RequestFactory()

        request = request_factory.get(reverse('learning_units'))
        request.user = self.a_superuser

        from base.views.learning_unit import learning_units

        learning_units(request)

        self.assertTrue(mock_render.called)
        request, template, context = mock_render.call_args[0]

        self.assertEqual(template, 'learning_units.html')
        self.assertEqual(context['current_academic_year'], self.current_academic_year)
        self.assertEqual(len(context['academic_years']), 7)

    @mock.patch('base.views.layout.render')
    def test_learning_units_search(self, mock_render):
        request_factory = RequestFactory()
        request = request_factory.get(reverse('learning_units'))
        request.user = self.a_superuser

        from base.views.learning_unit import learning_units

        learning_units(request)

        self.assertTrue(mock_render.called)

        request, template, context = mock_render.call_args[0]

        self.assertEqual(template, 'learning_units.html')
        self.assertEqual(context['academic_years'].count(), 7)
        self.assertEqual(context['current_academic_year'], self.current_academic_year)
        self.assertEqual(len(context['types']),
                         len(learning_unit_year_subtypes.LEARNING_UNIT_YEAR_SUBTYPES))
        self.assertEqual(len(context['container_types']),
                         len(learning_container_year_types.LEARNING_CONTAINER_YEAR_TYPES))
        self.assertTrue(context['experimental_phase'])
        self.assertEqual(context['learning_units'], [])

    @mock.patch('base.views.layout.render')
    def test_learning_units_search_with_acronym_filtering(self, mock_render):
        self._prepare_context_learning_units_search()
        request_factory = RequestFactory()
        filter_data = {
            'academic_year_id': self.current_academic_year.id,
            'status': True,
            'acronym': 'LBIR'
        }
        request = request_factory.get(reverse('learning_units'), data=filter_data)
        request.user = self.a_superuser

        from base.views.learning_unit import learning_units
        learning_units(request)
        self.assertTrue(mock_render.called)
        request, template, context = mock_render.call_args[0]
        self.assertEqual(template, 'learning_units.html')
        self.assertEqual(len(context['learning_units']), 3)

    @mock.patch('base.views.layout.render')
    def test_learning_units_search_by_acronym_with_valid_regex(self, mock_render):
        self._prepare_context_learning_units_search()
        request_factory = RequestFactory()
        filter_data = {
            'academic_year_id': self.current_academic_year.id,
            'status': True,
            'acronym': '^DRT.+A'
        }
        request = request_factory.get(reverse('learning_units'), data=filter_data)
        request.user = self.a_superuser

        from base.views.learning_unit import learning_units
        learning_units(request)
        self.assertTrue(mock_render.called)
        request, template, context = mock_render.call_args[0]
        self.assertEqual(template, 'learning_units.html')
        self.assertEqual(len(context['learning_units']), 1)

    @mock.patch('base.views.layout.render')
    def test_learning_units_search_by_acronym_with_invalid_regex(self, mock_render):
        self._prepare_context_learning_units_search()
        request_factory = RequestFactory()
        filter_data = {
            'academic_year_id': self.current_academic_year.id,
            'status': True,
            'acronym': '^LB(+)2+'
        }
        request = request_factory.get(reverse('learning_units'), data=filter_data)
        request.user = self.a_superuser

        from base.views.learning_unit import learning_units
        learning_units(request)
        self.assertTrue(mock_render.called)
        request, template, context = mock_render.call_args[0]
        self.assertEqual(template, 'learning_units.html')
        self.assertEqual(context['form'].errors['acronym'], [_('LU_ERRORS_INVALID_REGEX_SYNTAX')])

    @mock.patch('base.views.layout.render')
    def test_learning_units_search_with_requirement_entity(self, mock_render):
        self._prepare_context_learning_units_search()
        request_factory = RequestFactory()
        filter_data = {
            'academic_year_id': self.current_academic_year.id,
            'requirement_entity_acronym': 'ENVI'
        }
        request = request_factory.get(reverse('learning_units'), data=filter_data)
        request.user = self.a_superuser

        from base.views.learning_unit import learning_units
        learning_units(request)
        self.assertTrue(mock_render.called)
        request, template, context = mock_render.call_args[0]
        self.assertEqual(template, 'learning_units.html')
        self.assertEqual(len(context['learning_units']), 1)

    @mock.patch('base.views.layout.render')
    def test_learning_units_search_with_requirement_entity_and_subord(self, mock_render):
        self._prepare_context_learning_units_search()
        request_factory = RequestFactory()
        filter_data = {
            'academic_year_id': self.current_academic_year.id,
            'requirement_entity_acronym': 'AGRO',
            'with_entity_subordinated': True
        }
        request = request_factory.get(reverse('learning_units'), data=filter_data)
        request.user = self.a_superuser

        from base.views.learning_unit import learning_units
        learning_units(request)
        self.assertTrue(mock_render.called)
        request, template, context = mock_render.call_args[0]
        self.assertEqual(template, 'learning_units.html')
        self.assertEqual(len(context['learning_units']), 6)

    @mock.patch('base.views.layout.render')
    def test_learning_units_search_with_service_course(self, mock_render):
        self._prepare_context_learning_units_search()
        request_factory = RequestFactory()
        filter_data = {
            'academic_year_id': self.current_academic_year.id,
            'requirement_entity_acronym': 'AGRO',
            'with_entity_subordinated': True
        }
        from base.views.learning_unit import learning_units_service_course

        request = request_factory.get(reverse(learning_units_service_course), data=filter_data)
        request.user = self.a_superuser

        setattr(request, 'session', 'session')
        setattr(request, '_messages', FallbackStorage(request))
        learning_units_service_course(request)
        self.assertTrue(mock_render.called)
        request, template, context = mock_render.call_args[0]
        self.assertEqual(template, 'learning_units.html')
        self.assertEqual(len(context['learning_units']), 0)

    @mock.patch('base.views.layout.render')
    @mock.patch('base.models.program_manager.is_program_manager')
    def test_learning_unit_read(self, mock_program_manager, mock_render):
        mock_program_manager.return_value = True

        learning_container_year = LearningContainerYearFactory(academic_year=self.current_academic_year)
        learning_unit_year = LearningUnitYearFactory(academic_year=self.current_academic_year,
                                                     learning_container_year=learning_container_year)

        request_factory = RequestFactory()
        request = request_factory.get(reverse('learning_unit', args=[learning_unit_year.id]))
        request.user = self.a_superuser

        from base.views.learning_unit import learning_unit_identification

        learning_unit_identification(request, learning_unit_year.id)

        self.assertTrue(mock_render.called)

        request, template, context = mock_render.call_args[0]

        self.assertEqual(template, 'learning_unit/identification.html')
        self.assertEqual(context['learning_unit_year'], learning_unit_year)

    def test_learning_unit__with_faculty_manager_when_can_edit_end_date(self):
        learning_container_year = LearningContainerYearFactory(
            academic_year=self.current_academic_year, container_type=learning_container_year_types.OTHER_COLLECTIVE)
        learning_unit_year = LearningUnitYearFactory(academic_year=self.current_academic_year,
                                                     learning_container_year=learning_container_year)
        entity_container = EntityContainerYearFactory(learning_container_year=learning_container_year,
                                                      type=entity_container_year_link_type.REQUIREMENT_ENTITY)

        learning_unit_year.learning_unit.end_year = None
        learning_unit_year.learning_unit.save()

        person_entity = PersonEntityFactory(entity=entity_container.entity)
        person_entity.person.user.groups.add(Group.objects.get(name=FACULTY_MANAGER_GROUP))
        url = reverse("learning_unit", args=[learning_unit_year.id])
        self.client.force_login(person_entity.person.user)

        response = self.client.get(url)
        self.assertEqual(response.context["can_edit_date"], True)

    def test_learning_unit_of_type_partim_with_faculty_manager(self):
        learning_container_year = LearningContainerYearFactory(
            academic_year=self.current_academic_year, container_type=learning_container_year_types.COURSE)
        learning_unit_year = LearningUnitYearFactory(academic_year=self.current_academic_year,
                                                     learning_container_year=learning_container_year,
                                                     subtype=learning_unit_year_subtypes.PARTIM)
        entity_container = EntityContainerYearFactory(learning_container_year=learning_container_year,
                                                      type=entity_container_year_link_type.REQUIREMENT_ENTITY)

        learning_unit_year.learning_unit.end_year = None
        learning_unit_year.learning_unit.save()

        person_entity = PersonEntityFactory(entity=entity_container.entity)
        person_entity.person.user.groups.add(Group.objects.get(name=FACULTY_MANAGER_GROUP))
        url = reverse("learning_unit", args=[learning_unit_year.id])
        self.client.force_login(person_entity.person.user)

        response = self.client.get(url)
        self.assertEqual(response.context["can_edit_date"], True)

    def test_learning_unit_with_faculty_manager_when_cannot_edit_end_date(self):
        learning_container_year = \
            LearningContainerYearFactory(academic_year=self.current_academic_year,
                                         container_type=learning_container_year_types.COURSE)
        learning_unit_year = LearningUnitYearFactory(academic_year=self.current_academic_year,
                                                     learning_container_year=learning_container_year,
                                                     subtype=learning_unit_year_subtypes.FULL)
        entity_container = EntityContainerYearFactory(learning_container_year=learning_container_year,
                                                      type=entity_container_year_link_type.REQUIREMENT_ENTITY)

        learning_unit_year.learning_unit.end_year = None
        learning_unit_year.learning_unit.save()

        person_entity = PersonEntityFactory(entity=entity_container.entity)
        person_entity.person.user.groups.add(Group.objects.get(name=FACULTY_MANAGER_GROUP))
        url = reverse("learning_unit", args=[learning_unit_year.id])
        self.client.force_login(person_entity.person.user)

        response = self.client.get(url)
        self.assertEqual(response.context["can_edit_date"], False)

    def test_get_components_no_learning_container_yr(self):
        learning_unit_year = LearningUnitYearFactory(academic_year=self.current_academic_year)
        self.assertEqual(len(learning_unit_business.get_same_container_year_components(learning_unit_year, False)), 0)

    def test_get_components_with_classes(self):
        l_container = LearningContainerFactory()
        l_container_year = LearningContainerYearFactory(academic_year=self.current_academic_year,
                                                        title="LC-98998", learning_container=l_container)
        l_component_year = LearningComponentYearFactory(learning_container_year=l_container_year)
        LearningClassYearFactory(learning_component_year=l_component_year)
        LearningClassYearFactory(learning_component_year=l_component_year)
        learning_unit_year = LearningUnitYearFactory(academic_year=self.current_academic_year,
                                                     learning_container_year=l_container_year)

        components = learning_unit_business.get_same_container_year_components(learning_unit_year, True)
        self.assertEqual(len(components), 1)
        self.assertEqual(len(components[0]['learning_component_year'].classes), 2)

    @mock.patch('base.views.layout.render')
    @mock.patch('base.models.program_manager.is_program_manager')
    def test_get_partims_identification_tabs(self, mock_program_manager, mock_render):
        mock_program_manager.return_value = True

        learning_unit_container_year = LearningContainerYearFactory(
            academic_year=self.current_academic_year
        )
        learning_unit_year = LearningUnitYearFactory(
            acronym="LCHIM1210",
            learning_container_year=learning_unit_container_year,
            subtype=learning_unit_year_subtypes.FULL,
            academic_year=self.current_academic_year
        )
        LearningUnitYearFactory(
            acronym="LCHIM1210A",
            learning_container_year=learning_unit_container_year,
            subtype=learning_unit_year_subtypes.PARTIM,
            academic_year=self.current_academic_year
        )
        LearningUnitYearFactory(
            acronym="LCHIM1210B",
            learning_container_year=learning_unit_container_year,
            subtype=learning_unit_year_subtypes.PARTIM,
            academic_year=self.current_academic_year
        )
        LearningUnitYearFactory(
            acronym="LCHIM1210F",
            learning_container_year=learning_unit_container_year,
            subtype=learning_unit_year_subtypes.PARTIM,
            academic_year=self.current_academic_year
        )

        request_factory = RequestFactory()
        request = request_factory.get(reverse('learning_unit', args=[learning_unit_year.id]))
        request.user = self.a_superuser

        from base.views.learning_unit import learning_unit_identification

        learning_unit_identification(request, learning_unit_year.id)

        self.assertTrue(mock_render.called)

        request, template, context = mock_render.call_args[0]

        self.assertEqual(template, 'learning_unit/identification.html')
        self.assertEqual(len(context['learning_container_year_partims']), 3)

    @mock.patch('base.views.layout.render')
    def test_learning_unit_formation(self, mock_render):

        learning_unit_year = LearningUnitYearFactory()
        request_factory = RequestFactory()

        request = request_factory.get(reverse('learning_unit_formations', args=[learning_unit_year.id]))
        request.user = self.a_superuser

        from base.views.learning_unit import learning_unit_formations

        learning_unit_formations(request, learning_unit_year.id)

        self.assertTrue(mock_render.called)
        request, template, context = mock_render.call_args[0]

        self.assertEqual(template, 'learning_unit/formations.html')
        self.assertEqual(context['current_academic_year'], self.current_academic_year)
        self.assertEqual(context['learning_unit_year'], learning_unit_year)

    def test_learning_unit_usage_two_usages(self):
        learning_container_yr = LearningContainerYearFactory(academic_year=self.current_academic_year,
                                                             acronym='LBIOL')

        learning_unit_yr_1 = LearningUnitYearFactory(academic_year=self.current_academic_year,
                                                     acronym='LBIOLA',
                                                     quadrimester='Q1',
                                                     learning_container_year=learning_container_yr)
        learning_unit_yr_2 = LearningUnitYearFactory(academic_year=self.current_academic_year,
                                                     acronym='LBIOLB',
                                                     learning_container_year=learning_container_yr,
                                                     quadrimester=None)

        learning_component_yr = LearningComponentYearFactory(learning_container_year=learning_container_yr)

        LearningUnitComponentFactory(learning_unit_year=learning_unit_yr_1,
                                     learning_component_year=learning_component_yr)
        LearningUnitComponentFactory(learning_unit_year=learning_unit_yr_2,
                                     learning_component_year=learning_component_yr)

        self.assertEqual(learning_unit_business._learning_unit_usage(learning_component_yr), 'LBIOLA (Q1), LBIOLB (?)')

    def test_learning_unit_usage_with_complete_LU(self):
        learning_container_yr = LearningContainerYearFactory(academic_year=self.current_academic_year,
                                                             acronym='LBIOL')

        learning_unit_yr_1 = LearningUnitYearFactory(academic_year=self.current_academic_year,
                                                     acronym='LBIOL', quadrimester='Q1&2',
                                                     learning_container_year=learning_container_yr)

        learning_component_yr = LearningComponentYearFactory(learning_container_year=learning_container_yr)

        LearningUnitComponentFactory(learning_unit_year=learning_unit_yr_1,
                                     learning_component_year=learning_component_yr)

        self.assertEqual(learning_unit_business._learning_unit_usage(learning_component_yr), 'LBIOL (Q1&2)')

    def test_learning_unit_usage_by_class_with_complete_LU(self):
        academic_year = AcademicYearFactory(year=2016)
        learning_container_yr = LearningContainerYearFactory(academic_year=academic_year,
                                                             acronym='LBIOL')

        learning_unit_yr_1 = LearningUnitYearFactory(academic_year=academic_year,
                                                     acronym='LBIOL',
                                                     learning_container_year=learning_container_yr)

        learning_component_yr = LearningComponentYearFactory(learning_container_year=learning_container_yr)

        learning_unit_component = LearningUnitComponentFactory(learning_unit_year=learning_unit_yr_1,
                                                               learning_component_year=learning_component_yr)
        learning_class_year = LearningClassYearFactory(learning_component_year=learning_component_yr)
        LearningUnitComponentClassFactory(learning_unit_component=learning_unit_component,
                                          learning_class_year=learning_class_year)
        self.assertEqual(learning_unit_business._learning_unit_usage_by_class(learning_class_year), 'LBIOL')

    def test_component_save(self):
        learning_unit_yr = LearningUnitYearFactory(academic_year=self.current_academic_year,
                                                   learning_container_year=self.learning_container_yr)
        learning_unit_compnt = LearningUnitComponentFactory(learning_unit_year=learning_unit_yr,
                                                            learning_component_year=self.learning_component_yr)
        url = reverse('learning_unit_component_edit', args=[learning_unit_yr.id])
        qs = 'learning_component_year_id={}'.format(self.learning_component_yr.id)

        response = self.client.post('{}?{}'.format(url, qs), data={"used_by": "on"})
        self.learning_component_yr.refresh_from_db()
        self.assertEqual(response.status_code, 302)

    def test_component_save_delete_link(self):
        learning_unit_yr = LearningUnitYearFactory(academic_year=self.current_academic_year,
                                                   learning_container_year=self.learning_container_yr)
        learning_unit_compnt = LearningUnitComponentFactory(learning_unit_year=learning_unit_yr,
                                                            learning_component_year=self.learning_component_yr)
        url = reverse('learning_unit_component_edit', args=[learning_unit_yr.id])
        qs = 'learning_component_year_id={}'.format(self.learning_component_yr.id)

        response = self.client.post('{}?{}'.format(url, qs), data={"planned_classes": "1"})
        self.assertRaises(ObjectDoesNotExist, learning_unit_component.LearningUnitComponent.objects.filter(
            pk=learning_unit_compnt.id).first())

    def test_component_save_create_link(self):
        learning_unit_yr = LearningUnitYearFactory(academic_year=self.current_academic_year,
                                                   learning_container_year=self.learning_container_yr)
        url = reverse('learning_unit_component_edit', args=[learning_unit_yr.id])
        qs = 'learning_component_year_id={}'.format(self.learning_component_yr.id)

        response = self.client.post('{}?{}'.format(url, qs), data={"planned_classes": "1", "used_by": "on"})

        self.assertTrue(learning_unit_component.find_by_learning_component_year(self.learning_component_yr).exists())

    def _prepare_context_learning_units_search(self):
        # Create a structure [Entity / Entity version]
        ssh_entity = EntityFactory(country=self.country)
        ssh_entity_v = EntityVersionFactory(acronym="SSH", end_date=None, entity=ssh_entity)

        agro_entity = EntityFactory(country=self.country)
        envi_entity = EntityFactory(country=self.country)
        ages_entity = EntityFactory(country=self.country)
        agro_entity_v = EntityVersionFactory(entity=agro_entity, parent=ssh_entity_v.entity, acronym="AGRO",
                                             end_date=None)
        envi_entity_v = EntityVersionFactory(entity=envi_entity, parent=agro_entity_v.entity, acronym="ENVI",
                                             end_date=None)
        ages_entity_v = EntityVersionFactory(entity=ages_entity, parent=agro_entity_v.entity, acronym="AGES",
                                             end_date=None)

        espo_entity = EntityFactory(country=self.country)
        drt_entity = EntityFactory(country=self.country)
        espo_entity_v = EntityVersionFactory(entity=espo_entity, parent=ssh_entity_v.entity, acronym="ESPO",
                                             end_date=None)
        drt_entity_v = EntityVersionFactory(entity=drt_entity, parent=ssh_entity_v.entity, acronym="DRT",
                                            end_date=None)

        # Create UE and put entity charge [AGRO]
        l_container_yr = LearningContainerYearFactory(acronym="LBIR1100", academic_year=self.current_academic_year,
                                                      container_type=learning_container_year_types.COURSE)
        EntityContainerYearFactory(learning_container_year=l_container_yr, entity=agro_entity_v.entity,
                                   type=entity_container_year_link_type.REQUIREMENT_ENTITY)
        LearningUnitYearFactory(acronym="LBIR1100", learning_container_year=l_container_yr,
                                academic_year=self.current_academic_year, subtype=learning_unit_year_subtypes.FULL)
        LearningUnitYearFactory(acronym="LBIR1100A", learning_container_year=l_container_yr,
                                academic_year=self.current_academic_year, subtype=learning_unit_year_subtypes.PARTIM)
        LearningUnitYearFactory(acronym="LBIR1100B", learning_container_year=l_container_yr,
                                academic_year=self.current_academic_year, subtype=learning_unit_year_subtypes.PARTIM)
        LearningUnitYearFactory(acronym="LBIR1100C", learning_container_year=l_container_yr,
                                academic_year=self.current_academic_year, subtype=learning_unit_year_subtypes.PARTIM,
                                status=False)

        # Create another UE and put entity charge [ENV]
        l_container_yr_2 = LearningContainerYearFactory(acronym="CHIM1200", academic_year=self.current_academic_year,
                                                        container_type=learning_container_year_types.COURSE)
        EntityContainerYearFactory(learning_container_year=l_container_yr_2, entity=envi_entity_v.entity,
                                   type=entity_container_year_link_type.REQUIREMENT_ENTITY)
        LearningUnitYearFactory(acronym="CHIM1200", learning_container_year=l_container_yr_2,
                                academic_year=self.current_academic_year, subtype=learning_unit_year_subtypes.FULL)

        # Create another UE and put entity charge [DRT]
        l_container_yr_3 = LearningContainerYearFactory(acronym="DRT1500", academic_year=self.current_academic_year,
                                                        container_type=learning_container_year_types.COURSE)
        EntityContainerYearFactory(learning_container_year=l_container_yr_3, entity=drt_entity_v.entity,
                                   type=entity_container_year_link_type.REQUIREMENT_ENTITY)
        LearningUnitYearFactory(acronym="DRT1500", learning_container_year=l_container_yr_3,
                                academic_year=self.current_academic_year, subtype=learning_unit_year_subtypes.FULL)
        LearningUnitYearFactory(acronym="DRT1500A", learning_container_year=l_container_yr_3,
                                academic_year=self.current_academic_year, subtype=learning_unit_year_subtypes.PARTIM)

        # Create another UE and put entity charge [ESPO]
        l_container_yr_4 = LearningContainerYearFactory(acronym="ESPO1500", academic_year=self.current_academic_year,
                                                        container_type=learning_container_year_types.DISSERTATION)
        EntityContainerYearFactory(learning_container_year=l_container_yr_4, entity=espo_entity_v.entity,
                                   type=entity_container_year_link_type.REQUIREMENT_ENTITY)
        LearningUnitYearFactory(acronym="ESPO1500", learning_container_year=l_container_yr_4,
                                academic_year=self.current_academic_year, subtype=learning_unit_year_subtypes.FULL)

        # Create another UE and put entity charge [AGES]
        l_container_yr_4 = LearningContainerYearFactory(acronym="AGES1500", academic_year=self.current_academic_year,
                                                        container_type=learning_container_year_types.MASTER_THESIS)
        EntityContainerYearFactory(learning_container_year=l_container_yr_4, entity=ages_entity_v.entity,
                                   type=entity_container_year_link_type.REQUIREMENT_ENTITY)
        LearningUnitYearFactory(acronym="AGES1500", learning_container_year=l_container_yr_4,
                                academic_year=self.current_academic_year, subtype=None)

    def test_class_save(self):
        learning_unit_yr = LearningUnitYearFactory(academic_year=self.current_academic_year,
                                                   learning_container_year=self.learning_container_yr)
        learning_unit_compnt = LearningUnitComponentFactory(learning_unit_year=learning_unit_yr,
                                                            learning_component_year=self.learning_component_yr)
        learning_class_yr = LearningClassYearFactory(learning_component_year=self.learning_component_yr)

        response = self.client.post('{}?{}&{}'.format(reverse('learning_class_year_edit', args=[learning_unit_yr.id]),
                                                      'learning_component_year_id={}'.format(
                                                          self.learning_component_yr.id),
                                                      'learning_class_year_id={}'.format(learning_class_yr.id)),
                                    data={"used_by": "on"})
        self.learning_component_yr.refresh_from_db()
        self.assertEqual(response.status_code, 302)

    def test_class_save_create_link(self):
        learning_unit_yr = LearningUnitYearFactory(academic_year=self.current_academic_year,
                                                   learning_container_year=self.learning_container_yr)
        learning_unit_compnt = LearningUnitComponentFactory(learning_unit_year=learning_unit_yr,
                                                            learning_component_year=self.learning_component_yr)
        learning_class_yr = LearningClassYearFactory(learning_component_year=self.learning_component_yr)

        response = self.client.post('{}?{}&{}'.format(reverse('learning_class_year_edit', args=[learning_unit_yr.id]),
                                                      'learning_component_year_id={}'.format(
                                                          self.learning_component_yr.id),
                                                      'learning_class_year_id={}'.format(learning_class_yr.id)),
                                    data={"used_by": "on"})

        self.assertTrue(learning_unit_component_class.search(learning_unit_compnt, learning_class_yr).exists())

    def test_class_save_delete_link(self):
        learning_unit_yr = LearningUnitYearFactory(academic_year=self.current_academic_year,
                                                   learning_container_year=self.learning_container_yr)
        learning_unit_compnt = LearningUnitComponentFactory(learning_unit_year=learning_unit_yr,
                                                            learning_component_year=self.learning_component_yr)
        learning_class_yr = LearningClassYearFactory(learning_component_year=self.learning_component_yr)
        a_link = LearningUnitComponentClassFactory(learning_unit_component=learning_unit_compnt,
                                                   learning_class_year=learning_class_yr)

        response = self.client.post('{}?{}&{}'.format(reverse('learning_class_year_edit', args=[learning_unit_yr.id]),
                                                      'learning_component_year_id={}'.format(
                                                          self.learning_component_yr.id),
                                                      'learning_class_year_id={}'.format(learning_class_yr.id)),
                                    data={})

        self.assertRaises(ObjectDoesNotExist,
                          learning_unit_component_class.LearningUnitComponentClass.objects.filter(pk=a_link.id).first())

    def get_base_form_data(self):
        data = self.get_common_data()
        data.update(self.get_learning_unit_data())
        data['internship_subtype'] = internship_subtypes.TEACHING_INTERNSHIP
        return data

    def get_base_partim_form_data(self, original_learning_unit_year):
        data = self.get_common_data()
        data.update(self.get_partim_data(original_learning_unit_year))
        data['partial_title'] = "Partim partial title"
        return data

    def get_common_data(self):
        return {
            "container_type": learning_container_year_types.COURSE,
            "academic_year": self.current_academic_year.id,
            "status": True,
            "periodicity": learning_unit_periodicity.ANNUAL,
            "credits": "5",
            "campus": self.campus.id,
            "common_title": "Common UE title",
            "common_title_english": "Common English UUE title",
            "requirement_entity": self.entity_version.id,
            "allocation_entity": self.entity_version.id,
            "additional_requirement_entity_1": self.entity_version.id,
            "additional_requirement_entity_2": self.entity_version.id,
            "language": self.language.id,
            "session": learning_unit_year_session.SESSION_P23,
            "faculty_remark": "faculty remark",
            "other_remark": "other remark"
        }

    def get_learning_unit_data(self):
        return {'first_letter': 'L',
                'acronym': 'TAU2000',
                "subtype": learning_unit_year_subtypes.FULL}

    def get_partim_data(self, original_learning_unit_year):
        return {
            'first_letter': original_learning_unit_year.acronym[:1],
            'acronym': original_learning_unit_year.acronym[1:],
            'partim_letter': 'B',
            "subtype": learning_unit_year_subtypes.PARTIM
        }

    def get_valid_data(self):
        return self.get_base_form_data()

    def get_faulty_acronym(self):
        faultydict = dict(self.get_valid_data())
        faultydict["acronym"] = "TA200"
        return faultydict

    def get_existing_acronym(self):
        faultydict = dict(self.get_valid_data())
        faultydict["acronym"] = "DRT2018"
        return faultydict

    def get_empty_internship_subtype(self):
        faultydict = dict(self.get_valid_data())
        faultydict["container_type"] = learning_container_year_types.INTERNSHIP
        faultydict["internship_subtype"] = ""
        return faultydict

    def get_empty_acronym(self):
        faultyDict = dict(self.get_valid_data())
        faultyDict["acronym"] = ""
        return faultyDict

    def get_faulty_requirement_entity(self):
        """We will create an entity + entity version that user cannot create on it"""
        entity = EntityFactory(country=self.country, organization=self.organization)
        entity_version = EntityVersionFactory(entity=entity, entity_type=entity_type.SCHOOL, end_date=None,
                                              start_date=datetime.date.today())
        faultydict = dict(self.get_valid_data())
        faultydict['requirement_entity'] = entity_version.id
        return faultydict

    def test_learning_unit_year_form(self):
        form = CreateLearningUnitYearForm(person=self.person, data=self.get_valid_data())
        self.assertTrue(form.is_valid(), form.errors)
        url = reverse('learning_unit_year_add')
        response = self.client.post(url, data=self.get_base_form_data())
        self.assertEqual(response.status_code, 302)
        count_learning_unit_year = LearningUnitYear.objects.all().count()
        self.assertEqual(count_learning_unit_year, 7)

    def test_create_learning_unit_year_requirement_entity_not_allowed(self):
        form = CreateLearningUnitYearForm(person=self.person, data=self.get_faulty_requirement_entity())
        self.assertFalse(form.is_valid())
        self.assertEqual(len(form.errors), 1)
        self.assertTrue('requirement_entity' in form.errors)

    def test_learning_unit_creation_form_with_valid_data(self):
        form = CreateLearningUnitYearForm(person=self.person, data=self.get_valid_data())
        self.assertTrue(form.is_valid(), form.errors)
        self.assertTrue(form.cleaned_data, form.errors)
        self.assertEqual(form.cleaned_data['acronym'], "LTAU2000")

    def test_learning_unit_creation_form_with_empty_acronym(self):
        form = CreateLearningUnitYearForm(person=self.person, data=self.get_empty_acronym())
        self.assertFalse(form.is_valid(), form.errors)
        self.assertEqual(form.errors['acronym'], [_('field_is_required')])

    def test_learning_unit_creation_form_with_invalid_data(self):
        form = CreateLearningUnitYearForm(person=self.person, data=self.get_faulty_acronym())
        self.assertFalse(form.is_valid(), form.errors)
        self.assertEqual(form.errors['acronym'], [_('invalid_acronym')])

    def test_create_learning_unit_case_invalid_academic_year(self):
        now = datetime.datetime.now()
        bad_academic_year = AcademicYearFactory.build(year=now.year + 100)
        super(AcademicYear, bad_academic_year).save()
        data = dict(self.get_valid_data())
        data['academic_year'] = bad_academic_year.id
        form = CreateLearningUnitYearForm(person=self.person, data=data)
        self.assertFalse(form.is_valid())

    def test_learning_unit_creation_form_with_existing_acronym(self):
        LearningUnitYearFactory(acronym="LDRT2018", academic_year=self.current_academic_year)
        form = CreateLearningUnitYearForm(person=self.person, data=self.get_existing_acronym())
        self.assertFalse(form.is_valid(), form.errors)
        self.assertEqual(form.errors['acronym'], [_('existing_acronym')])

    def test_learning_unit_creation_form_with_field_is_required_empty(self):
        form = CreateLearningUnitYearForm(person=self.person, data=self.get_empty_internship_subtype())
        self.assertFalse(form.is_valid(), form.errors)
        self.assertEqual(form.errors['internship_subtype'], [_('field_is_required')])

    def test_learning_unit_check_acronym(self):
        kwargs = {'HTTP_X_REQUESTED_WITH': 'XMLHttpRequest'}

        url = reverse('check_acronym')
        get_data = {'acronym': 'goodacronym', 'year_id': self.academic_year_1.id}
        response = self.client.get(url, get_data, **kwargs)

        self.assertEqual(response.status_code, 200)
        self.assertJSONEqual(
            str(response.content, encoding='utf8'),
            {'valid': False,
             'existing_acronym': False,
             'existed_acronym': False,
             'last_using': ""}
        )

        learning_unit_container_year = LearningContainerYearFactory(
            academic_year=self.current_academic_year
        )
        learning_unit_year = LearningUnitYearFactory(
            acronym="LCHIM1210",
            learning_container_year=learning_unit_container_year,
            subtype=learning_unit_year_subtypes.FULL,
            academic_year=self.current_academic_year
        )
        learning_unit_year.save()

        get_data = {'acronym': 'LCHIM1210', 'year_id': self.current_academic_year.id}
        response = self.client.get(url, get_data, **kwargs)

        self.assertEqual(response.status_code, 200)
        self.assertJSONEqual(
            str(response.content, encoding='utf8'),
            {'valid': True,
             'existing_acronym': True,
             'existed_acronym': False,
             'last_using': ""}
        )

        learning_unit_year = LearningUnitYearFactory(
            acronym="LCHIM1211",
            learning_container_year=learning_unit_container_year,
            subtype=learning_unit_year_subtypes.FULL,
            academic_year=self.current_academic_year
        )
        learning_unit_year.save()

        get_data = {'acronym': 'LCHIM1211', 'year_id': self.academic_year_6.id}
        response = self.client.get(url, get_data, **kwargs)

        self.assertEqual(response.status_code, 200)
        self.assertJSONEqual(
            str(response.content, encoding='utf8'),
            {'valid': True,
             'existing_acronym': False,
             'existed_acronym': True,
             'last_using': str(self.current_academic_year)}
        )

    def _get_volumes_data(self, learning_units_year):
        if not isinstance(learning_units_year, list):
            learning_units_year = [learning_units_year]
        data = {}
        for learning_unit_year in learning_units_year:
            data['VOLUME_TOTAL_REQUIREMENT_ENTITIES_{}_{}'.format(learning_unit_year.id,
                                                                  self.learning_component_yr.id)] = [60]
            data['VOLUME_Q1_{}_{}'.format(learning_unit_year.id, self.learning_component_yr.id)] = [10]
            data['VOLUME_Q2_{}_{}'.format(learning_unit_year.id, self.learning_component_yr.id)] = [20]
            data['VOLUME_TOTAL_{}_{}'.format(learning_unit_year.id, self.learning_component_yr.id)] = [30]
            data['PLANNED_CLASSES_{}_{}'.format(learning_unit_year.id, self.learning_component_yr.id)] = [2]
        return data

    @mock.patch('base.views.layout.render')
    @mock.patch('base.models.program_manager.is_program_manager')
    def test_get_learning_unit_volumes_management(self, mock_program_manager, mock_render):
        mock_program_manager.return_value = True

        learning_unit_year = LearningUnitYearFactory(academic_year=self.current_academic_year,
                                                     learning_container_year=self.learning_container_yr)
        learning_unit_year.save()

        request_factory = RequestFactory()
        request_factory.user = self.a_superuser
        url = reverse("learning_unit_volumes_management", args=[learning_unit_year.id])
        # GET request
        request = request_factory.get(url)
        request.user = self.a_superuser
        learning_unit_volumes_management(request, learning_unit_year.id)
        self.assertTrue(mock_render.called)
        request, template, context = mock_render.call_args[0]
        self.assertEqual(template, 'learning_unit/volumes_management.html')
        self.assertEqual(context['tab_active'], 'components')

        # POST request
        request = request_factory.post(url, self._get_volumes_data([learning_unit_year]))
        request.user = self.a_superuser
        learning_unit_volumes_management(request, learning_unit_year.id)
        self.assertTrue(mock_render.called)

    def test_volumes_validation(self):
        learning_unit_year = LearningUnitYearFactory(academic_year=self.current_academic_year,
                                                     learning_container_year=self.learning_container_yr)
        learning_unit_year.save()

        kwargs = {'HTTP_X_REQUESTED_WITH': 'XMLHttpRequest'}
        url = reverse("volumes_validation", args=[learning_unit_year.id])

        data = self._get_volumes_data(learning_unit_year)
        # TODO inject wrong data
        response = self.client.get(url, data, **kwargs)
        self.assertEqual(response.status_code, 200)
        self.assertJSONEqual(
            str(response.content, encoding='utf8'),
            {'errors': [],
             }
        )

    @mock.patch("base.models.learning_unit_year.count_search_results")
    def test_error_message_case_too_many_results_to_show(self, mock_count):
        mock_count.return_value = learning_units.MAX_RECORDS + 1
        response = self.client.get(reverse('learning_units'), {'academic_year_id': self.academic_year_1.id})
        messages = list(response.context['messages'])
        self.assertEqual(messages[0].message, _('too_many_results'))

    def test_get_username_with_no_person(self):
        a_username = 'dupontm'
        a_user = UserFactory(username=a_username)
        self.assertEqual(base.business.learning_unit._get_name_or_username(a_user), a_username)

    def test_get_username_with_person(self):
        a_user = UserFactory(username='dupontm')
        last_name = 'dupont'
        first_name = 'marcel'
        self.person = PersonFactory(user=a_user, last_name=last_name, first_name=first_name)
        self.assertEqual(base.business.learning_unit._get_name_or_username(a_user),
                         '{}, {}'.format(last_name, first_name))

    def test_prepare_xls_content_no_data(self):
        self.assertEqual(base.business.learning_unit.prepare_xls_content([]), [])

    def test_learning_unit_year_form_with_faculty_user(self):
        faculty_managers_group = Group.objects.get(name='faculty_managers')
        faculty_user = UserFactory()
        faculty_user.groups.add(faculty_managers_group)
        faculty_person = PersonFactory(user=faculty_user)
        PersonEntityFactory(person=faculty_person, entity=self.entity)
        data = dict(self.get_valid_data())
        data['container_type'] = MASTER_THESIS
        form = CreateLearningUnitYearForm(person=faculty_person, data=data)
        self.assertTrue(form.is_valid(), form.errors)
        url = reverse('learning_unit_year_add')
        response = self.client.post(url, data=data)
        self.assertEqual(response.status_code, 302)
        self.assertEqual(LearningUnitYear.objects.all().count(), 7)

    def test_expected_partim_creation_on_6_years(self):
        # Create container + container year for N+6
        a_learning_container = LearningContainerFactory()
        a_learning_container_yr_1 = self.build_learning_container_year(a_learning_container, self.current_academic_year)
        a_learning_container_yr_2 = self.build_learning_container_year(a_learning_container, self.academic_year_1)
        a_learning_container_yr_3 = self.build_learning_container_year(a_learning_container, self.academic_year_2)
        a_learning_container_yr_4 = self.build_learning_container_year(a_learning_container, self.academic_year_3)
        a_learning_container_yr_5 = self.build_learning_container_year(a_learning_container, self.academic_year_4)
        a_learning_container_yr_6 = self.build_learning_container_year(a_learning_container, self.academic_year_5)
        a_learning_container_yr_7 = self.build_learning_container_year(a_learning_container, self.academic_year_6)
        learning_container_yrs = [a_learning_container_yr_1, a_learning_container_yr_2, a_learning_container_yr_3,
                                  a_learning_container_yr_4, a_learning_container_yr_5, a_learning_container_yr_6,
                                  a_learning_container_yr_7]

        # Create UE with NO end_year
        a_learning_unit = LearningUnitFactory(end_year=None)
        learning_unit_year_parent = LearningUnitYearFactory(acronym='LBIR1200',
                                                            academic_year=self.current_academic_year,
                                                            subtype=learning_unit_year_subtypes.FULL,
                                                            learning_container_year=a_learning_container_yr_1,
                                                            learning_unit=a_learning_unit,
                                                            credits=Decimal(5.5))

        valid_partim_data = self.get_base_partim_form_data(learning_unit_year_parent)
        # Learning unit year parent doesn't have any additional entities
        del valid_partim_data['additional_requirement_entity_1']
        del valid_partim_data['additional_requirement_entity_2']

        form = CreatePartimForm(person=self.person, learning_unit_year_parent=learning_unit_year_parent,
                                data=valid_partim_data)
        self.assertTrue(form.is_valid(), form.errors)
        full_acronym = form.cleaned_data['acronym']

        url = reverse('learning_unit_year_partim_add',
                      kwargs={'learning_unit_year_id': learning_unit_year_parent.id})
        response = self.client.post(url, data=valid_partim_data)
        self.assertEqual(response.status_code, 302)

        count_learning_unit_year = LearningUnitYear.objects.filter(acronym=full_acronym).count()
        self.assertEqual(count_learning_unit_year, 7)
        count_partims = LearningUnitYear.objects.filter(subtype=learning_unit_year_subtypes.PARTIM,
                                                        learning_container_year__in=learning_container_yrs)\
                                                .count()
        self.assertEqual(count_partims, 7)

    def test_partim_creation_when_learning_unit_end_date_is_before_6_future_years(self):
        # Create container + container year for N+1
        a_learning_container = LearningContainerFactory()
        a_learning_container_yr_1 = self.build_learning_container_year(a_learning_container, self.current_academic_year)
        a_learning_container_yr_2 = self.build_learning_container_year(a_learning_container, self.academic_year_1)
        learning_container_yrs = [a_learning_container_yr_1,
                                  a_learning_container_yr_2]

        # Create UE with end_year set to N+1
        a_learning_unit = LearningUnitFactory(end_year=self.academic_year_1.year)
        learning_unit_year_parent = LearningUnitYearFactory(acronym='LBIR1200',
                                                            academic_year=self.current_academic_year,
                                                            subtype=learning_unit_year_subtypes.FULL,
                                                            learning_container_year=a_learning_container_yr_1,
                                                            learning_unit=a_learning_unit,
                                                            credits=Decimal(5.5))

        valid_partim_data = self.get_base_partim_form_data(learning_unit_year_parent)
        # Learning unit year parent doesn't have any additional entities
        del valid_partim_data['additional_requirement_entity_1']
        del valid_partim_data['additional_requirement_entity_2']

        form = CreatePartimForm(person=self.person, learning_unit_year_parent=learning_unit_year_parent,
                                data=valid_partim_data)
        self.assertTrue(form.is_valid(), form.errors)
        full_acronym = form.cleaned_data['acronym']

        url = reverse('learning_unit_year_partim_add',
                      kwargs={'learning_unit_year_id': learning_unit_year_parent.id})
        response = self.client.post(url, data=valid_partim_data)
        self.assertEqual(response.status_code, 302)

        count_learning_unit_year = LearningUnitYear.objects.filter(acronym=full_acronym).count()
        self.assertEqual(count_learning_unit_year, 2)
        count_learning_unit_year = LearningUnitYear.objects.filter(subtype=learning_unit_year_subtypes.PARTIM,
                                                                   learning_container_year__in=learning_container_yrs) \
            .count()
        self.assertEqual(count_learning_unit_year, 2)

    def test_partim_creation_when_credits_partim_is_equals_than_ue_parent(self):
        """The credits of partim cannot be equals to credits of UE"""
        a_learning_container_year = LearningContainerYearFactory(acronym='LBIR1200',
                                                                 academic_year=self.current_academic_year)
        learning_unit_year_parent = LearningUnitYearFactory(acronym=a_learning_container_year.acronym,
                                                            academic_year=self.current_academic_year,
                                                            subtype=learning_unit_year_subtypes.FULL,
                                                            learning_container_year=a_learning_container_year,
                                                            credits=Decimal(15))

        valid_partim_data = self.get_base_partim_form_data(learning_unit_year_parent)
        valid_partim_data['credits'] = '15'
        # Learning unit year parent doesn't have any additional entities
        del valid_partim_data['additional_requirement_entity_1']
        del valid_partim_data['additional_requirement_entity_2']

        form = CreatePartimForm(person=self.person, learning_unit_year_parent=learning_unit_year_parent,
                                data=valid_partim_data)
        self.assertFalse(form.is_valid())
        self.assertTrue(form.errors['credits'])

    def test_partim_creation_when_credits_partim_is_greater_than_ue_parent(self):
        """The credits of partim cannot be greater than credits of UE"""
        a_learning_container_year = LearningContainerYearFactory(acronym='LBIR1200',
                                                                 academic_year=self.current_academic_year)
        learning_unit_year_parent = LearningUnitYearFactory(acronym=a_learning_container_year.acronym,
                                                            academic_year=self.current_academic_year,
                                                            subtype=learning_unit_year_subtypes.FULL,
                                                            learning_container_year=a_learning_container_year,
                                                            credits=Decimal(2))

        valid_partim_data = self.get_base_partim_form_data(learning_unit_year_parent)
        valid_partim_data['credits']='10'
        # Learning unit year parent doesn't have any additional entities
        del valid_partim_data['additional_requirement_entity_1']
        del valid_partim_data['additional_requirement_entity_2']

        form = CreatePartimForm(person=self.person, learning_unit_year_parent=learning_unit_year_parent,
                                data=valid_partim_data)
        self.assertFalse(form.is_valid())
        self.assertTrue(form.errors['credits'])

    def test_get_partim_creation_form_initial_data(self):
        l_container_year = LearningContainerYearFactory(academic_year=self.current_academic_year,
                                                        acronym='LBIR1200',
                                                        container_type=learning_container_year_types.COURSE,
                                                        campus=self.campus,
                                                        language=self.language)
        l_unit = LearningUnitFactory(faculty_remark="Remarks Faculty",other_remark="Other Remarks",
                                     periodicity=learning_unit_periodicity.ANNUAL)
        learning_unit_year_parent = LearningUnitYearFactory(academic_year=self.current_academic_year,
                                                            learning_unit=l_unit,
                                                            acronym='LBIR1200',
                                                            subtype=learning_unit_year_subtypes.FULL,
                                                            learning_container_year=l_container_year,
                                                            credits=Decimal(5),
                                                            session=learning_unit_year_session.SESSION_1XX,
                                                            quadrimester=learning_unit_year_quadrimesters.Q1)
        initial = compute_partim_form_initial_data(learning_unit_year_parent)
        self.assertTrue(initial)
        self.assertIsInstance(initial, dict)
        self.assertEqual(initial['academic_year'], self.current_academic_year.id)
        self.assertEqual(initial['first_letter'], "L")
        self.assertEqual(initial['acronym'], "BIR1200")
        self.assertEqual(initial['subtype'], learning_unit_year_subtypes.PARTIM)
        self.assertEqual(initial['container_type'], learning_container_year_types.COURSE)
        self.assertTrue(initial['status'])
        self.assertEqual(initial['language'], self.language.id)
        self.assertEqual(initial['credits'], Decimal(5))
        self.assertEqual(initial['session'], learning_unit_year_session.SESSION_1XX)
        self.assertEqual(initial['faculty_remark'], "Remarks Faculty")
        self.assertEqual(initial['other_remark'], "Other Remarks")
        self.assertEqual(initial['periodicity'], learning_unit_periodicity.ANNUAL)
        self.assertEqual(initial['quadrimester'], learning_unit_year_quadrimesters.Q1)
        self.assertEqual(initial['campus'], self.campus.id)

    def test_get_partim_creation_form(self):
        luy_parent = LearningUnitYearFactory(acronym='LBIR1200',
                                             learning_container_year=self.learning_container_yr,
                                             academic_year=self.learning_container_yr.academic_year,
                                             subtype=learning_unit_year_subtypes.FULL)
        url = reverse('learning_unit_create_partim', args=[luy_parent.id])
        response = self.client.get(url)
        self.assertEqual(response.status_code, HttpResponse.status_code)
        self.assertTemplateUsed(response, 'learning_unit/partim_form.html')
        form_initial_data = response.context['form'].initial
        #  Ensure that PARTIM is predefined value
        self.assertEqual(form_initial_data['subtype'], learning_unit_year_subtypes.PARTIM)
        self.assertEqual(form_initial_data['academic_year'], self.learning_container_yr.academic_year.id)
        self.assertEqual(form_initial_data['first_letter'], 'L')
        self.assertEqual(form_initial_data['acronym'], 'BIR1200')

    def test_get_partim_creation_form_when_can_not_create_partim(self):
        luy_parent = LearningUnitYearFactory(subtype=learning_unit_year_subtypes.FULL)
        url = reverse('learning_unit_create_partim', args=[luy_parent.id])
        response = self.client.get(url)
        self.assertEqual(response.status_code, HttpResponseForbidden.status_code)

    @mock.patch('base.views.learning_unit.PARTIM_FORM_READ_ONLY_FIELD', {'container_type', 'campus'})
    def test_get_post_data_without_read_only_field(self):
        post_data = {'other_remark': 'Autre remarque', 'container_type': learning_container_year_types.COURSE,
                     'campus': self.campus.id}
        post_data_filtered = _get_post_data_without_read_only_field(post_data)
        self.assertIsInstance(post_data_filtered, dict)
        self.assertEqual(post_data_filtered['other_remark'], 'Autre remarque')
        self.assertRaises(KeyError, lambda: post_data_filtered['container_type'])
        self.assertRaises(KeyError, lambda: post_data_filtered['campus'])

    def build_learning_container_year(self, a_learning_container, an_academic_year):
        a_learning_container_yr = LearningContainerYearFactory(academic_year=an_academic_year,
                                                               learning_container=a_learning_container,
                                                               campus=self.campus,
                                                               container_type=learning_container_year_types.COURSE)
        EntityContainerYearFactory(learning_container_year=a_learning_container_yr,
                                   entity=self.entity_version.entity,
                                   type=entity_container_year_link_type.REQUIREMENT_ENTITY)
        EntityContainerYearFactory(learning_container_year=a_learning_container_yr,
                                   entity=self.entity_version.entity,
                                   type=entity_container_year_link_type.ALLOCATION_ENTITY)
        return a_learning_container_yr


<<<<<<< HEAD
    @override_settings(LANGUAGES=[('fr-be', 'French'), ('en', 'English'), ])
    def test_find_inexisting_language_in_settings(self):
        wrong_language_code = 'pt'
        self.assertIsNone(learning_unit_business.find_language_in_settings(wrong_language_code))

    @override_settings(LANGUAGES=[('fr-be', 'French'), ('en', 'English'), ])
    def test_find_language_in_settings(self):
        existing_language_code = 'en'
        self.assertEquals(learning_unit_business.find_language_in_settings(existing_language_code), ('en', 'English'))

    @mock.patch('base.views.layout.render')
    def test_learning_unit_pedagogy(self, mock_render):
        learning_unit_year = LearningUnitYearFactory(academic_year=self.current_academic_year,
                                                     learning_container_year=self.learning_container_yr)

        request_factory = RequestFactory()

        request = request_factory.get(reverse('learning_unit',
                                              args=[learning_unit_year.id]))

        request.user = self.a_superuser

        from base.views.learning_unit import learning_unit_pedagogy

        learning_unit_pedagogy(request, learning_unit_year.id)

        self.assertTrue(mock_render.called)
        request, template, context = mock_render.call_args[0]

        self.assertEqual(template, 'learning_unit/pedagogy.html')
        self.assertIsInstance(context['form_french'], LearningUnitPedagogyForm)
        self.assertIsInstance(context['form_english'], LearningUnitPedagogyForm)

    @mock.patch('base.views.layout.render')
    def test_learning_unit_specification(self, mock_render):
        learning_unit_year = LearningUnitYearFactory()

        request_factory = RequestFactory()

        request = request_factory.get(reverse('learning_unit',
                                              args=[learning_unit_year.id]))

        request.user = self.a_superuser

        from base.views.learning_unit import learning_unit_specifications

        learning_unit_specifications(request, learning_unit_year.id)

        self.assertTrue(mock_render.called)
        request, template, context = mock_render.call_args[0]

        self.assertEqual(template, 'learning_unit/specifications.html')
        self.assertIsInstance(context['form_french'], LearningUnitSpecificationsForm)
        self.assertIsInstance(context['form_english'], LearningUnitSpecificationsForm)

    @mock.patch('base.views.layout.render')
    def test_learning_unit_attributions(self, mock_render):
        learning_unit_year = LearningUnitYearFactory()

        request_factory = RequestFactory()
        request = request_factory.get(reverse('learning_unit',
                                              args=[learning_unit_year.id]))
        request.user = self.a_superuser

        from base.views.learning_unit import learning_unit_attributions

        learning_unit_attributions(request, learning_unit_year.id)

        self.assertTrue(mock_render.called)
        request, template, context = mock_render.call_args[0]

        self.assertEqual(template, 'learning_unit/attributions.html')

    @mock.patch('base.views.layout.render')
    def test_learning_unit_specifications_edit(self, mock_render):
        a_label = 'label'
        learning_unit_year = LearningUnitYearFactory()
        text_label_lu = TextLabelFactory(order=1, label=a_label, entity=entity_name.LEARNING_UNIT_YEAR)
        TranslatedTextFactory(text_label=text_label_lu, entity=entity_name.LEARNING_UNIT_YEAR)
        request_factory = RequestFactory()
        request = request_factory.get(reverse('learning_unit',
                                              args=[learning_unit_year.id]), data={
            'label': a_label,
            'language': 'en'
        })
        request.user = self.a_superuser
        # request.label = 'label'
        # request.language = 'en'
        from base.views.learning_unit import learning_unit_specifications_edit

        learning_unit_specifications_edit(request, learning_unit_year.id)

        self.assertTrue(mock_render.called)
        request, template, context = mock_render.call_args[0]

        self.assertEqual(template, 'learning_unit/specifications_edit.html')
        self.assertIsInstance(context['form'], LearningUnitSpecificationsEditForm)



=======
>>>>>>> d5417ef8
class LearningUnitCreate(TestCase):
    def setUp(self):
        self.person = PersonFactory()
        self.url = reverse('learning_unit_create', args=[2015])
        self.language = LanguageFactory(code='FR')

        self.client.force_login(self.person.user)

    def test_with_user_not_logged(self):
        self.client.logout()
        response = self.client.get(self.url)
        from django.utils.encoding import uri_to_iri
        self.assertEqual(uri_to_iri(uri_to_iri(response.url)), '/login/?next={}'.format(self.url))
        self.assertEqual(response.status_code, 302)

    def test_when_user_has_not_permission(self):
        response = self.client.get(self.url)

        self.assertEqual(response.status_code, HttpResponseForbidden.status_code)
        self.assertTemplateUsed(response, 'access_denied.html')

    def test_when_user_has_permission(self):
        content_type = ContentType.objects.get_for_model(LearningUnit)
        permission = Permission.objects.get(codename="can_create_learningunit",
                                            content_type=content_type)
        self.person.user.user_permissions.add(permission)
        response = self.client.get(self.url)

        self.assertEqual(response.status_code, HttpResponse.status_code)
        self.assertTemplateUsed(response, 'learning_unit/learning_unit_form.html')

        self.assertIsInstance(response.context['form'], CreateLearningUnitYearForm)


class LearningUnitYearAdd(TestCase):
    def setUp(self):
        create_current_academic_year()
        self.person = PersonFactory()
        content_type = ContentType.objects.get_for_model(LearningUnit)
        permission = Permission.objects.get(codename="can_create_learningunit",
                                            content_type=content_type)
        self.person.user.user_permissions.add(permission)
        self.url = reverse('learning_unit_year_add')

        self.client.force_login(self.person.user)

    def test_with_user_not_logged(self):
        self.client.logout()
        response = self.client.post(self.url)

        self.assertRedirects(response, '/login/?next={}'.format(self.url))

    def test_when_user_has_not_permission(self):
        a_person = PersonFactory()
        self.client.force_login(a_person.user)

        response = self.client.post(self.url)

        self.assertEqual(response.status_code, HttpResponseForbidden.status_code)
        self.assertTemplateUsed(response, 'access_denied.html')

    def test_when_get_request(self):
        response = self.client.get(self.url)

        self.assertEqual(response.status_code, 405)
        self.assertTemplateUsed(response, 'method_not_allowed.html')

    def test_when_empty_form_data(self):
        response = self.client.post(self.url)

        self.assertEqual(response.status_code, HttpResponse.status_code)
        self.assertTemplateUsed(response, 'learning_unit/learning_unit_form.html')

        self.assertIsInstance(response.context['form'], CreateLearningUnitYearForm)

    def test_when_valid_form_data(self):
        today = datetime.date.today()
        academic_year_1 = AcademicYearFactory.build(start_date=today.replace(year=today.year + 1),
                                                    end_date=today.replace(year=today.year + 2),
                                                    year=today.year + 1)
        academic_year_2 = AcademicYearFactory.build(start_date=today.replace(year=today.year + 2),
                                                    end_date=today.replace(year=today.year + 3),
                                                    year=today.year + 2)
        academic_year_3 = AcademicYearFactory.build(start_date=today.replace(year=today.year + 3),
                                                    end_date=today.replace(year=today.year + 4),
                                                    year=today.year + 3)
        academic_year_4 = AcademicYearFactory.build(start_date=today.replace(year=today.year + 4),
                                                    end_date=today.replace(year=today.year + 5),
                                                    year=today.year + 4)
        academic_year_5 = AcademicYearFactory.build(start_date=today.replace(year=today.year + 5),
                                                    end_date=today.replace(year=today.year + 6),
                                                    year=today.year + 5)
        academic_year_6 = AcademicYearFactory.build(start_date=today.replace(year=today.year + 6),
                                                    end_date=today.replace(year=today.year + 7),
                                                    year=today.year + 6)
        current_academic_year = AcademicYearFactory(start_date=today,
                                                    end_date=today.replace(year=today.year + 1),
                                                    year=today.year)
        super(AcademicYear, academic_year_1).save()
        super(AcademicYear, academic_year_2).save()
        super(AcademicYear, academic_year_3).save()
        super(AcademicYear, academic_year_4).save()
        super(AcademicYear, academic_year_5).save()
        super(AcademicYear, academic_year_6).save()

        organization = OrganizationFactory(type=organization_type.MAIN)
        campus = CampusFactory(organization=organization)
        entity = EntityFactory(organization=organization)
        entity_version = EntityVersionFactory(entity=entity, entity_type=entity_type.SCHOOL, start_date=today,
                                              end_date=today.replace(year=today.year + 1))
        language = LanguageFactory()

        form_data = {
            "first_letter": "L",
            "acronym": "TAU2000",
            "container_type": learning_container_year_types.COURSE,
            "academic_year": current_academic_year.id,
            "status": True,
            "periodicity": learning_unit_periodicity.ANNUAL,
            "credits": "5",
            "campus": campus.id,
            "internship_subtype": internship_subtypes.TEACHING_INTERNSHIP,
            "title": "LAW",
            "title_english": "LAW",
            "requirement_entity": entity_version.id,
            "subtype": learning_unit_year_subtypes.FULL,
            "language": language.id,
            "session": learning_unit_year_session.SESSION_P23,
            "faculty_remark": "faculty remark",
            "other_remark": "other remark"
        }

        response = self.client.post(self.url, data=form_data)
        self.assertEqual(response.status_code, 200)


class TestCreateXls(TestCase):
    def setUp(self):
        self.learning_unit_year = LearningUnitYearFactory(learning_container_year=LearningContainerYearFactory(),
                                                          acronym="LOSI1452")
        self.requirement_entity_container = EntityContainerYearFactory(
            learning_container_year=self.learning_unit_year.learning_container_year,
            type=entity_container_year_link_type.REQUIREMENT_ENTITY)
        self.allocation_entity_container = EntityContainerYearFactory(
            learning_container_year=self.learning_unit_year.learning_container_year,
            type=entity_container_year_link_type.ALLOCATION_ENTITY)

        self.user = UserFactory()

    @mock.patch("osis_common.document.xls_build.generate_xls")
    def test_generate_xls_data_with_no_data(self, mock_generate_xls):
        learning_unit_business.create_xls(self.user, [])
        expected_argument = _generate_xls_build_parameter([], self.user)
        mock_generate_xls.assert_called_with(expected_argument)

    @mock.patch("osis_common.document.xls_build.generate_xls")
    def test_generate_xls_data_with_a_learning_unit(self, mock_generate_xls):
        a_form = LearningUnitYearForm({"acronym": self.learning_unit_year.acronym}, service_course_search=False)
        self.assertTrue(a_form.is_valid())
        found_learning_units = a_form.get_activity_learning_units()
        learning_unit_business.create_xls(self.user, found_learning_units)
        xls_data = [[self.learning_unit_year.academic_year.name, self.learning_unit_year.acronym,
                    self.learning_unit_year.title,
                    xls_build.translate(self.learning_unit_year.learning_container_year.container_type),
                    xls_build.translate(self.learning_unit_year.subtype), None, None, self.learning_unit_year.credits,
                    xls_build.translate(self.learning_unit_year.status)]]
        expected_argument = _generate_xls_build_parameter(xls_data, self.user)
        mock_generate_xls.assert_called_with(expected_argument)


def _generate_xls_build_parameter(xls_data, user):
    return {
        xls_build.LIST_DESCRIPTION_KEY: "Liste d'activités",
        xls_build.FILENAME_KEY: 'Learning_units',
        xls_build.USER_KEY: user.username,
        xls_build.WORKSHEETS_DATA: [{
            xls_build.CONTENT_KEY: xls_data,
            xls_build.HEADER_TITLES_KEY: [str(_('academic_year_small')),
                                          str(_('code')),
                                          str(_('title')),
                                          str(_('type')),
                                          str(_('subtype')),
                                          str(_('requirement_entity_small')),
                                          str(_('allocation_entity_small')),
                                          str(_('credits')),
                                          str(_('active_title'))],
            xls_build.WORKSHEET_TITLE_KEY: 'Learning_units',
            }]
        }
<|MERGE_RESOLUTION|>--- conflicted
+++ resolved
@@ -76,16 +76,13 @@
 from osis_common.document import xls_build
 from reference.tests.factories.country import CountryFactory
 from reference.tests.factories.language import LanguageFactory
-<<<<<<< HEAD
+from base.views.learning_unit import learning_unit_volumes_management
 from django.test.utils import override_settings
 from base.forms.learning_unit_pedagogy import LearningUnitPedagogyForm
 from base.forms.learning_unit_specifications import LearningUnitSpecificationsForm, LearningUnitSpecificationsEditForm
 from cms.tests.factories.text_label import TextLabelFactory
 from cms.tests.factories.translated_text import TranslatedTextFactory
 from cms.enums import entity_name
-=======
-from base.views.learning_unit import learning_unit_volumes_management
->>>>>>> d5417ef8
 
 
 class LearningUnitViewTestCase(TestCase):
@@ -1173,7 +1170,6 @@
         return a_learning_container_yr
 
 
-<<<<<<< HEAD
     @override_settings(LANGUAGES=[('fr-be', 'French'), ('en', 'English'), ])
     def test_find_inexisting_language_in_settings(self):
         wrong_language_code = 'pt'
@@ -1274,8 +1270,6 @@
 
 
 
-=======
->>>>>>> d5417ef8
 class LearningUnitCreate(TestCase):
     def setUp(self):
         self.person = PersonFactory()
