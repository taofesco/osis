--- conflicted
+++ resolved
@@ -24,14 +24,11 @@
 #
 ##############################################################################
 import datetime
+from decimal import Decimal
 from unittest import mock
 
-<<<<<<< HEAD
-from django.contrib.auth.models import Permission, Group
-=======
-from decimal import Decimal
+from django.contrib.auth.models import Group
 from django.contrib.auth.models import Permission
->>>>>>> a3fb3a49
 from django.contrib.contenttypes.models import ContentType
 from django.contrib.messages.storage.fallback import FallbackStorage
 from django.core.exceptions import ObjectDoesNotExist
@@ -49,19 +46,13 @@
 from base.models import learning_unit_component_class
 from base.models.academic_year import AcademicYear
 from base.models.enums import entity_container_year_link_type
+from base.models.enums import internship_subtypes
 from base.models.enums import learning_container_year_types, organization_type, entity_type
 from base.models.enums import learning_unit_periodicity
 from base.models.enums import learning_unit_year_quadrimesters
 from base.models.enums import learning_unit_year_session
 from base.models.enums import learning_unit_year_subtypes
-<<<<<<< HEAD
-from base.models.enums.internship_subtypes import TEACHING_INTERNSHIP
-from base.models.enums.learning_container_year_types import COURSE, INTERNSHIP, MASTER_THESIS
-from base.models.enums.learning_unit_periodicity import ANNUAL
-from base.models.enums.learning_unit_year_session import SESSION_P23
-=======
-from base.models.enums import internship_subtypes
->>>>>>> a3fb3a49
+from base.models.enums.learning_container_year_types import MASTER_THESIS
 from base.models.learning_unit import LearningUnit
 from base.models.learning_unit_year import LearningUnitYear
 from base.tests.factories.academic_year import AcademicYearFactory, create_current_academic_year
@@ -889,7 +880,6 @@
     def test_prepare_xls_content_no_data(self):
         self.assertEqual(base.business.learning_unit.prepare_xls_content([]), [])
 
-<<<<<<< HEAD
     def test_learning_unit_year_form_with_faculty_user(self):
         faculty_managers_group = Group.objects.get(name='faculty_managers')
         faculty_user = UserFactory()
@@ -904,7 +894,7 @@
         response = self.client.post(url, data=data)
         self.assertEqual(response.status_code, 302)
         self.assertEqual(LearningUnitYear.objects.all().count(), 6)
-=======
+
     def test_expected_partim_creation_on_6_years(self):
         # Create container + container year for N+6
         a_learning_container = LearningContainerFactory()
@@ -1039,8 +1029,6 @@
                                    entity=self.entity_version.entity,
                                    type=entity_container_year_link_type.ALLOCATION_ENTITY)
         return a_learning_container_yr
->>>>>>> a3fb3a49
-
 
 class LearningUnitCreate(TestCase):
     def setUp(self):
