--- conflicted
+++ resolved
@@ -24,22 +24,14 @@
 #
 ##############################################################################
 from django.test import TestCase
-from django.utils import timezone
 
 from attribution.models import attribution
 from base.models import learning_unit_year
 from base.models.enums import learning_unit_year_subtypes
 from base.models.learning_unit_year import find_max_credits_of_related_partims
-<<<<<<< HEAD
+from base.tests.factories.academic_year import create_current_academic_year
 from base.tests.factories.business.learning_units import GenerateAcademicYear
-from base.tests.factories.learning_unit import LearningUnitFactory
-from base.tests.factories.tutor import TutorFactory
-from base.tests.factories.academic_year import AcademicYearFactory, create_current_academic_year
-from base.tests.factories.learning_unit_year import LearningUnitYearFactory, create_learning_units_year
-=======
-from base.tests.factories.academic_year import AcademicYearFactory
 from base.tests.factories.external_learning_unit_year import ExternalLearningUnitYearFactory
->>>>>>> b6f7b8ee
 from base.tests.factories.learning_container_year import LearningContainerYearFactory
 from base.tests.factories.learning_unit import LearningUnitFactory
 from base.tests.factories.learning_unit_year import LearningUnitYearFactory, create_learning_units_year
@@ -208,7 +200,6 @@
         self.learning_unit_year.learning_container_year = None
         self.assertEqual(self.learning_unit_year.container_common_title, '')
 
-<<<<<<< HEAD
     def test_can_be_updated_by_faculty_manager(self):
         next_academic_years = GenerateAcademicYear(start_year=self.academic_year.year+1,
                                                    end_year=self.academic_year.year+3).academic_years
@@ -220,7 +211,7 @@
         self.assertTrue(next_luys[0].can_update_by_faculty_manager())
         self.assertTrue(next_luys[1].can_update_by_faculty_manager())
         self.assertFalse(next_luys[2].can_update_by_faculty_manager())
-=======
+
     def test_is_external(self):
         luy = LearningUnitYearFactory()
         ExternalLearningUnitYearFactory(learning_unit_year=luy)
@@ -228,5 +219,4 @@
 
     def test_is_not_external(self):
         luy = LearningUnitYearFactory()
-        self.assertFalse(luy.is_external())
->>>>>>> b6f7b8ee
+        self.assertFalse(luy.is_external())