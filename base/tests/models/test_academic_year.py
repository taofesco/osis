##############################################################################
#
# OSIS stands for Open Student Information System. It's an application
#    designed to manage the core business of higher education institutions,
#    such as universities, faculties, institutes and professional schools.
#    The core business involves the administration of students, teachers,
#    courses, programs and so on.
#
#    Copyright (C) 2015-2016 Université catholique de Louvain (http://www.uclouvain.be)
#
#    This program is free software: you can redistribute it and/or modify
#    it under the terms of the GNU General Public License as published by
#    the Free Software Foundation, either version 3 of the License, or
#    (at your option) any later version.
#
#    This program is distributed in the hope that it will be useful,
#    but WITHOUT ANY WARRANTY; without even the implied warranty of
#    MERCHANTABILITY or FITNESS FOR A PARTICULAR PURPOSE. See the
#    GNU General Public License for more details.
#
#    A copy of this license - GNU General Public License - is available
#    at the root of the source code of this program.  If not,
#    see http://www.gnu.org/licenses/.
#
##############################################################################
import datetime
from django.utils import timezone
from django.test import TestCase
from base.models import academic_year

from base.tests.factories.academic_year import AcademicYearFactory
from django.core.exceptions import ObjectDoesNotExist

now = datetime.datetime.now()

def create_academic_year(year=now.year):
    return AcademicYearFactory(year=year)

class MultipleAcademicYearTest(TestCase):
    def setUp(self):
        AcademicYearFactory(year=(now.year - 1),
                            start_date=datetime.datetime(now.year - 1, now.month, 15),
                            end_date=datetime.datetime(now.year, now.month, 28))
        AcademicYearFactory(year=now.year,
                            start_date=datetime.datetime(now.year, now.month, 1),
                            end_date=datetime.datetime(now.year + 1, now.month, 28))

    def test_find_academic_years(self):
        academic_yrs = academic_year.find_academic_years(start_date=now, end_date=now)
        current_academic_yr = academic_year.current_academic_year()
        starting_academic_yr = academic_year.starting_academic_year()
        if starting_academic_yr != current_academic_yr:
            self.assertEqual(len(academic_yrs), 2)
        else:
            self.assertEqual(len(academic_yrs), 1)

    def test_current_academic_year(self):
        current_academic_yr = academic_year.current_academic_year()
        starting_academic_yr = academic_year.starting_academic_year()
        if starting_academic_yr != current_academic_yr:
            self.assertEqual(current_academic_yr.year, now.year - 1)
        else:
            self.assertEqual(current_academic_yr.year, now.year)

    def test_starting_academic_year(self):
        academic_yr = academic_year.starting_academic_year()
        self.assertEqual(academic_yr.year, now.year)

class SingleAcademicYearTest(TestCase):
    def test_starting_equalto_current(self):
        academic_yr = AcademicYearFactory(year=timezone.now().year)
        starting_academic_year = academic_year.starting_academic_year()
        self.assertEqual(starting_academic_year.year, academic_yr.year)

class InexistingAcademicYearTest(TestCase):
    def test_no_starting_academic_year(self):
        with self.assertRaises(ObjectDoesNotExist):
            academic_year.current_academic_year()

    def test_no_current_academic_year(self):
        with self.assertRaises(ObjectDoesNotExist):
            academic_year.starting_academic_year()

class PeriodAcademicYearTest(TestCase):
    def test_future_academic_year(self):
        academic_year = AcademicYearFactory.build(year=(now.year + 1),
                                                  start_date=datetime.datetime(now.year + 1, now.month, 15),
                                                  end_date=datetime.datetime(now.year + 2, now.month, 28))
        with self.assertRaises(AttributeError):
            academic_year.save()

    def test_start_date_year_same_of_year(self):
        academic_year = AcademicYearFactory.build(year=now.year,
                                                  start_date=datetime.datetime(now.year+1, now.month, 15),
                                                  end_date=datetime.datetime(now.year+1, now.month, 28))
        with self.assertRaises(AttributeError):
            academic_year.save()

    def test_start_date_before_end_date(self):
<<<<<<< HEAD
        academic_yr = academic_year.AcademicYear(year=(now.year + 1),
                                                 start_date=datetime.datetime(now.year + 1, now.month, 15),
                                                 end_date=datetime.datetime(now.year + 1, now.month, 15))
        self.assertRaises(AttributeError, academic_yr.save)

    def test_more_than_two_academic_year_in_same_period(self):
        academic_year.AcademicYear.objects.create(year=2015,
                                                  start_date=datetime.datetime(2015, 9, 15),
                                                  end_date=datetime.datetime(2016, 9, 30))
        academic_year.AcademicYear.objects.create(year=2016,
                                                 start_date=datetime.datetime(2016, 9, 15),
                                                 end_date=datetime.datetime(2017, 9, 30))
        with self.assertRaises(AttributeError):
            academic_year.AcademicYear.objects.create(year=2017,
                                                      start_date=datetime.datetime(2017, 9, 14),
                                                      end_date=datetime.datetime(2019, 9, 30))
=======
        academic_year = AcademicYearFactory.build(year=now.year,
                                                 start_date=datetime.datetime(now.year, now.month, 15),
                                                 end_date=datetime.datetime(now.year, now.month, 15))
        with self.assertRaises(AttributeError):
            academic_year.save()
>>>>>>> b0901c21
<|MERGE_RESOLUTION|>--- conflicted
+++ resolved
@@ -96,13 +96,6 @@
         with self.assertRaises(AttributeError):
             academic_year.save()
 
-    def test_start_date_before_end_date(self):
-<<<<<<< HEAD
-        academic_yr = academic_year.AcademicYear(year=(now.year + 1),
-                                                 start_date=datetime.datetime(now.year + 1, now.month, 15),
-                                                 end_date=datetime.datetime(now.year + 1, now.month, 15))
-        self.assertRaises(AttributeError, academic_yr.save)
-
     def test_more_than_two_academic_year_in_same_period(self):
         academic_year.AcademicYear.objects.create(year=2015,
                                                   start_date=datetime.datetime(2015, 9, 15),
@@ -114,10 +107,9 @@
             academic_year.AcademicYear.objects.create(year=2017,
                                                       start_date=datetime.datetime(2017, 9, 14),
                                                       end_date=datetime.datetime(2019, 9, 30))
-=======
+    def test_start_date_before_end_date(self):
         academic_year = AcademicYearFactory.build(year=now.year,
                                                  start_date=datetime.datetime(now.year, now.month, 15),
                                                  end_date=datetime.datetime(now.year, now.month, 15))
         with self.assertRaises(AttributeError):
-            academic_year.save()
->>>>>>> b0901c21
+            academic_year.save()