--- conflicted
+++ resolved
@@ -33,8 +33,10 @@
 
 now = datetime.datetime.now()
 
+
 def create_academic_year(year=now.year):
     return AcademicYearFactory(year=year)
+
 
 class MultipleAcademicYearTest(TestCase):
     def setUp(self):
@@ -46,7 +48,7 @@
                             end_date=datetime.datetime(now.year + 1, now.month, 28))
 
     def test_find_academic_years(self):
-        academic_yrs = academic_year.find_academic_years(start_date=now, end_date=now)
+        academic_yrs = academic_year.find_academic_years()
         current_academic_yr = academic_year.current_academic_year()
         starting_academic_yr = academic_year.starting_academic_year()
         if starting_academic_yr != current_academic_yr:
@@ -66,20 +68,23 @@
         academic_yr = academic_year.starting_academic_year()
         self.assertEqual(academic_yr.year, now.year)
 
+
 class SingleAcademicYearTest(TestCase):
     def test_starting_equalto_current(self):
         academic_yr = AcademicYearFactory(year=timezone.now().year)
         starting_academic_year = academic_year.starting_academic_year()
         self.assertEqual(starting_academic_year.year, academic_yr.year)
 
+
 class InexistingAcademicYearTest(TestCase):
     def test_no_starting_academic_year(self):
         with self.assertRaises(ObjectDoesNotExist):
-            academic_year.current_academic_year()
+            academic_year.starting_academic_year()
 
     def test_no_current_academic_year(self):
         with self.assertRaises(ObjectDoesNotExist):
-            academic_year.starting_academic_year()
+            academic_year.current_academic_year()
+
 
 class PeriodAcademicYearTest(TestCase):
     def test_future_academic_year(self):
@@ -91,33 +96,26 @@
 
     def test_start_date_year_same_of_year(self):
         academic_year = AcademicYearFactory.build(year=now.year,
-                                                  start_date=datetime.datetime(now.year+1, now.month, 15),
-                                                  end_date=datetime.datetime(now.year+1, now.month, 28))
+                                                  start_date=datetime.datetime(now.year + 1, now.month, 15),
+                                                  end_date=datetime.datetime(now.year + 1, now.month, 28))
         with self.assertRaises(AttributeError):
             academic_year.save()
 
     def test_start_date_before_end_date(self):
-<<<<<<< HEAD
-        academic_yr = academic_year.AcademicYear(year=(now.year + 1),
-                                                 start_date=datetime.datetime(now.year + 1, now.month, 15),
-                                                 end_date=datetime.datetime(now.year + 1, now.month, 15))
-        self.assertRaises(AttributeError, academic_yr.save)
+        academic_year = AcademicYearFactory.build(year=now.year,
+                                                  start_date=datetime.datetime(now.year, now.month, 15),
+                                                  end_date=datetime.datetime(now.year, now.month, 15))
+        with self.assertRaises(AttributeError):
+            academic_year.save()
 
     def test_more_than_two_academic_year_in_same_period(self):
         academic_year.AcademicYear.objects.create(year=2015,
                                                   start_date=datetime.datetime(2015, 9, 15),
                                                   end_date=datetime.datetime(2016, 9, 30))
         academic_year.AcademicYear.objects.create(year=2016,
-                                                 start_date=datetime.datetime(2016, 9, 15),
-                                                 end_date=datetime.datetime(2017, 9, 30))
+                                                  start_date=datetime.datetime(2016, 9, 15),
+                                                  end_date=datetime.datetime(2017, 9, 30))
         with self.assertRaises(AttributeError):
             academic_year.AcademicYear.objects.create(year=2017,
                                                       start_date=datetime.datetime(2017, 9, 14),
-                                                      end_date=datetime.datetime(2019, 9, 30))
-=======
-        academic_year = AcademicYearFactory.build(year=now.year,
-                                                 start_date=datetime.datetime(now.year, now.month, 15),
-                                                 end_date=datetime.datetime(now.year, now.month, 15))
-        with self.assertRaises(AttributeError):
-            academic_year.save()
->>>>>>> b1e439e4
+                                                      end_date=datetime.datetime(2019, 9, 30))