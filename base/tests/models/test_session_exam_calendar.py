--- conflicted
+++ resolved
@@ -38,29 +38,28 @@
 
 class SessionExamCalendarTest(TestCase):
     def setUp(self):
-<<<<<<< HEAD
-        tmp_academic_year = AcademicYearFactory(year=datetime.datetime.now().year)
-=======
-        self.academic_year = AcademicYearFactory()
->>>>>>> 0de2aafe
+        current_year = datetime.date.today().year
+        self.academic_year = AcademicYearFactory(year=current_year,
+                                                 start_date=datetime.date(current_year, 1, 1),
+                                                 end_date= datetime.date(current_year+1, 12,31))
         self.academic_calendar_1 = AcademicCalendarFactory.build(title="Submission of score encoding - 1",
-                                                                 start_date=datetime.date(2016, 10, 15),
-                                                                 end_date=datetime.date(2017, 1, 1),
+                                                                 start_date=datetime.date(self.academic_year.year, 10, 15),
+                                                                 end_date=datetime.date(self.academic_year.year+1, 1, 1),
                                                                  academic_year=self.academic_year,
                                                                  reference=academic_calendar_type.SCORES_EXAM_SUBMISSION)
         self.academic_calendar_2 = AcademicCalendarFactory.build(title="Submission of score encoding - 2",
-                                                                 start_date=datetime.date(2017, 3, 15),
-                                                                 end_date=datetime.date(2017, 6, 28),
+                                                                 start_date=datetime.date(self.academic_year.year+1, 3, 15),
+                                                                 end_date=datetime.date(self.academic_year.year+1, 6, 28),
                                                                  academic_year=self.academic_year,
                                                                  reference=academic_calendar_type.SCORES_EXAM_SUBMISSION)
         self.academic_calendar_3 = AcademicCalendarFactory.build(title="Submission of score encoding - 3",
-                                                                 start_date=datetime.date(2017, 10, 15),
-                                                                 end_date=datetime.date(2017, 12, 28),
+                                                                 start_date=datetime.date(self.academic_year.year+1, 10, 15),
+                                                                 end_date=datetime.date(self.academic_year.year+1, 12, 28),
                                                                  academic_year=self.academic_year,
                                                                  reference=academic_calendar_type.SCORES_EXAM_SUBMISSION)
         self.academic_calendar_4 = AcademicCalendarFactory.build(title="Deliberation session 1",
-                                                                 start_date=datetime.date(2017, 1, 1),
-                                                                 end_date=datetime.date(2017, 1, 2),
+                                                                 start_date=datetime.date(self.academic_year.year+1, 1, 1),
+                                                                 end_date=datetime.date(self.academic_year.year+1, 1, 2),
                                                                  academic_year=self.academic_year,
                                                                  reference=academic_calendar_type.DELIBERATION)
         self.academic_calendar_1.save(functions=[])
@@ -89,26 +88,26 @@
         session = SessionExamCalendarFactory(academic_calendar=self.academic_calendar_1,
                                              number_session=number_session.ONE)
 
-        self.assertEqual(session, session_exam_calendar.current_session_exam(date=datetime.date(2016, 11, 9)))
+        self.assertEqual(session, session_exam_calendar.current_session_exam(date=datetime.date(self.academic_year.year, 11, 9)))
 
     def test_current_session_exam_none(self):
         SessionExamCalendarFactory(academic_calendar=self.academic_calendar_1,
                                    number_session=number_session.ONE)
 
-        self.assertIsNone(session_exam_calendar.current_session_exam(date=datetime.date(2017, 1, 5)))
+        self.assertIsNone(session_exam_calendar.current_session_exam(date=datetime.date(self.academic_year.year+1, 1, 5)))
 
     def test_find_session_exam_number(self):
         SessionExamCalendarFactory(academic_calendar=self.academic_calendar_1,
                                    number_session=number_session.TWO)
 
         self.assertEqual(number_session.TWO,
-                         session_exam_calendar.find_session_exam_number(date=datetime.date(2016, 11, 9)))
+                         session_exam_calendar.find_session_exam_number(date=datetime.date(self.academic_year.year, 11, 9)))
 
     def test_find_session_exam_number_none(self):
         SessionExamCalendarFactory(academic_calendar=self.academic_calendar_1,
                                    number_session=number_session.TWO)
 
-        self.assertIsNone(session_exam_calendar.find_session_exam_number(date=datetime.date(2017, 1, 5)))
+        self.assertIsNone(session_exam_calendar.find_session_exam_number(date=datetime.date(self.academic_year.year+1, 1, 5)))
 
     def test_get_latest_session_exam(self):
         first = SessionExamCalendarFactory(academic_calendar=self.academic_calendar_1,
@@ -118,10 +117,10 @@
         third = SessionExamCalendarFactory(academic_calendar=self.academic_calendar_3,
                                            number_session=number_session.THREE)
 
-        self.assertIsNone(session_exam_calendar.get_latest_session_exam(date=datetime.date(2016, 11, 15)))
-        self.assertEqual(first, session_exam_calendar.get_latest_session_exam(date=datetime.date(2017, 2, 10)))
-        self.assertEqual(second, session_exam_calendar.get_latest_session_exam(date=datetime.date(2017, 8, 15)))
-        self.assertEqual(third, session_exam_calendar.get_latest_session_exam(date=datetime.date(2018, 2, 2)))
+        self.assertIsNone(session_exam_calendar.get_latest_session_exam(date=datetime.date(self.academic_year.year, 11, 15)))
+        self.assertEqual(first, session_exam_calendar.get_latest_session_exam(date=datetime.date(self.academic_year.year+1, 2, 10)))
+        self.assertEqual(second, session_exam_calendar.get_latest_session_exam(date=datetime.date(self.academic_year.year+1, 8, 15)))
+        self.assertEqual(third, session_exam_calendar.get_latest_session_exam(date=datetime.date(self.academic_year.year+2, 2, 2)))
 
     def test_find_deliberation_date(self):
         SessionExamCalendarFactory(academic_calendar=self.academic_calendar_4,
@@ -130,7 +129,7 @@
                                                   offer_year= OfferYearFactory(academic_year=self.academic_year))
 
         self.assertEqual(session_exam_calendar.find_deliberation_date(number_session.ONE,offer_year_cal.offer_year),
-                         datetime.date(2017, 1, 1))
+                         datetime.date(self.academic_year.year+1, 1, 1))
         self.assertIsNone(session_exam_calendar.find_deliberation_date(number_session.TWO, offer_year_cal.offer_year))
 
     def get_closest_new_session_exam(self):
@@ -141,7 +140,7 @@
         third = SessionExamCalendarFactory(academic_calendar=self.academic_calendar_3,
                                            number_session=number_session.THREE)
 
-        self.assertEqual(first, session_exam_calendar.get_closest_new_session_exam(date=datetime.date(2016, 9, 15)))
-        self.assertEqual(second, session_exam_calendar.get_closest_new_session_exam(date=datetime.date(2016, 10, 17)))
-        self.assertEqual(third, session_exam_calendar.get_closest_new_session_exam(date=datetime.date(2017, 3, 16)))
-        self.assertIsNone(session_exam_calendar.get_closest_new_session_exam(date=datetime.date(2017, 10, 16)))+        self.assertEqual(first, session_exam_calendar.get_closest_new_session_exam(date=datetime.date(self.academic_year.year, 9, 15)))
+        self.assertEqual(second, session_exam_calendar.get_closest_new_session_exam(date=datetime.date(self.academic_year.year, 10, 17)))
+        self.assertEqual(third, session_exam_calendar.get_closest_new_session_exam(date=datetime.date(self.academic_year.year+1, 3, 16)))
+        self.assertIsNone(session_exam_calendar.get_closest_new_session_exam(date=datetime.date(self.academic_year.year+1, 10, 16)))