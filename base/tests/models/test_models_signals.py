##############################################################################
#
#    OSIS stands for Open Student Information System. It's an application
#    designed to manage the core business of higher education institutions,
#    such as universities, faculties, institutes and professional schools.
#    The core business involves the administration of students, teachers,
#    courses, programs and so on.
#
#    Copyright (C) 2015-2016 Université catholique de Louvain (http://www.uclouvain.be)
#
#    This program is free software: you can redistribute it and/or modify
#    it under the terms of the GNU General Public License as published by
#    the Free Software Foundation, either version 3 of the License, or
#    (at your option) any later version.
#
#    This program is distributed in the hope that it will be useful,
#    but WITHOUT ANY WARRANTY; without even the implied warranty of
#    MERCHANTABILITY or FITNESS FOR A PARTICULAR PURPOSE.  See the
#    GNU General Public License for more details.
#
#    A copy of this license - GNU General Public License - is available
#    at the root of the source code of this program.  If not,
#    see http://www.gnu.org/licenses/.
#
##############################################################################
import datetime
from django.contrib.auth.models import User
from django.test import TestCase
from base.models.academic_year import AcademicYear
from base.models.offer import Offer
from base.models.offer_year import OfferYear
from base.models.person import Person
from base.models.program_manager import ProgramManager
from base.models.student import Student
from base.models.tutor import Tutor
from base.models.entity_manager import EntityManager
<<<<<<< HEAD
from base.models.employee import Employee
=======
>>>>>>> bce6c635
from base.models.structure import Structure
from base.models import models_signals as mdl_signals, person as mdl_person


def get_or_create_user(user_infos):
    a_user, created = User.objects.get_or_create(username=user_infos.get('USERNAME'), password=user_infos.get('PASSWORD'))
    if created:
        if user_infos.get('USER_FIRST_NAME'):
            a_user.first_name = user_infos.get('USER_FIRST_NAME')
        if user_infos.get('USER_LAST_NAME'):
            a_user.last_name = user_infos.get('USER_LAST_NAME')
        if user_infos.get('USER_EMAIL'):
            a_user.email = user_infos.get('USER_EMAIL')
        a_user.save()
    return a_user


def get_or_create_person(user=None, first_name=None, global_id=None):
    person = None
    created = False
    if user:
        person = mdl_person.find_by_user(user)
    if not person and global_id:
        person = mdl_person.find_by_global_id(global_id)
    if not person:
        person = Person(user=user, first_name=first_name, global_id=global_id)
        created = True
    if created:
        person.user = user
        person.first_name = first_name
        person.global_id = global_id
    person.save()
    return person


def assert_person_match_user_infos(test_case, person, user_infos):
    test_case.assertEqual(person.first_name, user_infos.get('USER_FIRST_NAME'))
    test_case.assertEqual(person.last_name, user_infos.get('USER_LAST_NAME'))
    test_case.assertEqual(person.global_id, user_infos.get('USER_FGS'))
    test_case.assertEqual(person.email, user_infos.get('USER_EMAIL'))


class CreateUpdatePerson(TestCase):

    def test_create_person_from_user(self):
        user_infos = {
            'USERNAME': 'user1',
            'PASSWORD': 'pass1',
            'USER_FGS': '12345678',
            'USER_FIRST_NAME': 'user1',
            'USER_LAST_NAME': 'User1',
            'USER_EMAIL': 'user1@user.org'
        }
        user = get_or_create_user(user_infos)
        person = mdl_signals._create_update_person(user, None, user_infos)
        assert_person_match_user_infos(self, person, user_infos)

    def test_update_person_with_user_person_given(self):
        user_infos = {
            'USERNAME': 'user2',
            'PASSWORD': 'pass2',
            'USER_FGS': '7777777',
        }
        user = get_or_create_user(user_infos)
        person = get_or_create_person(None, 'first_name_2', None)
        person = mdl_signals._create_update_person(user, person, user_infos)
        self.assertEqual(person.user, user)
        self.assertEqual(person.global_id, user_infos.get('USER_FGS'))
        self.assertEqual(person.first_name, 'first_name_2')


class UpdatePersonIfNecessary(TestCase):

    user_infos = {
        'USERNAME': 'user_test',
        'PASSWORD': 'pass_test',
        'USER_FGS': '22222222',
        'USER_FIRST_NAME': 'user_first',
        'USER_LAST_NAME': 'user_last',
        'USER_EMAIL': 'user1@user.org'}

    def test_necessary_update(self):
        user = get_or_create_user(self.user_infos)
        person = Person(user=None, first_name="user3", last_name="user3", email='test3@test.org', global_id="1111111")
        updated, updated_person = mdl_signals._update_person_if_necessary(user=user,
                                                                          person=person,
                                                                          global_id=self.user_infos.get('USER_FGS'))
        self.assertTrue(updated)
        assert_person_match_user_infos(self, updated_person, self.user_infos)

    def test_unnecessary_update(self):
        user = get_or_create_user(self.user_infos)
        person = Person(user=user,
                        first_name=self.user_infos.get('USER_FIRST_NAME'),
                        last_name=self.user_infos.get('USER_LAST_NAME'),
                        email=self.user_infos.get('USER_EMAIL'),
                        global_id=self.user_infos.get('USER_FGS'))
        updated, updated_person = mdl_signals._update_person_if_necessary(user=user,
                                                                          person=person,
                                                                          global_id=self.user_infos.get('USER_FGS'))
        self.assertFalse(updated)
        assert_person_match_user_infos(self, updated_person, self.user_infos)


class AddToGroupsSignalsTest(TestCase):

    def is_member(self, group):
        return self.user_foo.groups.filter(name=group).exists()

    def create_test_student(self):
        return Student.objects.create(registration_id=123456789, person=self.person_foo)

    def create_test_tutor(self):
        return Tutor.objects.create(person=self.person_foo)

    def create_test_pgm_manager(self):
        title = 'Test1BA'
        acronym = 'Test1BA'
        offer = Offer.objects.create(title=title)
        now = datetime.datetime.now()
        academic_year = AcademicYear.objects.create(year=now.year)
        offer_year = OfferYear.objects.create(offer=offer, academic_year=academic_year, title=title, acronym=acronym)
        return ProgramManager.objects.create(offer_year=offer_year, person=self.person_foo)

<<<<<<< HEAD
    def create_test_faculty_administrator(self):
        return EntityManager.objects.create(employee=Employee.objects.create(person=self.person_foo),
                                                   structure=Structure.objects.create(acronym="TEST"))
=======
    def create_test_entity_manager(self):
        return EntityManager.objects.create(person=self.person_foo, structure=Structure.objects.create(acronym="TEST"))
>>>>>>> bce6c635

    def setUp(self):
        self.user_foo = User.objects.create_user('user_foo')
        self.person_foo = Person.objects.create(user=self.user_foo)

    def test_add_to_students_group(self):
        self.create_test_student()
        self.assertTrue(self.is_member('students'), 'user_foo should be in students group')

    def test_remove_from_students_group(self):
        student_foo = self.create_test_student()
        student_foo.delete()
        self.assertFalse(self.is_member('students'), 'user_foo should not be in students group anymore')

    def test_add_to_tutors_group(self):
        self.create_test_tutor()
        self.assertTrue(self.is_member('tutors'), 'user_foo should be in tutors group')

    def test_remove_from_tutors_group(self):
        tutor_foo = self.create_test_tutor()
        tutor_foo.delete()
        self.assertFalse(self.is_member('tutors'), 'user_foo should not be in tutors group anymore')

    def test_add_to_pgm_manager_group(self):
        self.create_test_pgm_manager()
        self.assertTrue(self.is_member('program_managers'), 'user_foo should be in program_managers group')

    def test_remove_from_manager_group(self):
        pgm_manager_foo = self.create_test_pgm_manager()
        pgm_manager_foo.delete()
        self.assertFalse(self.is_member('program_managers'),
                         'user_foo should not be in program_managers group anymore')

<<<<<<< HEAD
    def test_add_to_faculty_administrator_group(self):
        self.create_test_faculty_administrator()
        self.assertTrue(self.is_member('faculty_administrators'),
                        'faculty_administrator_foo should be in faculty_administrators group')

    def test_remove_from_faculty_administrator_group(self):
        faculty_administrator_foo = self.create_test_faculty_administrator()
        faculty_administrator_foo.delete()
        self.assertFalse(self.is_member('faculty_administrators'),
                         'faculty_administrator_foo should not be in faculty_administrators group anymore')
=======
    def test_add_to_entity_manager_group(self):
        self.create_test_entity_manager()
        self.assertTrue(self.is_member('entity_managers'),
                        'entity_manager_foo should be in entity_managers group')

    def test_remove_from_entity_manager_group(self):
        faculty_administrator_foo = self.create_test_entity_manager()
        faculty_administrator_foo.delete()
        self.assertFalse(self.is_member('entity_managers'),
                         'faculty_administrator_foo should not be in entity_managers group anymore')
>>>>>>> bce6c635
<|MERGE_RESOLUTION|>--- conflicted
+++ resolved
@@ -34,10 +34,6 @@
 from base.models.student import Student
 from base.models.tutor import Tutor
 from base.models.entity_manager import EntityManager
-<<<<<<< HEAD
-from base.models.employee import Employee
-=======
->>>>>>> bce6c635
 from base.models.structure import Structure
 from base.models import models_signals as mdl_signals, person as mdl_person
 
@@ -162,14 +158,8 @@
         offer_year = OfferYear.objects.create(offer=offer, academic_year=academic_year, title=title, acronym=acronym)
         return ProgramManager.objects.create(offer_year=offer_year, person=self.person_foo)
 
-<<<<<<< HEAD
-    def create_test_faculty_administrator(self):
-        return EntityManager.objects.create(employee=Employee.objects.create(person=self.person_foo),
-                                                   structure=Structure.objects.create(acronym="TEST"))
-=======
     def create_test_entity_manager(self):
         return EntityManager.objects.create(person=self.person_foo, structure=Structure.objects.create(acronym="TEST"))
->>>>>>> bce6c635
 
     def setUp(self):
         self.user_foo = User.objects.create_user('user_foo')
@@ -203,18 +193,6 @@
         self.assertFalse(self.is_member('program_managers'),
                          'user_foo should not be in program_managers group anymore')
 
-<<<<<<< HEAD
-    def test_add_to_faculty_administrator_group(self):
-        self.create_test_faculty_administrator()
-        self.assertTrue(self.is_member('faculty_administrators'),
-                        'faculty_administrator_foo should be in faculty_administrators group')
-
-    def test_remove_from_faculty_administrator_group(self):
-        faculty_administrator_foo = self.create_test_faculty_administrator()
-        faculty_administrator_foo.delete()
-        self.assertFalse(self.is_member('faculty_administrators'),
-                         'faculty_administrator_foo should not be in faculty_administrators group anymore')
-=======
     def test_add_to_entity_manager_group(self):
         self.create_test_entity_manager()
         self.assertTrue(self.is_member('entity_managers'),
@@ -224,5 +202,4 @@
         faculty_administrator_foo = self.create_test_entity_manager()
         faculty_administrator_foo.delete()
         self.assertFalse(self.is_member('entity_managers'),
-                         'faculty_administrator_foo should not be in entity_managers group anymore')
->>>>>>> bce6c635
+                         'faculty_administrator_foo should not be in entity_managers group anymore')