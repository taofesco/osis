--- conflicted
+++ resolved
@@ -1,12 +1,12 @@
 ##############################################################################
 #
-#    OSIS stands for Open Student Information System. It's an application
+# OSIS stands for Open Student Information System. It's an application
 #    designed to manage the core business of higher education institutions,
 #    such as universities, faculties, institutes and professional schools.
 #    The core business involves the administration of students, teachers,
 #    courses, programs and so on.
 #
-#    Copyright (C) 2015-2017 Université catholique de Louvain (http://www.uclouvain.be)
+#    Copyright (C) 2015-2016 Université catholique de Louvain (http://www.uclouvain.be)
 #
 #    This program is free software: you can redistribute it and/or modify
 #    it under the terms of the GNU General Public License as published by
@@ -32,11 +32,6 @@
 from base.models.learning_unit_year import LearningUnitYear
 from base.models.learning_unit_component import LearningUnitComponent
 from base.models.academic_year import AcademicYear
-<<<<<<< HEAD
-from base.enums import learning_container_year_types
-=======
-from base.models.enums import learning_unit_year_types
->>>>>>> 9b175dbc
 
 now = datetime.datetime.now()
 
@@ -70,7 +65,6 @@
                                                         learning_component=learning_component,
                                                         title="Cours magistral",
                                                         acronym="/C",
-                                                        type=learning_container_year_types.COURSE,
                                                         comment="TEST")
 
         #UE associée à un conteneur d'une année différente du composant
