--- conflicted
+++ resolved
@@ -26,13 +26,9 @@
 import datetime
 from django.test import TestCase
 from base.models import academic_calendar
-<<<<<<< HEAD
-from base.models.exceptions import FunctionArgumentMissingException, StartDateHigherThanEndDateException
-=======
 from base.models.exceptions import FunctionAgrumentMissingException, StartDateHigherThanEndDateException
 from base.tests.factories.academic_calendar import AcademicCalendarFactory
 from base.tests.factories.academic_year import AcademicYearFactory
->>>>>>> 670322b2
 
 start_date = datetime.datetime.now()
 end_date = start_date.replace(year=start_date.year + 1)
@@ -48,20 +44,12 @@
 class AcademicCalendarTest(TestCase):
 
     def test_save_without_functions_args(self):
-<<<<<<< HEAD
-        academic_cal = academic_calendar.AcademicCalendar(academic_year=self.academic_year,
-                                                          title="A calendar event",
-                                                          start_date=start_date,
-                                                          end_date=end_date)
-        self.assertRaises(FunctionArgumentMissingException, academic_cal.save)
-=======
         an_academic_year = AcademicYearFactory()
         an_academic_calendar = AcademicCalendarFactory.build(academic_year=an_academic_year,
                                                              title="A calendar event",
                                                              start_date=start_date,
                                                              end_date=end_date)
         self.assertRaises(FunctionAgrumentMissingException, an_academic_calendar.save)
->>>>>>> 670322b2
 
     def test_start_date_higher_than_end_date(self):
         an_academic_year = AcademicYearFactory()
