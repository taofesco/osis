--- conflicted
+++ resolved
@@ -80,22 +80,12 @@
 
     @override_settings(INTERNAL_EMAIL_SUFIX='osis.org')
     def test_person_without_source(self):
-<<<<<<< HEAD
         person_email = functools.partial(generate_person_email, domain='osis.org')
         p = PersonFactory.build(email=factory.LazyAttribute(person_email),
                                 user=None,
                                 source=None)
         with self.assertDontRaise():
             p.save()
-=======
-        p = person.Person(email='matheus@osis.org',
-                          last_name='Nashtergeith',
-                          first_name='Matheus',
-                          source=None)
-        try:
-            p.save()
-        except AttributeError:
-            self.fail("Exception not expected")
 
     def test_find_by_global_id(self):
         a_person = person.Person(global_id="123")
@@ -103,5 +93,4 @@
         dupplicated_person = person.Person(global_id="123")
         dupplicated_person.save()
         found_person = person.find_by_global_id("1234")
-        return self.assertEqual(found_person, None, "find_by_global_id should return None if a record is not found.")
->>>>>>> 313a72a2
+        return self.assertEqual(found_person, None, "find_by_global_id should return None if a record is not found.")