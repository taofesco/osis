--- conflicted
+++ resolved
@@ -23,25 +23,23 @@
 #    see http://www.gnu.org/licenses/.
 #
 ##############################################################################
+from decimal import Decimal
+from unittest import mock
+
 from django.test import TestCase
 
-<<<<<<< HEAD
-import base.business.learning_units.simple.creation
-=======
+from base.business.learning_units.simple import creation
+from base import models as mdl_base
+from base.business import learning_unit
 from base.models.enums import entity_container_year_link_type
->>>>>>> 8881ba51
+from base.models.enums import learning_component_year_type
+from base.models.enums import learning_container_year_types
 from base.tests.factories.academic_year import create_current_academic_year
-from base.business import learning_unit
+from base.tests.factories.entity_container_year import EntityContainerYearFactory
+from base.tests.factories.entity_version import EntityVersionFactory
+from base.tests.factories.learning_container import LearningContainerFactory
 from base.tests.factories.learning_container_year import LearningContainerYearFactory
-from base.tests.factories.learning_container import LearningContainerFactory
-from base.tests.factories.entity_version import EntityVersionFactory
 from base.tests.factories.learning_unit import LearningUnitFactory
-from base.tests.factories.entity_container_year import EntityContainerYearFactory
-from decimal import Decimal
-from base.models.enums import learning_component_year_type
-from base import models as mdl_base
-from unittest import mock
-from base.models.enums import learning_container_year_types
 
 
 class LearningUnitCreationTest(TestCase):
@@ -56,7 +54,7 @@
     def test_create_learning_unit_year(self):
         data_dict = self.get_data_dict(learning_container_year_types.OTHER_COLLECTIVE)
         data = data_dict.get('data')
-        new_learning_unit_yr = base.business.learning_units.simple.creation.create_learning_unit_year(data_dict)
+        new_learning_unit_yr = creation.create_learning_unit_year(data_dict)
         self.assertEqual(new_learning_unit_yr.academic_year, data_dict.get('academic_year'))
 
         self.assertEqual(new_learning_unit_yr.learning_unit, data_dict.get('new_learning_unit'))
@@ -76,17 +74,17 @@
         learning_container_yr = LearningContainerYearFactory(academic_year=self.current_academic_year,
                                                              learning_container=learning_container)
 
-        new_learning_component_yr = base.business.learning_units.simple.creation.create_learning_component_year(learning_container_yr,
-                                                                                                                base.business.learning_units.simple.creation.DEFAULT_ACRONYM_LECTURING_COMPONENT,
-                                                                                                                learning_component_year_type.LECTURING)
+        new_learning_component_yr = creation.create_learning_component_year(learning_container_yr,
+                                                                            creation.DEFAULT_ACRONYM_LECTURING_COMPONENT,
+                                                                            learning_component_year_type.LECTURING)
         self.assertEqual(new_learning_component_yr.learning_container_year, learning_container_yr)
         self.assertEqual(new_learning_component_yr.acronym,
-                         base.business.learning_units.simple.creation.DEFAULT_ACRONYM_LECTURING_COMPONENT)
+                         creation.DEFAULT_ACRONYM_LECTURING_COMPONENT)
         self.assertEqual(new_learning_component_yr.type, learning_component_year_type.LECTURING)
 
     def test_create_with_lecturing_and_practical_components(self):
         data_dict = self.get_data_dict(learning_container_year_types.OTHER_COLLECTIVE)
-        base.business.learning_units.simple.creation.create_with_lecturing_and_practical_components(data_dict)
+        creation.create_with_lecturing_and_practical_components(data_dict)
 
         self.assertEqual(mdl_base.learning_component_year.LearningComponentYear.objects.all().count(), 2)
         self.assertEqual(mdl_base.learning_component_year.LearningComponentYear.objects
@@ -106,30 +104,25 @@
 
     def test_create_with_untyped_component(self):
         data_dict = self.get_data_dict(learning_container_year_types.OTHER_COLLECTIVE)
-        base.business.learning_units.simple.creation.create_with_untyped_component(data_dict)
+        creation.create_with_untyped_component(data_dict)
         self.assertEqual(mdl_base.learning_component_year.LearningComponentYear.objects.all().count(), 1)
         self.assertEqual(mdl_base.learning_component_year.LearningComponentYear.objects
-                         .filter(acronym=base.business.learning_units.simple.creation.UNTYPED_ACRONYM).count(), 1)
+                         .filter(acronym=creation.UNTYPED_ACRONYM).count(), 1)
         self.assertEqual(mdl_base.learning_component_year.LearningComponentYear.objects
                          .filter(type__isnull=True).count(), 1)
         self.assertEqual(mdl_base.entity_component_year.EntityComponentYear.objects.all().count(), 1)
         self.assertEqual(mdl_base.learning_unit_year.LearningUnitYear.objects.all().count(), 1)
         self.assertEqual(mdl_base.learning_unit_component.LearningUnitComponent.objects.all().count(), 1)
 
-<<<<<<< HEAD
-    @mock.patch("base.business.learning_units.simple.creation.create_with_lecturing_and_practical_components")
-=======
     def test_create_with_untyped_component_multiple_requirements_entities(self):
         data_dict = self.get_data_dict(learning_container_year_types.OTHER_COLLECTIVE)
         data_dict['requirement_entity_containers'].append(
             EntityContainerYearFactory(learning_container_year=data_dict['new_learning_container_year'],
-                                       type=entity_container_year_link_type.ADDITIONAL_REQUIREMENT_ENTITY_1)
-        )
-
-        learning_unit.create_with_untyped_component(data_dict)
+                                       type=entity_container_year_link_type.ADDITIONAL_REQUIREMENT_ENTITY_1))
+        creation.create_with_untyped_component(data_dict)
         self.assertEqual(mdl_base.learning_component_year.LearningComponentYear.objects.all().count(), 1)
         self.assertEqual(mdl_base.learning_component_year.LearningComponentYear.objects
-                         .filter(acronym=learning_unit.UNTYPED_ACRONYM).count(), 1)
+                         .filter(acronym=creation.UNTYPED_ACRONYM).count(), 1)
         self.assertEqual(mdl_base.learning_component_year.LearningComponentYear.objects
                          .filter(type__isnull=True).count(), 1)
         # We should have two entity component year [Requirement + 1 additional]
@@ -137,8 +130,7 @@
         self.assertEqual(mdl_base.learning_unit_year.LearningUnitYear.objects.all().count(), 1)
         self.assertEqual(mdl_base.learning_unit_component.LearningUnitComponent.objects.all().count(), 1)
 
-    @mock.patch("base.business.learning_unit.create_with_lecturing_and_practical_components")
->>>>>>> 8881ba51
+    @mock.patch("base.business.learning_units.simple.creation.create_with_lecturing_and_practical_components")
     def test_create_learning_unit_content_create_with_lecturing_and_practical_components(self, mock):
         container_type_with_default_component = [learning_container_year_types.COURSE,
                                                  learning_container_year_types.MASTER_THESIS,
@@ -146,7 +138,7 @@
                                                  learning_container_year_types.INTERNSHIP]
         for container_type in container_type_with_default_component:
             data_dict = self.get_data_dict(container_type)
-            base.business.learning_units.simple.creation.create_learning_unit_content(data_dict)
+            creation.create_learning_unit_content(data_dict)
             self.assertTrue(mock.called)
 
     @mock.patch("base.business.learning_units.simple.creation.create_with_untyped_component")
@@ -156,7 +148,7 @@
                                                     learning_container_year_types.EXTERNAL]
         for container_type in container_type_without_default_component:
             data_dict = self.get_data_dict(container_type)
-            base.business.learning_units.simple.creation.create_learning_unit_content(data_dict)
+            creation.create_learning_unit_content(data_dict)
             self.assertTrue(mock.called)
 
     def get_data_dict(self, container_type):
