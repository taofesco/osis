--- conflicted
+++ resolved
@@ -31,16 +31,9 @@
 from django.test import TestCase
 
 from base.business.learning_unit_year_with_context import ENTITY_TYPES_VOLUME
-<<<<<<< HEAD
-from base.business.learning_units.edition import update_or_create_entity_container_year_with_components, \
-    _check_postponement_conflict_on_learning_unit_year, _check_postponement_conflict_on_learning_container_year, \
-    _check_postponement_conflict_on_entity_container_year, check_postponement_conflict
-=======
 from base.business.learning_units import edition as business_edition
->>>>>>> 321a7959
 from base.models.entity_component_year import EntityComponentYear
 from base.models.entity_container_year import EntityContainerYear
-from base.models.entity_version import EntityVersion
 from base.models.enums import entity_container_year_link_type
 from base.tests.factories.campus import CampusFactory
 from base.tests.factories.entity import EntityFactory
@@ -96,11 +89,7 @@
         LearningComponentYearFactory(acronym="TP", learning_container_year=a_learning_container_year)
         link_type = random.choice(ENTITY_TYPES_VOLUME)
 
-<<<<<<< HEAD
-        update_or_create_entity_container_year_with_components(an_entity, a_learning_container_year, link_type)
-=======
         business_edition.update_or_create_entity_container_year_with_components(an_entity, a_learning_container_year, link_type)
->>>>>>> 321a7959
         self.assertEqual(EntityContainerYear.objects.filter(
             learning_container_year=a_learning_container_year).count(), 1)
         self.assertEqual(EntityComponentYear.objects.all().count(), 2)
@@ -114,11 +103,7 @@
         LearningComponentYearFactory(acronym="TP", learning_container_year=a_learning_container_year)
         link_type = entity_container_year_link_type.ALLOCATION_ENTITY
 
-<<<<<<< HEAD
-        update_or_create_entity_container_year_with_components(an_entity, a_learning_container_year, link_type)
-=======
         business_edition.update_or_create_entity_container_year_with_components(an_entity, a_learning_container_year, link_type)
->>>>>>> 321a7959
         self.assertEqual(EntityContainerYear.objects.filter(
             learning_container_year=a_learning_container_year).count(), 1)
         self.assertEqual(EntityComponentYear.objects.all().count(), 0)
@@ -129,13 +114,8 @@
         another_learning_unit_year.academic_year = self.next_academic_year
         another_learning_unit_year.save()
 
-<<<<<<< HEAD
-        error_list = _check_postponement_conflict_on_learning_unit_year(self.learning_unit_year,
-                                                                        another_learning_unit_year)
-=======
         error_list = business_edition._check_postponement_conflict_on_learning_unit_year(self.learning_unit_year,
                                                                                          another_learning_unit_year)
->>>>>>> 321a7959
         self.assertIsInstance(error_list, list)
         self.assertFalse(error_list)
 
@@ -147,13 +127,8 @@
         another_learning_unit_year.specific_title_english = None  # Remove value
         another_learning_unit_year.save()
 
-<<<<<<< HEAD
-        error_list = _check_postponement_conflict_on_learning_unit_year(self.learning_unit_year,
-                                                                        another_learning_unit_year)
-=======
         error_list = business_edition._check_postponement_conflict_on_learning_unit_year(self.learning_unit_year,
                                                                                          another_learning_unit_year)
->>>>>>> 321a7959
         self.assertIsInstance(error_list, list)
         self.assertEqual(len(error_list), 2)
         generic_error = "The value of field '%(field)s' is different between year %(year)s - %(value)s " \
@@ -183,28 +158,6 @@
         another_learning_container_year.academic_year = self.next_academic_year
         another_learning_container_year.save()
         # No diff found
-<<<<<<< HEAD
-        error_list = _check_postponement_conflict_on_learning_container_year(self.learning_container_year,
-                                                                             another_learning_container_year)
-        self.assertIsInstance(error_list, list)
-        self.assertFalse(error_list)
-
-    def test_check_postponement_conflict_learning_container_year_differences_found(self):
-        # Copy the same container + change academic year + language + campus + common title
-        another_learning_container_year = _build_copy(self.learning_container_year)
-        another_learning_container_year.academic_year = self.next_academic_year
-        another_learning_container_year.language = LanguageFactory(code='FR', name='French')
-        another_learning_container_year.campus = CampusFactory(name='Paris')
-        another_learning_container_year.common_title = 'Another common title'
-        another_learning_container_year.save()
-
-        error_list = _check_postponement_conflict_on_learning_container_year(self.learning_container_year,
-                                                                             another_learning_container_year)
-        self.assertIsInstance(error_list, list)
-        self.assertEqual(len(error_list), 3)
-        generic_error = "The value of field '%(field)s' is different between year %(year)s - %(value)s " \
-                        "and year %(next_year)s - %(next_value)s"
-=======
         error_list = business_edition._check_postponement_conflict_on_learning_container_year(
             self.learning_container_year,
             another_learning_container_year
@@ -227,7 +180,6 @@
         generic_error = "The value of field '%(field)s' is different between year %(year)s - %(value)s " \
                         "and year %(next_year)s - %(next_value)s"
 
->>>>>>> 321a7959
         # Error : Language diff
         error_language = _(generic_error) % {
             'field': _('language'),
@@ -237,20 +189,6 @@
             'next_value': getattr(another_learning_container_year, 'language')
         }
         self.assertIn(error_language, error_list)
-<<<<<<< HEAD
-        # Error : Language diff
-        error_language = _(generic_error) % {
-            'field': _('language'),
-            'year': self.learning_container_year.academic_year,
-            'value': getattr(self.learning_container_year, 'language'),
-            'next_year': another_learning_container_year.academic_year,
-            'next_value': getattr(another_learning_container_year, 'language')
-        }
-        self.assertIn(error_language, error_list)
-
-        # Error : Campus diff
-        error_language = _(generic_error) % {
-=======
 
     def test_check_postponement_conflict_learning_container_year_case_common_title_diff(self):
         # Copy the same container + change academic year,common title
@@ -294,28 +232,13 @@
 
         # Error : Campus diff
         error_campus = _(generic_error) % {
->>>>>>> 321a7959
             'field': _('campus'),
             'year': self.learning_container_year.academic_year,
             'value': getattr(self.learning_container_year, 'campus'),
             'next_year': another_learning_container_year.academic_year,
             'next_value': getattr(another_learning_container_year, 'campus')
         }
-<<<<<<< HEAD
-        self.assertIn(error_language, error_list)
-
-        # Error : Common title diff
-        error_language = _(generic_error) % {
-            'field': _('common_title'),
-            'year': self.learning_container_year.academic_year,
-            'value': getattr(self.learning_container_year, 'common_title'),
-            'next_year': another_learning_container_year.academic_year,
-            'next_value': getattr(another_learning_container_year, 'common_title')
-        }
-        self.assertIn(error_language, error_list)
-=======
         self.assertIn(error_campus, error_list)
->>>>>>> 321a7959
 
     def test_check_postponement_conflict_entity_container_year_no_difference_found(self):
         # Copy the same container + change academic year
@@ -331,14 +254,9 @@
             entity_copied.save()
 
         # No diff found
-<<<<<<< HEAD
-        error_list = _check_postponement_conflict_on_entity_container_year(self.learning_container_year,
-                                                                           another_learning_container_year)
-=======
         error_list = business_edition._check_postponement_conflict_on_entity_container_year(
             self.learning_container_year,another_learning_container_year
         )
->>>>>>> 321a7959
         self.assertIsInstance(error_list, list)
         self.assertFalse(error_list)
 
@@ -360,13 +278,8 @@
                                                         type=entity_container_year_link_type.REQUIREMENT_ENTITY,
                                                         entity=an_entity)
 
-<<<<<<< HEAD
-        error_list = _check_postponement_conflict_on_entity_container_year(self.learning_container_year,
-                                                                           another_learning_container_year)
-=======
         error_list = business_edition._check_postponement_conflict_on_entity_container_year(
             self.learning_container_year, another_learning_container_year)
->>>>>>> 321a7959
         self.assertIsInstance(error_list, list)
         self.assertEqual(len(error_list), 2)
         generic_error = "The value of field '%(field)s' is different between year %(year)s - %(value)s " \
@@ -415,11 +328,7 @@
                                    type=entity_container_year_link_type.REQUIREMENT_ENTITY,
                                    entity=an_entity)
 
-<<<<<<< HEAD
-        error_list = check_postponement_conflict(self.learning_unit_year)
-=======
         error_list = business_edition.check_postponement_conflict(self.learning_unit_year)
->>>>>>> 321a7959
         self.assertIsInstance(error_list, list)
         self.assertEqual(len(error_list), 4)
 
