--- conflicted
+++ resolved
@@ -56,14 +56,10 @@
         self.academic_year = create_current_academic_year()
         self.next_academic_year = AcademicYearFactory(year=self.academic_year.year + 1)
 
-        self.learning_container_year = LearningContainerYearFactory(academic_year=self.academic_year,
-                                                                    common_title='common title',
-<<<<<<< HEAD
-                                                                    language=LanguageFactory(code='EN', name='English'),
-                                                                    )
-=======
-                                                                    campus=CampusFactory(name='MIT'))
->>>>>>> fbe42efb
+        self.learning_container_year = LearningContainerYearFactory(
+            academic_year=self.academic_year,
+            common_title='common title',
+        )
         self.learning_unit_year = _create_learning_unit_year_with_components(self.learning_container_year,
                                                                              create_lecturing_component=True,
                                                                              create_pratical_component=True)
@@ -566,11 +562,8 @@
                                                    acronym=l_container.acronym,
                                                    academic_year=l_container.academic_year,
                                                    status=True,
-<<<<<<< HEAD
+                                                   language=language,
                                                    campus=CampusFactory(name='MIT'))
-=======
-                                                   language=language)
->>>>>>> fbe42efb
 
     if create_lecturing_component:
         a_component = LearningComponentYearFactory(
