##############################################################################
#
#    OSIS stands for Open Student Information System. It's an application
#    designed to manage the core business of higher education institutions,
#    such as universities, faculties, institutes and professional schools.
#    The core business involves the administration of students, teachers,
#    courses, programs and so on.
#
#    Copyright (C) 2015-2017 Université catholique de Louvain (http://www.uclouvain.be)
#
#    This program is free software: you can redistribute it and/or modify
#    it under the terms of the GNU General Public License as published by
#    the Free Software Foundation, either version 3 of the License, or
#    (at your option) any later version.
#
#    This program is distributed in the hope that it will be useful,
#    but WITHOUT ANY WARRANTY; without even the implied warranty of
#    MERCHANTABILITY or FITNESS FOR A PARTICULAR PURPOSE.  See the
#    GNU General Public License for more details.
#
#    A copy of this license - GNU General Public License - is available
#    at the root of the source code of this program.  If not,
#    see http://www.gnu.org/licenses/.
#
##############################################################################
import datetime
from unittest import mock

from django.test import TestCase
from django.utils.translation import ugettext_lazy as _

from base.forms.learning_unit.learning_unit_create import LearningUnitYearModelForm, \
    LearningUnitModelForm, EntityContainerFormset, LearningContainerYearModelForm, LearningContainerModelForm
from base.forms.learning_unit.learning_unit_create_2 import FullForm, FULL_READ_ONLY_FIELDS, \
    FULL_PROPOSAL_READ_ONLY_FIELDS
from base.models.academic_year import AcademicYear
from base.models.entity_component_year import EntityComponentYear
from base.models.entity_container_year import EntityContainerYear
from base.models.enums import learning_unit_year_subtypes, learning_container_year_types, organization_type
from base.models.learning_component_year import LearningComponentYear
from base.models.learning_container import LearningContainer
from base.models.learning_container_year import LearningContainerYear
from base.models.learning_unit import LearningUnit
from base.models.learning_unit_component import LearningUnitComponent
from base.models.learning_unit_year import LearningUnitYear
from base.tests.factories.academic_year import create_current_academic_year, AcademicYearFactory
from base.tests.factories.business.entities import create_entities_hierarchy
from base.tests.factories.business.learning_units import GenerateContainer, GenerateAcademicYear
from base.tests.factories.campus import CampusFactory
from base.tests.factories.entity_version import EntityVersionFactory
from base.tests.factories.learning_container_year import LearningContainerYearFactory
from base.tests.factories.learning_unit import LearningUnitFactory
from base.tests.factories.learning_unit_year import LearningUnitYearFactory
from base.tests.factories.organization import OrganizationFactory
from base.tests.factories.person import PersonFactory
from base.tests.factories.person_entity import PersonEntityFactory
from reference.tests.factories.language import LanguageFactory


def _instanciate_form(academic_year, person=None, post_data=None, learning_unit_instance=None, start_year=None):
    if not person:
        person = PersonFactory()
    return FullForm(person, academic_year, learning_unit_instance=learning_unit_instance, data=post_data,
                    start_year=start_year)


def get_valid_form_data(academic_year, person, learning_unit_year=None):
    entities = create_entities_hierarchy()
    PersonEntityFactory(person=person, entity=entities['root_entity'], with_child=True)
    requirement_entity_version = entities['child_one_entity_version']
    organization = OrganizationFactory(type=organization_type.MAIN)
    campus = CampusFactory(organization=organization)

    if not learning_unit_year:
        container_year = LearningContainerYearFactory(academic_year=academic_year, campus=campus)
        learning_unit_year = LearningUnitYearFactory.build(academic_year=academic_year,
                                                           learning_container_year=container_year,
                                                           subtype=learning_unit_year_subtypes.FULL)
    return {
        # Learning unit year data model form
        'acronym': learning_unit_year.acronym,
        'acronym_0': learning_unit_year.acronym[0],
        'acronym_1': learning_unit_year.acronym[1:],
        'subtype': learning_unit_year.subtype,
        'academic_year': learning_unit_year.academic_year.id,
        'specific_title': learning_unit_year.specific_title,
        'specific_title_english': learning_unit_year.specific_title_english,
        'credits': learning_unit_year.credits,
        'session': learning_unit_year.session,
        'quadrimester': learning_unit_year.quadrimester,
        'status': learning_unit_year.status,
        'internship_subtype': learning_unit_year.internship_subtype,
        'attribution_procedure': learning_unit_year.attribution_procedure,

        # Learning unit data model form
        'periodicity': learning_unit_year.learning_unit.periodicity,
        'faculty_remark': learning_unit_year.learning_unit.faculty_remark,
        'other_remark': learning_unit_year.learning_unit.other_remark,

        # Learning container year data model form
        'campus': learning_unit_year.learning_container_year.campus.id,
        'language': learning_unit_year.learning_container_year.language.id,
        'common_title': learning_unit_year.learning_container_year.common_title,
        'common_title_english': learning_unit_year.learning_container_year.common_title_english,
        'container_type': learning_unit_year.learning_container_year.container_type,
        'type_declaration_vacant': learning_unit_year.learning_container_year.type_declaration_vacant,
        'team': learning_unit_year.learning_container_year.team,
        'is_vacant': learning_unit_year.learning_container_year.is_vacant,

        'entitycontaineryear_set-0-entity': requirement_entity_version.id,
        'entitycontaineryear_set-1-entity': requirement_entity_version.id,
        'entitycontaineryear_set-2-entity': '',
        'entitycontaineryear_set-INITIAL_FORMS': '0',
        'entitycontaineryear_set-MAX_NUM_FORMS': '4',
        'entitycontaineryear_set-MIN_NUM_FORMS': '3',
        'entitycontaineryear_set-TOTAL_FORMS': '4',
    }


class LearningUnitFullFormContextMixin(TestCase):
    """This mixin is used in this test file in order to setup an environment for testing FULL FORM"""

    def setUp(self):
        self.initial_language = LanguageFactory(code='FR')
        self.initial_campus = CampusFactory(name='Louvain-la-Neuve', organization__type=organization_type.MAIN)
        self.current_academic_year = create_current_academic_year()
        self.person = PersonFactory()
        self.post_data = get_valid_form_data(self.current_academic_year, person=self.person)
        # Creation of a LearingContainerYear and all related models
        self.learn_unit_structure = GenerateContainer(self.current_academic_year.year, self.current_academic_year.year)
        self.learning_unit_year = LearningUnitYear.objects.get(
            learning_unit=self.learn_unit_structure.learning_unit_full,
            academic_year=self.current_academic_year
        )

        self.acs = GenerateAcademicYear(
            start_year=self.current_academic_year.year + 1, end_year=self.current_academic_year.year + 7).academic_years
        for ac in self.acs:
            LearningUnitYearFactory(academic_year=ac, learning_unit=self.learning_unit_year.learning_unit)


class TestFullFormInit(LearningUnitFullFormContextMixin):
    """Unit tests for FullForm.__init__()"""

    def test_case_start_year_and_learning_unit_instance_kwarg_are_missing(self):
        with self.assertRaises(AttributeError):
            FullForm(self.person, self.learning_unit_year.academic_year, post_data=self.post_data)

    def test_disable_fields_full(self):
        form = FullForm(self.person, self.learning_unit_year.academic_year,
                        learning_unit_instance=self.learning_unit_year.learning_unit)
        disabled_fields = {key for key, value in form.fields.items() if value.disabled == True}
        self.assertEqual(disabled_fields, FULL_READ_ONLY_FIELDS)

    def test_disable_fields_full_proposal(self):
        form = FullForm(self.person, self.learning_unit_year.academic_year,
                        learning_unit_instance=self.learning_unit_year.learning_unit, proposal=True)
        disabled_fields = {key for key, value in form.fields.items() if value.disabled is True}
        self.assertEqual(disabled_fields, FULL_PROPOSAL_READ_ONLY_FIELDS)

    def test_subtype_is_full(self):
        learn_unit_year = LearningUnitYearFactory(subtype=learning_unit_year_subtypes.FULL)
        form = _instanciate_form(learn_unit_year.academic_year, learning_unit_instance=learn_unit_year.learning_unit)
        self.assertEqual(form.subtype, learning_unit_year_subtypes.FULL)

    def test_wrong_instance_arg(self):
        wrong_instance = PersonFactory()
        with self.assertRaises(ValueError):
            _instanciate_form(AcademicYearFactory(year=1980), learning_unit_instance=wrong_instance)

    def test_model_forms_case_creation(self):
        form_classes_expected = [LearningUnitModelForm, LearningUnitYearModelForm, LearningContainerModelForm,
                                 LearningContainerYearModelForm, EntityContainerFormset]
        form = _instanciate_form(self.current_academic_year, post_data=self.post_data,
                                 start_year=self.current_academic_year.year)
        for cls in form_classes_expected:
            self.assertIsInstance(form.forms[cls], cls)

    def test_initial_values_of_forms_case_creation(self):
        full_form = _instanciate_form(self.current_academic_year, post_data=self.post_data,
                                      start_year=self.current_academic_year.year)
        expected_initials = {
            LearningUnitYearModelForm: {
                'status': True, 'academic_year': self.current_academic_year
            },
            LearningContainerYearModelForm: {
                'campus': self.initial_campus,
                'language': self.initial_language,
            }
        }
        for form_class, initial in expected_initials.items():
            self.assertEqual(full_form.forms[form_class].initial, initial)

    def test_model_forms_case_update(self):
        learn_unit_year = self.learning_unit_year
        form = _instanciate_form(self.learning_unit_year.academic_year,
                                 post_data=self.post_data, person=self.person,
                                 learning_unit_instance=learn_unit_year.learning_unit)

        self.assertEqual(form.forms[LearningUnitModelForm].instance, learn_unit_year.learning_unit)
        self.assertEqual(form.forms[LearningContainerModelForm].instance,
                         learn_unit_year.learning_container_year.learning_container)
        self.assertEqual(form.forms[LearningUnitYearModelForm].instance, learn_unit_year)
        self.assertEqual(form.forms[LearningContainerYearModelForm].instance, learn_unit_year.learning_container_year)
        formset_instance = form.forms[EntityContainerFormset]
        self.assertEqual(formset_instance.forms[0].instance.learning_container_year,
                         learn_unit_year.learning_container_year)
        self.assertEqual(formset_instance.forms[1].instance.learning_container_year,
                         learn_unit_year.learning_container_year)


class TestFullFormIsValid(LearningUnitFullFormContextMixin):
    """Unit tests for is_valid() """

    def _assert_equal_values(self, obj, dictionnary, fields_to_validate):
        for field in fields_to_validate:
            self.assertEqual(getattr(obj, field), dictionnary[field], msg='Error field = {}'.format(field))

    def test_creation_case_correct_post_data(self):
        form = _instanciate_form(self.current_academic_year, post_data=self.post_data,
                                 start_year=self.current_academic_year.year)
        form.is_valid()
        self._test_learning_unit_model_form_instance(form)
        self._test_learning_unit_year_model_form_instance(form)
        self._test_learning_container_model_form_instance(form)
        self._test_learning_container_year_model_form_instance(form)

    def _test_learning_unit_model_form_instance(self, full_form):
        form_instance = full_form.forms[LearningUnitModelForm]
        fields_to_validate = ['faculty_remark', 'other_remark', 'periodicity']
        self._assert_equal_values(form_instance.instance, self.post_data, fields_to_validate)

    def _test_learning_container_model_form_instance(self, full_form):
        self.assertIn(LearningContainerModelForm, full_form.forms)

    def _test_learning_unit_year_model_form_instance(self, full_form):
        form_instance = full_form.forms[LearningUnitYearModelForm]
        fields_to_validate = ['acronym', 'specific_title', 'specific_title_english', 'credits',
                              'session', 'quadrimester', 'status', 'internship_subtype', 'attribution_procedure',
                              'subtype', ]
        self._assert_equal_values(form_instance.instance, self.post_data, fields_to_validate)
        self.assertEqual(form_instance.instance.academic_year.id, self.post_data['academic_year'])

    def _test_learning_container_year_model_form_instance(self, full_form):
        form_instance = full_form.forms[LearningContainerYearModelForm]
        fields_to_validate = ['container_type', 'common_title', 'common_title_english',
                              'type_declaration_vacant', 'team', 'is_vacant']
        self._assert_equal_values(form_instance.instance, self.post_data, fields_to_validate)

    def _test_entity_container_model_formset_instance(self, full_form):
        self.assertIn(EntityContainerFormset, full_form.forms)

    @mock.patch('base.forms.learning_unit.learning_unit_create.LearningUnitModelForm.is_valid',
                side_effect=lambda *args: False)
    def test_creation_case_wrong_learning_unit_data(self, mock_is_valid):
        form = _instanciate_form(self.current_academic_year, post_data=self.post_data, start_year=self.current_academic_year.year)
        self.assertFalse(form.is_valid())

    @mock.patch('base.forms.learning_unit.learning_unit_create.LearningUnitYearModelForm.is_valid',
                side_effect=lambda *args: False)
    def test_creation_case_wrong_learning_unit_year_data(self, mock_is_valid):
        form = _instanciate_form(self.current_academic_year, post_data=self.post_data, start_year=self.current_academic_year.year)
        self.assertFalse(form.is_valid())

    @mock.patch('base.forms.learning_unit.learning_unit_create.LearningContainerYearModelForm.is_valid',
                side_effect=lambda *args: False)
    def test_creation_case_wrong_learning_container_year_data(self, mock_is_valid):
        form = _instanciate_form(self.current_academic_year, post_data=self.post_data, start_year=self.current_academic_year.year)
        self.assertFalse(form.is_valid())

    @mock.patch('base.forms.learning_unit.learning_unit_create.EntityContainerYearModelForm.is_valid',
                side_effect=lambda *args: False)
    def test_creation_case_wrong_entity_container_year_data(self, mock_is_valid):
        form = _instanciate_form(self.current_academic_year, post_data=self.post_data, start_year=self.current_academic_year.year)
        self.assertFalse(form.is_valid())

    @mock.patch('base.forms.learning_unit.learning_unit_create.EntityContainerYearFormset.post_clean',
                side_effect=lambda *args: False)
    def test_creation_case_not_same_entities_container(self, mock_is_valid):
        form = _instanciate_form(self.current_academic_year, post_data=self.post_data, start_year=self.current_academic_year.year)
        self.assertFalse(form.is_valid())

    @mock.patch('base.forms.learning_unit.learning_unit_create.EntityContainerYearFormset.post_clean',
                side_effect=lambda *args: False)
    def test_creation_case_wrong_titles(self, mock_is_valid):
        form = _instanciate_form(self.current_academic_year, post_data=self.post_data, start_year=self.current_academic_year.year)
        self.assertFalse(form.is_valid())

    def test_update_case_correct_data(self):
        now = datetime.datetime.now()
        learn_unit_structure = GenerateContainer(now.year, now.year)
        learn_unit_year = LearningUnitYear.objects.get(learning_unit=learn_unit_structure.learning_unit_full,
                                                       academic_year=AcademicYear.objects.get(year=now.year))
        form = _instanciate_form(learn_unit_year.academic_year, post_data=self.post_data, person=self.person,
                                 learning_unit_instance=learn_unit_year.learning_unit)
        self.assertTrue(form.is_valid(), form.errors)

    @mock.patch('base.forms.learning_unit.learning_unit_create.LearningUnitModelForm.is_valid',
                side_effect=lambda *args: False)
    def test_update_case_wrong_learning_unit_data(self, mock_is_valid):
        form = _instanciate_form(self.learning_unit_year.academic_year, post_data=self.post_data,
                                 learning_unit_instance=self.learning_unit_year.learning_unit)
        self.assertFalse(form.is_valid())

    @mock.patch('base.forms.learning_unit.learning_unit_create.LearningUnitYearModelForm.is_valid',
                side_effect=lambda *args: False)
    def test_update_case_wrong_learning_unit_year_data(self, mock_is_valid):
        form = _instanciate_form(self.learning_unit_year.academic_year, post_data=self.post_data,
                                 learning_unit_instance=self.learning_unit_year.learning_unit)
        self.assertFalse(form.is_valid())

    @mock.patch('base.forms.learning_unit.learning_unit_create.LearningContainerYearModelForm.is_valid',
                side_effect=lambda *args: False)
    def test_update_case_wrong_learning_container_year_data(self, mock_is_valid):
        form = _instanciate_form(self.learning_unit_year.academic_year, post_data=self.post_data,
                                 learning_unit_instance=self.learning_unit_year.learning_unit)
        self.assertFalse(form.is_valid())

    @mock.patch('base.forms.learning_unit.learning_unit_create.EntityContainerYearModelForm.is_valid',
                side_effect=lambda *args: False)
    def test_update_case_wrong_entity_container_year_data(self, mock_is_valid):
        form = _instanciate_form(self.learning_unit_year.academic_year, post_data=self.post_data, person=self.person,
                                 learning_unit_instance=self.learning_unit_year.learning_unit)
        self.assertFalse(form.is_valid())

    def test_update_case_wrong_entity_version_start_year_data(self):
        self.learning_unit_year.academic_year = self.acs[-3]
        form = _instanciate_form(post_data=self.post_data, person=self.person, instance=self.learning_unit_year)
        self.assertFalse(form.is_valid(), form.errors)
        self.assertEqual(
            form.errors[0][-1]['entity'],
            [_("The linked entity does not exist at the start date of the academic year linked to this learning unit")]
        )


class TestFullFormSave(LearningUnitFullFormContextMixin):
    """Unit tests for save() """
<<<<<<< HEAD
    def test_when_update_instance(self):
        self.post_data['credits'] = 99
        form = _instanciate_form(self.learning_unit_year.academic_year, post_data=self.post_data, person=self.person,
                                 learning_unit_instance=self.learning_unit_year.learning_unit)
        self.assertTrue(form.is_valid(), form.errors)
=======

    @mock.patch('base.forms.learning_unit.learning_unit_create_2.LearningUnitBaseForm._update_with_postponement',
                side_effect=None)
    @mock.patch('base.forms.learning_unit.learning_unit_create_2.FullForm._create', side_effect=None)
    def test_when_update_method(self, mock_create_method, mock_update_method):
        form = _instanciate_form(post_data=self.post_data, instance=self.learning_unit_year)
        form.save()
        self.assertTrue(mock_update_method.called)
        self.assertFalse(mock_create_method.called)

    @mock.patch('base.forms.learning_unit.learning_unit_create_2.LearningUnitBaseForm._update_with_postponement',
                side_effect=None)
    @mock.patch('base.forms.learning_unit.learning_unit_create_2.FullForm._create', side_effect=None)
    def test_when_create_method(self, mock_create_method, mock_update_method):
        form = _instanciate_form(post_data=self.post_data, default_ac_year=self.current_academic_year)
>>>>>>> a53750b1
        form.save()
        self.assertEqual(LearningUnitYear.objects.get(pk=self.learning_unit_year.id).credits, 99)

    def test_when_create_instance(self):
        acronym = 'LAGRO1200'
        new_learning_unit_year = LearningUnitYearFactory.build(
            acronym=acronym,
            academic_year=self.current_academic_year,
            subtype=learning_unit_year_subtypes.FULL,
            learning_container_year__academic_year=self.current_academic_year,
            learning_container_year__container_type=learning_container_year_types.COURSE,
            learning_container_year__campus=self.initial_campus,
            learning_container_year__language=self.initial_language
        )
        post_data = get_valid_form_data(self.current_academic_year, person=self.person,
                                        learning_unit_year=new_learning_unit_year)
        form = _instanciate_form(self.current_academic_year, post_data=post_data, person=self.person,
                                 start_year=self.current_academic_year.year)
        self.assertTrue(form.is_valid(), form.errors)
        form.save()
<<<<<<< HEAD
        self.assertEqual(LearningUnitYear.objects.filter(acronym='LAGRO1200').count(), 1)
=======

        NUMBER_OF_POSTPONMENTS = 7
        NUMBER_OF_ENTITIES_BY_CONTAINER = 2
        NUMBER_OF_COMPONENTS = 2  # container_type == COURSE ==> 1 TP / 1 CM

        self.assertEqual(self._count_records(LearningContainer), 1)
        self.assertEqual(self._count_records(LearningContainerYear), NUMBER_OF_POSTPONMENTS)
        self.assertEqual(self._count_records(LearningUnit), 1)
        self.assertEqual(self._count_records(LearningUnitYear), NUMBER_OF_POSTPONMENTS)
        self.assertEqual(self._count_records(EntityContainerYear),
                         NUMBER_OF_ENTITIES_BY_CONTAINER * NUMBER_OF_POSTPONMENTS)
        self.assertEqual(self._count_records(LearningComponentYear), NUMBER_OF_COMPONENTS * NUMBER_OF_POSTPONMENTS)
        self.assertEqual(self._count_records(LearningUnitComponent), 2 * NUMBER_OF_POSTPONMENTS)
        self.assertEqual(self._count_records(EntityComponentYear), NUMBER_OF_COMPONENTS * NUMBER_OF_POSTPONMENTS)

    def _count_records(self, model_class):
        return model_class.objects.all().count()
>>>>>>> a53750b1


class TestFullFormValidateSameEntitiesContainer(LearningUnitFullFormContextMixin):
    """Unit tests for FullForm._validate_same_entities_container()"""

    def test_when_same_entities_container(self):
        form = _instanciate_form(self.current_academic_year, post_data=self.post_data, person=self.person,
                                 start_year=self.current_academic_year.year)
        self.assertTrue(form.is_valid(), form.errors)

    def test_when_not_same_entities_container_case_container_type_master_thesis(self):
<<<<<<< HEAD
        post_data = self._get_post_data_with_different_entities_container_year(learning_container_year_types.MASTER_THESIS)
        form = _instanciate_form(self.current_academic_year, post_data=post_data,
                                 start_year=self.current_academic_year.year)
=======
        post_data = self._get_post_data_with_different_entities_container_year(
            learning_container_year_types.MASTER_THESIS)
        form = _instanciate_form(post_data=post_data, default_ac_year=self.current_academic_year)
>>>>>>> a53750b1
        self.assertFalse(form.is_valid())

    def test_when_not_same_entities_container_case_container_type_internship(self):
        post_data = self._get_post_data_with_different_entities_container_year(learning_container_year_types.INTERNSHIP)
        form = _instanciate_form(self.current_academic_year, post_data=post_data, person=self.person,
                                 start_year=self.current_academic_year.year)
        self.assertFalse(form.is_valid())

    def test_when_not_same_entities_container_case_container_type_dissertation(self):
<<<<<<< HEAD
        post_data = self._get_post_data_with_different_entities_container_year(learning_container_year_types.DISSERTATION)
        form = _instanciate_form(self.current_academic_year, post_data=post_data, person=self.person,
                                 start_year=self.current_academic_year.year)
=======
        post_data = self._get_post_data_with_different_entities_container_year(
            learning_container_year_types.DISSERTATION)
        form = _instanciate_form(post_data=post_data, person=self.person, default_ac_year=self.current_academic_year)
>>>>>>> a53750b1
        self.assertFalse(form.is_valid())

    def _get_post_data_with_different_entities_container_year(self, container_type):
        container_year = LearningContainerYearFactory.build(academic_year=self.current_academic_year,
                                                            container_type=container_type)
        learning_unit_year = LearningUnitYearFactory.build(academic_year=self.current_academic_year,
                                                           learning_container_year=container_year,
                                                           subtype=learning_unit_year_subtypes.FULL)
        post_data = get_valid_form_data(self.current_academic_year, person=self.person,
                                        learning_unit_year=learning_unit_year)
        post_data['entitycontaineryear_set-1-entity'] = EntityVersionFactory().id
        return post_data<|MERGE_RESOLUTION|>--- conflicted
+++ resolved
@@ -335,29 +335,11 @@
 
 class TestFullFormSave(LearningUnitFullFormContextMixin):
     """Unit tests for save() """
-<<<<<<< HEAD
     def test_when_update_instance(self):
         self.post_data['credits'] = 99
         form = _instanciate_form(self.learning_unit_year.academic_year, post_data=self.post_data, person=self.person,
                                  learning_unit_instance=self.learning_unit_year.learning_unit)
         self.assertTrue(form.is_valid(), form.errors)
-=======
-
-    @mock.patch('base.forms.learning_unit.learning_unit_create_2.LearningUnitBaseForm._update_with_postponement',
-                side_effect=None)
-    @mock.patch('base.forms.learning_unit.learning_unit_create_2.FullForm._create', side_effect=None)
-    def test_when_update_method(self, mock_create_method, mock_update_method):
-        form = _instanciate_form(post_data=self.post_data, instance=self.learning_unit_year)
-        form.save()
-        self.assertTrue(mock_update_method.called)
-        self.assertFalse(mock_create_method.called)
-
-    @mock.patch('base.forms.learning_unit.learning_unit_create_2.LearningUnitBaseForm._update_with_postponement',
-                side_effect=None)
-    @mock.patch('base.forms.learning_unit.learning_unit_create_2.FullForm._create', side_effect=None)
-    def test_when_create_method(self, mock_create_method, mock_update_method):
-        form = _instanciate_form(post_data=self.post_data, default_ac_year=self.current_academic_year)
->>>>>>> a53750b1
         form.save()
         self.assertEqual(LearningUnitYear.objects.get(pk=self.learning_unit_year.id).credits, 99)
 
@@ -378,9 +360,7 @@
                                  start_year=self.current_academic_year.year)
         self.assertTrue(form.is_valid(), form.errors)
         form.save()
-<<<<<<< HEAD
         self.assertEqual(LearningUnitYear.objects.filter(acronym='LAGRO1200').count(), 1)
-=======
 
         NUMBER_OF_POSTPONMENTS = 7
         NUMBER_OF_ENTITIES_BY_CONTAINER = 2
@@ -398,7 +378,6 @@
 
     def _count_records(self, model_class):
         return model_class.objects.all().count()
->>>>>>> a53750b1
 
 
 class TestFullFormValidateSameEntitiesContainer(LearningUnitFullFormContextMixin):
@@ -410,15 +389,9 @@
         self.assertTrue(form.is_valid(), form.errors)
 
     def test_when_not_same_entities_container_case_container_type_master_thesis(self):
-<<<<<<< HEAD
         post_data = self._get_post_data_with_different_entities_container_year(learning_container_year_types.MASTER_THESIS)
         form = _instanciate_form(self.current_academic_year, post_data=post_data,
                                  start_year=self.current_academic_year.year)
-=======
-        post_data = self._get_post_data_with_different_entities_container_year(
-            learning_container_year_types.MASTER_THESIS)
-        form = _instanciate_form(post_data=post_data, default_ac_year=self.current_academic_year)
->>>>>>> a53750b1
         self.assertFalse(form.is_valid())
 
     def test_when_not_same_entities_container_case_container_type_internship(self):
@@ -428,15 +401,9 @@
         self.assertFalse(form.is_valid())
 
     def test_when_not_same_entities_container_case_container_type_dissertation(self):
-<<<<<<< HEAD
         post_data = self._get_post_data_with_different_entities_container_year(learning_container_year_types.DISSERTATION)
         form = _instanciate_form(self.current_academic_year, post_data=post_data, person=self.person,
                                  start_year=self.current_academic_year.year)
-=======
-        post_data = self._get_post_data_with_different_entities_container_year(
-            learning_container_year_types.DISSERTATION)
-        form = _instanciate_form(post_data=post_data, person=self.person, default_ac_year=self.current_academic_year)
->>>>>>> a53750b1
         self.assertFalse(form.is_valid())
 
     def _get_post_data_with_different_entities_container_year(self, container_type):
