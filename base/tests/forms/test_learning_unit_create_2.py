--- conflicted
+++ resolved
@@ -30,8 +30,7 @@
 
 from base.forms.learning_unit.learning_unit_create import LearningUnitYearModelForm, \
     LearningUnitModelForm, EntityContainerFormset, LearningContainerYearModelForm, LearningContainerModelForm
-from base.forms.learning_unit.learning_unit_create_2 import FullForm, FULL_READ_ONLY_FIELDS, \
-    FULL_PROPOSAL_READ_ONLY_FIELDS
+from base.forms.learning_unit.learning_unit_create_2 import FullForm
 from base.models.academic_year import AcademicYear
 from base.models.entity_component_year import EntityComponentYear
 from base.models.entity_container_year import EntityContainerYear
@@ -312,7 +311,6 @@
 
 class TestFullFormSave(LearningUnitFullFormContextMixin):
     """Unit tests for save() """
-<<<<<<< HEAD
     def test_when_update_instance(self):
         self.post_data['acronym_0'] = 'L'
         self.post_data['acronym_1'] = 'OSIS1010'
@@ -336,49 +334,6 @@
         post_data = get_valid_form_data(self.current_academic_year, person=self.person,
                                         learning_unit_year=new_learning_unit_year)
         form = _instanciate_form(post_data=post_data, person=self.person,
-=======
-
-    @mock.patch('base.forms.learning_unit.learning_unit_create_2.LearningUnitBaseForm._update_with_postponement', side_effect=None)
-    @mock.patch('base.forms.learning_unit.learning_unit_create_2.FullForm._create', side_effect=None)
-    def test_when_update_method(self, mock_create_method, mock_update_method):
-        form = _instanciate_form(post_data=self.post_data, instance=self.learning_unit_year)
-        form.save()
-        self.assertTrue(mock_update_method.called)
-        self.assertFalse(mock_create_method.called)
-
-    @mock.patch('base.forms.learning_unit.learning_unit_create_2.LearningUnitBaseForm._update_with_postponement', side_effect=None)
-    @mock.patch('base.forms.learning_unit.learning_unit_create_2.FullForm._create', side_effect=None)
-    def test_when_create_method(self, mock_create_method, mock_update_method):
-        form = _instanciate_form(post_data=self.post_data, default_ac_year=self.current_academic_year)
-        form.save()
-        self.assertTrue(mock_create_method.called)
-        self.assertFalse(mock_update_method.called)
-
-
-class TestFullFormCreate(TestCase):
-    """Unit tests for FullForm._create()"""
-
-    def setUp(self):
-        self.initial_language = LanguageFactory(code='FR')
-        self.initial_campus = CampusFactory(name='Louvain-la-Neuve')
-        self.current_academic_year = create_current_academic_year()
-        self.person = PersonFactory()
-        AcademicYearFactory.produce_in_future(self.current_academic_year.year)
-        organization = OrganizationFactory(type=organization_type.MAIN)
-        campus = CampusFactory(organization=organization)
-        language = LanguageFactory()
-        container_year = LearningContainerYearFactory.build(academic_year=self.current_academic_year,
-                                                            container_type=learning_container_year_types.COURSE,
-                                                            campus=campus, language=language)
-        learning_unit_year = LearningUnitYearFactory.build(academic_year=self.current_academic_year,
-                                                           learning_container_year=container_year,
-                                                           subtype=learning_unit_year_subtypes.FULL)
-        self.post_data = get_valid_form_data(self.current_academic_year, person=self.person,
-                                             learning_unit_year=learning_unit_year)
-
-    def test_create_method_correctly_save_all_learning_unit_structure(self):
-        form = _instanciate_form(post_data=self.post_data, person=self.person,
->>>>>>> a068eb5f
                                  default_ac_year=self.current_academic_year)
         self.assertTrue(form.is_valid(), form.errors)
         form.save()
