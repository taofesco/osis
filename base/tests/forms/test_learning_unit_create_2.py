##############################################################################
#
#    OSIS stands for Open Student Information System. It's an application
#    designed to manage the core business of higher education institutions,
#    such as universities, faculties, institutes and professional schools.
#    The core business involves the administration of students, teachers,
#    courses, programs and so on.
#
#    Copyright (C) 2015-2017 Université catholique de Louvain (http://www.uclouvain.be)
#
#    This program is free software: you can redistribute it and/or modify
#    it under the terms of the GNU General Public License as published by
#    the Free Software Foundation, either version 3 of the License, or
#    (at your option) any later version.
#
#    This program is distributed in the hope that it will be useful,
#    but WITHOUT ANY WARRANTY; without even the implied warranty of
#    MERCHANTABILITY or FITNESS FOR A PARTICULAR PURPOSE.  See the
#    GNU General Public License for more details.
#
#    A copy of this license - GNU General Public License - is available
#    at the root of the source code of this program.  If not,
#    see http://www.gnu.org/licenses/.
#
##############################################################################
import datetime
from unittest import mock

from django.test import TestCase
from django.utils.translation import ugettext_lazy as _

from base.forms.learning_unit.learning_unit_create import LearningUnitYearModelForm, \
    LearningUnitModelForm, EntityContainerFormset, LearningContainerYearModelForm, LearningContainerModelForm
from base.forms.learning_unit.learning_unit_create_2 import FullForm, FULL_READ_ONLY_FIELDS, \
    FULL_PROPOSAL_READ_ONLY_FIELDS
from base.models.academic_year import AcademicYear
from base.models.entity_component_year import EntityComponentYear
from base.models.entity_container_year import EntityContainerYear
from base.models.entity_version import EntityVersion
from base.models.enums import learning_unit_year_subtypes, learning_container_year_types, organization_type
from base.models.enums.entity_type import FACULTY
from base.models.enums.learning_container_year_types import MASTER_THESIS
from base.models.enums.learning_unit_periodicity import ANNUAL
from base.models.enums.organization_type import MAIN
from base.models.learning_component_year import LearningComponentYear
from base.models.learning_container import LearningContainer
from base.models.learning_container_year import LearningContainerYear
from base.models.learning_unit import LearningUnit
from base.models.learning_unit_component import LearningUnitComponent
from base.models.learning_unit_year import LearningUnitYear
from base.tests.factories.academic_year import create_current_academic_year, AcademicYearFactory
from base.tests.factories.business.entities import create_entities_hierarchy
from base.tests.factories.business.learning_units import GenerateContainer, GenerateAcademicYear
from base.tests.factories.campus import CampusFactory
from base.tests.factories.entity_version import EntityVersionFactory
from base.tests.factories.learning_container_year import LearningContainerYearFactory
from base.tests.factories.learning_unit import LearningUnitFactory
from base.tests.factories.learning_unit_year import LearningUnitYearFactory
from base.tests.factories.organization import OrganizationFactory
from base.tests.factories.person import PersonFactory
from base.tests.factories.person_entity import PersonEntityFactory
from reference.tests.factories.language import LanguageFactory


def _instanciate_form(academic_year, person=None, post_data=None, learning_unit_instance=None, start_year=None):
    if not person:
        person = PersonFactory()
    return FullForm(person, academic_year, learning_unit_instance=learning_unit_instance, data=post_data,
                    start_year=start_year)


def get_valid_form_data(academic_year, person, learning_unit_year=None):
    entities = create_entities_hierarchy()
    PersonEntityFactory(person=person, entity=entities['root_entity'], with_child=True)
    requirement_entity_version = entities['child_one_entity_version']
    organization = OrganizationFactory(type=organization_type.MAIN)
    campus = CampusFactory(organization=organization)

    if not learning_unit_year:
        container_year = LearningContainerYearFactory(academic_year=academic_year, campus=campus)
        learning_unit_year = LearningUnitYearFactory.build(academic_year=academic_year,
                                                           learning_container_year=container_year,
                                                           subtype=learning_unit_year_subtypes.FULL)
    return {
        # Learning unit year data model form
        'acronym': learning_unit_year.acronym,
        'acronym_0': learning_unit_year.acronym[0],
        'acronym_1': learning_unit_year.acronym[1:],
        'subtype': learning_unit_year.subtype,
        'academic_year': learning_unit_year.academic_year.id,
        'specific_title': learning_unit_year.specific_title,
        'specific_title_english': learning_unit_year.specific_title_english,
        'credits': learning_unit_year.credits,
        'session': learning_unit_year.session,
        'quadrimester': learning_unit_year.quadrimester,
        'status': learning_unit_year.status,
        'internship_subtype': learning_unit_year.internship_subtype,
        'attribution_procedure': learning_unit_year.attribution_procedure,

        # Learning unit data model form
        'periodicity': learning_unit_year.learning_unit.periodicity,
        'faculty_remark': learning_unit_year.learning_unit.faculty_remark,
        'other_remark': learning_unit_year.learning_unit.other_remark,

        # Learning container year data model form
        'campus': learning_unit_year.learning_container_year.campus.id,
        'language': learning_unit_year.learning_container_year.language.id,
        'common_title': learning_unit_year.learning_container_year.common_title,
        'common_title_english': learning_unit_year.learning_container_year.common_title_english,
        'container_type': learning_unit_year.learning_container_year.container_type,
        'type_declaration_vacant': learning_unit_year.learning_container_year.type_declaration_vacant,
        'team': learning_unit_year.learning_container_year.team,
        'is_vacant': learning_unit_year.learning_container_year.is_vacant,

        'entitycontaineryear_set-0-entity': requirement_entity_version.id,
        'entitycontaineryear_set-1-entity': requirement_entity_version.id,
        'entitycontaineryear_set-2-entity': '',
        'entitycontaineryear_set-INITIAL_FORMS': '0',
        'entitycontaineryear_set-MAX_NUM_FORMS': '4',
        'entitycontaineryear_set-MIN_NUM_FORMS': '3',
        'entitycontaineryear_set-TOTAL_FORMS': '4',
    }


class LearningUnitFullFormContextMixin(TestCase):
    """This mixin is used in this test file in order to setup an environment for testing FULL FORM"""

    def setUp(self):
        self.initial_language = LanguageFactory(code='FR')
        self.initial_campus = CampusFactory(name='Louvain-la-Neuve', organization__type=organization_type.MAIN)
        self.current_academic_year = create_current_academic_year()
        self.person = PersonFactory()
        self.post_data = get_valid_form_data(self.current_academic_year, person=self.person)
        # Creation of a LearingContainerYear and all related models
        self.learn_unit_structure = GenerateContainer(self.current_academic_year.year, self.current_academic_year.year)
        self.learning_unit_year = LearningUnitYear.objects.get(
            learning_unit=self.learn_unit_structure.learning_unit_full,
            academic_year=self.current_academic_year
        )

        self.acs = GenerateAcademicYear(
            start_year=self.current_academic_year.year + 1, end_year=self.current_academic_year.year + 7).academic_years
        for ac in self.acs:
            LearningUnitYearFactory(academic_year=ac, learning_unit=self.learning_unit_year.learning_unit)


class TestFullFormInit(LearningUnitFullFormContextMixin):
    """Unit tests for FullForm.__init__()"""

    def test_case_start_year_and_learning_unit_instance_kwarg_are_missing(self):
        with self.assertRaises(AttributeError):
            FullForm(self.person, self.learning_unit_year.academic_year, post_data=self.post_data)

<<<<<<< HEAD
    def test_disable_fields_full(self):
        form = FullForm(self.person, self.learning_unit_year.academic_year,
                        learning_unit_instance=self.learning_unit_year.learning_unit)
        disabled_fields = {key for key, value in form.fields.items() if value.disabled == True}
        self.assertEqual(disabled_fields, FULL_READ_ONLY_FIELDS)

    def test_disable_fields_full_proposal(self):
        form = FullForm(self.person, self.learning_unit_year.academic_year,
                        learning_unit_instance=self.learning_unit_year.learning_unit, proposal=True)
        disabled_fields = {key for key, value in form.fields.items() if value.disabled is True}
=======
        form = FullForm(None, self.person, instance=self.learning_unit_year)
        disabled_fields = {key for key, value in form.fields.items() if value.disabled}
        self.assertEqual(disabled_fields, FULL_READ_ONLY_FIELDS)

    def test_disable_fields_full_proposal(self):

        form = FullForm(None, self.person, instance=self.learning_unit_year, proposal=True)
        disabled_fields = {key for key, value in form.fields.items() if value.disabled}
>>>>>>> ecd58007
        self.assertEqual(disabled_fields, FULL_PROPOSAL_READ_ONLY_FIELDS)

    def test_subtype_is_full(self):
        learn_unit_year = LearningUnitYearFactory(subtype=learning_unit_year_subtypes.FULL)
        form = _instanciate_form(learn_unit_year.academic_year, learning_unit_instance=learn_unit_year.learning_unit)
        self.assertEqual(form.subtype, learning_unit_year_subtypes.FULL)

    def test_wrong_instance_arg(self):
        wrong_instance = PersonFactory()
        with self.assertRaises(ValueError):
            _instanciate_form(AcademicYearFactory(year=1980), learning_unit_instance=wrong_instance)

    def test_model_forms_case_creation(self):
        form_classes_expected = [LearningUnitModelForm, LearningUnitYearModelForm, LearningContainerModelForm,
                                 LearningContainerYearModelForm, EntityContainerFormset]
        form = _instanciate_form(self.current_academic_year, post_data=self.post_data,
                                 start_year=self.current_academic_year.year)
        for cls in form_classes_expected:
            self.assertIsInstance(form.forms[cls], cls)

    def test_initial_values_of_forms_case_creation(self):
        full_form = _instanciate_form(self.current_academic_year, post_data=self.post_data,
                                      start_year=self.current_academic_year.year)
        expected_initials = {
            LearningUnitYearModelForm: {
                'status': True, 'academic_year': self.current_academic_year
            },
            LearningContainerYearModelForm: {
                'campus': self.initial_campus,
                'language': self.initial_language,
            }
        }
        for form_class, initial in expected_initials.items():
            self.assertEqual(full_form.forms[form_class].initial, initial)

    def test_model_forms_case_update(self):
        learn_unit_year = self.learning_unit_year
        form = _instanciate_form(self.learning_unit_year.academic_year,
                                 post_data=self.post_data, person=self.person,
                                 learning_unit_instance=learn_unit_year.learning_unit)

        self.assertEqual(form.forms[LearningUnitModelForm].instance, learn_unit_year.learning_unit)
        self.assertEqual(form.forms[LearningContainerModelForm].instance,
                         learn_unit_year.learning_container_year.learning_container)
        self.assertEqual(form.forms[LearningUnitYearModelForm].instance, learn_unit_year)
        self.assertEqual(form.forms[LearningContainerYearModelForm].instance, learn_unit_year.learning_container_year)
        formset_instance = form.forms[EntityContainerFormset]
        self.assertEqual(formset_instance.forms[0].instance.learning_container_year,
                         learn_unit_year.learning_container_year)
        self.assertEqual(formset_instance.forms[1].instance.learning_container_year,
                         learn_unit_year.learning_container_year)


class TestFullFormIsValid(LearningUnitFullFormContextMixin):
    """Unit tests for is_valid() """

    def _assert_equal_values(self, obj, dictionnary, fields_to_validate):
        for field in fields_to_validate:
            self.assertEqual(getattr(obj, field), dictionnary[field], msg='Error field = {}'.format(field))

    def test_creation_case_correct_post_data(self):
        form = _instanciate_form(self.current_academic_year, post_data=self.post_data,
                                 start_year=self.current_academic_year.year)
        form.is_valid()
        self._test_learning_unit_model_form_instance(form)
        self._test_learning_unit_year_model_form_instance(form)
        self._test_learning_container_model_form_instance(form)
        self._test_learning_container_year_model_form_instance(form)

    def _test_learning_unit_model_form_instance(self, full_form):
        form_instance = full_form.forms[LearningUnitModelForm]
        fields_to_validate = ['faculty_remark', 'other_remark', 'periodicity']
        self._assert_equal_values(form_instance.instance, self.post_data, fields_to_validate)

    def _test_learning_container_model_form_instance(self, full_form):
        self.assertIn(LearningContainerModelForm, full_form.forms)

    def _test_learning_unit_year_model_form_instance(self, full_form):
        form_instance = full_form.forms[LearningUnitYearModelForm]
        fields_to_validate = ['acronym', 'specific_title', 'specific_title_english', 'credits',
                              'session', 'quadrimester', 'status', 'internship_subtype', 'attribution_procedure',
                              'subtype', ]
        self._assert_equal_values(form_instance.instance, self.post_data, fields_to_validate)
        self.assertEqual(form_instance.instance.academic_year.id, self.post_data['academic_year'])

    def _test_learning_container_year_model_form_instance(self, full_form):
        form_instance = full_form.forms[LearningContainerYearModelForm]
        fields_to_validate = ['container_type', 'common_title', 'common_title_english',
                              'type_declaration_vacant', 'team', 'is_vacant']
        self._assert_equal_values(form_instance.instance, self.post_data, fields_to_validate)

    def _test_entity_container_model_formset_instance(self, full_form):
        self.assertIn(EntityContainerFormset, full_form.forms)

    @mock.patch('base.forms.learning_unit.learning_unit_create.LearningUnitModelForm.is_valid',
                side_effect=lambda *args: False)
    def test_creation_case_wrong_learning_unit_data(self, mock_is_valid):
        form = _instanciate_form(self.current_academic_year, post_data=self.post_data, start_year=self.current_academic_year.year)
        self.assertFalse(form.is_valid())

    @mock.patch('base.forms.learning_unit.learning_unit_create.LearningUnitYearModelForm.is_valid',
                side_effect=lambda *args: False)
    def test_creation_case_wrong_learning_unit_year_data(self, mock_is_valid):
        form = _instanciate_form(self.current_academic_year, post_data=self.post_data, start_year=self.current_academic_year.year)
        self.assertFalse(form.is_valid())

    @mock.patch('base.forms.learning_unit.learning_unit_create.LearningContainerYearModelForm.is_valid',
                side_effect=lambda *args: False)
    def test_creation_case_wrong_learning_container_year_data(self, mock_is_valid):
        form = _instanciate_form(self.current_academic_year, post_data=self.post_data, start_year=self.current_academic_year.year)
        self.assertFalse(form.is_valid())

    @mock.patch('base.forms.learning_unit.learning_unit_create.EntityContainerYearModelForm.is_valid',
                side_effect=lambda *args: False)
    def test_creation_case_wrong_entity_container_year_data(self, mock_is_valid):
        form = _instanciate_form(self.current_academic_year, post_data=self.post_data, start_year=self.current_academic_year.year)
        self.assertFalse(form.is_valid())

    @mock.patch('base.forms.learning_unit.learning_unit_create.EntityContainerYearFormset.post_clean',
                side_effect=lambda *args: False)
    def test_creation_case_not_same_entities_container(self, mock_is_valid):
        form = _instanciate_form(self.current_academic_year, post_data=self.post_data, start_year=self.current_academic_year.year)
        self.assertFalse(form.is_valid())

    @mock.patch('base.forms.learning_unit.learning_unit_create.EntityContainerYearFormset.post_clean',
                side_effect=lambda *args: False)
    def test_creation_case_wrong_titles(self, mock_is_valid):
        form = _instanciate_form(self.current_academic_year, post_data=self.post_data, start_year=self.current_academic_year.year)
        self.assertFalse(form.is_valid())

    def test_update_case_correct_data(self):
        now = datetime.datetime.now()
        learn_unit_structure = GenerateContainer(now.year, now.year)
        self.post_data['periodicity'] = ANNUAL
        learn_unit_year = LearningUnitYear.objects.get(learning_unit=learn_unit_structure.learning_unit_full,
                                                       academic_year=AcademicYear.objects.get(year=now.year))
        form = _instanciate_form(learn_unit_year.academic_year, post_data=self.post_data, person=self.person,
                                 learning_unit_instance=learn_unit_year.learning_unit)
        self.assertTrue(form.is_valid(), form.errors)

    @mock.patch('base.forms.learning_unit.learning_unit_create.LearningUnitModelForm.is_valid',
                side_effect=lambda *args: False)
    def test_update_case_wrong_learning_unit_data(self, mock_is_valid):
        form = _instanciate_form(self.learning_unit_year.academic_year, post_data=self.post_data,
                                 learning_unit_instance=self.learning_unit_year.learning_unit)
        self.assertFalse(form.is_valid())

    @mock.patch('base.forms.learning_unit.learning_unit_create.LearningUnitYearModelForm.is_valid',
                side_effect=lambda *args: False)
    def test_update_case_wrong_learning_unit_year_data(self, mock_is_valid):
        form = _instanciate_form(self.learning_unit_year.academic_year, post_data=self.post_data,
                                 learning_unit_instance=self.learning_unit_year.learning_unit)
        self.assertFalse(form.is_valid())

    @mock.patch('base.forms.learning_unit.learning_unit_create.LearningContainerYearModelForm.is_valid',
                side_effect=lambda *args: False)
    def test_update_case_wrong_learning_container_year_data(self, mock_is_valid):
        form = _instanciate_form(self.learning_unit_year.academic_year, post_data=self.post_data,
                                 learning_unit_instance=self.learning_unit_year.learning_unit)
        self.assertFalse(form.is_valid())

    @mock.patch('base.forms.learning_unit.learning_unit_create.EntityContainerYearModelForm.is_valid',
                side_effect=lambda *args: False)
    def test_update_case_wrong_entity_container_year_data(self, mock_is_valid):
        form = _instanciate_form(self.learning_unit_year.academic_year, post_data=self.post_data, person=self.person,
                                 learning_unit_instance=self.learning_unit_year.learning_unit)
        self.assertFalse(form.is_valid())

    def test_update_case_wrong_entity_version_start_year_data(self):
        allocation_entity_id = self.post_data['entitycontaineryear_set-1-entity']
        allocation_entity = EntityVersion.objects.get(pk=allocation_entity_id)
        start_date = self.learning_unit_year.academic_year.start_date
        allocation_entity.start_date = start_date.replace(year=start_date.year + 2)
        allocation_entity.save()

        form = _instanciate_form(self.learning_unit_year.academic_year, post_data=self.post_data, person=self.person,
                                 learning_unit_instance=self.learning_unit_year.learning_unit)
        self.assertFalse(form.is_valid(), form.errors)

    def test_update_case_wrong_entity_container_type(self):
        organization = OrganizationFactory(type=MAIN)
        allocation_entity_version = EntityVersionFactory(entity_type=FACULTY)
        allocation_entity_version.entity.organization = organization
        allocation_entity_version.entity.save()

        self.learning_unit_year.learning_container_year.container_type = MASTER_THESIS
        self.learning_unit_year.learning_container_year.save()

        PersonEntityFactory(person=self.person, entity=allocation_entity_version.entity)
        self.post_data['entitycontaineryear_set-1-entity'] = allocation_entity_version.id

        form = _instanciate_form(post_data=self.post_data, person=self.person, instance=self.learning_unit_year)
        self.assertFalse(form.is_valid(), form.errors)
        self.assertEqual(form.errors[0][1].get('entity'), [_("Requirement and allocation entities must be linked "
                                                             "to the same faculty for this learning unit type.")])


class TestFullFormSave(LearningUnitFullFormContextMixin):
    """Unit tests for save() """
    def test_when_update_instance(self):
        self.post_data['credits'] = 99
        form = _instanciate_form(self.learning_unit_year.academic_year, post_data=self.post_data, person=self.person,
                                 learning_unit_instance=self.learning_unit_year.learning_unit)
        self.assertTrue(form.is_valid(), form.errors)
        form.save()
        self.assertEqual(LearningUnitYear.objects.get(pk=self.learning_unit_year.id).credits, 99)

    def test_when_create_instance(self):
        acronym = 'LAGRO1200'
        new_learning_unit_year = LearningUnitYearFactory.build(
            acronym=acronym,
            academic_year=self.current_academic_year,
            subtype=learning_unit_year_subtypes.FULL,
            learning_container_year__academic_year=self.current_academic_year,
            learning_container_year__container_type=learning_container_year_types.COURSE,
            learning_container_year__campus=self.initial_campus,
            learning_container_year__language=self.initial_language
        )
        post_data = get_valid_form_data(self.current_academic_year, person=self.person,
                                        learning_unit_year=new_learning_unit_year)
        form = _instanciate_form(self.current_academic_year, post_data=post_data, person=self.person,
                                 start_year=self.current_academic_year.year)
        self.assertTrue(form.is_valid(), form.errors)
        form.save()
        self.assertEqual(LearningUnitYear.objects.filter(acronym='LAGRO1200').count(), 1)

        NUMBER_OF_POSTPONMENTS = 7
        NUMBER_OF_ENTITIES_BY_CONTAINER = 2
        NUMBER_OF_COMPONENTS = 2  # container_type == COURSE ==> 1 TP / 1 CM

        self.assertEqual(self._count_records(LearningContainer), 1)
        self.assertEqual(self._count_records(LearningContainerYear), NUMBER_OF_POSTPONMENTS)
        self.assertEqual(self._count_records(LearningUnit), 1)
        self.assertEqual(self._count_records(LearningUnitYear), NUMBER_OF_POSTPONMENTS)
        self.assertEqual(self._count_records(EntityContainerYear),
                         NUMBER_OF_ENTITIES_BY_CONTAINER * NUMBER_OF_POSTPONMENTS)
        self.assertEqual(self._count_records(LearningComponentYear), NUMBER_OF_COMPONENTS * NUMBER_OF_POSTPONMENTS)
        self.assertEqual(self._count_records(LearningUnitComponent), 2 * NUMBER_OF_POSTPONMENTS)
        self.assertEqual(self._count_records(EntityComponentYear), NUMBER_OF_COMPONENTS * NUMBER_OF_POSTPONMENTS)

    def _count_records(self, model_class):
        return model_class.objects.all().count()


class TestFullFormValidateSameEntitiesContainer(LearningUnitFullFormContextMixin):
    """Unit tests for FullForm._validate_same_entities_container()"""

    def test_when_same_entities_container(self):
        form = _instanciate_form(self.current_academic_year, post_data=self.post_data, person=self.person,
                                 start_year=self.current_academic_year.year)
        self.assertTrue(form.is_valid(), form.errors)

    def test_when_not_same_entities_container_case_container_type_master_thesis(self):
        post_data = self._get_post_data_with_different_entities_container_year(learning_container_year_types.MASTER_THESIS)
        form = _instanciate_form(self.current_academic_year, post_data=post_data,
                                 start_year=self.current_academic_year.year)
        self.assertFalse(form.is_valid())

    def test_when_not_same_entities_container_case_container_type_internship(self):
        post_data = self._get_post_data_with_different_entities_container_year(learning_container_year_types.INTERNSHIP)
        form = _instanciate_form(self.current_academic_year, post_data=post_data, person=self.person,
                                 start_year=self.current_academic_year.year)
        self.assertFalse(form.is_valid())

    def test_when_not_same_entities_container_case_container_type_dissertation(self):
        post_data = self._get_post_data_with_different_entities_container_year(learning_container_year_types.DISSERTATION)
        form = _instanciate_form(self.current_academic_year, post_data=post_data, person=self.person,
                                 start_year=self.current_academic_year.year)
        self.assertFalse(form.is_valid())

    def _get_post_data_with_different_entities_container_year(self, container_type):
        container_year = LearningContainerYearFactory.build(academic_year=self.current_academic_year,
                                                            container_type=container_type)
        learning_unit_year = LearningUnitYearFactory.build(academic_year=self.current_academic_year,
                                                           learning_container_year=container_year,
                                                           subtype=learning_unit_year_subtypes.FULL)
        post_data = get_valid_form_data(self.current_academic_year, person=self.person,
                                        learning_unit_year=learning_unit_year)
        post_data['entitycontaineryear_set-1-entity'] = EntityVersionFactory().id
        return post_data<|MERGE_RESOLUTION|>--- conflicted
+++ resolved
@@ -151,27 +151,16 @@
         with self.assertRaises(AttributeError):
             FullForm(self.person, self.learning_unit_year.academic_year, post_data=self.post_data)
 
-<<<<<<< HEAD
     def test_disable_fields_full(self):
         form = FullForm(self.person, self.learning_unit_year.academic_year,
                         learning_unit_instance=self.learning_unit_year.learning_unit)
-        disabled_fields = {key for key, value in form.fields.items() if value.disabled == True}
+        disabled_fields = {key for key, value in form.fields.items() if value.disabled}
         self.assertEqual(disabled_fields, FULL_READ_ONLY_FIELDS)
 
     def test_disable_fields_full_proposal(self):
         form = FullForm(self.person, self.learning_unit_year.academic_year,
                         learning_unit_instance=self.learning_unit_year.learning_unit, proposal=True)
-        disabled_fields = {key for key, value in form.fields.items() if value.disabled is True}
-=======
-        form = FullForm(None, self.person, instance=self.learning_unit_year)
         disabled_fields = {key for key, value in form.fields.items() if value.disabled}
-        self.assertEqual(disabled_fields, FULL_READ_ONLY_FIELDS)
-
-    def test_disable_fields_full_proposal(self):
-
-        form = FullForm(None, self.person, instance=self.learning_unit_year, proposal=True)
-        disabled_fields = {key for key, value in form.fields.items() if value.disabled}
->>>>>>> ecd58007
         self.assertEqual(disabled_fields, FULL_PROPOSAL_READ_ONLY_FIELDS)
 
     def test_subtype_is_full(self):
