--- conflicted
+++ resolved
@@ -23,8 +23,8 @@
 #    see http://www.gnu.org/licenses/.
 #
 ##############################################################################
+import collections
 import datetime
-import collections
 from unittest import mock
 
 from django.test import TestCase
@@ -55,7 +55,6 @@
 from base.tests.factories.campus import CampusFactory
 from base.tests.factories.entity_version import EntityVersionFactory
 from base.tests.factories.learning_container_year import LearningContainerYearFactory
-from base.tests.factories.learning_unit import LearningUnitFactory
 from base.tests.factories.learning_unit_year import LearningUnitYearFactory
 from base.tests.factories.organization import OrganizationFactory
 from base.tests.factories.person import PersonFactory
@@ -172,7 +171,7 @@
 
     def test_model_forms_case_creation(self):
         form_classes_expected = [LearningUnitModelForm, LearningUnitYearModelForm, LearningContainerModelForm,
-                                 LearningContainerYearModelForm, EntityContainerFormset]
+                                 LearningContainerYearModelForm, EntityContainerBaseForm]
         form = _instanciate_form(self.current_academic_year, post_data=self.post_data,
                                  start_year=self.current_academic_year.year)
         for cls in form_classes_expected:
@@ -347,17 +346,13 @@
         self.learning_unit_year.learning_container_year.save()
 
         PersonEntityFactory(person=self.person, entity=allocation_entity_version.entity)
-<<<<<<< HEAD
         post_data = dict(self.post_data)
-        post_data['entitycontaineryear_set-1-entity'] = allocation_entity_version.id
-=======
-        self.post_data['allocation_entity-entity'] = allocation_entity_version.id
->>>>>>> 0e6f8fa2
+        post_data['allocation_entity-entity'] = allocation_entity_version.id
 
         form = _instanciate_form(self.learning_unit_year.academic_year, post_data=post_data, person=self.person,
                                  learning_unit_instance=self.learning_unit_year.learning_unit)
         self.assertFalse(form.is_valid(), form.errors)
-        self.assertEqual(form.errors[0][0].get('entity'), [_("Requirement and allocation entities must be linked "
+        self.assertEqual(form.errors[0][1].get('entity'), [_("Requirement and allocation entities must be linked "
                                                              "to the same faculty for this learning unit type.")])
 
 
