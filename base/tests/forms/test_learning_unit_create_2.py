--- conflicted
+++ resolved
@@ -88,7 +88,6 @@
 
     if not learning_unit_year:
         learning_container = LearningContainerFactory()
-<<<<<<< HEAD
         container_year = LearningContainerYearFactory(
             academic_year=academic_year,
             learning_container=learning_container
@@ -106,23 +105,10 @@
             learning_unit=learning_unit_full,
             learning_container_year=container_year,
             subtype=learning_unit_year_subtypes.FULL,
-            campus=campus
-        )
-
-=======
-        container_year = LearningContainerYearFactory(academic_year=academic_year,
-                                                      learning_container=learning_container,
-                                                      campus=campus)
-        learning_unit_full = LearningUnitFactory(learning_container=learning_container,
-                                                 start_year=academic_year.year,
-                                                 end_year=academic_year.year,
-                                                 periodicity=learning_unit_periodicity.ANNUAL)
-        learning_unit_year = LearningUnitYearFactory.build(academic_year=academic_year,
-                                                           learning_unit=learning_unit_full,
-                                                           learning_container_year=container_year,
-                                                           subtype=learning_unit_year_subtypes.FULL,
-                                                           language=language)
->>>>>>> fbe42efb
+            campus=campus,
+            language=language
+        )
+
     return {
         # Learning unit year data model form
         'acronym': learning_unit_year.acronym,
@@ -138,11 +124,8 @@
         'status': learning_unit_year.status,
         'internship_subtype': None,
         'attribution_procedure': learning_unit_year.attribution_procedure,
-<<<<<<< HEAD
         'campus': learning_unit_year.campus.id,
-=======
         'language': learning_unit_year.language.pk,
->>>>>>> fbe42efb
 
         # Learning unit data model form
         'periodicity': ANNUAL,
@@ -150,11 +133,6 @@
         'other_remark': learning_unit_year.learning_unit.other_remark,
 
         # Learning container year data model form
-<<<<<<< HEAD
-        'language': learning_unit_year.learning_container_year.language.id,
-=======
-        'campus': learning_unit_year.learning_container_year.campus.id,
->>>>>>> fbe42efb
         'common_title': learning_unit_year.learning_container_year.common_title,
         'common_title_english': learning_unit_year.learning_container_year.common_title_english,
         'container_type': learning_unit_year.learning_container_year.container_type,
@@ -520,12 +498,7 @@
             language=self.initial_language,
             learning_container_year__academic_year=self.current_academic_year,
             learning_container_year__container_type=learning_container_year_types.COURSE,
-<<<<<<< HEAD
-            campus=self.initial_campus,
-            learning_container_year__language=self.initial_language
-=======
-            learning_container_year__campus=self.initial_campus
->>>>>>> fbe42efb
+            campus=self.initial_campus
         )
         post_data = get_valid_form_data(self.current_academic_year, person=self.person,
                                         learning_unit_year=new_learning_unit_year)
