##############################################################################
#
#    OSIS stands for Open Student Information System. It's an application
#    designed to manage the core business of higher education institutions,
#    such as universities, faculties, institutes and professional schools.
#    The core business involves the administration of students, teachers,
#    courses, programs and so on.
#
#    Copyright (C) 2015-2018 Université catholique de Louvain (http://www.uclouvain.be)
#
#    This program is free software: you can redistribute it and/or modify
#    it under the terms of the GNU General Public License as published by
#    the Free Software Foundation, either version 3 of the License, or
#    (at your option) any later version.
#
#    This program is distributed in the hope that it will be useful,
#    but WITHOUT ANY WARRANTY; without even the implied warranty of
#    MERCHANTABILITY or FITNESS FOR A PARTICULAR PURPOSE. See the
#    GNU General Public License for more details.
#
#    A copy of this license - GNU General Public License - is available
#    at the root of the source code of this program.  If not,
#    see http://www.gnu.org/licenses/.
#
##############################################################################
import datetime
from decimal import Decimal
from base.models.learning_unit_year import LearningUnitYear

from django.contrib.auth.models import Group
from django.core.exceptions import ObjectDoesNotExist
from django.test import TestCase

from base.forms.learning_unit_proposal import ProposalBaseForm
from base.models import proposal_learning_unit, entity_container_year
from base.models.entity_container_year import EntityContainerYear
from base.models.enums import organization_type, proposal_type, proposal_state, entity_type, \
    learning_container_year_types, learning_unit_year_quadrimesters, entity_container_year_link_type, \
    learning_unit_periodicity, internship_subtypes, learning_unit_year_subtypes
from base.models.enums.proposal_state import ProposalState
from base.models.person import FACULTY_MANAGER_GROUP, CENTRAL_MANAGER_GROUP
from base.tests.factories.academic_year import create_current_academic_year
from base.tests.factories.campus import CampusFactory
from base.tests.factories.entity import EntityFactory
from base.tests.factories.entity_container_year import EntityContainerYearFactory
from base.tests.factories.entity_version import EntityVersionFactory
from base.tests.factories.learning_container_year import LearningContainerYearFactory
from base.tests.factories.learning_unit_year import LearningUnitYearFakerFactory
from base.tests.factories.organization import OrganizationFactory
from base.tests.factories.person import PersonFactory
from base.tests.factories.person_entity import PersonEntityFactory
from base.tests.factories.proposal_learning_unit import ProposalLearningUnitFactory
from reference.tests.factories.language import LanguageFactory

PROPOSAL_TYPE = proposal_type.ProposalType.TRANSFORMATION_AND_MODIFICATION.name
PROPOSAL_STATE = proposal_state.ProposalState.FACULTY.name


class TestSave(TestCase):
    def setUp(self):
        self.person = PersonFactory()
        an_organization = OrganizationFactory(type=organization_type.MAIN)
        current_academic_year = create_current_academic_year()
        learning_container_year = LearningContainerYearFactory(
            academic_year=current_academic_year,
            container_type=learning_container_year_types.COURSE,
            campus=CampusFactory(organization=an_organization, is_administration=True)
        )
        self.learning_unit_year = LearningUnitYearFakerFactory(credits=5,
                                                               subtype=learning_unit_year_subtypes.FULL,
                                                               academic_year=current_academic_year,
                                                               learning_container_year=learning_container_year)

<<<<<<< HEAD
=======
        an_entity = EntityFactory(organization=an_organization)
        self.entity_container_year = EntityContainerYearFactory(
            learning_container_year=self.learning_unit_year.learning_container_year,
            type=entity_container_year_link_type.REQUIREMENT_ENTITY,
            entity=an_entity
        )

>>>>>>> 0e6f8fa2
        today = datetime.date.today()
        self.entity_version = EntityVersionFactory(entity=an_entity, entity_type=entity_type.SCHOOL,
                                                   start_date=today.replace(year=1900),
                                                   end_date=None)
        self.entity_container_year = EntityContainerYearFactory(
            learning_container_year=self.learning_unit_year.learning_container_year,
            type=entity_container_year_link_type.REQUIREMENT_ENTITY,
            entity=self.entity_version.entity
        )
        PersonEntityFactory(person=self.person, entity=an_entity)
        self.language = LanguageFactory(code="EN")
        self.campus = CampusFactory(name="OSIS Campus", organization=OrganizationFactory(type=organization_type.MAIN),
                                    is_administration=True)

        self.form_data = {
            "academic_year": self.learning_unit_year.academic_year.id,
            "acronym_0": "L",
            "acronym_1": "OSIS1245",
            "common_title": "New common title",
            "common_title_english": "New common title english",
            "specific_title": "New title",
            "specific_title_english": "New title english",
            "container_type": self.learning_unit_year.learning_container_year.container_type,
            "internship_subtype": "",
            "credits": "4",
            "periodicity": learning_unit_periodicity.BIENNIAL_ODD,
            "status": False,
            "language": self.language.pk,
            "quadrimester": learning_unit_year_quadrimesters.Q1,
            "campus": self.campus.id,
            "entity": self.entity_version.id,
            "folder_id": "1",
            "state": proposal_state.ProposalState.CENTRAL.name,
            'requirement_entity-entity': self.entity_version.id,
            'allocation_entity-entity': self.entity_version.id,
            'additional_requirement_entity_1-entity': self.entity_version.id,
            'additional_requirement_entity_2-entity': self.entity_version.id,
        }

    def test_learning_unit_proposal_form_get_as_faculty_manager(self):
        self.person.user.groups.add(Group.objects.get(name=FACULTY_MANAGER_GROUP))
        form = ProposalBaseForm(self.form_data, self.person, self.learning_unit_year)
        self.assertTrue(form.fields['state'].disabled)

    def test_learning_unit_proposal_form_get_as_central_manager(self):
        self.person.user.groups.add(Group.objects.get(name=CENTRAL_MANAGER_GROUP))
        form = ProposalBaseForm(self.form_data, self.person, self.learning_unit_year)
        self.assertFalse(form.fields['state'].disabled)

    def test_learning_unit_proposal_form_get_as_central_manager_with_instance(self):
        self.person.user.groups.add(Group.objects.get(name=CENTRAL_MANAGER_GROUP))
        proposal = ProposalLearningUnitFactory(
            learning_unit_year=self.learning_unit_year, state=ProposalState.FACULTY.name,
            entity=self.entity_version.entity)
        form = ProposalBaseForm(self.form_data, self.person,  self.learning_unit_year, proposal=proposal)
        self.assertFalse(form.fields['state'].disabled)
        self.assertEqual(form.fields['state'].initial, ProposalState.FACULTY.name)

    def test_learning_unit_year_update(self):
        form = ProposalBaseForm(self.form_data, self.person, self.learning_unit_year)
        self.assertTrue(form.is_valid(), form.errors)
        form.save()
        learning_unit_year = LearningUnitYear.objects.get(pk=self.learning_unit_year.id)
        self._assert_acronym_has_changed_in_proposal(learning_unit_year)
        self._assert_common_titles_stored_in_container(learning_unit_year)
        self.assertFalse(learning_unit_year.status)
        self.assertEqual(learning_unit_year.credits, Decimal(self.form_data['credits']))
        self.assertEqual(learning_unit_year.quadrimester, self.form_data['quadrimester'])
        self.assertEqual(learning_unit_year.specific_title, self.form_data["specific_title"])
        self.assertEqual(learning_unit_year.specific_title_english, self.form_data["specific_title_english"])

    def _assert_acronym_has_changed_in_proposal(self, learning_unit_year):
        self.assertEqual(learning_unit_year.acronym,
                         "{}{}".format(self.form_data['acronym_0'], self.form_data['acronym_1']))

    def _assert_common_titles_stored_in_container(self, learning_unit_year):
        self.assertNotEqual(learning_unit_year.specific_title, self.form_data['common_title'])
        self.assertNotEqual(learning_unit_year.specific_title_english, self.form_data['common_title_english'])
        self.assertEqual(learning_unit_year.learning_container_year.common_title, self.form_data['common_title'])
        self.assertEqual(learning_unit_year.learning_container_year.common_title_english,
                         self.form_data['common_title_english'])

    def test_learning_container_update(self):
        form = ProposalBaseForm(self.form_data, self.person, self.learning_unit_year)
        self.assertTrue(form.is_valid(), form.errors)
        form.save()

        learning_unit_year = LearningUnitYear.objects.get(pk=self.learning_unit_year.id)
        learning_container_year = learning_unit_year.learning_container_year

        self.assertEqual(learning_unit_year.acronym, self.form_data['acronym_0'] + self.form_data['acronym_1'])
        self.assertEqual(learning_container_year.common_title, self.form_data['common_title'])
        self.assertEqual(learning_container_year.common_title_english, self.form_data['common_title_english'])
        self.assertEqual(learning_container_year.language, self.language)
        self.assertEqual(learning_container_year.campus, self.campus)

    def test_requirement_entity(self):
        form = ProposalBaseForm(self.form_data, self.person, self.learning_unit_year)
        self.assertTrue(form.is_valid(), form.errors)
        form.save()

        self.entity_container_year.refresh_from_db()
        self.assertEqual(self.entity_container_year.entity, self.entity_version.entity)

    def test_with_all_entities_set(self):
        today = datetime.date.today()
        entity_1 = EntityFactory(organization=OrganizationFactory(type=organization_type.MAIN))
        additional_entity_version_1 = EntityVersionFactory(entity_type=entity_type.SCHOOL, start_date=today,
                                                           end_date=today.replace(year=today.year + 1),
                                                           entity=entity_1)
        entity_2 = EntityFactory(organization=OrganizationFactory(type=organization_type.MAIN))
        additional_entity_version_2 = EntityVersionFactory(entity_type=entity_type.SCHOOL, start_date=today,
                                                           end_date=today.replace(year=today.year + 1),
                                                           entity=entity_2)
        self.form_data["allocation_entity-entity"] = self.entity_version.id
        self.form_data["additional_requirement_entity_1-entity"] = additional_entity_version_1.id
        self.form_data["additional_requirement_entity_2-entity"] = additional_entity_version_2.id

        form = ProposalBaseForm(self.form_data, self.person, self.learning_unit_year)
        form.is_valid()
        form.save()

        entities_by_type = \
            entity_container_year.find_entities_grouped_by_linktype(self.learning_unit_year.learning_container_year)

        expected_entities = {
            entity_container_year_link_type.REQUIREMENT_ENTITY: self.entity_version.entity,
            entity_container_year_link_type.ALLOCATION_ENTITY: self.entity_version.entity,
            entity_container_year_link_type.ADDITIONAL_REQUIREMENT_ENTITY_1: additional_entity_version_1.entity,
            entity_container_year_link_type.ADDITIONAL_REQUIREMENT_ENTITY_2: additional_entity_version_2.entity
        }
        self.maxDiff = None
        self.assertDictEqual(entities_by_type, expected_entities)

    def test_modify_learning_container_subtype(self):
        self.learning_unit_year.learning_container_year.container_type = learning_container_year_types.INTERNSHIP
        self.learning_unit_year.internship_subtype = internship_subtypes.CLINICAL_INTERNSHIP
        self.learning_unit_year.learning_container_year.save()
        self.learning_unit_year.save()
        self.form_data["container_type"] = learning_container_year_types.INTERNSHIP
        self.form_data["internship_subtype"] = internship_subtypes.TEACHING_INTERNSHIP

        form = ProposalBaseForm(self.form_data, self.person, self.learning_unit_year)
        self.assertTrue(form.is_valid(), form.errors)
        form.save()

        self.learning_unit_year.refresh_from_db()

        self.assertEqual(self.learning_unit_year.learning_container_year.container_type,
                         learning_container_year_types.INTERNSHIP)
        self.assertEqual(self.learning_unit_year.internship_subtype, internship_subtypes.TEACHING_INTERNSHIP)

    def test_creation_proposal_learning_unit(self):
        initial_data_expected = {
            "learning_container_year": {
                "id": self.learning_unit_year.learning_container_year.id,
                "acronym": self.learning_unit_year.acronym,
                "common_title": self.learning_unit_year.learning_container_year.common_title,
                "common_title_english": self.learning_unit_year.learning_container_year.common_title_english,
                "container_type": self.learning_unit_year.learning_container_year.container_type,
                "campus": self.learning_unit_year.learning_container_year.campus.id,
                "language": self.learning_unit_year.learning_container_year.language.pk,
                "in_charge": self.learning_unit_year.learning_container_year.in_charge
            },
            "learning_unit_year": {
                "id": self.learning_unit_year.id,
                "acronym": self.learning_unit_year.acronym,
                "specific_title": self.learning_unit_year.specific_title,
                "specific_title_english": self.learning_unit_year.specific_title_english,
                "internship_subtype": self.learning_unit_year.internship_subtype,
                "credits": self.learning_unit_year.credits,
                "status": self.learning_unit_year.status
            },
            "learning_unit": {
                "id": self.learning_unit_year.learning_unit.id,
                "periodicity": self.learning_unit_year.learning_unit.periodicity,
                'end_year': self.learning_unit_year.learning_unit.end_year
            },
            "entities": {
                entity_container_year_link_type.REQUIREMENT_ENTITY: self.entity_container_year.entity.id,
                entity_container_year_link_type.ALLOCATION_ENTITY: None,
                entity_container_year_link_type.ADDITIONAL_REQUIREMENT_ENTITY_1: None,
                entity_container_year_link_type.ADDITIONAL_REQUIREMENT_ENTITY_2: None
            }
        }

        form = ProposalBaseForm(self.form_data, self.person, self.learning_unit_year)
        self.assertTrue(form.is_valid(), form.errors)
        form.save()

        a_proposal_learning_unt = proposal_learning_unit.find_by_learning_unit_year(self.learning_unit_year)

        self.assertEqual(a_proposal_learning_unt.type, PROPOSAL_TYPE)
        self.assertEqual(a_proposal_learning_unt.state, PROPOSAL_STATE)
        self.assertEqual(a_proposal_learning_unt.author, self.person)

        self.assertDictEqual(a_proposal_learning_unt.initial_data, initial_data_expected)

    def test_when_setting_additional_entity_to_none(self):
        self.form_data['additional_requirement_entity_1-entity'] = None
        form = ProposalBaseForm(self.form_data, self.person, self.learning_unit_year)
        self.assertTrue(form.is_valid(), form.errors)
        form.save()

        with self.assertRaises(ObjectDoesNotExist):
            EntityContainerYear.objects.get(learning_container_year=self.learning_unit_year.learning_container_year,
                                            type=entity_container_year_link_type.ADDITIONAL_REQUIREMENT_ENTITY_1)<|MERGE_RESOLUTION|>--- conflicted
+++ resolved
@@ -71,17 +71,8 @@
                                                                academic_year=current_academic_year,
                                                                learning_container_year=learning_container_year)
 
-<<<<<<< HEAD
-=======
+        today = datetime.date.today()
         an_entity = EntityFactory(organization=an_organization)
-        self.entity_container_year = EntityContainerYearFactory(
-            learning_container_year=self.learning_unit_year.learning_container_year,
-            type=entity_container_year_link_type.REQUIREMENT_ENTITY,
-            entity=an_entity
-        )
-
->>>>>>> 0e6f8fa2
-        today = datetime.date.today()
         self.entity_version = EntityVersionFactory(entity=an_entity, entity_type=entity_type.SCHOOL,
                                                    start_date=today.replace(year=1900),
                                                    end_date=None)
