--- conflicted
+++ resolved
@@ -145,6 +145,7 @@
         self.assertEqual(learning_unit_year.specific_title, self.form_data["specific_title"])
         self.assertEqual(learning_unit_year.specific_title_english, self.form_data["specific_title_english"])
         self.assertEqual(learning_unit_year.language, self.language)
+        self.assertEqual(learning_unit_year.campus, self.campus)
 
     def _assert_acronym_has_changed_in_proposal(self, learning_unit_year):
         self.assertEqual(learning_unit_year.acronym,
@@ -168,12 +169,6 @@
         self.assertEqual(learning_unit_year.acronym, self.form_data['acronym_0'] + self.form_data['acronym_1'])
         self.assertEqual(learning_container_year.common_title, self.form_data['common_title'])
         self.assertEqual(learning_container_year.common_title_english, self.form_data['common_title_english'])
-<<<<<<< HEAD
-        self.assertEqual(learning_container_year.language, self.language)
-        self.assertEqual(learning_unit_year.campus, self.campus)
-=======
-        self.assertEqual(learning_container_year.campus, self.campus)
->>>>>>> fbe42efb
 
     def test_requirement_entity(self):
         form = ProposalBaseForm(self.form_data, self.person, self.learning_unit_year)
@@ -239,11 +234,6 @@
                 "acronym": self.learning_unit_year.acronym,
                 "common_title": self.learning_unit_year.learning_container_year.common_title,
                 "container_type": self.learning_unit_year.learning_container_year.container_type,
-<<<<<<< HEAD
-                "language": self.learning_unit_year.learning_container_year.language.pk,
-=======
-                "campus": self.learning_unit_year.learning_container_year.campus.id,
->>>>>>> fbe42efb
                 "in_charge": self.learning_unit_year.learning_container_year.in_charge
             },
             "learning_unit_year": {
@@ -251,13 +241,9 @@
                 "acronym": self.learning_unit_year.acronym,
                 "specific_title": self.learning_unit_year.specific_title,
                 "internship_subtype": self.learning_unit_year.internship_subtype,
-<<<<<<< HEAD
+                "language": self.learning_unit_year.language.pk,
                 "credits": self.learning_unit_year.credits,
                 "campus": self.learning_unit_year.campus.id,
-=======
-                "language": self.learning_unit_year.language.pk,
-                "credits": self.learning_unit_year.credits
->>>>>>> fbe42efb
             },
             "learning_unit": {
                 "id": self.learning_unit_year.learning_unit.id,
@@ -281,11 +267,6 @@
         self.assertEqual(a_proposal_learning_unt.type, PROPOSAL_TYPE)
         self.assertEqual(a_proposal_learning_unt.state, PROPOSAL_STATE)
         self.assertEqual(a_proposal_learning_unt.author, self.person)
-<<<<<<< HEAD
-
-        self.maxDiff = None
-=======
->>>>>>> fbe42efb
         self.assertDictEqual(a_proposal_learning_unt.initial_data, initial_data_expected)
 
     def test_when_setting_additional_entity_to_none(self):
