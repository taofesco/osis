--- conflicted
+++ resolved
@@ -68,11 +68,8 @@
             academic_year=academic_year,
             learning_container_year=container_year,
             subtype=learning_unit_year_subtypes.FULL,
-<<<<<<< HEAD
-            campus=campus
-=======
+            campus=campus,
             language=language
->>>>>>> fbe42efb
         )
     return {
         # Learning unit year data model form
@@ -83,21 +80,13 @@
         'specific_title_english': learning_unit_year.specific_title_english,
         'credits': learning_unit_year.credits,
         'status': learning_unit_year.status,
-<<<<<<< HEAD
         'campus': learning_unit_year.campus.id,
-=======
         'language': learning_unit_year.language.pk,
->>>>>>> fbe42efb
 
         # Learning unit data model form
         'faculty_remark': learning_unit_year.learning_unit.faculty_remark,
 
         # Learning container year data model form
-<<<<<<< HEAD
-        'language': learning_unit_year.learning_container_year.language.id,
-=======
-        'campus': learning_unit_year.learning_container_year.campus.id,
->>>>>>> fbe42efb
         'common_title': learning_unit_year.learning_container_year.common_title,
         'common_title_english': learning_unit_year.learning_container_year.common_title_english,
         'is_vacant': learning_unit_year.learning_container_year.is_vacant,
