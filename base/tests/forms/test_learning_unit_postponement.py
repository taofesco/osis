##############################################################################
#
#    OSIS stands for Open Student Information System. It's an application
#    designed to manage the core business of higher education institutions,
#    such as universities, faculties, institutes and professional schools.
#    The core business involves the administration of students, teachers,
#    courses, programs and so on.
#
#    Copyright (C) 2015-2017 Université catholique de Louvain (http://www.uclouvain.be)
#
#    This program is free software: you can redistribute it and/or modify
#    it under the terms of the GNU General Public License as published by
#    the Free Software Foundation, either version 3 of the License, or
#    (at your option) any later version.
#
#    This program is distributed in the hope that it will be useful,
#    but WITHOUT ANY WARRANTY; without even the implied warranty of
#    MERCHANTABILITY or FITNESS FOR A PARTICULAR PURPOSE.  See the
#    GNU General Public License for more details.
#
#    A copy of this license - GNU General Public License - is available
#    at the root of the source code of this program.  If not,
#    see http://www.gnu.org/licenses/.
#
##############################################################################
from collections import OrderedDict
from unittest import mock

from django.test import TestCase
from django.utils.translation import ugettext_lazy as _

from base.forms.learning_unit.learning_unit_create import LearningUnitYearModelForm
from base.forms.learning_unit.learning_unit_create_2 import FullForm
from base.forms.learning_unit.learning_unit_partim import PartimForm
from base.forms.learning_unit.learning_unit_postponement import LearningUnitPostponementForm, FIELDS_TO_NOT_POSTPONE
from base.models import entity_container_year
from base.models.academic_year import AcademicYear
from base.models.entity_container_year import EntityContainerYear
from base.models.enums import attribution_procedure, entity_container_year_link_type, learning_unit_year_subtypes, \
    vacant_declaration_type
from base.models.learning_unit_year import LearningUnitYear
from base.tests.factories.academic_year import create_current_academic_year, AcademicYearFactory
from base.tests.factories.business.learning_units import GenerateContainer, GenerateAcademicYear
from base.tests.factories.learning_unit_year import LearningUnitYearFactory
from base.tests.factories.person import PersonFactory
from base.tests.factories.person_entity import PersonEntityFactory
from base.tests.factories.proposal_learning_unit import ProposalLearningUnitFactory

FULL_ACRONYM = 'LAGRO1000'
SUBDIVISION_ACRONYM = 'C'


class LearningUnitPostponementFormContextMixin(TestCase):
    """This mixin is used in this test file in order to setup an environment for testing LEARNING UNIT POSTPONEMENT
       FORM"""
    def setUp(self):
        self.current_academic_year = create_current_academic_year()
        self.generated_ac_years = GenerateAcademicYear(self.current_academic_year.year + 1,
                                                       self.current_academic_year.year + 10)

        # Creation of a LearingContainerYear and all related models - FOR 6 years
        self.learn_unit_structure = GenerateContainer(self.current_academic_year.year,
                                                      self.current_academic_year.year + 6)
        # Build in Generated Container [first index = start Generate Container ]
        self.generated_container_year = self.learn_unit_structure.generated_container_years[0]

        # Update All full learning unit year acronym
        LearningUnitYear.objects.filter(learning_unit=self.learn_unit_structure.learning_unit_full)\
                                .update(acronym=FULL_ACRONYM)
        # Update All partim learning unit year acronym
        LearningUnitYear.objects.filter(learning_unit=self.learn_unit_structure.learning_unit_partim) \
                                .update(acronym=FULL_ACRONYM + SUBDIVISION_ACRONYM)

        self.learning_unit_year_full = LearningUnitYear.objects.get(
            learning_unit=self.learn_unit_structure.learning_unit_full,
            academic_year=self.current_academic_year
        )

        self.learning_unit_year_partim = LearningUnitYear.objects.get(
            learning_unit=self.learn_unit_structure.learning_unit_partim,
            academic_year=self.current_academic_year
        )

        self.person = PersonFactory()
        for entity in self.learn_unit_structure.entities:
            PersonEntityFactory(person=self.person, entity=entity)


class TestLearningUnitPostponementFormInit(LearningUnitPostponementFormContextMixin):
    """Unit tests for LearningUnitPostponementForm.__init__()"""
    def test_wrong_instance_args(self):
        wrong_instance = LearningUnitYearFactory()
        with self.assertRaises(AttributeError):
            _instanciate_postponement_form(self.person, wrong_instance.academic_year, learning_unit_instance=wrong_instance)

    def test_consistency_property_default_value_is_true(self):
        instance_luy_base_form = _instanciate_base_learning_unit_form(self.learning_unit_year_full, self.person)
        form = _instanciate_postponement_form(self.person, self.learning_unit_year_full.academic_year,
                                              learning_unit_instance=instance_luy_base_form.learning_unit_instance,
                                              data=instance_luy_base_form.data)
        self.assertTrue(form.check_consistency)

    def test_forms_property_end_year_is_none(self):
        self.learn_unit_structure.learning_unit_full.end_year = None
        self.learn_unit_structure.learning_unit_full.save()
        instance_luy_base_form = _instanciate_base_learning_unit_form(self.learning_unit_year_full, self.person)
        form = _instanciate_postponement_form(self.person, self.learning_unit_year_full.academic_year,
                                              learning_unit_instance=instance_luy_base_form.learning_unit_instance,
                                              data=instance_luy_base_form.data)

        self.assertIsInstance(form._forms_to_upsert, list)
        self.assertIsInstance(form._forms_to_delete, list)
        self.assertEqual(len(form._forms_to_upsert), 7)
        self.assertFalse(form._forms_to_delete)

    def test_forms_property_end_year_is_current_year(self):
        self.learn_unit_structure.learning_unit_full.end_year = self.current_academic_year.year
        self.learn_unit_structure.learning_unit_full.save()
        instance_luy_base_form = _instanciate_base_learning_unit_form(self.learning_unit_year_full, self.person)
        form = _instanciate_postponement_form(self.person, self.learning_unit_year_full.academic_year,
                                              learning_unit_instance=instance_luy_base_form.learning_unit_instance,
                                              data=instance_luy_base_form.data)
        self.assertEqual(len(form._forms_to_upsert), 1) # The current need to be updated
        self.assertEqual(form._forms_to_upsert[0].forms[LearningUnitYearModelForm].instance, self.learning_unit_year_full)
        self.assertEqual(len(form._forms_to_delete), 6)

    def test_forms_property_end_year_is_more_than_current_and_less_than_none(self):
        self.learn_unit_structure.learning_unit_full.end_year = self.current_academic_year.year + 2
        self.learn_unit_structure.learning_unit_full.save()

        instance_luy_base_form = _instanciate_base_learning_unit_form(self.learning_unit_year_full, self.person)
        form = _instanciate_postponement_form(self.person, self.learning_unit_year_full.academic_year,
                                              learning_unit_instance=instance_luy_base_form.learning_unit_instance,
                                              data=instance_luy_base_form.data)

        self.assertEqual(len(form._forms_to_upsert), 3) # update the current + 2 inserts in the future
        self.assertEqual(len(form._forms_to_delete), 4)

    def test_forms_property_no_learning_unit_year_in_future(self):
        self.learn_unit_structure.learning_unit_full.end_year = None
        self.learn_unit_structure.learning_unit_full.save()
        LearningUnitYear.objects.filter(
            learning_unit=self.learn_unit_structure.learning_unit_full,
            academic_year__year__gt=self.current_academic_year.year
        ).delete()

        instance_luy_base_form = _instanciate_base_learning_unit_form(self.learning_unit_year_full, self.person)
        form = _instanciate_postponement_form(self.person, self.learning_unit_year_full.academic_year,
                                              learning_unit_instance=instance_luy_base_form.learning_unit_instance,
                                              data=instance_luy_base_form.data)
        self.assertEqual(len(form._forms_to_upsert), 7)
        self.assertFalse(form._forms_to_delete)

    def test_fields_to_not_postpone_param(self):
        expected_keys = {'is_vacant', 'type_declaration_vacant', 'attribution_procedure'}
        diff = expected_keys ^ set(FIELDS_TO_NOT_POSTPONE.keys())
        self.assertFalse(diff)

    def test_get_end_postponement_partim(self):
        self.learn_unit_structure.learning_unit_partim.end_year = self.current_academic_year.year
        self.learn_unit_structure.learning_unit_partim.save()
        instance_luy_base_form = _instanciate_base_learning_unit_form(self.learning_unit_year_partim, self.person)
        form = _instanciate_postponement_form(self.person, self.learning_unit_year_partim.academic_year,
                                              learning_unit_instance=instance_luy_base_form.learning_unit_instance,
                                              learning_unit_full_instance=self.learning_unit_year_full.learning_unit,
                                              data=instance_luy_base_form.data)
        self.assertEqual(len(form._forms_to_upsert), 1)  # The current need to be updated
        self.assertEqual(form._forms_to_upsert[0].forms[LearningUnitYearModelForm].instance,
                         self.learning_unit_year_partim)
        self.assertEqual(len(form._forms_to_delete), 6)


class TestLearningUnitPostponementFormIsValid(LearningUnitPostponementFormContextMixin):
    """Unit tests for LearningUnitPostponementForm.is_valid()"""
    @mock.patch('base.forms.learning_unit.learning_unit_postponement.LearningUnitPostponementForm._check_consistency',
                side_effect=None)
    def test_is_valid_with_consitency_property_to_false(self, mock_check_consistency):
        instance_luy_base_form = _instanciate_base_learning_unit_form(self.learning_unit_year_full, self.person)
        form = _instanciate_postponement_form(self.person, self.learning_unit_year_full.academic_year,
                                              learning_unit_instance=instance_luy_base_form.learning_unit_instance,
                                              data=instance_luy_base_form.data)
        form.check_consistency = False
        self.assertTrue(form.is_valid())
        self.assertFalse(mock_check_consistency.called)

    @mock.patch('base.forms.learning_unit.learning_unit_postponement.LearningUnitPostponementForm._check_consistency',
                side_effect=None)
    def test_is_valid_with_consitency_property_to_true(self, mock_check_consistency):
        instance_luy_base_form = _instanciate_base_learning_unit_form(self.learning_unit_year_full, self.person)
        form = _instanciate_postponement_form(self.person, self.learning_unit_year_full.academic_year,
                                              learning_unit_instance=instance_luy_base_form.learning_unit_instance,
                                              data=instance_luy_base_form.data)
        form.check_consistency = True
        self.assertTrue(form.is_valid())
        mock_check_consistency.assert_called_once_with()


class TestLearningUnitPostponementFormSave(LearningUnitPostponementFormContextMixin):
    """Unit tests for LearningUnitPostponementForm.save()"""

    @mock.patch('base.forms.learning_unit.learning_unit_create_2.FullForm.save', side_effect=None)
    def test_save_with_all_luy_to_create(self, mock_baseform_save):
        """This test will ensure that the save will call LearningUnitBaseForm [CREATE] for all luy
           No update because all LUY doesn't exist on db
        """
        LearningUnitYear.objects.filter(
            learning_unit=self.learn_unit_structure.learning_unit_full,
            academic_year__year__gt=self.current_academic_year.year
        ).delete()
        instance_luy_base_form = _instanciate_base_learning_unit_form(self.learning_unit_year_full, self.person)
        form = _instanciate_postponement_form(self.person, self.learning_unit_year_full.academic_year,
                                              learning_unit_instance=instance_luy_base_form.learning_unit_instance,
                                              data=instance_luy_base_form.data)
        self.assertEqual(len(form._forms_to_upsert), 7)

        form.save()
        self.assertEqual(mock_baseform_save.call_count, 7)

    @mock.patch('base.forms.learning_unit.learning_unit_partim.PartimForm.save', side_effect=None)
    def test_save_with_all_luy_to_create_partim(self, mock_baseform_save):
        LearningUnitYear.objects.filter(
            learning_unit=self.learn_unit_structure.learning_unit_partim,
            academic_year__year__gt=self.current_academic_year.year
        ).delete()
        instance_luy_base_form = _instanciate_base_learning_unit_form(self.learning_unit_year_partim, self.person)
        form = LearningUnitPostponementForm(self.person, self.learning_unit_year_full.academic_year,
                                            learning_unit_full_instance=self.learning_unit_year_full.learning_unit,
                                            data=instance_luy_base_form.data)

        self.assertEqual(len(form._forms_to_upsert), 7)

        form.save()
        self.assertEqual(mock_baseform_save.call_count, 7)

    @mock.patch('base.forms.learning_unit.learning_unit_partim.PartimForm.save', side_effect=None)
    def test_save_with_all_luy_to_create_partim_with_end_year(self, mock_baseform_save):
        LearningUnitYear.objects.filter(
            learning_unit=self.learn_unit_structure.learning_unit_partim,
            academic_year__year__gt=self.current_academic_year.year
        ).delete()

        instance_luy_base_form = _instanciate_base_learning_unit_form(self.learning_unit_year_partim, self.person)
        instance_luy_base_form.data['end_year'] = self.learning_unit_year_full.academic_year.year + 2
        form = LearningUnitPostponementForm(self.person, self.learning_unit_year_full.academic_year,
                                            learning_unit_full_instance=self.learning_unit_year_full.learning_unit,
                                            data=instance_luy_base_form.data)

        self.assertEqual(len(form._forms_to_upsert), 3)

        form.save()
        self.assertEqual(mock_baseform_save.call_count, 3)

    @mock.patch('base.forms.learning_unit.learning_unit_create_2.FullForm.save', side_effect=None)
    def test_update_luy_in_past(self, mock_baseform_save):
        """ Check if there is no postponement when the learning_unit_year is in the past """

        self.learning_unit_year_full.academic_year = AcademicYearFactory(year=2010)
        self.learning_unit_year_full.save()
        instance_luy_base_form = _instanciate_base_learning_unit_form(self.learning_unit_year_full, self.person)
        form = _instanciate_postponement_form(self.person, self.learning_unit_year_full.academic_year,
                                              learning_unit_instance=instance_luy_base_form.learning_unit_instance,
                                              data=instance_luy_base_form.data)
        self.assertEqual(len(form._forms_to_upsert), 1)
        self.assertEqual(form._forms_to_upsert[0].instance.learning_unit, self.learning_unit_year_full.learning_unit)
        self.assertEqual(len(form._forms_to_delete), 0)

        form.save()
        self.assertEqual(mock_baseform_save.call_count, 1)

    @mock.patch('base.forms.learning_unit.learning_unit_create_2.FullForm.save', side_effect=None)
    def test_create_luy_in_past(self, mock_baseform_save):
        """ Check if there is no postponement when the learning_unit_year is in the past """
        start_insert_year = AcademicYearFactory(year=self.current_academic_year.year - 10)
        self.learning_unit_year_full.academic_year = start_insert_year
        self.learning_unit_year_full.save()
        instance_luy_base_form = _instanciate_base_learning_unit_form(self.learning_unit_year_full, self.person)
        form = _instanciate_postponement_form(self.person, start_insert_year, data=instance_luy_base_form.data)

        self.assertEqual(len(form._forms_to_upsert), 1)
        self.assertEqual(len(form._forms_to_delete), 0)

        form.save()
        self.assertEqual(mock_baseform_save.call_count, 1)

    @mock.patch('base.forms.learning_unit.learning_unit_create_2.FullForm.save', side_effect=None)
    def test_save_with_luy_to_upsert(self, mock_baseform_save):
        """This test will ensure that the save will call LearningUnitBaseForm [CREATE/UPDATE] for all luy
           3 Update because LUY exist until current_academic_year + 2
           4 Create because LUY doesn't exist after current_academic_year + 2
        """
        LearningUnitYear.objects.filter(
            learning_unit=self.learn_unit_structure.learning_unit_full,
            academic_year__year__gt=self.current_academic_year.year + 2
        ).delete()

        instance_luy_base_form = _instanciate_base_learning_unit_form(self.learning_unit_year_full, self.person)
        form = _instanciate_postponement_form(self.person, self.learning_unit_year_full.academic_year,
                                              learning_unit_instance=instance_luy_base_form.learning_unit_instance,
                                              data=instance_luy_base_form.data)
        self.assertEqual(len(form._forms_to_upsert), 7)

        form.save()
        self.assertEqual(mock_baseform_save.call_count, 7)

    def test_all_learning_unit_years_have_same_learning_unit(self):
        instance_luy_base_form = _instanciate_base_learning_unit_form(self.learning_unit_year_full, self.person)
        data = dict(instance_luy_base_form.data)
        data['acronym'] = 'LDROI1001'
        data['acronym_0'] = 'L'
        data['acronym_1'] = 'DROI1001'
        form = _instanciate_postponement_form(self.person, self.learning_unit_year_full.academic_year,
                                              data=data)
        self.assertTrue(form.is_valid(), form.errors)
        learning_units = {learning_unit_year.learning_unit for learning_unit_year in form.save()}
        self.assertEqual(len(learning_units), 1)

    def test_save_ensure_fields_to_not_postpone(self):
        # Update fields to not postpone for next learning unit year
        next_learning_unit_year = LearningUnitYear.objects.get(
            learning_unit=self.learning_unit_year_full.learning_unit,
            academic_year__year=self.learning_unit_year_full.academic_year.year+1
        )
        next_learning_unit_year.attribution_procedure = attribution_procedure.EXTERNAL
        next_learning_unit_year.save()
        next_learning_unit_year.learning_container_year.is_vacant = False
        next_learning_unit_year.learning_container_year.type_declaration_vacant = vacant_declaration_type.DO_NOT_ASSIGN
        next_learning_unit_year.learning_container_year.save()

        instance_luy_base_form = _instanciate_base_learning_unit_form(self.learning_unit_year_full, self.person)
        data = dict(instance_luy_base_form.data)
        data['is_vacant'] = True
        data['attribution_procedure'] = attribution_procedure.INTERNAL_TEAM
        data['type_declaration_vacant'] = vacant_declaration_type.EXCEPTIONAL_PROCEDURE
        form = _instanciate_postponement_form(self.person, self.learning_unit_year_full.academic_year,
                                              learning_unit_instance=instance_luy_base_form.learning_unit_instance,
                                              data=data)
        self.assertTrue(form.is_valid(), form.errors)
        form.save()

        # Ensure that modifications is done for first item
        self.learning_unit_year_full.refresh_from_db()
        self.learning_unit_year_full.learning_container_year.refresh_from_db()
        self.assertEqual(data['is_vacant'],  self.learning_unit_year_full.learning_container_year.is_vacant)
        self.assertEqual(data['type_declaration_vacant'],
                         self.learning_unit_year_full.learning_container_year.type_declaration_vacant)
        self.assertEqual(data['attribution_procedure'], self.learning_unit_year_full.attribution_procedure)

        # Ensure that postponement modification is not done for next year
        next_learning_unit_year.refresh_from_db()
        next_learning_unit_year.learning_container_year.refresh_from_db()
        self.assertFalse(next_learning_unit_year.learning_container_year.is_vacant)
        self.assertEqual(next_learning_unit_year.learning_container_year.type_declaration_vacant,
                         vacant_declaration_type.DO_NOT_ASSIGN)
        self.assertEqual(next_learning_unit_year.attribution_procedure,attribution_procedure.EXTERNAL)


class TestLearningUnitPostponementFormCheckConsistency(LearningUnitPostponementFormContextMixin):
    """Unit tests for LearningUnitPostponementForm._check_consistency()"""

    def test_when_insert_postponement(self):
        instance_luy_base_form = _instanciate_base_learning_unit_form(self.learning_unit_year_full, self.person)
        form = _instanciate_postponement_form(self.person, self.learning_unit_year_full.academic_year,
                                              data=instance_luy_base_form.data)
        self.assertTrue(form._check_consistency())

    def test_when_end_postponement_updated_to_now(self):
        """Nothing to upsert in the future, only deletions."""
        instance_luy_base_form = _instanciate_base_learning_unit_form(self.learning_unit_year_full, self.person)
        academic_year = self.learning_unit_year_full.academic_year
        form = _instanciate_postponement_form(self.person, academic_year,
                                              learning_unit_instance=instance_luy_base_form.learning_unit_instance,
                                              end_postponement=academic_year)
        self.assertTrue(form._check_consistency())

    def test_when_end_postponement_updated_to_next_year(self):
        """Only 1 upsert to perform (next year)."""
        instance_luy_base_form = _instanciate_base_learning_unit_form(self.learning_unit_year_full, self.person)
        next_academic_year = AcademicYear.objects.get(year=self.learning_unit_year_full.academic_year.year + 1)
        form = _instanciate_postponement_form(self.person, next_academic_year,
                                              learning_unit_instance=instance_luy_base_form.learning_unit_instance,
                                              end_postponement=next_academic_year)
        self.assertTrue(form._check_consistency())

    @mock.patch('base.forms.learning_unit.learning_unit_postponement.LearningUnitPostponementForm._find_consistency_errors')
    def test_find_consistency_errors_called(self, mock_find_consistency_errors):
        mock_find_consistency_errors.return_value = {
            self.learning_unit_year_full.academic_year: {'credits': {'current': 10, 'old': 15}}
        }
        instance_luy_base_form = _instanciate_base_learning_unit_form(self.learning_unit_year_full, self.person)
        form = _instanciate_postponement_form(self.person, self.learning_unit_year_full.academic_year,
                                              learning_unit_instance=instance_luy_base_form.learning_unit_instance,
                                              data=instance_luy_base_form.data)
        self.assertFalse(form._check_consistency())
        mock_find_consistency_errors.assert_called_once_with()


class TestLearningUnitPostponementFormFindConsistencyErrors(LearningUnitPostponementFormContextMixin):
    """Unit tests for LearningUnitPostponementForm._find_consistency_errors()"""

    def _change_credits_value(self, academic_year):
        initial_credits_value = self.learning_unit_year_full.credits
        new_credits_value = initial_credits_value + 5
        LearningUnitYear.objects.filter(academic_year=academic_year,
                                        learning_unit=self.learning_unit_year_full.learning_unit) \
                                .update(credits=new_credits_value)
        return initial_credits_value, new_credits_value

    def _change_status_value(self, academic_year):
        initial_status_value = self.learning_unit_year_full.status
        new_status_value = not initial_status_value
        LearningUnitYear.objects.filter(academic_year=academic_year,
                                        learning_unit=self.learning_unit_year_full.learning_unit) \
            .update(status=new_status_value)
        return initial_status_value, new_status_value

    def _change_requirement_entity_value(self, academic_year):
        entity_version_by_type = entity_container_year.find_last_entity_version_grouped_by_linktypes(
            self.learning_unit_year_full.learning_container_year
        )
        initial_status_value = entity_version_by_type.get(entity_container_year_link_type.REQUIREMENT_ENTITY).entity
        new_entity_value = self.learn_unit_structure.entities[2]
        EntityContainerYear.objects.filter(
            learning_container_year__learning_container=self.learning_unit_year_full.learning_container_year.learning_container,
            learning_container_year__academic_year=academic_year,
            type=entity_container_year_link_type.REQUIREMENT_ENTITY
        ).update(entity=new_entity_value)
        return initial_status_value, new_entity_value

    def test_when_no_differences_found_in_future(self):
        instance_luy_base_form = _instanciate_base_learning_unit_form(self.learning_unit_year_full, self.person)
        form = _instanciate_postponement_form(self.person, self.learning_unit_year_full.academic_year,
                                              learning_unit_instance=instance_luy_base_form.learning_unit_instance,
                                              data=instance_luy_base_form.data)
        self.assertTrue(form.is_valid())
        expected_result = {}
        self.assertEqual(form.consistency_errors, expected_result)

    def test_when_no_differences_found_empty_string_as_null(self):
        # Set specific title to 'None' for current academic year
        self.learning_unit_year_full.specific_title = None
        self.learning_unit_year_full.save()
        # Set specific title to '' for all next academic year
        LearningUnitYear.objects.filter(academic_year__year__gt=self.learning_unit_year_full.academic_year.year,
                                        learning_unit=self.learning_unit_year_full.learning_unit) \
                                .update(specific_title='')

        instance_luy_base_form = _instanciate_base_learning_unit_form(self.learning_unit_year_full, self.person)
        form = _instanciate_postponement_form(self.person, self.learning_unit_year_full.academic_year,
                                              learning_unit_instance=instance_luy_base_form.learning_unit_instance,
                                              data=instance_luy_base_form.data)
        self.assertTrue(form.is_valid())
        expected_result = {}
        self.assertEqual(form.consistency_errors, expected_result)

    def test_when_difference_found_on_none_value(self):
        # Set specific title to 'None' for learning unit next academic year
        next_academic_year = AcademicYear.objects.get(year=self.learning_unit_year_full.academic_year.year + 1)
        LearningUnitYear.objects.filter(academic_year=next_academic_year,
                                        learning_unit=self.learning_unit_year_full.learning_unit) \
                                .update(specific_title=None)
        instance_luy_base_form = _instanciate_base_learning_unit_form(self.learning_unit_year_full, self.person)
        form = _instanciate_postponement_form(self.person, self.learning_unit_year_full.academic_year,
                                              learning_unit_instance=instance_luy_base_form.learning_unit_instance,
                                              data=instance_luy_base_form.data)
        self.assertTrue(form.is_valid())
        result = form.consistency_errors
        expected_result = OrderedDict({
            next_academic_year: [
                _("%(col_name)s has been already modified. ({%(new_value)s} instead of {%(current_value)s})") % {
                    'col_name': _('title_proper_to_UE'),
                    'new_value': '-',
                    'current_value': instance_luy_base_form.data['specific_title']
                }
            ]
        })
        self.assertEqual(expected_result[next_academic_year], result[next_academic_year])

    def test_when_difference_found_on_boolean_field(self):
        next_academic_year = AcademicYear.objects.get(year=self.learning_unit_year_full.academic_year.year + 1)
        initial_status_value, new_status_value = self._change_status_value(next_academic_year)
        expected_result = OrderedDict({
            next_academic_year: [
                _("%(col_name)s has been already modified. ({%(new_value)s} instead of {%(current_value)s})") % {
                    'col_name': _('active_title'),
                    'new_value': _('yes') if new_status_value else _('no'),
                    'current_value': _('yes') if initial_status_value else _('no')
                }
            ]
        })
        instance_luy_base_form = _instanciate_base_learning_unit_form(self.learning_unit_year_full, self.person)
        form = _instanciate_postponement_form(self.person, self.learning_unit_year_full.academic_year,
                                              learning_unit_instance=instance_luy_base_form.learning_unit_instance,
                                              data=instance_luy_base_form.data)

        self.assertTrue(form.is_valid(), form.errors)
        result = form.consistency_errors
        self.assertIsInstance(result, OrderedDict)
        self.assertEqual(expected_result[next_academic_year], result[next_academic_year])

    def test_when_differences_found_on_2_next_years(self):
        next_academic_year = AcademicYear.objects.get(year=self.learning_unit_year_full.academic_year.year + 1)
        initial_credits_value, new_credits_value = self._change_credits_value(next_academic_year)
        next_academic_year_2 = AcademicYear.objects.get(year=self.learning_unit_year_full.academic_year.year + 2)
        initial_credits_value_2, new_credits_value_2 = self._change_credits_value(next_academic_year)
        expected_result = OrderedDict({
            next_academic_year: [
                _("%(col_name)s has been already modified. ({%(new_value)s} instead of {%(current_value)s})") % {
                    'col_name': "Credits",
                    'current_value': initial_credits_value,
                    'new_value': new_credits_value
                }
            ],
            next_academic_year_2: [
                _("%(col_name)s has been already modified. ({%(new_value)s} instead of {%(current_value)s})") % {
                    'col_name': "Credits",
                    'current_value': initial_credits_value_2,
                    'new_value': new_credits_value_2
                }
            ],
        })

        instance_luy_base_form = _instanciate_base_learning_unit_form(self.learning_unit_year_full, self.person)
        form = _instanciate_postponement_form(self.person, self.learning_unit_year_full.academic_year,
                                              learning_unit_instance=instance_luy_base_form.learning_unit_instance,
                                              data=instance_luy_base_form.data)

        self.assertTrue(form.is_valid(), form.errors)
        result = form.consistency_errors
        self.assertIsInstance(result, OrderedDict) # Need to be ordered by academic_year
        self.assertEqual(expected_result[next_academic_year], result[next_academic_year])

    def test_when_differences_found_on_entities(self):
        next_academic_year = AcademicYear.objects.get(year=self.learning_unit_year_full.academic_year.year + 1)
        initial_requirement_entity, new_requirement_entity = self._change_requirement_entity_value(next_academic_year)
        expected_result = OrderedDict({
            next_academic_year: [
                _("%(col_name)s has been already modified. ({%(new_value)s} instead of {%(current_value)s})") % {
                    'col_name': _('requirement_entity'),
                    'current_value': initial_requirement_entity,
                    'new_value': new_requirement_entity
                }
            ],
        })
        instance_luy_base_form = _instanciate_base_learning_unit_form(self.learning_unit_year_full, self.person)
        form = _instanciate_postponement_form(self.person, self.learning_unit_year_full.academic_year,
                                              learning_unit_instance=instance_luy_base_form.learning_unit_instance,
                                              data=instance_luy_base_form.data)
        self.assertTrue(form.is_valid(), form.errors)
        result = form.consistency_errors
        self.assertEqual(result, expected_result)

    def test_postponement_with_proposal(self):
        next_academic_year = AcademicYear.objects.get(year=self.learning_unit_year_full.academic_year.year + 2)
        luy = LearningUnitYear.objects.filter(
            academic_year=next_academic_year, learning_unit=self.learning_unit_year_full.learning_unit
        ).get()

        ProposalLearningUnitFactory(learning_unit_year=luy)

        msg_proposal = _("learning_unit_in_proposal_cannot_save") % {
            'luy': luy.acronym, 'academic_year': next_academic_year
        }

        expected_result = OrderedDict({
            next_academic_year: [msg_proposal],
        })

        instance_luy_base_form = _instanciate_base_learning_unit_form(self.learning_unit_year_full, self.person)
        form = _instanciate_postponement_form(self.person, self.learning_unit_year_full.academic_year,
                                              learning_unit_instance=instance_luy_base_form.learning_unit_instance,
                                              data=instance_luy_base_form.data)

        self.assertTrue(form.is_valid(), form.errors)
        result = form.consistency_errors
        self.assertIsInstance(result, OrderedDict)  # Need to be ordered by academic_year
        self.assertEqual(expected_result[next_academic_year], result[next_academic_year])


def _instanciate_base_learning_unit_form(learning_unit_year_instance, person):
    entity_version_by_type = entity_container_year.find_last_entity_version_grouped_by_linktypes(
        learning_unit_year_instance.learning_container_year
    )
    learning_unit_instance = learning_unit_year_instance.learning_unit
    if learning_unit_year_instance.subtype == learning_unit_year_subtypes.FULL:
        form = FullForm
        learning_unit_full_instance = None
    else:
        form = PartimForm
        learning_unit_full_instance = learning_unit_year_instance.parent.learning_unit
    form_args = {
        'academic_year': learning_unit_year_instance.academic_year,
        'learning_unit_full_instance': learning_unit_full_instance,
        'learning_unit_instance': learning_unit_instance,
        'data': {
            'acronym': learning_unit_year_instance.acronym,
            'acronym_0': learning_unit_year_instance.acronym[0],
            'acronym_1': learning_unit_year_instance.acronym[1:],
            'subtype': learning_unit_year_instance.subtype,
            'academic_year': learning_unit_year_instance.academic_year.id,
            'specific_title': learning_unit_year_instance.specific_title,
            'specific_title_english': learning_unit_year_instance.specific_title_english,
            'credits': learning_unit_year_instance.credits,
            'session': learning_unit_year_instance.session,
            'quadrimester': learning_unit_year_instance.quadrimester,
            'status': learning_unit_year_instance.status,
            'internship_subtype': learning_unit_year_instance.internship_subtype,
            'attribution_procedure': learning_unit_year_instance.attribution_procedure,
            'language': learning_unit_year_instance.language.id,

            # Learning unit data model form
            'periodicity': learning_unit_instance.periodicity,
            'faculty_remark': learning_unit_instance.faculty_remark,
            'other_remark': learning_unit_instance.other_remark,
            'campus': learning_unit_year_instance.campus.id,

            # Learning container year data model form
<<<<<<< HEAD
            'language': learning_unit_year_instance.learning_container_year.language.id,
=======
            'campus': learning_unit_year_instance.learning_container_year.campus.id,
>>>>>>> fbe42efb
            'common_title': learning_unit_year_instance.learning_container_year.common_title,
            'common_title_english': learning_unit_year_instance.learning_container_year.common_title_english,
            'container_type': learning_unit_year_instance.learning_container_year.container_type,
            'type_declaration_vacant': learning_unit_year_instance.learning_container_year.type_declaration_vacant,
            'team': learning_unit_year_instance.learning_container_year.team,
            'is_vacant': learning_unit_year_instance.learning_container_year.is_vacant,

            'requirement_entity-entity':
                entity_version_by_type.get(entity_container_year_link_type.REQUIREMENT_ENTITY).id,
            'allocation_entity-entity':
                entity_version_by_type.get(entity_container_year_link_type.ALLOCATION_ENTITY).id,
            'additional_requirement_entity_1-entity':
                entity_version_by_type.get(entity_container_year_link_type.ADDITIONAL_REQUIREMENT_ENTITY_1).id,
            'additional_requirement_entity_2-entity':
                entity_version_by_type.get(entity_container_year_link_type.ADDITIONAL_REQUIREMENT_ENTITY_2).id,
        },
        'person': person
    }
    return form(**form_args)


def _instanciate_postponement_form(person, start_postponement, end_postponement=None,
                                   learning_unit_instance=None, data=None, learning_unit_full_instance=None):
    return LearningUnitPostponementForm(person, start_postponement, learning_unit_instance=learning_unit_instance,
                                        learning_unit_full_instance=learning_unit_full_instance,
                                        end_postponement=end_postponement, data=data)<|MERGE_RESOLUTION|>--- conflicted
+++ resolved
@@ -606,19 +606,14 @@
             'internship_subtype': learning_unit_year_instance.internship_subtype,
             'attribution_procedure': learning_unit_year_instance.attribution_procedure,
             'language': learning_unit_year_instance.language.id,
+            'campus': learning_unit_year_instance.campus.id,
 
             # Learning unit data model form
             'periodicity': learning_unit_instance.periodicity,
             'faculty_remark': learning_unit_instance.faculty_remark,
             'other_remark': learning_unit_instance.other_remark,
-            'campus': learning_unit_year_instance.campus.id,
 
             # Learning container year data model form
-<<<<<<< HEAD
-            'language': learning_unit_year_instance.learning_container_year.language.id,
-=======
-            'campus': learning_unit_year_instance.learning_container_year.campus.id,
->>>>>>> fbe42efb
             'common_title': learning_unit_year_instance.learning_container_year.common_title,
             'common_title_english': learning_unit_year_instance.learning_container_year.common_title_english,
             'container_type': learning_unit_year_instance.learning_container_year.container_type,
