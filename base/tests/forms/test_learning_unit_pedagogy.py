##############################################################################
#
#    OSIS stands for Open Student Information System. It's an application
#    designed to manage the core business of higher education institutions,
#    such as universities, faculties, institutes and professional schools.
#    The core business involves the administration of students, teachers,
#    courses, programs and so on.
#
#    Copyright (C) 2015-2018 Université catholique de Louvain (http://www.uclouvain.be)
#
#    This program is free software: you can redistribute it and/or modify
#    it under the terms of the GNU General Public License as published by
#    the Free Software Foundation, either version 3 of the License, or
#    (at your option) any later version.
#
#    This program is distributed in the hope that it will be useful,
#    but WITHOUT ANY WARRANTY; without even the implied warranty of
#    MERCHANTABILITY or FITNESS FOR A PARTICULAR PURPOSE. See the
#    GNU General Public License for more details.
#
#    A copy of this license - GNU General Public License - is available
#    at the root of the source code of this program.  If not,
#    see http://www.gnu.org/licenses/.
#
##############################################################################
import uuid
from copy import copy
from unittest.mock import patch

<<<<<<< HEAD
from django.conf import settings
=======
from django.contrib.auth.models import Permission
>>>>>>> 4d06f1cd
from django.test import TestCase

from base.forms.learning_unit_pedagogy import LearningUnitPedagogyEditForm
from base.models.enums.learning_unit_year_subtypes import FULL
from base.tests.factories.academic_year import create_current_academic_year
from base.tests.factories.business.learning_units import GenerateAcademicYear
from base.tests.factories.learning_unit_year import LearningUnitYearFactory
<<<<<<< HEAD
from cms.enums import entity_name
from cms.tests.factories.text_label import TextLabelFactory
from cms.tests.factories.translated_text import TranslatedTextFactory
from reference.tests.factories.language import LanguageFactory
=======
from base.tests.factories.person import PersonFactory
from base.tests.factories.teaching_material import TeachingMaterialFactory
from cms.tests.factories.translated_text import TranslatedTextFactory
from reference.tests.factories.language import LanguageFactory
from base.forms.learning_unit_pedagogy import LearningUnitPedagogyEditForm, teachingmaterialformset_factory, \
    SummaryModelForm
from cms.enums import entity_name
>>>>>>> 4d06f1cd


class LearningUnitPedagogyContextMixin(TestCase):
    """"This mixin is used in this test file in order to setup an environment for testing pedagogy"""
    def setUp(self):
        self.language = LanguageFactory(code="EN")
        self.person = PersonFactory()
        self.person.user.user_permissions.add(Permission.objects.get(codename="can_edit_learningunit_pedagogy"))
        self.current_ac = create_current_academic_year()
        self.ac_years_containers = GenerateAcademicYear(start_year=self.current_ac.year + 1,
                                                        end_year=self.current_ac.year + 5)
        self.current_luy = LearningUnitYearFactory(
            learning_container_year__academic_year=self.current_ac,
            academic_year=self.current_ac,
            acronym="LAGRO1000",
            subtype=FULL
        )
        self.luys = {self.current_ac.year: self.current_luy}
        self.luys.update(
            _duplicate_learningunityears(self.current_luy, academic_years=self.ac_years_containers.academic_years)
        )


class TestValidation(LearningUnitPedagogyContextMixin):
    def setUp(self):
        super().setUp()
        self.cms_translated_text = TranslatedTextFactory(
            entity=entity_name.LEARNING_UNIT_YEAR,
            reference=self.luys[self.current_ac.year].id,
            language='EN',
            text='Text random'
        )
        self.valid_form_data = _get_valid_cms_form_data(self.cms_translated_text)

    def test_invalid_form(self):
        del self.valid_form_data['cms_id']
        form = LearningUnitPedagogyEditForm(self.valid_form_data)
        self.assertFalse(form.is_valid())

    def test_valid_form(self):
        form = LearningUnitPedagogyEditForm(self.valid_form_data)
        self.assertEqual(form.errors, {})
        self.assertTrue(form.is_valid())

    @patch("cms.models.translated_text.update_or_create")
    def test_save_without_postponement(self, mock_update_or_create):
        """In this test, we ensure that if we modify UE of N or N-... => The postponement is not done for CMS data"""
        form = LearningUnitPedagogyEditForm(self.valid_form_data)
        self.assertTrue(form.is_valid(), form.errors)
        form.save()
        mock_update_or_create.assert_called_once_with(entity=self.cms_translated_text.entity,
                                                      reference=self.cms_translated_text.reference,
                                                      language=self.cms_translated_text.language,
                                                      text_label=self.cms_translated_text.text_label,
                                                      defaults={'text': self.cms_translated_text.text})

    @patch("cms.models.translated_text.update_or_create")
    def test_save_with_postponement(self, mock_update_or_create):
        """In this test, we ensure that if we modify UE of N+1 or N+X => The postponement until the lastest UE"""
        luy_in_future = self.luys[self.current_ac.year + 1]
        cms_pedagogy_future = TranslatedTextFactory(
            entity=entity_name.LEARNING_UNIT_YEAR,
            reference=luy_in_future.id,
            language='EN',
            text='Text in future'
        )
        form = LearningUnitPedagogyEditForm(data=_get_valid_cms_form_data(cms_pedagogy_future))
        self.assertTrue(form.is_valid(), form.errors)
        form.save()

        # N+1 ===> N+6
        self.assertEqual(mock_update_or_create.call_count, 5)


class TestTeachingMaterialFormSet(LearningUnitPedagogyContextMixin):
    @patch('base.models.teaching_material.postpone_teaching_materials', side_effect=lambda *args: None)
    def test_save_without_postponement(self, mock_postpone_teaching_materials):
        """In this test, we ensure that if we modify UE of N or N-... => The postponement is not done for teaching
           materials"""
        TeachingMaterialFormset = teachingmaterialformset_factory(can_edit=True)
        teaching_materials = [
            TeachingMaterialFactory.build(learning_unit_year=self.current_luy),
            TeachingMaterialFactory.build(learning_unit_year=self.current_luy),
            TeachingMaterialFactory.build(learning_unit_year=self.current_luy)
        ]
        post_data = _get_valid_teaching_materials_formset_data(teaching_materials)
        teaching_material_formset = TeachingMaterialFormset(post_data, instance=self.current_luy,
                                                            form_kwargs={'person': self.person})
        self.assertTrue(teaching_material_formset.is_valid(), teaching_material_formset.errors)
        teaching_material_formset.save()
        self.assertFalse(mock_postpone_teaching_materials.called)

    @patch('base.models.teaching_material.postpone_teaching_materials', side_effect=lambda *args: None)
    def test_save_with_postponement(self, mock_postpone_teaching_materials):
        """In this test, we ensure that if we modify UE of N+1 or N+X => The postponement until the lastest UE"""
        luy_in_future = self.luys[self.current_ac.year + 1]
        TeachingMaterialFormset = teachingmaterialformset_factory(can_edit=True)
        teaching_materials = [
            TeachingMaterialFactory.build(learning_unit_year=luy_in_future)
        ]
        post_data = _get_valid_teaching_materials_formset_data(teaching_materials)
        teaching_material_formset = TeachingMaterialFormset(post_data, instance=luy_in_future,
                                                            form_kwargs={'person': self.person})
        self.assertTrue(teaching_material_formset.is_valid(), teaching_material_formset.errors)
        teaching_material_formset.save()
        self.assertTrue(mock_postpone_teaching_materials.called)


class TestSummaryModelForm(LearningUnitPedagogyContextMixin):
    @patch('base.forms.learning_unit_pedagogy.SummaryModelForm._postpone_pedagogy_data', side_effect=lambda *args: None)
    def test_save_without_postponement(self, mock_postpone_summary):
        post_data = _get_valid_summary_form_data(self.current_luy)
        form = SummaryModelForm(post_data, self.person, is_person_linked_to_entity=True, instance=self.current_luy)
        self.assertTrue(form.is_valid(), form.errors)
        form.save()
        self.assertFalse(mock_postpone_summary.called)

    @patch('base.forms.learning_unit_pedagogy.SummaryModelForm._postpone_pedagogy_data', side_effect=lambda *args: None)
    def test_save_with_postponement(self, mock_postpone_summary):
        luy_in_future = self.luys[self.current_ac.year + 1]
        post_data = _get_valid_summary_form_data(luy_in_future)
        form = SummaryModelForm(post_data, self.person, is_person_linked_to_entity=True, instance=luy_in_future)
        self.assertTrue(form.is_valid(), form.errors)
        form.save()
        self.assertTrue(mock_postpone_summary.called)


def _duplicate_learningunityears(luy_to_duplicate, academic_years):
    # Duplicate learning unit year with different academic year
    luys = {}
    for ac_year in academic_years:
        new_luy = copy(luy_to_duplicate)
        new_luy.pk = None
        new_luy.uuid = uuid.uuid4()
        new_luy.academic_year = ac_year
        new_luy.save()
        luys[ac_year.year] = new_luy
    return luys

<<<<<<< HEAD
    @patch("cms.models.translated_text.update_or_create")
    def test_save_fr_bibliography_also_updates_en_bibliography(self, mock_update_or_create):
        """Ensure that if we modify bibliography in FR => bibliography in EN is updated with same text"""
        text_label_bibliography = TextLabelFactory(
            entity=entity_name.LEARNING_UNIT_YEAR,
            label='bibliography'
        )
        cms_translated_text_fr = TranslatedTextFactory(
            entity=entity_name.LEARNING_UNIT_YEAR,
            reference=self.luys[self.current_ac.year].id,
            language='fr-be',
            text_label=text_label_bibliography,
            text='Some random text'
        )
        valid_form_data_fr = _get_valid_form_data(cms_translated_text_fr)

        form = LearningUnitPedagogyEditForm(valid_form_data_fr)
        self.assertTrue(form.is_valid(), form.errors)
        form.save()

        for language in settings.LANGUAGES:
            mock_update_or_create.assert_any_call(
                entity=cms_translated_text_fr.entity,
                reference=cms_translated_text_fr.reference,
                language=language[0],
                text_label=cms_translated_text_fr.text_label,
                defaults={'text': cms_translated_text_fr.text}
            )


def _get_valid_form_data(cms_translated_text):
=======

def _get_valid_cms_form_data(cms_translated_text):
    """Valid data for form CMS form"""
>>>>>>> 4d06f1cd
    return {
        "trans_text": getattr(cms_translated_text, 'text'),
        "cms_id": getattr(cms_translated_text, 'id'),
        "reference": getattr(cms_translated_text, 'reference')
    }


def _get_valid_teaching_materials_formset_data(teaching_materials):
    """Valid formset data for teaching materials formset"""
    management_form = {
        'teachingmaterial_set-INITIAL_FORMS': 0,
        'teachingmaterial_set-MAX_NUM_FORMS': 10,
        'teachingmaterial_set-MIN_NUM_FORMS': 0,
        'teachingmaterial_set-TOTAL_FORMS': len(teaching_materials),
    }
    formset_data = {}
    for index, teaching_material in enumerate(teaching_materials):
        row_prefix = 'teachingmaterial_set-{}'.format(index)
        row_data = {
            '{}-id'.format(row_prefix): getattr(teaching_material, 'id') or '',
            '{}-learning_unit_year'.format(row_prefix): getattr(teaching_material, 'learning_unit_year_id') or '',
            '{}-title'.format(row_prefix): getattr(teaching_material, 'title') or '',
            '{}-DELETE'.format(row_prefix): ''
        }
        if getattr(teaching_material, 'mandatory', False):
            row_data['{}-mandatory'.format(row_prefix)] = 'on'
        formset_data.update(row_data)
    return dict(management_form, **formset_data)


def _get_valid_summary_form_data(luy):
    return {
        'summary_locked': luy.summary_locked,
        'bibliography': luy.bibliography,
        'mobility_modality' : luy.mobility_modality
    }<|MERGE_RESOLUTION|>--- conflicted
+++ resolved
@@ -27,11 +27,8 @@
 from copy import copy
 from unittest.mock import patch
 
-<<<<<<< HEAD
+from django.contrib.auth.models import Permission
 from django.conf import settings
-=======
-from django.contrib.auth.models import Permission
->>>>>>> 4d06f1cd
 from django.test import TestCase
 
 from base.forms.learning_unit_pedagogy import LearningUnitPedagogyEditForm
@@ -39,12 +36,8 @@
 from base.tests.factories.academic_year import create_current_academic_year
 from base.tests.factories.business.learning_units import GenerateAcademicYear
 from base.tests.factories.learning_unit_year import LearningUnitYearFactory
-<<<<<<< HEAD
 from cms.enums import entity_name
 from cms.tests.factories.text_label import TextLabelFactory
-from cms.tests.factories.translated_text import TranslatedTextFactory
-from reference.tests.factories.language import LanguageFactory
-=======
 from base.tests.factories.person import PersonFactory
 from base.tests.factories.teaching_material import TeachingMaterialFactory
 from cms.tests.factories.translated_text import TranslatedTextFactory
@@ -52,7 +45,6 @@
 from base.forms.learning_unit_pedagogy import LearningUnitPedagogyEditForm, teachingmaterialformset_factory, \
     SummaryModelForm
 from cms.enums import entity_name
->>>>>>> 4d06f1cd
 
 
 class LearningUnitPedagogyContextMixin(TestCase):
@@ -192,43 +184,39 @@
         luys[ac_year.year] = new_luy
     return luys
 
-<<<<<<< HEAD
-    @patch("cms.models.translated_text.update_or_create")
-    def test_save_fr_bibliography_also_updates_en_bibliography(self, mock_update_or_create):
-        """Ensure that if we modify bibliography in FR => bibliography in EN is updated with same text"""
-        text_label_bibliography = TextLabelFactory(
-            entity=entity_name.LEARNING_UNIT_YEAR,
-            label='bibliography'
-        )
-        cms_translated_text_fr = TranslatedTextFactory(
-            entity=entity_name.LEARNING_UNIT_YEAR,
-            reference=self.luys[self.current_ac.year].id,
-            language='fr-be',
-            text_label=text_label_bibliography,
-            text='Some random text'
-        )
-        valid_form_data_fr = _get_valid_form_data(cms_translated_text_fr)
-
-        form = LearningUnitPedagogyEditForm(valid_form_data_fr)
-        self.assertTrue(form.is_valid(), form.errors)
-        form.save()
-
-        for language in settings.LANGUAGES:
-            mock_update_or_create.assert_any_call(
-                entity=cms_translated_text_fr.entity,
-                reference=cms_translated_text_fr.reference,
-                language=language[0],
-                text_label=cms_translated_text_fr.text_label,
-                defaults={'text': cms_translated_text_fr.text}
-            )
-
-
-def _get_valid_form_data(cms_translated_text):
-=======
+
+@patch("cms.models.translated_text.update_or_create")
+def test_save_fr_bibliography_also_updates_en_bibliography(self, mock_update_or_create):
+    """Ensure that if we modify bibliography in FR => bibliography in EN is updated with same text"""
+    text_label_bibliography = TextLabelFactory(
+        entity=entity_name.LEARNING_UNIT_YEAR,
+        label='bibliography'
+    )
+    cms_translated_text_fr = TranslatedTextFactory(
+        entity=entity_name.LEARNING_UNIT_YEAR,
+        reference=self.luys[self.current_ac.year].id,
+        language='fr-be',
+        text_label=text_label_bibliography,
+        text='Some random text'
+    )
+    valid_form_data_fr = _get_valid_cms_form_data(cms_translated_text_fr)
+
+    form = LearningUnitPedagogyEditForm(valid_form_data_fr)
+    self.assertTrue(form.is_valid(), form.errors)
+    form.save()
+
+    for language in settings.LANGUAGES:
+        mock_update_or_create.assert_any_call(
+            entity=cms_translated_text_fr.entity,
+            reference=cms_translated_text_fr.reference,
+            language=language[0],
+            text_label=cms_translated_text_fr.text_label,
+            defaults={'text': cms_translated_text_fr.text}
+        )
+
 
 def _get_valid_cms_form_data(cms_translated_text):
     """Valid data for form CMS form"""
->>>>>>> 4d06f1cd
     return {
         "trans_text": getattr(cms_translated_text, 'text'),
         "cms_id": getattr(cms_translated_text, 'id'),
