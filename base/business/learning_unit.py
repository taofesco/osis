--- conflicted
+++ resolved
@@ -228,7 +228,6 @@
     if additional_entity_version_2:
         create_entity_container_year(additional_entity_version_2, new_learning_container_year,
                                      entity_container_year_link_type.ADDITIONAL_REQUIREMENT_ENTITY_2)
-<<<<<<< HEAD
 
     create_learning_unit_content({'academic_year': academic_year,
                                   'data': data,
@@ -236,14 +235,6 @@
                                   'new_learning_unit': new_learning_unit,
                                   'new_requirement_entity': new_requirement_entity,
                                   'status': status})
-=======
-    if data['container_type'] == learning_container_year_types.COURSE:
-        create_course(academic_year, data, new_learning_container_year, new_learning_unit, new_requirement_entity,
-                      status)
-    else:
-        create_another_type(academic_year, data, new_learning_container_year, new_learning_unit, new_requirement_entity,
-                            status)
->>>>>>> af997b8d
 
 
 def create_another_type(data_dict):
