##############################################################################
#
#    OSIS stands for Open Student Information System. It's an application
#    designed to manage the core business of higher education institutions,
#    such as universities, faculties, institutes and professional schools.
#    The core business involves the administration of students, teachers,
#    courses, programs and so on.
#
#    Copyright (C) 2015-2018 Université catholique de Louvain (http://www.uclouvain.be)
#
#    This program is free software: you can redistribute it and/or modify
#    it under the terms of the GNU General Public License as published by
#    the Free Software Foundation, either version 3 of the License, or
#    (at your option) any later version.
#
#    This program is distributed in the hope that it will be useful,
#    but WITHOUT ANY WARRANTY; without even the implied warranty of
#    MERCHANTABILITY or FITNESS FOR A PARTICULAR PURPOSE.  See the
#    GNU General Public License for more details.
#
#    A copy of this license - GNU General Public License - is available
#    at the root of the source code of this program.  If not,
#    see http://www.gnu.org/licenses/.
#
##############################################################################
from django.apps import apps
from django.contrib.messages import ERROR, SUCCESS, INFO
from django.utils.translation import ugettext_lazy as _

from base import models as mdl_base
from base.business.learning_units.edition import update_or_create_entity_container_year_with_components, \
    edit_learning_unit_end_date
from base.business.learning_units.perms import PROPOSAL_CONSOLIDATION_ELIGIBLE_STATES
from base.business.learning_units.simple import deletion as business_deletion, deletion
from base.models import entity_container_year, campus, entity
from base.models.academic_year import find_academic_year_by_year
from base.models.enums import entity_container_year_link_type, proposal_state, proposal_type
from base.models.enums.proposal_type import ProposalType
from base.utils import send_mail as send_mail_util
from reference.models import language

APP_BASE_LABEL = 'base'
END_FOREIGN_KEY_NAME = "_id"
NO_PREVIOUS_VALUE = '-'
# TODO : VALUES_WHICH_NEED_TRANSLATION ?
VALUES_WHICH_NEED_TRANSLATION = ["periodicity", "container_type", "internship_subtype"]
LABEL_ACTIVE = _('active')
LABEL_INACTIVE = _('inactive')


def compute_proposal_type(data_changed, initial_proposal_type):
    if initial_proposal_type in [ProposalType.CREATION.name, ProposalType.SUPPRESSION.name]:
        return initial_proposal_type

    is_transformation = any(map(_is_transformation_field, data_changed))
    is_modification = any(map(_is_modification_field, data_changed))
    if is_transformation:
        if is_modification:
            return ProposalType.TRANSFORMATION_AND_MODIFICATION.name
        else:
            return ProposalType.TRANSFORMATION.name
    return ProposalType.MODIFICATION.name


def _is_transformation_field(field):
    return field == "acronym"


def _is_modification_field(field):
    return not _is_transformation_field(field)


def reinitialize_data_before_proposal(learning_unit_proposal):
    learning_unit_year = learning_unit_proposal.learning_unit_year
    initial_data = learning_unit_proposal.initial_data
    _reinitialize_model_before_proposal(learning_unit_year, initial_data["learning_unit_year"])
    _reinitialize_model_before_proposal(learning_unit_year.learning_unit, initial_data["learning_unit"])
    _reinitialize_model_before_proposal(learning_unit_year.learning_container_year,
                                        initial_data["learning_container_year"])
    _reinitialize_entities_before_proposal(learning_unit_year.learning_container_year,
                                           initial_data["entities"])


def _reinitialize_model_before_proposal(obj_model, attribute_initial_values):
    for attribute_name, attribute_value in attribute_initial_values.items():
        if attribute_name != "id":
            cleaned_initial_value = _clean_attribute_initial_value(attribute_name, attribute_value)
            setattr(obj_model, attribute_name, cleaned_initial_value)
    obj_model.save()


def _clean_attribute_initial_value(attribute_name, attribute_value):
    clean_attribute_value = attribute_value
    if attribute_name == "campus":
        clean_attribute_value = campus.find_by_id(attribute_value)
    elif attribute_name == "language":
        clean_attribute_value = language.find_by_id(attribute_value)
    return clean_attribute_value


def _reinitialize_entities_before_proposal(learning_container_year, initial_entities_by_type):
    for type_entity, id_entity in initial_entities_by_type.items():
        initial_entity = entity.get_by_internal_id(id_entity)
        if initial_entity:
            update_or_create_entity_container_year_with_components(initial_entity, learning_container_year, type_entity)
        else:
            current_entity_container_year = entity_container_year.find_by_learning_container_year_and_linktype(
                learning_container_year, type_entity)
            if current_entity_container_year is not None:
                current_entity_container_year.delete()


def delete_learning_unit_proposal(learning_unit_proposal):
    prop_type = learning_unit_proposal.type
    lu = learning_unit_proposal.learning_unit_year.learning_unit
    learning_unit_proposal.delete()
    if prop_type == ProposalType.CREATION.name:
        lu.delete()


def get_difference_of_proposal(learning_unit_yr_proposal):
    differences = {}
    if learning_unit_yr_proposal and learning_unit_yr_proposal.initial_data.get('learning_container_year'):
        differences.update(_get_differences_in_learning_unit_data(learning_unit_yr_proposal))
        learning_container_yr = mdl_base.learning_container_year \
            .find_by_id(learning_unit_yr_proposal.initial_data.get('learning_container_year').get('id'))
        if learning_container_yr:
            differences.update(_get_difference_of_entity_proposal(learning_container_yr, learning_unit_yr_proposal))

    return differences


def _get_difference_of_entity_proposal(learning_container_yr, learning_unit_yr_proposal):
    differences = {}
    for entity_type, initial_entity_id in learning_unit_yr_proposal.initial_data.get('entities').items():
        entity_cont_yr = mdl_base.entity_container_year \
            .find_by_learning_container_year_and_linktype(learning_container_yr, entity_type)
        if entity_cont_yr:
            differences.update(_get_entity_old_value(entity_cont_yr, initial_entity_id, entity_type))
        elif initial_entity_id:
            differences.update(_get_entity_previous_value(initial_entity_id, entity_type))
    return differences


def _get_entity_old_value(entity_cont_yr, initial_entity_id, entity_type):
    differences = {}
    if _has_changed_entity(entity_cont_yr, initial_entity_id):
        differences.update(_get_entity_previous_value(initial_entity_id, entity_type))
    elif not initial_entity_id and entity_type in (entity_container_year_link_type.ADDITIONAL_REQUIREMENT_ENTITY_1,
                                                   entity_container_year_link_type.ADDITIONAL_REQUIREMENT_ENTITY_2):
            differences.update({entity_type: NO_PREVIOUS_VALUE})
    return differences


def _has_changed_entity(entity_cont_yr, entity_id):
    return entity_id and entity_cont_yr.entity.id != entity_id


def _get_differences_in_learning_unit_data(proposal):
    learning_unit_yr_initial_data = _get_data_dict('learning_unit_year', proposal.initial_data)
    learning_container_yr_initial_data = _get_data_dict('learning_container_year', proposal.initial_data)
    initial_learning_container_yr_id = _get_data_dict('id', learning_container_yr_initial_data)
    learning_unit_initial_data = _get_data_dict('learning_unit', proposal.initial_data)

    differences = {}
    differences.update(_compare_model_with_initial_value(proposal.learning_unit_year.id,
                                                         learning_unit_yr_initial_data,
                                                         apps.get_model(app_label=APP_BASE_LABEL,
                                                                        model_name="LearningUnitYear")))
    if initial_learning_container_yr_id:
        differences.update(_compare_model_with_initial_value(initial_learning_container_yr_id,
                                                             learning_container_yr_initial_data,
                                                             apps.get_model(app_label=APP_BASE_LABEL,
                                                                            model_name="LearningContainerYear")))
    if learning_unit_initial_data:
        differences.update(_compare_model_with_initial_value(learning_unit_initial_data.get('id'),
                                                             learning_unit_initial_data,
                                                             apps.get_model(app_label=APP_BASE_LABEL,
                                                                            model_name="LearningUnit")))
    return differences


def _compare_model_with_initial_value(an_id, model_initial_data, mymodel):
    differences = {}
    qs = mymodel.objects.filter(pk=an_id).values()
    if len(qs) > 0:
        differences.update(_check_differences(_get_rid_of_blank_value(model_initial_data),
                                              _get_rid_of_blank_value(qs[0])))
    return differences


def _replace_key_of_foreign_key(data):
    return {key_name.replace(END_FOREIGN_KEY_NAME, ''): data[key_name] for key_name in data.keys()}


def _check_differences(initial_data, current_data):
    if initial_data:
        return _compare_initial_current_data(current_data, initial_data)
    return {}


def _compare_initial_current_data(current_data, initial_data):
    corrected_dict = _replace_key_of_foreign_key(current_data)
    differences = {}
    for attribute, initial_value in initial_data.items():
        if attribute in corrected_dict and initial_data.get(attribute, None) != corrected_dict.get(attribute):
            differences.update(_get_the_old_value(attribute, current_data, initial_data))
    return differences


def _get_the_old_value(key, current_data, initial_data):
    initial_value = initial_data.get(key) or NO_PREVIOUS_VALUE

    if _is_foreign_key(key, current_data):
        return _get_str_representing_old_data_from_foreign_key(key, initial_value)
    else:
        return _get_old_value_when_not_foreign_key(initial_value, key)


def _get_str_representing_old_data_from_foreign_key(key, initial_value):
    if initial_value != NO_PREVIOUS_VALUE:
        return _get_old_value_of_foreign_key(key, initial_value)
    else:
        return {key: NO_PREVIOUS_VALUE}


def _get_old_value_of_foreign_key(key, initial_value):
    differences = {}
    if key == 'campus':
        differences.update({key: str(mdl_base.campus.find_by_id(initial_value))})

    if key == 'language':
        differences.update({key: str(language.find_by_id(initial_value))})
    return differences


def _is_foreign_key(key, current_data):
    return "{}{}".format(key, END_FOREIGN_KEY_NAME) in current_data


def _get_entity_previous_value(entity_id, entity_type):
    if entity_id:
        old_value = entity.find_by_id(entity_id)
        if old_value:
            return {entity_type: old_value.most_recent_acronym}
    return {entity_type: _('entity_not_found')}


def _get_data_dict(key, initial_data):
    if initial_data:
        return initial_data.get(key) if initial_data.get(key) else None
    return None


def _get_status_initial_value(initial_value, key):
    return {key: LABEL_ACTIVE} if initial_value else {key: LABEL_INACTIVE}


def _get_old_value_when_not_foreign_key(initial_value, key):
    if key in VALUES_WHICH_NEED_TRANSLATION and initial_value != NO_PREVIOUS_VALUE:
        return {key: "{}".format(_(initial_value))}
    elif key == 'status':
        return _get_status_initial_value(initial_value, key)
    else:
        return {key: "{}".format(initial_value)}


def _get_rid_of_blank_value(data):
    clean_data = data.copy()
    for key, value in clean_data.items():
        if value == '':
            clean_data[key] = None
    return clean_data


def cancel_proposals_and_send_report(proposals, author, research_criteria):
    return apply_action_on_proposals_and_send_report(
        proposals,
        author,
        cancel_proposal,
        "Proposal {acronym} ({academic_year}) successfully canceled.",
        "Proposal {acronym} ({academic_year}) cannot be canceled.",
        send_mail_util.send_mail_cancellation_learning_unit_proposals,
        research_criteria
    )


def consolidate_proposals_and_send_report(proposals, author, research_criteria):
    return  apply_action_on_proposals_and_send_report(
        proposals,
        author,
        consolidate_proposal,
        "Proposal {acronym} ({academic_year}) successfully consolidated.",
        "Proposal {acronym} ({academic_year}) cannot be consolidated.",
        send_mail_util.send_mail_consolidation_learning_unit_proposal,
        research_criteria
    )


def apply_action_on_proposals_and_send_report(proposals, author, action_method, success_msg_id, error_msg_id,
                                              send_mail_method, research_criteria):
    messages_by_level = {SUCCESS: [], ERROR: [], INFO: [_("A report has been sent.")]}
    proposals_with_results = apply_action_on_proposals(proposals, action_method)

    send_mail_method(author, proposals_with_results, research_criteria)
    for proposal, results in proposals_with_results:
        if ERROR in results:
            messages_by_level[ERROR].append(_(error_msg_id).format(
                acronym=proposal.learning_unit_year.acronym,
                academic_year=proposal.learning_unit_year.academic_year)
            )
        else:
            messages_by_level[SUCCESS].append(_(success_msg_id).format(
                acronym=proposal.learning_unit_year.acronym,
                academic_year=proposal.learning_unit_year.academic_year)
            )

    return messages_by_level


def apply_action_on_proposals(proposals, action_method):
    return [(proposal, action_method(proposal)) for proposal in proposals]


def consolidate_proposal(proposal):
    results = {}
    if proposal.state == proposal_state.ProposalState.REFUSED.name:
        results = cancel_proposal(proposal)
    elif proposal.state == proposal_state.ProposalState.ACCEPTED.name:

        if proposal.type == proposal_type.ProposalType.CREATION.name:
            results = consolidate_creation_proposal_accepted(proposal)
        elif proposal.type == proposal_type.ProposalType.SUPPRESSION.name:
            results = consolidate_suppression_proposal_accepted(proposal)
        else:
            results = consolidate_modification_proposal_accepted(proposal)
    return results


def cancel_proposal(proposal):
    results = {}
    if proposal.type == ProposalType.CREATION.name:
        learning_unit_year = proposal.learning_unit_year
        results = (business_deletion.check_can_delete_ignoring_proposal_validation(learning_unit_year))
        if not results:
            results = (business_deletion.delete_from_given_learning_unit_year(learning_unit_year))
    else:
        reinitialize_data_before_proposal(proposal)
    delete_learning_unit_proposal(proposal)
    return results


def consolidate_creation_proposal_accepted(proposal):
    proposal.learning_unit_year.learning_unit.end_year = proposal.learning_unit_year.academic_year.year

    results = {SUCCESS: edit_learning_unit_end_date(proposal.learning_unit_year.learning_unit, None)}
    if not results.get(ERROR):
        proposal.delete()
    return results


def consolidate_suppression_proposal_accepted(proposal):
    initial_end_year = proposal.initial_data["learning_unit"]["end_year"]
    new_end_year = proposal.learning_unit_year.learning_unit.end_year

    proposal.learning_unit_year.learning_unit.end_year = initial_end_year
    new_academic_year = find_academic_year_by_year(new_end_year)
    results = {SUCCESS: edit_learning_unit_end_date(proposal.learning_unit_year.learning_unit, new_academic_year)}

    if not results.get(ERROR):
        proposal.delete()
    return results


<<<<<<< HEAD
# TODO implement modification proposal consolidation
def consolidate_modification_proposal_accepted(proposal):
    return {}
=======
def _consolidate_creation_proposal_of_state_refused(proposal):
    messages_by_level = deletion.check_learning_unit_deletion(proposal.learning_unit_year.learning_unit,
                                                              check_proposal=False)
    if messages_by_level:
        return {ERROR: list(messages_by_level.values())}
    return {SUCCESS: deletion.delete_learning_unit(proposal.learning_unit_year.learning_unit)}


def compute_proposal_state(a_person):
    return proposal_state.ProposalState.CENTRAL.name if a_person.is_central_manager() \
        else proposal_state.ProposalState.FACULTY.name
>>>>>>> cd2113b5
<|MERGE_RESOLUTION|>--- conflicted
+++ resolved
@@ -372,20 +372,11 @@
     return results
 
 
-<<<<<<< HEAD
 # TODO implement modification proposal consolidation
 def consolidate_modification_proposal_accepted(proposal):
     return {}
-=======
-def _consolidate_creation_proposal_of_state_refused(proposal):
-    messages_by_level = deletion.check_learning_unit_deletion(proposal.learning_unit_year.learning_unit,
-                                                              check_proposal=False)
-    if messages_by_level:
-        return {ERROR: list(messages_by_level.values())}
-    return {SUCCESS: deletion.delete_learning_unit(proposal.learning_unit_year.learning_unit)}
 
 
 def compute_proposal_state(a_person):
     return proposal_state.ProposalState.CENTRAL.name if a_person.is_central_manager() \
-        else proposal_state.ProposalState.FACULTY.name
->>>>>>> cd2113b5
+        else proposal_state.ProposalState.FACULTY.name