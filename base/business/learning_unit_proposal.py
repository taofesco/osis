--- conflicted
+++ resolved
@@ -308,17 +308,6 @@
     }
 
 
-<<<<<<< HEAD
-def consolidate_proposal(proposal, author, send_mail=False):
-    if proposal.type == proposal_type.ProposalType.CREATION.name:
-        return consolidate_creation_proposal(proposal)
-    if send_mail:
-        send_mail_util.send_mail_after_the_learning_unit_proposal_cancellation([author], [proposal])
-    return {}
-
-
-=======
->>>>>>> 0cabe6d1
 def consolidate_proposals(proposals, author):
     messages = {SUCCESS: [], ERROR: []}
     proposals_that_can_be_consolidated = \
@@ -333,17 +322,18 @@
     return messages
 
 
-<<<<<<< HEAD
-def consolidate_creation_proposal(proposal, send_mail=False):
-=======
-def consolidate_proposal(proposal):
+def consolidate_proposal(proposal, author=None, send_mail=False):
+    result = {}
     if proposal.type == proposal_type.ProposalType.CREATION.name:
-        return consolidate_creation_proposal(proposal)
-    return {}
+        result = consolidate_creation_proposal(proposal)
+
+    if send_mail and author is not None:
+        send_mail_util.send_mail_after_the_learning_unit_proposal_cancellation([author], [proposal])
+
+    return result
 
 
 def consolidate_creation_proposal(proposal):
->>>>>>> 0cabe6d1
     proposal.learning_unit_year.learning_unit.end_year = proposal.learning_unit_year.academic_year.year
     proposal.learning_unit_year.learning_unit.save()
 
