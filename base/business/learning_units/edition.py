--- conflicted
+++ resolved
@@ -263,18 +263,6 @@
     return result
 
 
-<<<<<<< HEAD
-def update_learning_unit_year_with_report(luy_to_update, fields_to_update):
-    fields_not_to_report = ["is_vacant", "type_declaration_vacant", "attribution_procedure"]
-    for index, luy in enumerate(luy_to_update.find_gte_learning_units_year()):
-        update_instance_model_from_data(luy.learning_unit, fields_to_update)
-        if index == 0:
-            update_instance_model_from_data(luy.learning_container_year, fields_to_update)
-            update_instance_model_from_data(luy, fields_to_update)
-        else:
-            update_instance_model_from_data(luy.learning_container_year, fields_to_update, exclude=fields_not_to_report)
-            update_instance_model_from_data(luy, fields_to_update, exclude=fields_not_to_report)
-=======
 def update_learning_unit_year_with_report(luy_to_update, fields_to_update, with_report=True):
     _update_learning_unit_year(luy_to_update, fields_to_update)
 
@@ -294,7 +282,6 @@
 def _apply_report(method_of_update, base_luy, *args, **kwargs):
     for luy in base_luy.find_gt_learning_units_year():
         method_of_update(luy, *args, **kwargs)
->>>>>>> 0e9e9292
 
 
 def _update_learning_unit_year(luy_to_update, fields_to_update, fields_to_exclude=()):
