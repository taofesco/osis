##############################################################################
#
#    OSIS stands for Open Student Information System. It's an application
#    designed to manage the core business of higher education institutions,
#    such as universities, faculties, institutes and professional schools.
#    The core business involves the administration of students, teachers,
#    courses, programs and so on.
#
#    Copyright (C) 2015-2018 Université catholique de Louvain (http://www.uclouvain.be)
#
#    This program is free software: you can redistribute it and/or modify
#    it under the terms of the GNU General Public License as published by
#    the Free Software Foundation, either version 3 of the License, or
#    (at your option) any later version.
#
#    This program is distributed in the hope that it will be useful,
#    but WITHOUT ANY WARRANTY; without even the implied warranty of
#    MERCHANTABILITY or FITNESS FOR A PARTICULAR PURPOSE.  See the
#    GNU General Public License for more details.
#
#    A copy of this license - GNU General Public License - is available
#    at the root of the source code of this program.  If not,
#    see http://www.gnu.org/licenses/.
#
##############################################################################

from django.db import IntegrityError, transaction, Error
from django.db.models import F
from django.utils.translation import ugettext_lazy as _

from base.business.learning_unit import compute_max_academic_year_adjournment
from base.business.learning_unit_deletion import delete_from_given_learning_unit_year, \
    check_learning_unit_year_deletion
from base.business.learning_unit_year_with_context import ENTITY_TYPES_VOLUME
from base.business.utils.model import update_instance_model_from_data, update_related_object
from base.models import entity_component_year
from base.models import entity_container_year, learning_component_year, learning_class_year, learning_unit_component
from base.models.academic_year import AcademicYear
from base.models.entity_component_year import EntityComponentYear
from base.models.entity_container_year import EntityContainerYear
from base.models.entity_version import EntityVersion
from base.models.enums import learning_unit_periodicity, learning_unit_year_subtypes
from base.models.enums.entity_container_year_link_type import ENTITY_TYPE_LIST
from base.models.learning_container_year import LearningContainerYear
from base.models.learning_unit_year import LearningUnitYear

FIELDS_TO_EXCLUDE_WITH_REPORT = ("is_vacant", "type_declaration_vacant", "attribution_procedure")


def edit_learning_unit_end_date(learning_unit_to_edit, new_academic_year):
    result = []

    new_end_year = _get_new_end_year(new_academic_year)
    end_year = _get_actual_end_year(learning_unit_to_edit)

    if new_end_year is None or new_end_year > end_year:
        result.extend(extend_learning_unit(learning_unit_to_edit, new_academic_year))
    elif new_end_year < end_year:
        result.extend(shorten_learning_unit(learning_unit_to_edit, new_academic_year))

    result.append(_update_end_year_field(learning_unit_to_edit, new_end_year))
    return result


def shorten_learning_unit(learning_unit_to_edit, new_academic_year):
    _check_shorten_partims(learning_unit_to_edit, new_academic_year)

    learning_unit_year_to_delete = LearningUnitYear.objects.filter(
        learning_unit=learning_unit_to_edit,
        academic_year__year__gte=new_academic_year.year + 1
    ).order_by('academic_year').first()

    if not learning_unit_year_to_delete:
        return []

    warning_msg = check_learning_unit_year_deletion(learning_unit_year_to_delete)
    if warning_msg:
        raise IntegrityError(list(warning_msg.values()))

    with transaction.atomic():
        result = delete_from_given_learning_unit_year(learning_unit_year_to_delete)
    return result


def extend_learning_unit(learning_unit_to_edit, new_academic_year):
    result = []
    last_learning_unit_year = LearningUnitYear.objects.filter(learning_unit=learning_unit_to_edit
                                                              ).order_by('academic_year').last()

    _check_extend_partim(last_learning_unit_year, new_academic_year)

    if not new_academic_year:  # If there is no selected academic_year, we take the maximal value
        new_academic_year = AcademicYear.objects.get(year=compute_max_academic_year_adjournment())

    with transaction.atomic():
        for ac_year in _get_next_academic_years(learning_unit_to_edit, new_academic_year.year):
            new_luy = _duplicate_learning_unit_year(last_learning_unit_year, ac_year)
            result.append(_('learning_unit_created') % {
                'learning_unit': new_luy.acronym,
                'academic_year': new_luy.academic_year
            })

    return result


def _check_extend_partim(last_learning_unit_year, new_academic_year):
    if not new_academic_year:  # If there is no selected academic_year, we take the maximal value
        new_academic_year = AcademicYear.objects.get(year=compute_max_academic_year_adjournment() + 1)

    lu_parent = last_learning_unit_year.parent
    if last_learning_unit_year.is_partim() and lu_parent:
        if _get_actual_end_year(lu_parent.learning_unit) < new_academic_year.year:
            raise IntegrityError(
                _('parent_greater_than_partim') % {'partim_end_year': new_academic_year,
                                                   'lu_parent': lu_parent.acronym}
            )


def _update_end_year_field(lu, year):
    lu.end_year = year
    lu.save()
    return _('learning_unit_updated') % {'learning_unit': lu.acronym}


def _duplicate_learning_unit_year(old_learn_unit_year, new_academic_year):
    duplicated_luy = update_related_object(old_learn_unit_year, 'academic_year', new_academic_year)
    duplicated_luy.attribution_procedure = None
    duplicated_luy.learning_container_year = _duplicate_learning_container_year(duplicated_luy, new_academic_year)
    duplicated_luy.save()
    return duplicated_luy


def _duplicate_learning_container_year(new_learn_unit_year, new_academic_year):
    duplicated_lcy = _get_or_create_container_year(new_learn_unit_year, new_academic_year)
    _duplicate_learning_component_year(duplicated_lcy, new_learn_unit_year)
    duplicated_lcy.save()
    return duplicated_lcy


def _get_or_create_container_year(new_learn_unit_year, new_academic_year):
    queryset = LearningContainerYear.objects.filter(
        academic_year=new_academic_year,
        learning_container=new_learn_unit_year.learning_unit.learning_container
    )
    # Sometimes, the container already exists, we can directly use it and its entitycontaineryear
    if not queryset.exists():
        duplicated_lcy = update_related_object(new_learn_unit_year.learning_container_year,
                                               'academic_year', new_academic_year)
        duplicated_lcy.is_vacant = False
        duplicated_lcy.type_declaration_vacant = None

        _duplicate_entity_container_year(duplicated_lcy, new_academic_year)
    else:
        duplicated_lcy = queryset.get()
        duplicated_lcy.copied_from = new_learn_unit_year.learning_container_year
    return duplicated_lcy


def _duplicate_entity_container_year(new_lcy, new_academic_year):
    for entity_container_y in entity_container_year.search(learning_container_year=new_lcy.copied_from):
        entity_versions = EntityVersion.objects.entity(entity_container_y.entity)
        if not entity_versions.current(new_academic_year.end_date).exists():
            raise IntegrityError(
                _('Entity_not_exist') % {
                    'entity_acronym': entity_versions.last().acronym,
                    'academic_year': new_academic_year
                })
        update_related_object(entity_container_y, 'learning_container_year', new_lcy)


def _duplicate_learning_component_year(new_learn_container_year, new_learn_unit_year):
    for old_component in learning_component_year.find_by_learning_container_year(new_learn_container_year.copied_from):
        new_component = update_related_object(old_component, 'learning_container_year', new_learn_container_year)
        _duplicate_learning_class_year(new_component)
        _duplicate_learning_unit_component(new_component, new_learn_unit_year)
        _duplicate_entity_component_year(new_component)


def _duplicate_entity_component_year(new_component):
    new_learning_container = new_component.learning_container_year
    for old_entity_comp_year in EntityComponentYear.objects.filter(learning_component_year=new_component.copied_from):
        old_entity_container = old_entity_comp_year.entity_container_year
        new_entity_container_year = EntityContainerYear.objects.get(
            learning_container_year=new_learning_container,
            entity=old_entity_container.entity,
            type=old_entity_container.type
        )

        new_entity_component_year = update_related_object(old_entity_comp_year,
                                                          'entity_container_year',
                                                          new_entity_container_year)
        new_entity_component_year.learning_component_year = new_component
        new_entity_component_year.save()


def _duplicate_learning_unit_component(new_component, new_learn_unit_year):
    for old_learn_unit_comp in learning_unit_component.search(a_learning_component_year=new_component.copied_from,
                                                              a_learning_unit_year=new_learn_unit_year.copied_from):
        new_luc = update_related_object(old_learn_unit_comp, 'learning_unit_year', new_learn_unit_year)
        new_luc.learning_component_year = new_component
        new_luc.save()


def _duplicate_learning_class_year(new_component):
    for old_learning_class in learning_class_year.find_by_learning_component_year(new_component.copied_from):
        update_related_object(old_learning_class, 'learning_component_year', new_component)


def _check_shorten_partims(learning_unit_to_edit, new_academic_year):
    if not LearningUnitYear.objects.filter(
            learning_unit=learning_unit_to_edit, subtype=learning_unit_year_subtypes.FULL).exists():
        return None

    for lcy in LearningContainerYear.objects.filter(learning_container=learning_unit_to_edit.learning_container):
        for partim in lcy.get_partims_related():
            _check_shorten_partim(learning_unit_to_edit, new_academic_year, partim)


def _check_shorten_partim(learning_unit_to_edit, new_academic_year, partim):
    if _get_actual_end_year(partim.learning_unit) > new_academic_year.year:
        raise IntegrityError(
            _('partim_greater_than_parent') % {
                'learning_unit': learning_unit_to_edit.acronym,
                'partim': partim.acronym,
                'year': new_academic_year
            }
        )


def _get_actual_end_year(learning_unit_to_edit):
    return learning_unit_to_edit.end_year or compute_max_academic_year_adjournment() + 1


def _get_new_end_year(new_academic_year):
    return new_academic_year.year if new_academic_year else None


def _get_next_academic_years(learning_unit_to_edit, year):
    range_years = list(range(learning_unit_to_edit.end_year + 1, year + 1))
    return AcademicYear.objects.filter(year__in=range_years).order_by('year')


def filter_biennial(queryset, periodicity):
    result = queryset
    if periodicity != learning_unit_periodicity.ANNUAL:
        is_odd = periodicity == learning_unit_periodicity.BIENNIAL_ODD
        result = queryset.annotate(odd=F('year') % 2).filter(odd=is_odd)
    return result


def update_learning_unit_year_with_report(luy_to_update, fields_to_update, entities_by_type_to_update, **kwargs):
    with_report = kwargs.get('with_report', True)
    force_value = kwargs.get('force_value', False)

    for luy in luy_to_update.find_gte_learning_units_year():
        _update_learning_unit_year(luy, fields_to_update, with_report, luy_to_update)
        _update_learning_unit_year_entities(luy, entities_by_type_to_update)

        if not with_report:
            break

        if not force_value:
            check_postponement_conflict(luy)


def _update_learning_unit_year(luy_to_update, fields_to_update, with_report, first_luy):
    fields_to_exclude = ()
    if with_report and luy_to_update != first_luy:
        fields_to_exclude = FIELDS_TO_EXCLUDE_WITH_REPORT

    update_instance_model_from_data(luy_to_update.learning_unit, fields_to_update)
    update_instance_model_from_data(luy_to_update.learning_container_year, fields_to_update, exclude=fields_to_exclude)
    update_instance_model_from_data(luy_to_update, fields_to_update, exclude=fields_to_exclude)


def _update_learning_unit_year_entities(luy, entities_by_type_to_update):
    for entity_link_type, entity, in entities_by_type_to_update.items():
        if entity:
            entity_container_yr = _update_entity_container_year(entity, luy.learning_container_year, entity_link_type)
            _create_entity_component_year_if_not_exists(entity_container_yr)
        else:
            _delete_entity_component_year(luy.learning_container_year, entity_link_type)
            _delete_entity_container_year(luy.learning_container_year, entity_link_type)


def update_or_create_entity_container_year_with_components(an_entity, learning_container_year, type_entity):
    an_entity_container_year = _update_entity_container_year(an_entity, learning_container_year, type_entity)
    if type_entity in ENTITY_TYPES_VOLUME:
        # Only entity with volume can have entity_component_year
        _create_entity_component_year_if_not_exists(an_entity_container_year)


def _update_entity_container_year(an_entity, learning_container_year, type_entity):
    entity_container_yr, created = entity_container_year.EntityContainerYear.objects.update_or_create(
        type=type_entity, learning_container_year=learning_container_year, defaults={"entity": an_entity})
    return entity_container_yr


def _create_entity_component_year_if_not_exists(an_entity_container):
    """We must create an entity component year for each component (Full+Partim)"""
    learning_component_yr_list = learning_component_year.find_by_learning_container_year(
        learning_container_year=an_entity_container.learning_container_year
    )
    for learning_component_yr in learning_component_yr_list:
        entity_component_year.EntityComponentYear.objects.get_or_create(
            entity_container_year=an_entity_container,
            learning_component_year=learning_component_yr
        )


def _delete_entity_container_year(learning_container_year, type_entity):
    entity_container_year.EntityContainerYear.objects.filter(
        type=type_entity, learning_container_year=learning_container_year).delete()


def _delete_entity_component_year(learning_container_year, type_entity):
    entity_component_year.EntityComponentYear.objects.filter(
        entity_container_year__learning_container_year=learning_container_year,
        entity_container_year__type=type_entity
    ).delete()


def check_postponement_conflict(luy):
    error_list = []

    next_luy = luy.get_learning_unit_next_year()
    if next_luy:
        lcy = luy.learning_container_year
        next_lcy = next_luy.learning_container_year
        error_list.extend(_check_postponement_conflict_on_learning_unit_year(luy, next_luy))
        error_list.extend(_check_postponement_conflict_on_learning_container_year(lcy, next_lcy))
        error_list.extend(_check_postponement_conflict_on_entity_container_year(lcy, next_lcy))
<<<<<<< HEAD
        error_list.extend(_check_postponement_conflict_on_volumes(lcy, next_lcy))
    return error_list
=======
        error_list.extend(_check_postponement_learning_unit_year_proposal_state(next_luy))

    if error_list:
        raise ConsistencyError(_('error_modification_learning_unit'), error_list=error_list)
>>>>>>> 0fbc4df4


def _check_postponement_conflict_on_learning_unit_year(luy, next_luy):
    fields_to_compare = 'acronym', 'specific_title', 'specific_title_english', 'subtype', 'credits', \
                        'decimal_scores', 'internship_subtype', 'status', 'session', 'quadrimester',
    return _get_differences(luy, next_luy, fields_to_compare)


def _check_postponement_learning_unit_year_proposal_state(nex_luy):
    error_msg = _("learning_unit_in_proposal_cannot_save") % {'luy': nex_luy.acronym,
                                                              'academic_year': nex_luy.academic_year}
    return [error_msg] if nex_luy.is_in_proposal() else []


def _check_postponement_conflict_on_learning_container_year(lcy, next_lcy):
    fields_to_compare = 'container_type', 'common_title', 'common_title_english', 'acronym', 'language', \
                        'campus', 'team',
    return _get_differences(lcy, next_lcy, fields_to_compare)


def _get_differences(obj1, obj2, fields_to_compare):
    field_diff = filter(lambda field: _is_different_value(obj1, obj2, field), fields_to_compare)
    error_list = []
    for field_name in field_diff:
        current_value = getattr(obj1, field_name, None)
        next_year_value = getattr(obj2, field_name, None)
        error_list.append(_("The value of field '%(field)s' is different between year %(year)s - %(value)s "
                            "and year %(next_year)s - %(next_value)s") % {
            'field': _(field_name),
            'year': obj1.academic_year,
            'value': current_value if current_value else _('no_data'),
            'next_year': obj2.academic_year,
            'next_value': next_year_value if next_year_value else _('no_data')
        })
    return error_list


def _check_postponement_conflict_on_entity_container_year(lcy, next_lcy):
    current_entities = entity_container_year.find_entities_grouped_by_linktype(lcy)
    next_year_entities = entity_container_year.find_entities_grouped_by_linktype(next_lcy)
    entity_type_diff = filter(lambda type: _is_different_value(current_entities, next_year_entities, type),
                              ENTITY_TYPE_LIST)
    error_list = []
    for entity_type in entity_type_diff:
        current_entity = current_entities.get(entity_type)
        next_year_entity = next_year_entities.get(entity_type)
        error_list.append(_("The value of field '%(field)s' is different between year %(year)s - %(value)s "
                            "and year %(next_year)s - %(next_value)s") % {
            'field': _(entity_type.lower()),
            'year': lcy.academic_year,
            'value': current_entity.most_recent_acronym if current_entity else _('no_data'),
            'next_year': next_lcy.academic_year,
            'next_value': next_year_entity.most_recent_acronym if next_year_entity else _('no_data')
        })
    return error_list


def _is_different_value(obj1, obj2, field):
    value_obj1 = obj1.get(field) if isinstance(obj1, dict) else getattr(obj1, field, None)
    value_obj2 = obj2.get(field) if isinstance(obj2, dict) else getattr(obj2, field, None)
    return value_obj1 != value_obj2


<<<<<<< HEAD
def _check_postponement_conflict_on_volumes(lcy, next_lcy):
    current_learning_units = learning_unit_year_with_context.get_with_context(learning_container_year_id=lcy.id)
    next_year_learning_units = learning_unit_year_with_context.get_with_context(learning_container_year_id=next_lcy.id)

    error_list = []
    for luy_with_components in current_learning_units:
        try:
            next_luy_with_components = next((luy for luy in next_year_learning_units if
                                             luy.learning_unit == luy_with_components.learning_unit))
            error_list.extend(_check_postponement_conflict_on_components(
                luy_with_components,
                next_luy_with_components)
            )
        except StopIteration:
            error_list.append(_("There is not the learning unit %(acronym)s - %(next_year)s") % {
                'acronym': next_lcy.acronym,
                'next_year': next_lcy.academic_year
            })
    return error_list


def _check_postponement_conflict_on_components(luy_with_components, next_luy_with_components):
    error_list = []

    current_components = getattr(luy_with_components, 'components', {})
    next_year_components = getattr(next_luy_with_components, 'components', {})
    for component, volumes_computed in current_components.items():
        # Get the same component for next year (Key: component type)
        next_year_component = next((next_year_component for next_year_component in
                                    next_year_components.keys() if next_year_component.type == component.type), None)
        if not next_year_component:
            # Case current year have component which doesn't exist on next year
            error = _get_error_component_not_found(luy_with_components.acronym, component.type,
                                                   luy_with_components.academic_year,
                                                   next_luy_with_components.academic_year)
            error_list.append(error)
        else:
            error_list.extend(_check_postponement_conflict_on_volumes_data(
                component, next_year_component,
                volumes_computed, next_year_components[next_year_component]
            ))
            # Pop the values when validation done
            next_year_components.pop(next_year_component)

    if next_year_components:
        # Case next year have component which doesn't exist on current year
        for component in next_year_components.keys():
            error_list.append(_get_error_component_not_found(luy_with_components.acronym, component.type,
                                                             next_luy_with_components.academic_year,
                                                             luy_with_components.academic_year))
    return error_list


def _check_postponement_conflict_on_volumes_data(current_component, next_year_component,
                                                 current_volumes_data, next_year_volumes_data):
    error_list = []
    volumes_diff = filter(lambda data: _is_different_value(current_volumes_data, next_year_volumes_data, data),
                          current_volumes_data.keys())
    for volume_diff in volumes_diff:
        current_volume_data = current_volumes_data.get(volume_diff)
        next_year_volume_data = next_year_volumes_data.get(volume_diff)
        error_list.append(_("The value of field '%(field)s' for the learning unit %(acronym)s (%(component_type)s) "
                            "is different between year %(year)s - %(value)s and year %(next_year)s - %(next_value)s") %
                          {
                              'field': _(volume_diff.lower()),
                              'acronym': current_component.learning_container_year.acronym,
                              'component_type': _(current_component.type),
                              'year': current_component.learning_container_year.academic_year,
                              'value': current_volume_data if current_volume_data else _('no_data'),
                              'next_year': next_year_component.learning_container_year.academic_year,
                              'next_value': next_year_volume_data if next_year_volume_data else _('no_data')
                          })
    return error_list


def _get_error_component_not_found(acronym, component_type, existing_academic_year, not_found_academic_year):
    return _("There is not %(component_type)s for the learning unit %(acronym)s - %(year)s but exist in"
             " %(existing_year)s") % {
        'component_type': _(component_type),
        'acronym': acronym,
        'year': not_found_academic_year,
        'existing_year': existing_academic_year
    }
=======
class ConsistencyError(Error):
    def __init__(self, *args, **kwargs):
        self.error_list = kwargs.pop('error_list')
        super().__init__(*args, **kwargs)
>>>>>>> 0fbc4df4
<|MERGE_RESOLUTION|>--- conflicted
+++ resolved
@@ -28,6 +28,7 @@
 from django.db.models import F
 from django.utils.translation import ugettext_lazy as _
 
+from base.business import learning_unit_year_with_context
 from base.business.learning_unit import compute_max_academic_year_adjournment
 from base.business.learning_unit_deletion import delete_from_given_learning_unit_year, \
     check_learning_unit_year_deletion
@@ -330,15 +331,11 @@
         error_list.extend(_check_postponement_conflict_on_learning_unit_year(luy, next_luy))
         error_list.extend(_check_postponement_conflict_on_learning_container_year(lcy, next_lcy))
         error_list.extend(_check_postponement_conflict_on_entity_container_year(lcy, next_lcy))
-<<<<<<< HEAD
+        error_list.extend(_check_postponement_learning_unit_year_proposal_state(next_luy))
         error_list.extend(_check_postponement_conflict_on_volumes(lcy, next_lcy))
-    return error_list
-=======
-        error_list.extend(_check_postponement_learning_unit_year_proposal_state(next_luy))
 
     if error_list:
         raise ConsistencyError(_('error_modification_learning_unit'), error_list=error_list)
->>>>>>> 0fbc4df4
 
 
 def _check_postponement_conflict_on_learning_unit_year(luy, next_luy):
@@ -402,7 +399,6 @@
     return value_obj1 != value_obj2
 
 
-<<<<<<< HEAD
 def _check_postponement_conflict_on_volumes(lcy, next_lcy):
     current_learning_units = learning_unit_year_with_context.get_with_context(learning_container_year_id=lcy.id)
     next_year_learning_units = learning_unit_year_with_context.get_with_context(learning_container_year_id=next_lcy.id)
@@ -410,8 +406,8 @@
     error_list = []
     for luy_with_components in current_learning_units:
         try:
-            next_luy_with_components = next((luy for luy in next_year_learning_units if
-                                             luy.learning_unit == luy_with_components.learning_unit))
+            next_luy_with_components = next(luy for luy in next_year_learning_units if
+                                             luy.learning_unit == luy_with_components.learning_unit)
             error_list.extend(_check_postponement_conflict_on_components(
                 luy_with_components,
                 next_luy_with_components)
@@ -430,22 +426,22 @@
     current_components = getattr(luy_with_components, 'components', {})
     next_year_components = getattr(next_luy_with_components, 'components', {})
     for component, volumes_computed in current_components.items():
-        # Get the same component for next year (Key: component type)
-        next_year_component = next((next_year_component for next_year_component in
-                                    next_year_components.keys() if next_year_component.type == component.type), None)
-        if not next_year_component:
-            # Case current year have component which doesn't exist on next year
-            error = _get_error_component_not_found(luy_with_components.acronym, component.type,
-                                                   luy_with_components.academic_year,
-                                                   next_luy_with_components.academic_year)
-            error_list.append(error)
-        else:
+        try:
+            # Get the same component for next year (Key: component type)
+            next_year_component = next(next_year_component for next_year_component in next_year_components
+                                       if next_year_component.type == component.type)
             error_list.extend(_check_postponement_conflict_on_volumes_data(
                 component, next_year_component,
                 volumes_computed, next_year_components[next_year_component]
             ))
             # Pop the values when validation done
             next_year_components.pop(next_year_component)
+        except StopIteration:
+            # Case current year have component which doesn't exist on next year
+            error = _get_error_component_not_found(luy_with_components.acronym, component.type,
+                                                   luy_with_components.academic_year,
+                                                   next_luy_with_components.academic_year)
+            error_list.append(error)
 
     if next_year_components:
         # Case next year have component which doesn't exist on current year
@@ -460,7 +456,7 @@
                                                  current_volumes_data, next_year_volumes_data):
     error_list = []
     volumes_diff = filter(lambda data: _is_different_value(current_volumes_data, next_year_volumes_data, data),
-                          current_volumes_data.keys())
+                          current_volumes_data)
     for volume_diff in volumes_diff:
         current_volume_data = current_volumes_data.get(volume_diff)
         next_year_volume_data = next_year_volumes_data.get(volume_diff)
@@ -486,9 +482,9 @@
         'year': not_found_academic_year,
         'existing_year': existing_academic_year
     }
-=======
+
+
 class ConsistencyError(Error):
     def __init__(self, *args, **kwargs):
         self.error_list = kwargs.pop('error_list')
         super().__init__(*args, **kwargs)
->>>>>>> 0fbc4df4
