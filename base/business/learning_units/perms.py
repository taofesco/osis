##############################################################################
#
#    OSIS stands for Open Student Information System. It's an application
#    designed to manage the core business of higher education institutions,
#    such as universities, faculties, institutes and professional schools.
#    The core business involves the administration of students, teachers,
#    courses, programs and so on.
#
#    Copyright (C) 2015-2018 Université catholique de Louvain (http://www.uclouvain.be)
#
#    This program is free software: you can redistribute it and/or modify
#    it under the terms of the GNU General Public License as published by
#    the Free Software Foundation, either version 3 of the License, or
#    (at your option) any later version.
#
#    This program is distributed in the hope that it will be useful,
#    but WITHOUT ANY WARRANTY; without even the implied warranty of
#    MERCHANTABILITY or FITNESS FOR A PARTICULAR PURPOSE.  See the
#    GNU General Public License for more details.
#
#    A copy of this license - GNU General Public License - is available
#    at the root of the source code of this program.  If not,
#    see http://www.gnu.org/licenses/.
#
##############################################################################
from base.models import entity_container_year, entity
from base.models.enums import proposal_type, learning_container_year_types
from base.models.enums.entity_container_year_link_type import REQUIREMENT_ENTITY
from base.models.enums.learning_unit_year_subtypes import PARTIM, FULL
from base.models.enums.proposal_state import ProposalState
from base.models.enums.proposal_type import ProposalType
from base.models.utils.person_entity_filter import filter_by_attached_entities

FACULTY_UPDATABLE_CONTAINER_TYPES = (learning_container_year_types.COURSE,
                                     learning_container_year_types.DISSERTATION,
                                     learning_container_year_types.INTERNSHIP)
PROPOSAL_TYPE_ACCEPTED_FOR_UPDATE = (proposal_type.ProposalType.CREATION.name,
                                     proposal_type.ProposalType.MODIFICATION.name,
                                     proposal_type.ProposalType.TRANSFORMATION.name,
                                     proposal_type.ProposalType.TRANSFORMATION_AND_MODIFICATION.name)
CANCELLABLE_PROPOSAL_TYPES = (ProposalType.MODIFICATION.name,
                              ProposalType.TRANSFORMATION.name,
                              ProposalType.TRANSFORMATION_AND_MODIFICATION.name)


def is_person_linked_to_entity_in_charge_of_learning_unit(a_learning_unit_year, a_person):
    entity_containers_year = entity_container_year.search(
        learning_container_year=a_learning_unit_year.learning_container_year,
        link_type=REQUIREMENT_ENTITY)

    return filter_by_attached_entities(a_person, entity_containers_year).exists()


def is_eligible_to_create_modification_proposal(learn_unit_year, person):
    if learn_unit_year.is_past() or learn_unit_year.subtype == PARTIM:
        return False
    if learn_unit_year.learning_container_year and \
            learn_unit_year.learning_container_year.container_type not in FACULTY_UPDATABLE_CONTAINER_TYPES:
        return False
    if learn_unit_year.is_in_proposal():
        return False

    return person.is_linked_to_entity_in_charge_of_learning_unit_year(learn_unit_year)


def is_eligible_for_cancel_of_proposal(learning_unit_proposal, a_person):
    if not learning_unit_proposal or learning_unit_proposal.state != ProposalState.FACULTY.name:
        return False

    if learning_unit_proposal.type not in CANCELLABLE_PROPOSAL_TYPES:
        return False

    initial_entity_requirement_id = learning_unit_proposal.initial_data["entities"][REQUIREMENT_ENTITY]
    an_entity = entity.get_by_internal_id(initial_entity_requirement_id)
    if an_entity in a_person.entities:
        return True

    return a_person.is_linked_to_entity_in_charge_of_learning_unit_year(learning_unit_proposal.learning_unit_year)


def is_eligible_to_edit_proposal(proposal, a_person):
    if not proposal:
        return False

    is_person_linked_to_entity = a_person.is_linked_to_entity_in_charge_of_learning_unit_year(
        proposal.learning_unit_year)

    if a_person.is_faculty_manager():
        if (proposal.state != ProposalState.FACULTY.name or
                proposal.type not in PROPOSAL_TYPE_ACCEPTED_FOR_UPDATE or
                not is_person_linked_to_entity):
            return False

    return a_person.user.has_perm('base.can_edit_learning_unit_proposal')


def is_eligible_for_modification_end_date(learn_unit_year, person):
    if learn_unit_year.learning_unit.is_past():
        return False
    return is_eligible_for_modification(learn_unit_year, person)


def is_eligible_for_modification(learn_unit_year, person):
    if learn_unit_year.is_past():
        return False
    if learn_unit_year.is_in_proposal():
        return False
    if person.is_faculty_manager() and not _can_faculty_manager_modify_learning_unit_year(learn_unit_year):
        return False
    return person.is_linked_to_entity_in_charge_of_learning_unit_year(learn_unit_year)


def _can_faculty_manager_modify_learning_unit_year(learning_unit_year):
    if learning_unit_year.subtype == PARTIM:
        return True
    if not learning_unit_year.learning_container_year:
        return False
<<<<<<< HEAD
    return learning_unit_year.learning_container_year.container_type not in TYPES_PROPOSAL_NEEDED_TO_EDIT
=======
    return learning_unit_year.learning_container_year.container_type not in FACULTY_UPDATABLE_CONTAINER_TYPES
>>>>>>> 133c4bf9


def can_delete_learning_unit_year(learning_unit_year, person):
    if not _can_delete_learning_unit_year_according_type(learning_unit_year, person):
        return False
    return person.is_linked_to_entity_in_charge_of_learning_unit_year(learning_unit_year)


def _can_delete_learning_unit_year_according_type(learning_unit_year, person):
    if not person.is_central_manager() and person.is_faculty_manager():
        container_type = learning_unit_year.learning_container_year.container_type
        subtype = learning_unit_year.subtype

        return not (
                container_type == learning_container_year_types.COURSE and subtype == FULL
        ) and container_type not in [learning_container_year_types.DISSERTATION,
                                     learning_container_year_types.INTERNSHIP]
    return True


<<<<<<< HEAD
def permission_learning_unit(learning_unit_year, person):
=======
def learning_unit_year_permissions(learning_unit_year, person):
>>>>>>> 133c4bf9
    return {
        'can_propose': is_eligible_to_create_modification_proposal(learning_unit_year, person),
        'can_edit_date': is_eligible_for_modification_end_date(learning_unit_year, person),
        'can_edit': is_eligible_for_modification(learning_unit_year, person),
        'can_delete': can_delete_learning_unit_year(learning_unit_year, person)
    }


<<<<<<< HEAD
def permission_proposal(proposal, person):
=======
def learning_unit_proposal_permissions(proposal, person):
>>>>>>> 133c4bf9
    return {
        'can_cancel_proposal': is_eligible_for_cancel_of_proposal(proposal, person),
        'can_edit_learning_unit_proposal': is_eligible_to_edit_proposal(proposal, person)
    }<|MERGE_RESOLUTION|>--- conflicted
+++ resolved
@@ -115,11 +115,7 @@
         return True
     if not learning_unit_year.learning_container_year:
         return False
-<<<<<<< HEAD
-    return learning_unit_year.learning_container_year.container_type not in TYPES_PROPOSAL_NEEDED_TO_EDIT
-=======
     return learning_unit_year.learning_container_year.container_type not in FACULTY_UPDATABLE_CONTAINER_TYPES
->>>>>>> 133c4bf9
 
 
 def can_delete_learning_unit_year(learning_unit_year, person):
@@ -140,11 +136,7 @@
     return True
 
 
-<<<<<<< HEAD
-def permission_learning_unit(learning_unit_year, person):
-=======
 def learning_unit_year_permissions(learning_unit_year, person):
->>>>>>> 133c4bf9
     return {
         'can_propose': is_eligible_to_create_modification_proposal(learning_unit_year, person),
         'can_edit_date': is_eligible_for_modification_end_date(learning_unit_year, person),
@@ -153,11 +145,7 @@
     }
 
 
-<<<<<<< HEAD
-def permission_proposal(proposal, person):
-=======
 def learning_unit_proposal_permissions(proposal, person):
->>>>>>> 133c4bf9
     return {
         'can_cancel_proposal': is_eligible_for_cancel_of_proposal(proposal, person),
         'can_edit_learning_unit_proposal': is_eligible_to_edit_proposal(proposal, person)
