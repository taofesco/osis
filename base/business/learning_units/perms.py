##############################################################################
#
#    OSIS stands for Open Student Information System. It's an application
#    designed to manage the core business of higher education institutions,
#    such as universities, faculties, institutes and professional schools.
#    The core business involves the administration of students, teachers,
#    courses, programs and so on.
#
#    Copyright (C) 2015-2018 Université catholique de Louvain (http://www.uclouvain.be)
#
#    This program is free software: you can redistribute it and/or modify
#    it under the terms of the GNU General Public License as published by
#    the Free Software Foundation, either version 3 of the License, or
#    (at your option) any later version.
#
#    This program is distributed in the hope that it will be useful,
#    but WITHOUT ANY WARRANTY; without even the implied warranty of
#    MERCHANTABILITY or FITNESS FOR A PARTICULAR PURPOSE.  See the
#    GNU General Public License for more details.
#
#    A copy of this license - GNU General Public License - is available
#    at the root of the source code of this program.  If not,
#    see http://www.gnu.org/licenses/.
#
##############################################################################
from base.models.entity import Entity
from base.models.enums import learning_container_year_types
from base.models.enums.entity_container_year_link_type import REQUIREMENT_ENTITY
from base.models.enums.proposal_state import ProposalState
from base.models.enums.proposal_type import ProposalType
from base.models.person_entity import is_attached_entities

FACULTY_UPDATABLE_CONTAINER_TYPES = (learning_container_year_types.COURSE,
                                     learning_container_year_types.DISSERTATION,
                                     learning_container_year_types.INTERNSHIP)
PROPOSAL_TYPE_ACCEPTED_FOR_UPDATE = (ProposalType.CREATION.name,
                                     ProposalType.MODIFICATION.name,
                                     ProposalType.TRANSFORMATION.name,
                                     ProposalType.TRANSFORMATION_AND_MODIFICATION.name)
CANCELLABLE_PROPOSAL_TYPES = (ProposalType.MODIFICATION.name,
                              ProposalType.TRANSFORMATION.name,
                              ProposalType.TRANSFORMATION_AND_MODIFICATION.name,
                              ProposalType.CREATION.name)


def is_person_linked_to_entity_in_charge_of_learning_unit(a_learning_unit_year, a_person):
    entity = Entity.objects.filter(
        entitycontaineryear__learning_container_year=a_learning_unit_year.learning_container_year,
        entitycontaineryear__type=REQUIREMENT_ENTITY)

    return is_attached_entities(a_person, entity)


def is_eligible_to_create_modification_proposal(learn_unit_year, person):
    if learn_unit_year.is_past() or learn_unit_year.is_partim():
        return False
    if learn_unit_year.learning_container_year and \
            learn_unit_year.learning_container_year.container_type not in FACULTY_UPDATABLE_CONTAINER_TYPES:
        return False
    if learn_unit_year.is_in_proposal():
        return False

    return person.is_linked_to_entity_in_charge_of_learning_unit_year(learn_unit_year)


def is_eligible_for_cancel_of_proposal(learning_unit_proposal, a_person):
    if not learning_unit_proposal or learning_unit_proposal.state != ProposalState.FACULTY.name \
            or learning_unit_proposal.type not in CANCELLABLE_PROPOSAL_TYPES:
        return False

    if learning_unit_proposal.type not in CANCELLABLE_PROPOSAL_TYPES:
        return False

<<<<<<< HEAD
    if is_attached_entities(a_person, Entity.objects.filter(pk=_get_requirement_entity_id(learning_unit_proposal))):
=======
    if _is_attached_to_initial_entity(learning_unit_proposal, a_person):
>>>>>>> 19a2cbbe
        return True

    return a_person.is_linked_to_entity_in_charge_of_learning_unit_year(learning_unit_proposal.learning_unit_year)


def _is_attached_to_initial_entity(learning_unit_proposal, a_person):
    if not learning_unit_proposal.initial_data.get("entities") or \
            not learning_unit_proposal.initial_data["entities"].get(REQUIREMENT_ENTITY):
        return False
    initial_entity_requirement_id = learning_unit_proposal.initial_data["entities"][REQUIREMENT_ENTITY]
    return is_attached_entities(a_person, Entity.objects.filter(pk=initial_entity_requirement_id))


def is_eligible_to_edit_proposal(proposal, a_person):
    if not proposal:
        return False

    is_person_linked_to_entity = a_person.is_linked_to_entity_in_charge_of_learning_unit_year(
        proposal.learning_unit_year)

    if a_person.is_faculty_manager():
        if (proposal.state != ProposalState.FACULTY.name or
                proposal.type not in PROPOSAL_TYPE_ACCEPTED_FOR_UPDATE or
                not is_person_linked_to_entity):
            return False

    return a_person.user.has_perm('base.can_edit_learning_unit_proposal')


def is_eligible_for_modification_end_date(learn_unit_year, person):
    if learn_unit_year.learning_unit.is_past():
        return False
    if not is_eligible_for_modification(learn_unit_year, person):
        return False
    container_type = learn_unit_year.learning_container_year.container_type
    return container_type not in FACULTY_UPDATABLE_CONTAINER_TYPES or learn_unit_year.is_partim()


def is_eligible_for_modification(learn_unit_year, person):
    if learn_unit_year.is_past():
        return False
    if learn_unit_year.is_in_proposal():
        return False
    if person.is_faculty_manager() and not learn_unit_year.can_update_by_faculty_manager():
        return False
    return person.is_linked_to_entity_in_charge_of_learning_unit_year(learn_unit_year)


def can_delete_learning_unit_year(learning_unit_year, person):
    if not _can_delete_learning_unit_year_according_type(learning_unit_year, person):
        return False
    return person.is_linked_to_entity_in_charge_of_learning_unit_year(learning_unit_year)


def _can_delete_learning_unit_year_according_type(learning_unit_year, person):
    if not person.is_central_manager() and person.is_faculty_manager():
        container_type = learning_unit_year.learning_container_year.container_type

        return not (
                container_type == learning_container_year_types.COURSE and learning_unit_year.is_full()
        ) and container_type not in [learning_container_year_types.DISSERTATION,
                                     learning_container_year_types.INTERNSHIP]
    return True


def learning_unit_year_permissions(learning_unit_year, person):
    return {
        'can_propose': is_eligible_to_create_modification_proposal(learning_unit_year, person),
        'can_edit_date': is_eligible_for_modification_end_date(learning_unit_year, person),
        'can_edit': is_eligible_for_modification(learning_unit_year, person),
        'can_delete': can_delete_learning_unit_year(learning_unit_year, person)
    }


def learning_unit_proposal_permissions(proposal, person):
    return {
        'can_cancel_proposal': is_eligible_for_cancel_of_proposal(proposal, person),
        'can_edit_learning_unit_proposal': is_eligible_to_edit_proposal(proposal, person)
    }


def _get_requirement_entity_id(learning_unit_proposal):
    if learning_unit_proposal.type == ProposalType.CREATION.name:
        initial_entity_requirement_id = learning_unit_proposal.learning_unit_year.requirement_entity.id
    else:
        initial_entity_requirement_id = learning_unit_proposal.initial_data["entities"][REQUIREMENT_ENTITY]
    return initial_entity_requirement_id<|MERGE_RESOLUTION|>--- conflicted
+++ resolved
@@ -71,11 +71,7 @@
     if learning_unit_proposal.type not in CANCELLABLE_PROPOSAL_TYPES:
         return False
 
-<<<<<<< HEAD
-    if is_attached_entities(a_person, Entity.objects.filter(pk=_get_requirement_entity_id(learning_unit_proposal))):
-=======
     if _is_attached_to_initial_entity(learning_unit_proposal, a_person):
->>>>>>> 19a2cbbe
         return True
 
     return a_person.is_linked_to_entity_in_charge_of_learning_unit_year(learning_unit_proposal.learning_unit_year)
@@ -154,12 +150,4 @@
     return {
         'can_cancel_proposal': is_eligible_for_cancel_of_proposal(proposal, person),
         'can_edit_learning_unit_proposal': is_eligible_to_edit_proposal(proposal, person)
-    }
-
-
-def _get_requirement_entity_id(learning_unit_proposal):
-    if learning_unit_proposal.type == ProposalType.CREATION.name:
-        initial_entity_requirement_id = learning_unit_proposal.learning_unit_year.requirement_entity.id
-    else:
-        initial_entity_requirement_id = learning_unit_proposal.initial_data["entities"][REQUIREMENT_ENTITY]
-    return initial_entity_requirement_id+    }