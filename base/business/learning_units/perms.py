##############################################################################
#
#    OSIS stands for Open Student Information System. It's an application
#    designed to manage the core business of higher education institutions,
#    such as universities, faculties, institutes and professional schools.
#    The core business involves the administration of students, teachers,
#    courses, programs and so on.
#
#    Copyright (C) 2015-2018 Université catholique de Louvain (http://www.uclouvain.be)
#
#    This program is free software: you can redistribute it and/or modify
#    it under the terms of the GNU General Public License as published by
#    the Free Software Foundation, either version 3 of the License, or
#    (at your option) any later version.
#
#    This program is distributed in the hope that it will be useful,
#    but WITHOUT ANY WARRANTY; without even the implied warranty of
#    MERCHANTABILITY or FITNESS FOR A PARTICULAR PURPOSE.  See the
#    GNU General Public License for more details.
#
#    A copy of this license - GNU General Public License - is available
#    at the root of the source code of this program.  If not,
#    see http://www.gnu.org/licenses/.
#
##############################################################################

<<<<<<< HEAD
from base.models import proposal_learning_unit
from base.models.academic_year import current_academic_year, MAX_ACADEMIC_YEAR_FACULTY, MAX_ACADEMIC_YEAR_CENTRAL
from base.models.entity import Entity
=======
from base.business.institution import find_summary_course_submission_dates_for_entity_version
from base.models import proposal_learning_unit, tutor
from base.models.academic_year import current_academic_year, MAX_ACADEMIC_YEAR_FACULTY, MAX_ACADEMIC_YEAR_CENTRAL
from base.models.entity import Entity
from base.models.entity_version import find_last_entity_version_by_learning_unit_year_id
from base.models.enums import entity_container_year_link_type
>>>>>>> 912f4294
from base.models.enums import learning_container_year_types
from base.models.enums.entity_container_year_link_type import REQUIREMENT_ENTITY
from base.models.enums.proposal_state import ProposalState
from base.models.enums.proposal_type import ProposalType
from base.models.person import is_person_linked_to_entity_in_charge_of_learning_unit
from base.models.person_entity import is_attached_entities

FACULTY_UPDATABLE_CONTAINER_TYPES = (learning_container_year_types.COURSE,
                                     learning_container_year_types.DISSERTATION,
                                     learning_container_year_types.INTERNSHIP)

PROPOSAL_CONSOLIDATION_ELIGIBLE_STATES = (ProposalState.ACCEPTED.name,
                                          ProposalState.REFUSED.name)


def _any_existing_proposal_in_epc(learning_unit_year, _):
    return not learning_unit_year.learning_unit.existing_proposal_in_epc


def is_eligible_for_modification(learning_unit_year, person):
    return _conjunction(
        _any_existing_proposal_in_epc,
        _is_learning_unit_year_in_range_to_be_modified,
        is_person_linked_to_entity_in_charge_of_learning_unit
    )(learning_unit_year, person)


def is_eligible_for_modification_end_date(learning_unit_year, person):
    return _conjunction(
        _any_existing_proposal_in_epc,
        _negation(is_learning_unit_year_in_past),
        is_eligible_for_modification,
        _is_person_eligible_to_modify_end_date_based_on_container_type
    )(learning_unit_year, person)


def is_eligible_to_create_partim(learning_unit_year, person):
    return _conjunction(
        _any_existing_proposal_in_epc,
        is_person_linked_to_entity_in_charge_of_learning_unit,
        is_academic_year_in_range_to_create_partim,
        is_learning_unit_year_full
    )(learning_unit_year, person)


def is_eligible_to_create_modification_proposal(learning_unit_year, person):
    return _conjunction(
        _any_existing_proposal_in_epc,
        _negation(is_learning_unit_year_in_past),
        _negation(is_learning_unit_year_a_partim),
        _is_container_type_course_dissertation_or_internship,
        _negation(is_learning_unit_year_in_proposal),
        is_person_linked_to_entity_in_charge_of_learning_unit
    )(learning_unit_year, person)


def is_eligible_for_cancel_of_proposal(proposal, person):
    return _conjunction(
        _is_person_in_accordance_with_proposal_state,
        _is_attached_to_initial_or_current_requirement_entity,
        _has_person_the_right_to_make_proposal
    )(proposal, person)


def is_eligible_to_edit_proposal(proposal, person):
    if not proposal:
        return False

    return _conjunction(
        _is_attached_to_initial_or_current_requirement_entity,
        _is_person_eligible_to_edit_proposal_based_on_state,
        _has_person_the_right_edit_proposal,
    )(proposal, person)


def is_eligible_to_consolidate_proposal(proposal, person):
    return _conjunction(
        _has_person_the_right_to_consolidate,
        _is_proposal_in_state_to_be_consolidated,
        _is_attached_to_initial_or_current_requirement_entity
    )(proposal, person)


def can_edit_summary_locked_field(person, is_person_linked_to_entity):
    return person.is_faculty_manager() and is_person_linked_to_entity


def can_update_learning_achievement(learning_unit_year, person):
    return person.is_linked_to_entity_in_charge_of_learning_unit_year(learning_unit_year)


def is_eligible_to_delete_learning_unit_year(learning_unit_year, person):
    return _conjunction(
        _any_existing_proposal_in_epc,
        _can_delete_learning_unit_year_according_type
    )(learning_unit_year, person) and person.is_linked_to_entity_in_charge_of_learning_unit_year(learning_unit_year)


def _is_person_eligible_to_edit_proposal_based_on_state(proposal, person):
    if person.is_central_manager():
        return True
    if proposal.state != ProposalState.FACULTY.name:
        return False
    if (proposal.type == ProposalType.MODIFICATION.name and
            proposal.learning_unit_year.academic_year.year != current_academic_year().year + 1):
        return False
    return True


def _is_person_eligible_to_modify_end_date_based_on_container_type(learning_unit_year, person):
    return _disjunction(
        _is_person_central_manager,
        _is_learning_unit_year_a_partim,
        _negation(_is_container_type_course_dissertation_or_internship)
    )(learning_unit_year, person)


def _is_person_central_manager(_, person):
    return person.is_central_manager()


def _is_learning_unit_year_a_partim(learning_unit_year, _):
    return learning_unit_year.is_partim()


def _is_person_in_accordance_with_proposal_state(proposal, person):
    return (person.is_central_manager()) or proposal.state == ProposalState.FACULTY.name


def _has_person_the_right_to_make_proposal(_, person):
    return person.user.has_perm('base.can_propose_learningunit')


def _has_person_the_right_edit_proposal(_, person):
    return person.user.has_perm('base.can_edit_learning_unit_proposal')


def _has_person_the_right_to_consolidate(_, person):
    return person.user.has_perm('base.can_consolidate_learningunit_proposal')


def is_learning_unit_year_full(learning_unit_year, _):
    return learning_unit_year.is_full()


def is_learning_unit_year_in_past(learning_unit_year, _):
    return learning_unit_year.is_past()


def is_learning_unit_year_a_partim(learning_unit_year, _):
    return learning_unit_year.is_partim()


def is_learning_unit_year_in_proposal(learning_unit_year, _):
    return proposal_learning_unit.is_learning_unit_in_proposal(learning_unit_year.learning_unit)


def is_academic_year_in_range_to_create_partim(learning_unit_year, person):
    current_acy = current_academic_year()
    luy_acy = learning_unit_year.academic_year
    max_range = MAX_ACADEMIC_YEAR_FACULTY if person.is_faculty_manager() else MAX_ACADEMIC_YEAR_CENTRAL

    return current_acy.year <= luy_acy.year <= current_acy.year + max_range


def _is_learning_unit_year_in_range_to_be_modified(learning_unit_year, person):
    return person.is_central_manager() or learning_unit_year.can_update_by_faculty_manager()


def _is_proposal_in_state_to_be_consolidated(proposal, _):
    return proposal.state in PROPOSAL_CONSOLIDATION_ELIGIBLE_STATES


def _can_delete_learning_unit_year_according_type(learning_unit_year, person):
    if not person.is_central_manager() and person.is_faculty_manager():
        container_type = learning_unit_year.learning_container_year.container_type

        return not (
                container_type == learning_container_year_types.COURSE and learning_unit_year.is_full()
        ) and container_type not in [learning_container_year_types.DISSERTATION,
                                     learning_container_year_types.INTERNSHIP]
    return True


def _is_attached_to_initial_or_current_requirement_entity(proposal, person):
    return _is_attached_to_initial_entity(proposal, person) or \
           person.is_linked_to_entity_in_charge_of_learning_unit_year(proposal.learning_unit_year)


def _is_attached_to_initial_entity(learning_unit_proposal, a_person):
    if not learning_unit_proposal.initial_data.get("entities") or \
            not learning_unit_proposal.initial_data["entities"].get(REQUIREMENT_ENTITY):
        return False
    initial_entity_requirement_id = learning_unit_proposal.initial_data["entities"][REQUIREMENT_ENTITY]
    return is_attached_entities(a_person, Entity.objects.filter(pk=initial_entity_requirement_id))


def _is_container_type_course_dissertation_or_internship(learning_unit_year, _):
    return learning_unit_year.learning_container_year and\
           learning_unit_year.learning_container_year.container_type in FACULTY_UPDATABLE_CONTAINER_TYPES


def learning_unit_year_permissions(learning_unit_year, person):
    return {
        'can_propose': is_eligible_to_create_modification_proposal(learning_unit_year, person),
        'can_edit_date': is_eligible_for_modification_end_date(learning_unit_year, person),
        'can_edit': is_eligible_for_modification(learning_unit_year, person),
        'can_delete': is_eligible_to_delete_learning_unit_year(learning_unit_year, person),
    }


def learning_unit_proposal_permissions(proposal, person, current_learning_unit_year):
    permissions = {'can_cancel_proposal': False, 'can_edit_learning_unit_proposal': False,
                   'can_consolidate_proposal': False}
    if not proposal or proposal.learning_unit_year != current_learning_unit_year:
        return permissions
    permissions['can_cancel_proposal'] = is_eligible_for_cancel_of_proposal(proposal, person)
    permissions['can_edit_learning_unit_proposal'] = is_eligible_to_edit_proposal(proposal, person)
    permissions['can_consolidate_proposal'] = is_eligible_to_consolidate_proposal(proposal, person)
    return permissions


def _conjunction(*predicates):

    def conjunction_method(*args, **kwargs):
        return all(
            p(*args, **kwargs) for p in predicates
        )

    return conjunction_method


def _disjunction(*predicates):

    def disjunction_method(*args, **kwargs):
        return any(
            p(*args, **kwargs) for p in predicates
        )

    return disjunction_method


def _negation(predicate):

    def negation_method(*args, **kwargs):
        return not predicate(*args, **kwargs)

    return negation_method


<<<<<<< HEAD
=======
def can_user_view_educational_information(user, learning_unit_year_id):
    return LearningUnitYear.objects.filter(pk=learning_unit_year_id, summary_locked=False,
                                           attribution__summary_responsible=True,
                                           attribution__tutor__person__user=user).exists()


def can_user_edit_educational_information(user, learning_unit_year_id):
    if not can_user_view_educational_information(user, learning_unit_year_id):
        return False

    submission_dates = find_educational_information_submission_dates_of_learning_unit_year(learning_unit_year_id)
    if not submission_dates:
        return False

    now = datetime.datetime.now(tz=get_tzinfo())
    return convert_date_to_datetime(submission_dates["start_date"]) <= now <= \
        convert_date_to_datetime(submission_dates["end_date"])


def find_educational_information_submission_dates_of_learning_unit_year(learning_unit_year_id):
    requirement_entity_version = find_last_entity_version_by_learning_unit_year_id(
        learning_unit_year_id=learning_unit_year_id,
        entity_type=entity_container_year_link_type.REQUIREMENT_ENTITY
    )
    if requirement_entity_version is None:
        return {}
    return find_summary_course_submission_dates_for_entity_version(requirement_entity_version)


>>>>>>> 912f4294
def is_eligible_to_update_learning_unit_pedagogy(learning_unit_year, person):
    """
    Permission to edit learning unit pedagogy needs many conditions:
        - The person must have the permission can_edit_learning_pedagogy
        - The person must be link to requirement entity
        - The person can be a faculty or a central manager
        - The person can be a tutor:
            - The learning unit must have its flag summary_locked to false
            - The person must have an attribution for the learning unit year
            - The attribution must have its flag summary responsible to true.

    :param learning_unit_year: LearningUnitYear
    :param person: Person
    :return: bool
    """
    if not person.user.has_perm('base.can_edit_learningunit_pedagogy'):
        return False

<<<<<<< HEAD
    return person.is_linked_to_entity_in_charge_of_learning_unit_year(learning_unit_year)
=======
    # Case faculty/central: We need to check if user is linked to entity
    if person.is_faculty_manager() or person.is_central_manager():
        return person.is_linked_to_entity_in_charge_of_learning_unit_year(learning_unit_year)

    # Case Tutor: We need to check if today is between submission date
    if tutor.is_tutor(person.user):
        return can_user_edit_educational_information(person.user, learning_unit_year.id)

    return False
>>>>>>> 912f4294
<|MERGE_RESOLUTION|>--- conflicted
+++ resolved
@@ -23,25 +23,21 @@
 #    see http://www.gnu.org/licenses/.
 #
 ##############################################################################
-
-<<<<<<< HEAD
-from base.models import proposal_learning_unit
-from base.models.academic_year import current_academic_year, MAX_ACADEMIC_YEAR_FACULTY, MAX_ACADEMIC_YEAR_CENTRAL
-from base.models.entity import Entity
-=======
+import datetime
+
 from base.business.institution import find_summary_course_submission_dates_for_entity_version
 from base.models import proposal_learning_unit, tutor
 from base.models.academic_year import current_academic_year, MAX_ACADEMIC_YEAR_FACULTY, MAX_ACADEMIC_YEAR_CENTRAL
 from base.models.entity import Entity
 from base.models.entity_version import find_last_entity_version_by_learning_unit_year_id
-from base.models.enums import entity_container_year_link_type
->>>>>>> 912f4294
-from base.models.enums import learning_container_year_types
+from base.models.enums import learning_container_year_types, entity_container_year_link_type
 from base.models.enums.entity_container_year_link_type import REQUIREMENT_ENTITY
 from base.models.enums.proposal_state import ProposalState
 from base.models.enums.proposal_type import ProposalType
+from base.models.learning_unit_year import LearningUnitYear
 from base.models.person import is_person_linked_to_entity_in_charge_of_learning_unit
 from base.models.person_entity import is_attached_entities
+from osis_common.utils.datetime import get_tzinfo, convert_date_to_datetime
 
 FACULTY_UPDATABLE_CONTAINER_TYPES = (learning_container_year_types.COURSE,
                                      learning_container_year_types.DISSERTATION,
@@ -286,38 +282,7 @@
     return negation_method
 
 
-<<<<<<< HEAD
-=======
-def can_user_view_educational_information(user, learning_unit_year_id):
-    return LearningUnitYear.objects.filter(pk=learning_unit_year_id, summary_locked=False,
-                                           attribution__summary_responsible=True,
-                                           attribution__tutor__person__user=user).exists()
-
-
-def can_user_edit_educational_information(user, learning_unit_year_id):
-    if not can_user_view_educational_information(user, learning_unit_year_id):
-        return False
-
-    submission_dates = find_educational_information_submission_dates_of_learning_unit_year(learning_unit_year_id)
-    if not submission_dates:
-        return False
-
-    now = datetime.datetime.now(tz=get_tzinfo())
-    return convert_date_to_datetime(submission_dates["start_date"]) <= now <= \
-        convert_date_to_datetime(submission_dates["end_date"])
-
-
-def find_educational_information_submission_dates_of_learning_unit_year(learning_unit_year_id):
-    requirement_entity_version = find_last_entity_version_by_learning_unit_year_id(
-        learning_unit_year_id=learning_unit_year_id,
-        entity_type=entity_container_year_link_type.REQUIREMENT_ENTITY
-    )
-    if requirement_entity_version is None:
-        return {}
-    return find_summary_course_submission_dates_for_entity_version(requirement_entity_version)
-
-
->>>>>>> 912f4294
+
 def is_eligible_to_update_learning_unit_pedagogy(learning_unit_year, person):
     """
     Permission to edit learning unit pedagogy needs many conditions:
@@ -336,9 +301,6 @@
     if not person.user.has_perm('base.can_edit_learningunit_pedagogy'):
         return False
 
-<<<<<<< HEAD
-    return person.is_linked_to_entity_in_charge_of_learning_unit_year(learning_unit_year)
-=======
     # Case faculty/central: We need to check if user is linked to entity
     if person.is_faculty_manager() or person.is_central_manager():
         return person.is_linked_to_entity_in_charge_of_learning_unit_year(learning_unit_year)
@@ -348,4 +310,42 @@
         return can_user_edit_educational_information(person.user, learning_unit_year.id)
 
     return False
->>>>>>> 912f4294
+
+
+def can_user_edit_educational_information(user, learning_unit_year_id):
+    return _conjunction(
+        _is_tutor_summary_responsible_of_learning_unit_year,
+        _is_learning_unit_year_summary_editable,
+        _is_calendar_opened_to_edit_educational_information
+    )(user, learning_unit_year_id)
+
+
+def _is_tutor_summary_responsible_of_learning_unit_year(user, learning_unit_year_id):
+    return LearningUnitYear.objects.filter(pk=learning_unit_year_id,
+                                           attribution__summary_responsible=True,
+                                           attribution__tutor__person__user=user).exists()
+
+
+def _is_learning_unit_year_summary_editable(user, learning_unit_year_id):
+    return LearningUnitYear.objects.filter(pk=learning_unit_year_id, summary_locked=False).exists()
+
+
+def _is_calendar_opened_to_edit_educational_information(user, learning_unit_year_id):
+    submission_dates = find_educational_information_submission_dates_of_learning_unit_year(learning_unit_year_id)
+    if not submission_dates:
+        return False
+
+    now = datetime.datetime.now(tz=get_tzinfo())
+    return convert_date_to_datetime(submission_dates["start_date"]) <= now <= \
+           convert_date_to_datetime(submission_dates["end_date"])
+
+
+def find_educational_information_submission_dates_of_learning_unit_year(learning_unit_year_id):
+    requirement_entity_version = requirement_entity_version = find_last_entity_version_by_learning_unit_year_id(
+        learning_unit_year_id=learning_unit_year_id,
+        entity_type=entity_container_year_link_type.REQUIREMENT_ENTITY
+)
+    if requirement_entity_version is None:
+        return {}
+
+    return find_summary_course_submission_dates_for_entity_version(requirement_entity_version)