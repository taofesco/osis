##############################################################################
#
#    OSIS stands for Open Student Information System. It's an application
#    designed to manage the core business of higher education institutions,
#    such as universities, faculties, institutes and professional schools.
#    The core business involves the administration of students, teachers,
#    courses, programs and so on.
#
#    Copyright (C) 2015-2018 Université catholique de Louvain (http://www.uclouvain.be)
#
#    This program is free software: you can redistribute it and/or modify
#    it under the terms of the GNU General Public License as published by
#    the Free Software Foundation, either version 3 of the License, or
#    (at your option) any later version.
#
#    This program is distributed in the hope that it will be useful,
#    but WITHOUT ANY WARRANTY; without even the implied warranty of
#    MERCHANTABILITY or FITNESS FOR A PARTICULAR PURPOSE.  See the
#    GNU General Public License for more details.
#
#    A copy of this license - GNU General Public License - is available
#    at the root of the source code of this program.  If not,
#    see http://www.gnu.org/licenses/.
#
##############################################################################
from base.models import entity_container_year, entity
from base.models.enums import proposal_type, learning_container_year_types
from base.models.enums.entity_container_year_link_type import REQUIREMENT_ENTITY
from base.models.enums.learning_unit_year_subtypes import PARTIM, FULL
from base.models.enums.proposal_state import ProposalState
from base.models.enums.proposal_type import ProposalType
from base.models.utils.person_entity_filter import filter_by_attached_entities

FACULTY_UPDATABLE_CONTAINER_TYPES = (learning_container_year_types.COURSE,
                                     learning_container_year_types.DISSERTATION,
                                     learning_container_year_types.INTERNSHIP)
PROPOSAL_TYPE_ACCEPTED_FOR_UPDATE = (proposal_type.ProposalType.CREATION.name,
                                     proposal_type.ProposalType.MODIFICATION.name,
                                     proposal_type.ProposalType.TRANSFORMATION.name)
CANCELLABLE_PROPOSAL_TYPES = (ProposalType.MODIFICATION.name,
                              ProposalType.TRANSFORMATION.name,
                              ProposalType.TRANSFORMATION_AND_MODIFICATION.name)


def is_person_linked_to_entity_in_charge_of_learning_unit(a_learning_unit_year, a_person):
    entity_containers_year = entity_container_year.search(
        learning_container_year=a_learning_unit_year.learning_container_year,
        link_type=REQUIREMENT_ENTITY)

    return filter_by_attached_entities(a_person, entity_containers_year).exists()


def is_eligible_to_create_modification_proposal(learn_unit_year, person):
    if learn_unit_year.is_past() or learn_unit_year.subtype == PARTIM:
        return False
    if learn_unit_year.learning_container_year and \
            learn_unit_year.learning_container_year.container_type not in FACULTY_UPDATABLE_CONTAINER_TYPES:
        return False
    if learn_unit_year.is_in_proposal():
        return False

    return person.is_linked_to_entity_in_charge_of_learning_unit_year(learn_unit_year)


def is_eligible_for_cancel_of_proposal(learning_unit_proposal, a_person):
    if not learning_unit_proposal or learning_unit_proposal.state != ProposalState.FACULTY.name:
        return False

    if learning_unit_proposal.type not in CANCELLABLE_PROPOSAL_TYPES:
        return False

    initial_entity_requirement_id = learning_unit_proposal.initial_data["entities"][REQUIREMENT_ENTITY]
    an_entity = entity.get_by_internal_id(initial_entity_requirement_id)
    if an_entity in a_person.entities:
        return True

    return a_person.is_linked_to_entity_in_charge_of_learning_unit_year(learning_unit_proposal.learning_unit_year)


def is_eligible_to_edit_proposal(proposal, a_person):
    if not proposal:
        return False

    is_person_linked_to_entity = a_person.is_linked_to_entity_in_charge_of_learning_unit_year(
        proposal.learning_unit_year)

    if a_person.is_faculty_manager():
        if (proposal.state != ProposalState.FACULTY.name or
                proposal.type not in PROPOSAL_TYPE_ACCEPTED_FOR_UPDATE or
                not is_person_linked_to_entity):
            return False

    return a_person.user.has_perm('base.can_edit_learning_unit_proposal')


def is_eligible_for_modification_end_date(learn_unit_year, person):
    if learn_unit_year.learning_unit.is_past():
        return False
    return is_eligible_for_modification(learn_unit_year, person)


def is_eligible_for_modification(learn_unit_year, person):
    if learn_unit_year.is_past():
        return False
    if learn_unit_year.is_in_proposal():
        return False
    if person.is_faculty_manager() and not _can_faculty_manager_modify_learning_unit_year(learn_unit_year):
        return False
    return person.is_linked_to_entity_in_charge_of_learning_unit_year(learn_unit_year)


<<<<<<< HEAD
def _can_faculty_manager_modify_end_date(learning_unit_year):
    if learning_unit_year.learning_container_year:
        if learning_unit_year.subtype == PARTIM:
            return True
        return learning_unit_year.learning_container_year.container_type not in TYPES_PROPOSAL_NEEDED_TO_EDIT
    return False


def _learning_unit_year_is_past(learn_unit_year):
    current_year = current_academic_year().year
    return learn_unit_year.academic_year.year < current_year


def _learning_unit_year_is_on_proposal(learn_unit_year):
    return proposal_learning_unit.have_a_proposal(learn_unit_year)
=======
def _can_faculty_manager_modify_learning_unit_year(learning_unit_year):
    if learning_unit_year.subtype == PARTIM:
        return True
    if not learning_unit_year.learning_container_year:
        return False
    return learning_unit_year.learning_container_year.container_type not in FACULTY_UPDATABLE_CONTAINER_TYPES
>>>>>>> 86c1241b


def can_delete_learning_unit_year(learning_unit_year, person):
    if not _can_delete_learning_unit_year_according_type(learning_unit_year, person):
        return False
    return person.is_linked_to_entity_in_charge_of_learning_unit_year(learning_unit_year)


def _can_delete_learning_unit_year_according_type(learning_unit_year, person):
    if not person.is_central_manager() and person.is_faculty_manager():
        container_type = learning_unit_year.learning_container_year.container_type
        subtype = learning_unit_year.subtype

        return not (
                container_type == learning_container_year_types.COURSE and subtype == FULL
        ) and container_type not in [learning_container_year_types.DISSERTATION,
                                     learning_container_year_types.INTERNSHIP]
    return True


def learning_unit_year_permissions(learning_unit_year, person):
    return {
        'can_propose': is_eligible_to_create_modification_proposal(learning_unit_year, person),
        'can_edit_date': is_eligible_for_modification_end_date(learning_unit_year, person),
        'can_edit': is_eligible_for_modification(learning_unit_year, person),
        'can_delete': can_delete_learning_unit_year(learning_unit_year, person)
    }


def learning_unit_proposal_permissions(proposal, person):
    return {
        'can_cancel_proposal': is_eligible_for_cancel_of_proposal(proposal, person),
        'can_edit_learning_unit_proposal': is_eligible_to_edit_proposal(proposal, person)
    }<|MERGE_RESOLUTION|>--- conflicted
+++ resolved
@@ -109,30 +109,12 @@
     return person.is_linked_to_entity_in_charge_of_learning_unit_year(learn_unit_year)
 
 
-<<<<<<< HEAD
-def _can_faculty_manager_modify_end_date(learning_unit_year):
-    if learning_unit_year.learning_container_year:
-        if learning_unit_year.subtype == PARTIM:
-            return True
-        return learning_unit_year.learning_container_year.container_type not in TYPES_PROPOSAL_NEEDED_TO_EDIT
-    return False
-
-
-def _learning_unit_year_is_past(learn_unit_year):
-    current_year = current_academic_year().year
-    return learn_unit_year.academic_year.year < current_year
-
-
-def _learning_unit_year_is_on_proposal(learn_unit_year):
-    return proposal_learning_unit.have_a_proposal(learn_unit_year)
-=======
 def _can_faculty_manager_modify_learning_unit_year(learning_unit_year):
     if learning_unit_year.subtype == PARTIM:
         return True
     if not learning_unit_year.learning_container_year:
         return False
     return learning_unit_year.learning_container_year.container_type not in FACULTY_UPDATABLE_CONTAINER_TYPES
->>>>>>> 86c1241b
 
 
 def can_delete_learning_unit_year(learning_unit_year, person):
