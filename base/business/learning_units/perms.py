##############################################################################
#
#    OSIS stands for Open Student Information System. It's an application
#    designed to manage the core business of higher education institutions,
#    such as universities, faculties, institutes and professional schools.
#    The core business involves the administration of students, teachers,
#    courses, programs and so on.
#
#    Copyright (C) 2015-2018 Université catholique de Louvain (http://www.uclouvain.be)
#
#    This program is free software: you can redistribute it and/or modify
#    it under the terms of the GNU General Public License as published by
#    the Free Software Foundation, either version 3 of the License, or
#    (at your option) any later version.
#
#    This program is distributed in the hope that it will be useful,
#    but WITHOUT ANY WARRANTY; without even the implied warranty of
#    MERCHANTABILITY or FITNESS FOR A PARTICULAR PURPOSE.  See the
#    GNU General Public License for more details.
#
#    A copy of this license - GNU General Public License - is available
#    at the root of the source code of this program.  If not,
#    see http://www.gnu.org/licenses/.
#
##############################################################################
from base.models import entity_container_year, proposal_learning_unit, entity, person_entity
from base.models.academic_year import current_academic_year
from base.models.enums import entity_container_year_link_type, learning_unit_year_subtypes, proposal_state, \
    proposal_type, learning_container_year_types
from base.models.enums.learning_container_year_types import COURSE, DISSERTATION, INTERNSHIP
from base.models.enums.learning_unit_year_subtypes import PARTIM
from base.models.learning_unit import is_old_learning_unit
from base.models.utils.person_entity_filter import filter_by_attached_entities

AUTHORIZED_TYPE_FOR_MODIFICATION_PROPOSAL = (learning_container_year_types.COURSE,
                                             learning_container_year_types.DISSERTATION,
                                             learning_container_year_types.INTERNSHIP)


def is_person_linked_to_entity_in_charge_of_learning_unit(a_learning_unit_year, a_person):
    entity_containers_year = entity_container_year.search(
        learning_container_year=a_learning_unit_year.learning_container_year,
        link_type=entity_container_year_link_type.REQUIREMENT_ENTITY)

    return filter_by_attached_entities(a_person, entity_containers_year).exists()


def is_eligible_for_modification_proposal(learn_unit_year, a_person):
    if _learning_unit_year_is_past(learn_unit_year) or \
            learn_unit_year.subtype == learning_unit_year_subtypes.PARTIM:
        return False
    if learn_unit_year.learning_container_year and \
            learn_unit_year.learning_container_year.container_type not in AUTHORIZED_TYPE_FOR_MODIFICATION_PROPOSAL:
        return False
    if _learning_unit_year_is_on_proposal(learn_unit_year):
        return False
    return is_person_linked_to_entity_in_charge_of_learning_unit(learn_unit_year, a_person)


def is_eligible_for_cancel_of_proposal(learning_unit_proposal, a_person):
    if learning_unit_proposal.state != proposal_state.ProposalState.FACULTY.name:
        return False
    valid_type = [proposal_type.ProposalType.MODIFICATION.name, proposal_type.ProposalType.TRANSFORMATION.name,
                  proposal_type.ProposalType.TRANSFORMATION_AND_MODIFICATION.name]
    if learning_unit_proposal.type not in valid_type:
        return False

    initial_entity_requirement_id = \
        learning_unit_proposal.initial_data["entities"][entity_container_year_link_type.REQUIREMENT_ENTITY]
    an_entity = entity.get_by_internal_id(initial_entity_requirement_id)
    if an_entity in person_entity.find_entities_by_person(a_person):
        return True
    return is_person_linked_to_entity_in_charge_of_learning_unit(learning_unit_proposal.learning_unit_year, a_person)


def is_eligible_for_modification_end_date(learn_unit_year, a_person):
    if is_old_learning_unit(learn_unit_year.learning_unit):
        return False
    if proposal_learning_unit.find_by_learning_unit_year(learn_unit_year):
        return False
    if a_person.is_faculty_manager() and not _can_faculty_manager_modify_end_date(learn_unit_year):
        return False
    return is_person_linked_to_entity_in_charge_of_learning_unit(learn_unit_year, a_person)


def is_eligible_for_modification(learn_unit_year, pers):
    if _learning_unit_year_is_past(learn_unit_year):
        return False
    return not _learning_unit_year_is_on_proposal(learn_unit_year)


def _can_faculty_manager_modify_end_date(learning_unit_year):
<<<<<<< HEAD
    if learning_unit_year.learning_container_year.container_type == COURSE and learning_unit_year.subtype == PARTIM:
        return True
    return learning_unit_year.learning_container_year.container_type not in [COURSE, DISSERTATION, INTERNSHIP]


def _learning_unit_year_is_past(learn_unit_year):
    current_year = current_academic_year().year
    return learn_unit_year.academic_year.year < current_year


def _learning_unit_year_is_on_proposal(learn_unit_year):
    proposal = proposal_learning_unit.find_by_learning_unit_year(learn_unit_year)
    return proposal is not None
=======
    if learning_unit_year.learning_container_year:
        if learning_unit_year.learning_container_year.container_type == COURSE and learning_unit_year.subtype == PARTIM:
            return True
        return learning_unit_year.learning_container_year.container_type not in [COURSE, DISSERTATION, INTERNSHIP]
    return False
>>>>>>> 855c58de
<|MERGE_RESOLUTION|>--- conflicted
+++ resolved
@@ -90,10 +90,11 @@
 
 
 def _can_faculty_manager_modify_end_date(learning_unit_year):
-<<<<<<< HEAD
-    if learning_unit_year.learning_container_year.container_type == COURSE and learning_unit_year.subtype == PARTIM:
-        return True
-    return learning_unit_year.learning_container_year.container_type not in [COURSE, DISSERTATION, INTERNSHIP]
+    if learning_unit_year.learning_container_year:
+        if learning_unit_year.learning_container_year.container_type == COURSE and learning_unit_year.subtype == PARTIM:
+            return True
+        return learning_unit_year.learning_container_year.container_type not in [COURSE, DISSERTATION, INTERNSHIP]
+    return False
 
 
 def _learning_unit_year_is_past(learn_unit_year):
@@ -103,11 +104,4 @@
 
 def _learning_unit_year_is_on_proposal(learn_unit_year):
     proposal = proposal_learning_unit.find_by_learning_unit_year(learn_unit_year)
-    return proposal is not None
-=======
-    if learning_unit_year.learning_container_year:
-        if learning_unit_year.learning_container_year.container_type == COURSE and learning_unit_year.subtype == PARTIM:
-            return True
-        return learning_unit_year.learning_container_year.container_type not in [COURSE, DISSERTATION, INTERNSHIP]
-    return False
->>>>>>> 855c58de
+    return proposal is not None