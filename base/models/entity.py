--- conflicted
+++ resolved
@@ -49,60 +49,7 @@
         verbose_name_plural = "entities"
 
     def __str__(self):
-<<<<<<< HEAD
-        return "{0} ({1} - {2})".format(self.id, self.most_recent_acronym(), self.external_id)
-
-    def _direct_children(self, date=None):
-        if date is None:
-            date = timezone.now()
-
-        return EntityLink.objects.filter(parent=self,
-                                         start_date__lte=date,
-                                         end_date__gte=date
-                                         )
-
-    def find_direct_parent(self, date=None):
-        if date is None:
-            date = timezone.now()
-        qs = EntityLink.objects.filter(child=self, start_date__lte=date, end_date__gte=date).select_related("parent").first()
-        if qs:
-            return qs.parent
-
-    def find_direct_children(self, date=None):
-        qs = self._direct_children(date).select_related("child")
-        return [entity_link.child for entity_link in qs]
-
-    def count_direct_children(self, date=None):
-        return self._direct_children(date).count()
-
-    def find_descendants(self, date=None):
-        if date is None:
-            date = timezone.now()
-
-        descendants = []
-        if self.count_direct_children(date) > 0:
-            direct_children = self.find_direct_children(date)
-            descendants.extend(direct_children)
-            for child in direct_children:
-                descendants.extend(child.find_descendants(date))
-
-        return descendants
-
-    def most_recent_acronym(self):
-        return self.most_recent_version().acronym
-
-    def most_recent_version(self):
-        last_version = EntityVersion.objects.filter(entity=self).order_by('-start_date').first()
-        if last_version:
-            return last_version
-        return None
-
-    def find_versions(self):
-        versions = EntityVersion.objects.filter(entity=self).order_by('start_date')
-        return versions
-=======
         return "{0} - {1}".format(self.id, self.external_id)
->>>>>>> 9e6f37a5
 
 
 def search(**kwargs):
