--- conflicted
+++ resolved
@@ -57,7 +57,7 @@
     in_charge = models.BooleanField(default=False)
     structure = models.ForeignKey('Structure', blank=True, null=True)
     internship_subtype = models.CharField(max_length=50, blank=True, null=True,
-                                          choices=internship_subtypes.INTERNSHIP_SUBTYPES)
+                               choices=internship_subtypes.INTERNSHIP_SUBTYPES)
     status = models.BooleanField(default=False)
     session = models.CharField(max_length=50, blank=True, null=True,
                                choices=learning_unit_year_session.LEARNING_UNIT_YEAR_SESSION)
@@ -74,21 +74,12 @@
     @property
     def parent(self):
         if self.subdivision:
-<<<<<<< HEAD
             return LearningUnitYear.objects.filter(
                 subtype=learning_unit_year_subtypes.FULL,
                 learning_container_year=self.learning_container_year,
                 learning_container_year__acronym=self.learning_container_year.acronym,
                 learning_container_year__container_type=learning_container_year_types.COURSE
             ).first()
-=======
-            return LearningUnitYear.objects.filter(subtype=learning_unit_year_subtypes.FULL,
-                                                   learning_container_year=self.learning_container_year,
-                                                   learning_container_year__acronym=
-                                                   self.learning_container_year.acronym,
-                                                   learning_container_year__container_type=
-                                                   learning_container_year_types.COURSE).first()
->>>>>>> 3eb002a6
         return None
 
     @property
