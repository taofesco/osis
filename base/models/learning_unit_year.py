##############################################################################
#
#    OSIS stands for Open Student Information System. It's an application
#    designed to manage the core business of higher education institutions,
#    such as universities, faculties, institutes and professional schools.
#    The core business involves the administration of students, teachers,
#    courses, programs and so on.
#
#    Copyright (C) 2015-2016 Université catholique de Louvain (http://www.uclouvain.be)
#
#    This program is free software: you can redistribute it and/or modify
#    it under the terms of the GNU General Public License as published by
#    the Free Software Foundation, either version 3 of the License, or
#    (at your option) any later version.
#
#    This program is distributed in the hope that it will be useful,
#    but WITHOUT ANY WARRANTY; without even the implied warranty of
#    MERCHANTABILITY or FITNESS FOR A PARTICULAR PURPOSE.  See the
#    GNU General Public License for more details.
#
#    A copy of this license - GNU General Public License - is available
#    at the root of the source code of this program.  If not,
#    see http://www.gnu.org/licenses/.
#
##############################################################################
from django.db import models
from osis_common.models.serializable_model import SerializableModel, SerializableModelAdmin
from base.enums import learning_unit_year_status, learning_unit_year_types


class LearningUnitYearAdmin(SerializableModelAdmin):
<<<<<<< HEAD
    list_display = ('acronym', 'title', 'academic_year', 'credits', 'changed', 'structure')
    fieldsets = ((None, {'fields': ('academic_year', 'learning_unit', 'acronym', 'title', 'credits', 'decimal_scores', 'structure')}),)
    list_filter = ('academic_year',)
=======
    list_display = ('acronym', 'title', 'academic_year', 'credits', 'changed')
    fieldsets = ((None, {'fields': ('academic_year', 'learning_unit', 'acronym', 'title', 'credits', 'decimal_scores')}),)
    list_filter = ('academic_year', 'vacant', 'in_charge', 'decimal_scores')
>>>>>>> 29cf1b4e
    raw_id_fields = ('learning_unit',)
    search_fields = ['acronym']


class LearningUnitYear(SerializableModel):
    external_id = models.CharField(max_length=100, blank=True, null=True)
    academic_year = models.ForeignKey('AcademicYear')
    learning_unit = models.ForeignKey('LearningUnit')
    learning_container_year = models.ForeignKey('LearningContainerYear', blank=True, null=True)
    changed = models.DateTimeField(null=True)
    acronym = models.CharField(max_length=15, db_index=True)
    title = models.CharField(max_length=255)
    type = models.CharField(max_length=20, blank=True, null=True,
                            choices=learning_unit_year_types.LEARNING_UNIT_YEAR_TYPES)
    credits = models.DecimalField(max_digits=5, decimal_places=2, blank=True, null=True)
    decimal_scores = models.BooleanField(default=False)
    team = models.BooleanField(default=False)
    vacant = models.BooleanField(default=False)
    in_charge = models.BooleanField(default=False)
<<<<<<< HEAD
    structure = models.ForeignKey('Structure', blank=True, null=True)
=======
    status = models.CharField(max_length=20, blank=True, null=True,
                              choices=learning_unit_year_status.LEARNING_UNIT_YEAR_STATUS)
>>>>>>> 29cf1b4e

    def __str__(self):
        return u"%s - %s" % (self.academic_year, self.acronym)


def find_by_id(learning_unit_year_id):
    return LearningUnitYear.objects.get(pk=learning_unit_year_id)


def find_by_acronym(acronym):
    return LearningUnitYear.objects.filter(acronym=acronym)


def search(academic_year_id=None, acronym=None, learning_unit=None, title=None, type=None, status=None):
    queryset = LearningUnitYear.objects

    if academic_year_id:
        queryset = queryset.filter(academic_year=academic_year_id)

    if acronym:
        queryset = queryset.filter(acronym__icontains=acronym)

    if learning_unit:
        queryset = queryset.filter(learning_unit=learning_unit)

    if title:
        queryset = queryset.filter(title__icontains=title)

    if type:
        queryset = queryset.filter(type=type)

    if status:
        queryset = queryset.filter(status=status)

    return queryset<|MERGE_RESOLUTION|>--- conflicted
+++ resolved
@@ -29,15 +29,9 @@
 
 
 class LearningUnitYearAdmin(SerializableModelAdmin):
-<<<<<<< HEAD
     list_display = ('acronym', 'title', 'academic_year', 'credits', 'changed', 'structure')
     fieldsets = ((None, {'fields': ('academic_year', 'learning_unit', 'acronym', 'title', 'credits', 'decimal_scores', 'structure')}),)
-    list_filter = ('academic_year',)
-=======
-    list_display = ('acronym', 'title', 'academic_year', 'credits', 'changed')
-    fieldsets = ((None, {'fields': ('academic_year', 'learning_unit', 'acronym', 'title', 'credits', 'decimal_scores')}),)
     list_filter = ('academic_year', 'vacant', 'in_charge', 'decimal_scores')
->>>>>>> 29cf1b4e
     raw_id_fields = ('learning_unit',)
     search_fields = ['acronym']
 
@@ -57,12 +51,10 @@
     team = models.BooleanField(default=False)
     vacant = models.BooleanField(default=False)
     in_charge = models.BooleanField(default=False)
-<<<<<<< HEAD
     structure = models.ForeignKey('Structure', blank=True, null=True)
-=======
     status = models.CharField(max_length=20, blank=True, null=True,
                               choices=learning_unit_year_status.LEARNING_UNIT_YEAR_STATUS)
->>>>>>> 29cf1b4e
+
 
     def __str__(self):
         return u"%s - %s" % (self.academic_year, self.acronym)
