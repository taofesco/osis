--- conflicted
+++ resolved
@@ -26,13 +26,8 @@
 from django.db import models
 from osis_common.models.serializable_model import SerializableModel, SerializableModelAdmin
 from attribution.models import attribution
-<<<<<<< HEAD
-from base.enums import learning_unit_year_type
-from base.enums import learning_unit_year_status
-=======
 from base.enums import learning_unit_year_status
 from base.enums import learning_unit_year_types
->>>>>>> 135836c3
 
 class LearningUnitYearAdmin(SerializableModelAdmin):
     list_display = ('acronym', 'title', 'academic_year', 'credits', 'changed')
@@ -49,11 +44,7 @@
     changed = models.DateTimeField(null=True)
     acronym = models.CharField(max_length=15, db_index=True)
     title = models.CharField(max_length=255)
-<<<<<<< HEAD
-    type = models.CharField(max_length=20, blank=True, null=True, choices=learning_unit_year_type.LEARNING_UNIT_YEAR_TYPES)
-=======
     type = models.CharField(max_length=20, blank=True, null=True, choices=learning_unit_year_types.LEARNING_UNIT_YEAR_TYPES)
->>>>>>> 135836c3
     credits = models.DecimalField(max_digits=5, decimal_places=2, blank=True, null=True)
     decimal_scores = models.BooleanField(default=False)
     team = models.BooleanField(default=False)
