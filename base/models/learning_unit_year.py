--- conflicted
+++ resolved
@@ -109,12 +109,9 @@
     mobility_modality = models.CharField(max_length=250, verbose_name=_('Modalities specific to IN and OUT mobility'),
                                          blank=True, null=True)
     professional_integration = models.BooleanField(default=False, verbose_name=_('professional_integration'))
-<<<<<<< HEAD
     language = models.ForeignKey('reference.Language', null=True, verbose_name=_('language'))
-=======
 
     objects_with_container = LearningUnitYearWithContainerManager()
->>>>>>> 9bba778f
     _warnings = None
 
     class Meta:
