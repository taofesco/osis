--- conflicted
+++ resolved
@@ -6,7 +6,7 @@
 #    The core business involves the administration of students, teachers,
 #    courses, programs and so on.
 #
-#    Copyright (C) 2015-2017 Université catholique de Louvain (http://www.uclouvain.be)
+#    Copyright (C) 2015-2016 Université catholique de Louvain (http://www.uclouvain.be)
 #
 #    This program is free software: you can redistribute it and/or modify
 #    it under the terms of the GNU General Public License as published by
@@ -25,11 +25,7 @@
 ##############################################################################
 from django.db import models
 from osis_common.models.serializable_model import SerializableModel, SerializableModelAdmin
-<<<<<<< HEAD
-from base.enums import learning_unit_year_subtypes, learning_unit_year_activity_status
-=======
-from base.models.enums import learning_unit_year_status, learning_unit_year_types
->>>>>>> 9b175dbc
+from base.models.enums import learning_unit_year_activity_status, learning_unit_year_subtypes
 
 
 class LearningUnitYearAdmin(SerializableModelAdmin):
@@ -49,7 +45,7 @@
     acronym = models.CharField(max_length=15, db_index=True)
     title = models.CharField(max_length=255)
     subtype = models.CharField(max_length=20, blank=True, null=True,
-                              choices=learning_unit_year_subtypes.LEARNING_UNIT_YEAR_SUBTYPES)
+                               choices=learning_unit_year_subtypes.LEARNING_UNIT_YEAR_SUBTYPES)
     credits = models.DecimalField(max_digits=5, decimal_places=2, blank=True, null=True)
     decimal_scores = models.BooleanField(default=False)
     team = models.BooleanField(default=False)
@@ -58,6 +54,7 @@
     structure = models.ForeignKey('Structure', blank=True, null=True)
     activity_status = models.CharField(max_length=20, blank=True, null=True,
                                        choices=learning_unit_year_activity_status.LEARNING_UNIT_YEAR_ACTIVITY_STATUS)
+
 
     def __str__(self):
         return u"%s - %s" % (self.academic_year, self.acronym)
@@ -68,19 +65,17 @@
             return self.acronym.replace(self.learning_container_year.acronym, "")
         return None
 
-
 def find_by_id(learning_unit_year_id):
     return LearningUnitYear.objects.get(pk=learning_unit_year_id)
 
 
 def find_by_acronym(acronym):
     return LearningUnitYear.objects.filter(acronym=acronym)\
-                                   .select_related('learning_unit')
+                                   .select_related('learning_container_year')
 
 
 def search(academic_year_id=None, acronym=None, learning_container_year_id=None, learning_unit=None,
            title=None, subtype=None, activity_status=None):
-
     queryset = LearningUnitYear.objects
 
     if academic_year_id:
@@ -104,4 +99,4 @@
     if activity_status:
         queryset = queryset.filter(activity_status=activity_status)
 
-    return queryset.select_related('learning_unit')+    return queryset.select_related('learning_container_year')