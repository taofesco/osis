##############################################################################
#
#    OSIS stands for Open Student Information System. It's an application
#    designed to manage the core business of higher education institutions,
#    such as universities, faculties, institutes and professional schools.
#    The core business involves the administration of students, teachers,
#    courses, programs and so on.
#
#    Copyright (C) 2015-2017 Université catholique de Louvain (http://www.uclouvain.be)
#
#    This program is free software: you can redistribute it and/or modify
#    it under the terms of the GNU General Public License as published by
#    the Free Software Foundation, either version 3 of the License, or
#    (at your option) any later version.
#
#    This program is distributed in the hope that it will be useful,
#    but WITHOUT ANY WARRANTY; without even the implied warranty of
#    MERCHANTABILITY or FITNESS FOR A PARTICULAR PURPOSE.  See the
#    GNU General Public License for more details.
#
#    A copy of this license - GNU General Public License - is available
#    at the root of the source code of this program.  If not,
#    see http://www.gnu.org/licenses/.
#
##############################################################################
from django.db import models

from base.models import entity_container_year
from base.models.enums import entity_container_year_link_type
from osis_common.models.serializable_model import SerializableModel, SerializableModelAdmin
from base.models.enums import learning_unit_year_subtypes, learning_container_year_types, internship_subtypes, \
    learning_unit_year_session, entity_type
from base.models import entity_container_year as mdl_entity_container_year
from base.models import entity_version as mdl_entity_version


class LearningUnitYearAdmin(SerializableModelAdmin):
    list_display = ('external_id', 'acronym', 'title', 'academic_year', 'credits', 'changed', 'structure', 'status')
    fieldsets = ((None, {'fields': ('academic_year', 'learning_unit', 'acronym', 'title', 'title_english', 'credits',
                                    'decimal_scores', 'structure', 'learning_container_year',
                                    'subtype', 'status', 'internship_subtype', 'session')}),)
    list_filter = ('academic_year', 'vacant', 'in_charge', 'decimal_scores')
    raw_id_fields = ('learning_unit', 'learning_container_year', 'structure')
    search_fields = ['acronym', 'structure__acronym', 'external_id']


class LearningUnitYear(SerializableModel):
    external_id = models.CharField(max_length=100, blank=True, null=True)
    academic_year = models.ForeignKey('AcademicYear')
    learning_unit = models.ForeignKey('LearningUnit')
    learning_container_year = models.ForeignKey('LearningContainerYear', blank=True, null=True)
    changed = models.DateTimeField(null=True, auto_now=True)
    acronym = models.CharField(max_length=15, db_index=True)
    title = models.CharField(max_length=255)
    title_english = models.CharField(max_length=250, blank=True, null=True)
    subtype = models.CharField(max_length=50, blank=True, null=True,
                               choices=learning_unit_year_subtypes.LEARNING_UNIT_YEAR_SUBTYPES)
    credits = models.DecimalField(max_digits=5, decimal_places=2, blank=True, null=True)
    decimal_scores = models.BooleanField(default=False)
    team = models.BooleanField(default=False)
    vacant = models.BooleanField(default=False)
    in_charge = models.BooleanField(default=False)
    structure = models.ForeignKey('Structure', blank=True, null=True)
    internship_subtype = models.CharField(max_length=50, blank=True, null=True,
                               choices=internship_subtypes.INTERNSHIP_SUBTYPES)
    status = models.BooleanField(default=False)
    session = models.CharField(max_length=50, blank=True, null=True,
                               choices=learning_unit_year_session.LEARNING_UNIT_YEAR_SESSION)

    def __str__(self):
        return u"%s - %s" % (self.academic_year, self.acronym)

    @property
    def subdivision(self):
        if self.acronym and self.learning_container_year:
            return self.acronym.replace(self.learning_container_year.acronym, "")
        return None

    @property
    def parent(self):
        if self.subdivision:
            return LearningUnitYear.objects.filter(
                subtype=learning_unit_year_subtypes.FULL,
                learning_container_year=self.learning_container_year,
                learning_container_year__acronym=self.learning_container_year.acronym,
                learning_container_year__container_type=learning_container_year_types.COURSE
            ).first()
        return None

    @property
    def same_container_learning_unit_years(self):
        return LearningUnitYear.objects.filter(
            learning_container_year=self.learning_container_year
        ).order_by('acronym')

<<<<<<< HEAD
    @property
    def allocation_entity(self):
        entity_container_yr = entity_container_year.search(
            link_type=entity_container_year_link_type.ALLOCATION_ENTITY,
            learning_container_year=self.learning_container_year
        ).first()
        return entity_container_yr.entity if entity_container_yr else None
=======
    # @property
    # def is_service_course(self):
    #     return is_service_course(self)


def check_parent(parent_entity):
    entity_version = mdl_entity_version.get_last_version(parent_entity)

    if entity_version:
        if entity_version.entity_type == entity_type.FACULTY:
            return entity_version.entity
        else:
            return check_parent(entity_version.parent)
    return None
>>>>>>> c7195510


def find_by_id(learning_unit_year_id):
    return LearningUnitYear.objects.select_related('learning_container_year__learning_container')\
                                   .get(pk=learning_unit_year_id)


def find_by_acronym(acronym):
    return LearningUnitYear.objects.filter(acronym=acronym)\
                                   .select_related('learning_container_year')


def search(academic_year_id=None, acronym=None, learning_container_year_id=None, learning_unit=None,
           title=None, subtype=None, status=None, container_type=None, *args, **kwargs):
    queryset = LearningUnitYear.objects

    if academic_year_id:
        queryset = queryset.filter(academic_year=academic_year_id)

    if acronym:
        queryset = queryset.filter(acronym__icontains=acronym)

    if learning_container_year_id is not None:
        if isinstance(learning_container_year_id, list):
            queryset = queryset.filter(learning_container_year__in=learning_container_year_id)
        elif learning_container_year_id:
            queryset = queryset.filter(learning_container_year=learning_container_year_id)

    if learning_unit:
        queryset = queryset.filter(learning_unit=learning_unit)

    if title:
        queryset = queryset.filter(title__icontains=title)

    if subtype:
        queryset = queryset.filter(subtype=subtype)

    if status:
        queryset = queryset.filter(status=status)

    if container_type:
        queryset = queryset.filter(learning_container_year__container_type=container_type)

    return queryset.select_related('learning_container_year')


def find_gte_year_acronym(academic_yr, acronym):
    return LearningUnitYear.objects.filter(academic_year__year__gte=academic_yr.year,
                                           acronym__iexact=acronym)


def find_lt_year_acronym(academic_yr, acronym):
    return LearningUnitYear.objects.filter(academic_year__year__lt=academic_yr.year,
                                           acronym__iexact=acronym).order_by('academic_year')



<|MERGE_RESOLUTION|>--- conflicted
+++ resolved
@@ -25,13 +25,12 @@
 ##############################################################################
 from django.db import models
 
-from base.models import entity_container_year
+from base.models import entity_container_year, entity_version as mdl_entity_version
 from base.models.enums import entity_container_year_link_type
+from base.models.enums import entity_type
 from osis_common.models.serializable_model import SerializableModel, SerializableModelAdmin
 from base.models.enums import learning_unit_year_subtypes, learning_container_year_types, internship_subtypes, \
-    learning_unit_year_session, entity_type
-from base.models import entity_container_year as mdl_entity_container_year
-from base.models import entity_version as mdl_entity_version
+    learning_unit_year_session
 
 
 class LearningUnitYearAdmin(SerializableModelAdmin):
@@ -93,7 +92,6 @@
             learning_container_year=self.learning_container_year
         ).order_by('acronym')
 
-<<<<<<< HEAD
     @property
     def allocation_entity(self):
         entity_container_yr = entity_container_year.search(
@@ -101,10 +99,6 @@
             learning_container_year=self.learning_container_year
         ).first()
         return entity_container_yr.entity if entity_container_yr else None
-=======
-    # @property
-    # def is_service_course(self):
-    #     return is_service_course(self)
 
 
 def check_parent(parent_entity):
@@ -116,7 +110,6 @@
         else:
             return check_parent(entity_version.parent)
     return None
->>>>>>> c7195510
 
 
 def find_by_id(learning_unit_year_id):
@@ -170,7 +163,4 @@
 
 def find_lt_year_acronym(academic_yr, acronym):
     return LearningUnitYear.objects.filter(academic_year__year__lt=academic_yr.year,
-                                           acronym__iexact=acronym).order_by('academic_year')
-
-
-
+                                           acronym__iexact=acronym).order_by('academic_year')