##############################################################################
#
#    OSIS stands for Open Student Information System. It's an application
#    designed to manage the core business of higher education institutions,
#    such as universities, faculties, institutes and professional schools.
#    The core business involves the administration of students, teachers,
#    courses, programs and so on.
#
#    Copyright (C) 2015-2017 Université catholique de Louvain (http://www.uclouvain.be)
#
#    This program is free software: you can redistribute it and/or modify
#    it under the terms of the GNU General Public License as published by
#    the Free Software Foundation, either version 3 of the License, or
#    (at your option) any later version.
#
#    This program is distributed in the hope that it will be useful,
#    but WITHOUT ANY WARRANTY; without even the implied warranty of
#    MERCHANTABILITY or FITNESS FOR A PARTICULAR PURPOSE.  See the
#    GNU General Public License for more details.
#
#    A copy of this license - GNU General Public License - is available
#    at the root of the source code of this program.  If not,
#    see http://www.gnu.org/licenses/.
#
##############################################################################
from django.db import models
from osis_common.models.serializable_model import SerializableModel, SerializableModelAdmin
from base.models.enums import learning_unit_year_activity_status, learning_unit_year_subtypes, learning_container_year_types


class LearningUnitYearAdmin(SerializableModelAdmin):
    list_display = ('acronym', 'title', 'academic_year', 'credits', 'changed', 'structure')
    fieldsets = ((None, {'fields': ('academic_year', 'learning_unit', 'acronym', 'title', 'title_english', 'credits',
                                    'decimal_scores', 'structure', 'learning_container_year', 'activity_status',
                                    'subtype')}),)
    list_filter = ('academic_year', 'vacant', 'in_charge', 'decimal_scores')
    raw_id_fields = ('learning_unit', 'learning_container_year', 'structure')
    search_fields = ['acronym', 'structure__acronym']


class LearningUnitYear(SerializableModel):
    external_id = models.CharField(max_length=100, blank=True, null=True)
    academic_year = models.ForeignKey('AcademicYear')
    learning_unit = models.ForeignKey('LearningUnit')
    learning_container_year = models.ForeignKey('LearningContainerYear', blank=True, null=True)
    changed = models.DateTimeField(null=True, auto_now=True)
    acronym = models.CharField(max_length=15, db_index=True)
    title = models.CharField(max_length=255)
    title_english = models.CharField(max_length=250, blank=True, null=True)
    subtype = models.CharField(max_length=50, blank=True, null=True,
                               choices=learning_unit_year_subtypes.LEARNING_UNIT_YEAR_SUBTYPES)
    credits = models.DecimalField(max_digits=5, decimal_places=2, blank=True, null=True)
    decimal_scores = models.BooleanField(default=False)
    team = models.BooleanField(default=False)
    vacant = models.BooleanField(default=False)
    in_charge = models.BooleanField(default=False)
    structure = models.ForeignKey('Structure', blank=True, null=True)
    activity_status = models.CharField(max_length=20, blank=True, null=True,
                                       choices=learning_unit_year_activity_status.LEARNING_UNIT_YEAR_ACTIVITY_STATUS)

    def __str__(self):
        return u"%s - %s" % (self.academic_year, self.acronym)

    @property
    def subdivision(self):
        if self.acronym and self.learning_container_year:
            return self.acronym.replace(self.learning_container_year.acronym, "")
        return None

    @property
    def parent(self):
        if self.subdivision:
            return LearningUnitYear.objects.filter(subtype=learning_unit_year_subtypes.FULL,
                                                      learning_container_year=self.learning_container_year,
                                                      learning_container_year__acronym=self.learning_container_year.acronym,
                                                      learning_container_year__container_type=learning_container_year_types.COURSE).first()
        return None

def find_by_id(learning_unit_year_id):
    return LearningUnitYear.objects.select_related('learning_container_year__learning_container')\
                                   .get(pk=learning_unit_year_id)


def find_by_acronym(acronym):
    return LearningUnitYear.objects.filter(acronym=acronym)\
                                   .select_related('learning_container_year')


def search(academic_year_id=None, acronym=None, learning_container_year_id=None, learning_unit=None,
           title=None, subtype=None, activity_status=None, container_type=None, *args, **kwargs):
    queryset = LearningUnitYear.objects

    if academic_year_id:
        queryset = queryset.filter(academic_year=academic_year_id)

    if acronym:
        queryset = queryset.filter(acronym__icontains=acronym)

    if learning_container_year_id is not None:
        if isinstance(learning_container_year_id, list):
            queryset = queryset.filter(learning_container_year__in=learning_container_year_id)
        elif learning_container_year_id:
            queryset = queryset.filter(learning_container_year=learning_container_year_id)

    if learning_unit:
        queryset = queryset.filter(learning_unit=learning_unit)

    if title:
        queryset = queryset.filter(title__icontains=title)

    if subtype:
        queryset = queryset.filter(subtype=subtype)

    if activity_status:
        queryset = queryset.filter(activity_status=activity_status)

<<<<<<< HEAD
    return queryset.select_related('learning_container_year')
=======
    if container_type:
        queryset = queryset.filter(learning_container_year__container_type=container_type)

    return queryset.select_related('learning_container_year')


def find_all_structure_parents(entities_manager):
    learning_unit_years_list = list()
    for entity_manager in entities_manager:
        learning_unit_years = LearningUnitYear.objects \
            .filter(structure=entity_manager.structure) \
            .filter(academic_year=current_academic_years()) \
            .distinct("structure")
        for learning_unit_year in learning_unit_years:
            learning_unit_years = list(chain(learning_unit_years,
                                             find_all_structure_children(learning_unit_year.structure)))
        learning_unit_years_list = list(chain(learning_unit_years_list, learning_unit_years))
    return learning_unit_years_list


def find_all_structure_children(structure):
    learning_unit_years = LearningUnitYear.objects \
        .filter(structure__part_of=structure) \
        .filter(academic_year=current_academic_years()) \
        .distinct("structure")
    for learning_unit_year in learning_unit_years:
        if learning_unit_year.structure.part_of:
            learning_unit_years = list(chain(learning_unit_years,
                                             find_all_structure_children(learning_unit_year.structure)))
    return learning_unit_years


>>>>>>> f8c0061d
<|MERGE_RESOLUTION|>--- conflicted
+++ resolved
@@ -76,6 +76,7 @@
                                                       learning_container_year__container_type=learning_container_year_types.COURSE).first()
         return None
 
+
 def find_by_id(learning_unit_year_id):
     return LearningUnitYear.objects.select_related('learning_container_year__learning_container')\
                                    .get(pk=learning_unit_year_id)
@@ -114,39 +115,7 @@
     if activity_status:
         queryset = queryset.filter(activity_status=activity_status)
 
-<<<<<<< HEAD
-    return queryset.select_related('learning_container_year')
-=======
     if container_type:
         queryset = queryset.filter(learning_container_year__container_type=container_type)
 
-    return queryset.select_related('learning_container_year')
-
-
-def find_all_structure_parents(entities_manager):
-    learning_unit_years_list = list()
-    for entity_manager in entities_manager:
-        learning_unit_years = LearningUnitYear.objects \
-            .filter(structure=entity_manager.structure) \
-            .filter(academic_year=current_academic_years()) \
-            .distinct("structure")
-        for learning_unit_year in learning_unit_years:
-            learning_unit_years = list(chain(learning_unit_years,
-                                             find_all_structure_children(learning_unit_year.structure)))
-        learning_unit_years_list = list(chain(learning_unit_years_list, learning_unit_years))
-    return learning_unit_years_list
-
-
-def find_all_structure_children(structure):
-    learning_unit_years = LearningUnitYear.objects \
-        .filter(structure__part_of=structure) \
-        .filter(academic_year=current_academic_years()) \
-        .distinct("structure")
-    for learning_unit_year in learning_unit_years:
-        if learning_unit_year.structure.part_of:
-            learning_unit_years = list(chain(learning_unit_years,
-                                             find_all_structure_children(learning_unit_year.structure)))
-    return learning_unit_years
-
-
->>>>>>> f8c0061d
+    return queryset.select_related('learning_container_year')