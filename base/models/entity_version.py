--- conflicted
+++ resolved
@@ -31,6 +31,7 @@
 from django.db.models import Q
 from django.utils import timezone
 
+from base.models.academic_year import AcademicYear
 from base.models.enums import entity_type
 from base.models.enums.organization_type import MAIN
 from osis_common.utils.datetime import get_tzinfo
@@ -70,6 +71,7 @@
 
     _descendants = None
     _children = []
+    _parent_faculty_version = {}
 
     def __str__(self):
         return "{} ({} - {} - {} to {})".format(
@@ -148,7 +150,6 @@
             self._children = list(direct_children) if direct_children else []
         return self._children
 
-    # TODO ! Recursive with db access
     def find_descendants(self, date=None):
         return self.__find_descendants(date)
 
@@ -162,6 +163,20 @@
                 descendants.extend(child.__find_descendants(date))
 
         return sorted(descendants, key=lambda an_entity: an_entity.acronym)
+
+    def find_parent_faculty_version(self, academic_yr):
+        if not isinstance(academic_yr, AcademicYear):
+            return None
+        if not self._parent_faculty_version.get(academic_yr.id):
+            parent_entity = getattr(self, "parent")
+            if parent_entity:
+                parent_entity_version = find_latest_version_by_entity(parent_entity, academic_yr.start_date)
+                if parent_entity_version:
+                    if parent_entity_version.entity_type == entity_type.FACULTY:
+                        self._parent_faculty_version[academic_yr.id] = parent_entity_version
+                    else:
+                        self._parent_faculty_version[academic_yr.id] = parent_entity_version.find_parent_faculty_version(academic_yr)
+        return self._parent_faculty_version.get(academic_yr.id)
 
     def get_parent_version(self, date=None):
         if date is None:
@@ -315,40 +330,20 @@
     return entities_version
 
 
-<<<<<<< HEAD
+def find_last_faculty_entities_version():
+    return EntityVersion.objects.filter(entity_type=entity_type.FACULTY,
+                                        entity__organization__type=MAIN).order_by('entity', '-start_date')\
+        .distinct('entity')
+
+
 def find_first_latest_version_by_period(ent, start_date, end_date):
     return EntityVersion.objects.entity(ent).filter(Q(end_date__lte=end_date) | Q(end_date__isnull=True),
                                                     start_date__gte=start_date) \
-=======
-def find_last_faculty_entities_version():
-    entities_version = EntityVersion.objects.filter(entity_type=entity_type.FACULTY,
-                                                    entity__organization__type=MAIN).order_by('entity', '-start_date').distinct('entity')
-    return entities_version
-
-
-def find_first_latest_version_by_period(ent,start_date, end_date):
-    return EntityVersion.objects.filter(Q(end_date__lte=end_date) | Q(end_date__isnull=True),
-                                        start_date__gte=start_date, entity=ent) \
->>>>>>> 10d5759a
         .order_by('-start_date').first()
 
 
-def find_parent_faculty_version(child_entity_ver, academic_yr):
-    if child_entity_ver:
-        if child_entity_ver.parent is None:
-            return None
-        else:
-            entity_parent_version = find_latest_version_by_entity(child_entity_ver.parent,
-                                                                  academic_yr.start_date)
-            if entity_parent_version is None:
-                return None
-            else:
-                if entity_parent_version.entity_type == entity_type.FACULTY:
-                    return entity_parent_version
-                else:
-                    return find_parent_faculty_version(entity_parent_version, academic_yr)
-    return None
-
-
-def find_latest_version_by_entity(ent, date):
-    return EntityVersion.objects.current(date).entity(ent).select_related('entity', 'parent').first()+
+
+
+def find_latest_version_by_entity(entity, date):
+    return EntityVersion.objects.current(date).entity(entity).select_related('entity', 'parent').first()