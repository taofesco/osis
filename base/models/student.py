##############################################################################
#
#    OSIS stands for Open Student Information System. It's an application
#    designed to manage the core business of higher education institutions,
#    such as universities, faculties, institutes and professional schools.
#    The core business involves the administration of students, teachers,
#    courses, programs and so on.
#
#    Copyright (C) 2015-2016 Université catholique de Louvain (http://www.uclouvain.be)
#
#    This program is free software: you can redistribute it and/or modify
#    it under the terms of the GNU General Public License as published by
#    the Free Software Foundation, either version 3 of the License, or
#    (at your option) any later version.
#
#    This program is distributed in the hope that it will be useful,
#    but WITHOUT ANY WARRANTY; without even the implied warranty of
#    MERCHANTABILITY or FITNESS FOR A PARTICULAR PURPOSE.  See the
#    GNU General Public License for more details.
#
#    A copy of this license - GNU General Public License - is available
#    at the root of the source code of this program.  If not,
#    see http://www.gnu.org/licenses/.
#
##############################################################################
from django.db import models
from django.contrib import admin
from django.core import serializers
from django.core.exceptions import ObjectDoesNotExist
from base.models import person


class StudentAdmin(admin.ModelAdmin):
    list_display = ('person', 'registration_id', 'changed')
    fieldsets = ((None, {'fields': ('registration_id', 'person')}),)
    raw_id_fields = ('person', )
    search_fields = ['person__first_name', 'person__last_name']


class Student(models.Model):
    external_id = models.CharField(max_length=100, blank=True, null=True)
    changed = models.DateTimeField(null=True)
    registration_id = models.CharField(max_length=10, unique=True)
    person = models.ForeignKey('Person')

    def __str__(self):
        return u"%s (%s)" % (self.person, self.registration_id)


def find_by(registration_id=None, person_name=None, person_username=None, person_first_name=None, full_registration = None):
    """
    Find students by optional arguments. At least one argument should be informed
    otherwise it returns empty.
    """
    out = None
    queryset = Student.objects

    if registration_id:
        if (full_registration):
            queryset = queryset.filter(registration_id=registration_id)
        else :
            queryset = queryset.filter(registration_id__icontains=registration_id)

    if person_name:
        queryset = queryset.filter(person__last_name__icontains=person_name)

    if person_username:
        queryset = queryset.filter(person__user=person_username)

    if person_first_name:
        queryset = queryset.filter(person__first_name__icontains=person_first_name)

    if registration_id or person_name or person_username or person_first_name:
        out = queryset

    return out

def find_by_person(a_person):
    try:
        student = Student.objects.get(person=a_person)
        return student
    except ObjectDoesNotExist:
        return None


def find_all_for_sync():
    """
    :return: All records in the 'Student' model (table). Used to synchronize date from Osis to Osis-portal.
    """
    records = serialize_all_students()
    return records


def serialize_all_students():
    """
    Serialize all the students in json format
    :return: a json object
    """
    # Fetch all related persons objects
    students = Student.objects.select_related('person').all()
    list_students = []
    list_persons = []
    for stud in students:
        list_students.append(stud)
        list_persons.append(stud.person)
    data_students = serialize_list_students(list_students)
    data_persons = person.serialize_list_persons(list_persons)
    data_dict = {'students': data_students, 'persons': data_persons}
    return data_dict


def serialize_list_students(list_students):
    """
    Serialize a list of student objects using the json format.
    Use to send data to osis-portal.
    :param list_students: a list of student objects
    :return: a string
    """
    # Restrict fields for osis-portal
    fields = ('id', 'registration_id', 'person')
    return serializers.serialize("json", list_students, fields=fields)
<<<<<<< HEAD
=======


def find_by_offer(offer):
    return Student.objects.filter(offerenrollment__offer_year__offer=offer)
>>>>>>> 2ef4db91
<|MERGE_RESOLUTION|>--- conflicted
+++ resolved
@@ -119,10 +119,7 @@
     # Restrict fields for osis-portal
     fields = ('id', 'registration_id', 'person')
     return serializers.serialize("json", list_students, fields=fields)
-<<<<<<< HEAD
-=======
 
 
 def find_by_offer(offer):
-    return Student.objects.filter(offerenrollment__offer_year__offer=offer)
->>>>>>> 2ef4db91
+    return Student.objects.filter(offerenrollment__offer_year__offer=offer)