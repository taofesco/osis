##############################################################################
#
#    OSIS stands for Open Student Information System. It's an application
#    designed to manage the core business of higher education institutions,
#    such as universities, faculties, institutes and professional schools.
#    The core business involves the administration of students, teachers,
#    courses, programs and so on.
#
#    Copyright (C) 2015-2016 Université catholique de Louvain (http://www.uclouvain.be)
#
#    This program is free software: you can redistribute it and/or modify
#    it under the terms of the GNU General Public License as published by
#    the Free Software Foundation, either version 3 of the License, or
#    (at your option) any later version.
#
#    This program is distributed in the hope that it will be useful,
#    but WITHOUT ANY WARRANTY; without even the implied warranty of
#    MERCHANTABILITY or FITNESS FOR A PARTICULAR PURPOSE.  See the
#    GNU General Public License for more details.
#
#    A copy of this license - GNU General Public License - is available
#    at the root of the source code of this program.  If not,
#    see http://www.gnu.org/licenses/.
#
##############################################################################
from django.db import models
from django.contrib import admin
from django.core.exceptions import ObjectDoesNotExist


class StudentAdmin(admin.ModelAdmin):
    list_display = ('person', 'registration_id', 'changed')
    fieldsets = ((None, {'fields': ('registration_id', 'person')}),)
    raw_id_fields = ('person', )
    search_fields = ['person__first_name', 'person__last_name']


class Student(models.Model):
    external_id = models.CharField(max_length=100, blank=True, null=True)
    changed = models.DateTimeField(null=True)
    registration_id = models.CharField(max_length=10)
    person = models.ForeignKey('Person')

    def __str__(self):
        return u"%s (%s)" % (self.person, self.registration_id)


def find_by(registration_id=None, person_name=None):
    """
    Find students by optional arguments. At least one argument should be informed
    otherwise it returns empty.
    """
    has_criteria = False
    queryset = Student.objects

    if registration_id:
        queryset = queryset.filter(registration_id=registration_id)
        has_criteria = True

    if person_name:
        queryset = queryset.filter(person__last_name__icontains=person_name)
        has_criteria = True

    if has_criteria:
        return queryset
    else:
        return None


def find_by_person(a_person):
    try:
        student = Student.objects.get(person=a_person)
        return student
    except ObjectDoesNotExist:
<<<<<<< HEAD
        return None

def find_by_name(s_name) :
    return Student.objects.filter(person__last_name__icontains=s_name)

def find_by_registration_id_name(registration_id, s_name) :
    return Student.objects.filter(registration_id__icontains=s_noma, person__last_name__icontains=s_name)

def find_by_registration_id(registration_id):
    return Student.objects.filter(registration_id__icontains=registration_id)

def find_by_username_of_person(s_username):
    return Student.objects.get(person__user=s_username)
=======
        return None
>>>>>>> 02f74a55
<|MERGE_RESOLUTION|>--- conflicted
+++ resolved
@@ -45,7 +45,7 @@
         return u"%s (%s)" % (self.person, self.registration_id)
 
 
-def find_by(registration_id=None, person_name=None):
+def find_by(registration_id=None, person_name=None, person_username=None):
     """
     Find students by optional arguments. At least one argument should be informed
     otherwise it returns empty.
@@ -54,11 +54,15 @@
     queryset = Student.objects
 
     if registration_id:
-        queryset = queryset.filter(registration_id=registration_id)
+        queryset = queryset.filter(registration_id__icontains=registration_id)
         has_criteria = True
 
     if person_name:
         queryset = queryset.filter(person__last_name__icontains=person_name)
+        has_criteria = True
+
+    if person_username:
+        queryset = queryset.filter(person__user=person_username)
         has_criteria = True
 
     if has_criteria:
@@ -72,20 +76,4 @@
         student = Student.objects.get(person=a_person)
         return student
     except ObjectDoesNotExist:
-<<<<<<< HEAD
-        return None
-
-def find_by_name(s_name) :
-    return Student.objects.filter(person__last_name__icontains=s_name)
-
-def find_by_registration_id_name(registration_id, s_name) :
-    return Student.objects.filter(registration_id__icontains=s_noma, person__last_name__icontains=s_name)
-
-def find_by_registration_id(registration_id):
-    return Student.objects.filter(registration_id__icontains=registration_id)
-
-def find_by_username_of_person(s_username):
-    return Student.objects.get(person__user=s_username)
-=======
-        return None
->>>>>>> 02f74a55
+        return None