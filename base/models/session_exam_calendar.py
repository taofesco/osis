##############################################################################
#
#    OSIS stands for Open Student Information System. It's an application
#    designed to manage the core business of higher education institutions,
#    such as universities, faculties, institutes and professional schools.
#    The core business involves the administration of students, teachers,
#    courses, programs and so on.
#
#    Copyright (C) 2015-2017 Université catholique de Louvain (http://www.uclouvain.be)
#
#    This program is free software: you can redistribute it and/or modify
#    it under the terms of the GNU General Public License as published by
#    the Free Software Foundation, either version 3 of the License, or
#    (at your option) any later version.
#
#    This program is distributed in the hope that it will be useful,
#    but WITHOUT ANY WARRANTY; without even the implied warranty of
#    MERCHANTABILITY or FITNESS FOR A PARTICULAR PURPOSE.  See the
#    GNU General Public License for more details.
#
#    A copy of this license - GNU General Public License - is available
#    at the root of the source code of this program.  If not,
#    see http://www.gnu.org/licenses/.
#
##############################################################################
import datetime

from django.db import models
from django.contrib import admin
from base.models.enums import number_session, academic_calendar_type
from base.models import offer_year_calendar, academic_year


class SessionExamCalendarAdmin(admin.ModelAdmin):
    list_display = ('academic_calendar', 'number_session', 'changed')
    list_filter = ('academic_calendar', 'number_session',)
    raw_id_fields = ('academic_calendar',)
    search_fields = ['academic_calendar', 'number_session']


class SessionExamCalendar(models.Model):
    external_id = models.CharField(max_length=100, blank=True, null=True)
    changed = models.DateTimeField(null=True)
    number_session = models.IntegerField(choices=number_session.NUMBERS_SESSION)
    academic_calendar = models.ForeignKey('AcademicCalendar')

    class Meta:
        unique_together = (("number_session", "academic_calendar"),)

    def __str__(self):
        return u"%s - %s" % (self.academic_calendar, self.number_session)


def current_session_exam(date=datetime.date.today()):
    try:
        return SessionExamCalendar.objects.get(academic_calendar__start_date__lte=date,
                                               academic_calendar__end_date__gte=date,
                                               academic_calendar__reference=academic_calendar_type.SCORES_EXAM_SUBMISSION)
    except SessionExamCalendar.DoesNotExist:
        return None


def find_session_exam_number(date=datetime.date.today()):
    current_session = current_session_exam(date)
    if current_session:
        return current_session.number_session
    return None


def get_latest_session_exam(date=datetime.date.today()):
    """"
    :param date Default: today
<<<<<<< HEAD
    :return latest session exam done of the current academic year
=======
    :return latest session exam done of the current academic calendar
>>>>>>> 0de2aafe
    """
    current_academic_year = academic_year.current_academic_year()
    return SessionExamCalendar.objects.exclude(academic_calendar__end_date__isnull=True)\
                                      .filter(academic_calendar__end_date__lte=date,
                                              academic_calendar__academic_year=current_academic_year,
                                              academic_calendar__reference=academic_calendar_type.SCORES_EXAM_SUBMISSION) \
                                      .order_by('-academic_calendar__end_date') \
                                      .first()


def get_closest_new_session_exam(date=datetime.datetime.now().date()):
    """"
    :param date Default: today
    :return closest session exam of the current academic year
    """
    current_academic_year = academic_year.current_academic_year()
    return SessionExamCalendar.objects.exclude(academic_calendar__start_date__isnull=True) \
                                      .filter(academic_calendar__start_date__gte=date,
                                              academic_calendar__academic_year=current_academic_year,
                                              academic_calendar__reference=academic_calendar_type.SCORES_EXAM_SUBMISSION) \
                                      .order_by('academic_calendar__start_date') \
                                      .first()


def find_deliberation_date(nb_session, offer_year):
    """"
    :param nb_session The number of session research
    :param offer_year The offer year research
    :return the deliberation date of the offer and session
    """
    offer_year_cals = offer_year_calendar.find_by_offer_year(offer_year, academic_calendar_type.DELIBERATION)
    academic_cals_id = [off.academic_calendar_id for off in list(offer_year_cals)]

    try:
        session_exam_cal = SessionExamCalendar.objects.get(number_session=nb_session,
                                                           academic_calendar_id__in=academic_cals_id)
        return session_exam_cal.academic_calendar.start_date
    except SessionExamCalendar.DoesNotExist:
        return None<|MERGE_RESOLUTION|>--- conflicted
+++ resolved
@@ -70,11 +70,7 @@
 def get_latest_session_exam(date=datetime.date.today()):
     """"
     :param date Default: today
-<<<<<<< HEAD
-    :return latest session exam done of the current academic year
-=======
     :return latest session exam done of the current academic calendar
->>>>>>> 0de2aafe
     """
     current_academic_year = academic_year.current_academic_year()
     return SessionExamCalendar.objects.exclude(academic_calendar__end_date__isnull=True)\
