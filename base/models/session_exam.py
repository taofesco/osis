##############################################################################
#
#    OSIS stands for Open Student Information System. It's an application
#    designed to manage the core business of higher education institutions,
#    such as universities, faculties, institutes and professional schools.
#    The core business involves the administration of students, teachers,
#    courses, programs and so on.
#
#    Copyright (C) 2015-2016 Université catholique de Louvain (http://www.uclouvain.be)
#
#    This program is free software: you can redistribute it and/or modify
#    it under the terms of the GNU General Public License as published by
#    the Free Software Foundation, either version 3 of the License, or
#    (at your option) any later version.
#
#    This program is distributed in the hope that it will be useful,
#    but WITHOUT ANY WARRANTY; without even the implied warranty of
#    MERCHANTABILITY or FITNESS FOR A PARTICULAR PURPOSE.  See the
#    GNU General Public License for more details.
#
#    A copy of this license - GNU General Public License - is available
#    at the root of the source code of this program.  If not,
#    see http://www.gnu.org/licenses/.
#
##############################################################################
from django.db import models
from django.utils.translation import ugettext_lazy as _
from django.contrib import admin
from base.models import  offer_year_calendar
from django.utils import timezone
from django.db.models import Count


SESSION_STATUS = (
    ('IDLE', _('idle')),
    ('OPEN', _('open')),
    ('CLOSED', _('closed')))


class SessionExamAdmin(admin.ModelAdmin):
    list_display = ('learning_unit_year', 'offer_year_calendar', 'number_session', 'status', 'changed')
    list_filter = ('status', 'number_session')
    raw_id_fields = ('learning_unit_year','offer_year_calendar')
    fieldsets = ((None, {'fields': ('learning_unit_year','number_session','status','offer_year_calendar')}),)
    search_fields = ['learning_unit_year__acronym']


class SessionExam(models.Model):
    external_id = models.CharField(max_length=100, blank=True, null=True)
    changed = models.DateTimeField(null=True)
    number_session = models.IntegerField()
    status = models.CharField(max_length=10,choices=SESSION_STATUS)
    learning_unit_year = models.ForeignKey('LearningUnitYear')
    offer_year_calendar = models.ForeignKey('OfferYearCalendar')
    progress = None

    def __str__(self):
        return u"%s - %d" % (self.learning_unit_year, self.number_session)


def current_session_exam():
    offer_calendar = offer_year_calendar.offer_year_calendar_by_current_session_exam()
    session_exam = SessionExam.objects.filter(offer_year_calendar=offer_calendar).first()
    return session_exam


def find_session_by_id(session_exam_id):
    return SessionExam.objects.get(pk=session_exam_id)


def find_session_exam_number():
    """
    :return: The current sessionExam number (based on the datetime.now() in offerYearCalendar).
    """
    sess_exam_number = SessionExam.objects.filter(offer_year_calendar__start_date__lte=timezone.now())\
                                          .filter(offer_year_calendar__end_date__gte=timezone.now())\
                                          .distinct('number_session')\
                                          .values('number_session')
    sess_exam_number = list(sess_exam_number) # Force evaluation of the queryset
    if len(sess_exam_number) > 1:
        raise Exception("There are multiple exam sessions opened at this moment !")
    elif len(sess_exam_number) == 1:
        return sess_exam_number[0].get('number_session')
    return None
<<<<<<< HEAD


def find_by_offer_years(offer_years):
    """
    :param offer_years: List of offer year from which to find the session_exams.
    :return: All session_exams, having minimum 1 exam_enrollment, for all offer years and for learning units passed in
             parameter.
    """
    queryset = SessionExam.objects

    queryset = queryset.annotate(number_of_exam_enrollments=Count('examenrollment')) \
                    .filter(number_of_exam_enrollments__gt=0) \
                    .filter(offer_year_calendar__offer_year__in=offer_years) \
                    .filter(offer_year_calendar__start_date__lte=timezone.now()) \
                    .filter(offer_year_calendar__end_date__gte=timezone.now())
    return queryset
=======
>>>>>>> bbf3d8b3
<|MERGE_RESOLUTION|>--- conflicted
+++ resolved
@@ -28,7 +28,6 @@
 from django.contrib import admin
 from base.models import  offer_year_calendar
 from django.utils import timezone
-from django.db.models import Count
 
 
 SESSION_STATUS = (
@@ -82,22 +81,3 @@
     elif len(sess_exam_number) == 1:
         return sess_exam_number[0].get('number_session')
     return None
-<<<<<<< HEAD
-
-
-def find_by_offer_years(offer_years):
-    """
-    :param offer_years: List of offer year from which to find the session_exams.
-    :return: All session_exams, having minimum 1 exam_enrollment, for all offer years and for learning units passed in
-             parameter.
-    """
-    queryset = SessionExam.objects
-
-    queryset = queryset.annotate(number_of_exam_enrollments=Count('examenrollment')) \
-                    .filter(number_of_exam_enrollments__gt=0) \
-                    .filter(offer_year_calendar__offer_year__in=offer_years) \
-                    .filter(offer_year_calendar__start_date__lte=timezone.now()) \
-                    .filter(offer_year_calendar__end_date__gte=timezone.now())
-    return queryset
-=======
->>>>>>> bbf3d8b3
