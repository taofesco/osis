--- conflicted
+++ resolved
@@ -32,20 +32,12 @@
 class EducationGroupYearAdmin(admin.ModelAdmin):
     list_display = ('acronym', 'title', 'academic_year', 'education_group_type', 'changed')
     fieldsets = ((None, {'fields': ('academic_year', 'acronym', 'title', 'education_group_type', 'education_group',
-<<<<<<< HEAD
-                                    'start_year', 'end_year', 'active', 'partial_deliberation', 'admission_exam',
-=======
                                     'active', 'partial_deliberation', 'admission_exam',
->>>>>>> e51ec0a7
                                     'funding', 'funding_direction', 'funding_cud', 'funding_direction_cud',
                                     'academic_type', 'university_certificate', 'fee_type', 'enrollment_campus',
                                     'main_teaching_campus', 'dissertation', 'internship',
                                     'schedule_type', 'english_activities', 'other_language_activities',
-<<<<<<< HEAD
-                                    'other_campus_activities', 'professionnal_title', 'joint_diploma',
-=======
                                     'other_campus_activities', 'professional_title', 'joint_diploma',
->>>>>>> e51ec0a7
                                     'diploma_printing_orientation', 'diploma_printing_title',
                                     'inter_organization_information', 'inter_university_french_community',
                                     'inter_university_belgium', 'inter_university_abroad', 'primary_language')}),)
@@ -62,11 +54,6 @@
     academic_year = models.ForeignKey('AcademicYear')
     education_group = models.ForeignKey('EducationGroup')
     education_group_type = models.ForeignKey('OfferType', blank=True, null=True)
-<<<<<<< HEAD
-    start_year = models.IntegerField(blank=True, null=True)
-    end_year = models.IntegerField(blank=True, null=True)
-=======
->>>>>>> e51ec0a7
     active = models.CharField(max_length=20, choices=active_status.ACTIVE_STATUS_LIST, default=active_status.ACTIVE)
     partial_deliberation = models.BooleanField(default=False)
     admission_exam = models.BooleanField(default=False)
@@ -85,11 +72,7 @@
     english_activities = models.CharField(max_length=20, choices=activity_presence.ACTIVITY_PRESENCES, blank=True, null=True)
     other_language_activities = models.CharField(max_length=20, choices=activity_presence.ACTIVITY_PRESENCES, blank=True, null=True)
     other_campus_activities = models.CharField(max_length=20, choices=activity_presence.ACTIVITY_PRESENCES, blank=True, null=True)
-<<<<<<< HEAD
-    professionnal_title = models.CharField(max_length=320, blank=True, null=True)
-=======
     professional_title = models.CharField(max_length=320, blank=True, null=True)
->>>>>>> e51ec0a7
     joint_diploma = models.BooleanField(default=False)
     diploma_printing_orientation = models.CharField(max_length=30, choices=diploma_printing_orientation.DIPLOMA_FOCUS, blank=True, null=True)
     diploma_printing_title = models.CharField(max_length=140, blank=True, null=True)
@@ -98,10 +81,6 @@
     inter_university_belgium = models.BooleanField(default=False)
     inter_university_abroad = models.BooleanField(default=False)
     primary_language = models.ForeignKey('reference.Language', blank=True, null=True)
-<<<<<<< HEAD
-
-=======
->>>>>>> e51ec0a7
 
     def __str__(self):
         return u"%s - %s" % (self.academic_year, self.acronym)