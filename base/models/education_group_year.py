##############################################################################
#
#    OSIS stands for Open Student Information System. It's an application
#    designed to manage the core business of higher education institutions,
#    such as universities, faculties, institutes and professional schools.
#    The core business involves the administration of students, teachers,
#    courses, programs and so on.
#
#    Copyright (C) 2015-2017 Université catholique de Louvain (http://www.uclouvain.be)
#
#    This program is free software: you can redistribute it and/or modify
#    it under the terms of the GNU General Public License as published by
#    the Free Software Foundation, either version 3 of the License, or
#    (at your option) any later version.
#
#    This program is distributed in the hope that it will be useful,
#    but WITHOUT ANY WARRANTY; without even the implied warranty of
#    MERCHANTABILITY or FITNESS FOR A PARTICULAR PURPOSE.  See the
#    GNU General Public License for more details.
#
#    A copy of this license - GNU General Public License - is available
#    at the root of the source code of this program.  If not,
#    see http://www.gnu.org/licenses/.
#
##############################################################################
from django.db import models
from django.contrib import admin
from base.models.enums import academic_type, fee, internship_presence, schedule_type, activity_presence, \
    diploma_printing_orientation, active_status, duration_unit
from base.models import offer_year_domain as mdl_offer_year_domain
from base.models import offer_year_entity as mdl_offer_year_entity
from base.models import entity_version as mdl_entity_version
from base.models.enums import offer_year_entity_type


class EducationGroupYearAdmin(admin.ModelAdmin):
    list_display = ('acronym', 'title', 'academic_year', 'education_group_type', 'changed')
    fieldsets = ((None, {'fields': ('academic_year', 'acronym', 'title', 'education_group_type', 'education_group',
                                    'active', 'partial_deliberation', 'admission_exam',
                                    'funding', 'funding_direction', 'funding_cud', 'funding_direction_cud',
                                    'academic_type', 'university_certificate', 'fee_type', 'enrollment_campus',
                                    'main_teaching_campus', 'dissertation', 'internship',
                                    'schedule_type', 'english_activities', 'other_language_activities',
                                    'other_campus_activities', 'professional_title', 'joint_diploma',
                                    'diploma_printing_orientation', 'diploma_printing_title',
                                    'inter_organization_information', 'inter_university_french_community',
                                    'inter_university_belgium', 'inter_university_abroad', 'primary_language',
                                    'keywords', 'duration', 'duration_unit', 'title_english', 'enrollment_enabled')}),)
    list_filter = ('academic_year', 'education_group_type')
    raw_id_fields = ('education_group_type', 'academic_year', 'education_group')
    search_fields = ['acronym']


class EducationGroupYear(models.Model):
    external_id = models.CharField(max_length=100, blank=True, null=True)
    changed = models.DateTimeField(null=True, auto_now=True)
    acronym = models.CharField(max_length=15, db_index=True)
    title = models.CharField(max_length=255)
    title_english = models.CharField(max_length=240, blank=True, null=True)
    academic_year = models.ForeignKey('AcademicYear')
    education_group = models.ForeignKey('EducationGroup')
    education_group_type = models.ForeignKey('OfferType', blank=True, null=True)
    active = models.CharField(max_length=20, choices=active_status.ACTIVE_STATUS_LIST, default=active_status.ACTIVE)
    partial_deliberation = models.BooleanField(default=False)
    admission_exam = models.BooleanField(default=False)
    funding = models.BooleanField(default=False)
    funding_direction = models.CharField(max_length=1, blank=True, null=True)
    funding_cud = models.BooleanField(default=False)  #cud = commission universitaire au développement
    funding_direction_cud = models.CharField(max_length=1, blank=True, null=True)
    academic_type = models.CharField(max_length=20, choices=academic_type.ACADEMIC_TYPES, blank=True, null=True)
    university_certificate = models.BooleanField(default=False)
    fee_type = models.CharField(max_length=20, choices=fee.FEES, blank=True, null=True)
    enrollment_campus = models.ForeignKey('Campus', related_name='enrollment', blank=True, null=True)
    main_teaching_campus = models.ForeignKey('Campus', blank=True, null=True, related_name='teaching')
    dissertation = models.BooleanField(default=False)
    internship = models.CharField(max_length=20, choices=internship_presence.INTERNSHIP_PRESENCE, blank=True, null=True)
    schedule_type = models.CharField(max_length=20, choices=schedule_type.SCHEDULE_TYPES, default=schedule_type.DAILY)
    english_activities = models.CharField(max_length=20, choices=activity_presence.ACTIVITY_PRESENCES, blank=True, null=True)
    other_language_activities = models.CharField(max_length=20, choices=activity_presence.ACTIVITY_PRESENCES, blank=True, null=True)
    other_campus_activities = models.CharField(max_length=20, choices=activity_presence.ACTIVITY_PRESENCES, blank=True, null=True)
    professional_title = models.CharField(max_length=320, blank=True, null=True)
    joint_diploma = models.BooleanField(default=False)
    diploma_printing_orientation = models.CharField(max_length=30, choices=diploma_printing_orientation.DIPLOMA_FOCUS, blank=True, null=True)
    diploma_printing_title = models.CharField(max_length=140, blank=True, null=True)
    inter_organization_information = models.CharField(max_length=320, blank=True, null=True)
    inter_university_french_community = models.BooleanField(default=False)
    inter_university_belgium = models.BooleanField(default=False)
    inter_university_abroad = models.BooleanField(default=False)
    primary_language = models.ForeignKey('reference.Language', blank=True, null=True)
    keywords = models.CharField(max_length=320, blank=True, null=True)
    duration = models.IntegerField(blank=True, null=True)
    duration_unit = models.CharField(max_length=40,
                                     choices=duration_unit.DurationUnits.choices(),
                                     default=duration_unit.DurationUnits.QUADRIMESTER,
                                     blank=True, null=True)
    enrollment_enabled = models.BooleanField(default=False)

    def __str__(self):
        return u"%s - %s" % (self.academic_year, self.acronym)

<<<<<<< HEAD

def search(*args, **kwargs):
    qs = EducationGroupYear.objects

    if "id" in kwargs:
        if isinstance(kwargs['id'], list):
            qs = qs.filter(id__in=kwargs['id'])
        else:
            qs = qs.filter(id=kwargs['id'])
    if "academic_year" in kwargs:
        qs = qs.filter(academic_year=kwargs['academic_year'])
    if "acronym" in kwargs:
        qs = qs.filter(acronym__icontains=kwargs['acronym'])
    if "title" in kwargs:
        qs = qs.filter(title__icontains=kwargs['title'])
    if "education_group_type" in kwargs:
        if isinstance(kwargs['education_group_type'], list):
            qs = qs.filter(education_group_type__in=kwargs['education_group_type'])
        else:
            qs = qs.filter(education_group_type=kwargs['education_group_type'])

    return qs.select_related('education_group_type', 'academic_year')
=======
    @property
    def domains(self):
        domains = mdl_offer_year_domain.find_by_education_group_year(self)
        ch = ''
        for offer_yr_domain in domains:
            ch = "{}-{} ".format(offer_yr_domain.domain.decree, offer_yr_domain.domain.name)
        return ch

    @property
    def administration_entity(self):
        result = mdl_offer_year_entity.find_by_education_group_year_first(self, offer_year_entity_type.ENTITY_ADMINISTRATION)
        if result:
            ev = mdl_entity_version.get_last_version(result.entity)
            return ev
        return None

    @property
    def management_entity(self):
        result = mdl_offer_year_entity.find_by_education_group_year_first(self, offer_year_entity_type.ENTITY_MANAGEMENT)
        if result:
            ev = mdl_entity_version.get_last_version(result.entity)
            return ev
        return None


def find_by_id(an_id):
    try:
        return EducationGroupYear.objects.get(pk=an_id)
    except EducationGroupYear.DoesNotExist:
        return None


def search(academic_yr=None, acronym=None):
    out = None
    queryset = EducationGroupYear.objects

    if academic_yr:
        queryset = queryset.filter(academic_year=academic_yr)

    if acronym:
        queryset = queryset.filter(acronym__icontains=acronym)

    if academic_yr or acronym:
        out = queryset.order_by('acronym')

    return out
>>>>>>> 649623a4
<|MERGE_RESOLUTION|>--- conflicted
+++ resolved
@@ -30,6 +30,7 @@
 from base.models import offer_year_domain as mdl_offer_year_domain
 from base.models import offer_year_entity as mdl_offer_year_entity
 from base.models import entity_version as mdl_entity_version
+from base.models.enums import education_group_categories
 from base.models.enums import offer_year_entity_type
 
 
@@ -59,6 +60,7 @@
     title_english = models.CharField(max_length=240, blank=True, null=True)
     academic_year = models.ForeignKey('AcademicYear')
     education_group = models.ForeignKey('EducationGroup')
+    category = models.CharField(max_length=20, choices=education_group_categories.CATEGORIES, blank=True, null=True)
     education_group_type = models.ForeignKey('OfferType', blank=True, null=True)
     active = models.CharField(max_length=20, choices=active_status.ACTIVE_STATUS_LIST, default=active_status.ACTIVE)
     partial_deliberation = models.BooleanField(default=False)
@@ -98,30 +100,6 @@
     def __str__(self):
         return u"%s - %s" % (self.academic_year, self.acronym)
 
-<<<<<<< HEAD
-
-def search(*args, **kwargs):
-    qs = EducationGroupYear.objects
-
-    if "id" in kwargs:
-        if isinstance(kwargs['id'], list):
-            qs = qs.filter(id__in=kwargs['id'])
-        else:
-            qs = qs.filter(id=kwargs['id'])
-    if "academic_year" in kwargs:
-        qs = qs.filter(academic_year=kwargs['academic_year'])
-    if "acronym" in kwargs:
-        qs = qs.filter(acronym__icontains=kwargs['acronym'])
-    if "title" in kwargs:
-        qs = qs.filter(title__icontains=kwargs['title'])
-    if "education_group_type" in kwargs:
-        if isinstance(kwargs['education_group_type'], list):
-            qs = qs.filter(education_group_type__in=kwargs['education_group_type'])
-        else:
-            qs = qs.filter(education_group_type=kwargs['education_group_type'])
-
-    return qs.select_related('education_group_type', 'academic_year')
-=======
     @property
     def domains(self):
         domains = mdl_offer_year_domain.find_by_education_group_year(self)
@@ -154,18 +132,29 @@
         return None
 
 
-def search(academic_yr=None, acronym=None):
-    out = None
-    queryset = EducationGroupYear.objects
+def search(*args, **kwargs):
+    qs = EducationGroupYear.objects
 
-    if academic_yr:
-        queryset = queryset.filter(academic_year=academic_yr)
+    if "id" in kwargs:
+        if isinstance(kwargs['id'], list):
+            qs = qs.filter(id__in=kwargs['id'])
+        else:
+            qs = qs.filter(id=kwargs['id'])
+    if "academic_year" in kwargs:
+        qs = qs.filter(academic_year=kwargs['academic_year'])
+    if "acronym" in kwargs:
+        qs = qs.filter(acronym__icontains=kwargs['acronym'])
+    if "title" in kwargs:
+        qs = qs.filter(title__icontains=kwargs['title'])
+    if "category" in kwargs:
+        if isinstance(kwargs['category'], list):
+            qs = qs.filter(category__in=kwargs['category'])
+        else:
+            qs = qs.filter(category=kwargs['category'])
+    if "education_group_type" in kwargs:
+        if isinstance(kwargs['education_group_type'], list):
+            qs = qs.filter(education_group_type__in=kwargs['education_group_type'])
+        else:
+            qs = qs.filter(education_group_type=kwargs['education_group_type'])
 
-    if acronym:
-        queryset = queryset.filter(acronym__icontains=acronym)
-
-    if academic_yr or acronym:
-        out = queryset.order_by('acronym')
-
-    return out
->>>>>>> 649623a4
+    return qs.select_related('education_group_type', 'academic_year')
