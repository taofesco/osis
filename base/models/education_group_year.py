##############################################################################
#
#    OSIS stands for Open Student Information System. It's an application
#    designed to manage the core business of higher education institutions,
#    such as universities, faculties, institutes and professional schools.
#    The core business involves the administration of students, teachers,
#    courses, programs and so on.
#
#    Copyright (C) 2015-2018 Université catholique de Louvain (http://www.uclouvain.be)
#
#    This program is free software: you can redistribute it and/or modify
#    it under the terms of the GNU General Public License as published by
#    the Free Software Foundation, either version 3 of the License, or
#    (at your option) any later version.
#
#    This program is distributed in the hope that it will be useful,
#    but WITHOUT ANY WARRANTY; without even the implied warranty of
#    MERCHANTABILITY or FITNESS FOR A PARTICULAR PURPOSE.  See the
#    GNU General Public License for more details.
#
#    A copy of this license - GNU General Public License - is available
#    at the root of the source code of this program.  If not,
#    see http://www.gnu.org/licenses/.
#
##############################################################################
from django.db import models
from django.db.models import Count
from django.urls import reverse
from django.utils.functional import cached_property
from django.utils.translation import ugettext_lazy as _

from base.models import entity_version
from base.models.entity import Entity
from base.models.enums import academic_type, fee, internship_presence, schedule_type, activity_presence, \
    diploma_printing_orientation, active_status, duration_unit
from base.models.enums import education_group_association
from base.models.enums import education_group_categories
from base.models.exceptions import MaximumOneParentAllowedException
from osis_common.models.osis_model_admin import OsisModelAdmin


class EducationGroupYearAdmin(OsisModelAdmin):
    list_display = ('acronym', 'title', 'academic_year', 'education_group_type', 'changed')
    list_filter = ('academic_year', 'education_group_type')
    raw_id_fields = ('education_group_type', 'academic_year', 'education_group', 'enrollment_campus',
                     'main_teaching_campus', 'primary_language')
    search_fields = ['acronym']


class EducationGroupYear(models.Model):
    external_id = models.CharField(max_length=100, blank=True, null=True)
    changed = models.DateTimeField(null=True, auto_now=True)
    acronym = models.CharField(max_length=40, db_index=True, verbose_name=_("acronym"))
    title = models.CharField(max_length=255, verbose_name=_("title_in_french"))
    title_english = models.CharField(max_length=240, blank=True, null=True, verbose_name=_("title_in_english"))
    academic_year = models.ForeignKey('AcademicYear', verbose_name=_("validity"))

    education_group = models.ForeignKey(
        'EducationGroup',
        on_delete=models.CASCADE
    )

    education_group_type = models.ForeignKey(
<<<<<<< HEAD
        'EducationGroupType', blank=False, null=True, verbose_name=_("training_type")
=======
        'EducationGroupType',
        blank=True, null=True,
        verbose_name=_("training_type")
>>>>>>> 3028fb52
    )
    active = models.CharField(
        max_length=20,
        choices=active_status.ACTIVE_STATUS_LIST,
        default=active_status.ACTIVE,
        verbose_name=_('status')
    )

    partial_deliberation = models.BooleanField(default=False, verbose_name=_('partial_deliberation'))
    admission_exam = models.BooleanField(default=False, verbose_name=_('admission_exam'))
    funding = models.BooleanField(default=False, verbose_name=_('funding'))
    funding_direction = models.CharField(max_length=1, blank=True, null=True, verbose_name=_('funding_direction'))

    funding_cud = models.BooleanField(
        default=False, verbose_name=_('funding_cud')  # cud = commission universitaire au développement
    )

    funding_direction_cud = models.CharField(
        max_length=1, blank=True, null=True, verbose_name=_('cud_funding_direction')
    )

    academic_type = models.CharField(
        max_length=20, choices=academic_type.ACADEMIC_TYPES, blank=True, null=True, verbose_name=_('academic_type')
    )

    university_certificate = models.BooleanField(default=False, verbose_name=_('university_certificate'))
    fee_type = models.CharField(max_length=20, choices=fee.FEES, blank=True, null=True)

    enrollment_campus = models.ForeignKey(
        'Campus', related_name='enrollment', blank=True, null=True, verbose_name=_("enrollment_campus")
    )

    main_teaching_campus = models.ForeignKey(
        'Campus', blank=True, null=True, related_name='teaching', verbose_name=_("learning_location")
    )

    dissertation = models.BooleanField(default=False, verbose_name=_('dissertation'))
    internship = models.CharField(
        max_length=20, choices=internship_presence.INTERNSHIP_PRESENCE, blank=True, null=True,
        verbose_name=_('internship')
    )

    schedule_type = models.CharField(
        max_length=20, choices=schedule_type.SCHEDULE_TYPES, default=schedule_type.DAILY,
        verbose_name=_('schedule_type')
    )

    english_activities = models.CharField(
        max_length=20, choices=activity_presence.ACTIVITY_PRESENCES, blank=True, null=True
    )

    other_language_activities = models.CharField(
        max_length=20, choices=activity_presence.ACTIVITY_PRESENCES,
        blank=True, null=True, verbose_name=_('other_language_activities')
    )

    other_campus_activities = models.CharField(
        max_length=20, choices=activity_presence.ACTIVITY_PRESENCES, blank=True,
        null=True, verbose_name=_('other_campus_activities')
    )

    professional_title = models.CharField(max_length=320, blank=True, null=True)
    joint_diploma = models.BooleanField(default=False)

    diploma_printing_orientation = models.CharField(
        max_length=30, choices=diploma_printing_orientation.DIPLOMA_FOCUS, blank=True, null=True
    )

    diploma_printing_title = models.CharField(max_length=140, blank=True, null=True)
    inter_organization_information = models.CharField(max_length=320, blank=True, null=True)
    inter_university_french_community = models.BooleanField(default=False)
    inter_university_belgium = models.BooleanField(default=False)
    inter_university_abroad = models.BooleanField(default=False)

    primary_language = models.ForeignKey(
        'reference.Language', blank=True, null=True, verbose_name=_('primary_language')
    )

    language_association = models.CharField(
        max_length=5, choices=education_group_association.EducationGroupAssociations.choices(), blank=True, null=True
    )

    keywords = models.CharField(max_length=320, blank=True, null=True, verbose_name=_('keywords'))
    duration = models.IntegerField(blank=True, null=True, verbose_name=_('duration'))
    duration_unit = models.CharField(max_length=40,
                                     choices=duration_unit.DURATION_UNIT,
                                     default=duration_unit.DurationUnits.QUADRIMESTER.value,
                                     blank=True, null=True, verbose_name=_('unit'))
    enrollment_enabled = models.BooleanField(default=False, verbose_name=_('enrollment_enabled'))
    partial_acronym = models.CharField(max_length=15, db_index=True, null=True, verbose_name=_("code"))

    # TODO :: rename credits into expected_credits
    credits = models.DecimalField(max_digits=5, decimal_places=2, blank=True, null=True, verbose_name=_("credits"))
    remark = models.TextField(blank=True, null=True, verbose_name=_("remark"))
    remark_english = models.TextField(blank=True, null=True, verbose_name=_("remark_english"))

    min_credits = models.DecimalField(
        max_digits=5, decimal_places=2,
        blank=True, null=True,
        verbose_name=_("minimum credits")
    )

    max_credits = models.DecimalField(
        max_digits=5, decimal_places=2,
        blank=True, null=True,
        verbose_name=_("maximum credits")
    )

    domains = models.ManyToManyField(
        "reference.domain",
        through="EducationGroupYearDomain",
        related_name="education_group_years"
    )

    management_entity = models.ForeignKey(
        Entity,
        verbose_name=_("management_entity"),
        blank=True, null=True,
        related_name="management_entity"
    )

    administration_entity = models.ForeignKey(
        Entity, null=True,
        verbose_name=_("administration_entity"),
        related_name='administration_entity'
    )

    def __str__(self):
        return u"%s - %s" % (self.academic_year, self.acronym)

    class Meta:
        verbose_name = _("education group year")

    def get_absolute_url(self):
        return reverse("education_group_read", args=[self.pk])

    @property
    def str_domains(self):
        ch = ''
        for domain in self.domains.all():
            ch += "{}-{}\n".format(domain.decree, domain.name)
        return ch

    @cached_property
    def administration_entity_version(self):
        return entity_version.find_entity_version_according_academic_year(
            self.administration_entity, self.academic_year
        )

    @cached_property
    def management_entity_version(self):
        return entity_version.find_entity_version_according_academic_year(
            self.management_entity, self.academic_year
        )

    @property
    def parent_by_training(self):
        parents = [parent for parent in self.parents_by_group_element_year
                   if parent.is_training()]
        if len(parents) > 1:
            raise MaximumOneParentAllowedException('Only one training parent is allowed')
        elif len(parents) == 1:
            return parents[0]

    @property
    def parents_by_group_element_year(self):
        group_elements_year = self.child_branch.filter(child_branch=self).select_related('parent')
        return [group_element_year.parent for group_element_year in group_elements_year
                if group_element_year.parent]

    @property
    def children_by_group_element_year(self):
        group_elements_year = self.parents.filter(parent=self).select_related('child_branch')
        return [group_element_year.child_branch for group_element_year in group_elements_year
                if group_element_year.child_branch]

    @cached_property
    def coorganizations(self):
        return self.educationgrouporganization_set.all()

    def is_training(self):
        if self.education_group_type:
            return self.education_group_type.category == education_group_categories.TRAINING
        return False

    def delete(self, using=None, keep_parents=False):
        result = super().delete(using, keep_parents)

        # If the education_group has no more children, we can delete it
        if not self.education_group.educationgroupyear_set.all().exists():
            result = self.education_group.delete()
        return result


def find_by_id(an_id):
    try:
        return EducationGroupYear.objects.get(pk=an_id)
    except EducationGroupYear.DoesNotExist:
        return None


def search(**kwargs):
    qs = EducationGroupYear.objects

    if "id" in kwargs:
        if isinstance(kwargs['id'], list):
            qs = qs.filter(id__in=kwargs['id'])
        else:
            qs = qs.filter(id=kwargs['id'])
    if "academic_year" in kwargs:
        qs = qs.filter(academic_year=kwargs['academic_year'])
    if kwargs.get("acronym"):
        qs = qs.filter(acronym__icontains=kwargs['acronym'])
    if kwargs.get("title"):
        qs = qs.filter(title__icontains=kwargs['title'])
    if "education_group_type" in kwargs:
        if isinstance(kwargs['education_group_type'], list):
            qs = qs.filter(education_group_type__in=kwargs['education_group_type'])
        else:
            qs = qs.filter(education_group_type=kwargs['education_group_type'])
    elif kwargs.get('category'):
        qs = qs.filter(education_group_type__category=kwargs['category'])

    if kwargs.get("partial_acronym"):
        qs = qs.filter(partial_acronym__icontains=kwargs['partial_acronym'])

    return qs.select_related('education_group_type', 'academic_year')


# TODO :: Annotate/Count() in only 1 query instead of 2
# TODO :: Count() on category_type == MINI_TRAINING will be in the future in another field FK (or other table).
def find_with_enrollments_count(learning_unit_year):
    education_groups_years = _find_with_learning_unit_enrollment_count(learning_unit_year)
    count_by_id = _count_education_group_enrollments_by_id(education_groups_years)
    for educ_group in education_groups_years:
        educ_group.count_formation_enrollments = count_by_id.get(educ_group.id) or 0
    return education_groups_years


def _count_education_group_enrollments_by_id(education_groups_years):
    educ_groups = search(id=[educ_group.id for educ_group in education_groups_years]) \
        .annotate(count_formation_enrollments=Count('offerenrollment')).values('id', 'count_formation_enrollments')
    return {obj['id']: obj['count_formation_enrollments'] for obj in educ_groups}


def _find_with_learning_unit_enrollment_count(learning_unit_year):
    return EducationGroupYear.objects\
        .filter(offerenrollment__learningunitenrollment__learning_unit_year_id=learning_unit_year)\
        .annotate(count_learning_unit_enrollments=Count('offerenrollment__learningunitenrollment')).order_by('acronym')<|MERGE_RESOLUTION|>--- conflicted
+++ resolved
@@ -61,13 +61,9 @@
     )
 
     education_group_type = models.ForeignKey(
-<<<<<<< HEAD
-        'EducationGroupType', blank=False, null=True, verbose_name=_("training_type")
-=======
         'EducationGroupType',
-        blank=True, null=True,
+        blank=False, null=True,
         verbose_name=_("training_type")
->>>>>>> 3028fb52
     )
     active = models.CharField(
         max_length=20,
