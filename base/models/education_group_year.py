--- conflicted
+++ resolved
@@ -483,17 +483,10 @@
             select_related("child_leaf", "child_leaf__learning_container_year")
 
     def group_element_year_leaves_with_annotate_on_prerequisites(self, root_id):
-<<<<<<< HEAD
-        has_prerequisite = Prerequisite.objects.filter(education_group_year__id=root_id,
-                                                       learning_unit_year__id=OuterRef("child_leaf__id")) \
-            .exclude(prerequisite__exact='')
-=======
         has_prerequisite = Prerequisite.objects.filter(
             education_group_year__id=root_id,
             learning_unit_year__id=OuterRef("child_leaf__id"),
         ).exclude(prerequisite__exact='')
-
->>>>>>> c0f54a3e
         return self.group_element_year_leaves.annotate(has_prerequisites=Exists(has_prerequisite))
 
     @cached_property
