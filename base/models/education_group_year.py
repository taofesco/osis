##############################################################################
#
#    OSIS stands for Open Student Information System. It's an application
#    designed to manage the core business of higher education institutions,
#    such as universities, faculties, institutes and professional schools.
#    The core business involves the administration of students, teachers,
#    courses, programs and so on.
#
#    Copyright (C) 2015-2018 Université catholique de Louvain (http://www.uclouvain.be)
#
#    This program is free software: you can redistribute it and/or modify
#    it under the terms of the GNU General Public License as published by
#    the Free Software Foundation, either version 3 of the License, or
#    (at your option) any later version.
#
#    This program is distributed in the hope that it will be useful,
#    but WITHOUT ANY WARRANTY; without even the implied warranty of
#    MERCHANTABILITY or FITNESS FOR A PARTICULAR PURPOSE.  See the
#    GNU General Public License for more details.
#
#    A copy of this license - GNU General Public License - is available
#    at the root of the source code of this program.  If not,
#    see http://www.gnu.org/licenses/.
#
##############################################################################
from django.db import models
from django.db.models import Count
from django.utils.functional import cached_property
from django.utils.translation import ugettext_lazy as _

from base.models import education_group_organization
from base.models import entity_version
from base.models.entity import Entity
from base.models.enums import academic_type, fee, internship_presence, schedule_type, activity_presence, \
    diploma_printing_orientation, active_status, duration_unit
from base.models.enums import education_group_association
from base.models.enums import education_group_categories
from base.models.exceptions import MaximumOneParentAllowedException
from osis_common.models.osis_model_admin import OsisModelAdmin


class EducationGroupYearAdmin(OsisModelAdmin):
    list_display = ('acronym', 'title', 'academic_year', 'education_group_type', 'changed')
    list_filter = ('academic_year', 'education_group_type')
    raw_id_fields = ('education_group_type', 'academic_year', 'education_group', 'enrollment_campus',
                     'main_teaching_campus', 'primary_language')
    search_fields = ['acronym']


class EducationGroupYear(models.Model):
    external_id = models.CharField(max_length=100, blank=True, null=True)
    changed = models.DateTimeField(null=True, auto_now=True)
    acronym = models.CharField(max_length=40, db_index=True, verbose_name=_("acronym"))
    title = models.CharField(max_length=255, verbose_name=_("title_in_french"))
    title_english = models.CharField(max_length=240, blank=True, null=True, verbose_name=_("title_in_english"))
    academic_year = models.ForeignKey('AcademicYear', verbose_name=_("validity"))

    education_group = models.ForeignKey('EducationGroup')
    education_group_type = models.ForeignKey(
        'EducationGroupType', blank=True, null=True, verbose_name=_("training_type")
    )
    active = models.CharField(
        max_length=20, choices=active_status.ACTIVE_STATUS_LIST, default=active_status.ACTIVE, verbose_name=_('status')
    )

    partial_deliberation = models.BooleanField(default=False, verbose_name=_('partial_deliberation'))
    admission_exam = models.BooleanField(default=False, verbose_name=_('admission_exam'))
    funding = models.BooleanField(default=False, verbose_name=_('funding'))
    funding_direction = models.CharField(max_length=1, blank=True, null=True, verbose_name=_('funding_direction'))

    funding_cud = models.BooleanField(
        default=False, verbose_name=_('funding_cud')  # cud = commission universitaire au développement
    )

    funding_direction_cud = models.CharField(
        max_length=1, blank=True, null=True, verbose_name=_('cud_funding_direction')
    )

    academic_type = models.CharField(
        max_length=20, choices=academic_type.ACADEMIC_TYPES, blank=True, null=True, verbose_name=_('academic_type')
    )

    university_certificate = models.BooleanField(default=False, verbose_name=_('university_certificate'))
    fee_type = models.CharField(max_length=20, choices=fee.FEES, blank=True, null=True)

    enrollment_campus = models.ForeignKey(
        'Campus', related_name='enrollment', blank=True, null=True, verbose_name=_("enrollment_campus")
    )

    main_teaching_campus = models.ForeignKey(
        'Campus', blank=True, null=True, related_name='teaching', verbose_name=_("learning_location")
    )

    dissertation = models.BooleanField(default=False, verbose_name=_('dissertation'))
    internship = models.CharField(
        max_length=20, choices=internship_presence.INTERNSHIP_PRESENCE, blank=True, null=True,
        verbose_name=_('internship')
    )

    schedule_type = models.CharField(
        max_length=20, choices=schedule_type.SCHEDULE_TYPES, default=schedule_type.DAILY,
        verbose_name=_('schedule_type')
    )

    english_activities = models.CharField(
        max_length=20, choices=activity_presence.ACTIVITY_PRESENCES, blank=True, null=True
    )

    other_language_activities = models.CharField(
        max_length=20, choices=activity_presence.ACTIVITY_PRESENCES,
        blank=True, null=True, verbose_name=_('other_language_activities')
    )

    other_campus_activities = models.CharField(
        max_length=20, choices=activity_presence.ACTIVITY_PRESENCES, blank=True,
        null=True, verbose_name=_('other_campus_activities')
    )

    professional_title = models.CharField(max_length=320, blank=True, null=True)
    joint_diploma = models.BooleanField(default=False)

    diploma_printing_orientation = models.CharField(
        max_length=30, choices=diploma_printing_orientation.DIPLOMA_FOCUS, blank=True, null=True
    )

    diploma_printing_title = models.CharField(max_length=140, blank=True, null=True)
    inter_organization_information = models.CharField(max_length=320, blank=True, null=True)
    inter_university_french_community = models.BooleanField(default=False)
    inter_university_belgium = models.BooleanField(default=False)
    inter_university_abroad = models.BooleanField(default=False)

    primary_language = models.ForeignKey(
        'reference.Language', blank=True, null=True, verbose_name=_('primary_language')
    )

    domains = models.ManyToManyField(
        "reference.Domain", through="OfferYearDomain", related_name="education_group_years"
    )

    language_association = models.CharField(
        max_length=5, choices=education_group_association.EducationGroupAssociations.choices(), blank=True, null=True
    )

    keywords = models.CharField(max_length=320, blank=True, null=True, verbose_name=_('keywords'))
    duration = models.IntegerField(blank=True, null=True, verbose_name=_('duration'))

    duration_unit = models.CharField(
        max_length=40, choices=duration_unit.DURATION_UNIT, default=duration_unit.DurationUnits.QUADRIMESTER.value,
        blank=True, null=True
    )

    enrollment_enabled = models.BooleanField(default=False, verbose_name=_('enrollment_enabled'))
    partial_acronym = models.CharField(max_length=15, db_index=True, null=True, verbose_name=_("code"))

    # TODO :: rename credits into expected_credits
    credits = models.DecimalField(max_digits=5, decimal_places=2, blank=True, null=True, verbose_name=_("credits"))
    remark = models.TextField(blank=True, null=True, verbose_name=_("remark"))
    remark_english = models.TextField(blank=True, null=True, verbose_name=_("remark_english"))

    min_credits = models.DecimalField(
        max_digits=5, decimal_places=2, blank=True, null=True, verbose_name=_("minimum credits")
    )

    max_credits = models.DecimalField(
        max_digits=5, decimal_places=2, blank=True, null=True, verbose_name=_("maximum credits")
    )

    domains = models.ManyToManyField(
        "reference.domain",
        through="EducationGroupYearDomain",
        related_name="education_group_years"
    )

    management_entity = models.ForeignKey(
        Entity,
        verbose_name=_("management_entity"),
        blank=True, null=True,
        related_name="management_entity"
    )

    administration_entity = models.ForeignKey(
        Entity, null=True,
        verbose_name=_("administration_entity"),
        related_name='administration_entity'
    )

    def __str__(self):
        return u"%s - %s" % (self.academic_year, self.acronym)

    @property
<<<<<<< HEAD
    def domains_str(self):
        ch = ''
        for domain in self.domains.all():
            ch = "{}-{} ".format(domain.decree, domain.name)
=======
    def str_domains(self):
        ch = ''
        for domain in self.domains.all():
            ch += "{}-{}\n".format(domain.decree, domain.name)
>>>>>>> 2d512c25
        return ch

    @cached_property
    def administration_entity_version(self):
        return entity_version.find_entity_version_according_academic_year(
            self.administration_entity, self.academic_year
        )

    @cached_property
    def management_entity_version(self):
        return entity_version.find_entity_version_according_academic_year(
            self.management_entity, self.academic_year
        )

    @property
    def parent_by_training(self):
        parents = [parent for parent in self.parents_by_group_element_year
                   if parent.is_training()]
        if len(parents) > 1:
            raise MaximumOneParentAllowedException('Only one training parent is allowed')
        elif len(parents) == 1:
            return parents[0]

    @property
    def parents_by_group_element_year(self):
        group_elements_year = self.child_branch.filter(child_branch=self).select_related('parent')
        return [group_element_year.parent for group_element_year in group_elements_year
                if group_element_year.parent]

    @property
    def children_by_group_element_year(self):
        group_elements_year = self.parent.filter(parent=self).select_related('child_branch')
        return [group_element_year.child_branch for group_element_year in group_elements_year
                if group_element_year.child_branch]

    @cached_property
    def coorganizations(self):
<<<<<<< HEAD
        return education_group_organization.search(education_group_year=self)
=======
        return self.educationgrouporganization_set.all()
>>>>>>> 2d512c25

    def is_training(self):
        if self.education_group_type:
            return self.education_group_type.category == education_group_categories.TRAINING
        return False


def find_by_id(an_id):
    try:
        return EducationGroupYear.objects.get(pk=an_id)
    except EducationGroupYear.DoesNotExist:
        return None


def search(**kwargs):
    qs = EducationGroupYear.objects

    if "id" in kwargs:
        if isinstance(kwargs['id'], list):
            qs = qs.filter(id__in=kwargs['id'])
        else:
            qs = qs.filter(id=kwargs['id'])
    if "academic_year" in kwargs:
        qs = qs.filter(academic_year=kwargs['academic_year'])
    if kwargs.get("acronym"):
        qs = qs.filter(acronym__icontains=kwargs['acronym'])
    if kwargs.get("title"):
        qs = qs.filter(title__icontains=kwargs['title'])
    if "education_group_type" in kwargs:
        if isinstance(kwargs['education_group_type'], list):
            qs = qs.filter(education_group_type__in=kwargs['education_group_type'])
        else:
            qs = qs.filter(education_group_type=kwargs['education_group_type'])
    elif kwargs.get('category'):
        qs = qs.filter(education_group_type__category=kwargs['category'])

    if kwargs.get("partial_acronym"):
        qs = qs.filter(partial_acronym__icontains=kwargs['partial_acronym'])

    return qs.select_related('education_group_type', 'academic_year')


# TODO :: Annotate/Count() in only 1 query instead of 2
# TODO :: Count() on category_type == MINI_TRAINING will be in the future in another field FK (or other table).
def find_with_enrollments_count(learning_unit_year):
    education_groups_years = _find_with_learning_unit_enrollment_count(learning_unit_year)
    count_by_id = _count_education_group_enrollments_by_id(education_groups_years)
    for educ_group in education_groups_years:
        educ_group.count_formation_enrollments = count_by_id.get(educ_group.id) or 0
    return education_groups_years


def _count_education_group_enrollments_by_id(education_groups_years):
    educ_groups = search(id=[educ_group.id for educ_group in education_groups_years]) \
        .annotate(count_formation_enrollments=Count('offerenrollment')).values('id', 'count_formation_enrollments')
    return {obj['id']: obj['count_formation_enrollments'] for obj in educ_groups}


def _find_with_learning_unit_enrollment_count(learning_unit_year):
    return EducationGroupYear.objects\
        .filter(offerenrollment__learningunitenrollment__learning_unit_year_id=learning_unit_year)\
        .annotate(count_learning_unit_enrollments=Count('offerenrollment__learningunitenrollment')).order_by('acronym')<|MERGE_RESOLUTION|>--- conflicted
+++ resolved
@@ -188,17 +188,10 @@
         return u"%s - %s" % (self.academic_year, self.acronym)
 
     @property
-<<<<<<< HEAD
-    def domains_str(self):
-        ch = ''
-        for domain in self.domains.all():
-            ch = "{}-{} ".format(domain.decree, domain.name)
-=======
     def str_domains(self):
         ch = ''
         for domain in self.domains.all():
             ch += "{}-{}\n".format(domain.decree, domain.name)
->>>>>>> 2d512c25
         return ch
 
     @cached_property
@@ -236,11 +229,7 @@
 
     @cached_property
     def coorganizations(self):
-<<<<<<< HEAD
-        return education_group_organization.search(education_group_year=self)
-=======
         return self.educationgrouporganization_set.all()
->>>>>>> 2d512c25
 
     def is_training(self):
         if self.education_group_type:
