##############################################################################
#
#    OSIS stands for Open Student Information System. It's an application
#    designed to manage the core business of higher education institutions,
#    such as universities, faculties, institutes and professional schools.
#    The core business involves the administration of students, teachers,
#    courses, programs and so on.
#
#    Copyright (C) 2015-2018 Université catholique de Louvain (http://www.uclouvain.be)
#
#    This program is free software: you can redistribute it and/or modify
#    it under the terms of the GNU General Public License as published by
#    the Free Software Foundation, either version 3 of the License, or
#    (at your option) any later version.
#
#    This program is distributed in the hope that it will be useful,
#    but WITHOUT ANY WARRANTY; without even the implied warranty of
#    MERCHANTABILITY or FITNESS FOR A PARTICULAR PURPOSE.  See the
#    GNU General Public License for more details.
#
#    A copy of this license - GNU General Public License - is available
#    at the root of the source code of this program.  If not,
#    see http://www.gnu.org/licenses/.
#
##############################################################################
from django.db import models
from django.db.models import Count
from django.utils.functional import cached_property
from django.utils.translation import ugettext_lazy as _

from base.models import entity_version
from base.models import offer_year_domain as mdl_offer_year_domain, education_group_organization
from base.models.entity import Entity
from base.models.enums import academic_type, fee, internship_presence, schedule_type, activity_presence, \
    diploma_printing_orientation, active_status, duration_unit
from base.models.enums import education_group_association
from base.models.enums import education_group_categories
from base.models.exceptions import MaximumOneParentAllowedException
from osis_common.models.osis_model_admin import OsisModelAdmin


class EducationGroupYearAdmin(OsisModelAdmin):
    list_display = ('acronym', 'title', 'academic_year', 'education_group_type', 'changed')
    list_filter = ('academic_year', 'education_group_type')
    raw_id_fields = ('education_group_type', 'academic_year', 'education_group', 'enrollment_campus',
                     'main_teaching_campus', 'primary_language')
    search_fields = ['acronym']


class EducationGroupYear(models.Model):
    external_id = models.CharField(max_length=100, blank=True, null=True)
    changed = models.DateTimeField(null=True, auto_now=True)
    acronym = models.CharField(max_length=40, db_index=True, verbose_name=_("acronym"))
    title = models.CharField(max_length=255, verbose_name=_("title_in_french"))
    title_english = models.CharField(max_length=240, blank=True, null=True, verbose_name=_("title_in_english"))
    academic_year = models.ForeignKey('AcademicYear', verbose_name=_("validity"))
    education_group = models.ForeignKey('EducationGroup')
    education_group_type = models.ForeignKey('EducationGroupType', blank=True, null=True,
                                             verbose_name=_("training_type"))
<<<<<<< HEAD
    active = models.CharField(max_length=20, choices=active_status.ACTIVE_STATUS_LIST, default=active_status.ACTIVE,
                              verbose_name=_('status'))
    partial_deliberation = models.BooleanField(default=False, verbose_name=_('partial_deliberation'))
    admission_exam = models.BooleanField(default=False, verbose_name=_('admission_exam'))
    funding = models.BooleanField(default=False, verbose_name=_('funding'))
    funding_direction = models.CharField(max_length=1, blank=True, null=True, verbose_name=_('funding_direction'))
    funding_cud = models.BooleanField(default=False,
                                      verbose_name=_('funding_cud'))  #cud = commission universitaire au développement
    funding_direction_cud = models.CharField(max_length=1, blank=True, null=True,
                                             verbose_name=_('cud_funding_direction'))
    academic_type = models.CharField(max_length=20, choices=academic_type.ACADEMIC_TYPES, blank=True, null=True,
                                     verbose_name=_('academic_type'))
    university_certificate = models.BooleanField(default=False, verbose_name=_('university_certificate'))
=======
    active = models.CharField(max_length=20, choices=active_status.ACTIVE_STATUS_LIST, default=active_status.ACTIVE)
    partial_deliberation = models.BooleanField(default=False)
    admission_exam = models.BooleanField(default=False)
    funding = models.BooleanField(default=False)
    funding_direction = models.CharField(max_length=1, blank=True, null=True)
    funding_cud = models.BooleanField(default=False)  # cud = commission universitaire au développement
    funding_direction_cud = models.CharField(max_length=1, blank=True, null=True)
    academic_type = models.CharField(max_length=20, choices=academic_type.ACADEMIC_TYPES, blank=True, null=True)
    university_certificate = models.BooleanField(default=False)
>>>>>>> f9064650
    fee_type = models.CharField(max_length=20, choices=fee.FEES, blank=True, null=True)
    enrollment_campus = models.ForeignKey('Campus', related_name='enrollment', blank=True, null=True,
                                          verbose_name=_("enrollment_campus"))
    main_teaching_campus = models.ForeignKey('Campus', blank=True, null=True, related_name='teaching',
                                             verbose_name=_("learning_location"))
    dissertation = models.BooleanField(default=False, verbose_name=_('dissertation'))
    internship = models.CharField(max_length=20, choices=internship_presence.INTERNSHIP_PRESENCE, blank=True, null=True,
                                  verbose_name=_('internship'))
    schedule_type = models.CharField(max_length=20, choices=schedule_type.SCHEDULE_TYPES, default=schedule_type.DAILY,
                                     verbose_name=_('schedule_type'))
    english_activities = models.CharField(max_length=20, choices=activity_presence.ACTIVITY_PRESENCES, blank=True,
                                          null=True)
    other_language_activities = models.CharField(max_length=20, choices=activity_presence.ACTIVITY_PRESENCES,
                                                 blank=True, null=True, verbose_name=_('other_language_activities'))
    other_campus_activities = models.CharField(max_length=20, choices=activity_presence.ACTIVITY_PRESENCES, blank=True,
                                               null=True, verbose_name=_('other_campus_activities'))
    professional_title = models.CharField(max_length=320, blank=True, null=True)
    joint_diploma = models.BooleanField(default=False)
    diploma_printing_orientation = models.CharField(max_length=30, choices=diploma_printing_orientation.DIPLOMA_FOCUS,
                                                    blank=True, null=True)
    diploma_printing_title = models.CharField(max_length=140, blank=True, null=True)
    inter_organization_information = models.CharField(max_length=320, blank=True, null=True)
    inter_university_french_community = models.BooleanField(default=False)
    inter_university_belgium = models.BooleanField(default=False)
    inter_university_abroad = models.BooleanField(default=False)
    primary_language = models.ForeignKey('reference.Language', blank=True, null=True,
                                         verbose_name=_('primary_language'))
    language_association = models.CharField(max_length=5,
                                            choices=education_group_association.EducationGroupAssociations.choices(),
                                            blank=True, null=True)
    keywords = models.CharField(max_length=320, blank=True, null=True, verbose_name=_('keywords'))
    duration = models.IntegerField(blank=True, null=True, verbose_name=_('duration'))
    duration_unit = models.CharField(max_length=40,
                                     choices=duration_unit.DURATION_UNIT,
                                     default=duration_unit.DurationUnits.QUADRIMESTER.value,
                                     blank=True, null=True)
    enrollment_enabled = models.BooleanField(default=False, verbose_name=_('enrollment_enabled'))
    partial_acronym = models.CharField(max_length=15, db_index=True, null=True, verbose_name=_("code"))
    # TODO :: rename credits into expected_credits
    credits = models.DecimalField(max_digits=5, decimal_places=2, blank=True, null=True, verbose_name=_("credits"))
    remark = models.TextField(blank=True, null=True, verbose_name=_("remark"))
    remark_english = models.TextField(blank=True, null=True, verbose_name=_("remark_english"))
    min_credits = models.DecimalField(max_digits=5, decimal_places=2, blank=True, null=True,
                                      verbose_name=_("minimum credits"))
    max_credits = models.DecimalField(max_digits=5, decimal_places=2, blank=True, null=True,
                                      verbose_name=_("maximum credits"))

    management_entity = models.ForeignKey(
        Entity,
        verbose_name=_("management_entity"),
        blank=True, null=True,
        related_name="management_entity"
    )

    administration_entity = models.ForeignKey(
        Entity, null=True,
        verbose_name=_("administration_entity"),
        related_name='administration_entity'
    )

    _coorganizations = None

    def __str__(self):
        return u"%s - %s" % (self.academic_year, self.acronym)

    @property
    def domains(self):
        domains = mdl_offer_year_domain.find_by_education_group_year(self)
        ch = ''
        for offer_yr_domain in domains:
            ch = "{}-{} ".format(offer_yr_domain.domain.decree, offer_yr_domain.domain.name)
        return ch

    @cached_property
    def administration_entity_version(self):
        return entity_version.find_entity_version_according_academic_year(
            self.administration_entity, self.academic_year
        )

    @cached_property
    def management_entity_version(self):
        return entity_version.find_entity_version_according_academic_year(
            self.management_entity, self.academic_year
        )

    @property
    def parent_by_training(self):
        parents = [parent for parent in self.parents_by_group_element_year
                   if parent.is_training()]
        if len(parents) > 1:
            raise MaximumOneParentAllowedException('Only one training parent is allowed')
        elif len(parents) == 1:
            return parents[0]

    @property
    def parents_by_group_element_year(self):
        group_elements_year = self.child_branch.filter(child_branch=self).select_related('parent')
        return [group_element_year.parent for group_element_year in group_elements_year
                if group_element_year.parent]

    @property
    def children_by_group_element_year(self):
        group_elements_year = self.parent.filter(parent=self).select_related('child_branch')
        return [group_element_year.child_branch for group_element_year in group_elements_year
                if group_element_year.child_branch]

    @property
    def coorganizations(self):
        if not self._coorganizations:
            self._coorganizations = education_group_organization.search(education_group_year=self)
        return self._coorganizations

    def is_training(self):
        if self.education_group_type:
            return self.education_group_type.category == education_group_categories.TRAINING
        return False


def find_by_id(an_id):
    try:
        return EducationGroupYear.objects.get(pk=an_id)
    except EducationGroupYear.DoesNotExist:
        return None


def search(**kwargs):
    qs = EducationGroupYear.objects

    if "id" in kwargs:
        if isinstance(kwargs['id'], list):
            qs = qs.filter(id__in=kwargs['id'])
        else:
            qs = qs.filter(id=kwargs['id'])
    if "academic_year" in kwargs:
        qs = qs.filter(academic_year=kwargs['academic_year'])
    if kwargs.get("acronym"):
        qs = qs.filter(acronym__icontains=kwargs['acronym'])
    if kwargs.get("title"):
        qs = qs.filter(title__icontains=kwargs['title'])
    if "education_group_type" in kwargs:
        if isinstance(kwargs['education_group_type'], list):
            qs = qs.filter(education_group_type__in=kwargs['education_group_type'])
        else:
            qs = qs.filter(education_group_type=kwargs['education_group_type'])
    elif kwargs.get('category'):
        qs = qs.filter(education_group_type__category=kwargs['category'])

    if kwargs.get("partial_acronym"):
        qs = qs.filter(partial_acronym__icontains=kwargs['partial_acronym'])

    return qs.select_related('education_group_type', 'academic_year')


# TODO :: Annotate/Count() in only 1 query instead of 2
# TODO :: Count() on category_type == MINI_TRAINING will be in the future in another field FK (or other table).
def find_with_enrollments_count(learning_unit_year):
    education_groups_years = _find_with_learning_unit_enrollment_count(learning_unit_year)
    count_by_id = _count_education_group_enrollments_by_id(education_groups_years)
    for educ_group in education_groups_years:
        educ_group.count_formation_enrollments = count_by_id.get(educ_group.id) or 0
    return education_groups_years


def _count_education_group_enrollments_by_id(education_groups_years):
    educ_groups = search(id=[educ_group.id for educ_group in education_groups_years]) \
        .annotate(count_formation_enrollments=Count('offerenrollment')).values('id', 'count_formation_enrollments')
    return {obj['id']: obj['count_formation_enrollments'] for obj in educ_groups}


def _find_with_learning_unit_enrollment_count(learning_unit_year):
    return EducationGroupYear.objects\
        .filter(offerenrollment__learningunitenrollment__learning_unit_year_id=learning_unit_year)\
        .annotate(count_learning_unit_enrollments=Count('offerenrollment__learningunitenrollment')).order_by('acronym')<|MERGE_RESOLUTION|>--- conflicted
+++ resolved
@@ -57,7 +57,6 @@
     education_group = models.ForeignKey('EducationGroup')
     education_group_type = models.ForeignKey('EducationGroupType', blank=True, null=True,
                                              verbose_name=_("training_type"))
-<<<<<<< HEAD
     active = models.CharField(max_length=20, choices=active_status.ACTIVE_STATUS_LIST, default=active_status.ACTIVE,
                               verbose_name=_('status'))
     partial_deliberation = models.BooleanField(default=False, verbose_name=_('partial_deliberation'))
@@ -65,23 +64,12 @@
     funding = models.BooleanField(default=False, verbose_name=_('funding'))
     funding_direction = models.CharField(max_length=1, blank=True, null=True, verbose_name=_('funding_direction'))
     funding_cud = models.BooleanField(default=False,
-                                      verbose_name=_('funding_cud'))  #cud = commission universitaire au développement
+                                      verbose_name=_('funding_cud'))  # cud = commission universitaire au développement
     funding_direction_cud = models.CharField(max_length=1, blank=True, null=True,
                                              verbose_name=_('cud_funding_direction'))
     academic_type = models.CharField(max_length=20, choices=academic_type.ACADEMIC_TYPES, blank=True, null=True,
                                      verbose_name=_('academic_type'))
     university_certificate = models.BooleanField(default=False, verbose_name=_('university_certificate'))
-=======
-    active = models.CharField(max_length=20, choices=active_status.ACTIVE_STATUS_LIST, default=active_status.ACTIVE)
-    partial_deliberation = models.BooleanField(default=False)
-    admission_exam = models.BooleanField(default=False)
-    funding = models.BooleanField(default=False)
-    funding_direction = models.CharField(max_length=1, blank=True, null=True)
-    funding_cud = models.BooleanField(default=False)  # cud = commission universitaire au développement
-    funding_direction_cud = models.CharField(max_length=1, blank=True, null=True)
-    academic_type = models.CharField(max_length=20, choices=academic_type.ACADEMIC_TYPES, blank=True, null=True)
-    university_certificate = models.BooleanField(default=False)
->>>>>>> f9064650
     fee_type = models.CharField(max_length=20, choices=fee.FEES, blank=True, null=True)
     enrollment_campus = models.ForeignKey('Campus', related_name='enrollment', blank=True, null=True,
                                           verbose_name=_("enrollment_campus"))
