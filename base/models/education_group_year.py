##############################################################################
#
#    OSIS stands for Open Student Information System. It's an application
#    designed to manage the core business of higher education institutions,
#    such as universities, faculties, institutes and professional schools.
#    The core business involves the administration of students, teachers,
#    courses, programs and so on.
#
#    Copyright (C) 2015-2018 Université catholique de Louvain (http://www.uclouvain.be)
#
#    This program is free software: you can redistribute it and/or modify
#    it under the terms of the GNU General Public License as published by
#    the Free Software Foundation, either version 3 of the License, or
#    (at your option) any later version.
#
#    This program is distributed in the hope that it will be useful,
#    but WITHOUT ANY WARRANTY; without even the implied warranty of
#    MERCHANTABILITY or FITNESS FOR A PARTICULAR PURPOSE.  See the
#    GNU General Public License for more details.
#
#    A copy of this license - GNU General Public License - is available
#    at the root of the source code of this program.  If not,
#    see http://www.gnu.org/licenses/.
#
##############################################################################
from django.db import models
from django.db.models import Count

from base.models import entity_version as mdl_entity_version
from base.models import offer_year_domain as mdl_offer_year_domain, education_group_organization
from base.models import offer_year_entity as mdl_offer_year_entity
from base.models.enums import academic_type, fee, internship_presence, schedule_type, activity_presence, \
    diploma_printing_orientation, active_status, duration_unit
from base.models.enums import education_group_association
from base.models.enums import education_group_categories
from base.models.enums import offer_year_entity_type
from base.models.exceptions import MaximumOneParentAllowedException
from osis_common.models.osis_model_admin import OsisModelAdmin
from django.utils.translation import ugettext_lazy as _


class EducationGroupYearAdmin(OsisModelAdmin):
    list_display = ('acronym', 'title', 'academic_year', 'education_group_type', 'changed')
    list_filter = ('academic_year', 'education_group_type')
    raw_id_fields = ('education_group_type', 'academic_year', 'education_group', 'enrollment_campus',
                     'main_teaching_campus', 'primary_language')
    search_fields = ['acronym']


class EducationGroupYear(models.Model):
    external_id = models.CharField(max_length=100, blank=True, null=True)
    changed = models.DateTimeField(null=True, auto_now=True)
    acronym = models.CharField(max_length=40, db_index=True, verbose_name=_("acronym"))
    title = models.CharField(max_length=255, verbose_name=_("title_in_french"))
    title_english = models.CharField(max_length=240, blank=True, null=True, verbose_name=_("title_in_english"))
    academic_year = models.ForeignKey('AcademicYear', verbose_name=_("validity"))
    education_group = models.ForeignKey('EducationGroup')
    education_group_type = models.ForeignKey('EducationGroupType', blank=True, null=True,
                                             verbose_name=_("training_type"))
    active = models.CharField(max_length=20, choices=active_status.ACTIVE_STATUS_LIST, default=active_status.ACTIVE)
    partial_deliberation = models.BooleanField(default=False)
    admission_exam = models.BooleanField(default=False)
    funding = models.BooleanField(default=False)
    funding_direction = models.CharField(max_length=1, blank=True, null=True)
    funding_cud = models.BooleanField(default=False)  #cud = commission universitaire au développement
    funding_direction_cud = models.CharField(max_length=1, blank=True, null=True)
    academic_type = models.CharField(max_length=20, choices=academic_type.ACADEMIC_TYPES, blank=True, null=True)
    university_certificate = models.BooleanField(default=False)
    fee_type = models.CharField(max_length=20, choices=fee.FEES, blank=True, null=True)
    enrollment_campus = models.ForeignKey('Campus', related_name='enrollment', blank=True, null=True,
                                          verbose_name=_("enrollment_campus"))
    main_teaching_campus = models.ForeignKey('Campus', blank=True, null=True, related_name='teaching',
                                             verbose_name=_("learning_location"))
    dissertation = models.BooleanField(default=False)
    internship = models.CharField(max_length=20, choices=internship_presence.INTERNSHIP_PRESENCE, blank=True, null=True)
    schedule_type = models.CharField(max_length=20, choices=schedule_type.SCHEDULE_TYPES, default=schedule_type.DAILY)
    english_activities = models.CharField(max_length=20, choices=activity_presence.ACTIVITY_PRESENCES, blank=True,
                                          null=True)
    other_language_activities = models.CharField(max_length=20, choices=activity_presence.ACTIVITY_PRESENCES,
                                                 blank=True, null=True)
    other_campus_activities = models.CharField(max_length=20, choices=activity_presence.ACTIVITY_PRESENCES, blank=True,
                                               null=True)
    professional_title = models.CharField(max_length=320, blank=True, null=True)
    joint_diploma = models.BooleanField(default=False)
    diploma_printing_orientation = models.CharField(max_length=30, choices=diploma_printing_orientation.DIPLOMA_FOCUS,
                                                    blank=True, null=True)
    diploma_printing_title = models.CharField(max_length=140, blank=True, null=True)
    inter_organization_information = models.CharField(max_length=320, blank=True, null=True)
    inter_university_french_community = models.BooleanField(default=False)
    inter_university_belgium = models.BooleanField(default=False)
    inter_university_abroad = models.BooleanField(default=False)
    primary_language = models.ForeignKey('reference.Language', blank=True, null=True)
    language_association = models.CharField(max_length=5,
                                            choices=education_group_association.EducationGroupAssociations.choices(),
                                            blank=True, null=True)
    keywords = models.CharField(max_length=320, blank=True, null=True)
    duration = models.IntegerField(blank=True, null=True)
    duration_unit = models.CharField(max_length=40,
                                     choices=duration_unit.DurationUnits.choices(),
                                     default=duration_unit.DurationUnits.QUADRIMESTER,
                                     blank=True, null=True)
    enrollment_enabled = models.BooleanField(default=False)
    partial_acronym = models.CharField(max_length=15, db_index=True, null=True, verbose_name=_("code"))
    # TODO :: rename credits into expected_credits
    credits = models.DecimalField(max_digits=5, decimal_places=2, blank=True, null=True, verbose_name=_("credits"))
    remark = models.TextField(blank=True, null=True, verbose_name=_("remark"))
    remark_english = models.TextField(blank=True, null=True, verbose_name=_("remark_english"))
<<<<<<< HEAD
=======
    min_credits = models.DecimalField(max_digits=5, decimal_places=2, blank=True, null=True,
                                      verbose_name=_("minimum credits"))
    max_credits = models.DecimalField(max_digits=5, decimal_places=2, blank=True, null=True,
                                      verbose_name=_("maximum credits"))
>>>>>>> 5759f57e

    _coorganizations = None

    def __str__(self):
        return u"%s - %s" % (self.academic_year, self.acronym)

    @property
    def domains(self):
        domains = mdl_offer_year_domain.find_by_education_group_year(self)
        ch = ''
        for offer_yr_domain in domains:
            ch = "{}-{} ".format(offer_yr_domain.domain.decree, offer_yr_domain.domain.name)
        return ch

    @property
    def administration_entity(self):
        result = mdl_offer_year_entity.find_by_education_group_year_first(self,
                                                                          offer_year_entity_type.ENTITY_ADMINISTRATION)
        if result:
            return mdl_entity_version.get_last_version(result.entity)
        return None

    @property
    def management_entity(self):
        result = mdl_offer_year_entity.find_by_education_group_year_first(self,
                                                                          offer_year_entity_type.ENTITY_MANAGEMENT)
        if result:
            return mdl_entity_version.get_last_version(result.entity)
        return None

    @property
    def parent_by_training(self):
        parents = [parent for parent in self.parents_by_group_element_year
                   if parent.is_training()]
        if len(parents) > 1:
            raise MaximumOneParentAllowedException('Only one training parent is allowed')
        elif len(parents) == 1:
            return parents[0]

    @property
    def parents_by_group_element_year(self):
        group_elements_year = self.child_branch.filter(child_branch=self).select_related('parent')
        return [group_element_year.parent for group_element_year in group_elements_year
                if group_element_year.parent]

    @property
    def children_by_group_element_year(self):
        group_elements_year = self.parent.filter(parent=self).select_related('child_branch')
        return [group_element_year.child_branch for group_element_year in group_elements_year
                if group_element_year.child_branch]

    @property
    def coorganizations(self):
        if not self._coorganizations:
            self._coorganizations = education_group_organization.search(education_group_year=self)
        return self._coorganizations

    def is_training(self):
        if self.education_group_type:
            return self.education_group_type.category == education_group_categories.TRAINING
        return False


def find_by_id(an_id):
    try:
        return EducationGroupYear.objects.get(pk=an_id)
    except EducationGroupYear.DoesNotExist:
        return None


def search(**kwargs):
    qs = EducationGroupYear.objects

    if "id" in kwargs:
        if isinstance(kwargs['id'], list):
            qs = qs.filter(id__in=kwargs['id'])
        else:
            qs = qs.filter(id=kwargs['id'])
    if "academic_year" in kwargs:
        qs = qs.filter(academic_year=kwargs['academic_year'])
    if kwargs.get("acronym"):
        qs = qs.filter(acronym__icontains=kwargs['acronym'])
    if kwargs.get("title"):
        qs = qs.filter(title__icontains=kwargs['title'])
    if "education_group_type" in kwargs:
        if isinstance(kwargs['education_group_type'], list):
            qs = qs.filter(education_group_type__in=kwargs['education_group_type'])
        else:
            qs = qs.filter(education_group_type=kwargs['education_group_type'])
    elif kwargs.get('category'):
        qs = qs.filter(education_group_type__category=kwargs['category'])

    if kwargs.get("partial_acronym"):
        qs = qs.filter(partial_acronym__icontains=kwargs['partial_acronym'])

    return qs.select_related('education_group_type', 'academic_year')


# TODO :: Annotate/Count() in only 1 query instead of 2
# TODO :: Count() on category_type == MINI_TRAINING will be in the future in another field FK (or other table).
def find_with_enrollments_count(learning_unit_year):
    education_groups_years = _find_with_learning_unit_enrollment_count(learning_unit_year)
    count_by_id = _count_education_group_enrollments_by_id(education_groups_years)
    for educ_group in education_groups_years:
        educ_group.count_formation_enrollments = count_by_id.get(educ_group.id) or 0
    return education_groups_years


def _count_education_group_enrollments_by_id(education_groups_years):
    educ_groups = search(id=[educ_group.id for educ_group in education_groups_years]) \
        .annotate(count_formation_enrollments=Count('offerenrollment')).values('id', 'count_formation_enrollments')
    return {obj['id']: obj['count_formation_enrollments'] for obj in educ_groups}


def _find_with_learning_unit_enrollment_count(learning_unit_year):
    return EducationGroupYear.objects\
        .filter(offerenrollment__learningunitenrollment__learning_unit_year_id=learning_unit_year)\
        .annotate(count_learning_unit_enrollments=Count('offerenrollment__learningunitenrollment')).order_by('acronym')<|MERGE_RESOLUTION|>--- conflicted
+++ resolved
@@ -105,13 +105,10 @@
     credits = models.DecimalField(max_digits=5, decimal_places=2, blank=True, null=True, verbose_name=_("credits"))
     remark = models.TextField(blank=True, null=True, verbose_name=_("remark"))
     remark_english = models.TextField(blank=True, null=True, verbose_name=_("remark_english"))
-<<<<<<< HEAD
-=======
     min_credits = models.DecimalField(max_digits=5, decimal_places=2, blank=True, null=True,
                                       verbose_name=_("minimum credits"))
     max_credits = models.DecimalField(max_digits=5, decimal_places=2, blank=True, null=True,
                                       verbose_name=_("maximum credits"))
->>>>>>> 5759f57e
 
     _coorganizations = None
 
