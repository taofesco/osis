##############################################################################
#
#    OSIS stands for Open Student Information System. It's an application
#    designed to manage the core business of higher education institutions,
#    such as universities, faculties, institutes and professional schools.
#    The core business involves the administration of students, teachers,
#    courses, programs and so on.
#
#    Copyright (C) 2015-2018 Université catholique de Louvain (http://www.uclouvain.be)
#
#    This program is free software: you can redistribute it and/or modify
#    it under the terms of the GNU General Public License as published by
#    the Free Software Foundation, either version 3 of the License, or
#    (at your option) any later version.
#
#    This program is distributed in the hope that it will be useful,
#    but WITHOUT ANY WARRANTY; without even the implied warranty of
#    MERCHANTABILITY or FITNESS FOR A PARTICULAR PURPOSE.  See the
#    GNU General Public License for more details.
#
#    A copy of this license - GNU General Public License - is available
#    at the root of the source code of this program.  If not,
#    see http://www.gnu.org/licenses/.
#
##############################################################################
from django.db import models
from django.db.models import Count
from django.urls import reverse
from django.utils.functional import cached_property
from django.utils.translation import ugettext_lazy as _

from base.models import entity_version, learning_component_year
from base.models.entity import Entity
from base.models.enums import academic_type, fee, internship_presence, schedule_type, activity_presence, \
    diploma_printing_orientation, active_status, duration_unit, decree_category, rate_code
from base.models.enums import education_group_association
from base.models.enums import education_group_categories
from base.models.exceptions import MaximumOneParentAllowedException
from osis_common.models.osis_model_admin import OsisModelAdmin


class EducationGroupYearAdmin(OsisModelAdmin):
    list_display = ('acronym', 'title', 'academic_year', 'education_group_type', 'changed')
    list_filter = ('academic_year', 'education_group_type')
    raw_id_fields = ('education_group_type', 'academic_year', 'education_group', 'enrollment_campus',
                     'main_teaching_campus', 'primary_language')
    search_fields = ['acronym']


class EducationGroupYear(models.Model):
    external_id = models.CharField(max_length=100, blank=True, null=True)
    changed = models.DateTimeField(null=True, auto_now=True)
    acronym = models.CharField(max_length=40, db_index=True, verbose_name=_("acronym"))
    title = models.CharField(max_length=255, verbose_name=_("title_in_french"))
    title_english = models.CharField(max_length=240, blank=True, null=True, verbose_name=_("title_in_english"))
    academic_year = models.ForeignKey('AcademicYear', verbose_name=_("validity"))

    education_group = models.ForeignKey(
        'EducationGroup',
        on_delete=models.CASCADE
    )

    education_group_type = models.ForeignKey(
        'EducationGroupType',
        blank=False, null=True,
        verbose_name=_("training_type")
    )
    active = models.CharField(
        max_length=20,
        choices=active_status.ACTIVE_STATUS_LIST,
        default=active_status.ACTIVE,
        verbose_name=_('status')
    )

    partial_deliberation = models.BooleanField(default=False, verbose_name=_('partial_deliberation'))
    admission_exam = models.BooleanField(default=False, verbose_name=_('admission_exam'))
    funding = models.BooleanField(default=False, verbose_name=_('funding'))
    funding_direction = models.CharField(max_length=1, blank=True, null=True, verbose_name=_('funding_direction'))

    funding_cud = models.BooleanField(
        default=False, verbose_name=_('funding_cud')  # cud = commission universitaire au développement
    )

    funding_direction_cud = models.CharField(
        max_length=1, blank=True, null=True, verbose_name=_('cud_funding_direction')
    )

    academic_type = models.CharField(
        max_length=20, choices=academic_type.ACADEMIC_TYPES, blank=True, null=True, verbose_name=_('academic_type')
    )

    university_certificate = models.BooleanField(default=False, verbose_name=_('university_certificate'))
    fee_type = models.CharField(max_length=20, choices=fee.FEES, blank=True, null=True)

    enrollment_campus = models.ForeignKey(
        'Campus', related_name='enrollment', blank=True, null=True, verbose_name=_("enrollment_campus")
    )

    main_teaching_campus = models.ForeignKey(
        'Campus', blank=True, null=True, related_name='teaching', verbose_name=_("learning_location")
    )

    dissertation = models.BooleanField(default=False, verbose_name=_('dissertation'))
    internship = models.CharField(
        max_length=20, choices=internship_presence.INTERNSHIP_PRESENCE, blank=True, null=True,
        verbose_name=_('internship')
    )

    schedule_type = models.CharField(
        max_length=20, choices=schedule_type.SCHEDULE_TYPES, default=schedule_type.DAILY,
        verbose_name=_('schedule_type')
    )

    english_activities = models.CharField(
        max_length=20, choices=activity_presence.ACTIVITY_PRESENCES, blank=True, null=True
    )

    other_language_activities = models.CharField(
        max_length=20, choices=activity_presence.ACTIVITY_PRESENCES,
        blank=True, null=True, verbose_name=_('other_language_activities')
    )

    other_campus_activities = models.CharField(
        max_length=20, choices=activity_presence.ACTIVITY_PRESENCES, blank=True,
        null=True, verbose_name=_('other_campus_activities')
    )

    professional_title = models.CharField(max_length=320, blank=True, null=True)
    joint_diploma = models.BooleanField(default=False)

    diploma_printing_orientation = models.CharField(
        max_length=30, choices=diploma_printing_orientation.DIPLOMA_FOCUS, blank=True, null=True
    )

    diploma_printing_title = models.CharField(max_length=140, blank=True, null=True)
    inter_organization_information = models.CharField(max_length=320, blank=True, null=True)
    inter_university_french_community = models.BooleanField(default=False)
    inter_university_belgium = models.BooleanField(default=False)
    inter_university_abroad = models.BooleanField(default=False)

    primary_language = models.ForeignKey(
        'reference.Language', blank=True, null=True, verbose_name=_('primary_language')
    )

    language_association = models.CharField(
        max_length=5, choices=education_group_association.EducationGroupAssociations.choices(), blank=True, null=True
    )

    keywords = models.CharField(max_length=320, blank=True, null=True, verbose_name=_('keywords'))
    duration = models.IntegerField(blank=True, null=True, verbose_name=_('duration'))
    duration_unit = models.CharField(max_length=40,
                                     choices=duration_unit.DURATION_UNIT,
                                     default=duration_unit.DurationUnits.QUADRIMESTER.value,
                                     blank=True, null=True, verbose_name=_('unit'))
    enrollment_enabled = models.BooleanField(default=False, verbose_name=_('enrollment_enabled'))
    partial_acronym = models.CharField(max_length=15, db_index=True, null=True, verbose_name=_("code"))

    # TODO :: rename credits into expected_credits
    credits = models.DecimalField(max_digits=5, decimal_places=2, blank=True, null=True, verbose_name=_("credits"))
    remark = models.TextField(blank=True, null=True, verbose_name=_("remark"))
    remark_english = models.TextField(blank=True, null=True, verbose_name=_("remark_english"))

    min_credits = models.DecimalField(
        max_digits=5, decimal_places=2,
        blank=True, null=True,
        verbose_name=_("minimum credits")
    )

    max_credits = models.DecimalField(
        max_digits=5, decimal_places=2,
        blank=True, null=True,
        verbose_name=_("maximum credits")
    )

    main_domain = models.ForeignKey(
        "reference.domain",
        on_delete=models.CASCADE,
        null=True, blank=True,
        verbose_name=_("main domain")
    )

    secondary_domains = models.ManyToManyField(
        "reference.domain",
        through="EducationGroupYearDomain",
        related_name="education_group_years",
        verbose_name=_("secondary domains")

    )

    management_entity = models.ForeignKey(
        Entity,
        verbose_name=_("management_entity"),
        blank=True, null=True,
        related_name="management_entity"
    )

    administration_entity = models.ForeignKey(
        Entity, null=True,
        verbose_name=_("administration_entity"),
        related_name='administration_entity'
    )

    weighting = models.BooleanField(
        default=False,
        verbose_name=_('Weighting')
    )
    default_learning_unit_enrollment = models.BooleanField(
        default=False,
        verbose_name=_('Default learning unit enrollment')
    )

    languages = models.ManyToManyField(
        "reference.Language",
        through="EducationGroupLanguage",
        related_name="education_group_years"
    )

    decree_category = models.CharField(max_length=40,
                                       choices=decree_category.DECREE_CATEGORY,
                                       blank=True, null=True, verbose_name=_('Decree category'))

    rate_code = models.CharField(max_length=50,
                                 choices=rate_code.RATE_CODE,
                                 blank=True, null=True, verbose_name=_('Rate code'))

    def __str__(self):
        return u"%s - %s" % (self.academic_year, self.acronym)

    class Meta:
        verbose_name = _("education group year")

    def get_absolute_url(self):
        return reverse("education_group_read", args=[self.pk])

    @property
    def str_domains(self):
        ch = "{}-{}\n".format(self.main_domain.decree, self.main_domain.name) if self.main_domain else ""

        for domain in self.secondary_domains.all():
            ch += "{}-{}\n".format(domain.decree, domain.name)
        return ch

    @cached_property
    def administration_entity_version(self):
        return entity_version.find_entity_version_according_academic_year(
            self.administration_entity, self.academic_year
        )

    @cached_property
    def management_entity_version(self):
        return entity_version.find_entity_version_according_academic_year(
            self.management_entity, self.academic_year
        )

    @property
    def parent_by_training(self):
        parents = [parent for parent in self.parents_by_group_element_year
                   if parent.is_training()]
        if len(parents) > 1:
            raise MaximumOneParentAllowedException('Only one training parent is allowed')
        elif len(parents) == 1:
            return parents[0]

    @property
    def parents_by_group_element_year(self):
        group_elements_year = self.child_branch.filter(child_branch=self).select_related('parent')
        return [group_element_year.parent for group_element_year in group_elements_year
                if group_element_year.parent]

<<<<<<< HEAD
    @property
    def children_group_element_years(self):
        return self.parents.filter(child_branch__isnull=False).select_related('child_branch')
=======
    @cached_property
    def children_without_leaf(self):
        return self.children.exclude(child_leaf__isnull=False)

    @cached_property
    def children(self):
        return self.groupelementyear_set.select_related('child_branch', 'child_leaf')

    @cached_property
    def children_by_group_element_year(self):
        group_elements_year = self.children_without_leaf
        return [group_element_year.child_branch for group_element_year in group_elements_year]
>>>>>>> 372b2d41

    @cached_property
    def coorganizations(self):
        return self.educationgrouporganization_set.all()

    def is_training(self):
        if self.education_group_type:
            return self.education_group_type.category == education_group_categories.TRAINING
        return False

    def delete(self, using=None, keep_parents=False):
        result = super().delete(using, keep_parents)

        # If the education_group has no more children, we can delete it
        if not self.education_group.educationgroupyear_set.all().exists():
            result = self.education_group.delete()
        return result


def find_by_id(an_id):
    try:
        return EducationGroupYear.objects.get(pk=an_id)
    except EducationGroupYear.DoesNotExist:
        return None


def search(**kwargs):
    qs = EducationGroupYear.objects

    if "id" in kwargs:
        if isinstance(kwargs['id'], list):
            qs = qs.filter(id__in=kwargs['id'])
        else:
            qs = qs.filter(id=kwargs['id'])
    if "academic_year" in kwargs:
        qs = qs.filter(academic_year=kwargs['academic_year'])
    if kwargs.get("acronym"):
        qs = qs.filter(acronym__icontains=kwargs['acronym'])
    if kwargs.get("title"):
        qs = qs.filter(title__icontains=kwargs['title'])
    if "education_group_type" in kwargs:
        if isinstance(kwargs['education_group_type'], list):
            qs = qs.filter(education_group_type__in=kwargs['education_group_type'])
        else:
            qs = qs.filter(education_group_type=kwargs['education_group_type'])
    elif kwargs.get('category'):
        qs = qs.filter(education_group_type__category=kwargs['category'])

    if kwargs.get("partial_acronym"):
        qs = qs.filter(partial_acronym__icontains=kwargs['partial_acronym'])

    return qs.select_related('education_group_type', 'academic_year')


# TODO :: Annotate/Count() in only 1 query instead of 2
# TODO :: Count() on category_type == MINI_TRAINING will be in the future in another field FK (or other table).
def find_with_enrollments_count(learning_unit_year):
    education_groups_years = _find_with_learning_unit_enrollment_count(learning_unit_year)
    count_by_id = _count_education_group_enrollments_by_id(education_groups_years)
    for educ_group in education_groups_years:
        educ_group.count_formation_enrollments = count_by_id.get(educ_group.id) or 0
    return education_groups_years


def _count_education_group_enrollments_by_id(education_groups_years):
    educ_groups = search(id=[educ_group.id for educ_group in education_groups_years]) \
        .annotate(count_formation_enrollments=Count('offerenrollment')).values('id', 'count_formation_enrollments')
    return {obj['id']: obj['count_formation_enrollments'] for obj in educ_groups}


def _find_with_learning_unit_enrollment_count(learning_unit_year):
    return EducationGroupYear.objects \
        .filter(offerenrollment__learningunitenrollment__learning_unit_year_id=learning_unit_year) \
        .annotate(count_learning_unit_enrollments=Count('offerenrollment__learningunitenrollment')).order_by('acronym')<|MERGE_RESOLUTION|>--- conflicted
+++ resolved
@@ -267,11 +267,6 @@
         return [group_element_year.parent for group_element_year in group_elements_year
                 if group_element_year.parent]
 
-<<<<<<< HEAD
-    @property
-    def children_group_element_years(self):
-        return self.parents.filter(child_branch__isnull=False).select_related('child_branch')
-=======
     @cached_property
     def children_without_leaf(self):
         return self.children.exclude(child_leaf__isnull=False)
@@ -281,10 +276,8 @@
         return self.groupelementyear_set.select_related('child_branch', 'child_leaf')
 
     @cached_property
-    def children_by_group_element_year(self):
-        group_elements_year = self.children_without_leaf
-        return [group_element_year.child_branch for group_element_year in group_elements_year]
->>>>>>> 372b2d41
+    def children_group_element_years(self):
+        return self.children_without_leaf
 
     @cached_property
     def coorganizations(self):
