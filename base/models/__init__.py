##############################################################################
#
#    OSIS stands for Open Student Information System. It's an application
#    designed to manage the core business of higher education institutions,
#    such as universities, faculties, institutes and professional schools.
#    The core business involves the administration of students, teachers,
#    courses, programs and so on.
#
#    Copyright (C) 2015-2016 Université catholique de Louvain (http://www.uclouvain.be)
#
#    This program is free software: you can redistribute it and/or modify
#    it under the terms of the GNU General Public License as published by
#    the Free Software Foundation, either version 3 of the License, or
#    (at your option) any later version.
#
#    This program is distributed in the hope that it will be useful,
#    but WITHOUT ANY WARRANTY; without even the implied warranty of
#    MERCHANTABILITY or FITNESS FOR A PARTICULAR PURPOSE.  See the
#    GNU General Public License for more details.
#
#    A copy of this license - GNU General Public License - is available
#    at the root of the source code of this program.  If not,
#    see http://www.gnu.org/licenses/.
#
##############################################################################

# Statements in alphabetic order.
from base.models import academic_calendar
from base.models import academic_year
from base.models import application_notice
from base.models import campus
from base.models import exam_enrollment
from base.models import external_offer
# from base.models import learning_class
# from base.models import learning_class_year
from base.models import learning_component
from base.models import learning_component_year
from base.models import learning_container
from base.models import learning_container_year
from base.models import learning_unit
<<<<<<< HEAD
from base.models import learning_unit_component
=======
from base.models import learning_unit_component_year
# from base.models import learning_unit_component_class
>>>>>>> aaf76fbd
from base.models import learning_unit_enrollment
from base.models import text_label
from base.models import learning_unit_year
from base.models import translated_text
from base.models import native
from base.models import offer
from base.models import offer_enrollment
from base.models import offer_year
from base.models import offer_year_calendar
from base.models import offer_year_domain
from base.models import organization
from base.models import organization_address
from base.models import person
from base.models import person_address
from base.models import program_manager
from base.models import scores_encoding
from base.models import session_exam
from base.models import structure
from base.models import structure_address
from base.models import student
<<<<<<< HEAD
from base.models import synchronization
=======
>>>>>>> aaf76fbd
from base.models import text_label
from base.models import translated_text
from base.models import translated_text_label
from base.models import tutor
<|MERGE_RESOLUTION|>--- conflicted
+++ resolved
@@ -31,23 +31,10 @@
 from base.models import campus
 from base.models import exam_enrollment
 from base.models import external_offer
-# from base.models import learning_class
-# from base.models import learning_class_year
-from base.models import learning_component
-from base.models import learning_component_year
-from base.models import learning_container
-from base.models import learning_container_year
 from base.models import learning_unit
-<<<<<<< HEAD
 from base.models import learning_unit_component
-=======
-from base.models import learning_unit_component_year
-# from base.models import learning_unit_component_class
->>>>>>> aaf76fbd
 from base.models import learning_unit_enrollment
-from base.models import text_label
 from base.models import learning_unit_year
-from base.models import translated_text
 from base.models import native
 from base.models import offer
 from base.models import offer_enrollment
@@ -64,11 +51,8 @@
 from base.models import structure
 from base.models import structure_address
 from base.models import student
-<<<<<<< HEAD
 from base.models import synchronization
-=======
->>>>>>> aaf76fbd
 from base.models import text_label
 from base.models import translated_text
 from base.models import translated_text_label
-from base.models import tutor
+from base.models import tutor