##############################################################################
#
#    OSIS stands for Open Student Information System. It's an application
#    designed to manage the core business of higher education institutions,
#    such as universities, faculties, institutes and professional schools.
#    The core business involves the administration of students, teachers,
#    courses, programs and so on.
#
#    Copyright (C) 2015-2017 Université catholique de Louvain (http://www.uclouvain.be)
#
#    This program is free software: you can redistribute it and/or modify
#    it under the terms of the GNU General Public License as published by
#    the Free Software Foundation, either version 3 of the License, or
#    (at your option) any later version.
#
#    This program is distributed in the hope that it will be useful,
#    but WITHOUT ANY WARRANTY; without even the implied warranty of
#    MERCHANTABILITY or FITNESS FOR A PARTICULAR PURPOSE.  See the
#    GNU General Public License for more details.
#
#    A copy of this license - GNU General Public License - is available
#    at the root of the source code of this program.  If not,
#    see http://www.gnu.org/licenses/.
#
##############################################################################

# Statements in alphabetic order.
from base.models import academic_calendar
from base.models import academic_year
from base.models import application_notice
from base.models import campus
from base.models import employee
from base.models import exam_enrollment
from base.models import external_offer
<<<<<<< HEAD
from base.models import faculty_administrator
=======
from base.models import entity_manager
>>>>>>> ea3ea6a9
from base.models import learning_class
from base.models import learning_class_year
from base.models import learning_component
from base.models import learning_component_year
from base.models import learning_container
from base.models import learning_container_year
from base.models import learning_unit
from base.models import learning_unit_component
from base.models import learning_unit_component_class
from base.models import learning_unit_enrollment
from base.models import learning_unit_year
from base.models import native
from base.models import offer
from base.models import offer_enrollment
from base.models import offer_year
from base.models import offer_year_calendar
from base.models import offer_year_domain
from base.models import organization
from base.models import organization_address
from base.models import person
from base.models import person_address
from base.models import program_manager
from base.models import session_exam
from base.models import session_exam_calendar
from base.models import session_exam_deadline
from base.models import structure
from base.models import structure_address
from base.models import student
from base.models import synchronization
from base.models import tutor
<|MERGE_RESOLUTION|>--- conflicted
+++ resolved
@@ -29,14 +29,9 @@
 from base.models import academic_year
 from base.models import application_notice
 from base.models import campus
-from base.models import employee
 from base.models import exam_enrollment
 from base.models import external_offer
-<<<<<<< HEAD
-from base.models import faculty_administrator
-=======
 from base.models import entity_manager
->>>>>>> ea3ea6a9
 from base.models import learning_class
 from base.models import learning_class_year
 from base.models import learning_component
