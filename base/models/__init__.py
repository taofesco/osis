--- conflicted
+++ resolved
@@ -51,11 +51,8 @@
 from base.models import structure
 from base.models import structure_address
 from base.models import student
-<<<<<<< HEAD
+from base.models import synchronization
 from base.models import text_label
 from base.models import translated_text
 from base.models import translated_text_label
-=======
-from base.models import synchronization
->>>>>>> 0b79ec30
 from base.models import tutor
