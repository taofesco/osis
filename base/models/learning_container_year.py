##############################################################################
#
#    OSIS stands for Open Student Information System. It's an application
#    designed to manage the core business of higher education institutions,
#    such as universities, faculties, institutes and professional schools.
#    The core business involves the administration of students, teachers,
#    courses, programs and so on.
#
#    Copyright (C) 2015-2018 Université catholique de Louvain (http://www.uclouvain.be)
#
#    This program is free software: you can redistribute it and/or modify
#    it under the terms of the GNU General Public License as published by
#    the Free Software Foundation, either version 3 of the License, or
#    (at your option) any later version.
#
#    This program is distributed in the hope that it will be useful,
#    but WITHOUT ANY WARRANTY; without even the implied warranty of
#    MERCHANTABILITY or FITNESS FOR A PARTICULAR PURPOSE.  See the
#    GNU General Public License for more details.
#
#    A copy of this license - GNU General Public License - is available
#    at the root of the source code of this program.  If not,
#    see http://www.gnu.org/licenses/.
#
##############################################################################
from django.db import models
from django.utils.translation import ugettext_lazy as _

from attribution.models.attribution_new import AttributionNew
from base.models import learning_unit_year
from base.models.enums import learning_unit_year_subtypes, learning_container_year_types
from base.models.enums import vacant_declaration_type
from osis_common.models.serializable_model import SerializableModel, SerializableModelAdmin


class LearningContainerYearAdmin(SerializableModelAdmin):
    list_display = ('learning_container', 'academic_year', 'container_type', 'acronym', 'common_title')
    fieldsets = ((None, {'fields': ('academic_year', 'learning_container',  'container_type', 'acronym', 'common_title',
<<<<<<< HEAD
                                    'common_title_english', 'language', 'is_vacant',
                                    'type_declaration_vacant', 'team', 'in_charge')}),)
=======
                                    'common_title_english', 'campus', 'is_vacant', 'type_declaration_vacant',
                                    'team', 'in_charge')}),)
>>>>>>> fbe42efb
    search_fields = ['acronym']
    raw_id_fields = ('learning_container',)
    list_filter = ('academic_year', 'in_charge', 'is_vacant',)


class LearningContainerYear(SerializableModel):
    external_id = models.CharField(max_length=100, blank=True, null=True)
    academic_year = models.ForeignKey('AcademicYear')
    learning_container = models.ForeignKey('LearningContainer')
    container_type = models.CharField(max_length=20, verbose_name=_('type'),
                                      choices=learning_container_year_types.LEARNING_CONTAINER_YEAR_TYPES)
    common_title = models.CharField(max_length=255, blank=True, null=True, verbose_name=_('common_title'))
    common_title_english = models.CharField(max_length=250, blank=True, null=True,
                                            verbose_name=_('common_english_title'))
    acronym = models.CharField(max_length=10)
    changed = models.DateTimeField(null=True, auto_now=True)
<<<<<<< HEAD
    language = models.ForeignKey('reference.Language', null=True, verbose_name=_('language'))
=======
    campus = models.ForeignKey('Campus', null=True, verbose_name=_('institution'))
>>>>>>> fbe42efb
    team = models.BooleanField(default=False, verbose_name=_('team_management'))
    is_vacant = models.BooleanField(default=False,  verbose_name=_('vacant'))
    type_declaration_vacant = models.CharField(max_length=100, blank=True, null=True,
                                               verbose_name=_('type_declaration_vacant'),
                                               choices=vacant_declaration_type.DECLARATION_TYPE)
    in_charge = models.BooleanField(default=False)

    def __str__(self):
        return u"%s - %s" % (self.acronym, self.common_title)

    class Meta:
        unique_together = ("learning_container", "academic_year",)
        permissions = (
            ("can_access_learningcontaineryear", "Can access learning container year"),
        )

    def get_partims_related(self):
        return learning_unit_year.search(learning_container_year_id=self,
                                         subtype=learning_unit_year_subtypes.PARTIM).order_by('acronym')

    def get_attributions(self):
        return AttributionNew.objects.filter(learning_container_year=self).select_related('tutor')


def find_by_id(learning_container_year_id):
    return LearningContainerYear.objects.get(pk=learning_container_year_id)


def search(an_academic_year=None, a_learning_container=None):
    queryset = LearningContainerYear.objects

    if an_academic_year:
        queryset = queryset.filter(academic_year=an_academic_year)
    if a_learning_container:
        queryset = queryset.filter(learning_container=a_learning_container)

    return queryset<|MERGE_RESOLUTION|>--- conflicted
+++ resolved
@@ -36,13 +36,8 @@
 class LearningContainerYearAdmin(SerializableModelAdmin):
     list_display = ('learning_container', 'academic_year', 'container_type', 'acronym', 'common_title')
     fieldsets = ((None, {'fields': ('academic_year', 'learning_container',  'container_type', 'acronym', 'common_title',
-<<<<<<< HEAD
-                                    'common_title_english', 'language', 'is_vacant',
+                                    'common_title_english', 'is_vacant',
                                     'type_declaration_vacant', 'team', 'in_charge')}),)
-=======
-                                    'common_title_english', 'campus', 'is_vacant', 'type_declaration_vacant',
-                                    'team', 'in_charge')}),)
->>>>>>> fbe42efb
     search_fields = ['acronym']
     raw_id_fields = ('learning_container',)
     list_filter = ('academic_year', 'in_charge', 'is_vacant',)
@@ -59,11 +54,6 @@
                                             verbose_name=_('common_english_title'))
     acronym = models.CharField(max_length=10)
     changed = models.DateTimeField(null=True, auto_now=True)
-<<<<<<< HEAD
-    language = models.ForeignKey('reference.Language', null=True, verbose_name=_('language'))
-=======
-    campus = models.ForeignKey('Campus', null=True, verbose_name=_('institution'))
->>>>>>> fbe42efb
     team = models.BooleanField(default=False, verbose_name=_('team_management'))
     is_vacant = models.BooleanField(default=False,  verbose_name=_('vacant'))
     type_declaration_vacant = models.CharField(max_length=100, blank=True, null=True,
