--- conflicted
+++ resolved
@@ -54,13 +54,8 @@
                                             verbose_name=_('common_official_english_title'))
     acronym = models.CharField(max_length=10)
     changed = models.DateTimeField(null=True, auto_now=True)
-<<<<<<< HEAD
-    language = models.ForeignKey('reference.Language', blank=True, null=True, verbose_name=_('language'))
-    campus = models.ForeignKey('Campus', blank=True, null=True)
-=======
-    language = models.ForeignKey('reference.Language', null=True)
+    language = models.ForeignKey('reference.Language', null=True, verbose_name=_('language'))
     campus = models.ForeignKey('Campus', null=True)
->>>>>>> eb3f0bdb
     team = models.BooleanField(default=False)
     is_vacant = models.BooleanField(default=False)
     type_declaration_vacant = models.CharField(max_length=100, blank=True, null=True,
