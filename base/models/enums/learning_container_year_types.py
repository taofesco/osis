##############################################################################
#
#    OSIS stands for Open Student Information System. It's an application
#    designed to manage the core business of higher education institutions,
#    such as universities, faculties, institutes and professional schools.
#    The core business involves the administration of students, teachers,
#    courses, programs and so on.
#
#    Copyright (C) 2015-2017 Université catholique de Louvain (http://www.uclouvain.be)
#
#    This program is free software: you can redistribute it and/or modify
#    it under the terms of the GNU General Public License as published by
#    the Free Software Foundation, either version 3 of the License, or
#    (at your option) any later version.
#
#    This program is distributed in the hope that it will be useful,
#    but WITHOUT ANY WARRANTY; without even the implied warranty of
#    MERCHANTABILITY or FITNESS FOR A PARTICULAR PURPOSE.  See the
#    GNU General Public License for more details.
#
#    A copy of this license - GNU General Public License - is available
#    at the root of the source code of this program.  If not,
#    see http://www.gnu.org/licenses/.
#
##############################################################################

from django.utils.translation import ugettext_lazy as _

COURSE = "COURSE"
INTERNSHIP = "INTERNSHIP"
DISSERTATION = "DISSERTATION"
OTHER_COLLECTIVE = "OTHER_COLLECTIVE"
OTHER_INDIVIDUAL = "OTHER_INDIVIDUAL"
MASTER_THESIS = "MASTER_THESIS"
EXTERNAL = "EXTERNAL"

LEARNING_CONTAINER_YEAR_TYPES = (
    (COURSE, _(COURSE)),
    (INTERNSHIP, _(INTERNSHIP)),
    (DISSERTATION, _(DISSERTATION)),
    (OTHER_COLLECTIVE, _(OTHER_COLLECTIVE)),
    (OTHER_INDIVIDUAL, _(OTHER_INDIVIDUAL)),
    (MASTER_THESIS, _(MASTER_THESIS)),
    (EXTERNAL, _(EXTERNAL)),
)

<<<<<<< HEAD
LEARNING_CONTAINER_YEAR_TYPES_FOR_FACULTY = (
    (OTHER_COLLECTIVE, _(OTHER_COLLECTIVE)),
    (OTHER_INDIVIDUAL, _(OTHER_INDIVIDUAL)),
    (MASTER_THESIS, _(MASTER_THESIS)),
=======
LEARNING_CONTAINER_YEAR_TYPES_PARTIM = (
    (COURSE, _(COURSE)),
    (INTERNSHIP, _(INTERNSHIP)),
    (DISSERTATION, _(DISSERTATION)),
    (OTHER_COLLECTIVE, _(OTHER_COLLECTIVE)),
    (OTHER_INDIVIDUAL, _(OTHER_INDIVIDUAL))
>>>>>>> a3fb3a49
)<|MERGE_RESOLUTION|>--- conflicted
+++ resolved
@@ -44,17 +44,16 @@
     (EXTERNAL, _(EXTERNAL)),
 )
 
-<<<<<<< HEAD
 LEARNING_CONTAINER_YEAR_TYPES_FOR_FACULTY = (
     (OTHER_COLLECTIVE, _(OTHER_COLLECTIVE)),
     (OTHER_INDIVIDUAL, _(OTHER_INDIVIDUAL)),
     (MASTER_THESIS, _(MASTER_THESIS)),
-=======
+)
+
 LEARNING_CONTAINER_YEAR_TYPES_PARTIM = (
     (COURSE, _(COURSE)),
     (INTERNSHIP, _(INTERNSHIP)),
     (DISSERTATION, _(DISSERTATION)),
     (OTHER_COLLECTIVE, _(OTHER_COLLECTIVE)),
     (OTHER_INDIVIDUAL, _(OTHER_INDIVIDUAL))
->>>>>>> a3fb3a49
 )