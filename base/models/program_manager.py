##############################################################################
#
#    OSIS stands for Open Student Information System. It's an application
#    designed to manage the core business of higher education institutions,
#    such as universities, faculties, institutes and professional schools.
#    The core business involves the administration of students, teachers,
#    courses, programs and so on.
#
#    Copyright (C) 2015-2016 Université catholique de Louvain (http://www.uclouvain.be)
#
#    This program is free software: you can redistribute it and/or modify
#    it under the terms of the GNU General Public License as published by
#    the Free Software Foundation, either version 3 of the License, or
#    (at your option) any later version.
#
#    This program is distributed in the hope that it will be useful,
#    but WITHOUT ANY WARRANTY; without even the implied warranty of
#    MERCHANTABILITY or FITNESS FOR A PARTICULAR PURPOSE.  See the
#    GNU General Public License for more details.
#
#    A copy of this license - GNU General Public License - is available
#    at the root of the source code of this program.  If not,
#    see http://www.gnu.org/licenses/.
#
##############################################################################

from django.db import models
from django.contrib import admin
from base.models import person
from django.core.exceptions import ObjectDoesNotExist


class ProgramManagerAdmin(admin.ModelAdmin):
    list_display = ('person', 'offer_year')
    raw_id_fields = ('person', 'offer_year')


class ProgramManager(models.Model):
    external_id = models.CharField(max_length=100, blank=True, null=True)
    changed = models.DateTimeField(null=True)
    person = models.ForeignKey('Person')
    offer_year = models.ForeignKey('OfferYear')

    @property
    def name(self):
        return self.__str__()

    def __str__(self):
        return u"%s - %s" % (self.person, self.offer_year)


def find_by_person(a_person):
    programs_managed = ProgramManager.objects.filter(person=a_person)
    return programs_managed


def is_programme_manager(user, offer_yr):
    try:
        pers = person.Person.objects.get(user=user)
        if user:
            programme_manager = ProgramManager.objects.filter(person=pers.id, offer_year=offer_yr)
            if programme_manager:
                return True
    except ObjectDoesNotExist:
        return False


def find_by_offer_year(offer_yr):
    return ProgramManager.objects.filter(offer_year=offer_yr)


def find_by_user(user):
<<<<<<< HEAD
    return ProgrammeManager.objects.filter(person__user=user)\
                                   .order_by('offer_year__acronym')
=======
    return ProgramManager.objects.filter(person__user=user)
>>>>>>> 5c8e8b58
<|MERGE_RESOLUTION|>--- conflicted
+++ resolved
@@ -70,9 +70,5 @@
 
 
 def find_by_user(user):
-<<<<<<< HEAD
-    return ProgrammeManager.objects.filter(person__user=user)\
-                                   .order_by('offer_year__acronym')
-=======
-    return ProgramManager.objects.filter(person__user=user)
->>>>>>> 5c8e8b58
+    return ProgramManager.objects.filter(person__user=user)\
+                                 .order_by('offer_year__acronym')