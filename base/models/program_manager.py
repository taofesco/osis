--- conflicted
+++ resolved
@@ -107,15 +107,10 @@
 
 
 def find_by_management_entity(administration_entity, academic_yr):
-<<<<<<< HEAD
-    return ProgramManager.objects.filter(offer_year__entity_management__in=administration_entity,
-                                         offer_year__academic_year=academic_yr).distinct('person')
-=======
     if administration_entity and academic_yr:
         return ProgramManager.objects.filter(offer_year__entity_management__in=administration_entity,
                                              offer_year__academic_year=academic_yr).distinct('person')
     return None
->>>>>>> 29cf1b4e
 
 
 def delete_by_id(an_id):
