--- conflicted
+++ resolved
@@ -106,13 +106,8 @@
         return None
 
 
-<<<<<<< HEAD
-def find_by_entity_administration_fac(structure_faculty, academic_yr):
-    return ProgramManager.objects.filter(offer_year__entity_administration_fac=structure_faculty,
-=======
 def find_by_management_entity(administration_entity, academic_yr):
     return ProgramManager.objects.filter(offer_year__entity_management__in=administration_entity,
->>>>>>> bce6c635
                                          offer_year__academic_year=academic_yr).distinct('person')
 
 
