##############################################################################
#
#    OSIS stands for Open Student Information System. It's an application
#    designed to manage the core business of higher education institutions,
#    such as universities, faculties, institutes and professional schools.
#    The core business involves the administration of students, teachers,
#    courses, programs and so on.
#
#    Copyright (C) 2015-2017 Université catholique de Louvain (http://www.uclouvain.be)
#
#    This program is free software: you can redistribute it and/or modify
#    it under the terms of the GNU General Public License as published by
#    the Free Software Foundation, either version 3 of the License, or
#    (at your option) any later version.
#
#    This program is distributed in the hope that it will be useful,
#    but WITHOUT ANY WARRANTY; without even the implied warranty of
#    MERCHANTABILITY or FITNESS FOR A PARTICULAR PURPOSE.  See the
#    GNU General Public License for more details.
#
#    A copy of this license - GNU General Public License - is available
#    at the root of the source code of this program.  If not,
#    see http://www.gnu.org/licenses/.
#
##############################################################################
from django.db import models
from django.contrib import admin
from .learning_unit_enrollment import LearningUnitEnrollment
from django.core.exceptions import ObjectDoesNotExist


class ProgramManagerAdmin(admin.ModelAdmin):
<<<<<<< HEAD
    list_display = ('person', 'offer_year', 'changed', 'education_group', 'external_id')
=======
    list_display = ('person', 'offer_year', 'changed', 'education_group')
>>>>>>> d334c699
    raw_id_fields = ('person', 'offer_year', 'education_group')
    fieldsets = ((None, {'fields': ('person', 'offer_year','education_group')}),)
    search_fields = ['person__first_name', 'person__last_name', 'person__global_id', 'offer_year__acronym']
    list_filter = ('offer_year__academic_year',)


class ProgramManager(models.Model):
    external_id = models.CharField(max_length=100, blank=True, null=True)
    changed = models.DateTimeField(null=True, auto_now=True)
    person = models.ForeignKey('Person')
    offer_year = models.ForeignKey('OfferYear')
    education_group = models.ForeignKey('EducationGroup', blank=True, null=True)

    @property
    def name(self):
        return self.__str__()

    def __str__(self):
        return u"%s - %s" % (self.person, self.offer_year)

    class Meta:
        unique_together = ('person', 'offer_year',)


def find_by_person(a_person):
    return ProgramManager.objects.select_related("offer_year").filter(person=a_person)


def is_program_manager(user, offer_year=None, learning_unit_year=None):
    """
    Args:
        user: an instance of auth.User
        offer_year: an annual offer to check whether the user is its program manager.
        learning_unit_year: an annual learning unit to check whether it is in the managed offers of the user.

    Returns: True if the user manage an offer. False otherwise.
    """
    if user.has_perm('base.is_administrator'):
        return True

    if offer_year:
        try:
            programme_manager = ProgramManager.objects.filter(person__user=user, offer_year=offer_year)
            if programme_manager:
                return True
        except ObjectDoesNotExist:
            return False
    elif learning_unit_year:
        offers_user = ProgramManager.objects.filter(person__user=user).values('offer_year')
        enrollments = LearningUnitEnrollment.objects.filter(learning_unit_year=learning_unit_year)\
                                                    .filter(offer_enrollment__offer_year__in=offers_user)
        if enrollments:
            return True
        else:
            return False
    else:
        return ProgramManager.objects.filter(person__user=user).count() > 0


def find_by_offer_year(offer_yr):
    return ProgramManager.objects.filter(offer_year=offer_yr)\
                                 .order_by('person__last_name', 'person__first_name')


def find_by_user(user, academic_year=None):
    queryset = ProgramManager.objects
    if academic_year:
        queryset = queryset.filter(offer_year__academic_year=academic_year)

    return queryset.filter(person__user=user)


def find_by_id(an_id):
    try:
        return ProgramManager.objects.get(pk=an_id)
    except ObjectDoesNotExist:
        return None


def find_by_management_entity(administration_entity, academic_yr):
    if administration_entity and academic_yr:
        return ProgramManager.objects\
            .filter(offer_year__entity_management__in=administration_entity, offer_year__academic_year=academic_yr)\
            .select_related('person') \
            .order_by('person__last_name', 'person__first_name') \
            .distinct('person__last_name', 'person__first_name')

    return None


def delete_by_id(an_id):
    pgm_manager = ProgramManager.objects.get(pk=an_id)
    if pgm_manager:
        pgm_manager.delete()


def find_by_offer_year_list(offer_yr_list):
    return ProgramManager.objects.filter(offer_year__in=offer_yr_list) \
        .select_related('offer_year', 'person') \
        .order_by('person__last_name', 'person__first_name', 'person__id')


def find_by_person_list(person_list):
    return ProgramManager.objects.filter(person__in=person_list)\
                         .select_related('offer_year', 'person')\
                         .order_by('person__last_name', 'person__first_name')


def find_by_offer_year_list_person(a_person, offer_yr_list):
    return ProgramManager.objects.select_related("person").filter(person=a_person, offer_year__in=offer_yr_list)


def find_by_person_exclude_offer_list(a_person, offer_yr_list, academic_yr):
    return ProgramManager.objects.filter(person=a_person, offer_year__academic_year=academic_yr)\
        .exclude(offer_year__in=offer_yr_list)\
        .select_related('person').select_related('offer_year')


def find_by_person_academic_year(a_person=None, an_academic_yr=None, entity_list=None, an_offer_type=None):
    queryset = ProgramManager.objects

    if a_person:
        queryset = queryset.filter(person=a_person)

    if an_academic_yr:
        queryset = queryset.filter(offer_year__academic_year=an_academic_yr)

    if entity_list:
        queryset = queryset.filter(offer_year__entity_management__in=entity_list)

    if an_offer_type:
        queryset = queryset.filter(offer_year__offer_type=an_offer_type)
    else:
        queryset = queryset.filter(offer_year__offer_type__isnull=False)

    return queryset.select_related(
        "offer_year",
        "offer_year__entity_management",
        "offer_year__offer_type")


def find_by_offer_year_person(a_person, offer_yr):
    return ProgramManager.objects.select_related("person").select_related("offer_year").filter(person=a_person, offer_year=offer_yr)


def find_by_education_group(an_education_group):
    if an_education_group:
        return ProgramManager.objects.filter(education_group=an_education_group)\
            .order_by('person__last_name', 'person__first_name')
    return None<|MERGE_RESOLUTION|>--- conflicted
+++ resolved
@@ -30,11 +30,7 @@
 
 
 class ProgramManagerAdmin(admin.ModelAdmin):
-<<<<<<< HEAD
-    list_display = ('person', 'offer_year', 'changed', 'education_group', 'external_id')
-=======
     list_display = ('person', 'offer_year', 'changed', 'education_group')
->>>>>>> d334c699
     raw_id_fields = ('person', 'offer_year', 'education_group')
     fieldsets = ((None, {'fields': ('person', 'offer_year','education_group')}),)
     search_fields = ['person__first_name', 'person__last_name', 'person__global_id', 'offer_year__acronym']
