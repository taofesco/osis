--- conflicted
+++ resolved
@@ -146,22 +146,14 @@
     return OfferYearCalendar.objects.get(pk=offer_year_calendar_id)
 
 
-<<<<<<< HEAD
 def find_deliberation_date(session_exam):
     scores_encodings_end_date = None
     offer_year_cal = session_exam.offer_year_calendar
-    if offer_year_cal.customized:  # if the date is set by EPC (from deliberation date)
+    if offer_year_cal.customized: # if the date is set by EPC (from deliberation date)
         scores_encodings_end_date = offer_year_cal.end_date
         # The deliberation date is the end date of the scores encodings +1 day
         scores_encodings_end_date += datetime.timedelta(days=1)
     return scores_encodings_end_date
-=======
-def find_by_offer_year(offer_yr, academic_calendar_type=None):
-    queryset = OfferYearCalendar.objects.filter(offer_year=offer_yr)
-    if academic_calendar_type:
-        queryset = queryset.filter(academic_calendar__reference=academic_calendar_type)
-    return queryset
->>>>>>> 0de2aafe
 
 
 def find_latest_end_date_by_academic_calendar(academic_calendar_id):
