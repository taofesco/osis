--- conflicted
+++ resolved
@@ -79,7 +79,6 @@
                                                                              'academic_calendar__title')
 
 
-<<<<<<< HEAD
 def find_offer_year_calendars_by_academic_year(academic_yr):
     return OfferYearCalendar.objects.filter(academic_calendar__academic_year=academic_yr)\
                                         .order_by('academic_calendar','offer_year__acronym')
@@ -87,7 +86,7 @@
 
 def find_by_id(offer_year_calendar_id):
     return OfferYearCalendar.objects.get(pk=offer_year_calendar_id)
-=======
+
 def update(acad_calendar):
     offer_year_calendar_list = find_offer_years_by_academic_calendar(acad_calendar)
 
@@ -101,4 +100,3 @@
             offer_year_calendar.start_date = acad_calendar.start_date
             offer_year_calendar.end_date = acad_calendar.end_date
             offer_year_calendar.save()
->>>>>>> c1b7f821
