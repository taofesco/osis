##############################################################################
#
#    OSIS stands for Open Student Information System. It's an application
#    designed to manage the core business of higher education institutions,
#    such as universities, faculties, institutes and professional schools.
#    The core business involves the administration of students, teachers,
#    courses, programs and so on.
#
#    Copyright (C) 2015-2017 Université catholique de Louvain (http://www.uclouvain.be)
#
#    This program is free software: you can redistribute it and/or modify
#    it under the terms of the GNU General Public License as published by
#    the Free Software Foundation, either version 3 of the License, or
#    (at your option) any later version.
#
#    This program is distributed in the hope that it will be useful,
#    but WITHOUT ANY WARRANTY; without even the implied warranty of
#    MERCHANTABILITY or FITNESS FOR A PARTICULAR PURPOSE.  See the
#    GNU General Public License for more details.
#
#    A copy of this license - GNU General Public License - is available
#    at the root of the source code of this program.  If not,
#    see http://www.gnu.org/licenses/.
#
##############################################################################
from datetime import datetime

from django.contrib import admin
from django.core.exceptions import ObjectDoesNotExist, ValidationError
from django.db import models
from django.utils import formats
from django.utils.translation import ugettext as _

from base.models import offer_year
from base.models.enums import academic_calendar_type
from osis_common.utils.datetime import strictly_ordered_dates


class OfferYearCalendarAdmin(admin.ModelAdmin):
    list_display = ('academic_calendar', 'offer_year', 'start_date', 'end_date', 'changed', 'customized',
                    'education_group_year')
    fieldsets = ((None, {'fields': ('offer_year', 'academic_calendar', 'start_date', 'end_date', 'customized',
                                    'education_group_year')}),)
    raw_id_fields = ('offer_year', 'education_group_year')
    search_fields = ['offer_year__acronym']
    list_filter = ('academic_calendar__academic_year', 'academic_calendar__reference', 'customized',)


class OfferYearCalendar(models.Model):
    external_id = models.CharField(max_length=100, blank=True, null=True)
    changed = models.DateTimeField(null=True, auto_now=True)
    academic_calendar = models.ForeignKey('AcademicCalendar')
    offer_year = models.ForeignKey('OfferYear')
    start_date = models.DateTimeField(blank=True, null=True, db_index=True)
    end_date = models.DateTimeField(blank=True, null=True, db_index=True)
    customized = models.BooleanField(default=False)
    education_group_year = models.ForeignKey('EducationGroupYear', blank=True, null=True)

    class Meta:
        unique_together = ('academic_calendar', 'education_group_year')

    def update_dates(self, start_date, end_date):
        if self.customized:
            if strictly_ordered_dates(start_date, self.end_date):
                #  Test needed to prevent error when erroneous data are detected
                self.start_date = start_date
                self.save()
        else:
            if strictly_ordered_dates(start_date, end_date):
                #  Test needed to prevent error when erroneous data are detected
                self.start_date = start_date
                self.end_date = end_date
                self.save()

    def clean(self):
        try:
            self.end_start_dates_validation()
        except AttributeError as e:
            raise ValidationError(e)

        if not hasattr(self, 'academic_calendar'):
<<<<<<< HEAD
            return
=======
            return None
>>>>>>> fabfb7f5

        self._check_is_in_calendar_range(self.start_date)
        self._check_is_in_calendar_range(self.end_date)

    def _check_is_in_calendar_range(self, date):
        if date and not self.academic_calendar.start_date <= date.date() <= self.academic_calendar.end_date:
            info = {
                "date": formats.localize_input(date.date()),
                "start_date": formats.localize_input(self.academic_calendar.start_date),
                "end_date": formats.localize_input(self.academic_calendar.end_date),
            }
            raise ValidationError(_('%(date)s must be set within %(start_date)s and %(end_date)s'), params=info)

    def save(self, *args, **kwargs):
        self.end_start_dates_validation()
        super(OfferYearCalendar, self).save(*args, **kwargs)

    def end_start_dates_validation(self):
        if self.start_end_dates_set() and strictly_ordered_dates(self.end_date, self.start_date):
            raise AttributeError(_('end_start_date_error'))

    def start_end_dates_set(self):
        return self.start_date and self.end_date

    def end_dates_set(self, academic_end_date):
        return academic_end_date and self.end_date

    def start_dates_set(self, academic_start_date):
        return academic_start_date and self.start_date

    def _get_date(self, date_field):
        date_ac = getattr(self.academic_calendar, date_field)
        date_oyc = getattr(self.offer_year.academic_year, date_field)
        if date_ac:
            return datetime(year=date_ac.year, month=date_ac.month, day=date_ac.day)
        elif date_oyc:
            return datetime(year=date_oyc.year, month=date_oyc.month, day=date_oyc.day)
<<<<<<< HEAD
=======
        else:
            return None
>>>>>>> fabfb7f5

    def get_start_date(self):
        return self._get_date('start_date')

    def get_end_date(self):
        return self._get_date('end_date')

    def __str__(self):
        return u"%s - %s" % (self.academic_calendar, self.offer_year)


def save_from_academic_calendar(academic_calendar):
    _raise_if_parameter_not_conform(academic_calendar)
    if academic_calendar.reference in (academic_calendar_type.DELIBERATION,
                                       academic_calendar_type.EXAM_ENROLLMENTS,
                                       academic_calendar_type.SCORES_EXAM_DIFFUSION,
                                       academic_calendar_type.SCORES_EXAM_SUBMISSION):
        offer_year_calendars = find_by_academic_calendar(academic_calendar)
        if offer_year_calendars:
            for offer_year_calendar in offer_year_calendars:
                offer_year_calendar.update_dates(academic_calendar.start_date, academic_calendar.end_date)
        else:
            _create_from_academic_calendar(academic_calendar)


def _raise_if_parameter_not_conform(academic_calendar):
    if not academic_calendar:
        raise AttributeError('The parameter "academic_calendar" must be set (not none)')
    elif not academic_calendar.id:
        raise ValueError('Please make the academic calendar passed by parameter persitent (save it) '
                         'before calling this function')


def _create_from_academic_calendar(academic_calendar):
    academic_yr = academic_calendar.academic_year
    offer_years = offer_year.find_by_academic_year(academic_yr)
    for offer_yr in offer_years:
        offer_yr_calendar = OfferYearCalendar(academic_calendar=academic_calendar,
                                              offer_year=offer_yr,
                                              start_date=academic_calendar.start_date,
                                              end_date=academic_calendar.end_date)
        offer_yr_calendar.save()


def find_by_academic_calendar(academic_cal):
    return OfferYearCalendar.objects.filter(academic_calendar=academic_cal)


def find_offer_year_events(offer_yr):
    return OfferYearCalendar.objects.filter(offer_year=offer_yr,
                                            start_date__isnull=False,
                                            end_date__isnull=False).order_by('start_date',
                                                                             'academic_calendar__title')


def find_offer_year_calendars_by_academic_year(academic_yr):
    return OfferYearCalendar.objects.filter(academic_calendar__academic_year=academic_yr) \
        .order_by('academic_calendar', 'offer_year__acronym')


def find_by_id(offer_year_calendar_id):
    return OfferYearCalendar.objects.get(pk=offer_year_calendar_id)


def find_by_offer_year(offer_yr, academic_calendar_type=None):
    queryset = OfferYearCalendar.objects.filter(offer_year=offer_yr)
    if academic_calendar_type:
        queryset = queryset.filter(academic_calendar__reference=academic_calendar_type)
    return queryset


def find_latest_end_date_by_academic_calendar(academic_calendar_id):
    try:
        return OfferYearCalendar.objects.filter(academic_calendar_id=academic_calendar_id) \
            .filter(customized=True) \
            .filter(end_date__isnull=False) \
            .latest('end_date')
    except ObjectDoesNotExist:
        return None


def find_by_education_group_year(education_group_year):
    return OfferYearCalendar.objects.filter(education_group_year=education_group_year)


def get_by_education_group_year_and_academic_calendar(an_academic_calendar, an_education_group_year):
    try:
        return OfferYearCalendar.objects.get(academic_calendar=an_academic_calendar,
                                             education_group_year=an_education_group_year)
    except ObjectDoesNotExist:
        return None


def search(education_group_year_id=None, academic_calendar_reference=None):

    queryset = OfferYearCalendar.objects

    if education_group_year_id is not None:
        queryset = queryset.filter(education_group_year=education_group_year_id)

    if academic_calendar_reference is not None:
        queryset = queryset.filter(academic_calendar__reference=academic_calendar_reference)

    return queryset<|MERGE_RESOLUTION|>--- conflicted
+++ resolved
@@ -79,11 +79,7 @@
             raise ValidationError(e)
 
         if not hasattr(self, 'academic_calendar'):
-<<<<<<< HEAD
-            return
-=======
             return None
->>>>>>> fabfb7f5
 
         self._check_is_in_calendar_range(self.start_date)
         self._check_is_in_calendar_range(self.end_date)
@@ -121,11 +117,8 @@
             return datetime(year=date_ac.year, month=date_ac.month, day=date_ac.day)
         elif date_oyc:
             return datetime(year=date_oyc.year, month=date_oyc.month, day=date_oyc.day)
-<<<<<<< HEAD
-=======
         else:
             return None
->>>>>>> fabfb7f5
 
     def get_start_date(self):
         return self._get_date('start_date')
