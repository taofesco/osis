--- conflicted
+++ resolved
@@ -114,18 +114,12 @@
 
 
 def find_deliberation_date(session_exam):
-<<<<<<< HEAD
-    scores_encodings_end_date = session_exam.offer_year_calendar.end_date
-    # The deliberation date is the end date of the scores encodings +1 day
-    scores_encodings_end_date += datetime.timedelta(days=1)
-=======
     scores_encodings_end_date = None
     offer_year_cal = session_exam.offer_year_calendar
     if offer_year_cal.customized: # if the date is set by EPC (from deliberation date)
         scores_encodings_end_date = offer_year_cal.end_date
         # The deliberation date is the end date of the scores encodings +1 day
         scores_encodings_end_date += datetime.timedelta(days=1)
->>>>>>> 2ef4db91
     return scores_encodings_end_date
 
 
