--- conflicted
+++ resolved
@@ -25,7 +25,7 @@
 ##############################################################################
 from django.core.exceptions import ObjectDoesNotExist
 from django.db import models
-from django.utils import timezone
+import datetime
 from django.contrib import admin
 from base.models import offer_year
 from base.models.enums import academic_calendar_type
@@ -33,11 +33,8 @@
 
 
 class OfferYearCalendarAdmin(admin.ModelAdmin):
-<<<<<<< HEAD
-    list_display = ('academic_calendar', 'offer_year', 'start_date', 'end_date', 'changed', 'customized', 'education_group_year')
-=======
-    list_display = ('academic_calendar', 'offer_year', 'start_date', 'end_date', 'changed', 'customized')
->>>>>>> fcecb5ae
+    list_display = ('academic_calendar', 'offer_year', 'start_date', 'end_date', 'changed', 'customized',
+                    'education_group_year')
     fieldsets = ((None, {'fields': ('offer_year', 'academic_calendar', 'start_date', 'end_date', 'customized',
                                     'education_group_year')}),)
     raw_id_fields = ('offer_year', 'education_group_year')
@@ -54,7 +51,6 @@
     end_date = models.DateTimeField(blank=True, null=True, db_index=True)
     customized = models.BooleanField(default=False)
     education_group_year = models.ForeignKey('EducationGroupYear', blank=True, null=True)
-
 
     def update_dates(self, start_date, end_date):
         if self.customized:
@@ -90,15 +86,9 @@
         date_ac = getattr(self.academic_calendar, date_field)
         date_oyc = getattr(self.offer_year.academic_year, date_field)
         if date_ac:
-<<<<<<< HEAD
-            return  datetime.datetime.combine(date_ac, datetime.datetime.min.time())
-        elif date_oyc:
-            return datetime.datetime.combine(date_oyc, datetime.datetime.min.time())
-=======
             return datetime(year=date_ac.year, month=date_ac.month, day=date_ac.day)
         elif date_oyc:
             return datetime(year=date_oyc.year, month=date_oyc.month, day=date_oyc.day)
->>>>>>> fcecb5ae
         else:
             None
 
