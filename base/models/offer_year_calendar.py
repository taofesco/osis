--- conflicted
+++ resolved
@@ -27,13 +27,8 @@
 from django.db import models
 from django.utils import timezone
 from django.contrib import admin
-<<<<<<< HEAD
-from base.enums import EVENT_TYPE
 from base.models import academic_calendar, offer_year, program_manager
 from base.utils import send_mail
-=======
-from base.models import academic_calendar, offer_year
->>>>>>> 26af2797
 
 
 class OfferYearCalendarAdmin(admin.ModelAdmin):
@@ -83,15 +78,16 @@
                                             end_date__isnull=False).order_by('start_date',
                                                                              'academic_calendar__title')
 
+
 def update(acad_calendar):
     offer_year_calendar_list = find_offer_years_by_academic_calendar(acad_calendar)
 
     for offer_year_calendar in offer_year_calendar_list:
-        if offer_year_calendar.customized == True:
-            #an email must be sent to the program manager
+        if offer_year_calendar.customized:
+            # an email must be sent to the program manager
             program_managers = program_manager.find_program_manager_by_faculty(offer_year_calendar.offer_year.structure)
             if program_managers and len(program_managers) > 0:
-                send_mail.send_mail_after_academic_calendar_changes(acad_calendar,offer_year_calendar, program_managers)
+                send_mail.send_mail_after_academic_calendar_changes(acad_calendar, offer_year_calendar, program_managers)
         else:
             offer_year_calendar.start_date = acad_calendar.start_date
             offer_year_calendar.end_date = acad_calendar.end_date
