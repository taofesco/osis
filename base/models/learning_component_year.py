##############################################################################
#
#    OSIS stands for Open Student Information System. It's an application
#    designed to manage the core business of higher education institutions,
#    such as universities, faculties, institutes and professional schools.
#    The core business involves the administration of students, teachers,
#    courses, programs and so on.
#
#    Copyright (C) 2015-2017 Université catholique de Louvain (http://www.uclouvain.be)
#
#    This program is free software: you can redistribute it and/or modify
#    it under the terms of the GNU General Public License as published by
#    the Free Software Foundation, either version 3 of the License, or
#    (at your option) any later version.
#
#    This program is distributed in the hope that it will be useful,
#    but WITHOUT ANY WARRANTY; without even the implied warranty of
#    MERCHANTABILITY or FITNESS FOR A PARTICULAR PURPOSE.  See the
#    GNU General Public License for more details.
#
#    A copy of this license - GNU General Public License - is available
#    at the root of the source code of this program.  If not,
#    see http://www.gnu.org/licenses/.
#
##############################################################################
from django.db import models
from django.contrib import admin


class LearningComponentYearAdmin(admin.ModelAdmin):
    list_display = ('learning_container_year', 'learning_component', 'title', 'acronym', 'type', 'comment')
    fieldsets = ((None, {'fields': ('learning_container_year', 'learning_component', 'title', 'acronym',
<<<<<<< HEAD
                                    'type', 'comment', 'planned_classes', 'hourly_volume_total', 'hourly_volume_Q1')}),)
=======
                                    'type', 'comment', 'planned_classes')}),)
>>>>>>> 72c8f473
    search_fields = ['acronym']


class LearningComponentYear(models.Model):
    learning_container_year = models.ForeignKey('LearningContainerYear')
    learning_component = models.ForeignKey('LearningComponent')
    title = models.CharField(max_length=255)
    acronym = models.CharField(max_length=3)
    type = models.CharField(max_length=20)
    comment = models.CharField(max_length=255)
    planned_classes = models.IntegerField(blank=True, null=True)
<<<<<<< HEAD
    hourly_volume_total = models.DecimalField(max_digits=6, decimal_places=2, blank=True, null=True)
    hourly_volume_Q1 = models.DecimalField(max_digits=6, decimal_places=2, blank=True, null=True)
=======
>>>>>>> 72c8f473

    def save(self, *args, **kwargs):
        if self.learning_container_year.learning_container != self.learning_component.learning_container:
            raise AttributeError("Learning container year and learning component have different learning containers.")
        super(LearningComponentYear, self).save()

    def __str__(self):
        return u"%s - %s" % (self.acronym, self.title)

    class Meta:
        permissions = (
            ("can_access_learningunitcomponentyear", "Can access learning unit component year"),
        )


def find_by_id(learning_component_year_id):
    return LearningComponentYear.objects.get(pk=learning_component_year_id)


def find_by_learning_container_year(a_learning_container_year):
    return LearningComponentYear.objects.filter(learning_container_year=a_learning_container_year).order_by('type')<|MERGE_RESOLUTION|>--- conflicted
+++ resolved
@@ -30,11 +30,7 @@
 class LearningComponentYearAdmin(admin.ModelAdmin):
     list_display = ('learning_container_year', 'learning_component', 'title', 'acronym', 'type', 'comment')
     fieldsets = ((None, {'fields': ('learning_container_year', 'learning_component', 'title', 'acronym',
-<<<<<<< HEAD
                                     'type', 'comment', 'planned_classes', 'hourly_volume_total', 'hourly_volume_Q1')}),)
-=======
-                                    'type', 'comment', 'planned_classes')}),)
->>>>>>> 72c8f473
     search_fields = ['acronym']
 
 
@@ -46,11 +42,8 @@
     type = models.CharField(max_length=20)
     comment = models.CharField(max_length=255)
     planned_classes = models.IntegerField(blank=True, null=True)
-<<<<<<< HEAD
     hourly_volume_total = models.DecimalField(max_digits=6, decimal_places=2, blank=True, null=True)
     hourly_volume_Q1 = models.DecimalField(max_digits=6, decimal_places=2, blank=True, null=True)
-=======
->>>>>>> 72c8f473
 
     def save(self, *args, **kwargs):
         if self.learning_container_year.learning_container != self.learning_component.learning_container:
