--- conflicted
+++ resolved
@@ -24,11 +24,8 @@
 #
 ##############################################################################
 from django.db import models
-<<<<<<< HEAD
 from django.utils.translation import ugettext_lazy as _
-=======
 from ordered_model.models import OrderedModel
->>>>>>> 1c2c17fa
 
 from base.models.abstracts.abstract_education_group_achievement import AbstractEducationGroupAchievement, \
     AbstractEducationGroupAchievementAdmin
@@ -52,13 +49,8 @@
     )
     order_with_respect_to = ('education_group_achievement',)
 
-<<<<<<< HEAD
-    class Meta:
+    class Meta(OrderedModel.Meta):
         unique_together = ("code_name", "education_group_achievement")
-=======
-    class Meta(OrderedModel.Meta):
-        unique_together = ("code_name", "education_group_achievement", "language")
->>>>>>> 1c2c17fa
         verbose_name = _("education group detailed achievement")
 
     def __str__(self):
