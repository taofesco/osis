##############################################################################
#
#    OSIS stands for Open Student Information System. It's an application
#    designed to manage the core business of higher education institutions,
#    such as universities, faculties, institutes and professional schools.
#    The core business involves the administration of students, teachers,
#    courses, programs and so on.
#
#    Copyright (C) 2015-2017 Université catholique de Louvain (http://www.uclouvain.be)
#
#    This program is free software: you can redistribute it and/or modify
#    it under the terms of the GNU General Public License as published by
#    the Free Software Foundation, either version 3 of the License, or
#    (at your option) any later version.
#
#    This program is distributed in the hope that it will be useful,
#    but WITHOUT ANY WARRANTY; without even the implied warranty of
#    MERCHANTABILITY or FITNESS FOR A PARTICULAR PURPOSE.  See the
#    GNU General Public License for more details.
#
#    A copy of this license - GNU General Public License - is available
#    at the root of the source code of this program.  If not,
#    see http://www.gnu.org/licenses/.
#
##############################################################################
from django.db import models
<<<<<<< HEAD
from ordered_model.models import OrderedModel
=======
from django.utils.translation import ugettext_lazy as _
>>>>>>> d6e5f23b

from base.models.abstracts.abstract_education_group_achievement import AbstractEducationGroupAchievement, \
    AbstractEducationGroupAchievementAdmin


class EducationGroupDetailedAchievementAdmin(AbstractEducationGroupAchievementAdmin):
    raw_id_fields = ('education_group_achievement',)

    def get_list_display(self, request):
        return ('education_group_achievement',) + super().get_list_display(request)

    def get_search_fields(self, request):
        return ['education_group_achievement__education_group_year__acronym'] + super().get_search_fields(request)


class EducationGroupDetailedAchievement(AbstractEducationGroupAchievement):
    education_group_achievement = models.ForeignKey(
        'EducationGroupAchievement',
        verbose_name=_("education group achievement"),
        on_delete=models.CASCADE,
    )
    order_with_respect_to = ('education_group_achievement',)

<<<<<<< HEAD
    class Meta(OrderedModel.Meta):
        unique_together = ("code_name", "education_group_achievement", "language")
=======
    class Meta:
        unique_together = ("code_name", "education_group_achievement")
>>>>>>> d6e5f23b
        verbose_name = _("education group detailed achievement")

    def __str__(self):
        return u'{} - {} (order {})'.format(self.education_group_achievement, self.code_name, self.order)<|MERGE_RESOLUTION|>--- conflicted
+++ resolved
@@ -24,11 +24,8 @@
 #
 ##############################################################################
 from django.db import models
-<<<<<<< HEAD
+from django.utils.translation import ugettext_lazy as _
 from ordered_model.models import OrderedModel
-=======
-from django.utils.translation import ugettext_lazy as _
->>>>>>> d6e5f23b
 
 from base.models.abstracts.abstract_education_group_achievement import AbstractEducationGroupAchievement, \
     AbstractEducationGroupAchievementAdmin
@@ -52,13 +49,8 @@
     )
     order_with_respect_to = ('education_group_achievement',)
 
-<<<<<<< HEAD
     class Meta(OrderedModel.Meta):
-        unique_together = ("code_name", "education_group_achievement", "language")
-=======
-    class Meta:
         unique_together = ("code_name", "education_group_achievement")
->>>>>>> d6e5f23b
         verbose_name = _("education group detailed achievement")
 
     def __str__(self):
