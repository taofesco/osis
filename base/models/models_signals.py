--- conflicted
+++ resolved
@@ -26,15 +26,9 @@
 from django.contrib.auth.models import Group
 from django.db.models.signals import post_save, post_delete
 from django.dispatch import receiver, Signal
-from base.models import student as mdl_student, person as mdl_person, tutor as mdl_tutor, program_manager as mdl_pgm_manager, entity_manager as mdl_faculty_administrator
+from base.models import student as mdl_student, person as mdl_person, tutor as mdl_tutor, program_manager as mdl_pgm_manager
 from osis_common.models.serializable_model import SerializableModel
-<<<<<<< HEAD
-from internship.models import internship_student_information as mdl_internship
-from django.contrib.auth.models import Permission
-
-=======
 from django.conf import settings
->>>>>>> 417e99fe
 
 person_created = Signal(providing_args=['person'])
 
@@ -168,28 +162,4 @@
         updated = True
     if updated:
         super(SerializableModel, person).save()
-    return updated, person
-
-
-def get_or_create_group():
-    entity_managers_group, created = Group.objects.get_or_create(name='entity_managers')
-    if created:
-        for perm in mdl_faculty_administrator._get_perms(mdl_faculty_administrator.EntityManager):
-            permission_codename = perm[0]
-            permission = Permission.objects.get(codename=permission_codename)
-            entity_managers_group.permissions.add(permission)
-    return entity_managers_group
-
-
-@receiver(post_save, sender=mdl_faculty_administrator.EntityManager)
-def add_to_entity_manager_group(sender, instance, **kwargs):
-    if kwargs.get('created', True) and instance.person.user:
-        faculty_administrators_group = get_or_create_group()
-        instance.person.user.groups.add(faculty_administrators_group)
-
-
-@receiver(post_delete, sender=mdl_faculty_administrator.EntityManager)
-def remove_from_entity_manager_group(sender, instance, **kwargs):
-    if instance.person.user:
-        entity_managers_group = get_or_create_group()
-        instance.person.user.groups.remove(entity_managers_group)+    return updated, person