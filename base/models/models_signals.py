##############################################################################
#
#    OSIS stands for Open Student Information System. It's an application
#    designed to manage the core business of higher education institutions,
#    such as universities, faculties, institutes and professional schools.
#    The core business involves the administration of students, teachers,
#    courses, programs and so on.
#
#    Copyright (C) 2015-2016 Université catholique de Louvain (http://www.uclouvain.be)
#
#    This program is free software: you can redistribute it and/or modify
#    it under the terms of the GNU General Public License as published by
#    the Free Software Foundation, either version 3 of the License, or
#    (at your option) any later version.
#
#    This program is distributed in the hope that it will be useful,
#    but WITHOUT ANY WARRANTY; without even the implied warranty of
#    MERCHANTABILITY or FITNESS FOR A PARTICULAR PURPOSE.  See the
#    GNU General Public License for more details.
#
#    A copy of this license - GNU General Public License - is available
#    at the root of the source code of this program.  If not,
#    see http://www.gnu.org/licenses/.
#
##############################################################################
from django.contrib.auth.models import Group
from django.db.models.signals import post_save, post_delete
from django.dispatch import receiver, Signal
<<<<<<< HEAD
from base.models import student as mdl_student, person as mdl_person, tutor as mdl_tutor, program_manager as mdl_pgm_manager, faculty_administrator as mdl_faculty_administrator
=======
from base.models import student as mdl_student, person as mdl_person, tutor as mdl_tutor, program_manager as mdl_pgm_manager, entity_manager as mdl_faculty_administrator
>>>>>>> ea3ea6a9
from osis_common.models.serializable_model import SerializableModel
from internship.models import internship_student_information as mdl_internship
from django.contrib.auth.models import Permission


person_created = Signal(providing_args=['person'])

try:
    from osis_louvain_auth.authentication.shibboleth_auth import user_updated_signal, user_created_signal

    @receiver(user_created_signal)
    def update_person_after_user_creation(sender, **kwargs):
        user = kwargs.get('user')
        user_infos = kwargs.get('user_infos')
        person = mdl_person.find_by_global_id(user_infos.get('USER_FGS'))
        person = _create_update_person(user, person, user_infos)
        _add_person_to_group(person)
        return person

    @receiver(user_updated_signal)
    def update_person_after_user_update(sender, **kwargs):
        user = kwargs.get('user')
        user_infos = kwargs.get('user_infos')
        person = mdl_person.find_by_global_id(user_infos.get('USER_FGS'))
        person = _create_update_person(user, person, user_infos)
        return person


except Exception:
    pass

@receiver(post_save, sender=mdl_tutor.Tutor)
def add_to_tutors_group(sender, instance, **kwargs):
    if kwargs.get('created', True) and instance.person.user:
            tutors_group = Group.objects.get(name='tutors')
            instance.person.user.groups.add(tutors_group)


@receiver(post_delete, sender=mdl_tutor.Tutor)
def remove_from_tutor_group(sender, instance, **kwargs):
    if instance.person.user:
        tutors_group = Group.objects.get(name='tutors')
        instance.person.user.groups.remove(tutors_group)


@receiver(post_save, sender=mdl_student.Student)
def add_to_students_group(sender, instance, **kwargs):
    if kwargs.get('created', True) and instance.person.user:
            students_group = Group.objects.get(name='students')
            instance.person.user.groups.add(students_group)


@receiver(post_delete, sender=mdl_student.Student)
def remove_from_student_group(sender, instance, **kwargs):
    if instance.person.user:
        students_group = Group.objects.get(name='students')
        instance.person.user.groups.remove(students_group)


@receiver(post_save, sender=mdl_pgm_manager.ProgramManager)
def add_to_pgm_managers_group(sender, instance, **kwargs):
    if kwargs.get('created', True) and instance.person.user:
        pgm_managers_group = Group.objects.get(name='program_managers')
        instance.person.user.groups.add(pgm_managers_group)


@receiver(post_delete, sender=mdl_pgm_manager.ProgramManager)
def remove_from_pgm_managers_group(sender, instance, **kwargs):
    if instance.person.user:
        pgm_managers_group = Group.objects.get(name='program_managers')
        instance.person.user.groups.remove(pgm_managers_group)

@receiver(post_save, sender=mdl_internship.InternshipStudentInformation)
def add_to_internship_students_group(sender, instance, **kwargs):
    if kwargs.get('created', True) and instance.person.user:
        internship_students_group = Group.objects.get(name='internship_students')
        instance.person.user.groups.add(internship_students_group)


@receiver(post_delete, sender=mdl_internship.InternshipStudentInformation)
def remove_internship_students_group(sender, instance, **kwargs):
    if instance.person.user:
        internship_students_group = Group.objects.get(name='internship_students')
        instance.person.user.groups.remove(internship_students_group)


def _add_person_to_group(person):
    # Check Student
    if mdl_student.find_by_person(person):
        _assign_group(person, "students")
    # Check tutor
    if mdl_tutor.find_by_person(person):
        _assign_group(person, "tutors")
    # Check PgmManager
    if mdl_pgm_manager.find_by_person(person):
        _assign_group(person, 'program_managers')
    # Check if student is internship student
    if mdl_internship.find_by_person(person):
        _assign_group(person, 'internship_students')


def _assign_group(person, group_name):
    """
    Assign the "person" to the group named "group_name"
    :param person: != none, an object person
    :param group_name: a string of a legit group
    :return: nothing
    """
    group = Group.objects.get(name=group_name)
    if person.user and \
            not person.user.groups.filter(name=group_name).exists():
        person.user.groups.add(group)


def _create_update_person(user, person, user_infos):
    if not person:
        person = mdl_person.find_by_user(user)
    if not person:
        person = mdl_person.Person(user=user,
                        global_id=user_infos.get('USER_FGS'),
                        first_name=user_infos.get('USER_FIRST_NAME'),
                        last_name=user_infos.get('USER_LAST_NAME'),
                        email=user_infos.get('USER_EMAIL'))
        person.save()
        person_created.send(sender=None, person=person)
    else:
        updated, person = _update_person_if_necessary(person, user, user_infos.get('USER_FGS'))
    return person


def _update_person_if_necessary(person, user, global_id):
    updated = False
    if user:
        if user != person.user:
            person.user = user
            updated = True
        if user.first_name and person.first_name != user.first_name:
            person.first_name = user.first_name
            updated = True
        if user.last_name and person.last_name != user.last_name:
            person.last_name = user.last_name
            updated = True
        if user.email and person.email != user.email:
            person.email = user.email
            updated = True
    if global_id and person.global_id != global_id:
        person.global_id = global_id
        updated = True
    if updated:
        super(SerializableModel, person).save()
    return updated, person


def get_or_create_group():
<<<<<<< HEAD
    faculty_administrators_group, created = Group.objects.get_or_create(name='faculty_administrators')
    if created:
        for perm in mdl_faculty_administrator._get_perms(mdl_faculty_administrator.FacultyAdministrator):
            permission_codename = perm[0]
            permission = Permission.objects.get(codename=permission_codename)
            faculty_administrators_group.permissions.add(permission)
    return faculty_administrators_group


@receiver(post_save, sender=mdl_faculty_administrator.FacultyAdministrator)
def add_to_faculty_administrator_group(sender, instance, **kwargs):
    if kwargs.get('created', True) and instance.employee.person.user:
        faculty_administrators_group = get_or_create_group()
        instance.employee.person.user.groups.add(faculty_administrators_group)


@receiver(post_delete, sender=mdl_faculty_administrator.FacultyAdministrator)
def remove_from_faculty_administrator_group(sender, instance, **kwargs):
    if instance.employee.person.user:
        faculty_administrators_group = get_or_create_group()
        instance.employee.person.user.groups.remove(faculty_administrators_group)
=======
    entity_managers_group, created = Group.objects.get_or_create(name='entity_managers')
    if created:
        for perm in mdl_faculty_administrator._get_perms(mdl_faculty_administrator.EntityManager):
            permission_codename = perm[0]
            permission = Permission.objects.get(codename=permission_codename)
            entity_managers_group.permissions.add(permission)
    return entity_managers_group


@receiver(post_save, sender=mdl_faculty_administrator.EntityManager)
def add_to_entity_manager_group(sender, instance, **kwargs):
    if kwargs.get('created', True) and instance.person.user:
        faculty_administrators_group = get_or_create_group()
        instance.person.user.groups.add(faculty_administrators_group)


@receiver(post_delete, sender=mdl_faculty_administrator.EntityManager)
def remove_from_entity_manager_group(sender, instance, **kwargs):
    if instance.person.user:
        entity_managers_group = get_or_create_group()
        instance.person.user.groups.remove(entity_managers_group)
>>>>>>> ea3ea6a9
<|MERGE_RESOLUTION|>--- conflicted
+++ resolved
@@ -26,11 +26,7 @@
 from django.contrib.auth.models import Group
 from django.db.models.signals import post_save, post_delete
 from django.dispatch import receiver, Signal
-<<<<<<< HEAD
-from base.models import student as mdl_student, person as mdl_person, tutor as mdl_tutor, program_manager as mdl_pgm_manager, faculty_administrator as mdl_faculty_administrator
-=======
 from base.models import student as mdl_student, person as mdl_person, tutor as mdl_tutor, program_manager as mdl_pgm_manager, entity_manager as mdl_faculty_administrator
->>>>>>> ea3ea6a9
 from osis_common.models.serializable_model import SerializableModel
 from internship.models import internship_student_information as mdl_internship
 from django.contrib.auth.models import Permission
@@ -185,29 +181,6 @@
 
 
 def get_or_create_group():
-<<<<<<< HEAD
-    faculty_administrators_group, created = Group.objects.get_or_create(name='faculty_administrators')
-    if created:
-        for perm in mdl_faculty_administrator._get_perms(mdl_faculty_administrator.FacultyAdministrator):
-            permission_codename = perm[0]
-            permission = Permission.objects.get(codename=permission_codename)
-            faculty_administrators_group.permissions.add(permission)
-    return faculty_administrators_group
-
-
-@receiver(post_save, sender=mdl_faculty_administrator.FacultyAdministrator)
-def add_to_faculty_administrator_group(sender, instance, **kwargs):
-    if kwargs.get('created', True) and instance.employee.person.user:
-        faculty_administrators_group = get_or_create_group()
-        instance.employee.person.user.groups.add(faculty_administrators_group)
-
-
-@receiver(post_delete, sender=mdl_faculty_administrator.FacultyAdministrator)
-def remove_from_faculty_administrator_group(sender, instance, **kwargs):
-    if instance.employee.person.user:
-        faculty_administrators_group = get_or_create_group()
-        instance.employee.person.user.groups.remove(faculty_administrators_group)
-=======
     entity_managers_group, created = Group.objects.get_or_create(name='entity_managers')
     if created:
         for perm in mdl_faculty_administrator._get_perms(mdl_faculty_administrator.EntityManager):
@@ -228,5 +201,4 @@
 def remove_from_entity_manager_group(sender, instance, **kwargs):
     if instance.person.user:
         entity_managers_group = get_or_create_group()
-        instance.person.user.groups.remove(entity_managers_group)
->>>>>>> ea3ea6a9
+        instance.person.user.groups.remove(entity_managers_group)