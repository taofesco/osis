--- conflicted
+++ resolved
@@ -51,11 +51,7 @@
         'parent__acronym',
         'parent__partial_acronym'
     ]
-<<<<<<< HEAD
-    list_filter = ('is_mandatory', 'minor_access', 'sessions_derogation', 'parent__academic_year')
-=======
-    list_filter = ('is_mandatory', 'minor_access', 'quadrimester_derogation')
->>>>>>> 2a1d0663
+    list_filter = ('is_mandatory', 'minor_access', 'quadrimester_derogation', 'parent__academic_year')
 
 
 class GroupElementYear(OrderedModel):
