##############################################################################
#
#    OSIS stands for Open Student Information System. It's an application
#    designed to manage the core business of higher education institutions,
#    such as universities, faculties, institutes and professional schools.
#    The core business involves the administration of students, teachers,
#    courses, programs and so on.
#
#    Copyright (C) 2015-2017 Université catholique de Louvain (http://www.uclouvain.be)
#
#    This program is free software: you can redistribute it and/or modify
#    it under the terms of the GNU General Public License as published by
#    the Free Software Foundation, either version 3 of the License, or
#    (at your option) any later version.
#
#    This program is distributed in the hope that it will be useful,
#    but WITHOUT ANY WARRANTY; without even the implied warranty of
#    MERCHANTABILITY or FITNESS FOR A PARTICULAR PURPOSE.  See the
#    GNU General Public License for more details.
#
#    A copy of this license - GNU General Public License - is available
#    at the root of the source code of this program.  If not,
#    see http://www.gnu.org/licenses/.
#
##############################################################################
from django.db import models
from osis_common.models.auditable_model import AuditableModel, AuditableModelAdmin

from base.models.enums import learning_unit_year_subtypes
from base.models.enums import sessions_derogation

class GroupElementYearAdmin(AuditableModelAdmin):
    list_display = ('parent', 'child_branch', 'child_leaf',)
    fieldsets = ((None, {'fields': ('parent', 'child_branch', 'child_leaf', 'absolute_credits','relative_credits',
                                    'min_credits', 'max_credits', 'is_mandatory', 'block', 'current_order',
                                    'own_comment', 'sessions_derogation')}),)
    raw_id_fields = ('parent', 'child_branch', 'child_leaf',)


class GroupElementYear(AuditableModel):
    external_id = models.CharField(max_length=100, blank=True, null=True)
    changed = models.DateTimeField(null=True, auto_now=True)
    parent = models.ForeignKey('EducationGroupYear', related_name='parent', blank=True, null=True)
    child_branch = models.ForeignKey('EducationGroupYear', related_name='child_branch', blank=True, null=True)
    child_leaf = models.ForeignKey('LearningUnitYear', related_name='child_leaf', blank=True, null=True)
    absolute_credits = models.DecimalField(max_digits=5, decimal_places=2, blank=True, null=True)
    relative_credits = models.DecimalField(max_digits=5, decimal_places=2, blank=True, null=True)
    min_credits = models.DecimalField(max_digits=5, decimal_places=2, blank=True, null=True)
    max_credits = models.DecimalField(max_digits=5, decimal_places=2, blank=True, null=True)
    is_mandatory = models.BooleanField(default=False)
    block = models.CharField(max_length=7, blank=True, null=True)
<<<<<<< HEAD
    current_order = models.IntegerField(blank=True, null=True, default=0)
=======
    current_order = models.IntegerField(blank=True, null=True)
>>>>>>> 0a11e178
    own_comment = models.CharField(max_length=500, blank=True, null=True)
    sessions_derogation = models.CharField(max_length=65,
                                           choices=sessions_derogation.SessionsDerogationTypes.choices(),
                                           default=sessions_derogation.SessionsDerogationTypes.SESSION_UNDEFINED)

def find_by_parent(an_education_group_year):
    return GroupElementYear.objects.filter(parent=an_education_group_year)

<|MERGE_RESOLUTION|>--- conflicted
+++ resolved
@@ -49,11 +49,7 @@
     max_credits = models.DecimalField(max_digits=5, decimal_places=2, blank=True, null=True)
     is_mandatory = models.BooleanField(default=False)
     block = models.CharField(max_length=7, blank=True, null=True)
-<<<<<<< HEAD
-    current_order = models.IntegerField(blank=True, null=True, default=0)
-=======
     current_order = models.IntegerField(blank=True, null=True)
->>>>>>> 0a11e178
     own_comment = models.CharField(max_length=500, blank=True, null=True)
     sessions_derogation = models.CharField(max_length=65,
                                            choices=sessions_derogation.SessionsDerogationTypes.choices(),
