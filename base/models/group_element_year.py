##############################################################################
#
#    OSIS stands for Open Student Information System. It's an application
#    designed to manage the core business of higher education institutions,
#    such as universities, faculties, institutes and professional schools.
#    The core business involves the administration of students, teachers,
#    courses, programs and so on.
#
#    Copyright (C) 2015-2018 Université catholique de Louvain (http://www.uclouvain.be)
#
#    This program is free software: you can redistribute it and/or modify
#    it under the terms of the GNU General Public License as published by
#    the Free Software Foundation, either version 3 of the License, or
#    (at your option) any later version.
#
#    This program is distributed in the hope that it will be useful,
#    but WITHOUT ANY WARRANTY; without even the implied warranty of
#    MERCHANTABILITY or FITNESS FOR A PARTICULAR PURPOSE.  See the
#    GNU General Public License for more details.
#
#    A copy of this license - GNU General Public License - is available
#    at the root of the source code of this program.  If not,
#    see http://www.gnu.org/licenses/.
#
##############################################################################
from base.models.education_group_type import GROUP_TYPE_OPTION
from base.models.education_group_year import EducationGroupYear
from base.models.learning_unit_year import LearningUnitYear
from django.db import models
from django.contrib import admin
from base.models.enums import sessions_derogation
from base.models.enums import education_group_categories
from base.models import education_group_type
from django.db.models import Q


class GroupElementYearAdmin(admin.ModelAdmin):
    list_display = ('parent', 'child_branch', 'child_leaf',)
    fieldsets = ((None, {'fields': ('parent', 'child_branch', 'child_leaf', 'relative_credits',
                                    'min_credits', 'max_credits', 'is_mandatory', 'block', 'current_order',
                                    'own_comment', 'sessions_derogation', 'minor_access', 'comment',
                                    'comment_english',)}),)
    search_fields = ['child_branch__acronym', 'child_branch__partial_acronym', 'child_leaf__acronym', 'parent__acronym',
                     'parent__partial_acronym']
    raw_id_fields = ('parent', 'child_branch', 'child_leaf',)
    list_filter = ('is_mandatory', 'minor_access', 'sessions_derogation')


class GroupElementYear(models.Model):
    external_id = models.CharField(max_length=100, blank=True, null=True)
    changed = models.DateTimeField(null=True, auto_now=True)
    parent = models.ForeignKey('EducationGroupYear', related_name='parent', blank=True, null=True)
    child_branch = models.ForeignKey('EducationGroupYear', related_name='child_branch', blank=True, null=True)
    child_leaf = models.ForeignKey('LearningUnitYear', related_name='child_leaf', blank=True, null=True)
    relative_credits = models.DecimalField(max_digits=5, decimal_places=2, blank=True, null=True)
    min_credits = models.DecimalField(max_digits=5, decimal_places=2, blank=True, null=True)
    max_credits = models.DecimalField(max_digits=5, decimal_places=2, blank=True, null=True)
    is_mandatory = models.BooleanField(default=False)
    block = models.CharField(max_length=7, blank=True, null=True)
    current_order = models.IntegerField(blank=True, null=True)
    minor_access = models.BooleanField(default=False)
    comment = models.CharField(max_length=500, blank=True, null=True)
    comment_english = models.CharField(max_length=500, blank=True, null=True)
    own_comment = models.CharField(max_length=500, blank=True, null=True)
    sessions_derogation = models.CharField(max_length=65,
                                           choices=sessions_derogation.SessionsDerogationTypes.choices(),
                                           default=sessions_derogation.SessionsDerogationTypes.SESSION_UNDEFINED.value)


<<<<<<< HEAD
=======
def search(**kwargs):
    queryset = GroupElementYear.objects

    if 'academic_year' in kwargs:
        academic_year = kwargs['academic_year']
        queryset = queryset.filter(Q(parent__academic_year=academic_year) |
                                   Q(child_branch__academic_year=academic_year) |
                                   Q(child_leaf__academic_year=academic_year))

    return queryset


>>>>>>> ccc54e97
def find_by_parent(an_education_group_year):
    return GroupElementYear.objects.filter(parent=an_education_group_year)


<<<<<<< HEAD
def find_by_child_leaf(learning_unit_year):
    return GroupElementYear.objects.filter(child_leaf=learning_unit_year)
=======
def find_learning_unit_formation_roots(obj):
    filters = _get_root_filters()
    return _find_related_root_education_groups([obj], filters=filters)


def _get_root_filters():
    root_type_names = education_group_type.search(category=education_group_categories.MINI_TRAINING) \
        .exclude(name=GROUP_TYPE_OPTION).values_list('name', flat=True)
    root_categories = [education_group_categories.TRAINING]
    return {
        'parent__education_group_type__name': root_type_names,
        'parent__education_group_type__category': root_categories
    }


def _raise_if_incorrect_instance(objects):
    first_obj = objects[0]
    obj_class = first_obj.__class__
    if obj_class not in [LearningUnitYear, EducationGroupYear]:
        raise AttributeError("Objects must be either LearningUnitYear or EducationGroupYear intances.")
    if any(obj for obj in objects if obj.__class__ != obj_class):
        raise AttributeError("All objects must be the same class instance ({})".format(obj_class))


def _find_related_root_education_groups(objects, filters=None):
    _raise_if_incorrect_instance(objects)
    academic_year = _extract_common_academic_year(objects)
    parents_by_id = _build_parent_list_by_education_group_year_id(academic_year, filters=filters)
    if isinstance(objects[0], LearningUnitYear):
        return {obj.id: _find_elements(parents_by_id, child_leaf_id=obj.id, filters=filters) for obj in objects}
    else:
        return {obj.id: _find_elements(parents_by_id, child_branch_id=obj.id, filters=filters) for obj in objects}


def _extract_common_academic_year(objects):
    if len(set(getattr(obj, 'academic_year_id') for obj in objects)) > 1:
        raise AttributeError("The algorithm should load only graph/structure for 1 academic_year "
                             "to avoid too large 'in-memory' data.")
    return objects[0].academic_year


def _build_parent_list_by_education_group_year_id(academic_year, filters=None):
    columns_needed_for_filters = filters.keys() if filters else []
    group_elements = list(search(academic_year=academic_year)
                          .filter(parent__isnull=False)
                          .filter(Q(child_leaf__isnull=False) | Q(child_branch__isnull=False))
                          .select_related('education_group_year__education_group_type')
                          .values('parent', 'child_branch', 'child_leaf', *columns_needed_for_filters))
    result = {}
    # TODO :: uses .annotate() on queryset to make the below expected result
    for group_element_year in group_elements:
        key = _build_child_key(child_branch=group_element_year['child_branch'],
                               child_leaf=group_element_year['child_leaf'])
        result.setdefault(key, []).append(group_element_year)
    return result


def _build_child_key(child_branch=None, child_leaf=None):
    args = [child_leaf, child_branch]
    if not any(args) or all(args):
        raise AttributeError('Only one of the 2 param must bet set (not both of them).')
    if child_leaf:
        branch_part = 'child_leaf'
        id_part = child_leaf
    else:
        branch_part = 'child_branch'
        id_part = child_branch
    return '{branch_part}_{id_part}'.format(**locals())


def _find_elements(group_elements_by_child_id, child_leaf_id=None, child_branch_id=None, filters=None):
    roots = []
    unique_child_key = _build_child_key(child_leaf=child_leaf_id, child_branch=child_branch_id)
    group_elem_year_parents = group_elements_by_child_id.get(unique_child_key)
    # if has no parent
    if not group_elem_year_parents:
        # Must be 2 separated 'if' statements ; in case child_branch_id is not set but the child_leaf_id is set,
        # it means that the child_leaf has any parent. The function will return [].
        if child_branch_id:
            roots.append(child_branch_id)
    else:
        for group_elem_year in group_elem_year_parents:
            parent_id = group_elem_year['parent']
            if filters and _match_any_filters(group_elem_year, filters):
                # If record matches any filter, we must stop mounting across the hierarchy.
                roots.append(parent_id)
            else:
                # Recursive call ; the parent_id becomes the child_branch.
                roots.extend(_find_elements(group_elements_by_child_id, child_branch_id=parent_id, filters=filters))
    return roots


def _match_any_filters(element_year, filters):
    return any(element_year[col_name] in values_list for col_name, values_list in filters.items())
>>>>>>> ccc54e97
<|MERGE_RESOLUTION|>--- conflicted
+++ resolved
@@ -67,8 +67,6 @@
                                            default=sessions_derogation.SessionsDerogationTypes.SESSION_UNDEFINED.value)
 
 
-<<<<<<< HEAD
-=======
 def search(**kwargs):
     queryset = GroupElementYear.objects
 
@@ -81,15 +79,14 @@
     return queryset
 
 
->>>>>>> ccc54e97
 def find_by_parent(an_education_group_year):
     return GroupElementYear.objects.filter(parent=an_education_group_year)
 
 
-<<<<<<< HEAD
 def find_by_child_leaf(learning_unit_year):
     return GroupElementYear.objects.filter(child_leaf=learning_unit_year)
-=======
+
+
 def find_learning_unit_formation_roots(obj):
     filters = _get_root_filters()
     return _find_related_root_education_groups([obj], filters=filters)
@@ -183,5 +180,4 @@
 
 
 def _match_any_filters(element_year, filters):
-    return any(element_year[col_name] in values_list for col_name, values_list in filters.items())
->>>>>>> ccc54e97
+    return any(element_year[col_name] in values_list for col_name, values_list in filters.items())