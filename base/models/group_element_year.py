##############################################################################
#
#    OSIS stands for Open Student Information System. It's an application
#    designed to manage the core business of higher education institutions,
#    such as universities, faculties, institutes and professional schools.
#    The core business involves the administration of students, teachers,
#    courses, programs and so on.
#
#    Copyright (C) 2015-2018 Université catholique de Louvain (http://www.uclouvain.be)
#
#    This program is free software: you can redistribute it and/or modify
#    it under the terms of the GNU General Public License as published by
#    the Free Software Foundation, either version 3 of the License, or
#    (at your option) any later version.
#
#    This program is distributed in the hope that it will be useful,
#    but WITHOUT ANY WARRANTY; without even the implied warranty of
#    MERCHANTABILITY or FITNESS FOR A PARTICULAR PURPOSE.  See the
#    GNU General Public License for more details.
#
#    A copy of this license - GNU General Public License - is available
#    at the root of the source code of this program.  If not,
#    see http://www.gnu.org/licenses/.
#
##############################################################################
from django.db import models
from django.contrib import admin
from base.models.enums import sessions_derogation


class GroupElementYearAdmin(admin.ModelAdmin):
    list_display = ('parent', 'child_branch', 'child_leaf',)
    fieldsets = ((None, {'fields': ('parent', 'child_branch', 'child_leaf', 'relative_credits',
                                    'min_credits', 'max_credits', 'is_mandatory', 'block', 'current_order',
                                    'own_comment', 'sessions_derogation', 'minor_access', 'comment',
                                    'comment_english',)}),)
    search_fields = ['child_branch__acronym', 'child_branch__partial_acronym', 'child_leaf__acronym', 'parent__acronym',
                     'parent__partial_acronym']
    raw_id_fields = ('parent', 'child_branch', 'child_leaf',)
<<<<<<< HEAD
    search_fields = ['child_leaf__acronym']
=======
    list_filter = ('is_mandatory', 'minor_access', 'sessions_derogation')
>>>>>>> 04feaad6


class GroupElementYear(models.Model):
    external_id = models.CharField(max_length=100, blank=True, null=True)
    changed = models.DateTimeField(null=True, auto_now=True)
    parent = models.ForeignKey('EducationGroupYear', related_name='parent', blank=True, null=True)
    child_branch = models.ForeignKey('EducationGroupYear', related_name='child_branch', blank=True, null=True)
    child_leaf = models.ForeignKey('LearningUnitYear', related_name='child_leaf', blank=True, null=True)
    relative_credits = models.DecimalField(max_digits=5, decimal_places=2, blank=True, null=True)
    min_credits = models.DecimalField(max_digits=5, decimal_places=2, blank=True, null=True)
    max_credits = models.DecimalField(max_digits=5, decimal_places=2, blank=True, null=True)
    is_mandatory = models.BooleanField(default=False)
    block = models.CharField(max_length=7, blank=True, null=True)
    current_order = models.IntegerField(blank=True, null=True)
    minor_access = models.BooleanField(default=False)
    comment = models.CharField(max_length=500, blank=True, null=True)
    comment_english = models.CharField(max_length=500, blank=True, null=True)
    own_comment = models.CharField(max_length=500, blank=True, null=True)
    sessions_derogation = models.CharField(max_length=65,
                                           choices=sessions_derogation.SessionsDerogationTypes.choices(),
                                           default=sessions_derogation.SessionsDerogationTypes.SESSION_UNDEFINED.value)


def find_by_parent(an_education_group_year):
    return GroupElementYear.objects.filter(parent=an_education_group_year)


def find_by_child_leaf(learning_unit_year):
    return GroupElementYear.objects.filter(child_leaf=learning_unit_year)<|MERGE_RESOLUTION|>--- conflicted
+++ resolved
@@ -37,11 +37,7 @@
     search_fields = ['child_branch__acronym', 'child_branch__partial_acronym', 'child_leaf__acronym', 'parent__acronym',
                      'parent__partial_acronym']
     raw_id_fields = ('parent', 'child_branch', 'child_leaf',)
-<<<<<<< HEAD
-    search_fields = ['child_leaf__acronym']
-=======
     list_filter = ('is_mandatory', 'minor_access', 'sessions_derogation')
->>>>>>> 04feaad6
 
 
 class GroupElementYear(models.Model):
