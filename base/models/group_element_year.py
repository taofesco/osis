--- conflicted
+++ resolved
@@ -170,16 +170,9 @@
 
     @property
     def verbose_comment(self):
-<<<<<<< HEAD
-        return _("%(comment)s") % {
-            "comment": self.comment_english if self.comment_english and translation.get_language() == LANGUAGE_CODE_EN
-            else self.comment
-        }
-=======
         if self.comment_english and translation.get_language() == LANGUAGE_CODE_EN:
             return self.comment_english
         return self.comment
->>>>>>> 7c1130da
 
     class Meta:
         ordering = ('order',)
