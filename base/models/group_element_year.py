--- conflicted
+++ resolved
@@ -105,10 +105,6 @@
 
     parent = models.ForeignKey(
         EducationGroupYear,
-<<<<<<< HEAD
-        related_name='parents',  # TODO: can not be parents
-=======
->>>>>>> 60a39a16
         null=True,  # TODO: can not be null, dirty data
     )
 
