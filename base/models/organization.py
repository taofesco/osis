##############################################################################
#
#    OSIS stands for Open Student Information System. It's an application
#    designed to manage the core business of higher education institutions,
#    such as universities, faculties, institutes and professional schools.
#    The core business involves the administration of students, teachers,
#    courses, programs and so on.
#
#    Copyright (C) 2015-2016 Université catholique de Louvain (http://www.uclouvain.be)
#
#    This program is free software: you can redistribute it and/or modify
#    it under the terms of the GNU General Public License as published by
#    the Free Software Foundation, either version 3 of the License, or
#    (at your option) any later version.
#
#    This program is distributed in the hope that it will be useful,
#    but WITHOUT ANY WARRANTY; without even the implied warranty of
#    MERCHANTABILITY or FITNESS FOR A PARTICULAR PURPOSE.  See the
#    GNU General Public License for more details.
#
#    A copy of this license - GNU General Public License - is available
#    at the root of the source code of this program.  If not,
#    see http://www.gnu.org/licenses/.
#
##############################################################################
from django.db import models
from django.contrib import admin


class OrganizationAdmin(admin.ModelAdmin):
<<<<<<< HEAD
    list_display = ('name', 'acronym', 'changed')
    fieldsets = ((None, {'fields': ('name', 'acronym', 'website', 'reference', 'type')}),)
=======
    list_display = ('reference','name', 'acronym', 'changed')
    fieldsets = ((None, {'fields': ('reference','name', 'acronym', 'website', )}),)
>>>>>>> 495d2a03
    search_fields = ['acronym']


class Organization(models.Model):
    TYPE_CHOICES = (
        ('MAIN', 'Main'),
        ('ACADEMIC_PARTNER', 'Academic partner'),
        ('INDUSTRIAL_PARTNER', 'Industrial partner'),
        ('SERVICE_PARTNER', 'Service partner'),
        ('COMMERCE_PARTNER', 'Commerce partner'),
        ('PUBLIC_PARTNER', 'Public partner'),
    )
    external_id = models.CharField(max_length=100, blank=True, null=True)
    changed     = models.DateTimeField(null=True)
    name        = models.CharField(max_length=255)
    acronym     = models.CharField(max_length=15)
    website     = models.URLField(max_length=255, blank=True, null=True)
    reference   = models.CharField(max_length=30, blank=True, null=True)
    type        = models.CharField(max_length=30, blank=True, null=True, choices=TYPE_CHOICES, default='UNKNOWN')

    def __str__(self):
        return self.name

def find_by_id(organization_id):
    return Organization.objects.get(pk=organization_id)

def find_by_acronym(acronym):
    return Organization.objects.filter(acronym__icontains=acronym)

def find_by_name(name):
    return Organization.objects.filter(name__icontains=name)

def find_by_acronym_name(acronym, name):
    return Organization.objects.filter(acronym__icontains=acronym, name__icontains=name)

def find_by_type(type):
    return Organization.objects.filter(type__icontains=type)

def find_all():
    return Organization.objects.all().order_by('name')


def find_all_order_by_reference():
    return Organization.objects.all().order_by('reference')<|MERGE_RESOLUTION|>--- conflicted
+++ resolved
@@ -28,13 +28,8 @@
 
 
 class OrganizationAdmin(admin.ModelAdmin):
-<<<<<<< HEAD
-    list_display = ('name', 'acronym', 'changed')
-    fieldsets = ((None, {'fields': ('name', 'acronym', 'website', 'reference', 'type')}),)
-=======
-    list_display = ('reference','name', 'acronym', 'changed')
-    fieldsets = ((None, {'fields': ('reference','name', 'acronym', 'website', )}),)
->>>>>>> 495d2a03
+    list_display = ('reference', 'name', 'acronym', 'changed')
+    fieldsets = ((None, {'fields': ('reference', 'name', 'acronym', 'website', 'type')}),)
     search_fields = ['acronym']
 
 
@@ -58,20 +53,26 @@
     def __str__(self):
         return self.name
 
+
 def find_by_id(organization_id):
     return Organization.objects.get(pk=organization_id)
+
 
 def find_by_acronym(acronym):
     return Organization.objects.filter(acronym__icontains=acronym)
 
+
 def find_by_name(name):
     return Organization.objects.filter(name__icontains=name)
+
 
 def find_by_acronym_name(acronym, name):
     return Organization.objects.filter(acronym__icontains=acronym, name__icontains=name)
 
+
 def find_by_type(type):
     return Organization.objects.filter(type__icontains=type)
+
 
 def find_all():
     return Organization.objects.all().order_by('name')
