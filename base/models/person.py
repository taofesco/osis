--- conflicted
+++ resolved
@@ -34,7 +34,7 @@
 
 
 class PersonAdmin(admin.ModelAdmin):
-    list_display = ('first_name' , 'middle_name', 'last_name', 'username', 'email', 'gender', 'global_id',
+    list_display = ('first_name', 'middle_name', 'last_name', 'username', 'email', 'gender', 'global_id',
                     'national_id', 'changed', 'source')
     search_fields = ['first_name', 'middle_name', 'last_name', 'user__username', 'email']
     fieldsets = ((None, {'fields': ('user', 'global_id', 'national_id', 'gender', 'first_name',
@@ -66,21 +66,16 @@
     phone = models.CharField(max_length=30, blank=True, null=True)
     phone_mobile = models.CharField(max_length=30, blank=True, null=True)
     language = models.CharField(max_length=30, null=True, choices=settings.LANGUAGES, default=settings.LANGUAGE_CODE)
-<<<<<<< HEAD
     birth_date = models.DateField(blank=True, null=True)
     source = models.CharField(max_length=25, blank=True, null=True, choices=SOURCE_CHOICES, default='BASE')
 
-    def save(self):
+    def save(self, **kwargs):
         # When person is created by another application this rule can be applied.
         if hasattr(settings, 'INTERNAL_EMAIL_SUFIX'):
             # It limits the creation of person to external emails.
             if self.source != 'BASE' and settings.INTERNAL_EMAIL_SUFIX in str(self.email):
                 raise Exception('Invalid email for external person.')
-
         super(Person, self).save()
-=======
-    source = models.CharField(max_length=25, blank=True, null=True, choices=SOURCE_CHOICES)
->>>>>>> b855213d
 
     def username(self):
         if self.user is None:
@@ -148,9 +143,4 @@
 
 
 def count_by_email(email):
-    return search_by_email(email).count()
-
-
-def add(person):
-    person.save()
-    return person+    return search_by_email(email).count()