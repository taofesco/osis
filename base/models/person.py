##############################################################################
#
#    OSIS stands for Open Student Information System. It's an application
#    designed to manage the core business of higher education institutions,
#    such as universities, faculties, institutes and professional schools.
#    The core business involves the administration of students, teachers,
#    courses, programs and so on.
#
#    Copyright (C) 2015-2016 Université catholique de Louvain (http://www.uclouvain.be)
#
#    This program is free software: you can redistribute it and/or modify
#    it under the terms of the GNU General Public License as published by
#    the Free Software Foundation, either version 3 of the License, or
#    (at your option) any later version.
#
#    This program is distributed in the hope that it will be useful,
#    but WITHOUT ANY WARRANTY; without even the implied warranty of
#    MERCHANTABILITY or FITNESS FOR A PARTICULAR PURPOSE.  See the
#    GNU General Public License for more details.
#
#    A copy of this license - GNU General Public License - is available
#    at the root of the source code of this program.  If not,
#    see http://www.gnu.org/licenses/.
#
##############################################################################

from backoffice.settings import PERSON_PHOTO_PATH
from django.db import models
from django.contrib import admin
from django.contrib.auth.models import User
from django.utils.translation import ugettext_lazy as _
from django.conf import settings
<<<<<<< HEAD
from django.core import serializers
from base.models.serializable_model import SerializableModel
import base64
import urllib
=======
from osis_common.models.serializable_model import SerializableModel
from base.enums import person_source_type
>>>>>>> 28d26056


class PersonAdmin(admin.ModelAdmin):
    list_display = ('first_name', 'middle_name', 'last_name', 'username', 'email', 'gender', 'global_id',
                    'national_id', 'changed', 'source')
    search_fields = ['first_name', 'middle_name', 'last_name', 'user__username', 'email']
    fieldsets = ((None, {'fields': ('user', 'global_id', 'national_id', 'gender', 'first_name',
                                    'middle_name', 'last_name', 'birth_date', 'email', 'phone',
                                    'phone_mobile', 'language')}),)
    raw_id_fields = ('user',)


class Person(SerializableModel):
    GENDER_CHOICES = (
        ('F', _('female')),
        ('M', _('male')),
        ('U', _('unknown')))

    external_id = models.CharField(max_length=100, blank=True, null=True)
    changed = models.DateTimeField(null=True)
    user = models.OneToOneField(User, on_delete=models.CASCADE, blank=True, null=True)
    global_id = models.CharField(max_length=10, blank=True, null=True)
    gender = models.CharField(max_length=1, blank=True, null=True, choices=GENDER_CHOICES, default='U')
    national_id = models.CharField(max_length=25, blank=True, null=True)
    first_name = models.CharField(max_length=50, blank=True, null=True, db_index=True)
    middle_name = models.CharField(max_length=50, blank=True, null=True)
    last_name = models.CharField(max_length=50, blank=True, null=True, db_index=True)
    email = models.EmailField(max_length=255, blank=True, null=True)
    phone = models.CharField(max_length=30, blank=True, null=True)
    phone_mobile = models.CharField(max_length=30, blank=True, null=True)
    language = models.CharField(max_length=30, null=True, choices=settings.LANGUAGES, default=settings.LANGUAGE_CODE)
    birth_date = models.DateField(blank=True, null=True)
    source = models.CharField(max_length=25, blank=True, null=True, choices=person_source_type.CHOICES,
                              default=person_source_type.BASE)

    def save(self, **kwargs):
        # When person is created by another application this rule can be applied.
        if hasattr(settings, 'INTERNAL_EMAIL_SUFIX'):
            if settings.INTERNAL_EMAIL_SUFIX.strip():
                # It limits the creation of person to external emails. The domain name is case insensitive.
                if self.source and self.source != person_source_type.BASE \
                               and settings.INTERNAL_EMAIL_SUFIX in str(self.email).lower():
                    raise AttributeError('Invalid email for external person.')

        super(Person, self).save()

    def username(self):
        if self.user is None:
            return None
        return self.user.username

    def __str__(self):
        first_name = ""
        middle_name = ""
        last_name = ""
        if self.first_name:
            first_name = self.first_name
        if self.middle_name:
            middle_name = self.middle_name
        if self.last_name:
            last_name = self.last_name + ","

        return u"%s %s %s" % (last_name.upper(), first_name, middle_name)

    @property
    def get_photo_base64(self):
        # Return JPG in Base64 format
        # return None if no valid data: global_id or no picture
        # for template use <img src="data:image/jpeg;base64,{{person.get_photo}}" class="avatar img-responsive"/>
        # timeout 1 sec with URLLIB request

        if self.get_photo_path:

            try:
                photo = urllib.request.urlopen(self.get_photo_path,None,1.0)
                photo_base64 = base64.b64encode(photo.read())
                return photo_base64
            except IOError:
                return None
        else:
            return None

    @property
    def get_photo_path(self):
        # Return path of photo
        # return None if no valid data: global_id
        # for template use <img src="{{person.get_photo_path}}" class="avatar img-responsive"/>

        if self.global_id and PERSON_PHOTO_PATH != '':

            try:
                glob_id_str = str(self.global_id)
                photo_path = PERSON_PHOTO_PATH + 'image' + glob_id_str[-4:-2] + "/" + glob_id_str + '.jpg'

                return photo_path
            except IOError:
                return None
        else:
            return None

    class Meta:
        permissions = (
            ("is_administrator", "Is administrator"),
            ("is_institution_administrator", "Is institution administrator "),
        )


    class Meta:
        permissions = (
            ("is_administrator", "Is administrator"),
            ("is_institution_administrator", "Is institution administrator "),
        )

def find_by_id(person_id):
    return Person.objects.get(id=person_id)


def find_by_user(user):
    person = Person.objects.filter(user=user).first()
    return person


def change_language(user, new_language):
    if new_language:
        person = Person.objects.get(user=user)
        person.language = new_language
        person.save()


def find_by_global_id(global_id):
    return Person.objects.filter(global_id=global_id).first() if global_id else None


def search_by_email(email):
    return Person.objects.filter(email=email)


def count_by_email(email):
    return search_by_email(email).count()<|MERGE_RESOLUTION|>--- conflicted
+++ resolved
@@ -30,15 +30,10 @@
 from django.contrib.auth.models import User
 from django.utils.translation import ugettext_lazy as _
 from django.conf import settings
-<<<<<<< HEAD
-from django.core import serializers
-from base.models.serializable_model import SerializableModel
+from osis_common.models.serializable_model import SerializableModel
+from base.enums import person_source_type
 import base64
 import urllib
-=======
-from osis_common.models.serializable_model import SerializableModel
-from base.enums import person_source_type
->>>>>>> 28d26056
 
 
 class PersonAdmin(admin.ModelAdmin):
@@ -104,16 +99,16 @@
         return u"%s %s %s" % (last_name.upper(), first_name, middle_name)
 
     @property
-    def get_photo_base64(self):
+    def photo(self):
         # Return JPG in Base64 format
         # return None if no valid data: global_id or no picture
         # for template use <img src="data:image/jpeg;base64,{{person.get_photo}}" class="avatar img-responsive"/>
         # timeout 1 sec with URLLIB request
 
-        if self.get_photo_path:
+        if self.photo_path:
 
             try:
-                photo = urllib.request.urlopen(self.get_photo_path,None,1.0)
+                photo = urllib.request.urlopen(self.photo_path, None, 1.0)
                 photo_base64 = base64.b64encode(photo.read())
                 return photo_base64
             except IOError:
@@ -122,17 +117,11 @@
             return None
 
     @property
-    def get_photo_path(self):
-        # Return path of photo
-        # return None if no valid data: global_id
-        # for template use <img src="{{person.get_photo_path}}" class="avatar img-responsive"/>
-
+    def photo_path(self):
         if self.global_id and PERSON_PHOTO_PATH != '':
-
             try:
                 glob_id_str = str(self.global_id)
                 photo_path = PERSON_PHOTO_PATH + 'image' + glob_id_str[-4:-2] + "/" + glob_id_str + '.jpg'
-
                 return photo_path
             except IOError:
                 return None
@@ -145,12 +134,6 @@
             ("is_institution_administrator", "Is institution administrator "),
         )
 
-
-    class Meta:
-        permissions = (
-            ("is_administrator", "Is administrator"),
-            ("is_institution_administrator", "Is institution administrator "),
-        )
 
 def find_by_id(person_id):
     return Person.objects.get(id=person_id)
