##############################################################################
#
#    OSIS stands for Open Student Information System. It's an application
#    designed to manage the core business of higher education institutions,
#    such as universities, faculties, institutes and professional schools.
#    The core business involves the administration of students, teachers,
#    courses, programs and so on.
#
#    Copyright (C) 2015-2016 Université catholique de Louvain (http://www.uclouvain.be)
#
#    This program is free software: you can redistribute it and/or modify
#    it under the terms of the GNU General Public License as published by
#    the Free Software Foundation, either version 3 of the License, or
#    (at your option) any later version.
#
#    This program is distributed in the hope that it will be useful,
#    but WITHOUT ANY WARRANTY; without even the implied warranty of
#    MERCHANTABILITY or FITNESS FOR A PARTICULAR PURPOSE.  See the
#    GNU General Public License for more details.
#
#    A copy of this license - GNU General Public License - is available
#    at the root of the source code of this program.  If not,
#    see http://www.gnu.org/licenses/.
#
##############################################################################

from backoffice.settings import PERSON_PHOTO_PATH
from django.db import models
from django.contrib import admin
from django.contrib.auth.models import User
from django.utils.translation import ugettext_lazy as _
from django.conf import settings
from django.core import serializers
<<<<<<< HEAD
from base.models.serializable_model import SerializableModel

=======
import base64
import urllib
>>>>>>> a9747284

class PersonAdmin(admin.ModelAdmin):
    list_display = ('first_name' , 'middle_name', 'last_name', 'username', 'email', 'gender', 'global_id',
                    'national_id', 'changed', 'source')
    search_fields = ['first_name', 'middle_name', 'last_name', 'user__username', 'email']
    fieldsets = ((None, {'fields': ('user', 'global_id', 'national_id', 'gender', 'first_name',
                                    'middle_name', 'last_name', 'email', 'phone', 'phone_mobile', 'language')}),)
    raw_id_fields = ('user',)


class Person(SerializableModel):

    GENDER_CHOICES = (
        ('F', _('female')),
        ('M', _('male')),
        ('U', _('unknown')))

    SOURCE_CHOICES = (
        ('BASE', 'BASE'),
        ('DISSERTATION', 'DISSERTATION'))

    external_id = models.CharField(max_length=100, blank=True, null=True)
    changed = models.DateTimeField(null=True)
    user = models.OneToOneField(User, on_delete=models.CASCADE, blank=True, null=True)
    global_id = models.CharField(max_length=10, blank=True, null=True)
    gender = models.CharField(max_length=1, blank=True, null=True, choices=GENDER_CHOICES, default='U')
    national_id = models.CharField(max_length=25, blank=True, null=True)
    first_name = models.CharField(max_length=50, blank=True, null=True, db_index=True)
    middle_name = models.CharField(max_length=50, blank=True, null=True)
    last_name = models.CharField(max_length=50, blank=True, null=True, db_index=True)
    email = models.EmailField(max_length=255, blank=True, null=True)
    phone = models.CharField(max_length=30, blank=True, null=True)
    phone_mobile = models.CharField(max_length=30, blank=True, null=True)
    language = models.CharField(max_length=30, null=True, choices=settings.LANGUAGES, default=settings.LANGUAGE_CODE)
    source = models.CharField(max_length=25, blank=True, null=True, choices=SOURCE_CHOICES)

    def username(self):
        if self.user is None:
            return None
        return self.user.username

    def __str__(self):
        first_name = ""
        middle_name = ""
        last_name = ""
        if self.first_name:
            first_name = self.first_name
        if self.middle_name:
            middle_name = self.middle_name
        if self.last_name:
            last_name = self.last_name + ","

        return u"%s %s %s" % (last_name.upper(), first_name, middle_name)

<<<<<<< HEAD
=======
    def natural_key(self):
        return (self.global_id, )

    @property
    def get_photo(self):
    # Return JPG in Base64 format
    # return False if no valid data: global_id or no picture
    # for template use like this <img src="data:image/jpeg;base64,{{person.get_photo}}" class="avatar img-responsive"/>

        if self.global_id:
            glob_id_str=str(self.global_id)
            photo_path=PERSON_PHOTO_PATH + 'image' + glob_id_str[-4:-2] +"/"+ glob_id_str + '.jpg'

            try:
                photo = urllib.request.urlopen(photo_path)
                photo_base64 = base64.b64encode(photo.read())
                return photo_base64
            except IOError:
                return False
        else:
            return False


>>>>>>> a9747284
    class Meta:
        permissions = (
            ("is_administrator", "Is administrator"),
            ("is_institution_administrator", "Is institution administrator "),
        )


def find_by_id(person_id):
    return Person.objects.get(id=person_id)


def find_by_user(user):
    person = Person.objects.filter(user=user).first()
    return person


def change_language(user, new_language):
    if new_language:
        person = Person.objects.get(user=user)
        person.language = new_language
        person.save()


def find_by_global_id(global_id):
    return Person.objects.filter(global_id=global_id).first() if global_id else None


def serialize_list_persons(list_persons):
    """
    Serialize a list of person objects using the json format.
    Use to send data to osis-portal.
    :param list_persons: a list of person objects
    :return: a string
    """
    # Restrict fields for osis-portal
    fields = ('id', 'external_id', 'changed', 'global_id', 'gender',
              'national_id', 'first_name', 'middle_name', 'last_name',
              'email', 'phone', 'phone_mobile', 'language')
    return serializers.serialize("json", list_persons, fields=fields,
                                 use_natural_foreign_keys=True,
                                 use_natural_primary_keys=True)


def search_by_email(email):
    return Person.objects.filter(email=email)


def count_by_email(email):
    return search_by_email(email).count()


def add(person):
    person.save()
    return person<|MERGE_RESOLUTION|>--- conflicted
+++ resolved
@@ -31,13 +31,9 @@
 from django.utils.translation import ugettext_lazy as _
 from django.conf import settings
 from django.core import serializers
-<<<<<<< HEAD
 from base.models.serializable_model import SerializableModel
-
-=======
 import base64
 import urllib
->>>>>>> a9747284
 
 class PersonAdmin(admin.ModelAdmin):
     list_display = ('first_name' , 'middle_name', 'last_name', 'username', 'email', 'gender', 'global_id',
@@ -92,11 +88,6 @@
 
         return u"%s %s %s" % (last_name.upper(), first_name, middle_name)
 
-<<<<<<< HEAD
-=======
-    def natural_key(self):
-        return (self.global_id, )
-
     @property
     def get_photo(self):
     # Return JPG in Base64 format
@@ -116,8 +107,6 @@
         else:
             return False
 
-
->>>>>>> a9747284
     class Meta:
         permissions = (
             ("is_administrator", "Is administrator"),
