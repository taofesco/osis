--- conflicted
+++ resolved
@@ -120,11 +120,7 @@
     fields = ('id', 'external_id', 'changed', 'global_id', 'gender',
               'national_id', 'first_name', 'middle_name', 'last_name',
               'email', 'phone', 'phone_mobile', 'language')
-<<<<<<< HEAD
-    return serializers.serialize("json", list_persons, fields=fields)
-=======
     return serializers.serialize("json", list_persons, fields=fields,
                                  use_natural_foreign_keys=True,
                                  use_natural_primary_keys=True)
->>>>>>> 2ef4db91
 
