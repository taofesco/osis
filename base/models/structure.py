--- conflicted
+++ resolved
@@ -134,16 +134,10 @@
     if a_structure.type == 'FACULTY':
         return a_structure
     else:
-<<<<<<< HEAD
-        if a_structure.part_of:
-            if a_structure.part_of.type != 'FACULTY':
-                find_faculty(a_structure.part_of)
-=======
         parent = a_structure.part_of
         if parent:
             if parent.type != 'FACULTY':
                 find_faculty(parent)
             else:
                 return parent
->>>>>>> 2e9b11b7
         return None
