##############################################################################
#
#    OSIS stands for Open Student Information System. It's an application
#    designed to manage the core business of higher education institutions,
#    such as universities, faculties, institutes and professional schools.
#    The core business involves the administration of students, teachers,
#    courses, programs and so on.
#
#    Copyright (C) 2015-2017 Université catholique de Louvain (http://www.uclouvain.be)
#
#    This program is free software: you can redistribute it and/or modify
#    it under the terms of the GNU General Public License as published by
#    the Free Software Foundation, either version 3 of the License, or
#    (at your option) any later version.
#
#    This program is distributed in the hope that it will be useful,
#    but WITHOUT ANY WARRANTY; without even the implied warranty of
#    MERCHANTABILITY or FITNESS FOR A PARTICULAR PURPOSE.  See the
#    GNU General Public License for more details.
#
#    A copy of this license - GNU General Public License - is available
#    at the root of the source code of this program.  If not,
#    see http://www.gnu.org/licenses/.
#
##############################################################################
from django.db import models
from django.contrib import admin
from base.enums import structure_type


class StructureAdmin(admin.ModelAdmin):
    list_display = ('acronym', 'title', 'part_of', 'organization', 'type')
    fieldsets = ((None, {'fields': ('acronym', 'title', 'part_of', 'organization', 'type')}),)
    raw_id_fields = ('part_of', )
    search_fields = ['acronym']


class Structure(models.Model):
    external_id = models.CharField(max_length=100, blank=True, null=True)
    changed = models.DateTimeField(null=True)
    acronym = models.CharField(max_length=15)
    title = models.CharField(max_length=255)
    organization = models.ForeignKey('Organization', null=True)
    part_of = models.ForeignKey('self', null=True, blank=True)
    type = models.CharField(max_length=30, blank=True, null=True, choices=structure_type.TYPES)

    @property
    def children(self):
        return Structure.objects.filter(part_of=self.pk).order_by('acronym')

    def serializable_object(self):
        return {
            'id': self.id,
            'acronym': self.acronym,
            'children': [child.serializable_object() for child in self.children]
        }

    def serializable_acronym(self):
        l = []
        l.append(self.acronym)
        for child in self.children:
            l.append(child.acronym)
            child.serializable_acronym()
        return l

    def __str__(self):
        return u"%s - %s" % (self.acronym, self.title)

    class Meta:
        permissions = (
            ("can_access_structure", "Can access structure"),
        )


def find_structures():
    return Structure.objects.all().order_by('acronym')


def find_by_id(structure_id):
    return Structure.objects.get(pk=structure_id)


def search(acronym=None, title=None, type=None):
    queryset = Structure.objects

    if acronym:
        queryset = queryset.filter(acronym__iexact=acronym)

    if title:
        queryset = queryset.filter(title__icontains=title)

    if type:
        queryset = queryset.filter(type=type)

    return queryset


def find_by_organization(organization):
    return Structure.objects.filter(organization=organization, part_of__isnull=True)


def find_by_type(type):
    return Structure.objects.filter(type__icontains=type)


def find_faculty(a_structure):
    if a_structure.type == structure_type.FACULTY:
        return a_structure
    else:
        parent = a_structure.part_of
        if parent:
            if parent.type != structure_type.FACULTY:
                find_faculty(parent)
            else:
                return parent
        return None


def find_first(acronym=None, title=None, type=None):
<<<<<<< HEAD
    return search(acronym, title, type).first()
=======
    return search(acronym, title, type).first()


def find_by_acronyms(acronym_list):
    return Structure.objects.filter(acronym__in=acronym_list).order_by("acronym")

>>>>>>> bce6c635
<|MERGE_RESOLUTION|>--- conflicted
+++ resolved
@@ -117,13 +117,9 @@
 
 
 def find_first(acronym=None, title=None, type=None):
-<<<<<<< HEAD
-    return search(acronym, title, type).first()
-=======
     return search(acronym, title, type).first()
 
 
 def find_by_acronyms(acronym_list):
     return Structure.objects.filter(acronym__in=acronym_list).order_by("acronym")
 
->>>>>>> bce6c635
