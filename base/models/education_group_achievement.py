##############################################################################
#
#    OSIS stands for Open Student Information System. It's an application
#    designed to manage the core business of higher education institutions,
#    such as universities, faculties, institutes and professional schools.
#    The core business involves the administration of students, teachers,
#    courses, programs and so on.
#
#    Copyright (C) 2015-2017 Université catholique de Louvain (http://www.uclouvain.be)
#
#    This program is free software: you can redistribute it and/or modify
#    it under the terms of the GNU General Public License as published by
#    the Free Software Foundation, either version 3 of the License, or
#    (at your option) any later version.
#
#    This program is distributed in the hope that it will be useful,
#    but WITHOUT ANY WARRANTY; without even the implied warranty of
#    MERCHANTABILITY or FITNESS FOR A PARTICULAR PURPOSE.  See the
#    GNU General Public License for more details.
#
#    A copy of this license - GNU General Public License - is available
#    at the root of the source code of this program.  If not,
#    see http://www.gnu.org/licenses/.
#
##############################################################################
from django.db import models
from django.utils.translation import ugettext_lazy as _
from ordered_model.models import OrderedModel

from base.models.abstracts.abstract_education_group_achievement import AbstractEducationGroupAchievement, \
    AbstractEducationGroupAchievementAdmin


class EducationGroupAchievementAdmin(AbstractEducationGroupAchievementAdmin):
    raw_id_fields = ('education_group_year',)

    def get_list_display(self, request):
        return ('education_group_year',) + super().get_list_display(request)

    def get_search_fields(self, request):
        return ['education_group_year__acronym'] + super().get_search_fields(request)


class EducationGroupAchievement(AbstractEducationGroupAchievement):
    education_group_year = models.ForeignKey(
        'EducationGroupYear',
        verbose_name=_("education group year"),
        on_delete=models.CASCADE,
    )
    order_with_respect_to = ('education_group_year',)

<<<<<<< HEAD
    class Meta:
        unique_together = ("code_name", "education_group_year")
=======
    class Meta(OrderedModel.Meta):
        unique_together = ("code_name", "education_group_year", "language")
>>>>>>> 1c2c17fa
        verbose_name = _("education group achievement")

    def __str__(self):
        return u'{} - {} (order {})'.format(self.education_group_year, self.code_name, self.order)<|MERGE_RESOLUTION|>--- conflicted
+++ resolved
@@ -49,13 +49,8 @@
     )
     order_with_respect_to = ('education_group_year',)
 
-<<<<<<< HEAD
-    class Meta:
+    class Meta(OrderedModel.Meta):
         unique_together = ("code_name", "education_group_year")
-=======
-    class Meta(OrderedModel.Meta):
-        unique_together = ("code_name", "education_group_year", "language")
->>>>>>> 1c2c17fa
         verbose_name = _("education group achievement")
 
     def __str__(self):
