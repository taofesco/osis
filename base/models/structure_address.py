##############################################################################
#
#    OSIS stands for Open Student Information System. It's an application
#    designed to manage the core business of higher education institutions,
#    such as universities, faculties, institutes and professional schools.
#    The core business involves the administration of students, teachers,
#    courses, programs and so on.
#
#    Copyright (C) 2015-2016 Université catholique de Louvain (http://www.uclouvain.be)
#
#    This program is free software: you can redistribute it and/or modify
#    it under the terms of the GNU General Public License as published by
#    the Free Software Foundation, either version 3 of the License, or
#    (at your option) any later version.
#
#    This program is distributed in the hope that it will be useful,
#    but WITHOUT ANY WARRANTY; without even the implied warranty of
#    MERCHANTABILITY or FITNESS FOR A PARTICULAR PURPOSE.  See the
#    GNU General Public License for more details.
#
#    A copy of this license - GNU General Public License - is available
#    at the root of the source code of this program.  If not,
#    see http://www.gnu.org/licenses/.
#
##############################################################################
from django.db import models
from django.contrib import admin


class StructureAddressAdmin(admin.ModelAdmin):
    list_display = ('structure', 'label', 'location', 'postal_code', 'city', 'country')
<<<<<<< HEAD
    fieldsets = ((None, {'fields': ('structure', 'label', 'location', 'postal_code', 'city', 'country')}),)
=======
    fieldsets = ((None, {'fields': ('structure', 'label', 'location', 'postal_code', 'city', 'country', 'phone', 'fax', 'email')}),)
>>>>>>> bbf3d8b3
    search_fields = ['structure__acronym']


class StructureAddress(models.Model):
    external_id = models.CharField(max_length=100, blank=True, null=True)
    structure = models.ForeignKey('Structure')
    label = models.CharField(max_length=20)
    location = models.CharField(max_length=255)
    postal_code = models.CharField(max_length=20)
    city = models.CharField(max_length=255)
    country = models.ForeignKey('reference.Country')
    phone = models.CharField(max_length=30, blank=True, null=True)
    fax = models.CharField(max_length=255, blank=True, null=True)
    email = models.EmailField(max_length=255, blank=True, null=True)


def find_structure_address(a_structure):
    return StructureAddress.objects.filter(structure=a_structure).first()<|MERGE_RESOLUTION|>--- conflicted
+++ resolved
@@ -29,11 +29,7 @@
 
 class StructureAddressAdmin(admin.ModelAdmin):
     list_display = ('structure', 'label', 'location', 'postal_code', 'city', 'country')
-<<<<<<< HEAD
-    fieldsets = ((None, {'fields': ('structure', 'label', 'location', 'postal_code', 'city', 'country')}),)
-=======
     fieldsets = ((None, {'fields': ('structure', 'label', 'location', 'postal_code', 'city', 'country', 'phone', 'fax', 'email')}),)
->>>>>>> bbf3d8b3
     search_fields = ['structure__acronym']
 
 
