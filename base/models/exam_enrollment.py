##############################################################################
#
#    OSIS stands for Open Student Information System. It's an application
#    designed to manage the core business of higher education institutions,
#    such as universities, faculties, institutes and professional schools.
#    The core business involves the administration of students, teachers,
#    courses, programs and so on.
#
#    Copyright (C) 2015-2017 Université catholique de Louvain (http://www.uclouvain.be)
#
#    This program is free software: you can redistribute it and/or modify
#    it under the terms of the GNU General Public License as published by
#    the Free Software Foundation, either version 3 of the License, or
#    (at your option) any later version.
#
#    This program is distributed in the hope that it will be useful,
#    but WITHOUT ANY WARRANTY; without even the implied warranty of
#    MERCHANTABILITY or FITNESS FOR A PARTICULAR PURPOSE.  See the
#    GNU General Public License for more details.
#
#    A copy of this license - GNU General Public License - is available
#    at the root of the source code of this program.  If not,
#    see http://www.gnu.org/licenses/.
#
##############################################################################
from decimal import *
from django.db import models
from django.db.models import When, Case, Q, Sum, Count, IntegerField, F
from django.contrib import admin
from django.utils.translation import ugettext as _
from django.core.validators import MaxValueValidator, MinValueValidator
from base.models import person, learning_unit_year, person_address, session_exam_calendar, session_exam_deadline, \
                        academic_year as academic_yr, offer_year, program_manager, tutor
from attribution.models import attribution
from base.enums import exam_enrollment_justification_type as justification_types
from base.enums import exam_enrollment_state as enrollment_states
import datetime
import unicodedata
from base.models.exceptions import JustificationValueException
<<<<<<< HEAD
from base.models.utils.admin_extentions import remove_delete_action
=======
from base.models.utils.model_action import delete_admin_action
>>>>>>> 7f893137


JUSTIFICATION_ABSENT_FOR_TUTOR = _('absent')


class ExamEnrollmentAdmin(admin.ModelAdmin):
    list_display = ('student', 'enrollment_state', 'session_exam', 'score_draft', 'justification_draft', 'score_final',
                    'justification_final', 'score_reencoded', 'justification_reencoded', 'changed')
    list_filter = ('session_exam__number_session', 'session_exam__learning_unit_year__academic_year')
    fieldsets = ((None, {'fields': ('session_exam', 'enrollment_state', 'learning_unit_enrollment', 'score_draft',
                                    'justification_draft', 'score_final', 'justification_final', 'score_reencoded',
                                    'justification_reencoded')}),)
    raw_id_fields = ('session_exam', 'learning_unit_enrollment')
    search_fields = ['learning_unit_enrollment__offer_enrollment__student__person__first_name',
                     'learning_unit_enrollment__offer_enrollment__student__person__last_name',
                     'learning_unit_enrollment__offer_enrollment__student__registration_id',
                     'learning_unit_enrollment__learning_unit_year__acronym',
                     'learning_unit_enrollment__offer_enrollment__offer_year__acronym']


class ExamEnrollment(models.Model):
    external_id = models.CharField(max_length=100, blank=True, null=True)
    changed = models.DateTimeField(null=True)
    score_draft = models.DecimalField(max_digits=4, decimal_places=2, blank=True, null=True,
                                      validators=[MinValueValidator(0,message="scores_must_be_between_0_and_20"),
                                                  MaxValueValidator(20, message="scores_must_be_between_0_and_20")])
    score_reencoded = models.DecimalField(max_digits=4, decimal_places=2, blank=True, null=True,
                                          validators=[MinValueValidator(0, message="scores_must_be_between_0_and_20"),
                                                      MaxValueValidator(20, message="scores_must_be_between_0_and_20")])
    score_final = models.DecimalField(max_digits=4, decimal_places=2, blank=True, null=True,
                                      validators=[MinValueValidator(0, message="scores_must_be_between_0_and_20"),
                                                  MaxValueValidator(20,message="scores_must_be_between_0_and_20")])
    justification_draft = models.CharField(max_length=20, blank=True, null=True,
                                           choices=justification_types.JUSTIFICATION_TYPES)
    justification_reencoded = models.CharField(max_length=20, blank=True, null=True,
                                               choices=justification_types.JUSTIFICATION_TYPES)
    justification_final = models.CharField(max_length=20, blank=True, null=True,
                                           choices=justification_types.JUSTIFICATION_TYPES)
    session_exam = models.ForeignKey('SessionExam')
    learning_unit_enrollment = models.ForeignKey('LearningUnitEnrollment')
    enrollment_state = models.CharField(max_length=20,
                                        default=enrollment_states.ENROLLED,
                                        choices=enrollment_states.STATES,
                                        db_index=True)

    def student(self):
        return self.learning_unit_enrollment.student

    def justification_valid(self):
        valid_justifs = [j[0] for j in justification_types.JUSTIFICATION_TYPES]
        if self.justification_draft:
            if self.justification_draft not in valid_justifs:
                return False
        if self.justification_reencoded:
            if self.justification_reencoded not in valid_justifs:
                return False
        if self.justification_final:
            if self.justification_final not in valid_justifs:
                return False
        return True

    def save(self, *args, **kwargs):
        if not self.justification_valid():
            raise JustificationValueException
        super(ExamEnrollment, self).save(*args, **kwargs)

    def __str__(self):
        return u"%s - %s" % (self.session_exam, self.learning_unit_enrollment)

    @property
    def is_final(self):
        return self.score_final is not None or self.justification_final

    @property
    def is_draft(self):
        return self.score_draft is not None or self.justification_draft

    @property
    def is_score_missing_as_program_manager(self):
        return not self.is_final

    @property
    def to_validate_by_program_manager(self):
        sc_reencoded = None
        if self.score_reencoded is not None:
            sc_reencoded = Decimal('%.2f' % self.score_reencoded)

        return self.score_final != sc_reencoded or self.justification_final != self.justification_reencoded

    @property
    def to_validate_by_tutor(self):
        sc_reencoded = None
        if self.score_reencoded is not None:
            sc_reencoded = Decimal('%.2f' % self.score_reencoded)

        return self.score_draft != sc_reencoded or self.justification_draft != self.justification_reencoded

    @property
    def justification_draft_display(self):
        if is_absence_justification(self.justification_draft):
            return JUSTIFICATION_ABSENT_FOR_TUTOR
        elif self.justification_draft:
            return _(self.justification_draft)
        else:
            return None

    @property
    def justification_final_display_as_tutor(self):
        if is_absence_justification(self.justification_final):
            return JUSTIFICATION_ABSENT_FOR_TUTOR
        elif self.justification_final:
            return _(self.justification_final)
        else:
            return None

    @property
    def justification_reencoded_display_as_tutor(self):
        if is_absence_justification(self.justification_reencoded):
            return JUSTIFICATION_ABSENT_FOR_TUTOR
        elif self.justification_reencoded:
            return _(self.justification_reencoded)
        else:
            return None

    @property
    def is_score_missing_as_tutor(self):
        return not self.is_final and not self.is_draft


def find_by_ids(ids):
    return ExamEnrollment.objects.filter(pk__in=ids)


def get_session_exam_deadline(enrollment):
    if hasattr(enrollment.learning_unit_enrollment.offer_enrollment, 'session_exam_deadlines') and\
            enrollment.learning_unit_enrollment.offer_enrollment.session_exam_deadlines:
        # Prefetch related
        return enrollment.learning_unit_enrollment.offer_enrollment.session_exam_deadlines[0]
    else:
        # No prefetch
        offer_enrollment = enrollment.learning_unit_enrollment.offer_enrollment
        nb_session = enrollment.session_exam.number_session
        return session_exam_deadline.get_by_offer_enrollment_nb_session(offer_enrollment, nb_session)


def is_deadline_reached(enrollment):
    exam_deadline = get_session_exam_deadline(enrollment)
    if exam_deadline:
        return exam_deadline.is_deadline_reached
    return False


def is_deadline_tutor_reached(enrollment):
    exam_deadline = get_session_exam_deadline(enrollment)
    if exam_deadline:
        return exam_deadline.is_deadline_tutor_reached
    return False


def get_deadline_tutor_computed(enrollment):
    exam_deadline = get_session_exam_deadline(enrollment)
    if exam_deadline:
        return exam_deadline.deadline_tutor_computed
    return None


def is_absence_justification(justification):
    return justification in [justification_types.ABSENCE_UNJUSTIFIED, justification_types.ABSENCE_JUSTIFIED]


def calculate_exam_enrollment_progress(enrollments):
    if enrollments:
        progress = len([e for e in enrollments if e.score_final is not None or e.justification_final]) / len(
            enrollments)
    else:
        progress = 0
    return progress * 100


def justification_label_authorized():
    return "%s, %s" % (_('absent_pdf_legend'),
                       _('cheating_pdf_legend'))


class ExamEnrollmentHistoryAdmin(admin.ModelAdmin):
    list_display = ('person', 'score_final', 'justification_final', 'modification_date', 'exam_enrollment')
    fieldsets = ((None, {'fields': ('exam_enrollment', 'person', 'score_final', 'justification_final')}),)
    raw_id_fields = ('exam_enrollment', 'person')
    search_fields = ['exam_enrollment__learning_unit_enrollment__offer_enrollment__student__person__first_name',
                     'exam_enrollment__learning_unit_enrollment__offer_enrollment__student__person__last_name',
                     'exam_enrollment__learning_unit_enrollment__offer_enrollment__student__registration_id']
    readonly_fields = ('exam_enrollment', 'person', 'score_final', 'justification_final', 'modification_date')

    def has_delete_permission(self, request, obj=None):
        return False

    def has_add_permission(self, request):
        return False

    def get_actions(self, request):
<<<<<<< HEAD
        return remove_delete_action(super(ExamEnrollmentHistoryAdmin, self).get_actions(request))
=======
        return delete_admin_action(super(ExamEnrollmentHistoryAdmin, self).get_actions(request))
>>>>>>> 7f893137


class ExamEnrollmentHistory(models.Model):
    exam_enrollment = models.ForeignKey(ExamEnrollment)
    person = models.ForeignKey(person.Person)
    score_final = models.DecimalField(max_digits=4, decimal_places=2, null=True)
    justification_final = models.CharField(max_length=20, null=True, choices=justification_types.JUSTIFICATION_TYPES)
    modification_date = models.DateTimeField(auto_now=True)


def create_exam_enrollment_historic(user, enrollment):
    exam_enrollment_history = ExamEnrollmentHistory()
    exam_enrollment_history.exam_enrollment = enrollment
    exam_enrollment_history.score_final = enrollment.score_final
    exam_enrollment_history.justification_final = enrollment.justification_final
    exam_enrollment_history.person = person.find_by_user(user)
    exam_enrollment_history.save()


def get_progress(session_exm_list, learning_unt):
    tot_progress = 0
    tot_enrollments = 0
    for session_exm in session_exm_list:
        enrollments = list(find_exam_enrollments_by_session_learningunit(session_exm, learning_unt))
        if enrollments:
            progress = 0
            for e in enrollments:
                if e.score_final is not None or e.justification_final is not None:
                    progress += 1
            tot_progress = tot_progress + progress
            tot_enrollments += len(enrollments)
    return str(tot_progress) + "/" + str(tot_enrollments)


def find_exam_enrollments_by_session_learningunit(session_exm, a_learning_unit_year):
    enrollments = ExamEnrollment.objects.filter(session_exam=session_exm) \
                                        .filter(enrollment_state=enrollment_states.ENROLLED) \
                                        .filter(learning_unit_enrollment__learning_unit_year=a_learning_unit_year)
    return enrollments


def get_progress_by_learning_unit_years_and_offer_years(user,
                                                        session_exam_number,
                                                        learning_unit_year_id=None,
                                                        learning_unit_year_ids=None,
                                                        offer_year_id=None,
                                                        academic_year=None):
    if offer_year_id:
        offer_year_ids = [offer_year_id]
    else:
        offer_year_ids = offer_year.find_by_user(user).values_list('id', flat=True)

    tutor_user=None
    if not program_manager.is_program_manager(user):
        tutor_user = tutor.find_by_user(user)

    queryset = find_for_score_encodings(session_exam_number=session_exam_number,
                                        learning_unit_year_id=learning_unit_year_id,
                                        learning_unit_year_ids=learning_unit_year_ids,
                                        offers_year=offer_year_ids,
                                        tutor=tutor_user,
                                        academic_year=academic_year,
                                        with_session_exam_deadline=False)

    return queryset.values('session_exam',
                           'learning_unit_enrollment__learning_unit_year',
                           'learning_unit_enrollment__offer_enrollment__offer_year')\
                       .annotate(total_exam_enrollments=Count('id'),
                                 learning_unit_enrollment__learning_unit_year__acronym=
                                        F('learning_unit_enrollment__learning_unit_year__acronym'),
                                 learning_unit_enrollment__learning_unit_year__title=
                                                F('learning_unit_enrollment__learning_unit_year__title'),
                                 exam_enrollments_encoded=Sum(Case(
                                          When(Q(score_final__isnull=False)|Q(justification_final__isnull=False),then=1),
                                          default=0,
                                          output_field=IntegerField()
                                 )),
                                 scores_not_yet_submitted=Sum(Case(
                                     When((Q(score_draft__isnull=False) & Q(score_final__isnull=False) & Q(justification_final__isnull=False)) |
                                          (Q(justification_draft__isnull=False) & Q(score_final__isnull=False) & Q(justification_final__isnull=False))
                                          ,then=1),
                                          default=0,
                                          output_field=IntegerField()
                                 )))


def find_for_score_encodings(session_exam_number,
                             learning_unit_year_id=None,
                             learning_unit_year_ids=None,
                             tutor=None,
                             offer_year_id=None,
                             offers_year=None,
                             with_justification_or_score_final=False,
                             with_justification_or_score_draft=False,
                             registration_id=None,
                             student_last_name=None,
                             student_first_name=None,
                             justification=None,
                             academic_year=None,
                             with_session_exam_deadline=True):
    """
    :param session_exam_number: Integer represents the number_session of the Session_exam (1,2,3,4 or 5). It's
                                a mandatory field to not confuse exam scores from different sessions.
    :param learning_unit_year_id: Filter OfferEnrollments by learning_unit_year.
    :param learning_unit_year_ids: Filter OfferEnrollments by a list of learning_unit_year.
    :param tutor: Filter OfferEnrollments by Tutor.
    :param offer_year_id: Filter OfferEnrollments by Offer year ids
    :param offers_year: Filter OfferEnrollments by OfferYear.
    :param with_justification_or_score_final: If True, only examEnrollments with a score_final or a justification_final
                                              are returned.
    :param with_justification_or_score_draft: If True, only examEnrollments with a score_draft or a justification_draft
                                              are returned.
    :return: All filtered examEnrollments.
    """
    if not academic_year:
        academic_year = academic_yr.current_academic_year()

    queryset = ExamEnrollment.objects.filter(session_exam__number_session=session_exam_number,
                                             learning_unit_enrollment__learning_unit_year__academic_year=academic_year,
                                             enrollment_state=enrollment_states.ENROLLED)
    if learning_unit_year_id:
        queryset = queryset.filter(learning_unit_enrollment__learning_unit_year_id=learning_unit_year_id)
    elif learning_unit_year_ids:
        queryset = queryset.filter(learning_unit_enrollment__learning_unit_year_id__in=learning_unit_year_ids)

    if tutor:
        # Filter by Tutor is like filter by a list of learningUnits
        # It's not necessary to add a filter if learningUnitYear or learningUnitYearIds are already defined
        if not learning_unit_year_id and not learning_unit_year_ids:
            learning_unit_years = learning_unit_year.find_by_tutor(tutor)
            queryset = queryset.filter(learning_unit_enrollment__learning_unit_year_id__in=learning_unit_years)

    if offer_year_id:
        queryset = queryset.filter(learning_unit_enrollment__offer_enrollment__offer_year_id=offer_year_id)
    elif offers_year:
        queryset = queryset.filter(learning_unit_enrollment__offer_enrollment__offer_year_id__in=offers_year)

    if with_justification_or_score_final:
        queryset = queryset.exclude(score_final=None, justification_final=None)

    if with_justification_or_score_draft:
        queryset = queryset.exclude(score_draft=None, justification_draft=None)

    if registration_id:
        queryset = queryset.filter(learning_unit_enrollment__offer_enrollment__student__registration_id=registration_id)

    if justification:
        if justification == justification_types.SCORE_MISSING:
            # Show only empty values
            queryset = queryset.filter(justification_final__isnull=True,
                                       score_final__isnull=True)
        else:
            queryset = queryset.filter(justification_final=justification)

    if student_last_name:
        queryset = queryset.filter(
            learning_unit_enrollment__offer_enrollment__student__person__last_name__icontains=student_last_name)

    if student_first_name:
        queryset = queryset.filter(
            learning_unit_enrollment__offer_enrollment__student__person__first_name__icontains=student_first_name)

    if with_session_exam_deadline:
        queryset = queryset.prefetch_related(
                         models.Prefetch('learning_unit_enrollment__offer_enrollment__sessionexamdeadline_set',
                                         queryset=session_exam_deadline.filter_by_nb_session(session_exam_number),
                                         to_attr="session_exam_deadlines")
                   )

    return queryset.select_related('learning_unit_enrollment__offer_enrollment__offer_year') \
                   .select_related('learning_unit_enrollment__offer_enrollment__student__person')\
                   .select_related('learning_unit_enrollment__learning_unit_year')



def group_by_learning_unit_year_id(exam_enrollments):
    """

    :param exam_enrollments: List of examEnrollments to regroup by earningunitYear.id
    :return: A dictionary where the key is LearningUnitYear.id and the value is a list of examEnrollment
    """
    enrollments_by_learn_unit = {}  # {<learning_unit_year_id> : [<ExamEnrollment>]}
    for exam_enroll in exam_enrollments:
        key = exam_enroll.session_exam.learning_unit_year.id
        if key not in enrollments_by_learn_unit.keys():
            enrollments_by_learn_unit[key] = [exam_enroll]
        else:
            enrollments_by_learn_unit[key].append(exam_enroll)
    return enrollments_by_learn_unit


def scores_sheet_data(exam_enrollments, tutor=None):
    exam_enrollments = sort_for_encodings(exam_enrollments)
    data = {'tutor_global_id': tutor.person.global_id if tutor else ''}
    now = datetime.datetime.now()
    data['publication_date'] = '%s/%s/%s' % (now.day, now.month, now.year)
    data['institution'] = str(_('ucl_denom_location'))
    data['link_to_regulation'] = str(_('link_to_RGEE'))
    data['justification_legend'] = _('justification_legend') % justification_label_authorized()

    # Will contain lists of examEnrollments splitted by learningUnitYear
    enrollments_by_learn_unit = group_by_learning_unit_year_id(
        exam_enrollments)  # {<learning_unit_year_id> : [<ExamEnrollment>]}

    learning_unit_years = []
    for exam_enrollments in enrollments_by_learn_unit.values():
        # exam_enrollments contains all ExamEnrollment for a learningUnitYear
        learn_unit_year_dict = {}
        # We can take the first element of the list 'exam_enrollments' to get the learning_unit_yr
        # because all exam_enrollments have the same learningUnitYear
        learning_unit_yr = exam_enrollments[0].session_exam.learning_unit_year
        scores_responsible = attribution.find_responsible(learning_unit_yr.id)
        scores_responsible_address = None
        if scores_responsible:
            scores_responsible_address = person_address.find_by_person_label(scores_responsible.person, 'PROFESSIONAL')

        learn_unit_year_dict['academic_year'] = str(learning_unit_yr.academic_year)
        learn_unit_year_dict['scores_responsible'] = {
            'first_name': scores_responsible.person.first_name if scores_responsible else '',
            'last_name': scores_responsible.person.last_name if scores_responsible else ''}

        learn_unit_year_dict['scores_responsible']['address'] = {'location': scores_responsible_address.location
                                                                 if scores_responsible_address else '',
                                                                 'postal_code': scores_responsible_address.postal_code
                                                                 if scores_responsible_address else '',
                                                                 'city': scores_responsible_address.city
                                                                 if scores_responsible_address else ''}
        learn_unit_year_dict['session_number'] = exam_enrollments[0].session_exam.number_session
        learn_unit_year_dict['acronym'] = learning_unit_yr.acronym
        learn_unit_year_dict['title'] = learning_unit_yr.title
        learn_unit_year_dict['decimal_scores'] = learning_unit_yr.decimal_scores

        programs = []

        # Will contain lists of examEnrollments by offerYear (=Program)
        enrollments_by_program = {}  # {<offer_year_id> : [<ExamEnrollment>]}
        for exam_enroll in exam_enrollments:
            key = exam_enroll.learning_unit_enrollment.offer_enrollment.offer_year.id
            if key not in enrollments_by_program.keys():
                enrollments_by_program[key] = [exam_enroll]
            else:
                enrollments_by_program[key].append(exam_enroll)

        for list_enrollments in enrollments_by_program.values():  # exam_enrollments by OfferYear
            exam_enrollment = list_enrollments[0]
            offer_year = exam_enrollment.learning_unit_enrollment.offer_enrollment.offer_year
            number_session = exam_enrollment.session_exam.number_session
            deliberation_date = session_exam_calendar.find_deliberation_date(number_session, offer_year)
            if deliberation_date:
                deliberation_date = deliberation_date.strftime("%d/%m/%Y")
            else:
                deliberation_date = _('not_passed')

            # Compute deadline score encoding
            deadline = get_deadline_tutor_computed(exam_enrollment)
            if deadline:
                deadline = deadline.strftime('%d/%m/%Y')
            else:
                deadline = ""

            program = {'acronym': exam_enrollment.learning_unit_enrollment.offer_enrollment.offer_year.acronym,
                       'deliberation_date': deliberation_date,
                       'deadline': deadline,
                       'address': {'recipient': offer_year.recipient,
                                   'location': offer_year.location,
                                   'postal_code': offer_year.postal_code,
                                   'city': offer_year.city,
                                   'phone': offer_year.phone,
                                   'fax': offer_year.fax,
                                   'email': offer_year.email}}
            enrollments = []
            for exam_enrol in list_enrollments:
                student = exam_enrol.learning_unit_enrollment.student
                score = ''
                if exam_enrol.score_final is not None:
                    if learning_unit_yr.decimal_scores:
                        score = str(exam_enrol.score_final)
                    else:
                        score = str(int(exam_enrol.score_final))
                enrollments.append({
                    "registration_id": student.registration_id,
                    "last_name": student.person.last_name,
                    "first_name": student.person.first_name,
                    "score": score,
                    "justification": _(exam_enrol.justification_final) if exam_enrol.justification_final else ''
                })
            program['enrollments'] = enrollments
            programs.append(program)
            programs = sorted(programs, key=lambda k: k['acronym'])
        learn_unit_year_dict['programs'] = programs
        learning_unit_years.append(learn_unit_year_dict)
    learning_unit_years = sorted(learning_unit_years, key=lambda k: k['acronym'])
    data['learning_unit_years'] = learning_unit_years
    return data


def _normalize_string(string):
    """
    Remove accents in the string passed in parameter.
    For example : 'é - è' ==> 'e - e'  //  'àç' ==> 'ac'
    :param string: The string to normalize.
    :return: The normalized string
    """
    string = string.replace(" ", "")
    return ''.join((c for c in unicodedata.normalize('NFD', string) if unicodedata.category(c) != 'Mn'))


def sort_by_offer_acronym_last_name_first_name(exam_enrollments):
    def _sort(key):
        off_enroll = key.learning_unit_enrollment.offer_enrollment
        last_name = off_enroll.student.person.last_name
        first_name = off_enroll.student.person.first_name
        last_name = _normalize_string(last_name) if last_name else None
        first_name = _normalize_string(first_name) if first_name else None
        offer_year_acronym = key.learning_unit_enrollment.offer_enrollment.offer_year.acronym
        learn_unit_acronym = key.learning_unit_enrollment.learning_unit_year.acronym
        return "%s %s %s %s" % (offer_year_acronym if offer_year_acronym else '',
                                last_name.upper() if last_name else '',
                                first_name.upper() if first_name else '',
                                learn_unit_acronym if learn_unit_acronym else '')

    return sorted(exam_enrollments, key=lambda k: _sort(k))


def sort_for_encodings(exam_enrollments):
    """
    Sort the list by
     0. LearningUnitYear.acronym
     1. offerYear.acronym
     2. student.lastname
     3. sutdent.firstname
    :param exam_enrollments: List of examEnrollments to sort
    :return:
    """

    def _sort(key):
        learn_unit_acronym = key.learning_unit_enrollment.learning_unit_year.acronym
        off_enroll = key.learning_unit_enrollment.offer_enrollment
        acronym = off_enroll.offer_year.acronym
        last_name = off_enroll.student.person.last_name
        first_name = off_enroll.student.person.first_name
        last_name = _normalize_string(last_name) if last_name else None
        first_name = _normalize_string(first_name) if first_name else None
        return "%s %s %s %s" % (learn_unit_acronym if learn_unit_acronym else '',
                                acronym if acronym else '',
                                last_name.upper() if last_name else '',
                                first_name.upper() if first_name else '')

    return sorted(exam_enrollments, key=lambda k: _sort(k))<|MERGE_RESOLUTION|>--- conflicted
+++ resolved
@@ -37,11 +37,7 @@
 import datetime
 import unicodedata
 from base.models.exceptions import JustificationValueException
-<<<<<<< HEAD
 from base.models.utils.admin_extentions import remove_delete_action
-=======
-from base.models.utils.model_action import delete_admin_action
->>>>>>> 7f893137
 
 
 JUSTIFICATION_ABSENT_FOR_TUTOR = _('absent')
@@ -242,11 +238,7 @@
         return False
 
     def get_actions(self, request):
-<<<<<<< HEAD
         return remove_delete_action(super(ExamEnrollmentHistoryAdmin, self).get_actions(request))
-=======
-        return delete_admin_action(super(ExamEnrollmentHistoryAdmin, self).get_actions(request))
->>>>>>> 7f893137
 
 
 class ExamEnrollmentHistory(models.Model):
