--- conflicted
+++ resolved
@@ -203,14 +203,10 @@
                                               are returned.
     :return: All filtered examEnrollments.
     """
-<<<<<<< HEAD
-    queryset = ExamEnrollment.objects.filter(session_exam__number_session=session_exam_number) \
-                                     .filter(enrollment_state=enrollment_states.ENROLLED)
-=======
     queryset = ExamEnrollment.objects.filter(session_exam__number_session=session_exam_number)
-    queryset = queryset.filter(session_exam__offer_year_calendar__start_date__lte=timezone.now())\
-                       .filter(session_exam__offer_year_calendar__end_date__gte=timezone.now())
->>>>>>> bf9f2cef
+    queryset = queryset.filter(session_exam__offer_year_calendar__start_date__lte=datetime.datetime.now())\
+                       .filter(session_exam__offer_year_calendar__end_date__gte=datetime.datetime.now())\
+                       .filter(enrollment_state=enrollment_states.ENROLLED)
 
     if learning_unit_year_id:
         queryset = queryset.filter(learning_unit_enrollment__learning_unit_year_id=learning_unit_year_id)
