##############################################################################
#
#    OSIS stands for Open Student Information System. It's an application
#    designed to manage the core business of higher education institutions,
#    such as universities, faculties, institutes and professional schools.
#    The core business involves the administration of students, teachers,
#    courses, programs and so on.
#
#    Copyright (C) 2015-2017 Université catholique de Louvain (http://www.uclouvain.be)
#
#    This program is free software: you can redistribute it and/or modify
#    it under the terms of the GNU General Public License as published by
#    the Free Software Foundation, either version 3 of the License, or
#    (at your option) any later version.
#
#    This program is distributed in the hope that it will be useful,
#    but WITHOUT ANY WARRANTY; without even the implied warranty of
#    MERCHANTABILITY or FITNESS FOR A PARTICULAR PURPOSE.  See the
#    GNU General Public License for more details.
#
#    A copy of this license - GNU General Public License - is available
#    at the root of the source code of this program.  If not,
#    see http://www.gnu.org/licenses/.
#
##############################################################################
import unicodedata
from decimal import *
from django.db import models
from django.db.models import When, Case, Q, Sum, Count, IntegerField, F
from django.contrib import admin
from django.utils.translation import ugettext as _
from django.utils import timezone
from django.core.validators import MaxValueValidator, MinValueValidator
from base.models import person, person_address, session_exam_calendar, session_exam_deadline, \
                        academic_year as academic_yr, offer_year, program_manager, tutor
from attribution.models import attribution
from base.enums import exam_enrollment_justification_type as justification_types
from base.enums import exam_enrollment_state as enrollment_states

from base.models.exceptions import JustificationValueException
<<<<<<< HEAD
from base.models.utils.model_action import delete_admin_action
=======
from base.models.utils.admin_extentions import remove_delete_action
>>>>>>> ac5e8abc


JUSTIFICATION_ABSENT_FOR_TUTOR = _('absent')


class ExamEnrollmentAdmin(admin.ModelAdmin):
    list_display = ('student', 'enrollment_state', 'session_exam', 'score_draft', 'justification_draft', 'score_final',
                    'justification_final', 'score_reencoded', 'justification_reencoded', 'changed')
    list_filter = ('session_exam__number_session', 'session_exam__learning_unit_year__academic_year')
    fieldsets = ((None, {'fields': ('session_exam', 'enrollment_state', 'learning_unit_enrollment', 'score_draft',
                                    'justification_draft', 'score_final', 'justification_final', 'score_reencoded',
                                    'justification_reencoded')}),)
    raw_id_fields = ('session_exam', 'learning_unit_enrollment')
    search_fields = ['learning_unit_enrollment__offer_enrollment__student__person__first_name',
                     'learning_unit_enrollment__offer_enrollment__student__person__last_name',
                     'learning_unit_enrollment__offer_enrollment__student__registration_id',
                     'learning_unit_enrollment__learning_unit_year__acronym',
                     'learning_unit_enrollment__offer_enrollment__offer_year__acronym']


class ExamEnrollment(models.Model):
    external_id = models.CharField(max_length=100, blank=True, null=True)
    changed = models.DateTimeField(null=True)
    score_draft = models.DecimalField(max_digits=4, decimal_places=2, blank=True, null=True,
                                      validators=[MinValueValidator(0,message="scores_must_be_between_0_and_20"),
                                                  MaxValueValidator(20, message="scores_must_be_between_0_and_20")])
    score_reencoded = models.DecimalField(max_digits=4, decimal_places=2, blank=True, null=True,
                                          validators=[MinValueValidator(0, message="scores_must_be_between_0_and_20"),
                                                      MaxValueValidator(20, message="scores_must_be_between_0_and_20")])
    score_final = models.DecimalField(max_digits=4, decimal_places=2, blank=True, null=True,
                                      validators=[MinValueValidator(0, message="scores_must_be_between_0_and_20"),
                                                  MaxValueValidator(20,message="scores_must_be_between_0_and_20")])
    justification_draft = models.CharField(max_length=20, blank=True, null=True,
                                           choices=justification_types.JUSTIFICATION_TYPES)
    justification_reencoded = models.CharField(max_length=20, blank=True, null=True,
                                               choices=justification_types.JUSTIFICATION_TYPES)
    justification_final = models.CharField(max_length=20, blank=True, null=True,
                                           choices=justification_types.JUSTIFICATION_TYPES)
    session_exam = models.ForeignKey('SessionExam')
    learning_unit_enrollment = models.ForeignKey('LearningUnitEnrollment')
    enrollment_state = models.CharField(max_length=20,
                                        default=enrollment_states.ENROLLED,
                                        choices=enrollment_states.STATES,
                                        db_index=True)

    def student(self):
        return self.learning_unit_enrollment.student

    def justification_valid(self):
        valid_justifs = [j[0] for j in justification_types.JUSTIFICATION_TYPES]
        if self.justification_draft:
            if self.justification_draft not in valid_justifs:
                return False
        if self.justification_reencoded:
            if self.justification_reencoded not in valid_justifs:
                return False
        if self.justification_final:
            if self.justification_final not in valid_justifs:
                return False
        return True

    def save(self, *args, **kwargs):
        if not self.justification_valid():
            raise JustificationValueException
        super(ExamEnrollment, self).save(*args, **kwargs)

    def __str__(self):
        return u"%s - %s" % (self.session_exam, self.learning_unit_enrollment)

    @property
    def is_final(self):
        return self.score_final is not None or self.justification_final

    @property
    def is_draft(self):
        return self.score_draft is not None or self.justification_draft

    @property
    def is_score_missing_as_program_manager(self):
        return not self.is_final

    @property
    def to_validate_by_program_manager(self):
        sc_reencoded = None
        if self.score_reencoded is not None:
            sc_reencoded = Decimal('%.2f' % self.score_reencoded)

        return self.score_final != sc_reencoded or self.justification_final != self.justification_reencoded

    @property
    def to_validate_by_tutor(self):
        sc_reencoded = None
        if self.score_reencoded is not None:
            sc_reencoded = Decimal('%.2f' % self.score_reencoded)

        return self.score_draft != sc_reencoded or self.justification_draft != self.justification_reencoded

    @property
    def justification_draft_display(self):
        if is_absence_justification(self.justification_draft):
            return JUSTIFICATION_ABSENT_FOR_TUTOR
        elif self.justification_draft:
            return _(self.justification_draft)
        else:
            return None

    @property
    def justification_final_display_as_tutor(self):
        if is_absence_justification(self.justification_final):
            return JUSTIFICATION_ABSENT_FOR_TUTOR
        elif self.justification_final:
            return _(self.justification_final)
        else:
            return None

    @property
    def justification_reencoded_display_as_tutor(self):
        if is_absence_justification(self.justification_reencoded):
            return JUSTIFICATION_ABSENT_FOR_TUTOR
        elif self.justification_reencoded:
            return _(self.justification_reencoded)
        else:
            return None

    @property
    def is_score_missing_as_tutor(self):
        return not self.is_final and not self.is_draft


def find_by_ids(ids):
    return ExamEnrollment.objects.filter(pk__in=ids)


def get_session_exam_deadline(enrollment):
    if hasattr(enrollment.learning_unit_enrollment.offer_enrollment, 'session_exam_deadlines') and\
            enrollment.learning_unit_enrollment.offer_enrollment.session_exam_deadlines:
        # Prefetch related
        return enrollment.learning_unit_enrollment.offer_enrollment.session_exam_deadlines[0]
    else:
        # No prefetch
        offer_enrollment = enrollment.learning_unit_enrollment.offer_enrollment
        nb_session = enrollment.session_exam.number_session
        return session_exam_deadline.get_by_offer_enrollment_nb_session(offer_enrollment, nb_session)


def is_deadline_reached(enrollment):
    exam_deadline = get_session_exam_deadline(enrollment)
    if exam_deadline:
        return exam_deadline.is_deadline_reached
    return False


def is_deadline_tutor_reached(enrollment):
    exam_deadline = get_session_exam_deadline(enrollment)
    if exam_deadline:
        return exam_deadline.is_deadline_tutor_reached
    return False


def get_deadline_tutor_computed(enrollment):
    exam_deadline = get_session_exam_deadline(enrollment)
    if exam_deadline:
        return exam_deadline.deadline_tutor_computed
    return None


def is_absence_justification(justification):
    return justification in [justification_types.ABSENCE_UNJUSTIFIED, justification_types.ABSENCE_JUSTIFIED]


def calculate_exam_enrollment_progress(enrollments):
    if enrollments:
        progress = len([e for e in enrollments if e.score_final is not None or e.justification_final]) / len(
            enrollments)
    else:
        progress = 0
    return progress * 100


def justification_label_authorized():
    return "%s, %s" % (_('absent_pdf_legend'),
                       _('cheating_pdf_legend'))


class ExamEnrollmentHistoryAdmin(admin.ModelAdmin):
    list_display = ('person', 'score_final', 'justification_final', 'modification_date', 'exam_enrollment')
    fieldsets = ((None, {'fields': ('exam_enrollment', 'person', 'score_final', 'justification_final')}),)
    raw_id_fields = ('exam_enrollment', 'person')
    search_fields = ['exam_enrollment__learning_unit_enrollment__offer_enrollment__student__person__first_name',
                     'exam_enrollment__learning_unit_enrollment__offer_enrollment__student__person__last_name',
                     'exam_enrollment__learning_unit_enrollment__offer_enrollment__student__registration_id']
    readonly_fields = ('exam_enrollment', 'person', 'score_final', 'justification_final', 'modification_date')

    def has_delete_permission(self, request, obj=None):
        return False

    def has_add_permission(self, request):
        return False

    def get_actions(self, request):
<<<<<<< HEAD
        return delete_admin_action(super(ExamEnrollmentHistoryAdmin, self).get_actions(request))
=======
        return remove_delete_action(super(ExamEnrollmentHistoryAdmin, self).get_actions(request))
>>>>>>> ac5e8abc


class ExamEnrollmentHistory(models.Model):
    exam_enrollment = models.ForeignKey(ExamEnrollment)
    person = models.ForeignKey(person.Person)
    score_final = models.DecimalField(max_digits=4, decimal_places=2, null=True)
    justification_final = models.CharField(max_length=20, null=True, choices=justification_types.JUSTIFICATION_TYPES)
    modification_date = models.DateTimeField(auto_now=True)


def create_exam_enrollment_historic(user, enrollment):
    exam_enrollment_history = ExamEnrollmentHistory()
    exam_enrollment_history.exam_enrollment = enrollment
    exam_enrollment_history.score_final = enrollment.score_final
    exam_enrollment_history.justification_final = enrollment.justification_final
    exam_enrollment_history.person = person.find_by_user(user)
    exam_enrollment_history.save()


def get_progress(session_exm_list, learning_unt):
    tot_progress = 0
    tot_enrollments = 0
    for session_exm in session_exm_list:
        enrollments = list(find_exam_enrollments_by_session_learningunit(session_exm, learning_unt))
        if enrollments:
            progress = 0
            for e in enrollments:
                if e.score_final is not None or e.justification_final is not None:
                    progress += 1
            tot_progress = tot_progress + progress
            tot_enrollments += len(enrollments)
    return str(tot_progress) + "/" + str(tot_enrollments)


def find_exam_enrollments_by_session_learningunit(session_exm, a_learning_unit_year):
    enrollments = ExamEnrollment.objects.filter(session_exam=session_exm) \
                                        .filter(enrollment_state=enrollment_states.ENROLLED) \
                                        .filter(learning_unit_enrollment__learning_unit_year=a_learning_unit_year)
    return enrollments


def get_progress_by_learning_unit_years_and_offer_years(user,
                                                        session_exam_number,
                                                        learning_unit_year_id=None,
                                                        learning_unit_year_ids=None,
                                                        offer_year_id=None,
                                                        academic_year=None):
    if offer_year_id:
        offer_year_ids = [offer_year_id]
    else:
        offer_year_ids = offer_year.find_by_user(user).values_list('id', flat=True)

    tutor_user=None
    if not program_manager.is_program_manager(user):
        tutor_user = tutor.find_by_user(user)

    queryset = find_for_score_encodings(session_exam_number=session_exam_number,
                                        learning_unit_year_id=learning_unit_year_id,
                                        learning_unit_year_ids=learning_unit_year_ids,
                                        offers_year=offer_year_ids,
                                        tutor=tutor_user,
                                        academic_year=academic_year,
                                        with_session_exam_deadline=False)

    return queryset.values('session_exam',
                           'learning_unit_enrollment__learning_unit_year',
                           'learning_unit_enrollment__offer_enrollment__offer_year')\
                       .annotate(total_exam_enrollments=Count('id'),
                                 learning_unit_enrollment__learning_unit_year__acronym=
                                        F('learning_unit_enrollment__learning_unit_year__acronym'),
                                 learning_unit_enrollment__learning_unit_year__title=
                                                F('learning_unit_enrollment__learning_unit_year__title'),
                                 exam_enrollments_encoded=Sum(Case(
                                          When(Q(score_final__isnull=False)|Q(justification_final__isnull=False),then=1),
                                          default=0,
                                          output_field=IntegerField()
                                 )),
                                 scores_not_yet_submitted=Sum(Case(
                                     When((Q(score_draft__isnull=False) & Q(score_final__isnull=False) & Q(justification_final__isnull=False)) |
                                          (Q(justification_draft__isnull=False) & Q(score_final__isnull=False) & Q(justification_final__isnull=False))
                                          ,then=1),
                                          default=0,
                                          output_field=IntegerField()
                                 )))


def find_for_score_encodings(session_exam_number,
                             learning_unit_year_id=None,
                             learning_unit_year_ids=None,
                             tutor=None,
                             offer_year_id=None,
                             offers_year=None,
                             with_justification_or_score_final=False,
                             with_justification_or_score_draft=False,
                             registration_id=None,
                             student_last_name=None,
                             student_first_name=None,
                             justification=None,
                             academic_year=None,
                             with_session_exam_deadline=True):
    """
    :param session_exam_number: Integer represents the number_session of the Session_exam (1,2,3,4 or 5). It's
                                a mandatory field to not confuse exam scores from different sessions.
    :param learning_unit_year_id: Filter OfferEnrollments by learning_unit_year.
    :param learning_unit_year_ids: Filter OfferEnrollments by a list of learning_unit_year.
    :param tutor: Filter OfferEnrollments by Tutor.
    :param offer_year_id: Filter OfferEnrollments by Offer year ids
    :param offers_year: Filter OfferEnrollments by OfferYear.
    :param with_justification_or_score_final: If True, only examEnrollments with a score_final or a justification_final
                                              are returned.
    :param with_justification_or_score_draft: If True, only examEnrollments with a score_draft or a justification_draft
                                              are returned.
    :return: All filtered examEnrollments.
    """
    if not academic_year:
        academic_year = academic_yr.current_academic_year()

    queryset = ExamEnrollment.objects.filter(session_exam__number_session=session_exam_number,
                                             learning_unit_enrollment__learning_unit_year__academic_year=academic_year,
                                             enrollment_state=enrollment_states.ENROLLED)
    if learning_unit_year_id:
        queryset = queryset.filter(learning_unit_enrollment__learning_unit_year_id=learning_unit_year_id)
    elif learning_unit_year_ids:
        queryset = queryset.filter(learning_unit_enrollment__learning_unit_year_id__in=learning_unit_year_ids)

    if tutor:
        # Filter by Tutor is like filter by a list of learningUnits
        # It's not necessary to add a filter if learningUnitYear or learningUnitYearIds are already defined
        if not learning_unit_year_id and not learning_unit_year_ids:
            learning_unit_years = attribution.find_by_tutor(tutor)
            queryset = queryset.filter(learning_unit_enrollment__learning_unit_year_id__in=learning_unit_years)

    if offer_year_id:
        queryset = queryset.filter(learning_unit_enrollment__offer_enrollment__offer_year_id=offer_year_id)
    elif offers_year:
        queryset = queryset.filter(learning_unit_enrollment__offer_enrollment__offer_year_id__in=offers_year)

    if with_justification_or_score_final:
        queryset = queryset.exclude(score_final=None, justification_final=None)

    if with_justification_or_score_draft:
        queryset = queryset.exclude(score_draft=None, justification_draft=None)

    if registration_id:
        queryset = queryset.filter(learning_unit_enrollment__offer_enrollment__student__registration_id=registration_id)

    if justification:
        if justification == justification_types.SCORE_MISSING:
            # Show only empty values
            queryset = queryset.filter(justification_final__isnull=True,
                                       score_final__isnull=True)
        else:
            queryset = queryset.filter(justification_final=justification)

    if student_last_name:
        queryset = queryset.filter(
            learning_unit_enrollment__offer_enrollment__student__person__last_name__icontains=student_last_name)

    if student_first_name:
        queryset = queryset.filter(
            learning_unit_enrollment__offer_enrollment__student__person__first_name__icontains=student_first_name)

    if with_session_exam_deadline:
        queryset = queryset.prefetch_related(
                         models.Prefetch('learning_unit_enrollment__offer_enrollment__sessionexamdeadline_set',
                                         queryset=session_exam_deadline.filter_by_nb_session(session_exam_number),
                                         to_attr="session_exam_deadlines")
                   )

    return queryset.select_related('learning_unit_enrollment__offer_enrollment__offer_year') \
                   .select_related('session_exam')\
                   .select_related('learning_unit_enrollment__offer_enrollment__student__person')\
                   .select_related('learning_unit_enrollment__learning_unit_year')


def group_by_learning_unit_year_id(exam_enrollments):
    """
    :param exam_enrollments: List of examEnrollments to regroup by earningunitYear.id
    :return: A dictionary where the key is LearningUnitYear.id and the value is a list of examEnrollment
    """
    enrollments_by_learn_unit = {}  # {<learning_unit_year_id> : [<ExamEnrollment>]}
    for exam_enroll in exam_enrollments:
        key = exam_enroll.session_exam.learning_unit_year.id
        if key not in enrollments_by_learn_unit.keys():
            enrollments_by_learn_unit[key] = [exam_enroll]
        else:
            enrollments_by_learn_unit[key].append(exam_enroll)
    return enrollments_by_learn_unit


def scores_sheet_data(exam_enrollments, tutor=None):
    date_format = str(_('date_format'))
    exam_enrollments = sort_for_encodings(exam_enrollments)
    data = {'tutor_global_id': tutor.person.global_id if tutor else ''}
    now = timezone.now()
    data['publication_date'] = '%s/%s/%s' % (now.day, now.month, now.year)
    data['institution'] = str(_('ucl_denom_location'))
    data['link_to_regulation'] = str(_('link_to_RGEE'))
    data['justification_legend'] = _('justification_legend') % justification_label_authorized()

    # Will contain lists of examEnrollments splitted by learningUnitYear
    enrollments_by_learn_unit = group_by_learning_unit_year_id(
        exam_enrollments)  # {<learning_unit_year_id> : [<ExamEnrollment>]}

    learning_unit_years = []
    for exam_enrollments in enrollments_by_learn_unit.values():
        # exam_enrollments contains all ExamEnrollment for a learningUnitYear
        learn_unit_year_dict = {}
        # We can take the first element of the list 'exam_enrollments' to get the learning_unit_yr
        # because all exam_enrollments have the same learningUnitYear
        learning_unit_yr = exam_enrollments[0].session_exam.learning_unit_year
        scores_responsible = attribution.find_responsible(learning_unit_yr.id)
        scores_responsible_address = None
        if scores_responsible:
            scores_responsible_address = person_address.find_by_person_label(scores_responsible.person, 'PROFESSIONAL')

        learn_unit_year_dict['academic_year'] = str(learning_unit_yr.academic_year)
        learn_unit_year_dict['scores_responsible'] = {
            'first_name': scores_responsible.person.first_name if scores_responsible else '',
            'last_name': scores_responsible.person.last_name if scores_responsible else ''}

        learn_unit_year_dict['scores_responsible']['address'] = {'location': scores_responsible_address.location
                                                                 if scores_responsible_address else '',
                                                                 'postal_code': scores_responsible_address.postal_code
                                                                 if scores_responsible_address else '',
                                                                 'city': scores_responsible_address.city
                                                                 if scores_responsible_address else ''}
        learn_unit_year_dict['session_number'] = exam_enrollments[0].session_exam.number_session
        learn_unit_year_dict['acronym'] = learning_unit_yr.acronym
        learn_unit_year_dict['title'] = learning_unit_yr.title
        learn_unit_year_dict['decimal_scores'] = learning_unit_yr.decimal_scores

        programs = []

        # Will contain lists of examEnrollments by offerYear (=Program)
        enrollments_by_program = {}  # {<offer_year_id> : [<ExamEnrollment>]}
        for exam_enroll in exam_enrollments:
            key = exam_enroll.learning_unit_enrollment.offer_enrollment.offer_year.id
            if key not in enrollments_by_program.keys():
                enrollments_by_program[key] = [exam_enroll]
            else:
                enrollments_by_program[key].append(exam_enroll)

        for list_enrollments in enrollments_by_program.values():  # exam_enrollments by OfferYear
            exam_enrollment = list_enrollments[0]
            offer_year = exam_enrollment.learning_unit_enrollment.offer_enrollment.offer_year
            number_session = exam_enrollment.session_exam.number_session
            deliberation_date = session_exam_calendar.find_deliberation_date(number_session, offer_year)
            if deliberation_date:
                deliberation_date = deliberation_date.strftime(date_format)
            else:
                deliberation_date = _('not_passed')

            program = {'acronym': exam_enrollment.learning_unit_enrollment.offer_enrollment.offer_year.acronym,
                       'deliberation_date': deliberation_date,
                       'address': {'recipient': offer_year.recipient,
                                   'location': offer_year.location,
                                   'postal_code': offer_year.postal_code,
                                   'city': offer_year.city,
                                   'phone': offer_year.phone,
                                   'fax': offer_year.fax,
                                   'email': offer_year.email}}
            enrollments = []
            for exam_enrol in list_enrollments:
                student = exam_enrol.learning_unit_enrollment.student
                score = ''
                if exam_enrol.score_final is not None:
                    if learning_unit_yr.decimal_scores:
                        score = str(exam_enrol.score_final)
                    else:
                        score = str(int(exam_enrol.score_final))

                # Compute deadline score encoding
                deadline = get_deadline_tutor_computed(exam_enrol)
                if deadline:
                    deadline = deadline.strftime(date_format)

                enrollments.append({
                    "registration_id": student.registration_id,
                    "last_name": student.person.last_name,
                    "first_name": student.person.first_name,
                    "score": score,
                    "justification": _(exam_enrol.justification_final) if exam_enrol.justification_final else '',
                    "deadline": deadline if deadline else ''
                })
            program['enrollments'] = enrollments
            programs.append(program)
            programs = sorted(programs, key=lambda k: k['acronym'])
        learn_unit_year_dict['programs'] = programs
        learning_unit_years.append(learn_unit_year_dict)
    learning_unit_years = sorted(learning_unit_years, key=lambda k: k['acronym'])
    data['learning_unit_years'] = learning_unit_years
    return data


def _normalize_string(string):
    """
    Remove accents in the string passed in parameter.
    For example : 'é - è' ==> 'e - e'  //  'àç' ==> 'ac'
    :param string: The string to normalize.
    :return: The normalized string
    """
    string = string.replace(" ", "")
    return ''.join((c for c in unicodedata.normalize('NFD', string) if unicodedata.category(c) != 'Mn'))


def sort_by_offer_acronym_last_name_first_name(exam_enrollments):
    def _sort(key):
        off_enroll = key.learning_unit_enrollment.offer_enrollment
        last_name = off_enroll.student.person.last_name
        first_name = off_enroll.student.person.first_name
        last_name = _normalize_string(last_name) if last_name else None
        first_name = _normalize_string(first_name) if first_name else None
        offer_year_acronym = key.learning_unit_enrollment.offer_enrollment.offer_year.acronym
        learn_unit_acronym = key.learning_unit_enrollment.learning_unit_year.acronym
        return "%s %s %s %s" % (offer_year_acronym if offer_year_acronym else '',
                                last_name.upper() if last_name else '',
                                first_name.upper() if first_name else '',
                                learn_unit_acronym if learn_unit_acronym else '')

    return sorted(exam_enrollments, key=lambda k: _sort(k))


def sort_for_encodings(exam_enrollments):
    """
    Sort the list by
     0. LearningUnitYear.acronym
     1. offerYear.acronym
     2. student.lastname
     3. sutdent.firstname
    :param exam_enrollments: List of examEnrollments to sort
    :return:
    """
    def _sort(key):
        learn_unit_acronym = key.learning_unit_enrollment.learning_unit_year.acronym
        off_enroll = key.learning_unit_enrollment.offer_enrollment
        acronym = off_enroll.offer_year.acronym
        last_name = off_enroll.student.person.last_name
        first_name = off_enroll.student.person.first_name
        last_name = _normalize_string(last_name) if last_name else None
        first_name = _normalize_string(first_name) if first_name else None
        return "%s %s %s %s" % (learn_unit_acronym if learn_unit_acronym else '',
                                acronym if acronym else '',
                                last_name.upper() if last_name else '',
                                first_name.upper() if first_name else '')

    return sorted(exam_enrollments, key=lambda k: _sort(k))<|MERGE_RESOLUTION|>--- conflicted
+++ resolved
@@ -38,11 +38,7 @@
 from base.enums import exam_enrollment_state as enrollment_states
 
 from base.models.exceptions import JustificationValueException
-<<<<<<< HEAD
-from base.models.utils.model_action import delete_admin_action
-=======
 from base.models.utils.admin_extentions import remove_delete_action
->>>>>>> ac5e8abc
 
 
 JUSTIFICATION_ABSENT_FOR_TUTOR = _('absent')
@@ -243,11 +239,7 @@
         return False
 
     def get_actions(self, request):
-<<<<<<< HEAD
-        return delete_admin_action(super(ExamEnrollmentHistoryAdmin, self).get_actions(request))
-=======
         return remove_delete_action(super(ExamEnrollmentHistoryAdmin, self).get_actions(request))
->>>>>>> ac5e8abc
 
 
 class ExamEnrollmentHistory(models.Model):
