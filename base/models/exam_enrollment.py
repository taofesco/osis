##############################################################################
#
#    OSIS stands for Open Student Information System. It's an application
#    designed to manage the core business of higher education institutions,
#    such as universities, faculties, institutes and professional schools.
#    The core business involves the administration of students, teachers,
#    courses, programs and so on.
#
#    Copyright (C) 2015-2016 Université catholique de Louvain (http://www.uclouvain.be)
#
#    This program is free software: you can redistribute it and/or modify
#    it under the terms of the GNU General Public License as published by
#    the Free Software Foundation, either version 3 of the License, or
#    (at your option) any later version.
#
#    This program is distributed in the hope that it will be useful,
#    but WITHOUT ANY WARRANTY; without even the implied warranty of
#    MERCHANTABILITY or FITNESS FOR A PARTICULAR PURPOSE.  See the
#    GNU General Public License for more details.
#
#    A copy of this license - GNU General Public License - is available
#    at the root of the source code of this program.  If not,
#    see http://www.gnu.org/licenses/.
#
##############################################################################
from decimal import *
from django.db import models
from django.contrib import admin
from django.utils.translation import ugettext as _
from base.models import person, learning_unit_year, attribution, person_address, offer_year_calendar
from django.utils import timezone
import datetime
import unicodedata


class ExamEnrollmentAdmin(admin.ModelAdmin):
    list_display = ('student', 'session_exam', 'score_draft', 'justification_draft',
                    'score_final', 'justification_final', 'score_reencoded', 'justification_reencoded', 'changed')
    list_filter = ('session_exam__number_session',)
    fieldsets = ((None, {'fields': ('session_exam', 'learning_unit_enrollment', 'score_draft', 'justification_draft',
                                    'score_final', 'justification_final')}),)
    raw_id_fields = ('session_exam', 'learning_unit_enrollment')
    search_fields = ['learning_unit_enrollment__offer_enrollment__student__person__first_name',
                     'learning_unit_enrollment__offer_enrollment__student__person__last_name',
                     'learning_unit_enrollment__offer_enrollment__student__registration_id',
                     'learning_unit_enrollment__learning_unit_year__acronym']


# When the user inform 'A', we have to convert it to 'ABSENCE_UNJUSTIFIED'
# When exporting the data to EPC, we have to convert:
#    'ABSENCE_UNJUSTIFIED' => 'S'
#    'ABSENCE_JUSTIFIED'   => 'M'
#    'CHEATING'            => 'T'
#    'SCORE_MISSING'       => '?'
JUSTIFICATION_TYPES = (
    ('ABSENCE_UNJUSTIFIED', _('ABSENCE_UNJUSTIFIED')),  # A -> S
    ('ABSENCE_JUSTIFIED', _('ABSENCE_JUSTIFIED')),      # M
    ('CHEATING', _('CHEATING')),                        # T
    ('SCORE_MISSING', _('SCORE_MISSING')))              # ?


class ExamEnrollment(models.Model):
    external_id = models.CharField(max_length=100, blank=True, null=True)
    changed = models.DateTimeField(null=True)
    score_draft = models.DecimalField(max_digits=4, decimal_places=2, blank=True, null=True)
    score_reencoded = models.DecimalField(max_digits=4, decimal_places=2, blank=True, null=True)
    score_final = models.DecimalField(max_digits=4, decimal_places=2, blank=True, null=True)
    justification_draft = models.CharField(max_length=20, blank=True, null=True, choices=JUSTIFICATION_TYPES)
    justification_reencoded = models.CharField(max_length=20, blank=True, null=True, choices=JUSTIFICATION_TYPES)
    justification_final = models.CharField(max_length=20, blank=True, null=True, choices=JUSTIFICATION_TYPES)
    session_exam = models.ForeignKey('SessionExam')
    learning_unit_enrollment = models.ForeignKey('LearningUnitEnrollment')

    def student(self):
        return self.learning_unit_enrollment.student

    def __str__(self):
        return u"%s - %s" % (self.session_exam, self.learning_unit_enrollment)

    @property
    def to_validate_by_program_manager(self):
        sc_reencoded = None
        if self.score_reencoded is not None:
            sc_reencoded = Decimal('%.2f' % self.score_reencoded)

        if self.score_final != sc_reencoded or self.justification_final != self.justification_reencoded:
            return True
        else:
            return False

    @property
    def to_validate_by_tutor(self):
        sc_reencoded = None
        if self.score_reencoded is not None:
            sc_reencoded = Decimal('%.2f' % self.score_reencoded)

        if self.score_draft != sc_reencoded or self.justification_draft != self.justification_reencoded:
            return True
        else:
            return False

    @property
    def justification_draft_display(self):
        return _(self.justification_draft)

    @property
    def justification_final_display(self):
        return _(self.justification_final)


def find_exam_enrollments_by_session(session_exm):
    enrollments = ExamEnrollment.objects.filter(session_exam=session_exm) \
        .order_by('learning_unit_enrollment__offer_enrollment__offer_year__acronym',
                  'learning_unit_enrollment__offer_enrollment__student__person__last_name',
                  'learning_unit_enrollment__offer_enrollment__student__person__first_name')
    return enrollments


def find_exam_enrollments_drafts_by_session(session_exam):
    """ Return the enrollments of a session but not the ones already submitted. """
    enrolls = ExamEnrollment.objects.filter(session_exam=session_exam) \
                                    .filter(score_final__isnull=True) \
                                    .filter(models.Q(justification_final__isnull=True) |
                                            models.Q(justification_final='')) \
                                    .order_by('learning_unit_enrollment__offer_enrollment__offer_year__acronym',
                                              'learning_unit_enrollment__offer_enrollment__student__person__last_name',
                                              'learning_unit_enrollment__offer_enrollment__student__person__first_name')
    return enrolls


def find_exam_enrollments_to_validate_by_session(session_exam):
    enrolls = ExamEnrollment.objects.filter(session_exam=session_exam) \
                                    .filter(~models.Q(score_draft=models.F('score_reencoded')) |
                                            ~models.Q(justification_draft=models.F('justification_reencoded'))) \
                                    .filter(score_final__isnull=True) \
                                    .filter(models.Q(justification_final__isnull=True) |
                                            models.Q(justification_final='')) \
                                    .order_by('learning_unit_enrollment__offer_enrollment__offer_year__acronym',
                                              'learning_unit_enrollment__offer_enrollment__student__person__last_name',
                                              'learning_unit_enrollment__offer_enrollment__student__person__first_name')
    return enrolls


def find_by_enrollment_session(learning_unit_enrollment, session_exam_number_session):
    return ExamEnrollment.objects.filter(learning_unit_enrollment=learning_unit_enrollment) \
                                 .filter(session_exam__number_session=session_exam_number_session).first()


def find_by_student(student):
    return ExamEnrollment.objects.filter(learning_unit_enrollment__offer_enrollment__student=student)


def calculate_exam_enrollment_progress(enrollments):
    if enrollments:
        progress = len([e for e in enrollments if e.score_final is not None or e.justification_final]) / len(enrollments)
    else:
        progress = 0
    return progress * 100


def justification_label_authorized():
    return "%s, %s, %s" % (_('absent_pdf_legend'),
                           _('cheating_pdf_legend'),
                           _('score_missing_pdf_legend'))


def get_progress(session_exm_list, learning_unt):
    tot_progress = 0
    tot_enrollments = 0
    for session_exm in session_exm_list:
        enrollments = list(find_exam_enrollments_by_session_learningunit(session_exm, learning_unt))
        if enrollments:
            progress = 0
            for e in enrollments:
                if e.score_final is not None or e.justification_final is not None:
                    progress += 1
            tot_progress = tot_progress+progress
            tot_enrollments += len(enrollments)
    return str(tot_progress)+"/"+str(tot_enrollments)


def find_exam_enrollments_by_session_learningunit(session_exm, learning_unt):
    enrollments = ExamEnrollment.objects.filter(session_exam=session_exm) \
        .filter(learning_unit_enrollment__learning_unit_year__learning_unit=learning_unt)
    return enrollments


def find_for_score_encodings(session_exam_number,
                             learning_unit_year_id=None,
                             learning_unit_year_ids=None,
                             tutor=None,
                             offer_year_id=None,
                             offers_year=None,
                             with_justification_or_score_final=False,
                             with_justification_or_score_draft=False):
    """
    :param session_exam_number: Integer represents the number_session of the Session_exam (1,2,3,4 or 5).
    :param learning_unit_year_id: Filter OfferEnrollments by learning_unit_year.
    :param learning_unit_year_ids: Filter OfferEnrollments by a list of learning_unit_year.
    :param tutor: Filter OfferEnrollments by Tutor.
    :param offer_year_id: Filter OfferEnrollments by Offer year ids
    :param offers_year: Filter OfferEnrollments by OfferYear.
    :param with_justification_or_score_final: If True, only examEnrollments with a score_final or a justification_final
                                              are returned.
    :param with_justification_or_score_draft: If True, only examEnrollments with a score_draft or a justification_draft
                                              are returned.
    :return: All filtered examEnrollments.
    """
    queryset = ExamEnrollment.objects.filter(session_exam__number_session=session_exam_number)

    if learning_unit_year_id:
        queryset = queryset.filter(learning_unit_enrollment__learning_unit_year_id=learning_unit_year_id)
    elif learning_unit_year_ids:
        queryset = queryset.filter(learning_unit_enrollment__learning_unit_year_id__in=learning_unit_year_ids)

    if tutor:
        # Filter by Tutor is like filter by a list of learningUnits
        # It's not necessary to add a filter if learningUnitYear or learningUnitYearIds are already defined
        if not learning_unit_year_id and not learning_unit_year_ids:
            learning_unit_year_ids = learning_unit_year.find_by_tutor(tutor).values_list('id')
            queryset = queryset.filter(learning_unit_enrollment__learning_unit_year_id__in=learning_unit_year_ids)

    if offer_year_id:
        queryset = queryset.filter(learning_unit_enrollment__offer_enrollment__offer_year_id=offer_year_id)
    elif offers_year:
        queryset = queryset.filter(learning_unit_enrollment__offer_enrollment__offer_year_id__in=offers_year)

    if with_justification_or_score_final:
        queryset = queryset.exclude(score_final=None, justification_final=None)

    if with_justification_or_score_draft:
        queryset = queryset.exclude(score_draft=None, justification_draft=None)

    now = timezone.now()
    return queryset.filter(session_exam__offer_year_calendar__start_date__lte=now)\
<<<<<<< HEAD
                   .filter(session_exam__offer_year_calendar__end_date__gte=now)


class ExamEnrollmentHistoryAdmin(admin.ModelAdmin):
    list_display = ('exam_enrollment', 'person', 'score_final', 'justification_final', 'modification_date')
    fieldsets = ((None, {'fields': ('exam_enrollment', 'person', 'score_final', 'justification_final')}),)


class ExamEnrollmentHistory(models.Model):
    exam_enrollment = models.ForeignKey(ExamEnrollment)
    person = models.ForeignKey(person.Person)
    score_final = models.DecimalField(max_digits=4, decimal_places=2, null=True)
    justification_final = models.CharField(max_length=20, null=True, choices=JUSTIFICATION_TYPES)
    modification_date = models.DateTimeField(auto_now=True)


def create_exam_enrollment_historic(user, enrollment, score, justification):
    exam_enrollment_history = ExamEnrollmentHistory()
    exam_enrollment_history.exam_enrollment = enrollment
    exam_enrollment_history.score_final = score
    exam_enrollment_history.justification_final = justification
    exam_enrollment_history.person = person.find_by_user(user)
    exam_enrollment_history.save()
=======
                   .filter(session_exam__offer_year_calendar__end_date__gte=now)\
                   .select_related('learning_unit_enrollment__offer_enrollment__offer_year')\
                   .select_related('session_exam__offer_year_calendar')


def scores_sheet_data(exam_enrollments, tutor=None):
    exam_enrollments = sort_for_encodings(exam_enrollments)
    data = {'tutor_global_id': tutor.person.global_id if tutor else ''}
    now = datetime.datetime.now()
    data['publication_date'] = '%s/%s/%s' % (now.day, now.month, now.year)
    data['institution'] = str(_('ucl_denom_location'))
    data['link_to_regulation'] = str(_('link_to_RGEE'))

    # Will contain lists of examEnrollments splitted by learningUnitYear
    enrollments_by_learn_unit = {}  # {<learning_unit_year_id> : [<ExamEnrollment>]}
    for exam_enroll in exam_enrollments:
        key = exam_enroll.session_exam.learning_unit_year.id
        if key not in enrollments_by_learn_unit.keys():
            enrollments_by_learn_unit[key] = [exam_enroll]
        else:
            enrollments_by_learn_unit[key].append(exam_enroll)

    learning_unit_years = []
    for exam_enrollments in enrollments_by_learn_unit.values():
        # exam_enrollments contains all ExamEnrollment for a learningUnitYear
        learn_unit_year_dict = {}
        # We can take the first element of the list 'exam_enrollments' to get the learning_unit_yr
        # because all exam_enrollments have the same learningUnitYear
        session_exam = exam_enrollments[0].session_exam
        learning_unit_yr = session_exam.learning_unit_year
        coordinator = attribution.find_responsible(learning_unit_yr.learning_unit.id)
        coordinator_address = None
        if coordinator:
            coordinator_address = person_address.find_by_person_label(coordinator.person, 'PROFESSIONAL')

        learn_unit_year_dict['academic_year'] = str(learning_unit_yr.academic_year)
        learn_unit_year_dict['coordinator'] = {'first_name': coordinator.person.first_name if coordinator else '',
                                               'last_name': coordinator.person.last_name if coordinator else ''}

        learn_unit_year_dict['coordinator']['address'] = {'location': coordinator_address.location
                                                                      if coordinator_address else '',
                                                          'postal_code': coordinator_address.postal_code
                                                                         if coordinator_address else '',
                                                          'city': coordinator_address.city
                                                                  if coordinator_address else ''}
        learn_unit_year_dict['session_number'] = session_exam.number_session
        learn_unit_year_dict['acronym'] = learning_unit_yr.acronym
        learn_unit_year_dict['title'] = learning_unit_yr.title
        learn_unit_year_dict['decimal_scores'] = learning_unit_yr.decimal_scores

        programs = []

        # Will contain lists of examEnrollments by offerYear (=Program)
        enrollments_by_program = {}  # {<offer_year_id> : [<ExamEnrollment>]}
        for exam_enroll in exam_enrollments:
            key = exam_enroll.learning_unit_enrollment.offer_enrollment.offer_year.id
            if key not in enrollments_by_program.keys():
                enrollments_by_program[key] = [exam_enroll]
            else:
                enrollments_by_program[key].append(exam_enroll)

        for list_enrollments in enrollments_by_program.values():  # exam_enrollments by OfferYear
            exam_enrollment = list_enrollments[0]
            offer_year = exam_enrollment.learning_unit_enrollment.offer_enrollment.offer_year

            deliberation_date = offer_year_calendar.find_deliberation_date(offer_year,
                                                                           exam_enrollment.session_exam.number_session)
            if deliberation_date:
                deliberation_date = deliberation_date.strftime("%d/%m/%Y")
            else:
                deliberation_date = '-'
            deadline = ""
            if session_exam.deadline:
                deadline = session_exam.deadline.strftime('%d/%m/%Y')

            program = {'acronym': exam_enrollment.learning_unit_enrollment.offer_enrollment.offer_year.acronym,
                       'deliberation_date': deliberation_date,
                       'deadline': deadline,
                       'address': {'recipient': offer_year.recipient,
                                   'location': offer_year.location,
                                   'postal_code': offer_year.postal_code,
                                   'city': offer_year.city,
                                   'phone': offer_year.phone,
                                   'fax': offer_year.fax}}
            enrollments = []
            for exam_enrol in list_enrollments:
                student = exam_enrol.learning_unit_enrollment.student
                enrollments.append({
                    "registration_id": student.registration_id,
                    "last_name": student.person.last_name,
                    "first_name": student.person.first_name,
                    "score": str(exam_enrol.score_final) if exam_enrol.score_final else '',
                    "justification": _(exam_enrol.justification_final) if exam_enrol.justification_final else ''
                })
            program['enrollments'] = enrollments
            programs.append(program)
            programs = sorted(programs, key=lambda k: k['acronym'])
        learn_unit_year_dict['programs'] = programs
        learning_unit_years.append(learn_unit_year_dict)
    learning_unit_years = sorted(learning_unit_years, key=lambda k: k['acronym'])
    data['learning_unit_years'] = learning_unit_years
    return data


def _normalize_string(string):
    """
    Remove accents in the string passed in parameter.
    For example : 'é - è' ==> 'e - e'  //  'àç' ==> 'ac'
    :param string: The string to normalize.
    :return: The normalized string
    """
    string = string.replace(" ", "")
    return ''.join((c for c in unicodedata.normalize('NFD', string) if unicodedata.category(c) != 'Mn'))


def sort_for_encodings(exam_enrollments):
    """
    Sort the list by
     1. offerYear.acronym
     2. student.lastname
     3. sutdent.firstname
    :param exam_enrollments: List of examEnrollments to sort
    :return:
    """
    def _sort(key):
        off_enroll = key.learning_unit_enrollment.offer_enrollment
        acronym = off_enroll.offer_year.acronym
        last_name = off_enroll.student.person.last_name
        first_name = off_enroll.student.person.first_name
        last_name = _normalize_string(last_name) if last_name else None
        first_name = _normalize_string(first_name) if first_name else None
        return "%s %s %s" % (acronym if acronym else '',
                             last_name.upper() if last_name else '',
                             first_name.upper() if first_name else '')

    return sorted(exam_enrollments, key=lambda k: _sort(k))
>>>>>>> c6c456ea
<|MERGE_RESOLUTION|>--- conflicted
+++ resolved
@@ -146,10 +146,6 @@
                                  .filter(session_exam__number_session=session_exam_number_session).first()
 
 
-def find_by_student(student):
-    return ExamEnrollment.objects.filter(learning_unit_enrollment__offer_enrollment__student=student)
-
-
 def calculate_exam_enrollment_progress(enrollments):
     if enrollments:
         progress = len([e for e in enrollments if e.score_final is not None or e.justification_final]) / len(enrollments)
@@ -162,6 +158,28 @@
     return "%s, %s, %s" % (_('absent_pdf_legend'),
                            _('cheating_pdf_legend'),
                            _('score_missing_pdf_legend'))
+
+
+class ExamEnrollmentHistoryAdmin(admin.ModelAdmin):
+    list_display = ('exam_enrollment', 'person', 'score_final', 'justification_final', 'modification_date')
+    fieldsets = ((None, {'fields': ('exam_enrollment', 'person', 'score_final', 'justification_final')}),)
+
+
+class ExamEnrollmentHistory(models.Model):
+    exam_enrollment = models.ForeignKey(ExamEnrollment)
+    person = models.ForeignKey(person.Person)
+    score_final = models.DecimalField(max_digits=4, decimal_places=2, null=True)
+    justification_final = models.CharField(max_length=20, null=True, choices=JUSTIFICATION_TYPES)
+    modification_date = models.DateTimeField(auto_now=True)
+
+
+def create_exam_enrollment_historic(user, enrollment, score, justification):
+    exam_enrollment_history = ExamEnrollmentHistory()
+    exam_enrollment_history.exam_enrollment = enrollment
+    exam_enrollment_history.score_final = score
+    exam_enrollment_history.justification_final = justification
+    exam_enrollment_history.person = person.find_by_user(user)
+    exam_enrollment_history.save()
 
 
 def get_progress(session_exm_list, learning_unt):
@@ -233,31 +251,6 @@
 
     now = timezone.now()
     return queryset.filter(session_exam__offer_year_calendar__start_date__lte=now)\
-<<<<<<< HEAD
-                   .filter(session_exam__offer_year_calendar__end_date__gte=now)
-
-
-class ExamEnrollmentHistoryAdmin(admin.ModelAdmin):
-    list_display = ('exam_enrollment', 'person', 'score_final', 'justification_final', 'modification_date')
-    fieldsets = ((None, {'fields': ('exam_enrollment', 'person', 'score_final', 'justification_final')}),)
-
-
-class ExamEnrollmentHistory(models.Model):
-    exam_enrollment = models.ForeignKey(ExamEnrollment)
-    person = models.ForeignKey(person.Person)
-    score_final = models.DecimalField(max_digits=4, decimal_places=2, null=True)
-    justification_final = models.CharField(max_length=20, null=True, choices=JUSTIFICATION_TYPES)
-    modification_date = models.DateTimeField(auto_now=True)
-
-
-def create_exam_enrollment_historic(user, enrollment, score, justification):
-    exam_enrollment_history = ExamEnrollmentHistory()
-    exam_enrollment_history.exam_enrollment = enrollment
-    exam_enrollment_history.score_final = score
-    exam_enrollment_history.justification_final = justification
-    exam_enrollment_history.person = person.find_by_user(user)
-    exam_enrollment_history.save()
-=======
                    .filter(session_exam__offer_year_calendar__end_date__gte=now)\
                    .select_related('learning_unit_enrollment__offer_enrollment__offer_year')\
                    .select_related('session_exam__offer_year_calendar')
@@ -393,5 +386,4 @@
                              last_name.upper() if last_name else '',
                              first_name.upper() if first_name else '')
 
-    return sorted(exam_enrollments, key=lambda k: _sort(k))
->>>>>>> c6c456ea
+    return sorted(exam_enrollments, key=lambda k: _sort(k))