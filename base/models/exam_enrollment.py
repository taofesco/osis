--- conflicted
+++ resolved
@@ -57,27 +57,18 @@
 class ExamEnrollment(models.Model):
     external_id = models.CharField(max_length=100, blank=True, null=True)
     changed = models.DateTimeField(null=True)
-<<<<<<< HEAD
     score_draft = models.DecimalField(max_digits=4, decimal_places=2, blank=True, null=True,
                                       validators=[MinValueValidator(0), MaxValueValidator(20)])
     score_reencoded = models.DecimalField(max_digits=4, decimal_places=2, blank=True, null=True,
                                           validators=[MinValueValidator(0), MaxValueValidator(20)])
     score_final = models.DecimalField(max_digits=4, decimal_places=2, blank=True, null=True,
                                       validators=[MinValueValidator(0), MaxValueValidator(20)])
-    justification_draft = models.CharField(max_length=20, blank=True, null=True, choices=justification_types.JUSTIFICATION_TYPES)
-    justification_reencoded = models.CharField(max_length=20, blank=True, null=True, choices=justification_types.JUSTIFICATION_TYPES)
-    justification_final = models.CharField(max_length=20, blank=True, null=True, choices=justification_types.JUSTIFICATION_TYPES)
-=======
-    score_draft = models.DecimalField(max_digits=4, decimal_places=2, blank=True, null=True)
-    score_reencoded = models.DecimalField(max_digits=4, decimal_places=2, blank=True, null=True)
-    score_final = models.DecimalField(max_digits=4, decimal_places=2, blank=True, null=True)
     justification_draft = models.CharField(max_length=20, blank=True, null=True,
                                            choices=justification_types.JUSTIFICATION_TYPES)
     justification_reencoded = models.CharField(max_length=20, blank=True, null=True,
                                                choices=justification_types.JUSTIFICATION_TYPES)
     justification_final = models.CharField(max_length=20, blank=True, null=True,
                                            choices=justification_types.JUSTIFICATION_TYPES)
->>>>>>> 1109dfbb
     session_exam = models.ForeignKey('SessionExam')
     learning_unit_enrollment = models.ForeignKey('LearningUnitEnrollment')
     enrollment_state = models.CharField(max_length=20,
@@ -237,8 +228,8 @@
 
 def find_exam_enrollments_by_session_learningunit(session_exm, a_learning_unit_year):
     enrollments = ExamEnrollment.objects.filter(session_exam=session_exm) \
-        .filter(enrollment_state=enrollment_states.ENROLLED) \
-        .filter(learning_unit_enrollment__learning_unit_year=a_learning_unit_year)
+                                        .filter(enrollment_state=enrollment_states.ENROLLED) \
+                                        .filter(learning_unit_enrollment__learning_unit_year=a_learning_unit_year)
     return enrollments
 
 
@@ -269,9 +260,9 @@
     :return: All filtered examEnrollments.
     """
     queryset = ExamEnrollment.objects.filter(session_exam__number_session=session_exam_number)
-    queryset = queryset.filter(session_exam__offer_year_calendar__start_date__lte=datetime.datetime.now()) \
-        .filter(session_exam__offer_year_calendar__end_date__gte=datetime.datetime.now()) \
-        .filter(enrollment_state=enrollment_states.ENROLLED)
+    queryset = queryset.filter(session_exam__offer_year_calendar__start_date__lte=datetime.datetime.now())\
+                       .filter(session_exam__offer_year_calendar__end_date__gte=datetime.datetime.now())\
+                       .filter(enrollment_state=enrollment_states.ENROLLED)
 
     if learning_unit_year_id:
         queryset = queryset.filter(learning_unit_enrollment__learning_unit_year_id=learning_unit_year_id)
@@ -310,8 +301,8 @@
         queryset = queryset.filter(
             learning_unit_enrollment__offer_enrollment__student__person__first_name__icontains=student_first_name)
 
-    return queryset.select_related('learning_unit_enrollment__offer_enrollment__offer_year') \
-        .select_related('learning_unit_enrollment__offer_enrollment__student__person')
+    return queryset.select_related('learning_unit_enrollment__offer_enrollment__offer_year')\
+                   .select_related('learning_unit_enrollment__offer_enrollment__student__person')
 
 
 def group_by_learning_unit_year_id(exam_enrollments):
@@ -340,8 +331,7 @@
     data['justification_legend'] = _('justification_legend') % justification_label_authorized()
 
     # Will contain lists of examEnrollments splitted by learningUnitYear
-    enrollments_by_learn_unit = group_by_learning_unit_year_id(
-        exam_enrollments)  # {<learning_unit_year_id> : [<ExamEnrollment>]}
+    enrollments_by_learn_unit = group_by_learning_unit_year_id(exam_enrollments)  # {<learning_unit_year_id> : [<ExamEnrollment>]}
 
     learning_unit_years = []
     for exam_enrollments in enrollments_by_learn_unit.values():
@@ -361,7 +351,7 @@
             'last_name': scores_responsible.person.last_name if scores_responsible else ''}
 
         learn_unit_year_dict['scores_responsible']['address'] = {'location': scores_responsible_address.location
-        if scores_responsible_address else '',
+                                                                 if scores_responsible_address else '',
                                                                  'postal_code': scores_responsible_address.postal_code
                                                                  if scores_responsible_address else '',
                                                                  'city': scores_responsible_address.city
