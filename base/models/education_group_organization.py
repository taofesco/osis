##############################################################################
#
#    OSIS stands for Open Student Information System. It's an application
#    designed to manage the core business of higher education institutions,
#    such as universities, faculties, institutes and professional schools.
#    The core business involves the administration of students, teachers,
#    courses, programs and so on.
#
#    Copyright (C) 2015-2017 Université catholique de Louvain (http://www.uclouvain.be)
#
#    This program is free software: you can redistribute it and/or modify
#    it under the terms of the GNU General Public License as published by
#    the Free Software Foundation, either version 3 of the License, or
#    (at your option) any later version.
#
#    This program is distributed in the hope that it will be useful,
#    but WITHOUT ANY WARRANTY; without even the implied warranty of
#    MERCHANTABILITY or FITNESS FOR A PARTICULAR PURPOSE.  See the
#    GNU General Public License for more details.
#
#    A copy of this license - GNU General Public License - is available
#    at the root of the source code of this program.  If not,
#    see http://www.gnu.org/licenses/.
#
##############################################################################
from django.db import models
from django.contrib import admin

from base.models import organization_address
from base.models.enums import diploma_coorganization
from base.models.organization_address import OrganizationAddress


class EducationGroupOrganizationAdmin(admin.ModelAdmin):
    list_display = ('education_group_year', 'organization')
    fieldsets = ((None, {'fields': ('education_group_year',
                                    'organization',
                                    'all_students',
                                    'enrollment_place',
                                    'diploma')}),)
    raw_id_fields = ('education_group_year', 'organization')
    search_fields = ['education_group_year']


class EducationGroupOrganization(models.Model):
    external_id = models.CharField(max_length=100, blank=True, null=True)
    changed = models.DateTimeField(null=True, auto_now=True)
    education_group_year = models.ForeignKey('EducationGroupYear')
    organization = models.ForeignKey('Organization')
    all_students = models.BooleanField(default=False)
    enrollment_place = models.BooleanField(default=False)
    diploma = models.CharField(max_length=40,
                               choices=diploma_coorganization.DiplomaCoorganizationTypes.choices(),
                               default=diploma_coorganization.DiplomaCoorganizationTypes.NOT_CONCERNED)

<<<<<<< HEAD
=======
    _address = None

    @property
    def address(self):
        if not self._address:
            self._address = organization_address.find_by_organization(self.organization).first()
        return self._address

>>>>>>> 8e159da4

def search(education_group_year):
    if education_group_year:
        return EducationGroupOrganization.objects.filter(education_group_year=education_group_year)<|MERGE_RESOLUTION|>--- conflicted
+++ resolved
@@ -53,8 +53,6 @@
                                choices=diploma_coorganization.DiplomaCoorganizationTypes.choices(),
                                default=diploma_coorganization.DiplomaCoorganizationTypes.NOT_CONCERNED)
 
-<<<<<<< HEAD
-=======
     _address = None
 
     @property
@@ -63,7 +61,6 @@
             self._address = organization_address.find_by_organization(self.organization).first()
         return self._address
 
->>>>>>> 8e159da4
 
 def search(education_group_year):
     if education_group_year:
