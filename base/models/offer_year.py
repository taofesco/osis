##############################################################################
#
#    OSIS stands for Open Student Information System. It's an application
#    designed to manage the core business of higher education institutions,
#    such as universities, faculties, institutes and professional schools.
#    The core business involves the administration of students, teachers,
#    courses, programs and so on.
#
#    Copyright (C) 2015-2016 Université catholique de Louvain (http://www.uclouvain.be)
#
#    This program is free software: you can redistribute it and/or modify
#    it under the terms of the GNU General Public License as published by
#    the Free Software Foundation, either version 3 of the License, or
#    (at your option) any later version.
#
#    This program is distributed in the hope that it will be useful,
#    but WITHOUT ANY WARRANTY; without even the implied warranty of
#    MERCHANTABILITY or FITNESS FOR A PARTICULAR PURPOSE.  See the
#    GNU General Public License for more details.
#
#    A copy of this license - GNU General Public License - is available
#    at the root of the source code of this program.  If not,
#    see http://www.gnu.org/licenses/.
#
##############################################################################
from django.db import models
from django.contrib import admin
from django.utils.translation import ugettext_lazy as _
<<<<<<< HEAD
from base.models import offer, structure, program_manager, academic_year
=======
from base.models import offer, program_manager, academic_year
>>>>>>> bbf3d8b3


class OfferYearAdmin(admin.ModelAdmin):
    list_display = ('acronym', 'offer', 'parent', 'title', 'academic_year', 'changed')
    fieldsets = ((None, {'fields': ('offer', 'academic_year', 'entity_administration', 'entity_administration_fac',
                                    'entity_management', 'entity_management_fac', 'acronym', 'title', 'parent',
                                    'title_international', 'title_short', 'title_printable', 'grade')}),)
    raw_id_fields = ('offer', 'parent')
    search_fields = ['acronym']


GRADE_TYPES = (
    ('BACHELOR', _('bachelor')),
    ('MASTER', _('master')),
    ('DOCTORATE', _('ph_d')))


class OfferYear(models.Model):
    external_id = models.CharField(max_length=100, blank=True, null=True)
    changed = models.DateTimeField(null=True)
    offer = models.ForeignKey('Offer')
    academic_year = models.ForeignKey('AcademicYear')
    acronym = models.CharField(max_length=15, db_index=True)
    title = models.CharField(max_length=255)
    title_international = models.CharField(max_length=255, blank=True, null=True)
    title_short = models.CharField(max_length=255, blank=True, null=True)
    title_printable = models.CharField(max_length=255, blank=True, null=True)
    parent = models.ForeignKey('self', blank=True, null=True, related_name='children', db_index=True)
    grade = models.CharField(max_length=20, blank=True, null=True, choices=GRADE_TYPES)
    entity_administration = models.ForeignKey('Structure', related_name='admministration', blank=True, null=True)
    entity_administration_fac = models.ForeignKey('Structure', related_name='admministration_fac', blank=True, null=True)
    entity_management = models.ForeignKey('Structure', related_name='management', blank=True, null=True)
    entity_management_fac = models.ForeignKey('Structure', related_name='management_fac', blank=True, null=True)
    recipient = models.CharField(max_length=255, blank=True, null=True)  # Recipient of scores cheets (Structure)
    location = models.CharField(max_length=255, blank=True, null=True)  # Address for scores cheets
    postal_code = models.CharField(max_length=20, blank=True, null=True)
    city = models.CharField(max_length=255, blank=True, null=True)
    country = models.ForeignKey('reference.Country', blank=True, null=True)
    phone = models.CharField(max_length=30, blank=True, null=True)
    fax = models.CharField(max_length=30, blank=True, null=True)

    def __str__(self):
        return u"%s - %s" % (self.academic_year, self.acronym)

    def related_entities(self):
        entities = []
        if self.entity_administration:
            entities.append(self.entity_administration)

        if self.entity_administration_fac and self.entity_administration_fac not in entities:
            entities.append(self.entity_administration_fac)

        if self.entity_management and self.entity_management not in entities:
            entities.append(self.entity_management)

        if self.entity_management_fac:
            entities.append(self.entity_management_fac)

        return entities

    @property
    def offer_year_children(self):
        """
        To find children
        """
        return OfferYear.objects.filter(parent=self)

    @property
    def offer_year_sibling(self):
        """
        To find other focuses
        """
        if self.parent:
            return OfferYear.objects.filter(parent=self.parent).exclude(id=self.id).exclude()
        return None

    @property
    def is_orientation(self):
        if self.orientation_sibling():
            return True
        else:
            return False

    @property
    def orientation_sibling(self):
        if self.offer:
            off = offer.find_by_id(self.offer.id)
            return OfferYear.objects.filter(offer=off, acronym=self.acronym,
                                            academic_year=self.academic_year).exclude(id=self.id)
        return None


def find_by_academic_year(academic_yr):
    return OfferYear.objects.filter(academic_year=int(academic_yr))


def find_by_structure(struct):
    return OfferYear.objects.filter(entity_management=struct).order_by('academic_year', 'acronym')


def find_by_id(offer_year_id):
    return OfferYear.objects.get(pk=offer_year_id)


def search_root_offers(entity=None, academic_yr=None, acronym=None):
    """
    Offers are organized hierarchically. This function returns only root offers.
    """
    has_criteria = False
    queryset = OfferYear.objects

    if entity:
        queryset = queryset.filter(entity_management__acronym__icontains=entity)
        has_criteria = True

    if academic_yr:
        queryset = queryset.filter(academic_year=academic_yr)
        has_criteria = True

    if acronym:
        queryset = queryset.filter(acronym__icontains=acronym)
        has_criteria = True

    if has_criteria:
        queryset = queryset.order_by('acronym')
        return queryset
    else:
        return None


def find_by_academicyear_acronym(academic_yr, acronym):
    return OfferYear.objects.filter(academic_year=academic_yr, acronym=acronym)


def find_by_user(user, academic_yr):
    """
    :param user: User from which we get the offerYears.
    :param academic_yr: The academic year (takes the current academic year by default).
    :return: All OfferYears where the user is a program manager for a given year.
    """
    if not academic_yr:
        academic_yr = academic_year.current_academic_year()
    program_manager_queryset = program_manager.find_by_user(user, academic_year=academic_yr)
    offer_year_ids = program_manager_queryset.values_list('offer_year', flat=True).distinct('offer_year')
    return OfferYear.objects.filter(pk__in=offer_year_ids).order_by('acronym')<|MERGE_RESOLUTION|>--- conflicted
+++ resolved
@@ -26,11 +26,7 @@
 from django.db import models
 from django.contrib import admin
 from django.utils.translation import ugettext_lazy as _
-<<<<<<< HEAD
-from base.models import offer, structure, program_manager, academic_year
-=======
 from base.models import offer, program_manager, academic_year
->>>>>>> bbf3d8b3
 
 
 class OfferYearAdmin(admin.ModelAdmin):
