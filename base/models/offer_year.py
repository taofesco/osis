##############################################################################
#
#    OSIS stands for Open Student Information System. It's an application
#    designed to manage the core business of higher education institutions,
#    such as universities, faculties, institutes and professional schools.
#    The core business involves the administration of students, teachers,
#    courses, programs and so on.
#
#    Copyright (C) 2015-2016 Université catholique de Louvain (http://www.uclouvain.be)
#
#    This program is free software: you can redistribute it and/or modify
#    it under the terms of the GNU General Public License as published by
#    the Free Software Foundation, either version 3 of the License, or
#    (at your option) any later version.
#
#    This program is distributed in the hope that it will be useful,
#    but WITHOUT ANY WARRANTY; without even the implied warranty of
#    MERCHANTABILITY or FITNESS FOR A PARTICULAR PURPOSE.  See the
#    GNU General Public License for more details.
#
#    A copy of this license - GNU General Public License - is available
#    at the root of the source code of this program.  If not,
#    see http://www.gnu.org/licenses/.
#
##############################################################################
from django.db import models
from django.contrib import admin
from django.utils.translation import ugettext_lazy as _
from base.models import academic_year, offer, structure


class OfferYearAdmin(admin.ModelAdmin):
<<<<<<< HEAD
    list_display = ('acronym', 'offer', 'parent', 'title', 'academic_year', 'changed')
    fieldsets = ((None, {'fields': ('offer', 'academic_year', 'structure', 'acronym', 'title', 'parent')}),)
=======
    list_display = ('offer', 'parent', 'title', 'academic_year', 'changed')
    fieldsets = ((None, {'fields': ('offer', 'academic_year', 'structure', 'acronym', 'title', 'parent','title_international','title_short','title_printable','grade')}),)
>>>>>>> 306c6f8f
    raw_id_fields = ('offer', 'structure', 'parent')
    search_fields = ['acronym']


GRADE_TYPES = (
    ('BACHELOR', _('Bachelor')),
    ('MASTER', _('Master')),
    ('DOCTORATE', _('Ph.D')))


class OfferYear(models.Model):
    external_id = models.CharField(max_length=100, blank=True, null=True)
    changed = models.DateTimeField(null=True)
    offer = models.ForeignKey(offer.Offer)
    academic_year = models.ForeignKey(academic_year.AcademicYear)
    acronym = models.CharField(max_length=15)
    title = models.CharField(max_length=255)
    title_international = models.CharField(max_length=255, blank=True, null=True)
    title_short = models.CharField(max_length=255, blank=True, null=True)
    title_printable = models.CharField(max_length=255, blank=True, null=True)
    structure = models.ForeignKey(structure.Structure)
    parent = models.ForeignKey('self', blank=True, null=True, related_name='children', db_index=True)
    grade = models.CharField(max_length=20, blank=True, null=True, choices=GRADE_TYPES)

    def __str__(self):
        return u"%s - %s" % (self.academic_year, self.acronym)

    @property
    def offer_year_children(self):
        """
        To find children
        """
        return OfferYear.objects.filter(parent=self)

    @property
    def offer_year_sibling(self):
        """
        To find other focuses
        """
        if self.parent:
            return OfferYear.objects.filter(parent=self.parent).exclude(id=self.id).exclude()
        return None

    @property
    def is_orientation(self):
        if self.orientation_sibling():
            return True
        else:
            return False

    @property
    def orientation_sibling(self):
        if self.offer:
            off = offer.find_by_id(self.offer.id)
            return OfferYear.objects.filter(offer=off, acronym=self.acronym,
                                            academic_year=self.academic_year).exclude(id=self.id)
        return None


def find_offer_years_by_academic_year(academic_yr):
    return OfferYear.objects.filter(academic_year=int(academic_yr))


def find_offer_years_by_academic_year_structure(academic_yr, struct):
    return OfferYear.objects.filter(academic_year=academic_yr, structure=struct).order_by('acronym')


def find_offer_years_by_structure(struct):
    return OfferYear.objects.filter(structure=struct).order_by('academic_year', 'acronym')


def find_offer_year_by_id(offer_year_id):
    return OfferYear.objects.get(pk=offer_year_id)<|MERGE_RESOLUTION|>--- conflicted
+++ resolved
@@ -30,13 +30,9 @@
 
 
 class OfferYearAdmin(admin.ModelAdmin):
-<<<<<<< HEAD
     list_display = ('acronym', 'offer', 'parent', 'title', 'academic_year', 'changed')
-    fieldsets = ((None, {'fields': ('offer', 'academic_year', 'structure', 'acronym', 'title', 'parent')}),)
-=======
-    list_display = ('offer', 'parent', 'title', 'academic_year', 'changed')
-    fieldsets = ((None, {'fields': ('offer', 'academic_year', 'structure', 'acronym', 'title', 'parent','title_international','title_short','title_printable','grade')}),)
->>>>>>> 306c6f8f
+    fieldsets = ((None, {'fields': ('offer', 'academic_year', 'structure', 'acronym', 'title', 'parent',
+                                    'title_international', 'title_short', 'title_printable', 'grade')}),)
     raw_id_fields = ('offer', 'structure', 'parent')
     search_fields = ['acronym']
 
