--- conflicted
+++ resolved
@@ -57,14 +57,13 @@
         .select_related('structure').first()
 
 
-<<<<<<< HEAD
 def find_all_entity_manager_by_user(a_user):
     return EntityManager.objects.filter(person__user=a_user)\
         .select_related('person')\
         .select_related('structure')
-=======
+
+
 def find_by_user(a_user):
     return EntityManager.objects.filter(person__user=a_user)\
         .select_related('person').select_related('structure')\
-        .order_by('structure__acronym')
->>>>>>> c35b94f0
+        .order_by('structure__acronym')