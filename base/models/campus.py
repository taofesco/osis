##############################################################################
#
#    OSIS stands for Open Student Information System. It's an application
#    designed to manage the core business of higher education institutions,
#    such as universities, faculties, institutes and professional schools.
#    The core business involves the administration of students, teachers,
#    courses, programs and so on.
#
#    Copyright (C) 2015-2017 Université catholique de Louvain (http://www.uclouvain.be)
#
#    This program is free software: you can redistribute it and/or modify
#    it under the terms of the GNU General Public License as published by
#    the Free Software Foundation, either version 3 of the License, or
#    (at your option) any later version.
#
#    This program is distributed in the hope that it will be useful,
#    but WITHOUT ANY WARRANTY; without even the implied warranty of
#    MERCHANTABILITY or FITNESS FOR A PARTICULAR PURPOSE.  See the
#    GNU General Public License for more details.
#
#    A copy of this license - GNU General Public License - is available
#    at the root of the source code of this program.  If not,
#    see http://www.gnu.org/licenses/.
#
##############################################################################
from django.db import models
from base.models.enums.organization_type import MAIN
from osis_common.models.serializable_model import SerializableModel, SerializableModelAdmin


class CampusAdmin(SerializableModelAdmin):
    list_display = ('name', 'organization', 'changed')
    list_filter = ('organization',)
    fieldsets = ((None, {'fields': ('name', 'organization', 'code', 'is_administration')}),)
    search_fields = ['name', 'organization__name']


class Campus(SerializableModel):
    external_id = models.CharField(max_length=100, blank=True, null=True)
    changed = models.DateTimeField(null=True, auto_now=True)
    name = models.CharField(max_length=100, blank=True, null=True)
    organization = models.ForeignKey('Organization')
    code = models.CharField(max_length=1, blank=True, null=True)
    is_administration = models.BooleanField(default=False)

    def __str__(self):
        return u"%s" % self.name


def find_by_organization(organization):
    return Campus.objects.filter(organization=organization)\
                         .order_by('name')


<<<<<<< HEAD
def find_main_campuses():
    return Campus.objects.filter(organization__type=MAIN).order_by('name')
=======
def find_administration_campuses():
    return Campus.objects.filter(organization__type=MAIN, is_administration=True).order_by('name')


def find_by_id(campus_id):
    return Campus.objects.get(id=campus_id)
>>>>>>> e87926be
<|MERGE_RESOLUTION|>--- conflicted
+++ resolved
@@ -52,14 +52,9 @@
                          .order_by('name')
 
 
-<<<<<<< HEAD
-def find_main_campuses():
-    return Campus.objects.filter(organization__type=MAIN).order_by('name')
-=======
 def find_administration_campuses():
     return Campus.objects.filter(organization__type=MAIN, is_administration=True).order_by('name')
 
 
 def find_by_id(campus_id):
-    return Campus.objects.get(id=campus_id)
->>>>>>> e87926be
+    return Campus.objects.get(id=campus_id)