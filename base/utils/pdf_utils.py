##############################################################################
#
#    OSIS stands for Open Student Information System. It's an application
#    designed to manage the core business of higher education institutions,
#    such as universities, faculties, institutes and professional schools.
#    The core business involves the administration of students, teachers,
#    courses, programs and so on.
#
#    Copyright (C) 2015-2016 Université catholique de Louvain (http://www.uclouvain.be)
#
#    This program is free software: you can redistribute it and/or modify
#    it under the terms of the GNU General Public License as published by
#    the Free Software Foundation, either version 3 of the License, or
#    (at your option) any later version.
#
#    This program is distributed in the hope that it will be useful,
#    but WITHOUT ANY WARRANTY; without even the implied warranty of
#    MERCHANTABILITY or FITNESS FOR A PARTICULAR PURPOSE.  See the
#    GNU General Public License for more details.
#
#    A copy of this license - GNU General Public License - is available
#    at the root of the source code of this program.  If not,
#    see http://www.gnu.org/licenses/.
#
##############################################################################
from io import BytesIO
from django.http import HttpResponse
from django.conf import settings
from reportlab.lib.pagesizes import A4
from reportlab.lib.enums import TA_JUSTIFY, TA_RIGHT, TA_CENTER, TA_LEFT
from reportlab.platypus import SimpleDocTemplate, Paragraph, Spacer, Image, PageBreak, Table,TableStyle
from reportlab.lib.styles import getSampleStyleSheet, ParagraphStyle
from reportlab.lib.units import mm
from reportlab.lib import colors
from django.utils.translation import ugettext_lazy as _
from django.contrib.staticfiles.templatetags.staticfiles import static

from base import models as mdl

PAGE_SIZE = A4
MARGIN_SIZE = 20 * mm
COLS_WIDTH = [25*mm,35*mm,30*mm,25*mm,25*mm,27*mm]


def add_header_footer(canvas, doc):
    """
    Add the page number
    """
    styles = getSampleStyleSheet()
    # Save the state of our canvas so we can draw on it
    canvas.saveState()

    # Header
    header_building(canvas, doc, styles)

    # Footer
    footer_building(canvas, doc, styles)

    # Release the canvas
    canvas.restoreState()


def print_notes(request, tutor, academic_year, learning_unit_id, is_fac,sessions_list):
    """
    Create a multi-page document
    :param request:
    :param tutor:
    :param academic_year:
    :param learning_unit_year_id:
    """

    response = HttpResponse(content_type='application/pdf')
    response['Content-Disposition'] = 'attachment; filename="feuillesNotes.pdf"'

    buffer = BytesIO()
    doc = SimpleDocTemplate(buffer,
                            pagesize=PAGE_SIZE,
                            rightMargin=MARGIN_SIZE,
                            leftMargin=MARGIN_SIZE,
                            topMargin=85,
                            bottomMargin=18)

    styles = getSampleStyleSheet()
    styles.add(ParagraphStyle(name='Justify', alignment=TA_JUSTIFY))

    content = []

    list_exam_enrollment = []
    for sessions in sessions_list:
        for session in sessions:
            enrollments = list(mdl.exam_enrollment.find_exam_enrollments_by_session(session))
            if enrollments:
                list_exam_enrollment = list_exam_enrollment + enrollments

    list_notes_building(learning_unit_id, academic_year, list_exam_enrollment, styles, is_fac, content)

    doc.build(content, onFirstPage=add_header_footer, onLaterPages=add_header_footer)
    # doc.build(content)
    pdf = buffer.getvalue()
    buffer.close()
    response.write(pdf)
    return response


def header_building(canvas, doc, styles):
    a = Image(settings.LOGO_INSTITUTION_URL,width=15*mm,height=20*mm)

    p = Paragraph('''
                    <para align=center>
                        <font size=16>%s</font>
                    </para>''' % (_('scores_transcript')), styles["BodyText"])

    data_header = [[a, '%s' % _('ucl_denom_location'), p], ]

    t_header=Table(data_header, [30*mm, 100*mm,50*mm])

    t_header.setStyle(TableStyle([
                       ]))

    w, h = t_header.wrap(doc.width, doc.topMargin)
    t_header.drawOn(canvas, doc.leftMargin, doc.height + doc.topMargin - h)


def footer_building(canvas, doc, styles):
    pageinfo = _('scores_sheet')
    footer = Paragraph(''' <para align=right>Page %d - %s </para>''' % (doc.page, pageinfo), styles['Normal'])
    w, h = footer.wrap(doc.width, doc.bottomMargin)
    footer.drawOn(canvas, doc.leftMargin, h)


def list_notes_building(learning_unit_year_id, academic_year, list_exam_enrollment, styles,
                        is_fac, content):

    content.append(Paragraph('''
                            <para spaceb=5>
                                &nbsp;
                            </para>
                            ''' , ParagraphStyle('normal')))
    data = headers_table(styles)

    old_pgm = None
    current_learning_unit_year= None
    cpt = 1
    for rec_exam_enrollment in list_exam_enrollment:
        if (int(rec_exam_enrollment.learning_unit_enrollment.learning_unit_year.id) == int(learning_unit_year_id)) \
                or int(learning_unit_year_id) == -1:
            student = rec_exam_enrollment.learning_unit_enrollment.student
            o = rec_exam_enrollment.learning_unit_enrollment.offer
            if old_pgm is None:
                old_pgm = o
                current_learning_unit_year = rec_exam_enrollment.learning_unit_enrollment.learning_unit_year
            if o != old_pgm:
                #Autre programme - 1. mettre les critères
                main_data(academic_year, rec_exam_enrollment.session_exam, styles, current_learning_unit_year,old_pgm, content)
                #Autre programme - 2. il faut écrire le tableau

                t=Table(data, COLS_WIDTH, repeatRows=1)
                t.setStyle(TableStyle([
                                   ('INNERGRID', (0,0), (-1,-1), 0.25, colors.black),
                                   ('BOX', (0,0), (-1,-1), 0.25, colors.black),
                                   ('VALIGN',(0,0), (-1,-1), 'TOP')
                                   ]))

                content.append(t)
                #Autre programme - 3. Imprimer légende
                end_page_infos_building(content)
                legend_building(current_learning_unit_year, is_fac, content)
                #Autre programme - 4. il faut faire un saut de page
                content.append(PageBreak())
                data = headers_table(styles)
                old_pgm =o
                current_learning_unit_year = rec_exam_enrollment.learning_unit_enrollment.learning_unit_year

            person = mdl.person.find_by_id(student.person.id)
            score = None
            if not (rec_exam_enrollment.score_final is None):
                if rec_exam_enrollment.session_exam.learning_unit_year.decimal_scores :
                    score = "{0:.2f}".format(rec_exam_enrollment.score_final)
                else:
                    score = "{0:.0f}".format(rec_exam_enrollment.score_final)
            justification = ""
            if rec_exam_enrollment.justification_final:
                justification = dict(mdl.exam_enrollment.JUSTIFICATION_TYPES)[rec_exam_enrollment.justification_final]
<<<<<<< HEAD
            end_date = session_exam.offer_year_calendar.end_date # end_date ne devrait jamais etre None !
=======
            end_date = ""
            if rec_exam_enrollment.session_exam.offer_year_calendar.end_date:
                end_date=rec_exam_enrollment.session_exam.offer_year_calendar.end_date.strftime('%d/%m/%Y')
>>>>>>> ebf10e77
            data.append([student.registration_id,
                         person.last_name,
                         person.first_name,
                         score,
                         justification,
<<<<<<< HEAD
                         end_date.strftime('%d/%m/%Y')])
        cpt += 1
=======
                         end_date])
        cpt = cpt + 1
>>>>>>> ebf10e77

    if not old_pgm is None:
        main_data(academic_year, rec_exam_enrollment.session_exam, styles, current_learning_unit_year, old_pgm, content)
        t = Table(data,COLS_WIDTH)
        t.setStyle(TableStyle([('INNERGRID', (0, 0), (-1, -1), 0.25, colors.black),
                               ('BOX', (0, 0), (-1,-1), 0.25, colors.black),
                               ('VALIGN', (0, 0), (-1, -1), 'TOP')]))

        content.append(t)
        end_page_infos_building(content)
        legend_building(current_learning_unit_year, is_fac, content)


def legend_building(learning_unit_year, is_fac, content):

    p = ParagraphStyle('legend')
    p.textColor = 'grey'
    p.borderColor = 'grey'
    p.borderWidth = 1
    p.alignment = TA_CENTER
    p.fontSize =8
    p.borderPadding = 5
    content.append(Paragraph('''
                        <para spaceb=5>
                            &nbsp;
                        </para>
                        ''' , ParagraphStyle('normal')))
    legend_text = "%s : %s" % (_('other_score_legend'), mdl.exam_enrollment.justification_label_authorized(is_fac))
    if not learning_unit_year.decimal_scores:
        legend_text += "<br/><font color=red>%s</font>" % _('unauthorized_decimal_for_this_activity')

    content.append(Paragraph('''
                            <para>
                                %s
                            </para>
                            ''' % legend_text, p))


def headers_table(styles):
    data = []
    data.append([Paragraph('''%s''' % _('registration_number'), styles['BodyText']),
                 Paragraph('''%s''' % _('lastname'), styles['BodyText']),
                 Paragraph('''%s''' % _('firstname'), styles['BodyText']),
                 Paragraph('''%s''' % _('numbered_score'), styles['BodyText']),
                 Paragraph('''%s''' % _('other_score'), styles['BodyText']),
                 Paragraph('''%s''' % _('end_date'), styles['BodyText'])])
    return data


def main_data(academic_year, session_exam, styles, learning_unit_year, pgm, content):
    p_structure = ParagraphStyle('entete_structure')
    p_structure.alignment = TA_LEFT
    p_structure.fontSize = 10

    p = ParagraphStyle('entete_droite')
    p.alignment = TA_RIGHT
    p.fontSize = 10

    content.append(Paragraph('''
                            <para spaceb=5>
                                &nbsp;
                            </para>
                            ''' , ParagraphStyle('normal')))
    content.append(Paragraph('%s : %s' % (_('academic_year'), str(academic_year)), p))
    content.append(Paragraph('Session : %d' % session_exam.number_session, p))
    content.append(Paragraph('''
                            <para spaceb=10>
                                &nbsp;
                            </para>
                            ''',  ParagraphStyle('normal')))

    if pgm.structure is not None:
        content.append(Paragraph('%s' % pgm.structure, p_structure))
        content.append(Paragraph('''
                                <para spaceb=5>
                                    &nbsp;
                                </para>
                                ''',  ParagraphStyle('normal')))

    content.append(Paragraph("<strong>%s : %s</strong>" % (learning_unit_year.acronym,learning_unit_year.title)
                              , styles["Normal"]) )
    content.append(Paragraph('''
                            <para spaceb=5>
                                &nbsp;
                            </para>
                            ''',  ParagraphStyle('normal')))

    tutor = None
    if tutor is None:
        p_tutor = Paragraph(''' ''', styles["Normal"])
    else:
        p_tutor = Paragraph('''<b>%s %s</b>''' % (tutor.person.last_name, tutor.person.first_name), styles["Normal"])

    data_tutor = [[p_tutor],
                  [''],
                  [''],
                  ['']]
    table_tutor=Table(data_tutor)
    p_pgm = Paragraph('''<b>%s : %s</b>''' % (_('program'), pgm.acronym), styles["Normal"])
    data_pgm= [[p_pgm],
               [_('deliberation_date') + ' : '],
               [_('chair_of_the_exam_board') + ' : '],
               [_('exam_board_secretary') + ' : '],
              ]
    table_pgm=Table(data_pgm)
    table_pgm.setStyle(TableStyle([
    ('LEFTPADDING', (0,0), (-1,-1), 0),
                         ('RIGHTPADDING', (0,0), (-1,-1), 0),
                         ('VALIGN', (0,0), (-1,-1), 'TOP')
                       ]))
    data_header = [[table_pgm,table_tutor]]

    tt = Table(data_header, colWidths='*')
    tt.setStyle(TableStyle([('LEFTPADDING', (0,0), (-1,-1), 0),
                            ('RIGHTPADDING', (0,0), (-1,-1), 0),
                            ('VALIGN', (0,0), (-1,-1), 'TOP')
                           ]))
    content.append(tt)
    content.append(Spacer(1, 12))


def end_page_infos_building(content):
    content.append(Paragraph('''
                            <para spaceb=5>
                                &nbsp;
                            </para>
                            ''', ParagraphStyle('normal')))
    p = ParagraphStyle('info')
    p.fontSize = 10
    p.alignment = TA_LEFT
    content.append(Paragraph(_("return_doc_to_administrator")
                             , p))
    content.append(Paragraph('''
                            <para spaceb=10>
                                &nbsp;
                            </para>
                            ''', ParagraphStyle('normal')))
    p_signature = ParagraphStyle('info')
    p_signature.fontSize = 10
    p_signature.leftIndent = 330
    paragraph_signature = Paragraph('''
                    <font size=10>%s ....................................</font>
                    <br/>
                    <font size=10>%s ..../..../........</font>
                    <br/>
                    <font size=10>%s</font>
                   ''' % (_('done_at'), _('the'), _('signature')), p_signature)
    content.append(paragraph_signature)<|MERGE_RESOLUTION|>--- conflicted
+++ resolved
@@ -181,25 +181,14 @@
             justification = ""
             if rec_exam_enrollment.justification_final:
                 justification = dict(mdl.exam_enrollment.JUSTIFICATION_TYPES)[rec_exam_enrollment.justification_final]
-<<<<<<< HEAD
-            end_date = session_exam.offer_year_calendar.end_date # end_date ne devrait jamais etre None !
-=======
-            end_date = ""
-            if rec_exam_enrollment.session_exam.offer_year_calendar.end_date:
-                end_date=rec_exam_enrollment.session_exam.offer_year_calendar.end_date.strftime('%d/%m/%Y')
->>>>>>> ebf10e77
+            end_date=rec_exam_enrollment.session_exam.offer_year_calendar.end_date.strftime('%d/%m/%Y')
             data.append([student.registration_id,
                          person.last_name,
                          person.first_name,
                          score,
                          justification,
-<<<<<<< HEAD
                          end_date.strftime('%d/%m/%Y')])
         cpt += 1
-=======
-                         end_date])
-        cpt = cpt + 1
->>>>>>> ebf10e77
 
     if not old_pgm is None:
         main_data(academic_year, rec_exam_enrollment.session_exam, styles, current_learning_unit_year, old_pgm, content)
