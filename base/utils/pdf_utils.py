##############################################################################
#
#    OSIS stands for Open Student Information System. It's an application
#    designed to manage the core business of higher education institutions,
#    such as universities, faculties, institutes and professional schools.
#    The core business involves the administration of students, teachers,
#    courses, programs and so on.
#
#    Copyright (C) 2015-2016 Université catholique de Louvain (http://www.uclouvain.be)
#
#    This program is free software: you can redistribute it and/or modify
#    it under the terms of the GNU General Public License as published by
#    the Free Software Foundation, either version 3 of the License, or
#    (at your option) any later version.
#
#    This program is distributed in the hope that it will be useful,
#    but WITHOUT ANY WARRANTY; without even the implied warranty of
#    MERCHANTABILITY or FITNESS FOR A PARTICULAR PURPOSE.  See the
#    GNU General Public License for more details.
#
#    A copy of this license - GNU General Public License - is available
#    at the root of the source code of this program.  If not,
#    see http://www.gnu.org/licenses/.
#
##############################################################################
from io import BytesIO
from django.http import HttpResponse
from django.conf import settings
from reportlab.lib.pagesizes import A4
from reportlab.lib.enums import TA_JUSTIFY, TA_RIGHT, TA_CENTER, TA_LEFT
from reportlab.platypus import SimpleDocTemplate, Paragraph, Spacer, Image, PageBreak, Table, TableStyle
from reportlab.lib.styles import getSampleStyleSheet, ParagraphStyle
from reportlab.lib.units import mm
from reportlab.lib import colors
from django.utils.translation import ugettext_lazy as _

from base import models as mdl

PAGE_SIZE = A4
<<<<<<< HEAD
MARGIN_SIZE = 15 * mm
COLS_WIDTH = [25*mm,45*mm,45*mm,25*mm,25*mm]
STUDENTS_PER_PAGE = 24
=======
MARGIN_SIZE = 20 * mm
COLS_WIDTH = [25*mm, 45*mm, 45*mm, 25*mm, 25*mm]
>>>>>>> 7bff56d5


def add_header_footer(canvas, doc):
    """
    Add the page number
    """
    styles = getSampleStyleSheet()
    # Save the state of our canvas so we can draw on it
    canvas.saveState()

    # Header
    header_building(canvas, doc, styles)

    # Footer
    footer_building(canvas, doc, styles)

    # Release the canvas
    canvas.restoreState()


def print_notes(academic_year, learning_unit_year_id, list_exam_enrollment):
    """
    Create a multi-page document
    :param academic_year: An object AcademicYear
    :param learning_unit_year_id: The id of the learning unit (from which to create the PDF notes sheet)
    :param list_exam_enrollment: List of examEnrollments to print on the PDF.
    """
    filename = "%s.pdf" % _('scores_sheet')
    response = HttpResponse(content_type='application/pdf')
    response['Content-Disposition'] = 'attachment; filename="%s"' % filename

    buffer = BytesIO()
    doc = SimpleDocTemplate(buffer,
                            pagesize=PAGE_SIZE,
                            rightMargin=MARGIN_SIZE,
                            leftMargin=MARGIN_SIZE,
                            topMargin=85,
                            bottomMargin=18)

    styles = getSampleStyleSheet()
    styles.add(ParagraphStyle(name='Justify', alignment=TA_JUSTIFY))
    content = []

    list_notes_building(learning_unit_year_id, academic_year, list_exam_enrollment, styles, content)

    doc.build(content, onFirstPage=add_header_footer, onLaterPages=add_header_footer)
    pdf = buffer.getvalue()
    buffer.close()
    response.write(pdf)
    return response


def header_building(canvas, doc, styles):
    a = Image(settings.LOGO_INSTITUTION_URL, width=15*mm, height=20*mm)

    p = Paragraph('''
                    <para align=center>
                        <font size=16>%s</font>
                    </para>''' % (_('scores_transcript')), styles["BodyText"])

    data_header = [[a, '%s' % _('ucl_denom_location'), p], ]

    t_header = Table(data_header, [30*mm, 100*mm, 50*mm])

    t_header.setStyle(TableStyle([]))

    w, h = t_header.wrap(doc.width, doc.topMargin)
    t_header.drawOn(canvas, doc.leftMargin, doc.height + doc.topMargin - h)


def footer_building(canvas, doc, styles):
    pageinfo = _('scores_sheet')
    footer = Paragraph(''' <para align=right>Page %d - %s </para>''' % (doc.page, pageinfo), styles['Normal'])
    w, h = footer.wrap(doc.width, doc.bottomMargin)
    footer.drawOn(canvas, doc.leftMargin, h)


def list_notes_building(learning_unit_year_id, academic_year, list_exam_enrollment, styles, content):

    content.append(Paragraph('''
                            <para spaceb=5>
                                &nbsp;
                            </para>
                            ''', ParagraphStyle('normal')))
    data = headers_table()

    old_offer_programme = None
    current_learning_unit_year = None
    students_printed = 0
    for rec_exam_enrollment in list_exam_enrollment:
        if not learning_unit_year_id \
                or (int(rec_exam_enrollment.learning_unit_enrollment.learning_unit_year.id) == int(learning_unit_year_id)):

            student = rec_exam_enrollment.learning_unit_enrollment.student
            offer_programme = rec_exam_enrollment.learning_unit_enrollment.offer
            if old_offer_programme is None:
                old_offer_programme = offer_programme
                current_learning_unit_year = rec_exam_enrollment.learning_unit_enrollment.learning_unit_year

            if offer_programme != old_offer_programme or students_printed > STUDENTS_PER_PAGE:
                students_printed = 0
                # Other programme - 1. manage criteria
                main_data(academic_year,
                          rec_exam_enrollment.session_exam,
                          styles,
                          current_learning_unit_year,
                          old_offer_programme, content)
                # Other programme - 2. write table

                t = Table(data, COLS_WIDTH, repeatRows=1)
                t.setStyle(TableStyle([
                                   ('INNERGRID', (0, 0), (-1, -1), 0.25, colors.black),
                                   ('BOX', (0, 0), (-1, -1), 0.25, colors.black),
                                   ('VALIGN', (0, 0), (-1, -1), 'TOP'),
                                   ('BACKGROUND', (0, 0), (-1, 0), colors.grey)]))

                content.append(t)
                # Other programme - 3. Write legend
                end_date = ""
                if rec_exam_enrollment.session_exam.offer_year_calendar.end_date:
                    end_date = rec_exam_enrollment.session_exam.offer_year_calendar.end_date.strftime('%d/%m/%Y')
                end_page_infos_building(content, end_date)
                legend_building(current_learning_unit_year, content)
                # Other programme - 4. page break
                content.append(PageBreak())
                data = headers_table()
                old_offer_programme = offer_programme
                current_learning_unit_year = rec_exam_enrollment.learning_unit_enrollment.learning_unit_year

            person = mdl.person.find_by_id(student.person.id)
            score = None
            if not (rec_exam_enrollment.score_final is None):
                if rec_exam_enrollment.session_exam.learning_unit_year.decimal_scores:
                    score = "{0:.2f}".format(rec_exam_enrollment.score_final)
                else:
                    score = "{0:.0f}".format(rec_exam_enrollment.score_final)
            justification = ""
            if rec_exam_enrollment.justification_final:
                justification = mdl.exam_enrollment.get_letter_justication_type(rec_exam_enrollment.justification_final)
            sc = ""
            if score:
                sc = "%s" % score
            data.append([student.registration_id,
                         Paragraph(person.last_name, styles['Normal']),
                         Paragraph(person.first_name, styles['Normal']),
                         sc,
                         Paragraph(justification, styles['Normal'])])
        students_printed += 1

    if old_offer_programme:
<<<<<<< HEAD
        main_data(academic_year, rec_exam_enrollment.session_exam, styles, current_learning_unit_year, old_offer_programme, content)
        t = Table(data,COLS_WIDTH)
=======
        main_data(academic_year, rec_exam_enrollment.session_exam, styles, current_learning_unit_year,
                  old_offer_programme, content)
        t = Table(data, COLS_WIDTH)
>>>>>>> 7bff56d5
        t.setStyle(TableStyle([('INNERGRID', (0, 0), (-1, -1), 0.25, colors.black),
                               ('BOX', (0, 0), (-1, -1), 0.25, colors.black),
                               ('VALIGN', (0, 0), (-1, -1), 'TOP'),
                               ('BACKGROUND', (0, 0), (-1, 0), colors.grey)]))

        content.append(t)
        end_date = ""
        if rec_exam_enrollment.session_exam.offer_year_calendar.end_date:
            end_date = rec_exam_enrollment.session_exam.offer_year_calendar.end_date.strftime('%d/%m/%Y')
        end_page_infos_building(content, end_date)
        legend_building(current_learning_unit_year, content)


def legend_building(learning_unit_year, content):
    p = ParagraphStyle('legend')
    p.textColor = 'grey'
    p.borderColor = 'grey'
    p.borderWidth = 1
    p.alignment = TA_CENTER
    p.fontSize = 8
    p.borderPadding = 5
<<<<<<< HEAD

=======
    content.append(Paragraph('''
                        <para spaceb=5>
                            &nbsp;
                        </para>
                        ''', ParagraphStyle('normal')))
>>>>>>> 7bff56d5
    legend_text = _('justification_legend') % mdl.exam_enrollment.justification_label_authorized()
    legend_text += "<br/>%s" % (str(_('score_legend') % mdl.exam_enrollment.score_label_authorized()))
    if not learning_unit_year.decimal_scores:
        legend_text += "<br/><font color=red>%s</font>" % _('unauthorized_decimal_for_this_activity')

    legend_text += '''<br/> %s : <a href="%s"><font color=blue><u>%s</u></font></a>''' \
                   % (_("in_accordance_to_regulation"), _("link_to_RGEE"), _("link_to_RGEE"))
    content.append(Paragraph('''
                            <para>
                                %s
                            </para>
                            ''' % legend_text, p))


def headers_table():
    data = [['''%s''' % _('registration_number'),
             '''%s''' % _('lastname'),
             '''%s''' % _('firstname'),
             '''%s''' % _('numbered_score'),
             '''%s''' % _('justification')]]
    return data


def get_data_coordinator(learning_unit_year, styles):
    coordinator = mdl.tutor.find_responsible(learning_unit_year.learning_unit)
    p_coord_location = Paragraph('''''', styles["Normal"])
    p_coord_address = Paragraph('''''', styles["Normal"])
    p_responsible = Paragraph('<b>%s :</b>' % _('learning_unit_responsible'), styles["Normal"])
    if coordinator:
        p_coord_name = Paragraph(
            '%s %s' % (coordinator.person.last_name, coordinator.person.first_name),
            styles["Normal"])
        coordinator_address = mdl.person_address.find_by_person_label(coordinator.person, 'PROFESSIONAL')
        if coordinator_address:
            p_coord_location = Paragraph('''%s''' % coordinator_address.location, styles["Normal"])
            if coordinator_address.postal_code or coordinator_address.city:
                p_coord_address = Paragraph(
                    '''%s %s''' % (coordinator_address.postal_code, coordinator_address.city),
                    styles["Normal"])
    else:
        p_coord_name = Paragraph('%s' % _('none'), styles["Normal"])

    return [[p_responsible], [p_coord_name], [p_coord_location], [p_coord_address]]


def main_data(academic_year, session_exam, styles, learning_unit_year, offer, content):
    # We add first a blank line
    content.append(Paragraph('''
        <para spaceb=10>
            &nbsp;
        </para>
        ''', ParagraphStyle('normal')))

    text_left_style = ParagraphStyle('structure_header')
    text_left_style.alignment = TA_LEFT
    text_left_style.fontSize = 10
    p_struct_name = Paragraph('''''', styles["Normal"])
    p_struct_location = Paragraph('''''', styles["Normal"])
    p_struct_address = Paragraph('''''', styles["Normal"])
    p_phone_fax_data = Paragraph('''''', styles["Normal"])
    if offer.structure:
        structure_display = offer.structure
        faculty = mdl.structure.find_faculty(offer.structure)
        if faculty:
            structure_display = faculty

        structure_address = mdl.structure_address.find_structure_address(structure_display)

        p_struct_name = Paragraph('%s' % structure_display, styles["Normal"])

        if structure_address:
            if structure_address.location:
                p_struct_location = Paragraph('%s' % structure_address.location, styles["Normal"])
            if structure_address.postal_code and structure_address.city:
                p_struct_address = Paragraph('%s %s' % (structure_address.postal_code, structure_address.city),
                                             styles["Normal"])
            phone_fax_data = ""
            if structure_address.phone:
                phone_fax_data += _('phone') + " : " + structure_address.phone
            if structure_address.fax:
                if structure_address.phone:
                    phone_fax_data += " - "
                phone_fax_data += _('fax') + " : " + structure_address.fax
            if len(phone_fax_data) > 0:
                p_phone_fax_data = Paragraph('%s' % phone_fax_data,
                                             styles["Normal"])

    data_structure = [[p_struct_name],
                      [p_struct_location],
                      [p_struct_address],
                      [p_phone_fax_data]]

    header_coordinator_structure = [[get_data_coordinator(learning_unit_year, styles), data_structure]]
    table_header = Table(header_coordinator_structure, colWidths='*')
    table_header.setStyle(TableStyle([
        ('LEFTPADDING', (0, 0), (-1, -1), 0),
        ('RIGHTPADDING', (0, 0), (-1, -1), 0),
        ('VALIGN', (0, 0), (-1, -1), 'TOP')
    ]))

    content.append(table_header)

    p = ParagraphStyle('right_page_header')
    p.alignment = TA_RIGHT
    p.fontSize = 10

    deliberation_date = mdl.offer_year_calendar.find_deliberation_date(offer, session_exam.number_session)
    if deliberation_date:
        deliberation_date = deliberation_date.strftime("%d/%m/%Y")
    else:
        deliberation_date = '-'
    content.append(Paragraph('%s : %s' % (_('deliberation_date'), deliberation_date), styles["Normal"]))
    content.append(Paragraph('%s : %s' % (_('academic_year'), str(academic_year)), text_left_style))
    content.append(Paragraph('Session : %d' % session_exam.number_session, text_left_style))
    content.append(Paragraph("<strong>%s : %s</strong>" % (learning_unit_year.acronym, learning_unit_year.title),
                             styles["Normal"]))
    content.append(Paragraph('''<b>%s : %s</b>''' % (_('program'), offer.acronym), styles["Normal"]))


def end_page_infos_building(content, end_date):
    p = ParagraphStyle('info')
    p.fontSize = 10
    p.alignment = TA_LEFT
    content.append(Paragraph(_("return_doc_to_administrator") % end_date
                             , p))
    content.append(Paragraph('''
                            <para spaceb=5>
                                &nbsp;
                            </para>
                            ''', ParagraphStyle('normal')))
    p_signature = ParagraphStyle('info')
    p_signature.fontSize = 10
    paragraph_signature = Paragraph('''
                    <font size=10>%s ...................................... , </font>
                    <font size=10>%s ..../..../.......... &nbsp;&nbsp;&nbsp;&nbsp;&nbsp;&nbsp;&nbsp;&nbsp;&nbsp;&nbsp;&nbsp;&nbsp;</font>
                    <font size=10>%s</font>
                   ''' % (_('done_at'), _('the'), _('signature')), p_signature)
    content.append(paragraph_signature)
    content.append(Paragraph('''
        <para spaceb=2>
            &nbsp;
        </para>
        ''', ParagraphStyle('normal')))<|MERGE_RESOLUTION|>--- conflicted
+++ resolved
@@ -37,14 +37,9 @@
 from base import models as mdl
 
 PAGE_SIZE = A4
-<<<<<<< HEAD
 MARGIN_SIZE = 15 * mm
 COLS_WIDTH = [25*mm,45*mm,45*mm,25*mm,25*mm]
 STUDENTS_PER_PAGE = 24
-=======
-MARGIN_SIZE = 20 * mm
-COLS_WIDTH = [25*mm, 45*mm, 45*mm, 25*mm, 25*mm]
->>>>>>> 7bff56d5
 
 
 def add_header_footer(canvas, doc):
@@ -195,14 +190,9 @@
         students_printed += 1
 
     if old_offer_programme:
-<<<<<<< HEAD
-        main_data(academic_year, rec_exam_enrollment.session_exam, styles, current_learning_unit_year, old_offer_programme, content)
-        t = Table(data,COLS_WIDTH)
-=======
         main_data(academic_year, rec_exam_enrollment.session_exam, styles, current_learning_unit_year,
                   old_offer_programme, content)
         t = Table(data, COLS_WIDTH)
->>>>>>> 7bff56d5
         t.setStyle(TableStyle([('INNERGRID', (0, 0), (-1, -1), 0.25, colors.black),
                                ('BOX', (0, 0), (-1, -1), 0.25, colors.black),
                                ('VALIGN', (0, 0), (-1, -1), 'TOP'),
@@ -224,15 +214,7 @@
     p.alignment = TA_CENTER
     p.fontSize = 8
     p.borderPadding = 5
-<<<<<<< HEAD
-
-=======
-    content.append(Paragraph('''
-                        <para spaceb=5>
-                            &nbsp;
-                        </para>
-                        ''', ParagraphStyle('normal')))
->>>>>>> 7bff56d5
+
     legend_text = _('justification_legend') % mdl.exam_enrollment.justification_label_authorized()
     legend_text += "<br/>%s" % (str(_('score_legend') % mdl.exam_enrollment.score_label_authorized()))
     if not learning_unit_year.decimal_scores:
