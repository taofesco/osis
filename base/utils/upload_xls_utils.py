--- conflicted
+++ resolved
@@ -37,11 +37,6 @@
 
 @login_required
 def upload_scores_file(request, learning_unit_year_id=None):
-<<<<<<< HEAD
-    learning_unit_year = mdl.learning_unit_year.find_by_id(learning_unit_year_id)
-    message_validation = ""
-=======
->>>>>>> bbf3d8b3
     if request.method == 'POST':
         form = ScoreFileForm(request.POST, request.FILES)
         if form.is_valid():
@@ -50,42 +45,16 @@
                 if ".xls" not in str(file_name):
                     messages.add_message(request, messages.INFO, _('file_must_be_xls'))
                 else:
-<<<<<<< HEAD
-                    is_program_manager = mdl.program_manager.is_program_manager(request.user)
-                    is_valid = __save_xls_scores(request, file_name, is_program_manager, request.user, learning_unit_year.learning_unit.id)
-                    if not is_valid:
-                        message_validation = '%s' % _('invalid_file')
-
-                messages.add_message(request, messages.INFO, '%s' % message_validation)
-        return HttpResponseRedirect(reverse('online_encoding', args=[learning_unit_year_id, ]))
-
-
-def _is_registration_id(registration_id):
-    try:
-        int(registration_id)
-        return True
-    except ValueError:
-        return False
-=======
                     learning_unit_year = mdl.learning_unit_year.find_by_id(learning_unit_year_id)
                     is_program_manager = mdl.program_manager.is_program_manager(request.user)
                     __save_xls_scores(request, file_name, is_program_manager, request.user, learning_unit_year.learning_unit.id)
->>>>>>> bbf3d8b3
 
         return HttpResponseRedirect(reverse('online_encoding', args=[learning_unit_year_id, ]))
 
-<<<<<<< HEAD
+
 def __save_xls_scores(request, file_name, is_program_manager, user, learning_unit_id):
     workbook = load_workbook(file_name, read_only=True)
     worksheet = workbook.active
-    validation_error = ""
-    data_line_number = 1
-=======
-
-def __save_xls_scores(request, file_name, is_program_manager, user, learning_unit_id):
-    workbook = load_workbook(file_name, read_only=True)
-    worksheet = workbook.active
->>>>>>> bbf3d8b3
     new_scores_number = 0
     new_scores = False
     session_exam = None
@@ -107,35 +76,6 @@
             continue
 
         student = mdl.student.find_by(registration_id=row[col_registration_id].value)
-<<<<<<< HEAD
-        info_line = "%s %d :" % (_('Line'), data_line_number)
-        if not student:
-            validation_error += "%s %s!" % (info_line, _('student_not_exist') % (str(row[col_registration_id].value)))
-        else:
-            academic_year = mdl.academic_year.find_academic_year_by_year(int(row[col_academic_year].value[:4]))
-            if not academic_year:
-                validation_error += "%s %s!" % (info_line, _('academic_year_not_exist') % row[col_academic_year].value)
-            else:
-                offer_year = mdl.offer_year.find_by_academicyear_acronym(academic_year, row[col_offer].value)
-                if not offer_year:
-                    validation_error += "%s %s!" % (info_line, _('offer_year_not_exist') % (str(row[col_offer].value),
-                                                                                            academic_year.year))
-                else:
-                    offer_enrollment = mdl.offer_enrollment.find_by_student_offer(student, offer_year)
-                    if not offer_enrollment:
-                        validation_error += "%s %s!" % (info_line, _('offer_enrollment_not_exist'))
-                    else:
-                        learning_unit_year_lists = mdl.learning_unit_year.search(academic_year,
-                                                                                 row[col_learning_unit].value)
-                        if len(learning_unit_year_lists) == 1:
-                            learning_unit_year = learning_unit_year_lists[0]
-                        if not learning_unit_year:
-                            validation_error += "%s %s!" % (info_line, _('activity_not_exit') % (str(row[col_learning_unit].value)))
-                        else:
-                            learning_unit_enrollment = mdl.learning_unit_enrollment.find_by_learningunit_enrollment(learning_unit_year, offer_enrollment)
-                            if not learning_unit_enrollment:
-                                validation_error += "%s %s!" % (info_line, _('enrollment_activity_not_exist') % (str(row[col_learning_unit].value)))
-=======
         info_line = "%s %d (NOMA %s):" % (_('Line'), count + 1, row[col_registration_id].value)
         if not student:
             messages.add_message(request, messages.ERROR, "%s %s!" % (info_line, _('student_not_exist') % (str(row[col_registration_id].value))))
@@ -163,7 +103,6 @@
                             learning_unit_enrollment = mdl.learning_unit_enrollment.find_by_learningunit_enrollment(learning_unit_year, offer_enrollment)
                             if not learning_unit_enrollment:
                                 messages.add_message(request, messages.ERROR, "%s %s!" % (info_line, _('enrollment_activity_not_exist') % (str(row[col_learning_unit].value))))
->>>>>>> bbf3d8b3
                             else:
                                 session_number = int(row[col_session].value)
                                 exam_enrollment = mdl.exam_enrollment.find_by_enrollment_session(learning_unit_enrollment, session_number)
@@ -190,17 +129,6 @@
                                                 messages.add_message(request, messages.ERROR, "%s %s!" % (info_line, _('score_invalid')))
                                         else:
                                             score = None
-<<<<<<< HEAD
-
-                                        score_valid = True
-
-                                        if score is not None:
-                                            if score < 0 or score > 20:
-                                                validation_error += "%s %s!" % (info_line, _('scores_gt_0_lt_20'))
-                                                score_valid = False
-                                            elif learning_unit_year and not learning_unit_year.decimal_scores and round(score) != score:
-                                                validation_error += "%s %s!" % (info_line, _('score_decimal_not_allowed'))
-=======
 
                                         score_valid = True
 
@@ -210,7 +138,6 @@
                                                 score_valid = False
                                             elif not learning_unit_year.decimal_scores and round(score) != score:
                                                 messages.add_message(request, messages.ERROR, "%s %s!" % (info_line, _('score_decimal_not_allowed')))
->>>>>>> bbf3d8b3
                                                 score_valid = False
                                         else:
                                             score_valid = False
@@ -230,11 +157,7 @@
                                         if score and justification_xls:
                                             score_valid = False
                                             justification_valid = False
-<<<<<<< HEAD
-                                            validation_error += "%s %s!" % (info_line, _('constraint_score_other_score'))
-=======
                                             messages.add_message(request, messages.ERROR, "%s %s!" % (info_line, _('constraint_score_other_score')))
->>>>>>> bbf3d8b3
 
                                         if score_valid or justification_valid:
                                             if is_program_manager:
@@ -248,25 +171,6 @@
                                                     new_scores_number += 1
                                                     new_scores = True
                                                     new_score = True
-<<<<<<< HEAD
-                                            else:
-                                                if score != exam_enrollment.score_draft:
-                                                    new_scores_number += 1
-                                                    new_scores = True
-                                                    new_score = True
-
-                                                if justification_valid and justification_xls and exam_enrollment.justification_draft != justification_xls:
-                                                    new_scores_number += 1
-                                                    new_scores = True
-                                                    new_score = True
-
-                                        if new_score:
-                                            exam_enrollment.score_draft = score
-                                            exam_enrollment.justification_draft = justification_xls
-                                            if is_program_manager:
-                                                exam_enrollment.score_final = score
-                                                exam_enrollment.justification_final = justification_xls
-=======
                                             else:
                                                 if score != exam_enrollment.score_draft:
                                                     new_scores_number += 1
@@ -285,7 +189,6 @@
                                             else:
                                                 exam_enrollment.score_draft = score
                                                 exam_enrollment.justification_draft = justification_xls
->>>>>>> bbf3d8b3
 
                                             exam_enrollment.save()
 
@@ -294,10 +197,6 @@
                                                                                                     exam_enrollment,
                                                                                                     score,
                                                                                                     justification_xls)
-<<<<<<< HEAD
-        data_line_number += 1
-=======
->>>>>>> bbf3d8b3
 
     if session_exam is not None:
         all_encoded = True
@@ -327,8 +226,6 @@
         return True
     else:
         messages.add_message(request, messages.ERROR, '%s' % _('no_score_injected'))
-<<<<<<< HEAD
-=======
         return False
 
 
@@ -337,5 +234,4 @@
         int(registration_id)
         return True
     except ValueError:
->>>>>>> bbf3d8b3
         return False