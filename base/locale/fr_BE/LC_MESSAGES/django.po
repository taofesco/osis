# SOME DESCRIPTIVE TITLE.
# Copyright (C) YEAR THE PACKAGE'S COPYRIGHT HOLDER
# This file is distributed under the same license as the PACKAGE package.
# FIRST AUTHOR <EMAIL@ADDRESS>, YEAR.
#
msgid ""
msgstr ""
"Project-Id-Version: PACKAGE VERSION\n"
"Report-Msgid-Bugs-To: \n"
"POT-Creation-Date: 2016-04-22 15:14+0200\n"
"PO-Revision-Date: YEAR-MO-DA HO:MI+ZONE\n"
"Last-Translator: FULL NAME <EMAIL@ADDRESS>\n"
"Language-Team: LANGUAGE <LL@li.org>\n"
"Language: \n"
"MIME-Version: 1.0\n"
"Content-Type: text/plain; charset=UTF-8\n"
"Content-Transfer-Encoding: 8bit\n"

#: models/exam_enrollment.py:34 models/exam_enrollment.py:148
#: models/exam_enrollment.py:154
#: templates/assessments/online_double_encoding_form.html:114
#: templates/assessments/online_encoding_form.html:131
#: templates/assessments/online_encoding_form.html:145
msgid "absent"
msgstr "Absent"

msgid "absent_pdf_legend"
msgstr "A=Absent"

#: models/exam_enrollment.py:35 models/exam_enrollment.py:149
#: models/exam_enrollment.py:155
#: templates/assessments/online_double_encoding_form.html:115
#: templates/assessments/online_encoding_form.html:132
#: templates/assessments/online_encoding_form.html:146
msgid "cheating"
msgstr "Tricherie"

msgid "cheating_pdf_legend"
msgstr "T=Tricherie"

msgid "ill"
msgstr "Malade"

msgid "ill_pdf_legend"
msgstr "M=Malade"

msgid "justified_absence"
msgstr "Absence justifiée"

msgid "justified_absence_pdf_legend"
msgstr "AJ=Absence justifiée"

msgid "score_missing"
msgstr "Note manquante"

msgid "score_missing_pdf_legend"
msgstr "?=Note manquante"

msgid "score_already_submitted"
msgstr "Note déjà soumis"

msgid "presence_note_pdf_legend"
msgstr "0=Cote de présence"

msgid "empty_note_pdf_legend"
msgstr "(vide)=Pas encore de note"

#: models/exam_enrollment.py:53
msgid "saved"
msgstr "Enregistré"

#: models/exam_enrollment.py:54
msgid "submitted"
msgstr "Soumis"

#: models/message_template.py:38
msgid "plain"
msgstr "Plain"

#: models/message_template.py:40
msgid "plain_and_html"
msgstr "Plain et HTML"

#: models/offer_year.py:41
msgid "bachelor"
msgstr "Bachelier"

#: models/offer_year.py:42
msgid "master"
msgstr "Master"

#: models/offer_year.py:43
msgid "ph_d"
msgstr "Ph.D"

#: models/person.py:45
msgid "female"
msgstr "Féminin"

#: models/person.py:46
msgid "male"
msgstr "Masculin"

#: models/person.py:47
msgid "unknown"
msgstr "Indéfini"

#: models/person_address.py:32
msgid "residential"
msgstr ""

#: models/person_address.py:33
msgid "professional"
msgstr "Professionnel"

#: models/session_exam.py:34
msgid "idle"
msgstr "En attente"

#: models/session_exam.py:35
msgid "open"
msgstr "Ouvert"

#: models/session_exam.py:36
msgid "closed"
msgstr "Fermé"

#: templates/academic_calendar.html:32
#: templates/academic_calendar_form.html:34
#: templates/academic_calendars.html:31 templates/academic_year.html.py:30
#: templates/catalog.html:30 templates/catalog.html.py:34
#: templates/home.html:49 templates/layout.html.py:71 templates/offers.html:30
msgid "formation_catalogue"
msgstr "Catalogue de formation"

#: templates/academic_calendar.html:33 templates/academic_calendar.html:45
#: templates/academic_calendar_form.html:35
#: templates/academic_calendar_form.html:51
#: templates/academic_calendars.html:32 templates/academic_calendars.html:45
#: templates/academic_year.html.py:31 templates/academic_year.html:35
#: templates/assessments/online_double_encoding_form.html:58
#: templates/assessments/online_double_encoding_validation.html:56
#: templates/assessments/online_encoding.html:59
#: templates/assessments/online_encoding_form.html:56
#: templates/assessments/scores_encoding.html:56
#: templates/assessments/scores_encoding_mgr.html:47 templates/catalog.html:54
#: templates/layout.html.py:75 templates/learning_unit.html:48
#: templates/learning_units.html.py:48 templates/offer.html:59
#: templates/offers.html.py:79 utils/export_utils.py:34 utils/pdf_utils.py:261
#: templates/offers.html:43
msgid "academic_year"
msgstr "Année académique"

#: templates/academic_calendar.html:34
#: templates/academic_calendar_form.html:36
#: templates/academic_calendars.html:33
msgid "academic_calendars"
msgstr "Calendriers académique"

#: templates/academic_calendar.html:35
msgid "event"
msgstr "Événement"

#: templates/academic_calendar.html:49
#: templates/academic_calendar_form.html:63
#: templates/academic_calendars.html:75 templates/learning_units.html.py:80
#: templates/offer.html:108 templates/offer.html.py:169
#: templates/offer.html:189 templates/offer.html.py:216
#: templates/offer.html:251 templates/offer.html.py:271
#: templates/offer.html:299 templates/offers.html.py:81
#: templates/structure.html:64 templates/structure.html.py:94
#: templates/structure.html:120 templates/structures.html.py:47
#: templates/structures.html:48 templates/structures.html.py:89
msgid "title"
msgstr "Intitulé"

#: templates/academic_calendar.html:53
#: templates/academic_calendar_form.html:68
#: templates/academic_calendars.html:76 templates/offer.html.py:110
#: templates/offer_year_calendar.html:46
#: templates/offer_year_calendar_form.html:57
msgid "start_date"
msgstr "Date de début"

#: templates/academic_calendar.html:57
#: templates/academic_calendar_form.html:74
#: templates/academic_calendars.html:77
#: templates/assessments/online_double_encoding_form.html:85
#: templates/assessments/online_encoding.html:153
#: templates/assessments/online_encoding_form.html:89 templates/offer.html:111
#: templates/offer_year_calendar.html.py:50
#: templates/offer_year_calendar_form.html:61 utils/export_utils.py:43
#: utils/pdf_utils.py:243
msgid "end_date"
msgstr "Date de fin"

msgid "submission_date"
msgstr "Date de remise"

#: templates/academic_calendar.html:64
#: templates/academic_calendar_form.html:83 templates/admin/file.html.py:64
#: templates/admin/files.html:75 templates/offer.html.py:109
msgid "description"
msgstr "Description"

#: templates/academic_calendar.html:69
msgid "label_jumbotron_details_academic_cal"
msgstr "Comme présenté sur la page d'accueil"

#: templates/academic_calendar.html:75 templates/home.html.py:40
msgid "go"
msgstr "Avancer"

#: templates/academic_calendar.html:79 templates/academic_calendar.html:81
#: templates/offer_year_calendar.html:58 templates/offer_year_calendar.html:59
#: templates/organization.html.py:108 templates/organization.html:110
#: templates/organization_address.html:69
#: templates/organization_address.html:71
msgid "edit"
msgstr "Éditer"

#: templates/academic_calendar_form.html:37
#: templates/academic_calendars.html:38 templates/academic_year.html.py:42
#: templates/home.html:73 templates/offer.html.py:51
#: templates/offer_year_calendar.html:42
#: templates/offer_year_calendar_form.html:52
msgid "academic_calendar"
msgstr "Calendrier académique"

#: templates/academic_calendar_form.html:90
msgid "highlight_title"
msgstr "Titre de l'événement"

#: templates/academic_calendar_form.html:96
msgid "highlight_shortcut"
msgstr "Titre raccourcis de l'événement"

#: templates/academic_calendar_form.html:104
msgid "highlight_description"
msgstr "Description de l'événement"

#: templates/academic_calendar_form.html:114
#: templates/academic_calendar_form.html:115
#: templates/assessments/online_double_encoding_form.html:130
#: templates/assessments/online_double_encoding_validation.html:140
#: templates/offer_year_calendar_form.html:66
#: templates/offer_year_calendar_form.html:67
#: templates/organization_address_form.html:81
#: templates/organization_form.html:78 templates/profile.html.py:182
#: templates/profile.html:183
msgid "save"
msgstr "Sauvegarder"

#: templates/academic_calendar_form.html:118
#: templates/assessments/online_double_encoding_form.html:134
#: templates/assessments/online_double_encoding_validation.html:142
#: templates/assessments/online_encoding.html:233
#: templates/offer_year_calendar.html:61 templates/offer_year_calendar.html:62
#: templates/offer_year_calendar_form.html:70
#: templates/organization_address_form.html:84
#: templates/organization_address_form.html:85
#: templates/organization_address_form.html:88
#: templates/organization_address_form.html:89
#: templates/organization_form.html:80
#: templates/assessments/online_encoding.html:257
#: templates/assessments/online_encoding_form.html:159
msgid "cancel"
msgstr "Annuler"

#: templates/academic_calendars.html:70 templates/admin/files.html.py:66
#: templates/learning_units.html:73 templates/offers.html.py:73
#: templates/organizations.html:98 templates/structures.html.py:84
msgid "no_result"
msgstr "Aucun résultat!"

#: templates/academic_year.html:43
msgid "academic_calendar_management"
msgstr "Gestion du calendrier académique"

#: templates/access_denied.html:34
msgid "acces_denied"
msgstr "Accès refusé!"

#: templates/admin/file.html:30 templates/admin/files.html.py:30
#: templates/admin/storage.html:30 templates/admin/storage.html.py:34
#: templates/layout.html:114
msgid "storage"
msgstr "Stockage"

#: templates/admin/file.html:31 templates/admin/files.html.py:31
#: templates/admin/files.html:35 templates/admin/storage.html.py:64
msgid "files"
msgstr "Fichiers"

#: templates/admin/file.html:32 templates/admin/file.html.py:39
#: templates/admin/file.html:57
msgid "file"
msgstr "Fichier"

#: templates/admin/file.html:43 templates/organization.html.py:68
#: templates/organization_form.html:68 templates/organizations.html.py:52
#: templates/organizations.html:87 templates/structure.html.py:75
#: templates/structures.html:53 templates/structures.html.py:90
msgid "type"
msgstr "Type"

#: templates/admin/file.html:50 templates/admin/files.html.py:46
#: templates/admin/files.html:48
msgid "creation_date"
msgstr "Date de création"

#: templates/admin/file.html:71 templates/admin/files.html.py:42
#: templates/admin/files.html:43 templates/admin/files.html.py:76
#: templates/registration/login.html:40
msgid "user"
msgstr "Utilisateur"

#: templates/admin/files.html:52
msgid "search_for_a_file"
msgstr "Recherche d'un fichier"

#: templates/admin/files.html:71 templates/organization.html.py:53
#: templates/organization_form.html:53 templates/organizations.html.py:47
#: templates/organizations.html:48 templates/organizations.html.py:86
msgid "name"
msgstr "Nom"

#: templates/admin/files.html:72
msgid "date"
msgstr "Date de remise"

#: templates/admin/files.html:73
msgid "size"
msgstr "Taille"

#: templates/admin/files.html:74
msgid "storage_duration"
msgstr "Temps de stockage"

#: templates/admin/storage.html:65
msgid "desc_lnk_files"
msgstr "Consultation des fichiers gérés par l'application."

#: templates/assessments/assessments.html:30
#: templates/assessments/online_double_encoding_validation.html:32
#: templates/assessments/online_encoding.html:34
#: templates/assessments/online_encoding_form.html:33
#: templates/assessments/scores_encoding.html:31 templates/home.html.py:53
#: templates/layout.html:80 templates/studies.html.py:30
#: templates/studies.html:34
msgid "student_path"
msgstr "Parcours de l'étudiant"

#: templates/assessments/assessments.html:31
#: templates/assessments/assessments.html:35
#: templates/assessments/online_double_encoding_form.html:35
#: templates/assessments/online_double_encoding_validation.html:33
#: templates/assessments/online_encoding.html:35
#: templates/assessments/online_encoding_form.html:34
#: templates/assessments/scores_encoding.html:32
#: templates/assessments/scores_encoding_mgr.html:32 templates/layout.html:82
#: templates/studies.html.py:42
msgid "evaluations"
msgstr "Évaluations"

#: templates/assessments/assessments.html:43
#: templates/assessments/online_double_encoding_form.html:36
#: templates/assessments/online_double_encoding_validation.html:34
#: templates/assessments/online_encoding.html:36
#: templates/assessments/online_encoding.html:42
#: templates/assessments/online_encoding_form.html:35
#: templates/assessments/scores_encoding.html:33
#: templates/assessments/scores_encoding.html:38
#: templates/assessments/scores_encoding_mgr.html:33
#: templates/assessments/scores_encoding_mgr.html:37
msgid "scores_encoding"
msgstr "Encodage des notes"

#: templates/assessments/assessments.html:44
msgid "desc_lnk_score_encoding"
msgstr ""
"Ce processus aide les tuteurs à encoder les notes pendant les sessions "
"d'examen."

#: templates/assessments/online_double_encoding_form.html:34
#: templates/assessments/scores_encoding_mgr.html:31
msgid "studies"
msgstr "Études"

#: templates/assessments/online_double_encoding_form.html:37
#: templates/assessments/online_double_encoding_validation.html:35
msgid "online_scores_encoding"
msgstr "Encodage de notes en ligne"

#: templates/assessments/online_double_encoding_form.html:38
#: templates/assessments/online_double_encoding_form.html:42
#: templates/assessments/online_double_encoding_validation.html:36
#: templates/assessments/online_double_encoding_validation.html:40
msgid "dubble_online_scores_encoding"
msgstr "Double encodage de notes en ligne"

#: templates/assessments/online_double_encoding_form.html:52
#: templates/assessments/online_double_encoding_validation.html:50
#: templates/assessments/online_encoding.html:53
#: templates/assessments/online_encoding_form.html:50
msgid "responsible"
msgstr "Responsable"

#: templates/assessments/online_double_encoding_form.html:67
#: templates/assessments/online_double_encoding_validation.html:64
#: templates/assessments/online_encoding.html:66
#: templates/assessments/online_encoding_form.html:62
msgid "number_of_enrollments"
msgstr "Nombre d'inscrits"

#: templates/assessments/online_double_encoding_form.html:79
#: templates/assessments/online_double_encoding_validation.html:79
#: templates/assessments/online_encoding_form.html:83
#: templates/assessments/scores_encoding_mgr.html:66 templates/offer.html:35
msgid "offer"
msgstr "Offre"

#: templates/assessments/online_double_encoding_form.html:80
#: templates/assessments/online_double_encoding_validation.html:80
#: templates/assessments/online_encoding.html:148
#: templates/assessments/online_encoding_form.html:84 utils/export_utils.py:38
#: utils/pdf_utils.py:238
msgid "registration_number"
msgstr "Noma"

#: templates/assessments/online_double_encoding_form.html:81
#: templates/assessments/online_double_encoding_validation.html:81
#: templates/assessments/online_encoding.html:149
#: templates/assessments/online_encoding_form.html:85
#: templates/profile.html:63 utils/export_utils.py:39 utils/pdf_utils.py:239
msgid "lastname"
msgstr "Nom"

#: templates/assessments/online_double_encoding_form.html:82
#: templates/assessments/online_double_encoding_validation.html:82
#: templates/assessments/online_encoding.html:150
#: templates/assessments/online_encoding_form.html:86
#: templates/profile.html:59 utils/export_utils.py:40 utils/pdf_utils.py:240
msgid "firstname"
msgstr "Prénom"

#: templates/assessments/online_double_encoding_form.html:83
#: templates/assessments/online_encoding.html:151
#: templates/assessments/online_encoding_form.html:87
msgid "score"
msgstr "Note"

#: templates/assessments/online_double_encoding_form.html:84
#: templates/assessments/online_encoding_form.html:88
msgid "justification"
msgstr "Justification"

#: templates/assessments/online_double_encoding_form.html:132
msgid "compare"
msgstr "Comparer"

#: templates/assessments/online_double_encoding_validation.html:76
msgid "scores"
msgstr "Notes"

#: templates/assessments/online_double_encoding_validation.html:76
#: templates/assessments/online_encoding.html:152 utils/export_utils.py:42
#: utils/pdf_utils.py:242
msgid "other_score"
msgstr "Autre note"

#: templates/assessments/online_double_encoding_validation.html:83
msgid "encoding"
msgstr "Encodage"

#: templates/assessments/online_double_encoding_validation.html:84
msgid "dubble_encoding"
msgstr "Double encodage"

#: templates/assessments/online_double_encoding_validation.html:85
msgid "final"
msgstr "Final"

#: templates/assessments/online_encoding.html:37
#: templates/assessments/online_encoding_form.html:36
#: templates/assessments/online_encoding_form.html:40
msgid "online_encoding"
msgstr "Encodage en ligne"

#: templates/assessments/online_encoding.html:77
#: templates/assessments/scores_encoding.html:77
#: templates/assessments/scores_encoding.html:108
#: templates/assessments/scores_encoding.html:139
#: templates/assessments/scores_encoding_mgr.html:106
#: templates/assessments/scores_encoding_mgr.html:131
#: templates/assessments/scores_encoding_mgr.html:182
msgid "progress"
msgstr "Progression"

#: templates/assessments/online_encoding.html:86
#: templates/assessments/online_encoding.html:89
msgid "encode"
msgstr "Encoder"

#: templates/assessments/online_encoding.html:87
#: templates/assessments/online_encoding.html:90
msgid "double_encoding"
msgstr "Double encodage"

#: templates/assessments/online_encoding.html:95
#: templates/assessments/online_encoding.html:99
#: templates/assessments/scores_encoding.html:126
#: templates/assessments/scores_encoding_mgr.html:201
msgid "print"
msgstr "Imprimer"

#: templates/assessments/online_encoding.html:102
#: templates/assessments/scores_encoding.html:156
#: templates/assessments/scores_encoding_mgr.html:146
msgid "Create a xls file while activity\\"
msgstr ""

#: templates/assessments/online_encoding.html:103
#: templates/assessments/scores_encoding.html:158
#: templates/assessments/scores_encoding_mgr.html:151
msgid "Get xls"
msgstr ""

#: templates/assessments/online_encoding.html:105
msgid "select_a_xls_file_from_which_to_inject_scores"
msgstr ""

#: templates/assessments/online_encoding.html:105
msgid "inject_xls_file"
msgstr "Soumettre fichier excel"

#: templates/assessments/online_encoding.html:109
#: templates/assessments/online_encoding.html:248
msgid "submission"
msgstr "Soumettre"

#: templates/assessments/online_encoding.html:145
msgid "status"
msgstr "Statut"

#: templates/assessments/online_encoding.html:146 templates/profile.html:138
#: utils/export_utils.py:37 utils/pdf_utils.py:325
msgid "program"
msgstr "Programme"

#: templates/assessments/online_encoding.html:147 utils/export_utils.py:35
msgid "session"
msgstr "Session"

msgid "number_session"
msgstr "No. session"

#: templates/assessments/online_encoding.html:167
msgid "score_submitted"
msgstr "Soumis"

msgid "print_all_courses"
msgstr "Imprimer tous les cours"

#: templates/assessments/online_encoding.html:210
msgid "print_warning_and_info_messages"
msgstr ""

#: templates/assessments/online_encoding.html:224
msgid "scores_injection"
msgstr "Injection des notes"

#: templates/assessments/online_encoding.html:227
msgid "choose_file"
msgstr "Parcourir"

#: templates/assessments/online_encoding.html:230
msgid "help_pnl_selectedfiles"
msgstr "Veuillez sélectionner un fichier xls pour l'injection des notes"

#: templates/assessments/online_encoding.html:234
msgid "inject"
msgstr "Injecter"

#: templates/assessments/online_encoding.html:252
msgid "help_submission_scores_label"
msgstr "Vous êtes en train de soumettre %s note(s)."

#: templates/assessments/online_encoding_form.html:72
msgid "decimal_values_accepted"
msgstr "Les valeurs décimales dans les notes sont acceptées. "

#: templates/assessments/online_encoding_form.html:74
msgid "decimal_values_ignored"
msgstr ""
"Les valeurs décimales dans les notes ne sont PAS acceptées. Si vous entrez "
"des valeurs décimales, elles seront ignorées."

#: templates/assessments/online_encoding_form.html:110
#: templates/assessments/online_encoding_form.html:119
msgid "decimal_score_allowed"
msgstr "Note décimale autorisée"

#: templates/assessments/online_encoding_form.html:112
#: templates/assessments/online_encoding_form.html:121
msgid "decimal_score_not_allowed"
msgstr "Note décimale non autorisée"

#: templates/assessments/online_encoding_form.html:158
msgid "Save"
msgstr ""

#: templates/assessments/scores_encoding.html:48
#: templates/assessments/scores_encoding_mgr.html:54
#: templates/assessments/scores_encoding_mgr.html:105
msgid "tutor"
msgstr "Enseignant(e)"

#: templates/assessments/scores_encoding.html:50
msgid "faculty"
msgstr "Faculté"

#: templates/assessments/scores_encoding.html:62
#: templates/assessments/scores_encoding_mgr.html:85
msgid "select_an_encoding_type"
msgstr "Sélectionnez un type d'encodage"

#: templates/assessments/scores_encoding.html:65
#: templates/assessments/scores_encoding_mgr.html:90
msgid "online"
msgstr "En ligne"

#: templates/assessments/scores_encoding.html:66
#: templates/assessments/scores_encoding_mgr.html:94
msgid "via_paper"
msgstr "Sur papier"

#: templates/assessments/scores_encoding.html:67
#: templates/assessments/scores_encoding_mgr.html:96
msgid "via_excel"
msgstr "Via fichier Excel"

#: templates/assessments/scores_encoding.html:75
#: templates/assessments/scores_encoding.html:106
#: templates/assessments/scores_encoding.html:137
#: templates/assessments/scores_encoding_mgr.html:103
#: templates/assessments/scores_encoding_mgr.html:129
#: templates/assessments/scores_encoding_mgr.html:180
msgid "code"
msgstr "Code"

#: templates/assessments/scores_encoding.html:76
#: templates/assessments/scores_encoding.html:107
#: templates/assessments/scores_encoding.html:138
msgid "activity"
msgstr "Activité"

#: templates/assessments/scores_encoding.html:101
#: templates/assessments/scores_encoding_mgr.html:175
msgid "Print scores for all activities"
msgstr ""

#: templates/assessments/scores_encoding_mgr.html:56
#: templates/assessments/scores_encoding_mgr.html:68
msgid "all"
msgstr "Tout"

#: templates/assessments/scores_encoding_mgr.html:78
msgid "refresh_list"
msgstr ""

#: templates/assessments/scores_encoding_mgr.html:104
#: templates/assessments/scores_encoding_mgr.html:130
#: templates/assessments/scores_encoding_mgr.html:181
#: templates/learning_unit.html:32 templates/profile.html.py:119
msgid "learning_unit"
msgstr "Unité d'enseignement"

#: templates/catalog.html:41 templates/layout.html.py:73
#: templates/offer.html:34 templates/offer_year_calendar.html.py:31
#: templates/offer_year_calendar_form.html:33 templates/offers.html.py:31
#: templates/offers.html:36 templates/structure.html.py:51
msgid "offers"
msgstr "Offres"

#: templates/catalog.html:42
msgid "desc_lnk_offers"
msgstr "Gestion des offres qui composent le programme."

#: templates/catalog.html:46 templates/layout.html.py:74
#: templates/learning_unit.html:31 templates/learning_units.html.py:31
#: templates/learning_units.html:36
msgid "learning_units"
msgstr "Unités d'enseignement"

#: templates/catalog.html:47
msgid "desc_lnk_learning_units"
msgstr ""
"Gestion des cours, des formations et d'autres activités qui composent le "
"programme."

#: templates/catalog.html:55
msgid "desc_lnk_academic_year"
msgstr "Gestion du programme annualisé."

#: templates/home.html:50
msgid "desc_lnk_home_catalog"
msgstr "Elaboration et gestion du catalogue de formation."

#: templates/home.html:55
msgid "desc_lnk_home_studies"
msgstr ""
"Gestion du parcours des étudiants depuis leur inscription jusqu'à leur "
"diplôme."

#: templates/home.html:62 templates/institution.html.py:29
#: templates/institution.html:33 templates/layout.html.py:88
#: templates/mandates.html:29 templates/organization.html.py:30
#: templates/organization_address.html:30
#: templates/organization_address_form.html:32
#: templates/organization_form.html:32 templates/organizations.html.py:30
#: templates/structure.html:30 templates/structures.html.py:30
msgid "institution"
msgstr "Institution"

#: templates/home.html:63
msgid "desc_lnk_home_institution"
msgstr "Gestion de l'institution."

#: templates/institution.html:41 templates/layout.html.py:91
#: templates/organization.html:31 templates/organization_address.html.py:31
#: templates/organization_address_form.html:33
#: templates/organization_form.html:33 templates/organizations.html.py:31
#: templates/organizations.html:35
msgid "organizations"
msgstr "Organisations"

#: templates/institution.html:42 templates/institution.html.py:56
msgid "desc_lnk_organizations"
msgstr "Gestion des organisations."

#: templates/institution.html:46 templates/layout.html.py:92
#: templates/structure.html:31 templates/structures.html.py:31
#: templates/structures.html:35
msgid "entities"
msgstr "Entités"

#: templates/institution.html:47
msgid "desc_lnk_entities"
msgstr "Gestion des la structure organisationnelle."

#: templates/institution.html:55 templates/layout.html.py:93
#: templates/mandates.html:30 templates/mandates.html.py:34
msgid "mandates"
msgstr "Mandates"

#: templates/layout.html:83
msgid "internships"
msgstr "Stages"

#: templates/layout.html:105
msgid "administration"
msgstr "Administration"

#: templates/layout.html:110
msgid "data"
msgstr "Données"

#: templates/layout.html:127
msgid "logout"
msgstr "Logout"

#: templates/layout.html:130
msgid "profile"
msgstr "Profil"

#: templates/layout.html:135
msgid "login"
msgstr "Login"

#: templates/layout.html:175
msgid "documentation"
msgstr "Justification"

#: templates/layout.html:176 templates/organization.html.py:64
#: templates/organization_form.html:60
msgid "website"
msgstr "Site internet"

#: templates/layout.html:177
msgid "source_code"
msgstr "Code source"

#: templates/learning_unit.html:30 templates/learning_units.html.py:30
#: templates/offer.html:33 templates/offer_year_calendar.html.py:30
#: templates/offer_year_calendar_form.html:32
msgid "catalogue"
msgstr "Catalogue de formation"

#: templates/learning_unit.html:41
msgid "general_informations"
msgstr "Informations générales"

#: templates/learning_unit.html:52 templates/learning_units.html.py:43
#: templates/learning_units.html:44 templates/learning_units.html.py:79
#: templates/offer.html:63 templates/offer.html.py:168
#: templates/offer.html:188 templates/offer.html.py:215
#: templates/offer.html:250 templates/offer.html.py:270
#: templates/offer.html:298 templates/offers.html.py:57
#: templates/offers.html:58 templates/offers.html.py:80
#: templates/organization.html:49 templates/organization_form.html.py:49
#: templates/organizations.html:42 templates/organizations.html.py:43
#: templates/organizations.html:85 templates/structure.html.py:60
#: templates/structure.html:93 templates/structure.html.py:119
#: templates/structures.html:42 templates/structures.html.py:43
#: templates/structures.html:88
msgid "acronym"
msgstr "Sigle"

#: templates/learning_unit.html:56 templates/learning_units.html.py:81
msgid "credits"
msgstr "Crédits"

#: templates/learning_units.html:64
msgid "learning_unit_search"
msgstr "Recherche d'unités d'enseignement"

#: templates/mandates.html:42
msgid "assistants"
msgstr "Assistants"

#: templates/mandates.html:43
msgid "desc_assistants"
msgstr "Processus visant à aider les tuteurs pour l'encodage des notes."

#: templates/offer.html:50 templates/organization.html.py:41
#: templates/profile.html:37 templates/structure.html.py:49
msgid "identification"
msgstr "Identification"

#: templates/offer.html:52
msgid "program_managers"
msgstr "Program managers"

#: templates/offer.html:67 templates/organization.html.py:42
#: templates/structure.html:53
msgid "structure"
msgstr "Structure"

#: templates/offer.html:74
msgid "international_title"
msgstr "Titre international"

#: templates/offer.html:81
msgid "short_title"
msgstr "Titre abrégé"

#: templates/offer.html:88
msgid "printable_title"
msgstr "Titre imprimable"

#: templates/offer.html:95
msgid "grade"
msgstr "Niveau"

#: templates/offer.html:134
msgid "person"
msgstr ""

#: templates/offer.html:161 templates/offer.html.py:243
msgid "focuses"
msgstr "Finalités"

#: templates/offer.html:181 templates/offer.html.py:263
msgid "other_sibling_offers"
msgstr "Autres finalités associées"

#: templates/offer.html:207 templates/offer.html.py:290
msgid "other_sibling_orientations"
msgstr "Autres orientations associées"

#: templates/offer_year_calendar.html:32
#: templates/offer_year_calendar_form.html:34
msgid "offer_year_calendar"
msgstr "Calendrier des offres"

#: templates/offers.html:51 templates/offers.html.py:52
#: templates/offers.html:82 templates/structure.html.py:32
msgid "entity"
msgstr "Entité"

#: templates/offers.html:66
msgid "offer_year_search"
msgstr "Recherche d'offres annualisées"

#: templates/organization.html:32 templates/organization_address.html.py:32
#: templates/organization_address_form.html:34
#: templates/organization_form.html:34 templates/structure.html.py:71
msgid "organization"
msgstr "Organisation"

#: templates/organization.html:57 templates/organization_form.html.py:64
msgid "reference"
msgstr "Référence"

#: templates/organization.html:75
msgid "address(ses)"
msgstr "Adresse(s)"

#: templates/organization.html:79
msgid "add_an_address_to_the_organization"
msgstr "Ajouter une adresse à l'organisation"

#: templates/organization_address.html:33
#: templates/organization_address_form.html:35
msgid "organization_address"
msgstr "Adresse de l'organisation"

#: templates/organization_address.html:44
#: templates/organization_address_form.html:52
msgid "label"
msgstr "Label"

#: templates/organization_address.html:48
#: templates/organization_address_form.html:56
msgid "location"
msgstr "Rue et numéro"

#: templates/organization_address.html:54
#: templates/organization_address_form.html:63
msgid "postal_code"
msgstr "Code postal"

#: templates/organization_address.html:58
#: templates/organization_address_form.html:67
msgid "city"
msgstr "Ville"

#: templates/organization_address.html:62
#: templates/organization_address_form.html:71
msgid "country"
msgstr "Pays"

#: templates/organization_address.html:73
#: templates/organization_address.html:75
msgid "delete"
msgstr "Supprimer"

#: templates/organization_address.html:78
#: templates/organization_address.html:79
msgid "back"
msgstr "Retour"

#: templates/organization_form.html:70 templates/organizations.html.py:54
#: templates/structures.html:56
msgid "types"
msgstr "Types"

#: templates/organizations.html:65
msgid "search_for_an_organization"
msgstr "Recherche d'organisations"

#: templates/organizations.html:69
msgid "create_an_organization"
msgstr "Créer une organisation"

#: templates/page_not_found.html:34
msgid "page_not_found"
msgstr "Page inexistante"

#: templates/profile.html:39
msgid "attributions"
msgstr "Attributions"

#: templates/profile.html:42
msgid "my_studies"
msgstr "Mes études"

#: templates/profile.html:45
msgid "programs"
msgstr "Programmes"

#: templates/profile.html:47
msgid "preferences"
msgstr "Préférences"

#: templates/profile.html:55
msgid "global_identifiant"
msgstr "Identifiant global"

#: templates/profile.html:67
msgid "gender"
msgstr "Genre"

#: templates/profile.html:71
msgid "national_register"
msgstr "Numéro de registre nationnal"

#: templates/profile.html:78
msgid "email"
msgstr "Email"

#: templates/profile.html:82
msgid "fixed_line_phone"
msgstr "Téléphone fixe"

#: templates/profile.html:86
msgid "mobile_phone"
msgstr "Téléphone mobile (GSM)"

#: templates/profile.html:90
msgid "language"
msgstr "Langue"

#: templates/profile.html:96
msgid "addresses"
msgstr "Adresses"

#: templates/profile.html:157
msgid "managed_programs"
msgstr "Programmes gérés"

#: templates/profile.html:174
msgid "user_interface_language"
msgstr "Langue de l'interface utilisateur"

#: templates/registration/login.html:29
msgid "log-in"
msgstr "Log-in"

#: templates/registration/login.html:32
msgid "msg_error_username_password_not_matching"
msgstr ""
"La combinaison login/mot de passe entrée n'est pas valide. Veuillez "
"réessayer."

#: templates/registration/login.html:44
msgid "password"
msgstr "Mot de passe"

#: templates/structure.html:85
msgid "child_entities"
msgstr "Entités 'enfant'"

#: templates/structure_organogram.html:32
msgid "OSIS"
msgstr "OSIS"

#: templates/structures.html:69
msgid "search_for_an_entity"
msgstr "Rechercher une entité"

#: templates/studies.html:43
msgid "desc_lnk_assessments"
msgstr "Processus visant à aider les tuteurs pour l'encodage des notes."

#: templates/studies.html:47
msgid "stages"
msgstr "Stages"

#: templates/studies.html:48
msgid "desc_lnk_internships"
msgstr "Gestion des stages des étudiants."

#: utils/export_utils.py:36
msgid "activity_code"
msgstr "Activité"

#: utils/export_utils.py:41 utils/pdf_utils.py:241
msgid "numbered_score"
msgstr "Note chiffrée"

#: utils/export_utils.py:44
msgid "ID"
msgstr "ID"

#: utils/export_utils.py:96
msgid "Legend : values allowed for 'justification'"
msgstr ""

#: utils/pdf_utils.py:70
#: utils/pdf_utils.py:121
msgid "scores_sheet"
msgstr "Feuille de notes"

#: utils/pdf_utils.py:108
msgid "scores_transcript"
msgstr "Feuille de notes"

#: utils/pdf_utils.py:110
msgid "ucl_denom_location"
msgstr ""
"Université Catholique de Louvain\n"
"Louvain-la-Neuve\n"
"Belgique"

#: utils/pdf_utils.py:226
msgid "other_score_legend"
msgstr "Légende pour le champ 'Justification'"

msgid "score_legend"
msgstr "Légende pour le champ 'Note chiffrée'"

#: utils/pdf_utils.py:228
msgid "unauthorized_decimal_for_this_activity"
msgstr "Attention : décimales non autorisées pour ce cours"

#: utils/pdf_utils.py:289
msgid "phone"
msgstr "Tél."

#: utils/pdf_utils.py:293
msgid "fax"
msgstr ""

#: utils/pdf_utils.py:339
msgid "deliberation_date"
msgstr "Date de délibération"

#: utils/pdf_utils.py:340
msgid "chair_of_the_exam_board"
msgstr "Président du jury"

#: utils/pdf_utils.py:341
msgid "exam_board_secretary"
msgstr "Secrétaire du jury"

#: utils/pdf_utils.py:365
msgid "return_doc_to_administrator"
msgstr ""
"Veuillez renvoyer ce document au bureau administratif de la faculté "
"responsable du programme."

#: utils/pdf_utils.py:381
msgid "done_at"
msgstr "Fait à"

#: utils/pdf_utils.py:381
msgid "the"
msgstr "Le"

#: utils/pdf_utils.py:381
msgid "signature"
msgstr "Signature"

#: utils/send_mail.py:43
msgid "submission_of_scores_for"
msgstr "Soumission des score pour {0}"

#: utils/send_mail.py:92
msgid "mister"
msgstr "Monsieur"

#: utils/send_mail.py:93
msgid "miss"
msgstr "Madame"

#: utils/upload_xls_utils.py:48
msgid "file_must_be_xls"
msgstr "Le fichier doit être un XLS"

#: utils/upload_xls_utils.py:55
msgid "invalid_file"
msgstr "Fichier invalide"

#: utils/upload_xls_utils.py:87
msgid "Line"
msgstr "Ligne"

#: utils/upload_xls_utils.py:89
msgid "student_not_exist"
msgstr "L'étudiant (%s) n'existe pas"

#: utils/upload_xls_utils.py:93
msgid "academic_year_not_exist"
msgstr "L'année académique (%d) n'existe pas"

#: utils/upload_xls_utils.py:97
msgid "offer_year_not_exist"
msgstr "L'offre annualisée (%s) (%d) - n'existe pas"

#: utils/upload_xls_utils.py:101
msgid "offer_enrollment_not_exist"
msgstr "L'inscription à cette offre n'existe pas"

#: utils/upload_xls_utils.py:108
msgid "activity_not_exit"
msgstr "L'activité %s n'existe pas"

#: utils/upload_xls_utils.py:112
msgid "enrollment_activity_not_exist"
msgstr "l'inscription à l'activité %s n'existe pas"

#: utils/upload_xls_utils.py:118
msgid "enrollment_exam_not_exists"
msgstr "l'inscription à l'unité d'enseignement %s n'existe pas"

#: utils/upload_xls_utils.py:129
msgid "Note already submitted"
msgstr ""

#: utils/upload_xls_utils.py:140
msgid "scores_gt_0_lt_20"
msgstr "La note entrée est incorrecte (elle doit être entre 0 et 20 compris)"

#: utils/upload_xls_utils.py:144
msgid "score_decimal_not_allowed"
msgstr "La note entrée est incorrecte ; décimales NON autorisées"

#: utils/upload_xls_utils.py:159
msgid "constraint_score_other_score"
msgstr ""
"Vous ne pouvez pas remplir le champs 'note' ET 'justification' tous les deux "
"(sauf si 'justification' est 'Tricherie')"

#: utils/upload_xls_utils.py:226
#, python-format
msgid "%(count)d %(name)s."
msgid_plural "%(count)d %(plural_name)s."
msgstr[0] ""
msgstr[1] ""

#: utils/upload_xls_utils.py:231
msgid "score_saved"
msgstr "Notes"

msgid "score_invalid"
msgstr "Note invalide"

#: utils/upload_xls_utils.py:232
msgid "scores_saved"
msgstr "note(s) enregistrée(s)"

#: utils/upload_xls_utils.py:241
msgid "the_coordinator_must_still_submit_scores"
msgstr ""

#: utils/upload_xls_utils.py:244
msgid "no_score_injected"
msgstr "Aucune note injectée"

#: views/academic_calendar.py:132 views/offer.py:109
msgid "begin_date_lt_end_date"
msgstr "La date de début doit etre égale ou inferieure à la date de fin"

msgid "no_score_encoded_double_encoding_impossible"
msgstr "Aucune nouvelle note encodé. Le double encodage nécessite de nouvelles notes."

#: views/common.py:162
msgid "minimum_one_criteria"
msgstr "Veuillez remplir au moins 1 critère"

msgid "get_excel_file"
msgstr "Obtenir le fichier Excel"

msgid "no_exam_session_opened_for_the_moment"
msgstr "Aucune session d'examen ouverte pour le moment."

msgid "you_manage"
msgstr "Vous gérez"

msgid "learning_units_in"
msgstr "unités d'enseignement dans"

msgid "no_dubble_score_encoded_comparison_impossible"
msgstr "Aucune note n'a été double encodée ; aucune comparaison à effectuer."

#~ msgid "title_btn_upload_score"
#~ msgstr ""
#~ "Sélectionnez votre fichier excel à partir duquel il faut injecter les "
#~ "notes"

#~ msgid "submit"
#~ msgstr "Envoyer"

#~ msgid "download_xls_file"
#~ msgstr "Télécharger le fichier Excel"

#~ msgid "not_in_choices_list"
#~ msgstr "Le choix entré ne se trouve pas dans la liste proposée"

#~ msgid "invalid_entry"
#~ msgstr "Entrée invalide"

#~ msgid "please_choose_in_the_list"
#~ msgstr "Veuillez sélectionner un élément de la liste"

#~ msgid "choices_list"
#~ msgstr "Liste des choix"

#~ msgid "changes_on_offer_year_and_academic_calendar"
#~ msgstr ""
#~ "Attention - Des changements ont été effectués sur %s, calendrier "
#~ "académique %s"

#~ msgid "score_injected"
#~ msgstr "Note injectée"

#~ msgid "scores_injected"
#~ msgstr "Notes injectées"

#~ msgid "add_address"
#~ msgstr "Ajouter une adresse"

msgid "sector"
msgstr "Secteur"

msgid "institute"
msgstr "Institut"

msgid "pole"
msgstr "Pole"

msgid "doctoral_commission"
msgstr "Commision doctorale"

msgid "program_commission"
msgstr "Commison d'enseignement/programme"

msgid "logistic"
msgstr "Logistique"

msgid "research_center"
msgstr "Centre de recherche"

msgid "technologic_platform"
msgstr "Plateforme technologique"

msgid "undefined"
msgstr "Non défini"

msgid "messages"
msgstr "Messages"

msgid "html_message"
msgstr "Message HTML"

msgid "txt_message"
msgstr "Message texte"

msgid "messages_templates"
msgstr "Modèles de messages"

msgid "desc_messages_template"
msgstr "Le modèles de message permet la personnalisation dynamique des e-mails."

msgid "messages_history"
msgstr "Historique des messages"

msgid "desc_messages_history"
msgstr "L'historique des messages vous permet d'accéder aux messages envoyés par courier électronique"

msgid "encoding_status_ended"
msgstr "Toutes les notes ont été soumises."

msgid "encoding_status_notended"
msgstr "Il reste encore des notes à encoder."

msgid "origin"
msgstr "Origine"

msgid "recipient"
msgstr "Destinataire"

msgid "subject"
msgstr "Sujet"

msgid "myosis"
msgstr "MyOsis"

msgid "sent"
msgstr "Envoyé"

msgid "not_sent"
msgstr "Pas envoyé"

msgid "message"
msgstr "Message"

msgid "send_message_again"
msgstr "Réenvoyer"

msgid "btn_send_message_again_title"
msgstr "Réenvoie le message au destinataire"

msgid "lnk_message_history_read_title"
msgstr "Afficher le message"

msgid "txt_origin_title"
msgstr "Origine du message"

msgid "txt_recipient_title"
msgstr "Destinataire du message (email ou nom ou nom d'utilisateur)"

msgid "txt_subject_title"
msgstr "Sujet du message"

msgid "txt_reference_title"
msgstr "Référence du template du message"

msgid "btn_messages_history_search"
msgstr "Recherche dans l'historique des messages"

<<<<<<< HEAD
msgid "learning_unit_responsible"
msgstr "Responsable du cours"
=======
msgid "learning_units_with_inscription_must_be_shown"
msgstr "Tous les cours du professeur qui possèdent des inscriptions doivent être présents"

msgid "learning_units_without_inscription_must_not_be_shown"
msgstr "Les cours qui ne possèdent pas d'inscriptions ne devraient pas être présents"

msgid "scores_saved_cannot_be_saved_anymore"
msgstr "Notes sauvegardées, le bouton sauvegarder n'est plus présent"

msgid "professors_must_not_submit_scores"
msgstr "Les professeurs ne peuvent pas soumettre de notes"

msgid "scores_encoding_tests"
msgstr "Tests de l'encodage des notes"

msgid "encode_as_coordinator"
msgstr "Encoder en tant que coordinateur"

msgid "encode_as_professor"
msgstr "Encoder en tant que professeur"

msgid "encode_as_pgm"
msgstr "Encoder en tant que gestionnaire de programme"

msgid "coordinators_can_submit_partial_encoding"
msgstr "Les coordinateurs peuvent soumettre des encodages partiels"

msgid "submitted_scores_cannot_be_encoded_anymore"
msgstr "Les notes soumises ne peuvent plus être encodées"

msgid "double_encoding_test"
msgstr "Double encodage des notes"

msgid "only_submited_scores_can_be_double_encoded"
msgstr "Seules les notes soumises peuvent être double encodées"

msgid "lu_must_not_contain_decimal_scores"
msgstr "Cette année d'étude n'accepte pas les notes décimales"

msgid "lu_could_contain_decimal_scores"
msgstr "Cette année d'étude accepte les notes décimales"

msgid "validated_double_encoding_cannot_be_validated_anymore"
msgstr "Un double encodage validé ne peut l'être une seconde fois"

msgid "after_submission_a_message_must_be_sent"
msgstr "Si un encodage est soumis , um message est envoyé au professeur de ce cours"
>>>>>>> 24e4059b
<|MERGE_RESOLUTION|>--- conflicted
+++ resolved
@@ -1401,10 +1401,9 @@
 msgid "btn_messages_history_search"
 msgstr "Recherche dans l'historique des messages"
 
-<<<<<<< HEAD
 msgid "learning_unit_responsible"
 msgstr "Responsable du cours"
-=======
+
 msgid "learning_units_with_inscription_must_be_shown"
 msgstr "Tous les cours du professeur qui possèdent des inscriptions doivent être présents"
 
@@ -1451,5 +1450,4 @@
 msgstr "Un double encodage validé ne peut l'être une seconde fois"
 
 msgid "after_submission_a_message_must_be_sent"
-msgstr "Si un encodage est soumis , um message est envoyé au professeur de ce cours"
->>>>>>> 24e4059b
+msgstr "Si un encodage est soumis , um message est envoyé au professeur de ce cours"