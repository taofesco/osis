--- conflicted
+++ resolved
@@ -2866,10 +2866,8 @@
 msgid "add_another"
 msgstr "Ajouter un autre"
 
-<<<<<<< HEAD
 msgid "faculty_borrowing"
 msgstr "Faculté emprunteuse"
-=======
+
 msgid "inherited"
-msgstr "Hérité"
->>>>>>> 6b9cdf89
+msgstr "Hérité"