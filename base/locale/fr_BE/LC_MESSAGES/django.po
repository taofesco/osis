# SOME DESCRIPTIVE TITLE.
# Copyright (C) YEAR THE PACKAGE'S COPYRIGHT HOLDER
# This file is distributed under the same license as the PACKAGE package.
# FIRST AUTHOR <EMAIL@ADDRESS>, YEAR.
#
msgid ""
msgstr ""
"Project-Id-Version: PACKAGE VERSION\n"
"Report-Msgid-Bugs-To: \n"
"POT-Creation-Date: 2016-04-22 15:14+0200\n"
"PO-Revision-Date: YEAR-MO-DA HO:MI+ZONE\n"
"Last-Translator: FULL NAME <EMAIL@ADDRESS>\n"
"Language-Team: LANGUAGE <LL@li.org>\n"
"Language: \n"
"MIME-Version: 1.0\n"
"Content-Type: text/plain; charset=UTF-8\n"
"Content-Transfer-Encoding: 8bit\n"

msgid "Create a xls file while activity\\"
msgstr ""

msgid "Get xls"
msgstr ""

msgid "ID"
msgstr "ID"

msgid "Legend : values allowed for 'justification'"
msgstr ""

msgid "Line"
msgstr "Ligne"

msgid "Note already submitted"
msgstr ""

msgid "OSIS"
msgstr "OSIS"

msgid "Print scores for all activities"
msgstr ""

msgid "Save"
msgstr ""

msgid "absent"
msgstr "Absent"

msgid "absent_pdf_legend"
msgstr "A=Absent"

msgid "academic_calendar"
msgstr "Calendrier académique"

msgid "academic_year_small"
msgstr "Anac."

msgid "academic_calendar_management"
msgstr "Gestion du calendrier académique"

msgid "academic_calendar_offer_year_calendar_end_date_error"
msgstr "La date de fermeture de '%s' du calendrier académique ne peut pas être inférieure au %s "
       "(date de fin de '%s' du programme '%s')"

msgid "academic_calendar_offer_year_calendar_start_date_error"
msgstr "La date d'ouverture de l'encodage des notes du calendrier académique ne peut pas être supérieure au %s "
       "(date de début de l'encodage des notes du programme '%s')"

msgid "academic_calendars"
msgstr "Calendriers académique"

msgid "academic_year_not_exist"
msgstr "L'année académique (%d) n'existe pas"

msgid "acces_denied"
msgstr "Accès refusé!"

msgid "acronym"
msgstr "Sigle"

msgid "activity"
msgstr "Activité"

msgid "activity_code"
msgstr "Activité"

msgid "activity_not_exit"
msgstr "L'activité %s n'existe pas"

msgid "add"
msgstr "Ajouter"

msgid "add_an_address_to_the_organization"
msgstr "Ajouter une adresse à l'organisation"

msgid "address(ses)"
msgstr "Adresse(s)"

msgid "addresses"
msgstr "Adresses"

msgid "administration"
msgstr "Administration"

msgid "after_submission_a_message_must_be_sent"
msgstr "Si un encodage est soumis , um message est envoyé au professeur de ce cours"

msgid "all"
msgstr "Tout"

msgid "application_management"
msgstr "Gestion de l'application"

msgid "are_you_sure"
msgstr "Êtes-vous sûr·e?"

msgid "assistants"
msgstr "Assistants"

msgid "attributions"
msgstr "Attributions"

msgid "authorized_decimal_for_this_activity"
msgstr "Les notes décimales sont autorisées pour ce cours"

msgid "bachelor"
msgstr "Bachelier"

msgid "back"
msgstr "Retour"

msgid "begin_date_lt_end_date"
msgstr "La date de début doit etre égale ou inferieure à la date de fin"

msgid "birth_date"
msgstr "Date de naissance"

msgid "btn_messages_history_search"
msgstr "Recherche dans l'historique des messages"

msgid "btn_send_message_again_title"
msgstr "Réenvoie le message au destinataire"

msgid "by_learning_unit"
msgstr "Par unité d'enseignement"

msgid "by_specific_criteria"
msgstr "Par critère spécifique"

msgid "cancel"
msgstr "Annuler"

msgid "catalogue"
msgstr "Catalogue de formation"

msgid "chair_of_the_exam_board"
msgstr "Président du jury"

msgid "cheating_pdf_legend"
msgstr "T=Tricherie"

msgid "unjustified_absence_export_legend"
msgstr "S=Absence injustifiée"

msgid "justified_absence_export_legend"
msgstr "M=Absence justifiée"

msgid "attached_entities"
msgstr "Entités attachées"

msgid "choose_file"
msgstr "Parcourir"

msgid "city"
msgstr "Ville"

msgid "close"
msgstr "Fermer"

msgid "closed"
msgstr "Fermé"

msgid "code"
msgstr "Code"

msgid "compare"
msgstr "Comparer"

msgid "complete"
msgstr "Complet"

msgid "constraint_score_other_score"
msgstr "Vous ne pouvez pas remplir simultanément les colonnes 'Note chiffrée' et 'Justification'"

msgid "coordinator"
msgstr "Coordinateur(trice)"

msgid "coordinators_can_submit_partial_encoding"
msgstr "Les coordinateurs peuvent soumettre des encodages partiels"

msgid "country"
msgstr "Pays"

msgid "create_an_organization"
msgstr "Créer une organisation"

msgid "creation_date"
msgstr "Date de création"

msgid "credits"
msgstr "Crédits"

msgid "customized"
msgstr "Personnalisée"

msgid "data"
msgstr "Données"

msgid "data_maintenance"
msgstr "Maintenance de données"

msgid "data_management"
msgstr "Gestion de données"

msgid "date"
msgstr "Date de remise"

msgid "date_not_passed"
msgstr "Date non communiquée"

msgid "day"
msgstr "jour"

msgid "days"
msgstr "jours"

msgid "decimal_score_allowed"
msgstr "Note décimale autorisée"

msgid "decimal_score_not_allowed"
msgstr "Note décimale non autorisée"

msgid "decimal_values_accepted"
msgstr "Les notes de ce cours peuvent recevoir des valeurs décimales."

msgid "decimal_values_ignored"
msgstr ""
"Les notes de ce cours ne peuvent PAS recevoir de valeurs décimales."

msgid "score_have_more_than_2_decimal_places"
msgstr "La note comporte plus de deux chiffres après la virgule"

msgid "definitive_save"
msgstr "Sauvegarde définitive (soumettre à la faculté)"

msgid "delete"
msgstr "Supprimer"

msgid "delete_selected_messages"
msgstr "Supprimer les messages sélectionnés"

msgid "desc_assistants"
msgstr "Processus visant à aider les enseignants pour l'encodage des notes."

msgid "desc_lnk_academic_year"
msgstr "Gestion du programme annualisé."

msgid "desc_lnk_assessments"
msgstr "Processus visant à aider les enseignants pour l'encodage des notes."

msgid "desc_lnk_data_maintenance"
msgstr "La maintenance de données avec la langage SQL"

msgid "desc_lnk_data_management"
msgstr "Gestion des données par entité du métier"

msgid "desc_lnk_entities"
msgstr "Gestion des la structure organisationnelle."

msgid "desc_lnk_files"
msgstr "Consultation des fichiers gérés par l'application."

msgid "desc_lnk_home_catalog"
msgstr "Elaboration et gestion du catalogue des formations."

msgid "desc_lnk_home_institution"
msgstr "Gestion de l'institution."

msgid "desc_lnk_home_studies"
msgstr ""
"Gestion du parcours des étudiants depuis leur inscription jusqu'à leur "
"diplôme."

msgid "desc_lnk_internships"
msgstr "Gestion des stages des étudiants."

msgid "desc_lnk_learning_units"
msgstr ""
"Gestion des cours, des formations et d'autres activités qui composent le "
"programme."

msgid "desc_lnk_my_osis"
msgstr "Vos données personnelles, des préférences et d'autres informations associés."

msgid "desc_lnk_offers"
msgstr "Gestion des programmes."

msgid "desc_lnk_organizations"
msgstr "Gestion des organisations."

msgid "desc_lnk_score_encoding"
msgstr ""
"Ce processus aide les enseignants à encoder les notes pendant les sessions "
"d'examen."

msgid "desc_lnk_storage"
msgstr "Surveillance de la capacité de stockage"

msgid "desc_messages_history"
msgstr "L'historique des messages vous permet d'accéder aux messages envoyés par courier électronique"

msgid "desc_messages_template"
msgstr "Le modèles de message permet la personnalisation dynamique des e-mails."

msgid "desc_my_messages"
msgstr "La liste des messages qui vous ont été envoyés par l'application"

msgid "desc_profile"
msgstr "Informations liées à votre profil"

msgid "description"
msgstr "Description"

msgid "details"
msgstr "Détails"

msgid "display_scores_for_one_learning_unit"
msgstr "Visualiser/charger les notes pour le cours"

msgid "display_tutors"
msgstr "Afficher tous les enseignants pour ce cours"

msgid "DOCTORAL_COMMISSION"
msgstr "Commision doctorale"

msgid "documentation"
msgstr "Documentation"

msgid "double_encoding"
msgstr "Double encodage"

msgid "double_encoding_test"
msgstr "Double encodage des notes"

msgid "dubble_encoding"
msgstr "Double encodage"

msgid "dubble_online_scores_encoding"
msgstr "Double encodage de notes en ligne"

msgid "edit"
msgstr "Éditer"

msgid "empty_note_pdf_legend"
msgstr "(vide)=Pas encore de note"

msgid "encode"
msgstr "Encoder"

msgid "encode_as_coordinator"
msgstr "Encoder en tant que coordinateur"

msgid "encode_as_pgm"
msgstr "Encoder en tant que gestionnaire de programme"

msgid "encode_as_professor"
msgstr "Encoder en tant que professeur"

msgid "encoding"
msgstr "Encodage"

msgid "encoding_status_ended"
msgstr "Toutes les notes ont été soumises."

msgid "encoding_status_notended"
msgstr "Il reste encore des notes à encoder."

msgid "end_date"
msgstr "Échéance Prof"

msgid "end_date_teacher"
msgstr "Échéance Prof"

msgid "enrollment_activity_not_exist"
msgstr "L'inscription à l'activité %s n'existe pas"

msgid "enrollment_exam_not_exists"
msgstr "L'inscription à l'unité d'enseignement %s n'existe pas"

msgid "enrollments"
msgstr "Inscriptions"

msgid "entities"
msgstr "Entités"

msgid "entity"
msgstr "Entité"

msgid "versions"
msgstr "Versions"

msgid "evaluations"
msgstr "Évaluations"

msgid "event"
msgstr "Événement"

msgid "exam_board_secretary"
msgstr "Secrétaire du jury"

msgid "execute"
msgstr "Exécuter"

msgid "FACULTY"
msgstr "Faculté"

msgid "female"
msgstr "Féminin"

msgid "file"
msgstr "Fichier"

msgid "file_must_be_xlsx"
msgstr "Le fichier doit être un fichier excel valide au format 'XLSX'"

msgid "file_production_date"
msgstr "Date de production du fichier excel"

msgid "students_deliberated_are_not_shown"
msgstr "Les étudiants déjà délibérés ne sont pas repris"

msgid "files"
msgstr "Fichiers"

msgid "final"
msgstr "Final"

msgid "fixed_line_phone"
msgstr "Téléphone fixe"

msgid "focuses"
msgstr "Finalités"

msgid "formation_catalogue"
msgstr "Catalogue des formations"

msgid "function"
msgstr "Fonction"

msgid "gender"
msgstr "Genre"

msgid "general_informations"
msgstr "Infos générales"

msgid "get_excel_file"
msgstr "Produire le fichier Excel"

msgid "global_identifiant"
msgstr "Identifiant global"

msgid "fgs"
msgstr "FGS"

msgid "go"
msgstr "Continuer"

msgid "grade"
msgstr "Niveau"

msgid "help_pnl_selectedfiles"
msgstr "Veuillez sélectionner un fichier xls pour l'injection des notes"

msgid "help_submission_scores_label"
msgstr "Vous êtes sur le point de soumettre %s note(s) à la (aux) faculté(s). Attention : les notes soumises <b>ne peuvent plus être modifiées.</b>"

msgid "highlight_description"
msgstr "Description de l'événement"

msgid "highlight_shortcut"
msgstr "Titre raccourcis de l'événement"

msgid "highlight_title"
msgstr "Titre de l'événement"

msgid "home"
msgstr "Page d'accueil"

msgid "html_message"
msgstr "Message HTML"

msgid "identification"
msgstr "Identification"

msgid "idle"
msgstr "En attente"

msgid "ill"
msgstr "Malade"

msgid "ill_pdf_legend"
msgstr "M=Malade"

msgid "incomplete"
msgstr "Incomplet"

msgid "info_address_changed_for_papersheet"
msgstr "Ce formulaire de modification des coordonnées d’une entité administrative du programme d’étude %s "
       "impacte uniquement l’affichage des coordonnées sur la feuille de notes. Cela ne modifie donc pas "
       "les coordonnées officielles d’une entité/structure. Par ailleurs, la liste déroulante "
       "« Veuillez sélectionner une adresse … » permet de faciliter l’encodage de l’adresse à partir de données "
       "préexistantes. Si l'adresse d'une entité change, l'adresse affichée sur les feuilles de notes sera impactée "
       "également"

msgid "inject"
msgstr "Injecter"

msgid "inject_xls_file"
msgstr "Injecter fichier excel"

msgid "INSTITUTE"
msgstr "Institut"

msgid "institution"
msgstr "Institution"

msgid "international_title"
msgstr "Titre international"

msgid "internships"
msgstr "Stages"

msgid "invalid_file"
msgstr "Fichier invalide"

msgid "javascript_is_disabled"
msgstr "JavaScript est désactivé dans votre navigateur, mais OSIS ne fonctionne pas sans JavaScript."

msgid "justification_invalid"
msgstr "Justification invalide"

msgid "justifications"
msgstr "Justifications"

msgid "justification_invalid_value"
msgstr "Justification invalide"

msgid "absence_justified_to_unjustified_invalid"
msgstr "L'absence justifiée ne peut pas être remplacée par une absence injustifiée"


msgid "justification_values_accepted"
msgstr "Valeurs acceptées: %s "

msgid "justification_other_values"
msgstr "D'autres valeurs: %s "

msgid "label"
msgstr "Label"

msgid "label_jumbotron_details_academic_cal"
msgstr "Comme présenté sur la page d'accueil"

msgid "language"
msgstr "Langue"

msgid "last_synchronization"
msgstr "Dernière synchronisation"

msgid "learning_unit"
msgstr "Unité d'enseignement"

msgid "learning_unit_not_access"
msgstr "Vous n'avez pas les droits d'accès à cette unité d'enseignement ou elle n'existe pas en pas de données"

msgid "learning_unit_not_access_or_not_exist"
msgstr "Vous n'avez pas les droits d'accès pour cette unité d'enseignement ou elle n'existe pas en base de données"

msgid "learning_unit_responsible"
msgstr "Responsable du cours"

msgid "learning_unit_search"
msgstr "Recherche d'unités d'enseignement"

msgid "learning_units"
msgstr "Unités d'enseignement"

msgid "learning_units_in"
msgstr "unités d'enseignement dans"

msgid "learning_units_with_inscription_must_be_shown"
msgstr "Tous les cours du professeur qui possèdent des inscriptions doivent être présents"

msgid "learning_units_without_inscription_must_not_be_shown"
msgstr "Les cours qui ne possèdent pas d'inscriptions ne devraient pas être présents"

msgid "lnk_message_history_read_title"
msgstr "Afficher le message"

msgid "location"
msgstr "Localité"

msgid "log-in"
msgstr "Log-in"

msgid "login"
msgstr "Login"

msgid "logistic"
msgstr "Logistique"

msgid "logout"
msgstr "Logout"

msgid "lu_could_contain_decimal_scores"
msgstr "Cette année d'étude accepte les notes décimales"

msgid "lu_must_not_contain_decimal_scores"
msgstr "Cette année d'étude n'accepte pas les notes décimales"

msgid "male"
msgstr "Masculin"

msgid "managed_programs"
msgstr "Programmes gérés"

msgid "mandates"
msgstr "Mandates"

msgid "mark_selected_messages_as_read"
msgstr "Marquer les messages sélectionnés comme lus"

msgid "master"
msgstr "Master"

msgid "message"
msgstr "Message"

msgid "message_address_papersheet"
msgstr "Réutilisez l'adresse d'une entité liée au programme ou informez l'adresse d'affichage pour la feuille de notes."

msgid "message_not_resent_no_email"
msgstr "Le message ne peut être réenvoyé , l'utilisateur n'a pas d'adresse mail."

msgid "message_resent_ok"
msgstr "Le message à bien été réenvoyé."

msgid "messages"
msgstr "Messages"

msgid "messages_history"
msgstr "Historique des messages"

msgid "messages_templates"
msgstr "Modèles de messages"

msgid "minimum_one_criteria"
msgstr "Veuillez remplir au moins 1 critère de recherche"

msgid "miss"
msgstr "Madame"

msgid "missing_column_session"
msgstr "Veuillez remplir la colonne 'session' de votre fichier excel."

msgid "mister"
msgstr "Monsieur"

msgid "mobile_phone"
msgstr "Téléphone mobile (GSM)"

msgid "more_than_one_academic_year_error"
msgstr "Il y a plusieurs années académiques dans la colonne 'Année académique' de votre fichier excel. "
      "Veuiller corriger votre fichier excel de manière à ce qu'il n'y ai qu'une seule année académique"

msgid "more_than_one_exam_enrol_for_one_learn_unit"
msgstr "Cet étudiant possède plusieurs inscriptions au même examen "
       "(il est inscrit à un même cours dans 2 programmes différents). "
       "Veuillez encoder cette note via l'onglet 'en ligne' de l'interface svp."

msgid "more_than_one_learning_unit_error"
msgstr "Vous avez encodé des notes pour plusieurs unités d'enseignements dans votre fichier excel "
       "(colonne 'Unité d'enseignement'). Veillez à ne faire qu'un seul fichier excel par unité d'enseignement."

msgid "more_than_one_session_error"
msgstr "Il y a plusieurs numéros de sessions dans la colonne 'Session' de votre fichier excel. "
      "Veuiller corriger votre fichier excel de manière à ce qu'il n'y ai qu'un seul numéro de session"

msgid "msg_error_username_password_not_matching"
msgstr ""
"La combinaison login/mot de passe entrée n'est pas valide. Veuillez "
"réessayer."

msgid "my_messages"
msgstr "Mes messages"

msgid "my_osis"
msgstr "Mon OSIS"

msgid "my_studies"
msgstr "Mes études"

msgid "name"
msgstr "Nom"

msgid "full_name"
msgstr "Nom complet"

msgid "national_register"
msgstr "Numéro de registre nationnal"

msgid "no_current_entity_version_found"
msgstr "L'entité sélectionnée n'existe plus aujourd'hui (fin de validité dépassée)."

msgid "no_data_for_this_academic_year"
msgstr "Aucune données pour cette année académique"

msgid "no_dubble_score_encoded_comparison_impossible"
msgstr "Aucune note n'a été double encodée ; aucune comparaison à effectuer."

msgid "no_entity_address_found"
msgstr "Aucune adresse trouvée pour l'entité sélectionnée."

msgid "no_exam_session_opened_for_the_moment"
msgstr "Aucune session d'encodage de notes ouverte pour le moment. "

msgid "no_file_submitted"
msgstr "Vous n'avez pas selectionné de fichier excel à soumettre."

msgid "no_messages"
msgstr "Pas de messages"

msgid "no_result"
msgstr "Aucun résultat!"

msgid "no_receiver_error"
msgstr "Pas de destinataire pour ce message"

msgid "no_score_encoded_double_encoding_impossible"
msgstr ""
 "Aucune nouvelle note encodée. "
 "Le double encodage n'est pas accessible car il n'y a pas de nouvelles notes encodés."

msgid "no_score_injected"
msgstr "Aucune note injectée (NB: les notes de votre fichier Excel ne sont injectées que si elles sont différentes "
       "de celles déjà sauvegardées précédemment)."

msgid "no_score_to_encode"
msgstr "Vous n'avez aucune note à encoder."

msgid "no_student_to_encode_xls"
msgstr "Aucun étudiant à encoder via excel"

msgid "no_valid_academic_year_error"
msgstr "Aucune année académique au format valide n'a été trouvé dans votre fichier excel. La date doit être formatée comme suit ; '2015-2016' ou '2015'."

msgid "deadline_reached"
msgstr "Date limite atteinte"

msgid "not_passed"
msgstr "Non communiquée"

msgid "not_sent"
msgstr "Pas envoyé"

msgid "number_of_enrollments"
msgstr "Nombre d'inscrits"

msgid "number_session"
msgstr "No. session"

msgid "numbered_score"
msgstr "Note chiffrée"

msgid "offer"
msgstr "Programme"

msgid "offer_enrollment_not_exist"
msgstr "L'inscription à ce programme n'existe pas"

msgid "offer_year_calendar"
msgstr "Calendrier des programmes"

msgid "offer_year_calendar_academic_calendar_end_date_error"
msgstr "La date de fin de l'encodage des notes de votre programme ne peut pas être ultérieure à la date de fermeture "
       "de l'encodage des notes du calendrier académique"

msgid "offer_year_calendar_academic_calendar_start_date_error"
msgstr "La date de début de l'encodage des notes de votre programme ne peut pas être antérieure à la date d'ouverture "
       "de l'encodage des notes du calendrier académique"

msgid "offer_year_not_access_or_not_exist"
msgstr "Vous n'avez pas les droits d'accès pour cette offre ou elle n'existe pas en base de données"

msgid "offer_year_not_exist"
msgstr "Le programme annualisé (%s) (%d) - n'existe pas"

msgid "offer_year_search"
msgstr "Recherche des programmes annualisés"

msgid "offers"
msgstr "Programmes"

msgid "old_browser_warning"
msgstr "Votre navigateur n'est pas à jour. Certaines fonctionnalités peuvent ne pas fonctionner correctement."

msgid "online"
msgstr "En ligne"

msgid "online_encoding"
msgstr "Encodage en ligne"

msgid "online_scores_encoding"
msgstr "Encodage de notes en ligne"

msgid "only_submited_scores_can_be_double_encoded"
msgstr "Seules les notes soumises peuvent être double encodées"

msgid "open"
msgstr "Ouvert"

msgid "campus"
msgstr "Campus"

msgid "organization_address"
msgstr "Adresse de l'organisation"

msgid "organization"
msgstr "Organisation"

msgid "organizations"
msgstr "Organisations"

msgid "origin"
msgstr "Origine"

msgid "other_score"
msgstr "Autre note"

msgid "other_sibling_offers"
msgstr "Autres finalités associées"

msgid "other_sibling_orientations"
msgstr "Autres orientations associées"

msgid "score_encoding_period_not_open"
msgstr "La période pour l'encodage des notes n'est pas encore ouverte"

msgid "outside_scores_encodings_period_latest_session"
msgstr "La période d'encodage des notes de la session %s est fermée depuis le %s"

msgid "outside_scores_encodings_period_closest_session"
msgstr "La période d'encodage des notes pour la session %s sera ouverte à partir du %s"

msgid "page_not_found"
msgstr "Page inexistante"

msgid "method_not_allowed"
msgstr "Methode non autorisée"

msgid "password"
msgstr "Mot de passe"

msgid "person"
msgstr ""

msgid "ph_d"
msgstr "Ph.D"

msgid "plain"
msgstr "Plain"

msgid "plain_and_html"
msgstr "Plain et HTML"

msgid "please_enable_javascript"
msgstr "Veuillez <a href='http://enable-javascript.com/fr/' target='_blank'>activer le JavaScript</a> pour utiliser l'application."

msgid "POLE"
msgstr "Pole"

msgid "postal_code"
msgstr "Code postal"

msgid "preferences"
msgstr "Préférences"

msgid "presence_note_pdf_legend"
msgstr "0=Cote de présence"

msgid "print"
msgstr "Imprimer"

msgid "print_all_courses"
msgstr "Imprimer tous les cours"

msgid "print_warning_and_info_messages"
msgstr ""

msgid "printable_title"
msgstr "Titre imprimable"

msgid "printing_date"
msgstr "Date d'impression"

msgid "professional"
msgstr "Professionnel"

msgid "professors_must_not_submit_scores"
msgstr "Les professeurs ne peuvent pas soumettre de notes"

msgid "profile"
msgstr "Profil"

msgid "program_commission"
msgstr "Commison d'enseignement/programme"

msgid "program_managers"
msgstr "Program managers"

msgid "program_s"
msgstr "programme(s)"

msgid "programs"
msgstr "Programmes"

msgid "progress"
msgstr "Progression"

msgid "received_on"
msgstr "Reçu le"

msgid "recipient"
msgstr "Destinataire"

msgid "redirect_to_login"
msgstr "Cliquez pour vous reconnectez"

msgid "reference"
msgstr "Référence"

msgid "refresh_list"
msgstr "Rechercher/mettre à jour la liste"

msgid "registration_id"
msgstr "NOMA"

msgid "identification_number"
msgstr "Matricule"


msgid "registration_id_not_access_or_not_exist"
msgstr "Étudiant non inscrit à l'examen"

msgid "research_center"
msgstr "Centre de recherche"

msgid "residential"
msgstr ""

msgid "responsible"
msgstr "Responsable"

msgid "return_doc_to_administrator"
msgstr ""
"Veuillez envoyer ce formulaire au secrétariat de l'entité gestionnaire avant le %s."

msgid "reuse_address_entity"
msgstr "Réutiliser l'adresse de"

msgid "save"
msgstr "Sauvegarder"

msgid "saved"
msgstr "Enregistré"

msgid "saving"
msgstr "Sauvegarde en cours"

msgid "score"
msgstr "Note"

msgid "score_already_submitted"
msgstr "Note déjà soumise "

msgid "score_decimal_not_allowed"
msgstr "La note encodée est incorrecte : décimales non autorisées"

msgid "score_invalid"
msgstr "Note invalide"

msgid "score_saved"
msgstr "note(s) injectée(s)"

msgid "score_submitted"
msgstr "Soumis"

msgid "scores"
msgstr "Notes"

msgid "scores_encoding"
msgstr "Encodage des notes"

msgid "scores_encoding_tests"
msgstr "Tests de l'encodage des notes"

msgid "scores_gt_0_lt_20"
msgstr "La note encodée est incorrecte (elle doit être comprise entre 0 et 20)"

msgid "scores_injection"
msgstr "Injection des notes"

msgid "scores_responsible"
msgstr "Responsable de notes"

msgid "scores_responsibles"
msgstr "Responsables de notes"

msgid "scores_responsible_title"
msgstr "Responsable de notes"

msgid "scores_saved"
msgstr "note(s) enregistrée(s)"

msgid "scores_saved_cannot_be_saved_anymore"
msgstr "Notes sauvegardées, le bouton sauvegarder n'est plus présent"

msgid "scores_must_be_between_0_and_20"
msgstr "Les notes doivent être comprise entre 0 et 20"

msgid "search_for_a_file"
msgstr "Recherche d'un fichier"

msgid "search_for_an_entity"
msgstr "Rechercher une entité"

msgid "search_for_an_organization"
msgstr "Recherche d'organisations"

msgid "SECTOR"
msgstr "Secteur"

msgid "select"
msgstr "Sélectionnez"

msgid "select_a_xls_file_from_which_to_inject_scores"
msgstr ""

msgid "select_an_encoding_type"
msgstr "Sélectionnez un type d'encodage"

msgid "send_message_again"
msgstr "Réenvoyer"

msgid "sent"
msgstr "Envoyé"

msgid "server_error"
msgstr "Une erreur innatendue s'est produite"

msgid "server_error_message"
msgstr "Nous mettons tout en oeuvre pour résoudre ce problème."

msgid "short_title"
msgstr "Titre abrégé"

msgid "size"
msgstr "Taille"

msgid "source_code"
msgstr "Code source"

msgid "stages"
msgstr "Stages"

msgid "start_date"
msgstr "Date de début"

msgid "state"
msgstr "État"

msgid "status"
msgstr "Statut"

msgid "storage"
msgstr "Stockage"

msgid "storage_duration"
msgstr "Temps de stockage"

msgid "structure"
msgstr "Structure"

msgid "student_not_exist"
msgstr "L'étudiant (%s) n'existe pas"

msgid "student_path"
msgstr "Parcours de l'étudiant"

msgid "students"
msgstr "étudiants"

msgid "studies"
msgstr "Études"

msgid "subject"
msgstr "Sujet"

msgid "submission"
msgstr "Soumettre"

msgid "submission_date"
msgstr "Date de remise"

msgid "submission_of_scores_for"
msgstr "Soumission des score pour {0}"

msgid "submitted"
msgstr "Soumis"

msgid "submitted_scores_cannot_be_encoded_anymore"
msgstr "Les notes soumises ne peuvent plus être encodées"

msgid "succesfull_logout"
msgstr "Vous êtes à présent déconnecté."

msgid "technologic_platform"
msgstr "Plateforme technologique"

msgid "template_error"
msgstr "Aucun message n'a été envoyé : le modèle de message {} n'existe pas."

msgid "temporary_save"
msgstr "Sauvegarde temporaire (non soumis à la faculté)"

msgid "the_coordinator_must_still_submit_scores"
msgstr "Le coordinateur doit toujours soumettre les notes"

msgid "title"
msgstr "Intitulé"

msgid "learning_unit_title"
msgstr "Intitulé du cours"

msgid "too_many_results"
msgstr "Votre recherche renvoie trop de résultats, veuillez affiner vos critères de recherche."

msgid "tooltip_delete_message"
msgstr "Supprimer le message"

msgid "tooltip_double_encode_for"
msgstr "Double encoder les notes"

msgid "tooltip_double_encode_no_more_possible_for"
msgstr "Toutes les notes ont été soumises.Il n'est plus possible de double encoder des notes pour ce cours."

msgid "tooltip_dowload_excel_file"
msgstr "Télécharger le fichier excel"

msgid "tooltip_encode_for"
msgstr "Encoder les notes"

msgid "tooltip_encode_no_more_possible_for"
msgstr "Toutes les notes ont été soumises.Il n'est plus possible d'encoder de notes pour ce cours."

msgid "tooltip_execute_my_message_action"
msgstr "Exécuter l'action sélectionnée"

msgid "tooltip_inject_excel_no_more_possible_for"
msgstr "Toutes les notes ont été soumises.Il n'est plus possible de soumettre de fichier excel pour ce cours."

msgid "tooltip_my_message_read"
msgstr "Lire le message"

msgid "tooltip_print_scores"
msgstr "Imprimer les notes"

msgid "tooltip_scores_encodings_progress_bar"
msgstr "Représente la quantité de notes soumises à la faculté par le professeur. Le nombre entre parenthèses correspond "
       "au nombre de notes encodées qui n'ont pas encore été soumises (en état 'brouillon')."

msgid "tooltip_select_action"
msgstr "Sélectionner l'action à exécuter"

msgid "tooltip_select_all_messages"
msgstr "Sélectionner tous les messages"

msgid "tooltip_select_excel_file_to_inject_scores"
msgstr "Séclectionnez le fichier excel à soumettre"

msgid "tooltip_to_my_messages"
msgstr "Retourner à la liste des messages"

msgid "tutor"
msgstr "Enseignant·e"

msgid "tutors"
msgstr "Enseignants"

msgid "other_tutors"
msgstr "Autre(s) Enseignant(s)"

msgid "txt_message"
msgstr "Message texte"

msgid "txt_origin_title"
msgstr "Origine du message"

msgid "txt_recipient_title"
msgstr "Destinataire du message (email ou nom ou nom d'utilisateur)"

msgid "txt_reference_title"
msgstr "Référence du template du message"

msgid "txt_subject_title"
msgstr "Sujet du message"

msgid "type"
msgstr "Type"

msgid "types"
msgstr "Types"

msgid "undated_events"
msgstr "Événements non planifiés"

msgid "undefined"
msgstr "Non défini"

msgid "unknown"
msgstr "Indéfini"

msgid "user"
msgstr "Utilisateur"

msgid "user_interface_language"
msgstr "Langue de l'interface utilisateur"

msgid "user_is_not_program_manager"
msgstr "Vous n'êtes pas un gestionnaire de programme. Par conséquent, vous n'avez pas accès à cette interface."

msgid "validated_double_encoding_cannot_be_validated_anymore"
msgstr "Un double encodage validé ne peut l'être une seconde fois"

msgid "validation_dubble_encoding_mandatory"
msgstr "Veuillez sélectionner une note finale pour toutes les différences détectées entre le premier encodage et le "
       "double encodage (ci-dessous). Si vous choisissez d'annuler, votre double encodage sera perdu."

msgid "via_excel"
msgstr "Via fichier Excel"

msgid "via_paper"
msgstr "Sur papier"

msgid "warning_all_scores_not_sumitted_yet"
msgstr "Attention : vous avez des notes enregistrées qui n'ont pas encore été soumises."

msgid "website"
msgstr "Site internet"

msgid "without_attribution"
msgstr "Sans attribution"

msgid "xls_columns_structure_error"
msgstr "Votre fichier excel n'est pas bien structuré. Veuillez respecter l'ordre des colonnes fournie lors du "
       "téléchargement de votre fichier (bouton '{}')."

msgid "order"
msgstr "Ordonner"

msgid "options"
msgstr "Options"

msgid "required"
msgstr "Obligatoire"

msgid "question"
msgstr "Question"

msgid "questions"
msgstr "Questions"

msgid "value"
msgstr "Valeur"

msgid "short_input_text"
msgstr "Short input text"

msgid "long_input_text"
msgstr "Long input text"

msgid "radio_button"
msgstr "Radio button"

msgid "checkbox"
msgstr "Checkbox"

msgid "upload_button"
msgstr "Upload button"

msgid "download_link"
msgstr "Download link"

msgid "dropdown_list"
msgstr "Dropdown list"

msgid "http_link"
msgstr "HTTP link"
msgid "you_manage"
msgstr "Vous gérez"

msgid "BACHELOR"
msgstr "Bachelier"

msgid "MASTER_60"
msgstr "Master 60"

msgid "MASTER_120"
msgstr "Master 120"

msgid "MASTER_180_OR_240"
msgstr "Master 180 ou 240"

msgid "ADVANCED_MASTER"
msgstr "Master de spécialisation"

msgid "TRAINING_CERTIFICATE"
msgstr "Agrégation"

msgid "CERTIFICATE"
msgstr "Certificat"

msgid "DOCTORATE"
msgstr "Doctorat"

msgid "CAPAES"
msgstr "CAPAES"

msgid "start_date_must_be_lower_than_end_date"
msgstr "La date de début doit être inférieure à la date de fin"

msgid "DEPUTY_AUTHORITY"
msgstr "Suppléant d'autorité"

msgid "DEPUTY_SABBATICAL"
msgstr "Suppléant sabbatique"

msgid "DEPUTY_TEMPORARY"
msgstr "Suppléant temporaire"

msgid "INTERNSHIP_SUPERVISOR"
msgstr "Directeur de stage"

msgid "INTERNSHIP_CO_SUPERVISOR"
msgstr "Co-directeur de stage"

msgid "PROFESSOR"
msgstr "Professeur"

msgid "COORDINATOR"
msgstr "Coordinateur"

msgid "HOLDER"
msgstr "Titulaire"

msgid "holder_number"
msgstr "Nb titulaires"

msgid "CO_HOLDER"
msgstr "Co-titulaire"

msgid "DEPUTY"
msgstr "Suppléant"

msgid "scores_responsible_can_submit_partial_encoding"
msgstr "Les responsables de notes peuvent soumettre des encodages partiels"

msgid "scores_responsible_must_still_submit_scores"
msgstr "Le responsable de notes doit toujours soumettre les notes"

msgid "NONE"
msgstr "Aucun"

msgid "keyword"
msgstr "Mot clé"

msgid "VALID"
msgstr "Valide"

msgid "INVALID"
msgstr "Invalide"

msgid "COURSE"
msgstr "Cours"

msgid "MASTER_THESIS"
msgstr "Thèse"

msgid "DISSERTATION"
msgstr "Mémoire"

msgid "INTERNSHIP"
msgstr "Stage"

msgid "OTHER_COLLECTIVE"
msgstr "Autre collectif"

msgid "OTHER_INDIVIDUAL"
msgstr "Autre individuel"

msgid "EXTERNAL"
msgstr "Externe"

msgid "TEACHING_INTERNSHIP"
msgstr "Stage d'enseignement"

msgid "CLINICAL_INTERNSHIP"
msgstr "Stage clinique"

msgid "PROFESSIONAL_INTERNSHIP"
msgstr "Stage socio-professionnel"

msgid "RESEARCH_INTERNSHIP"
msgstr "Stage de recherche"

msgid "LU_ERRORS_REQUIRED"
msgstr "Ce champ est requis."

msgid "LU_ERRORS_INVALID"
msgstr "'Entrez une valeur valide."

msgid "LU_ERRORS_INVALID_SEARCH"
msgstr "Recherche invalide - Veuillez remplir mininum 2 filtres lors de vos recherches."

msgid "LU_ERRORS_ACADEMIC_YEAR_REQUIRED"
msgstr "Veuillez préciser une année académique."

msgid "LU_ERRORS_YEAR_WITH_ACRONYM"
msgstr "Veuillez préciser une année académique ou entrer un acronyme valide."

msgid "LU_ERRORS_INVALID_REGEX_SYNTAX"
msgstr "Expression régulière incorrecte!"

msgid "ANNUAL"
msgstr "Annuel"

msgid "BIENNIAL_EVEN"
msgstr "Bisannuel pair"

msgid "BIENNIAL_ODD"
msgstr "Bisannuel impair"

msgid "no_valid_m_justification_error"
msgstr "Vous ne pouvez pas encoder d'absence justifiée (M) via l'injection xls"

msgid "abscence_justified_preserved"
msgstr "Abscence justifiée dèjà encodée et préservée"

msgid "tutors_of_course"
msgstr "Enseignant·e·s du cours"

msgid "academic_actors"
msgstr "Acteurs académiques"

msgid "academic_start_date_error"
msgstr "La date de début doit être comprise entre les dates de début/fin de l'année académique"

msgid "academic_end_date_error"
msgstr "La date de fin doit être comprise entre les dates de début/fin de l'année académique"

msgid "end_start_date_error"
msgstr "La date de fin doit être supérieure à la date début"

msgid "dates_mandatory_error"
msgstr "Les dates de début et de fin sont obligatoires"

msgid "date_format"
msgstr "%d/%m/%Y"

msgid "date_format_string"
msgstr "d/m/Y"

msgid "format_date"
msgstr "jj/mm/aaaa"

msgid "desc_lnk_academic_actors"
msgstr "Gestion des acteurs académiques"

msgid "all_years"
msgstr "Toutes les années"

msgid "trainings"
msgstr "Formations"

msgid "components"
msgstr "Composants"

msgid "educational_information"
msgstr "Infos pédagogiques"

msgid "propositions"
msgstr "Propositions"

msgid "tutor_attributions"
msgstr "Enseignants - attributions"

msgid "proposal"
msgstr "Proposition"

msgid "academic_calendar_offer_year_calendar_start_date_end_date_error"
msgstr "La date d'ouverture de '%s' du calendrier académique ne peut pas être supérieure au %s "
       "(date de fin de '%s' du programme '%s')"

msgid "component_type"
msgstr "Type de composant"

msgid "volume_quarter"
msgstr "Quadri. "

msgid "vol_q1"
msgstr "Vol. q1"

msgid "vol_q2"
msgstr "Vol. q2"

msgid "volume"
msgstr "Volume"

msgid "schedules_conformity"
msgstr "Conform. horaires"

msgid "planned_classrooms"
msgstr "Classes prévues"

msgid "real_on_planned_classrooms"
msgstr "Classes effectives/prévues"


msgid "classes"
msgstr "Classes"

msgid "class"
msgstr "Classe"

msgid "learning_unit_code"
msgstr "Code de l'UE"

msgid "partims"
msgstr "Partims"

msgid "periodicity"
msgstr "Périodicité"

msgid "nominal_credits"
msgstr "Crédits"

msgid "active"
msgstr "Actif"

msgid "inactive"
msgstr "Inactif"

msgid "MASTER_DISSERTATION"
msgstr "Mémoire"

msgid "FULL"
msgstr "Complet"

msgid "MOBILITY"
msgstr "Mobilité"

msgid "OTHER"
msgstr "Autre"

msgid "PARTIM"
msgstr "Partim"

msgid "PHD_THESIS"
msgstr "Thèse"

msgid "selected"
msgstr "sélectionné(s)"

msgid "subtype"
msgstr "Sous-type"

msgid "start"
msgstr "Début"

msgid "duration"
msgstr "Durée"

msgid "learning_unit_specifications"
msgstr "Cahier de charges"

msgid "experimental_phase"
msgstr "Cette fonctionnalité est en phase expérimentale"

msgid "title_official_1"
msgstr "Intitulé officiel (partie 1 commune aux partims)"

msgid "common_official_title"
msgstr "Intitulé officiel commun"

msgid "common_official_english_title"
msgstr "Intitulé officiel commun en anglais"

msgid "title_official_2"
msgstr "Intitulé officiel (partie 2 propre au partim)"

msgid "official_title_proper_to_UE"
msgstr "Intitulé officiel propre à l'UE"

msgid "official_english_title_proper_to_UE"
msgstr "Intitulé officiel en anglais propre à l'UE"

msgid "title_in_english"
msgstr "Intitulé en anglais"

msgid "title_in_english_1"
msgstr "(partie 1 commune aux partims)"

msgid "title_in_english_2"
msgstr "(partie 2 propre au partim)"

msgid "LECTURING"
msgstr "Partie magistrale"

msgid "PRACTICAL_EXERCISES"
msgstr "Travaux pratiques"

msgid "lecturing"
msgstr "Cours magistral"

msgid "PE"
msgstr "TP"

msgid "SCHOOL"
msgstr "Ecole"

msgid "PLATFORM"
msgstr "Plateforme"

msgid "LOGISTICS_ENTITY"
msgstr "Entitée logistique"

msgid "organogram"
msgstr "Organigramme"

msgid "attached_to"
msgstr "Attachée à"

msgid "ACADEMIC_PARTNER"
msgstr "Partenaire académique"

msgid "INDUSTRIAL_PARTNER"
msgstr "Partenaire industriel"

msgid "SERVICE_PARTNER"
msgstr "Partenaire de service"

msgid "COMMERCE_PARTNER"
msgstr "Partenaire commercial"

msgid "PUBLIC_PARTNER"
msgstr "Partenaire public"

msgid "requirement_entity"
msgstr "Entité resp. cahier de charges"

msgid "requirement_entity_small"
msgstr "Ent. charge"

msgid "allocation_entity"
msgstr "Entité resp. de l'attribution"

msgid "allocation_entity_small"
msgstr "Ent. attrib."

msgid "with_entity_subordinated_small"
msgstr "Avec ent. subord."

msgid "additional_requirement_entity"
msgstr "Entité resp. cahier de charges complémentaire"

msgid "academic_end_year"
msgstr "Anac de fin"

msgid "academic_start_year"
msgstr "Anac de début"

msgid "organization_name"
msgstr "Nom"

msgid "partial"
msgstr "Q1"

msgid "remaining"
msgstr "Q2"

msgid "partial_remaining"
msgstr "Q1&2"

msgid "partial_or_remaining"
msgstr "Q1|2"

msgid "volume_partial"
msgstr "Vol. Q1"

msgid "volume_remaining"
msgstr "Vol. Q2"

msgid "quadrimester"
msgstr "Quadrimestre"

msgid "composition"
msgstr "Composition"

msgid "real_classes"
msgstr "Classes effectives"

msgid "lu_usage"
msgstr "Utilisation par les UE"

msgid "academic_years"
msgstr "Années académiques"

msgid "from"
msgstr "De"

msgid "to"
msgstr "à"

msgid "since"
msgstr "Depuis"

msgid "editing"
msgstr "Edition"

msgid "component"
msgstr "Composant"

msgid "used_by"
msgstr "Utilisation par l'unité d'enseignement"

msgid "offers_enrollments"
msgstr "Inscriptions aux formations"

msgid "learning_units_enrollments"
msgstr "Inscription aux unités d'enseignement"

msgid "exams_enrollments"
msgstr "Inscription aux examens"

msgid "average"
msgstr "Moyenne"

msgid "global_average"
msgstr "Moyenne générale"

msgid "result"
msgstr "Résultat"

msgid "enrollment_date"
msgstr "Date d'inscription"

msgid "students_title"
msgstr "Etudiants"

msgid "student_title"
msgstr "Etudiant"

msgid "classe"
msgstr "Classe"

msgid "localization"
msgstr "Localisation"

msgid "internship_subtype"
msgstr "Sous-type de stage"

msgid "part1"
msgstr "partie 1"

msgid "part2"
msgstr "partie 2"

msgid "title_official"
msgstr "Intitulé officiel"

msgid "create_learning_unit"
msgstr "Création d'une unité d'enseignement"

msgid "existed_acronym"
msgstr "Sigle a déjà existé pour "

msgid "existing_acronym"
msgstr "Sigle déja existant en "

msgid "invalid_acronym"
msgstr "Sigle non valide"

msgid "acronym_rules"
msgstr "Site en une lettre\n"
       "Sigle en min 2 et max 4 lettres\n"
       "Code numérique en 4 chiffres"

msgid "end_year_title"
msgstr "Année de fin"

msgid "basic_informations_title"
msgstr "Informations de base"

msgid "active_title"
msgstr "Actif"

msgid "titles"
msgstr "Intitulés"

msgid "fixtures_build"
msgstr "Créer des fixtures anonymisées"

msgid "desc_lnk_fixtures_build"
msgstr "Crée un fichier json avec des fixtures anonymisées"

msgid "partial_volume_1"
msgstr "Volume Q1"

msgid "partial_volume_2"
msgstr "Volume Q2"

msgid "partial_volume_1Q"
msgstr "Q1"

msgid "partial_volume_2Q"
msgstr "Q2"

msgid "planned_classes"
msgstr "Classes prévues"

msgid "planned_classes_pc"
msgstr "P.C."

msgid "total_volume"
msgstr "Volume total"

msgid "total_volume_charge"
msgstr "Volume de charge total"

msgid "total_volume_voltot"
msgstr "Vol.tot"

msgid "vol_charge"
msgstr "Vol.charge"

msgid "volumes_management"
msgstr "Gestion des volumes horaires"

msgid "volumes_validation_success"
msgstr "Les données entrées respectent les règles de calculs des volumes horaires."

msgid "vol_tot_not_equal_to_q1_q2"
msgstr "Vol.tot = Q1 + Q2"

msgid "vol_tot_req_entities_not_equal_to_entity"
msgstr "Le volume total de charge n'est pas égal à la somme des volumes de charge"

msgid "vol_tot_req_entities_not_equal_to_vol_tot_mult_cp"
msgstr "Vol.charge = Vol.tot * C.P"

msgid "vol_tot_full_must_be_greater_than_partim"
msgstr "Vol.tot du cours principal > Vol.tot du partim"

msgid "vol_q1_full_must_be_greater_or_equal_to_partim"
msgstr "Q1 du cours principal >= Q1 du partim"

msgid "vol_q2_full_must_be_greater_or_equal_to_partim"
msgstr "Q2 du cours principal >= Q2 du partim"

msgid "planned_classes_full_must_be_greater_or_equal_to_partim"
msgstr "C.P. du cours principal >= C.P. du partim"

msgid "entity_requirement_full_must_be_greater_or_equal_to_partim"
msgstr "Entité de charge du cours principal >= Entité de charge du partim"

msgid "end_date_gt_begin_date"
msgstr "L'année de fin doit etre égale ou supérieur à l'année de départ"

msgid "session_title"
msgstr "Session"

msgid "remarks_title"
msgstr "Remarques"

msgid "faculty_remark"
msgstr "Remarque de faculté"

msgid "other_remark"
msgstr "Autre remarque"

msgid "new_learning_unit"
msgstr "Nouvelle unité d'enseignement"

msgid "previous"
msgstr "Précédent"

msgid "next"
msgstr "Suivant"

msgid "learning_location"
msgstr "Lieu d'enseignement"

msgid "NON_ACADEMIC"
msgstr "Non academique autre"

msgid "NON_ACADEMIC_CREF"
msgstr "Non académique CREF"

msgid "ACADEMIC"
msgstr "Académique"

msgid "ACTIVE"
msgstr "Actif"

msgid "INACTIVE"
msgstr "Inactif"

msgid "RE_REGISTRATION"
msgstr "Actif uniquement pour des réinscriptions"

msgid "OPTIONAL"
msgstr "Optionnel"

msgid "NO_PRINT"
msgstr "Pas d'impression"

msgid "IN_HEADING_2_OF_DIPLOMA"
msgstr "Dans rubrique 2 du diplôme"

msgid "IN_EXPECTED_FORM"
msgstr "Sous forme d'attendu"

msgid "FEE_1"
msgstr "Rôle"

msgid "FEE_2"
msgstr "Rôle + examen"

msgid "FEE_3"
msgstr "AESS, CAPAES ou fin de cycle"

msgid "FEE_4"
msgstr "Minerval sans examen"

msgid "FEE_5"
msgstr "Minerval complet"

msgid "FEE_6"
msgstr "certificat universitaire"

msgid "FEE_7"
msgstr "Master complémentaire spécialisation médicale"

msgid "FEE_8"
msgstr "Concours d’accès"

msgid "FEE_10"
msgstr "10 CU 30 crédits"

msgid "FEE_11"
msgstr "11 Certificat compétence méd"

msgid "FEE_12"
msgstr "12 Offres ISA : 12BA et 21MS"

msgid "FEE_13"
msgstr "13 Offres ISA : 13BA et 22MS"

msgid "DAILY"
msgstr "Horaire de jour"

msgid "SHIFTED"
msgstr "Horaire décalé"

msgid "ADAPTED"
msgstr "Horaire adapté"

msgid "academic_calendar_type"
msgstr "Type d'événement"

msgid "DELIBERATION"
msgstr "Délibération"

msgid "DISSERTATION_SUBMISSION"
msgstr "Soumission de mémoires"

msgid "EXAM_ENROLLMENTS"
msgstr "Inscription aux examens"

msgid "SCORES_EXAM_DIFFUSION"
msgstr "Diffusion des notes d'examen"

msgid "SCORES_EXAM_SUBMISSION"
msgstr "Soumission des feuilles de note"

msgid "TEACHING_CHARGE_APPLICATION"
msgstr "Application pour charges d'enseignement"

msgid "field_is_required"
msgstr "Ce champ est obligatoire."

msgid "associated_entity"
msgstr "Les entités associées"

msgid "LU_WARNING_INVALID_ACRONYM"
msgstr "Si l'acronym est introduit, il doit au minimum faire 3 caractères"

msgid "title_in_french"
msgstr "Intitulé en français"

msgid "schedule_type"
msgstr "Type horaire"

msgid "enrollment_campus"
msgstr "Lieu d'inscription"

msgid "other_campus_activities"
msgstr "Activités sur d'autres sites"

msgid "unspecified"
msgstr "Indéterminé"

msgid "university_certificate"
msgstr "Certificat universitaire"

msgid "studies_domain"
msgstr "Domaine d'études"

msgid "primary_language"
msgstr "Langue principale"

msgid "other_language_activities"
msgstr "Activité dans d'autres langues"

msgid "funding"
msgstr "Finançable"

msgid "funding_cud"
msgstr "Financement coopération internationale CCD/CUD"

msgid "funding_direction"
msgstr "Orientation de financement"

msgid "cud_funding_direction"
msgstr "Orientation coopération internationale CCD/CUD"

msgid "active_status"
msgstr "Actif"

msgid "partial_deliberation"
msgstr "Sous-épreuve"

msgid "admission_exam"
msgstr "Concours"

msgid "academic_type"
msgstr "Nature"

msgid "keywords"
msgstr "Mots clés"

msgid "training_type"
msgstr "Type de formation"

msgid "QUADRIMESTER"
msgstr "Quadrimestre(s)"

msgid "TRIMESTER"
msgstr "Trimestre(s)"

msgid "MONTH"
msgstr "Mois"

msgid "WEEK"
msgstr "Semaine(s)"

msgid "DAY"
msgstr "Jour(s)"

msgid "administration_entity"
msgstr "Entité d'administration"

msgid "management_entity"
msgstr "Entité académique"

msgid "enrollment_enabled"
msgstr "Inscriptible"

msgid "formations"
msgstr "Formations"

msgid "formations_lnk"
msgstr "Formations"

msgid "desc_lnk_formations"
msgstr "Organisation des formations"

msgid "education_groups"
msgstr "Organisations de formations"

msgid "entity_management"
msgstr "Fac. gestion"

msgid "of_category"
msgstr "Type d'organisation de formation"

msgid "activity_search"
msgstr "Recherche - Activité"

msgid "service_course_search"
msgstr "Recherche - Cours de service"

msgid "TRAINING"
msgstr "Formation"

msgid "MINI_TRAINING"
msgstr "Mini formation"

msgid "GROUP"
msgstr "Groupement"

msgid "PRIMARY_LANGUAGE"
msgstr "Langue principale"

msgid "OR"
msgstr "Ou"

msgid "AND"
msgstr "Et"

msgid "language_association"
msgstr "Opérateur langues principales"

msgid "prolong_or_create_learning_unit_message"
msgstr "<p>Le <b>sigle</b> utilisé est <b>déjà existant</b>.</p>"
       "<p>Vous avez le choix entre :"
       "<ul><li>soit <b>créer</b> une nouvelle UE qui reprendra ce sigle </li>"
       "<li>soit <b>prolonger</b> l'unité d'enseignement de même sigle </li></ul></p>"

msgid "confirm_your_action"
msgstr "Confirmer votre action."

msgid "create"
msgstr "Créer"

msgid "prolong"
msgstr "Prolonger"

msgid "diplomas_certificates"
msgstr "Diplômes /  Certificats"

msgid "diploma_title"
msgstr "Intitulé du diplôme/du certificat"

msgid "professionnal_title"
msgstr "Titre professionnel"

msgid "university_certificate_desc"
msgstr "Mène à diplôme/à certificat"

msgid "program_coorganization"
msgstr "Programme co-organisés avec d'autres institutions"

msgid "for_all_students"
msgstr "Pour tous les étudiants"

msgid "diploma"
msgstr "Diplôme"

msgid "UNIQUE"
msgstr "Diplôme unique"

msgid "SEPARATE"
msgstr "Diplôme séparé"

msgid "NOT_CONCERNED"
msgstr "Non concerné"

msgid "organization_address_save_error"
msgstr "Impossible d'enregistrer l'adresse de l'organisation"

msgid "i_confirm"
msgstr "Oui, je confirme."

msgid "msg_warning_delete_learning_unit"
msgstr "Cette opération est <strong>permanente</strong> et ne peut pas être défaite. Vous perdrez à jamais"
       " les données liées à l'UE <strong>%s</strong>."

msgid "The learning unit %(acronym)s has been successfully deleted for all years."
msgstr "L'unité d'enseignement %(acronym)s a été supprimée avec succès pour toutes les années."

msgid "cannot_delete_learning_unit_year"
msgstr "L’UE <strong>%(learning_unit)s</strong> dont vous demandez la suppression à partir de l’année %(year)s fait l’objet des liens suivants à supprimer au préalable :"

msgid "cannot_delete_learning_unit"
msgstr "L’UE <strong>%(learning_unit)s</strong> dont vous demandez la suppression fait l’objet des liens suivants à supprimer au préalable :"

msgid "There is %(count)d enrollments in %(subtype)s %(acronym)s for the year %(year)s"
msgstr "%(subtype)s %(acronym)s fait l’objet de %(count)d inscription(s) l’année %(year)s"

msgid "%(subtype)s %(acronym)s is assigned to %(tutor)s for the year %(year)s"
msgstr "%(subtype)s %(acronym)s est attribué(e) à %(tutor)s l’année %(year)s"

msgid "%(subtype)s %(acronym)s is assigned to the assistant %(assistant)s for the year %(year)s"
msgstr "%(subtype)s %(acronym)s est attribué(e) à l'assistant %(assistant)s l'année %(year)s"

msgid "lu_included_in_group"
msgstr "%(subtype)s %(acronym)s est repris dans le groupement %(group)s du programme %(program)s l’année %(year)s"

msgid "The learning unit %(acronym)s is related to the internship speciality %(speciality)s"
msgstr "L'unité d'enseignement %(acronym)s est liée à la spécialité de stage %(speciality)s"

msgid "%(subtype)s %(acronym)s has been deleted for the year %(year)s"
msgstr "%(subtype)s %(acronym)s a été supprimé(e) pour l'année %(year)s"

msgid "The class %(acronym)s has been deleted for the year %(year)s"
msgstr "La classe %(acronym)s a été supprimé(e) pour l'année %(year)s"

msgid "the partim"
msgstr "le partim"

msgid "The partim"
msgstr "Le partim"

msgid "The learning unit"
msgstr "L'unité d'enseignement"

msgid "the learning unit"
msgstr "l'unité d'enseignement"

msgid "Delete from this academic year"
msgstr "Supprimer à partir de cette année académique"

msgid "Delete all the learning unit"
msgstr "Supprimer toute l'unité d'enseignement (sur toutes les années académiques)"

msgid "You asked the deletion of the learning unit %(acronym)s from the year %(year)s"
msgstr "Vous avez demandé la suppression de l'unité d'enseignement %(acronym)s à partir de l'année %(year)s"

msgid "publish_attribution_to_portal"
msgstr "Publication des attributions sur Osis-Portal"

msgid "RESEVED_FOR_INTERNS"
msgstr "Réservé aux internes"

msgid "OPEN_FOR_EXTERNS"
msgstr "Ouvert aux externes"

msgid "EXCEPTIONAL_PROCEDURE"
msgstr "Procédure exceptionnelle"

msgid "VACANT_NOT_PUBLISH"
msgstr "Vacant à ne pas publier"

msgid "DO_NOT_ASSIGN"
msgstr "A ne pas attribuer"

msgid "folder"
msgstr "Dossier"

msgid "introduced_by"
msgstr "Introduit par"

msgid "the"
msgstr "Le"

msgid "proposal_management"
msgstr "Gestion de la proposition"

msgid "category"
msgstr "Catégorie"

msgid "PRESIDENT"
msgstr "Président"

msgid "SECRETARY"
msgstr "Secrétaire"

msgid "SIGNATORY"
msgstr "Signataire"

msgid "administrative_data"
msgstr "Données administratives"

msgid "jury"
msgstr "Jury"

msgid "signatory_qualification"
msgstr "Qualification du signataire"

msgid "course_enrollment"
msgstr "Inscription aux cours"

msgid "marks_presentation"
msgstr "Remise des notes"

msgid "dissertation_presentation"
msgstr "Remise du mémoire"

msgid "scores_diffusion"
msgstr "Diffusion des notes"

msgid "session"
msgstr "session"

msgid "at"
msgstr "à"

msgid "learning_unit_years_to_delete"
msgstr "Vous êtes sur le point de supprimer définitivement les UE suivantes"

msgid "type_must_be_full"
msgstr "Le type de l'unité d'enseignement doit être complet."

msgid "learning_unit_type_is_not_internship"
msgstr "L'unité d'enseignement n'est pas de type stage."

msgid "CREATION"
msgstr "Création"

msgid "MODIFICATION"
msgstr "Modification"

msgid "TRANSFORMATION"
msgstr "Transformation"

msgid "TRANSFORMATION_AND_MODIFICATION"
msgstr "Transformation et modification"

msgid "SUPPRESSION"
msgstr "Suppression"

msgid "CENTRAL"
msgstr "Central"

msgid "SUSPENDED"
msgstr "Suspendu"

msgid "ACCEPTED"
msgstr "Accepté"

msgid "REFUSED"
msgstr "Refusé"

msgid "success_modification_proposal"
msgstr "Une proposition de modification de type {} a été faite pour l'unité d'enseignement {}."

msgid "proposal_edited_successfully"
msgstr "Proposition modifiée avec succès"

msgid "content"
msgstr "Contenu"

msgid "code_scs"
msgstr "Code SCS"

msgid "title_code_formation"
msgstr "Intitulé / Code OF"

msgid "absolute_credits"
msgstr "Crédits abs."

msgid "relative_target_credits"
msgstr "Créd. cible rel."

msgid "min_credits"
msgstr "Créd. min."

msgid "max_credits"
msgstr "Créd. max."

msgid "mandatory"
msgstr "Oblig."

msgid "block"
msgstr "Bloc"

msgid "current_order"
msgstr "Ordre présent"

msgid "sessions_derogation"
msgstr "Sessions en dérogation"

msgid "own_comment"
msgstr "Commentaire propre"

msgid "SESSION_1"
msgstr "1"

msgid "SESSION_2"
msgstr "2"

msgid "SESSION_3"
msgstr "3"

msgid "SESSION_1_2"
msgstr "12"

msgid "SESSION_1_3"
msgstr "13"

msgid "SESSION_2_3"
msgstr "23"

msgid "SESSION_1_2_3"
msgstr "123"

msgid "SESSION_UNDEFINED"
msgstr "Session indéfinie"

msgid "SESSION_PARTIAL_2_3"
msgstr "p23"

msgid "Put in proposal"
msgstr "Mettre en proposition"

msgid "Proposal for modification"
msgstr "Proposition de modification"

msgid "End of teaching"
msgstr "Fin d'enseignement"

msgid "academic_entity_small"
msgstr "Ent. académique"

msgid "academic_entity"
msgstr "Entité académique"

msgid "folder_number"
msgstr "Dossier n°{}"

msgid "produce_xls"
msgstr "Produire un excel avec la liste des résultats"

msgid "produce_xls_lu"
msgstr "Xls avec les activités"

msgid "%(date)s must be set within %(start_date)s and %(end_date)s"
msgstr "%(date)s doit être comprise entre %(start_date)s et %(end_date)s"

msgid "success_cancel_proposal"
msgstr "La proposition pour {} a été annulée."

msgid "cancel_proposal"
msgstr "Annuler proposition"

msgid "edit_proposal"
msgstr "Editer proposition"

msgid "msg_confirm_cancel_proposal"
msgstr "Etes-vous certain de vouloir annuler la proposition ?"

msgid "The administrative data has been successfully modified"
msgstr "Les données administratives ont été sauvées avec succès"

msgid "vacant"
msgstr "Vacant"

msgid "team_management"
msgstr "Gestion par équipe"

msgid "type_declaration_vacant"
msgstr "Décision"

msgid "procedure"
msgstr "Procédure"

msgid "educational_information_management"
msgstr "Gestion des informations pédagogiques"

msgid "resume_edit"
msgstr "Editer le résumé de cours"

msgid "SUMMARY_COURSE_SUBMISSION"
msgstr "Soumission des résumés de cours"

msgid "INTERNAL_TEAM"
msgstr "Interne/Equipe"

msgid "substitute"
msgstr "Suppléé"

msgid "not_end_year"
msgstr "pas de fin prévue"

msgid "edit_learning_unit_end_date"
msgstr "Modifier la date de fin l'unité d'enseignement"

msgid "new_partim"
msgstr "Créer un nouveau partim"

msgid "partim"
msgstr "Partim"

msgid "partim_character_rules"
msgstr "Lettre ou chiffre obligatoire"

msgid "invalid_partim_character"
msgstr "Caractère déjà utilisé"

msgid "learning_unit_successfuly_created"
msgstr "Unité d'enseignement <a href='%(link)s'> %(acronym)s (%(academic_year)s) </a> créée avec succès."

msgid "learning_unit_creation_academic_year_max_error"
msgstr "Impossible de créer une UE dont l'année académique est supérieure à {}."

msgid "parent_greater_than_partim"
msgstr "L'année de fin selectionnée (%(partim_end_year)s) est plus grande que l'année de fin du parent %(lu_parent)s"

msgid "learning_unit_created"
msgstr "L'unité d'enseignement %(learning_unit)s créée pour l'année academique %(academic_year)s"

msgid "learning_unit_updated"
msgstr "L'unité d'enseignement %(learning_unit)s a été mise à jour avec succès"

msgid "partim_greater_than_parent"
msgstr "L'unité d'enseignement %(learning_unit)s a un partim %(partim)s avec une année de fin plus grande que %(year)s"

msgid "remark"
msgstr "Remarque"

msgid "remark_english"
msgstr "Remarque en anglais"

msgid "Ensure this value is less than %(limit_value)s."
msgstr "Assurez-vous que cette valeur est inférieure à %(limit_value)s."

msgid "Ensure this value is greater than %(limit_value)s."
msgstr "Assurez-vous que cette valeur est supérieure à %(limit_value)s."

msgid "Entity_not_exist"
msgstr "L'entité %(entity_acronym)s n'existe pas pour l'année académique sélectionnée %(academic_year)s"

msgid "edit_learning_unit"
msgstr "Modifier l'unité d'enseignement"

msgid "requirement_entity_end_date_too_short"
msgstr "La durée de vie de l'entité responsable cahier de charges est trop courte."

msgid "requirement_and_allocation_entities_cannot_be_different"
msgstr "L'entité responsable cahier de charges et celle d'attribution ne peuvent pas être différentes pour ce type d'unite d'enseignement."

msgid "success_modification_learning_unit"
msgstr "L'unité d'enseignement a été modifiée."

msgid "error_modification_learning_unit"
msgstr "Erreur lors de la modification de l'unité d'enseignement."

msgid "cannot_set_internship_subtype_for_type_other_than_internship"
msgstr "Le sous-type de stage ne peut pas être séléctionnné pour un type d'unité d'enseignement autre que stage."

msgid "%(subtype)s %(acronym)s is in proposal"
msgstr "%(subtype)s %(acronym)s est en proposition"

msgid "volume_have_more_than_2_decimal_places"
msgstr "Le volume a plus de 2 décimales"

msgid "Site"
msgstr "Site"

msgid "proposal_type"
msgstr "Type proposition"

msgid "proposal_status"
msgstr "Etat proposition"

msgid "folder_entity"
msgstr "Sigle dossier"

msgid "proposals_search"
msgstr "Recherche - Propositions"

msgid "folder_num"
msgstr "N° dossier"

msgid "ask_to_report_modification"
msgstr "Voulez-vous reporter les modifications faites pour les années suivantes ?"

msgid "proposal_learning_unit_successfuly_created"
msgstr "Proposition d'unité d'enseignement <a href='%(link)s'> %(acronym)s (%(academic_year)s) </a> créée avec succès."

msgid "new_learning_unit_proposal"
msgstr "Nouvelle proposition d'unité d'enseignement"

msgid "proposal_creation"
msgstr "Proposition de création"

msgid "proposal_update"
msgstr "Modification de proposition"

msgid "value_before_proposal"
msgstr "Valeur avant proposition"

msgid "entity_not_found"
msgstr "Entité non-trouvée.  Il y a peut-être une erreur dans les données"

msgid "min_for_field"
msgstr "Veuillez entrer une valeur supérieure ou égale à 0."

msgid "max_for_field"
msgstr "Veuillez entrer une valeur inférieur ou égale à 500."

msgid "force_state"
msgstr "Forcer l'état"

msgid "do_you_want_change_status_proposals"
msgstr "Voulez-vous changer le statut de ces propositions?"

msgid "are_you_sure_to_change_state_from"
msgstr "Êtes-vous sûr de vouloir changer l'état de"

<<<<<<< HEAD
msgid "by"
msgstr "Par"
=======
msgid "in_proposal"
msgstr "En proposition"
>>>>>>> 7388d29e
<|MERGE_RESOLUTION|>--- conflicted
+++ resolved
@@ -2629,10 +2629,8 @@
 msgid "are_you_sure_to_change_state_from"
 msgstr "Êtes-vous sûr de vouloir changer l'état de"
 
-<<<<<<< HEAD
 msgid "by"
 msgstr "Par"
-=======
+
 msgid "in_proposal"
-msgstr "En proposition"
->>>>>>> 7388d29e
+msgstr "En proposition"