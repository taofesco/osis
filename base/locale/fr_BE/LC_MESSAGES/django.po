# SOME DESCRIPTIVE TITLE.
# Copyright (C) YEAR THE PACKAGE'S COPYRIGHT HOLDER
# This file is distributed under the same license as the PACKAGE package.
# FIRST AUTHOR <EMAIL@ADDRESS>, YEAR.
#
msgid ""
msgstr ""
"Project-Id-Version: PACKAGE VERSION\n"
"Report-Msgid-Bugs-To: \n"
"POT-Creation-Date: 2016-04-22 15:14+0200\n"
"PO-Revision-Date: YEAR-MO-DA HO:MI+ZONE\n"
"Last-Translator: FULL NAME <EMAIL@ADDRESS>\n"
"Language-Team: LANGUAGE <LL@li.org>\n"
"Language: \n"
"MIME-Version: 1.0\n"
"Content-Type: text/plain; charset=UTF-8\n"
"Content-Transfer-Encoding: 8bit\n"

msgid "Create a xls file while activity\\"
msgstr ""

msgid "Get xls"
msgstr ""

msgid "ID"
msgstr "ID"

msgid "Legend : values allowed for 'justification'"
msgstr ""

msgid "Line"
msgstr "Ligne"

msgid "Note already submitted"
msgstr ""

msgid "OSIS"
msgstr "OSIS"

msgid "Print scores for all activities"
msgstr ""

msgid "Save"
msgstr ""

msgid "absent"
msgstr "Absent"

msgid "absent_pdf_legend"
msgstr "A=Absent"

msgid "academic_calendar"
msgstr "Calendrier académique"

msgid "academic_year_small"
msgstr "Anac."

msgid "academic_calendar_management"
msgstr "Gestion du calendrier académique"

msgid "academic_calendar_offer_year_calendar_end_date_error"
msgstr "La date de fermeture de '%s' du calendrier académique ne peut pas être inférieure au %s "
       "(date de fin de '%s' du programme '%s')"

msgid "academic_calendar_offer_year_calendar_start_date_error"
msgstr "La date d'ouverture de l'encodage des notes du calendrier académique ne peut pas être supérieure au %s "
       "(date de début de l'encodage des notes du programme '%s')"

msgid "academic_calendars"
msgstr "Calendriers académique"

msgid "academic_year_not_exist"
msgstr "L'année académique (%d) n'existe pas"

msgid "acces_denied"
msgstr "Accès refusé!"

msgid "acronym"
msgstr "Sigle"

msgid "activity"
msgstr "Activité"

msgid "activity_code"
msgstr "Activité"

msgid "activity_not_exit"
msgstr "L'activité %s n'existe pas"

msgid "add"
msgstr "Ajouter"

msgid "add_an_address_to_the_organization"
msgstr "Ajouter une adresse à l'organisation"

msgid "address(ses)"
msgstr "Adresse(s)"

msgid "addresses"
msgstr "Adresses"

msgid "administration"
msgstr "Administration"

msgid "after_submission_a_message_must_be_sent"
msgstr "Si un encodage est soumis , um message est envoyé au professeur de ce cours"

msgid "all"
msgstr "Tout"

msgid "application_management"
msgstr "Gestion de l'application"

msgid "are_you_sure"
msgstr "Êtes-vous sûr·e?"

msgid "assistants"
msgstr "Assistants"

msgid "attributions"
msgstr "Attributions"

msgid "authorized_decimal_for_this_activity"
msgstr "Les notes décimales sont autorisées pour ce cours"

msgid "bachelor"
msgstr "Bachelier"

msgid "back"
msgstr "Retour"

msgid "begin_date_lt_end_date"
msgstr "La date de début doit etre égale ou inferieure à la date de fin"

msgid "birth_date"
msgstr "Date de naissance"

msgid "btn_messages_history_search"
msgstr "Recherche dans l'historique des messages"

msgid "btn_send_message_again_title"
msgstr "Réenvoie le message au destinataire"

msgid "by_learning_unit"
msgstr "Par unité d'enseignement"

msgid "by_specific_criteria"
msgstr "Par critère spécifique"

msgid "cancel"
msgstr "Annuler"

msgid "catalogue"
msgstr "Catalogue de formation"

msgid "chair_of_the_exam_board"
msgstr "Président du jury"

msgid "cheating_pdf_legend"
msgstr "T=Tricherie"

msgid "unjustified_absence_export_legend"
msgstr "S=Absence injustifiée"

msgid "justified_absence_export_legend"
msgstr "M=Absence justifiée"

msgid "attached_entities"
msgstr "Entités attachées"

msgid "choose_file"
msgstr "Parcourir"

msgid "city"
msgstr "Ville"

msgid "close"
msgstr "Fermer"

msgid "closed"
msgstr "Fermé"

msgid "code"
msgstr "Code"

msgid "compare"
msgstr "Comparer"

msgid "complete"
msgstr "Complet"

msgid "constraint_score_other_score"
msgstr "Vous ne pouvez pas remplir simultanément les colonnes 'Note chiffrée' et 'Justification'"

msgid "coordinator"
msgstr "Coordinateur(trice)"

msgid "coordinators_can_submit_partial_encoding"
msgstr "Les coordinateurs peuvent soumettre des encodages partiels"

msgid "country"
msgstr "Pays"

msgid "create_an_organization"
msgstr "Créer une organisation"

msgid "creation_date"
msgstr "Date de création"

msgid "credits"
msgstr "Crédits"

msgid "customized"
msgstr "Personnalisée"

msgid "data"
msgstr "Données"

msgid "data_maintenance"
msgstr "Maintenance de données"

msgid "data_management"
msgstr "Gestion de données"

msgid "date"
msgstr "Date de remise"

msgid "date_not_passed"
msgstr "Date non communiquée"

msgid "day"
msgstr "jour"

msgid "days"
msgstr "jours"

msgid "decimal_score_allowed"
msgstr "Note décimale autorisée"

msgid "decimal_score_not_allowed"
msgstr "Note décimale non autorisée"

msgid "decimal_values_accepted"
msgstr "Les notes de ce cours peuvent recevoir des valeurs décimales."

msgid "decimal_values_ignored"
msgstr ""
"Les notes de ce cours ne peuvent PAS recevoir de valeurs décimales."

msgid "score_have_more_than_2_decimal_places"
msgstr "La note comporte plus de deux chiffres après la virgule"

msgid "definitive_save"
msgstr "Sauvegarde définitive (soumettre à la faculté)"

msgid "delete"
msgstr "Supprimer"

msgid "delete_selected_messages"
msgstr "Supprimer les messages sélectionnés"

msgid "desc_assistants"
msgstr "Processus visant à aider les enseignants pour l'encodage des notes."

msgid "desc_lnk_academic_year"
msgstr "Gestion du programme annualisé."

msgid "desc_lnk_assessments"
msgstr "Processus visant à aider les enseignants pour l'encodage des notes."

msgid "desc_lnk_data_maintenance"
msgstr "La maintenance de données avec la langage SQL"

msgid "desc_lnk_data_management"
msgstr "Gestion des données par entité du métier"

msgid "desc_lnk_entities"
msgstr "Gestion des la structure organisationnelle."

msgid "desc_lnk_files"
msgstr "Consultation des fichiers gérés par l'application."

msgid "desc_lnk_home_catalog"
msgstr "Elaboration et gestion du catalogue des formations."

msgid "desc_lnk_home_institution"
msgstr "Gestion de l'institution."

msgid "desc_lnk_home_studies"
msgstr ""
"Gestion du parcours des étudiants depuis leur inscription jusqu'à leur "
"diplôme."

msgid "desc_lnk_internships"
msgstr "Gestion des stages des étudiants."

msgid "desc_lnk_learning_units"
msgstr ""
"Gestion des cours, des formations et d'autres activités qui composent le "
"programme."

msgid "desc_lnk_my_osis"
msgstr "Vos données personnelles, des préférences et d'autres informations associés."

msgid "desc_lnk_offers"
msgstr "Gestion des programmes."

msgid "desc_lnk_organizations"
msgstr "Gestion des organisations."

msgid "desc_lnk_score_encoding"
msgstr ""
"Ce processus aide les enseignants à encoder les notes pendant les sessions "
"d'examen."

msgid "desc_lnk_storage"
msgstr "Surveillance de la capacité de stockage"

msgid "desc_messages_history"
msgstr "L'historique des messages vous permet d'accéder aux messages envoyés par courier électronique"

msgid "desc_messages_template"
msgstr "Le modèles de message permet la personnalisation dynamique des e-mails."

msgid "desc_my_messages"
msgstr "La liste des messages qui vous ont été envoyés par l'application"

msgid "desc_profile"
msgstr "Informations liées à votre profil"

msgid "description"
msgstr "Description"

msgid "details"
msgstr "Détails"

msgid "display_scores_for_one_learning_unit"
msgstr "Visualiser/charger les notes pour le cours"

msgid "display_tutors"
msgstr "Afficher tous les enseignants pour ce cours"

msgid "DOCTORAL_COMMISSION"
msgstr "Commision doctorale"

msgid "documentation"
msgstr "Documentation"

msgid "double_encoding"
msgstr "Double encodage"

msgid "double_encoding_test"
msgstr "Double encodage des notes"

msgid "dubble_encoding"
msgstr "Double encodage"

msgid "dubble_online_scores_encoding"
msgstr "Double encodage de notes en ligne"

msgid "edit"
msgstr "Éditer"

msgid "empty_note_pdf_legend"
msgstr "(vide)=Pas encore de note"

msgid "encode"
msgstr "Encoder"

msgid "encode_as_coordinator"
msgstr "Encoder en tant que coordinateur"

msgid "encode_as_pgm"
msgstr "Encoder en tant que gestionnaire de programme"

msgid "encode_as_professor"
msgstr "Encoder en tant que professeur"

msgid "encoding"
msgstr "Encodage"

msgid "encoding_status_ended"
msgstr "Toutes les notes ont été soumises."

msgid "encoding_status_notended"
msgstr "Il reste encore des notes à encoder."

msgid "end_date"
msgstr "Date de fin"

msgid "end_date_teacher"
msgstr "Échéance Prof"

msgid "enrollment_activity_not_exist"
msgstr "L'inscription à l'activité %s n'existe pas"

msgid "enrollment_exam_not_exists"
msgstr "L'inscription à l'unité d'enseignement %s n'existe pas"

msgid "enrollments"
msgstr "Inscriptions"

msgid "entities"
msgstr "Entités"

msgid "entity"
msgstr "Entité"

msgid "versions"
msgstr "Versions"

msgid "evaluations"
msgstr "Évaluations"

msgid "event"
msgstr "Événement"

msgid "exam_board_secretary"
msgstr "Secrétaire du jury"

msgid "execute"
msgstr "Exécuter"

msgid "FACULTY"
msgstr "Faculté"

msgid "female"
msgstr "Féminin"

msgid "file"
msgstr "Fichier"

msgid "file_must_be_xlsx"
msgstr "Le fichier doit être un fichier excel valide au format 'XLSX'"

msgid "file_production_date"
msgstr "Date de production du fichier excel"

msgid "students_deliberated_are_not_shown"
msgstr "Les étudiants déjà délibérés ne sont pas repris"

msgid "files"
msgstr "Fichiers"

msgid "final"
msgstr "Final"

msgid "fixed_line_phone"
msgstr "Téléphone fixe"

msgid "focuses"
msgstr "Finalités"

msgid "formation_catalogue"
msgstr "Catalogue des formations"

msgid "function"
msgstr "Fonction"

msgid "gender"
msgstr "Genre"

msgid "general_informations"
msgstr "Infos générales"

msgid "get_excel_file"
msgstr "Produire le fichier Excel"

msgid "global_identifiant"
msgstr "Identifiant global"

msgid "fgs"
msgstr "FGS"

msgid "go"
msgstr "Continuer"

msgid "grade"
msgstr "Niveau"

msgid "help_pnl_selectedfiles"
msgstr "Veuillez sélectionner un fichier xls pour l'injection des notes"

msgid "help_submission_scores_label"
msgstr "Vous êtes sur le point de soumettre %s note(s) à la (aux) faculté(s). Attention : les notes soumises <b>ne peuvent plus être modifiées.</b>"

msgid "highlight_description"
msgstr "Description de l'événement"

msgid "highlight_shortcut"
msgstr "Titre raccourcis de l'événement"

msgid "highlight_title"
msgstr "Titre de l'événement"

msgid "home"
msgstr "Page d'accueil"

msgid "html_message"
msgstr "Message HTML"

msgid "identification"
msgstr "Identification"

msgid "idle"
msgstr "En attente"

msgid "ill"
msgstr "Malade"

msgid "ill_pdf_legend"
msgstr "M=Malade"

msgid "incomplete"
msgstr "Incomplet"

msgid "info_address_changed_for_papersheet"
msgstr "Ce formulaire de modification des coordonnées d’une entité administrative du programme d’étude %s "
       "impacte uniquement l’affichage des coordonnées sur la feuille de notes. Cela ne modifie donc pas "
       "les coordonnées officielles d’une entité/structure. Par ailleurs, la liste déroulante "
       "« Veuillez sélectionner une adresse … » permet de faciliter l’encodage de l’adresse à partir de données "
       "préexistantes. Si l'adresse d'une entité change, l'adresse affichée sur les feuilles de notes sera impactée "
       "également"

msgid "inject"
msgstr "Injecter"

msgid "inject_xls_file"
msgstr "Injecter fichier excel"

msgid "INSTITUTE"
msgstr "Institut"

msgid "institution"
msgstr "Institution"

msgid "international_title"
msgstr "Titre international"

msgid "internships"
msgstr "Stages"

msgid "invalid_file"
msgstr "Fichier invalide"

msgid "javascript_is_disabled"
msgstr "JavaScript est désactivé dans votre navigateur, mais OSIS ne fonctionne pas sans JavaScript."

msgid "justification_invalid"
msgstr "Justification invalide"

msgid "justifications"
msgstr "Justifications"

msgid "justification_invalid_value"
msgstr "Justification invalide"

msgid "absence_justified_to_unjustified_invalid"
msgstr "L'absence justifiée ne peut pas être remplacée par une absence injustifiée"


msgid "justification_values_accepted"
msgstr "Valeurs acceptées: %s "

msgid "justification_other_values"
msgstr "D'autres valeurs: %s "

msgid "label"
msgstr "Label"

msgid "label_jumbotron_details_academic_cal"
msgstr "Comme présenté sur la page d'accueil"

msgid "language"
msgstr "Langue"

msgid "last_synchronization"
msgstr "Dernière synchronisation"

msgid "learning_unit"
msgstr "Unité d'enseignement"

msgid "learning_unit_not_access"
msgstr "Vous n'avez pas les droits d'accès à cette unité d'enseignement ou elle n'existe pas en pas de données"

msgid "learning_unit_not_access_or_not_exist"
msgstr "Vous n'avez pas les droits d'accès pour cette unité d'enseignement ou elle n'existe pas en base de données"

msgid "learning_unit_responsible"
msgstr "Responsable du cours"

msgid "learning_unit_search"
msgstr "Recherche d'unités d'enseignement"

msgid "learning_units"
msgstr "Unités d'enseignement"

msgid "learning_units_in"
msgstr "unités d'enseignement dans"

msgid "learning_units_with_inscription_must_be_shown"
msgstr "Tous les cours du professeur qui possèdent des inscriptions doivent être présents"

msgid "learning_units_without_inscription_must_not_be_shown"
msgstr "Les cours qui ne possèdent pas d'inscriptions ne devraient pas être présents"

msgid "lnk_message_history_read_title"
msgstr "Afficher le message"

msgid "location"
msgstr "Localité"

msgid "log-in"
msgstr "Log-in"

msgid "login"
msgstr "Login"

msgid "logistic"
msgstr "Logistique"

msgid "logout"
msgstr "Logout"

msgid "lu_could_contain_decimal_scores"
msgstr "Cette année d'étude accepte les notes décimales"

msgid "lu_must_not_contain_decimal_scores"
msgstr "Cette année d'étude n'accepte pas les notes décimales"

msgid "male"
msgstr "Masculin"

msgid "managed_programs"
msgstr "Programmes gérés"

msgid "mandates"
msgstr "Mandates"

msgid "mark_selected_messages_as_read"
msgstr "Marquer les messages sélectionnés comme lus"

msgid "master"
msgstr "Master"

msgid "message"
msgstr "Message"

msgid "message_address_papersheet"
msgstr "Réutilisez l'adresse d'une entité liée au programme ou informez l'adresse d'affichage pour la feuille de notes."

msgid "message_not_resent_no_email"
msgstr "Le message ne peut être réenvoyé , l'utilisateur n'a pas d'adresse mail."

msgid "message_resent_ok"
msgstr "Le message à bien été réenvoyé."

msgid "messages"
msgstr "Messages"

msgid "messages_history"
msgstr "Historique des messages"

msgid "messages_templates"
msgstr "Modèles de messages"

msgid "minimum_one_criteria"
msgstr "Veuillez remplir au moins 1 critère de recherche"

msgid "miss"
msgstr "Madame"

msgid "missing_column_session"
msgstr "Veuillez remplir la colonne 'session' de votre fichier excel."

msgid "mister"
msgstr "Monsieur"

msgid "mobile_phone"
msgstr "Téléphone mobile (GSM)"

msgid "more_than_one_academic_year_error"
msgstr "Il y a plusieurs années académiques dans la colonne 'Année académique' de votre fichier excel. "
      "Veuiller corriger votre fichier excel de manière à ce qu'il n'y ai qu'une seule année académique"

msgid "more_than_one_exam_enrol_for_one_learn_unit"
msgstr "Cet étudiant possède plusieurs inscriptions au même examen "
       "(il est inscrit à un même cours dans 2 programmes différents). "
       "Veuillez encoder cette note via l'onglet 'en ligne' de l'interface svp."

msgid "more_than_one_learning_unit_error"
msgstr "Vous avez encodé des notes pour plusieurs unités d'enseignements dans votre fichier excel "
       "(colonne 'Unité d'enseignement'). Veillez à ne faire qu'un seul fichier excel par unité d'enseignement."

msgid "more_than_one_session_error"
msgstr "Il y a plusieurs numéros de sessions dans la colonne 'Session' de votre fichier excel. "
      "Veuiller corriger votre fichier excel de manière à ce qu'il n'y ai qu'un seul numéro de session"

msgid "msg_error_username_password_not_matching"
msgstr ""
"La combinaison login/mot de passe entrée n'est pas valide. Veuillez "
"réessayer."

msgid "my_messages"
msgstr "Mes messages"

msgid "my_osis"
msgstr "Mon OSIS"

msgid "my_studies"
msgstr "Mes études"

msgid "name"
msgstr "Nom"

msgid "full_name"
msgstr "Nom complet"

msgid "national_register"
msgstr "Numéro de registre nationnal"

msgid "no_current_entity_version_found"
msgstr "L'entité sélectionnée n'existe plus aujourd'hui (fin de validité dépassée)."

msgid "no_data_for_this_academic_year"
msgstr "Aucune données pour cette année académique"

msgid "no_dubble_score_encoded_comparison_impossible"
msgstr "Aucune note n'a été double encodée ; aucune comparaison à effectuer."

msgid "no_entity_address_found"
msgstr "Aucune adresse trouvée pour l'entité sélectionnée."

msgid "no_exam_session_opened_for_the_moment"
msgstr "Aucune session d'encodage de notes ouverte pour le moment. "

msgid "no_file_submitted"
msgstr "Vous n'avez pas selectionné de fichier excel à soumettre."

msgid "no_messages"
msgstr "Pas de messages"

msgid "no_result"
msgstr "Aucun résultat!"

msgid "no_receiver_error"
msgstr "Pas de destinataire pour ce message"

msgid "no_score_encoded_double_encoding_impossible"
msgstr ""
 "Aucune nouvelle note encodée. "
 "Le double encodage n'est pas accessible car il n'y a pas de nouvelles notes encodés."

msgid "no_score_injected"
msgstr "Aucune note injectée (NB: les notes de votre fichier Excel ne sont injectées que si elles sont différentes "
       "de celles déjà sauvegardées précédemment)."

msgid "no_score_to_encode"
msgstr "Vous n'avez aucune note à encoder."

msgid "no_student_to_encode_xls"
msgstr "Aucun étudiant à encoder via excel"

msgid "no_valid_academic_year_error"
msgstr "Aucune année académique au format valide n'a été trouvé dans votre fichier excel. La date doit être formatée comme suit ; '2015-2016' ou '2015'."

msgid "deadline_reached"
msgstr "Date limite atteinte"

msgid "not_passed"
msgstr "Non communiquée"

msgid "not_sent"
msgstr "Pas envoyé"

msgid "number_of_enrollments"
msgstr "Nombre d'inscrits"

msgid "number_session"
msgstr "No. session"

msgid "numbered_score"
msgstr "Note chiffrée"

msgid "offer"
msgstr "Programme"

msgid "offer_enrollment_not_exist"
msgstr "L'inscription à ce programme n'existe pas"

msgid "offer_year_calendar"
msgstr "Calendrier des programmes"

msgid "offer_year_calendar_academic_calendar_end_date_error"
msgstr "La date de fin de l'encodage des notes de votre programme ne peut pas être ultérieure à la date de fermeture "
       "de l'encodage des notes du calendrier académique"

msgid "offer_year_calendar_academic_calendar_start_date_error"
msgstr "La date de début de l'encodage des notes de votre programme ne peut pas être antérieure à la date d'ouverture "
       "de l'encodage des notes du calendrier académique"

msgid "offer_year_not_access_or_not_exist"
msgstr "Vous n'avez pas les droits d'accès pour cette offre ou elle n'existe pas en base de données"

msgid "offer_year_not_exist"
msgstr "Le programme annualisé (%s) (%d) - n'existe pas"

msgid "offer_year_search"
msgstr "Recherche des programmes annualisés"

msgid "offers"
msgstr "Programmes"

msgid "old_browser_warning"
msgstr "Votre navigateur n'est pas à jour. Certaines fonctionnalités peuvent ne pas fonctionner correctement."

msgid "online"
msgstr "En ligne"

msgid "online_encoding"
msgstr "Encodage en ligne"

msgid "online_scores_encoding"
msgstr "Encodage de notes en ligne"

msgid "only_submited_scores_can_be_double_encoded"
msgstr "Seules les notes soumises peuvent être double encodées"

msgid "open"
msgstr "Ouvert"

msgid "campus"
msgstr "Campus"

msgid "organization_address"
msgstr "Adresse de l'organisation"

msgid "organization"
msgstr "Organisation"

msgid "organizations"
msgstr "Organisations"

msgid "origin"
msgstr "Origine"

msgid "other_score"
msgstr "Autre note"

msgid "other_sibling_offers"
msgstr "Autres finalités associées"

msgid "other_sibling_orientations"
msgstr "Autres orientations associées"

msgid "score_encoding_period_not_open"
msgstr "La période pour l'encodage des notes n'est pas encore ouverte"

msgid "outside_scores_encodings_period_latest_session"
msgstr "La période d'encodage des notes de la session %s est fermée depuis le %s"

msgid "outside_scores_encodings_period_closest_session"
msgstr "La période d'encodage des notes pour la session %s sera ouverte à partir du %s"

msgid "page_not_found"
msgstr "Page inexistante"

msgid "method_not_allowed"
msgstr "Methode non autorisée"

msgid "password"
msgstr "Mot de passe"

msgid "person"
msgstr ""

msgid "ph_d"
msgstr "Ph.D"

msgid "plain"
msgstr "Plain"

msgid "plain_and_html"
msgstr "Plain et HTML"

msgid "please_enable_javascript"
msgstr "Veuillez <a href='http://enable-javascript.com/fr/' target='_blank'>activer le JavaScript</a> pour utiliser l'application."

msgid "POLE"
msgstr "Pole"

msgid "postal_code"
msgstr "Code postal"

msgid "preferences"
msgstr "Préférences"

msgid "presence_note_pdf_legend"
msgstr "0=Cote de présence"

msgid "print"
msgstr "Imprimer"

msgid "print_all_courses"
msgstr "Imprimer tous les cours"

msgid "print_warning_and_info_messages"
msgstr ""

msgid "printable_title"
msgstr "Titre imprimable"

msgid "printing_date"
msgstr "Date d'impression"

msgid "professional"
msgstr "Professionnel"

msgid "professors_must_not_submit_scores"
msgstr "Les professeurs ne peuvent pas soumettre de notes"

msgid "profile"
msgstr "Profil"

msgid "program_commission"
msgstr "Commission d'enseignement/programme"

msgid "program_managers"
msgstr "Gestionnaires de programme"

msgid "program_s"
msgstr "programme(s)"

msgid "programs"
msgstr "Programmes"

msgid "progress"
msgstr "Progression"

msgid "received_on"
msgstr "Reçu le"

msgid "recipient"
msgstr "Destinataire"

msgid "redirect_to_login"
msgstr "Cliquez pour vous reconnectez"

msgid "reference"
msgstr "Référence"

msgid "refresh_list"
msgstr "Rechercher/mettre à jour la liste"

msgid "registration_id"
msgstr "NOMA"

msgid "registration_id_does_not_match_email"
msgstr "Le NOMA ne correspond pas à l'email"

msgid "identification_number"
msgstr "Matricule"

msgid "registration_id_not_access_or_not_exist"
msgstr "Étudiant non inscrit à l'examen"

msgid "research_center"
msgstr "Centre de recherche"

msgid "residential"
msgstr ""

msgid "responsible"
msgstr "Responsable"

msgid "return_doc_to_administrator"
msgstr ""
"Veuillez envoyer ce formulaire au secrétariat de l'entité gestionnaire avant le %s."

msgid "reuse_address_entity"
msgstr "Réutiliser l'adresse de"

msgid "save"
msgstr "Enregistrer"

msgid "saved"
msgstr "Enregistré"

msgid "saving"
msgstr "Sauvegarde en cours"

msgid "score"
msgstr "Note"

msgid "score_already_submitted"
msgstr "Note déjà soumise "

msgid "score_decimal_not_allowed"
msgstr "La note encodée est incorrecte : décimales non autorisées"

msgid "score_invalid"
msgstr "Note invalide"

msgid "score_saved"
msgstr "note(s) injectée(s)"

msgid "score_submitted"
msgstr "Soumis"

msgid "scores"
msgstr "Notes"

msgid "scores_encoding"
msgstr "Encodage des notes"

msgid "scores_encoding_tests"
msgstr "Tests de l'encodage des notes"

msgid "scores_gt_0_lt_20"
msgstr "La note encodée est incorrecte (elle doit être comprise entre 0 et 20)"

msgid "scores_injection"
msgstr "Injection des notes"

msgid "scores_responsible"
msgstr "Responsable de notes"

msgid "scores_responsibles"
msgstr "Responsables de notes"

msgid "scores_responsible_title"
msgstr "Responsable de notes"

msgid "scores_saved"
msgstr "note(s) enregistrée(s)"

msgid "scores_saved_cannot_be_saved_anymore"
msgstr "Notes sauvegardées, le bouton sauvegarder n'est plus présent"

msgid "scores_must_be_between_0_and_20"
msgstr "Les notes doivent être comprise entre 0 et 20"

msgid "search_for_a_file"
msgstr "Recherche d'un fichier"

msgid "search_for_an_entity"
msgstr "Rechercher une entité"

msgid "search_for_an_organization"
msgstr "Recherche d'organisations"

msgid "SECTOR"
msgstr "Secteur"

msgid "select"
msgstr "Sélectionnez"

msgid "select_a_xls_file_from_which_to_inject_scores"
msgstr ""

msgid "select_an_encoding_type"
msgstr "Sélectionnez un type d'encodage"

msgid "send_message_again"
msgstr "Réenvoyer"

msgid "sent"
msgstr "Envoyé"

msgid "server_error"
msgstr "Une erreur innatendue s'est produite"

msgid "server_error_message"
msgstr "Nous mettons tout en oeuvre pour résoudre ce problème."

msgid "short_title"
msgstr "Titre abrégé"

msgid "size"
msgstr "Taille"

msgid "source_code"
msgstr "Code source"

msgid "stages"
msgstr "Stages"

msgid "start_date"
msgstr "Date de début"

msgid "state"
msgstr "État"

msgid "status"
msgstr "Statut"

msgid "storage"
msgstr "Stockage"

msgid "storage_duration"
msgstr "Temps de stockage"

msgid "structure"
msgstr "Structure"

msgid "student_not_exist"
msgstr "L'étudiant (%s) n'existe pas"

msgid "student_path"
msgstr "Parcours de l'étudiant"

msgid "students"
msgstr "étudiants"

msgid "studies"
msgstr "Études"

msgid "subject"
msgstr "Sujet"

msgid "submission"
msgstr "Soumettre"

msgid "submission_date"
msgstr "Date de remise"

msgid "submission_of_scores_for"
msgstr "Soumission des score pour {0}"

msgid "submitted"
msgstr "Soumis"

msgid "submitted_scores_cannot_be_encoded_anymore"
msgstr "Les notes soumises ne peuvent plus être encodées"

msgid "succesfull_logout"
msgstr "Vous êtes à présent déconnecté."

msgid "technologic_platform"
msgstr "Plateforme technologique"

msgid "template_error"
msgstr "Aucun message n'a été envoyé : le modèle de message {} n'existe pas."

msgid "temporary_save"
msgstr "Sauvegarde temporaire (non soumis à la faculté)"

msgid "the_coordinator_must_still_submit_scores"
msgstr "Le coordinateur doit toujours soumettre les notes"

msgid "text"
msgstr "Texte"

msgid "title"
msgstr "Intitulé"

msgid "learning_unit_title"
msgstr "Intitulé du cours"

msgid "too_many_results"
msgstr "Votre recherche renvoie trop de résultats, veuillez affiner vos critères de recherche."

msgid "tooltip_delete_message"
msgstr "Supprimer le message"

msgid "tooltip_double_encode_for"
msgstr "Double encoder les notes"

msgid "tooltip_double_encode_no_more_possible_for"
msgstr "Toutes les notes ont été soumises.Il n'est plus possible de double encoder des notes pour ce cours."

msgid "tooltip_dowload_excel_file"
msgstr "Télécharger le fichier excel"

msgid "tooltip_encode_for"
msgstr "Encoder les notes"

msgid "tooltip_encode_no_more_possible_for"
msgstr "Toutes les notes ont été soumises.Il n'est plus possible d'encoder de notes pour ce cours."

msgid "tooltip_execute_my_message_action"
msgstr "Exécuter l'action sélectionnée"

msgid "tooltip_inject_excel_no_more_possible_for"
msgstr "Toutes les notes ont été soumises.Il n'est plus possible de soumettre de fichier excel pour ce cours."

msgid "tooltip_my_message_read"
msgstr "Lire le message"

msgid "tooltip_print_scores"
msgstr "Imprimer les notes"

msgid "tooltip_scores_encodings_progress_bar"
msgstr "Représente la quantité de notes soumises à la faculté par le professeur. Le nombre entre parenthèses correspond "
       "au nombre de notes encodées qui n'ont pas encore été soumises (en état 'brouillon')."

msgid "tooltip_select_action"
msgstr "Sélectionner l'action à exécuter"

msgid "tooltip_select_all_messages"
msgstr "Sélectionner tous les messages"

msgid "tooltip_select_excel_file_to_inject_scores"
msgstr "Séclectionnez le fichier excel à soumettre"

msgid "tooltip_to_my_messages"
msgstr "Retourner à la liste des messages"

msgid "tutor"
msgstr "Enseignant·e"

msgid "tutors"
msgstr "Enseignants"

msgid "other_tutors"
msgstr "Autre(s) Enseignant(s)"

msgid "txt_message"
msgstr "Message texte"

msgid "txt_origin_title"
msgstr "Origine du message"

msgid "txt_recipient_title"
msgstr "Destinataire du message (email ou nom ou nom d'utilisateur)"

msgid "txt_reference_title"
msgstr "Référence du template du message"

msgid "txt_subject_title"
msgstr "Sujet du message"

msgid "type"
msgstr "Type"

msgid "types"
msgstr "Types"

msgid "undated_events"
msgstr "Événements non planifiés"

msgid "undefined"
msgstr "Non défini"

msgid "unknown"
msgstr "Indéfini"

msgid "user"
msgstr "Utilisateur"

msgid "user_interface_language"
msgstr "Langue de l'interface utilisateur"

msgid "user_is_not_program_manager"
msgstr "Vous n'êtes pas un gestionnaire de programme. Par conséquent, vous n'avez pas accès à cette interface."

msgid "validated_double_encoding_cannot_be_validated_anymore"
msgstr "Un double encodage validé ne peut l'être une seconde fois"

msgid "validation_dubble_encoding_mandatory"
msgstr "Veuillez sélectionner une note finale pour toutes les différences détectées entre le premier encodage et le "
       "double encodage (ci-dessous). Si vous choisissez d'annuler, votre double encodage sera perdu."

msgid "via_excel"
msgstr "Via fichier Excel"

msgid "via_paper"
msgstr "Sur papier"

msgid "warning_all_scores_not_sumitted_yet"
msgstr "Attention : vous avez des notes enregistrées qui n'ont pas encore été soumises."

msgid "website"
msgstr "Site internet"

msgid "without_attribution"
msgstr "Sans attribution"

msgid "xls_columns_structure_error"
msgstr "Votre fichier excel n'est pas bien structuré. Veuillez respecter l'ordre des colonnes fournie lors du "
       "téléchargement de votre fichier (bouton '{}')."

msgid "order"
msgstr "Ordonner"

msgid "options"
msgstr "Options"

msgid "required"
msgstr "Obligatoire"

msgid "question"
msgstr "Question"

msgid "questions"
msgstr "Questions"

msgid "value"
msgstr "Valeur"

msgid "short_input_text"
msgstr "Short input text"

msgid "long_input_text"
msgstr "Long input text"

msgid "radio_button"
msgstr "Radio button"

msgid "checkbox"
msgstr "Checkbox"

msgid "upload_button"
msgstr "Upload button"

msgid "download_link"
msgstr "Download link"

msgid "dropdown_list"
msgstr "Dropdown list"

msgid "http_link"
msgstr "HTTP link"
msgid "you_manage"
msgstr "Vous gérez"

msgid "BACHELOR"
msgstr "Bachelier"

msgid "MASTER_60"
msgstr "Master 60"

msgid "MASTER_120"
msgstr "Master 120"

msgid "MASTER_180_OR_240"
msgstr "Master 180 ou 240"

msgid "ADVANCED_MASTER"
msgstr "Master de spécialisation"

msgid "TRAINING_CERTIFICATE"
msgstr "Agrégation"

msgid "CERTIFICATE"
msgstr "Certificat"

msgid "DOCTORATE"
msgstr "Doctorat"

msgid "CAPAES"
msgstr "CAPAES"

msgid "start_date_must_be_lower_than_end_date"
msgstr "La date de début doit être inférieure à la date de fin"

msgid "DEPUTY_AUTHORITY"
msgstr "Suppléant d'autorité"

msgid "DEPUTY_SABBATICAL"
msgstr "Suppléant sabbatique"

msgid "DEPUTY_TEMPORARY"
msgstr "Suppléant temporaire"

msgid "INTERNSHIP_SUPERVISOR"
msgstr "Directeur de stage"

msgid "INTERNSHIP_CO_SUPERVISOR"
msgstr "Co-directeur de stage"

msgid "PROFESSOR"
msgstr "Professeur"

msgid "COORDINATOR"
msgstr "Coordinateur"

msgid "HOLDER"
msgstr "Titulaire"

msgid "holder_number"
msgstr "Nb titulaires"

msgid "CO_HOLDER"
msgstr "Co-titulaire"

msgid "DEPUTY"
msgstr "Suppléant"

msgid "scores_responsible_can_submit_partial_encoding"
msgstr "Les responsables de notes peuvent soumettre des encodages partiels"

msgid "scores_responsible_must_still_submit_scores"
msgstr "Le responsable de notes doit toujours soumettre les notes"

msgid "NONE"
msgstr "Aucun"

msgid "keyword"
msgstr "Mot clé"

msgid "VALID"
msgstr "Valide"

msgid "INVALID"
msgstr "Invalide"

msgid "COURSE"
msgstr "Cours"

msgid "MASTER_THESIS"
msgstr "Thèse"

msgid "DISSERTATION"
msgstr "Mémoire"

msgid "INTERNSHIP"
msgstr "Stage"

msgid "OTHER_COLLECTIVE"
msgstr "Autre collectif"

msgid "OTHER_INDIVIDUAL"
msgstr "Autre individuel"

msgid "EXTERNAL"
msgstr "Externe"

msgid "TEACHING_INTERNSHIP"
msgstr "Stage d'enseignement"

msgid "CLINICAL_INTERNSHIP"
msgstr "Stage clinique"

msgid "PROFESSIONAL_INTERNSHIP"
msgstr "Stage socio-professionnel"

msgid "RESEARCH_INTERNSHIP"
msgstr "Stage de recherche"

msgid "LU_ERRORS_REQUIRED"
msgstr "Ce champ est requis."

msgid "LU_ERRORS_INVALID"
msgstr "'Entrez une valeur valide."

msgid "LU_ERRORS_INVALID_SEARCH"
msgstr "Recherche invalide - Veuillez remplir mininum 2 filtres lors de vos recherches."

msgid "LU_ERRORS_ACADEMIC_YEAR_REQUIRED"
msgstr "Veuillez préciser une année académique."

msgid "LU_ERRORS_YEAR_WITH_ACRONYM"
msgstr "Veuillez préciser une année académique ou entrer un acronyme valide."

msgid "LU_ERRORS_INVALID_REGEX_SYNTAX"
msgstr "Expression régulière incorrecte!"

msgid "ANNUAL"
msgstr "Annuel"

msgid "BIENNIAL_EVEN"
msgstr "Bisannuel pair"

msgid "BIENNIAL_ODD"
msgstr "Bisannuel impair"

msgid "no_valid_m_justification_error"
msgstr "Vous ne pouvez pas encoder d'absence justifiée (M) via l'injection xls"

msgid "abscence_justified_preserved"
msgstr "Abscence justifiée dèjà encodée et préservée"

msgid "tutors_of_course"
msgstr "Enseignant·e·s du cours"

msgid "academic_actors"
msgstr "Acteurs académiques"

msgid "academic_start_date_error"
msgstr "La date de début doit être comprise entre les dates de début/fin de l'année académique"

msgid "academic_end_date_error"
msgstr "La date de fin doit être comprise entre les dates de début/fin de l'année académique"

msgid "end_start_date_error"
msgstr "La date de fin doit être supérieure à la date début"

msgid "dates_mandatory_error"
msgstr "Les dates de début et de fin sont obligatoires"

msgid "date_format"
msgstr "%d/%m/%Y"

msgid "date_format_string"
msgstr "d/m/Y"

msgid "format_date"
msgstr "jj/mm/aaaa"

msgid "desc_lnk_academic_actors"
msgstr "Gestion des acteurs académiques"

msgid "all_years"
msgstr "Toutes les années"

msgid "trainings"
msgstr "Formations"

msgid "components"
msgstr "Composants"

msgid "educational_information"
msgstr "Infos pédagogiques"

msgid "propositions"
msgstr "Propositions"

msgid "tutor_attributions"
msgstr "Enseignants - attributions"

msgid "proposal"
msgstr "Proposition"

msgid "academic_calendar_offer_year_calendar_start_date_end_date_error"
msgstr "La date d'ouverture de '%s' du calendrier académique ne peut pas être supérieure au %s "
       "(date de fin de '%s' du programme '%s')"

msgid "component_type"
msgstr "Type de composant"

msgid "vol_q1"
msgstr "Vol. q1"

msgid "vol_q2"
msgstr "Vol. q2"

msgid "volume"
msgstr "Volume"

msgid "schedules_conformity"
msgstr "Conform. horaires"

msgid "planned_classrooms"
msgstr "Classes prévues"

msgid "real_on_planned_classrooms"
msgstr "Classes effectives/prévues"

msgid "classes"
msgstr "Classes"

msgid "class"
msgstr "Classe"

msgid "learning_unit_code"
msgstr "Code de l'UE"

msgid "partims"
msgstr "Partims"

msgid "periodicity"
msgstr "Périodicité"

msgid "nominal_credits"
msgstr "Crédits"

msgid "active"
msgstr "Actif"

msgid "inactive"
msgstr "Inactif"

msgid "MASTER_DISSERTATION"
msgstr "Mémoire"

msgid "FULL"
msgstr "Complet"

msgid "MOBILITY"
msgstr "Mobilité"

msgid "OTHER"
msgstr "Autre"

msgid "PARTIM"
msgstr "Partim"

msgid "PHD_THESIS"
msgstr "Thèse"

msgid "selected"
msgstr "sélectionné(s)"

msgid "subtype"
msgstr "Sous-type"

msgid "start"
msgstr "Début"

msgid "duration"
msgstr "Durée"

msgid "learning_unit_specifications"
msgstr "Cahier de charges"

msgid "experimental_phase"
msgstr "Cette fonctionnalité est en phase expérimentale"

msgid "title_1"
msgstr "Intitulé commun aux partims (partie 1)"

msgid "common_title"
msgstr "Intitulé commun"

msgid "common_english_title"
msgstr "Intitulé commun en anglais"

msgid "title_2"
msgstr "Intitulé propre au partim (partie 2)"

msgid "title_proper_to_UE"
msgstr "Intitulé propre"

msgid "english_title_proper_to_UE"
msgstr "Intitulé propre en anglais"

msgid "title_in_english"
msgstr "Intitulé en anglais"

msgid "title_in_english_1"
msgstr "(partie 1 commune aux partims)"

msgid "title_in_english_2"
msgstr "(partie 2 propre au partim)"

msgid "LECTURING"
msgstr "Partie magistrale"

msgid "PRACTICAL_EXERCISES"
msgstr "Partie pratique"

msgid "lecturing"
msgstr "Cours magistral"

msgid "PE"
msgstr "TP"

msgid "SCHOOL"
msgstr "Ecole"

msgid "PLATFORM"
msgstr "Plateforme"

msgid "LOGISTICS_ENTITY"
msgstr "Entitée logistique"

msgid "organogram"
msgstr "Organigramme"

msgid "attached_to"
msgstr "Attachée à"

msgid "ACADEMIC_PARTNER"
msgstr "Partenaire académique"

msgid "INDUSTRIAL_PARTNER"
msgstr "Partenaire industriel"

msgid "SERVICE_PARTNER"
msgstr "Partenaire de service"

msgid "COMMERCE_PARTNER"
msgstr "Partenaire commercial"

msgid "PUBLIC_PARTNER"
msgstr "Partenaire public"

msgid "requirement_entity"
msgstr "Entité resp. cahier de charges"

msgid "requirement_entity_small"
msgstr "Ent. charge"

msgid "allocation_entity"
msgstr "Entité resp. de l'attribution"

msgid "allocation_entity_small"
msgstr "Ent. attrib."

msgid "with_entity_subordinated_small"
msgstr "Avec ent. subord."

msgid "additional_requirement_entity"
msgstr "Entité resp. cahier de charges complémentaire"

msgid "additional_requirement_entity_1"
msgstr "Entité resp. cahier de charges complémentaire 1"

msgid "additional_requirement_entity_2"
msgstr "Entité resp. cahier de charges complémentaire 2"

msgid "academic_end_year"
msgstr "Anac de fin"

msgid "academic_start_year"
msgstr "Anac de début"

msgid "organization_name"
msgstr "Nom"

msgid "partial"
msgstr "Q1"

msgid "remaining"
msgstr "Q2"

msgid "partial_remaining"
msgstr "Q1&2"

msgid "partial_or_remaining"
msgstr "Q1|2"

msgid "volume_partial"
msgstr "Vol. Q1"

msgid "volume_remaining"
msgstr "Vol. Q2"

msgid "quadrimester"
msgstr "Quadrimestre"

msgid "composition"
msgstr "Composition"

msgid "real_classes"
msgstr "Classes effectives"

msgid "lu_usage"
msgstr "Utilisation par les UE"

msgid "academic_years"
msgstr "Années académiques"

msgid "from"
msgstr "De"

msgid "to"
msgstr "à"

msgid "since"
msgstr "Depuis"

msgid "editing"
msgstr "Edition"

msgid "component"
msgstr "Composant"

msgid "used_by"
msgstr "Utilisation par l'unité d'enseignement"

msgid "offers_enrollments"
msgstr "Inscriptions aux formations"

msgid "learning_units_enrollments"
msgstr "Inscription aux unités d'enseignement"

msgid "exams_enrollments"
msgstr "Inscription aux examens"

msgid "average"
msgstr "Moyenne"

msgid "global_average"
msgstr "Moyenne générale"

msgid "result"
msgstr "Résultat"

msgid "enrollment_date"
msgstr "Date d'inscription"

msgid "students_title"
msgstr "Etudiants"

msgid "student_title"
msgstr "Etudiant"

msgid "classe"
msgstr "Classe"

msgid "localization"
msgstr "Localisation"

msgid "internship_subtype"
msgstr "Sous-type de stage"

msgid "part1"
msgstr "partie 1"

msgid "part2"
msgstr "partie 2"

msgid "create_learning_unit"
msgstr "Création d'une unité d'enseignement"

msgid "existed_acronym"
msgstr "Code a déjà existé pour "

msgid "existing_acronym"
msgstr "Code déjà existant en "

msgid "invalid_acronym"
msgstr "Code non valide"

msgid "acronym_rules"
msgstr "Code composé de:\n"
       "site: 1 lettre\n"
       "partie alphabétique: 2 à 4 lettres\n"
       "partie numérique: 4 chiffres"

msgid "end_year_title"
msgstr "Année de fin"

msgid "active_title"
msgstr "Actif"

msgid "titles"
msgstr "Intitulés"

msgid "fixtures_build"
msgstr "Créer des fixtures anonymisées"

msgid "desc_lnk_fixtures_build"
msgstr "Crée un fichier json avec des fixtures anonymisées"

msgid "partial_volume_1"
msgstr "Volume Q1"

msgid "partial_volume_2"
msgstr "Volume Q2"

msgid "partial_volume_1Q"
msgstr "Q1"

msgid "partial_volume_2Q"
msgstr "Q2"

msgid "planned_classes"
msgstr "Classes prévues"

msgid "planned_classes_pc"
msgstr "C.P."

msgid "total_volume_voltot"
msgstr "Vol.tot"

msgid "volumes_management"
msgstr "Gestion des volumes horaires"

msgid "volumes_validation_success"
msgstr "Les données entrées respectent les règles de calculs des volumes horaires."

msgid "end_date_gt_begin_date"
msgstr "L'année de fin doit etre égale ou supérieur à l'année de départ"

msgid "session_title"
msgstr "Session dérogation"

msgid "remarks_title"
msgstr "Remarques"

msgid "faculty_remark"
msgstr "Remarque de faculté"

msgid "other_remark"
msgstr "Autre remarque"

msgid "new_learning_unit"
msgstr "Nouvelle UE"

msgid "previous"
msgstr "Précédent"

msgid "next"
msgstr "Suivant"

msgid "learning_location"
msgstr "Lieu d'enseignement"

msgid "NON_ACADEMIC"
msgstr "Non academique autre"

msgid "NON_ACADEMIC_CREF"
msgstr "Non académique CREF"

msgid "ACADEMIC"
msgstr "Académique"

msgid "ACTIVE"
msgstr "Actif"

msgid "INACTIVE"
msgstr "Inactif"

msgid "RE_REGISTRATION"
msgstr "Actif uniquement pour des réinscriptions"

msgid "OPTIONAL"
msgstr "Optionnel"

msgid "NO_PRINT"
msgstr "Pas d'impression"

msgid "IN_HEADING_2_OF_DIPLOMA"
msgstr "Dans rubrique 2 du diplôme"

msgid "IN_EXPECTED_FORM"
msgstr "Sous forme d'attendu"

msgid "FEE_1"
msgstr "Rôle"

msgid "FEE_2"
msgstr "Rôle + examen"

msgid "FEE_3"
msgstr "AESS, CAPAES ou fin de cycle"

msgid "FEE_4"
msgstr "Minerval sans examen"

msgid "FEE_5"
msgstr "Minerval complet"

msgid "FEE_6"
msgstr "certificat universitaire"

msgid "FEE_7"
msgstr "Master complémentaire spécialisation médicale"

msgid "FEE_8"
msgstr "Concours d’accès"

msgid "FEE_10"
msgstr "10 CU 30 crédits"

msgid "FEE_11"
msgstr "11 Certificat compétence méd"

msgid "FEE_12"
msgstr "12 Offres ISA : 12BA et 21MS"

msgid "FEE_13"
msgstr "13 Offres ISA : 13BA et 22MS"

msgid "DAILY"
msgstr "Horaire de jour"

msgid "SHIFTED"
msgstr "Horaire décalé"

msgid "ADAPTED"
msgstr "Horaire adapté"

msgid "academic_calendar_type"
msgstr "Type d'événement"

msgid "DELIBERATION"
msgstr "Délibération"

msgid "DISSERTATION_SUBMISSION"
msgstr "Soumission de mémoires"

msgid "EXAM_ENROLLMENTS"
msgstr "Inscription aux examens"

msgid "SCORES_EXAM_DIFFUSION"
msgstr "Diffusion des notes d'examen"

msgid "SCORES_EXAM_SUBMISSION"
msgstr "Soumission des feuilles de note"

msgid "TEACHING_CHARGE_APPLICATION"
msgstr "Application pour charges d'enseignement"

msgid "field_is_required"
msgstr "Ce champ est obligatoire."

msgid "associated_entity"
msgstr "Les entités associées"

msgid "LU_WARNING_INVALID_ACRONYM"
msgstr "Si l'acronym est introduit, il doit au minimum faire 3 caractères"

msgid "title_in_french"
msgstr "Intitulé en français"

msgid "schedule_type"
msgstr "Type horaire"

msgid "enrollment_campus"
msgstr "Lieu d'inscription"

msgid "other_campus_activities"
msgstr "Activités sur d'autres sites"

msgid "unspecified"
msgstr "Indéterminé"

msgid "university_certificate"
msgstr "Certificat universitaire"

msgid "studies_domain"
msgstr "Domaine d'études"

msgid "main domain"
msgstr "domaine principal"

msgid "secondary domains"
msgstr "domaines secondaires"

msgid "primary_language"
msgstr "Langue principale"

msgid "other_language_activities"
msgstr "Activité dans d'autres langues"

msgid "funding"
msgstr "Finançable"

msgid "funding_cud"
msgstr "Financement coopération internationale CCD/CUD"

msgid "funding_direction"
msgstr "Orientation de financement"

msgid "cud_funding_direction"
msgstr "Orientation coopération internationale CCD/CUD"

msgid "active_status"
msgstr "Actif"

msgid "partial_deliberation"
msgstr "Sous-épreuve"

msgid "admission_exam"
msgstr "Concours"

msgid "academic_type"
msgstr "Nature"

msgid "keywords"
msgstr "Mots clés"

msgid "training_type"
msgstr "Type de formation"

msgid "QUADRIMESTER"
msgstr "Quadrimestre(s)"

msgid "TRIMESTER"
msgstr "Trimestre(s)"

msgid "MONTH"
msgstr "Mois"

msgid "WEEK"
msgstr "Semaine(s)"

msgid "DAY"
msgstr "Jour(s)"

msgid "administration_entity"
msgstr "Entité d'administration"

msgid "management_entity"
msgstr "Entité de gestion"

msgid "enrollment_enabled"
msgstr "Inscriptible"

msgid "formations"
msgstr "Formations"

msgid "formations_lnk"
msgstr "Formations"

msgid "desc_lnk_formations"
msgstr "Organisation des formations"

msgid "education_groups"
msgstr "Organisations de formations"

msgid "education group year"
msgstr "Organisation de formations annualisée"

msgid "entity_management"
msgstr "Fac. gestion"

msgid "of_category"
msgstr "Type d'organisation de formation"

msgid "activity_search"
msgstr "Unités d'enseignement"

msgid "service_course_search"
msgstr "Cours de service"

msgid "TRAINING"
msgstr "Formation"

msgid "MINI_TRAINING"
msgstr "Mini formation"

msgid "GROUP"
msgstr "Groupement"

msgid "PRIMARY_LANGUAGE"
msgstr "Langue principale"

msgid "OR"
msgstr "Ou"

msgid "AND"
msgstr "Et"

msgid "language_association"
msgstr "Opérateur langues principales"

msgid "prolong_or_create_learning_unit_message"
msgstr "<p>Le <b>sigle</b> utilisé est <b>déjà existant</b>.</p>"
       "<p>Vous avez le choix entre :"
       "<ul><li>soit <b>créer</b> une nouvelle UE qui reprendra ce sigle </li>"
       "<li>soit <b>prolonger</b> l'unité d'enseignement de même sigle </li></ul></p>"

msgid "confirm_your_action"
msgstr "Confirmer votre action."

msgid "create"
msgstr "Créer"

msgid "prolong"
msgstr "Prolonger"

msgid "diplomas_certificates"
msgstr "Diplômes /  Certificats"

msgid "diploma_title"
msgstr "Intitulé du diplôme/du certificat"

msgid "professionnal_title"
msgstr "Titre professionnel"

msgid "university_certificate_desc"
msgstr "Mène à diplôme/à certificat"

msgid "program_coorganization"
msgstr "Programme co-organisés avec d'autres institutions"

msgid "for_all_students"
msgstr "Pour tous les étudiants"

msgid "diploma"
msgstr "Diplôme"

msgid "UNIQUE"
msgstr "Diplôme unique"

msgid "SEPARATE"
msgstr "Diplôme séparé"

msgid "NOT_CONCERNED"
msgstr "Non concerné"

msgid "organization_address_save_error"
msgstr "Impossible d'enregistrer l'adresse de l'organisation"

msgid "i_confirm"
msgstr "Oui, je confirme."

msgid "msg_warning_delete_learning_unit"
msgstr "Cette opération est <strong>permanente</strong> et ne peut pas être défaite. Vous perdrez à jamais"
       " les données liées à l'UE <strong>%s</strong>."

msgid "The learning unit %(acronym)s has been successfully deleted for all years."
msgstr "L'unité d'enseignement %(acronym)s a été supprimée avec succès pour toutes les années."

msgid "cannot_delete_learning_unit_year"
msgstr "L’UE <strong>%(learning_unit)s</strong> dont vous demandez la suppression à partir de l’année %(year)s fait l’objet des liens suivants à supprimer au préalable :"

msgid "cannot_delete_learning_unit"
msgstr "L’UE <strong>%(learning_unit)s</strong> dont vous demandez la suppression fait l’objet des liens suivants à supprimer au préalable :"

msgid "There is %(count)d enrollments in %(subtype)s %(acronym)s for the year %(year)s"
msgstr "%(subtype)s %(acronym)s fait l’objet de %(count)d inscription(s) l’année %(year)s"

msgid "%(subtype)s %(acronym)s is assigned to %(tutor)s for the year %(year)s"
msgstr "%(subtype)s %(acronym)s est attribué(e) à %(tutor)s l’année %(year)s"

msgid "%(subtype)s %(acronym)s is assigned to the assistant %(assistant)s for the year %(year)s"
msgstr "%(subtype)s %(acronym)s est attribué(e) à l'assistant %(assistant)s l'année %(year)s"

msgid "lu_included_in_group"
msgstr "%(subtype)s %(acronym)s est repris dans le groupement %(group)s l’année %(year)s"

msgid "The learning unit %(acronym)s is related to the internship speciality %(speciality)s"
msgstr "L'unité d'enseignement %(acronym)s est liée à la spécialité de stage %(speciality)s"

msgid "%(subtype)s %(acronym)s has been deleted for the year %(year)s"
msgstr "%(subtype)s %(acronym)s a été supprimé(e) pour l'année %(year)s"

msgid "The class %(acronym)s has been deleted for the year %(year)s"
msgstr "La classe %(acronym)s a été supprimé(e) pour l'année %(year)s"

msgid "the partim"
msgstr "le partim"

msgid "The partim"
msgstr "Le partim"

msgid "The learning unit"
msgstr "L'unité d'enseignement"

msgid "the learning unit"
msgstr "l'unité d'enseignement"

msgid "Delete from this academic year"
msgstr "Supprimer à partir de cette année académique"

msgid "Delete the learning unit for all academic years"
msgstr "Supprimer l'unité d'enseignement pour toutes les années académiques"

msgid "You asked the deletion of the learning unit %(acronym)s from the year %(year)s"
msgstr "Vous avez demandé la suppression de l'unité d'enseignement %(acronym)s à partir de l'année %(year)s"

msgid "publish_attribution_to_portal"
msgstr "Publication des attributions sur Osis-Portal"

msgid "RESEVED_FOR_INTERNS"
msgstr "Réservé aux internes"

msgid "OPEN_FOR_EXTERNS"
msgstr "Ouvert aux externes"

msgid "EXCEPTIONAL_PROCEDURE"
msgstr "Procédure exceptionnelle"

msgid "VACANT_NOT_PUBLISH"
msgstr "Vacant à ne pas publier"

msgid "DO_NOT_ASSIGN"
msgstr "A ne pas attribuer"

msgid "folder"
msgstr "Dossier"

msgid "introduced_by"
msgstr "Introduit par"

msgid "the"
msgstr "Le"

msgid "proposal_management"
msgstr "Gestion de la proposition"

msgid "category"
msgstr "Catégorie"

msgid "PRESIDENT"
msgstr "Président"

msgid "SECRETARY"
msgstr "Secrétaire"

msgid "SIGNATORY"
msgstr "Signataire"

msgid "administrative_data"
msgstr "Données administratives"

msgid "jury"
msgstr "Jury"

msgid "signatory_qualification"
msgstr "Qualification du signataire"

msgid "course_enrollment"
msgstr "Inscription aux cours"

msgid "marks_presentation"
msgstr "Remise des notes"

msgid "dissertation_presentation"
msgstr "Remise du mémoire"

msgid "scores_diffusion"
msgstr "Diffusion des notes"

msgid "session"
msgstr "session"

msgid "at"
msgstr "à"

msgid "learning_unit_years_to_delete"
msgstr "Vous êtes sur le point de supprimer définitivement les UE suivantes"

msgid "type_must_be_full"
msgstr "Le type de l'unité d'enseignement doit être complet."

msgid "learning_unit_type_is_not_internship"
msgstr "L'unité d'enseignement n'est pas de type stage."

msgid "CREATION"
msgstr "Création"

msgid "MODIFICATION"
msgstr "Modification"

msgid "TRANSFORMATION"
msgstr "Transformation"

msgid "TRANSFORMATION_AND_MODIFICATION"
msgstr "Transformation et modification"

msgid "SUPPRESSION"
msgstr "Suppression"

msgid "CENTRAL"
msgstr "Central"

msgid "SUSPENDED"
msgstr "Suspendu"

msgid "ACCEPTED"
msgstr "Accepté"

msgid "REFUSED"
msgstr "Refusé"

msgid "success_modification_proposal"
msgstr "Une proposition de modification de type {} a été faite pour l'unité d'enseignement {}."

msgid "proposal_edited_successfully"
msgstr "Proposition modifiée avec succès"

msgid "proposals_cancelled_successfully"
msgstr "Propositions annulées avec succès"

msgid "proposals_consolidated_successfully"
msgstr "Propositions consolidées avec succès"

msgid "content"
msgstr "Contenu"

msgid "code_scs"
msgstr "Code SCS"

msgid "title_code_formation"
msgstr "Intitulé / Code OF"

msgid "absolute_credits"
msgstr "Crédits abs."

msgid "relative_target_credits"
msgstr "Créd. cible rel."

msgid "relative credits"
msgstr "crédits relatifs"

msgid "min_credits"
msgstr "Créd. min."

msgid "max_credits"
msgstr "Créd. max."

msgid "mandatory"
msgstr "Oblig."

msgid "block"
msgstr "Bloc"

msgid "current_order"
msgstr "Ordre présent"

msgid "sessions_derogation"
msgstr "Sessions en dérogation"

msgid "own_comment"
msgstr "Commentaire propre"

msgid "SESSION_1"
msgstr "1"

msgid "SESSION_2"
msgstr "2"

msgid "SESSION_3"
msgstr "3"

msgid "SESSION_1_2"
msgstr "12"

msgid "SESSION_1_3"
msgstr "13"

msgid "SESSION_2_3"
msgstr "23"

msgid "SESSION_1_2_3"
msgstr "123"

msgid "SESSION_UNDEFINED"
msgstr "Session indéfinie"

msgid "SESSION_PARTIAL_2_3"
msgstr "p23"

msgid "Put in proposal"
msgstr "Mettre en proposition"

msgid "Put in suppression proposal"
msgstr "Mettre en proposition de suppression"

msgid "Proposal for modification"
msgstr "Proposition de modification"

msgid "End of teaching"
msgstr "Fin d'enseignement"

msgid "academic_entity_small"
msgstr "Ent. académique"

msgid "academic_entity"
msgstr "Entité académique"

msgid "folder_number"
msgstr "Dossier n°{}"

msgid "produce_xls_lus"
msgstr "Les unités d'enseignement"

msgid "%(date)s must be set within %(start_date)s and %(end_date)s"
msgstr "%(date)s doit être comprise entre %(start_date)s et %(end_date)s"

msgid "Cancel the proposal"
msgstr "Annuler la proposition"

msgid "Edit the proposal"
msgstr "Editer la proposition"

msgid "Consolidate the proposal"
msgstr "Consolider la proposition"

msgid "msg_confirm_cancel_proposal"
msgstr "Etes-vous certain de vouloir annuler la proposition ?"

msgid "The administrative data has been successfully modified"
msgstr "Les données administratives ont été sauvées avec succès"

msgid "vacant"
msgstr "Vacant"

msgid "team_management"
msgstr "Gestion par équipe"

msgid "type_declaration_vacant"
msgstr "Décision"

msgid "procedure"
msgstr "Procédure"

msgid "educational_information_management"
msgstr "Gestion des informations pédagogiques"

msgid "SUMMARY_COURSE_SUBMISSION"
msgstr "Soumission des résumés de cours"

msgid "INTERNAL_TEAM"
msgstr "Interne/Equipe"

msgid "substitute"
msgstr "Suppléé"

msgid "not_end_year"
msgstr "pas de fin prévue"

msgid "Modify"
msgstr "Modifier"

msgid "Edit learning unit end date"
msgstr "Modifier la date de fin de l'unité d'enseignement"

msgid "Modify end date"
msgstr "Modifier la date de fin"

msgid "partim"
msgstr "Partim"

msgid "partim_character_rules"
msgstr "Identifiant partim: 1 lettre ou 1 chiffre"

msgid "invalid_partim_character"
msgstr "Caractère déjà utilisé"

msgid "learning_unit_successfuly_created"
msgstr "Unité d'enseignement <a href='%(link)s'> %(acronym)s (%(academic_year)s) </a> créée avec succès."

msgid "learning_unit_successfuly_deleted"
msgstr "Unité d'enseignement {acronym} ({academic_year}) supprimée avec succès."

msgid "learning_unit_creation_academic_year_max_error"
msgstr "Impossible de créer une UE dont l'année académique est supérieure à {}."

msgid "parent_greater_than_partim"
msgstr "L'année de fin selectionnée (%(partim_end_year)s) est plus grande que l'année de fin du parent %(lu_parent)s"

msgid "learning_unit_created"
msgstr "L'unité d'enseignement %(learning_unit)s créée pour l'année academique %(academic_year)s"

msgid "learning_unit_updated"
msgstr "Unité d'enseignement {acronym} mise à jour avec succès"

msgid "partim_greater_than_parent"
msgstr "L'unité d'enseignement %(learning_unit)s a un partim %(partim)s avec une année de fin plus grande que %(year)s"

msgid "remark"
msgstr "Remarque"

msgid "remark_english"
msgstr "Remarque en anglais"

msgid "Ensure this value is less than %(limit_value)s."
msgstr "Assurez-vous que cette valeur est inférieure à %(limit_value)s."

msgid "Ensure this value is greater than %(limit_value)s."
msgstr "Assurez-vous que cette valeur est supérieure à %(limit_value)s."

msgid "Entity_not_exist"
msgstr "L'entité %(entity_acronym)s n'existe pas pour l'année académique sélectionnée %(academic_year)s"

msgid "Edit the learning unit"
msgstr "Modifier l'unité d'enseignement"

msgid "requirement_entity_end_date_too_short"
msgstr "La durée de vie de l'entité responsable cahier de charges est trop courte."

msgid "Requirement and allocation entities must be linked to the same faculty for this learning unit type."
msgstr "L'entité responsable du cahier de charges et celle d'attribution doivent appartenir à la même faculté pour ce type d'unité d'enseignement."

msgid "success_modification_learning_unit"
msgstr "L'unité d'enseignement a été modifiée."

msgid "error_modification_learning_unit"
msgstr "Erreur lors de la modification de l'unité d'enseignement."

msgid "cannot_set_internship_subtype_for_type_other_than_internship"
msgstr "Le sous-type de stage ne peut pas être séléctionnné pour un type d'unité d'enseignement autre que stage."

msgid "%(subtype)s %(acronym)s is in proposal for the year %(year)s"
msgstr "%(subtype)s %(acronym)s est en proposition pour l'année %(year)s"

msgid "volume_have_more_than_2_decimal_places"
msgstr "Le volume a plus de 2 décimales"

msgid "Site"
msgstr "Site"

msgid "proposal_type"
msgstr "Type proposition"

msgid "proposal_status"
msgstr "Etat proposition"

msgid "folder_entity"
msgstr "Sigle dossier"

msgid "proposals_search"
msgstr "Propositions"

msgid "folder_num"
msgstr "N° dossier"

msgid "ask_to_report_modification"
msgstr "Voulez-vous reporter les modifications faites pour les années suivantes ?"

msgid "proposal_learning_unit_successfuly_created"
msgstr "Proposition d'unité d'enseignement <a href='%(link)s'> %(acronym)s (%(academic_year)s) </a> créée avec succès."

msgid "new_learning_unit_proposal"
msgstr "Nouvelle proposition d'unité d'enseignement"

msgid "proposal_creation"
msgstr "Proposition de création"

msgid "proposal_update"
msgstr "Modification de proposition"

msgid "value_before_proposal"
msgstr "Valeur avant proposition"

msgid "entity_not_found"
msgstr "Entité non-trouvée.  Il y a peut-être une erreur dans les données"

msgid "min_for_field"
msgstr "Veuillez entrer une valeur supérieure ou égale à 0."

msgid "max_for_field"
msgstr "Veuillez entrer une valeur inférieur ou égale à 500."

msgid "force_state"
msgstr "Forcer l'état"

msgid "do_you_want_change_status_proposals"
msgstr "Voulez-vous changer le statut de ces propositions?"

msgid "are_you_sure_to_change_state_from"
msgstr "Êtes-vous sûr de vouloir changer l'état de"

msgid "must_set_common_title_or_specific_title"
msgstr "L'intitulé propre ou l'intitulé commun est requis."

msgid "learning_unit_in_proposal_cannot_save"
msgstr "L'unité d'enseignement %(luy)s est en proposition, impossible de sauvegarder le changement à partir de l'année %(academic_year)s"

msgid "in_proposal"
msgstr "En proposition"

msgid "by"
msgstr "Par"

msgid "summary_locked"
msgstr "mise-à-jour bloquée pour l'enseignant"

msgid "get_back_to_initial"
msgstr "Retour à l'état initial"

msgid "do_you_want_to_get_back_to_initial"
msgstr "Voulez-vous retourner à l'état initial?"

msgid "error_proposal_suppression_to_initial"
msgstr "Erreur lors du retour à l'initial. Une des propositions sélectionnées n'est pas de type SUPPRESSION. Rien n'a été fait"

msgid "error_proposal_no_data"
msgstr "Erreur lors du retour à l'initial. Aucune donnée sélectionnée valide"

msgid "msg_confirm_delete_luy"
msgstr "Etes-vous certain de vouloir supprimer définitivement cette unité d'enseignement ?"

msgid "already_existing_acronym"
msgstr "Sigle déjà existant"

msgid "The value of field '%(field)s' is different between year %(year)s - %(value)s and year %(next_year)s - %(next_value)s"
msgstr "La valeur du champ '%(field)s' différe entre l'année %(year)s - %(value)s et l'année %(next_year)s - %(next_value)s"

msgid "There is not the learning unit %(acronym)s - %(next_year)s"
msgstr "Il n'existe pas d'unité d'enseigmenent %(acronym)s - %(next_year)s"

msgid "The value of field '%(field)s' for the learning unit %(acronym)s (%(component_type)s) is different between year %(year)s - %(value)s and year %(next_year)s - %(next_value)s"
msgstr "La valeur du champ '%(field)s'de l'unité d'enseignement %(acronym)s (%(component_type)s) différe entre l'année %(year)s - %(value)s et l'année %(next_year)s - %(next_value)s"

msgid "There is not %(component_type)s for the learning unit %(acronym)s - %(year)s but exist in %(existing_year)s"
msgstr "Il n'y a pas de %(component_type)s pour l'unité d'enseignement %(acronym)s - %(year)s mais existe en %(existing_year)s"

msgid "Educational information opening"
msgstr "Ouverture informations pédagoqiques"

msgid "Educational information ending"
msgstr "Fermeture informations pédagoqiques"

msgid "official_title_proper_to_partim"
msgstr "Intitulé propre au partim"

msgid "official_english_title_proper_to_partim"
msgstr "Intitulé en anglais propre au partim"

msgid "Educational information submission dates updated"
msgstr "Date de soumission des informations pédagogiques mis à jour"

msgid "The credits value of the partim %(acronym)s is greater or equal than the credits value of the parent learning unit."
msgstr "Le nombre de crédits du partim %(acronym)s est supérieur ou égal à celui de l'unité d'enseignement parent"

msgid "The learning unit has been updated until %(year)s."
msgstr "L'unité d'enseignement a été modifiée jusqu'en %(year)s."

msgid "Prohibition to delete a learning unit before 2015."
msgstr "Interdiction de supprimer une unité d'enseignement avant 2015."

msgid "The entity '%(acronym)s' doesn't exist anymore in %(year)s"
msgstr "L'entité '%(acronym)s' n'existe plus en %(year)s"

msgctxt "teachingmaterial"
msgid "title"
msgstr "titre"

msgctxt "teachingmaterial"
msgid "mandatory"
msgstr "obligatoire"

msgid "Bibliography"
msgstr "Bibliographie"

msgid "bibliography"
msgstr "bibliographie"

msgid "Teaching material"
msgstr "Supports de cours"

msgid "Mobility"
msgstr "Mobilité"

msgid "updated"
msgstr "Mis à jour"

msgid "unupdated"
msgstr "Pas à jour"

msgid "summary_list"
msgstr "Statut des informations pédagogiques"

msgid "The periodicity of the parent and the partims do not match"
msgstr "La périodicité de l'UE parent et des partims est incompatible"

msgid "The parent is inactive and there is at least one partim active"
msgstr "L'UE parent est inactive et au moins un partim est actif"

msgid "This partim is active and the parent is inactive"
msgstr "Ce partim est actif alors que l'UE parent est inactive"

msgid "educational_information_update_reminder"
msgstr "Mail de rappel résumés"

msgid "do_you_want_to_sent_email"
msgstr "Voulez-vous envoyer un email de rappel?"

msgid "desc_mail_reminder"
msgstr "Envoyer un email de rappel pour la mise à jour des informations pédagogiques"

msgid "success_mail_reminder"
msgstr "Messages de rappel envoyés"

msgid "consolidate"
msgstr "Consolider"

msgid "do_you_want_to_consolidate"
msgstr "Voulez-vous consolider ?"

msgid "need_no_reminder"
msgstr "Pas besoin de rappel tout est en ordre"

msgid "Proposal %(acronym)s (%(academic_year)s) cannot be consolidated."
msgstr "Proposition %(acronym)s (%(academic_year)s) ne peut pas être consolidée."

msgid "Proposal %(acronym)s (%(academic_year)s) successfully consolidated."
msgstr "Proposition %(acronym)s (%(academic_year)s) consolidée avec succès."

msgid "Proposal %(acronym)s (%(academic_year)s) cannot be canceled."
msgstr "Proposition %(acronym)s (%(academic_year)s) ne peut pas être annulée."

msgid "Proposal %(acronym)s (%(academic_year)s) successfully canceled."
msgstr "Proposition %(acronym)s (%(academic_year)s) annulée avec succès"

msgid "A report has been sent."
msgstr "Un rapport a été envoyé."

msgid "Success"
msgstr "Succès"

msgid "Failure"
msgstr "Echec"

msgid "Remarks"
msgstr "Remarques"

msgid "Learning unit"
msgstr "Unité d'enseignement"

msgid "Research criteria"
msgstr "Critères de recherche"

msgid "The learning unit %(acronym)s is included in the following education groups"
msgstr "L'unité d'enseignement %(acronym)s est incluse dans les groupements suivants"

msgid "type_code_formation"
msgstr "Type d'OF"

msgid "absolute_and_relative_credits"
msgstr "Crédits<br>relatifs / absolus"

msgid "Proposal is neither accepted nor refused."
msgstr "La proposition n'est ni acceptée ni refusée."

msgid "learning_achievements"
msgstr "Acquis d'apprentissage"

msgid "up"
msgstr "Remonter"

msgid "down"
msgstr "Descendre"

msgid "learning_achievements_headline"
msgstr "A la fin de cette unité d'enseignement, l'étudiant est capable de:"

msgid "User %(person)s do not have rights on this proposal."
msgstr "L'utilisateur %(person)s ne dispose pas de droits sur cette proposition."

msgid "Enrollments to learning unit"
msgstr "Inscriptions à l'UE"

msgid "Training"
msgstr "Formation"

msgid "Enrollments to training"
msgstr "Inscrits à la formation"

msgid "Enrolled to learning unit"
msgstr "Inscrits à l'UE"

msgid "No proposals was selected."
msgstr "Aucune propositions n'a été sélectionnées."

msgid "Proposal %(acronym)s (%(academic_year)s) successfully changed state."
msgstr "Proposition %(acronym)s (%(academic_year)s) a changé d'état avec succès."

msgid "Proposal %(acronym)s (%(academic_year)s) cannot be changed state."
msgstr "Proposition %(acronym)s (%(academic_year)s) ne peut pas changer d'état."

msgid "cancellation"
msgstr "annulation"

msgid "consolidation"
msgstr ""

msgid "borrowed_course_search"
msgstr "Cours empruntés"

msgid "add_another"
msgstr "Ajouter un autre"

msgid "faculty_borrowing"
msgstr "Faculté emprunteuse"

msgid "The value of this attribute is inherited from the parent UE"
msgstr "La valeur de cet attribut est héritée de l'UE parent"

msgid "to_complete"
msgstr "A compléter"

msgid "The value of this attribute is not annualized"
msgstr "La valeur de cet attribut n'est pas annualisée"

msgid "start_year"
msgstr "Début"

msgid "produce_xls_attributions"
msgstr "Les unités d'enseignement et les attributions"

msgid "produce_xls_proposals"
msgstr "Xls avec les propositions"

msgid "proposal_date"
msgstr "Date proposition"

msgid "search_type"
msgstr "Type de recherche"

msgid "The linked %(entity)s does not exist at the start date of the academic year linked to this learning unit"
msgstr "L'%(entity)s liée n'existe pas à la date de début de l'année académique liée à cette unité d'enseignement"

msgid "COURSE_ENROLLMENT"
msgstr "Inscription aux cours"

msgid "vol_global"
msgstr "Vol. global"

msgid "volume_global"
msgstr "volume total global"

msgid "Vol. annual"
msgstr "Vol. annuel"

msgid "Volume annual"
msgstr "Volume annuel"

msgid "missing_internship_subtype"
msgstr "Il est nécessaire d'indiquer le sous-type de stage"

msgid "Consistency error in %(academic_year)s : %(error)s"
msgstr "Erreur de consistance en %(academic_year)s : %(error)s"

msgid "%(col_name)s has been already modified. ({%(new_value)s} instead of {%(current_value)s})"
msgstr "%(col_name)s a déjà été modifié. ({%(new_value)s} à la place de {%(current_value)s})"

msgid "external_code"
msgstr "Code local"

msgid "Proposals"
msgstr "Propositions"

msgid "learning_units_and_attributions_filename"
msgstr "unites_enseignements_et_attributions"

msgid "attribution_list"
msgstr "Liste d'attributions"

msgid "List_proposals"
msgstr "Liste de propositions"

msgid "List_activities"
msgstr "Liste d'activités"

msgid "learning_units_filename"
msgstr "unite_enseignements"

msgid "new_external_learning_unit"
msgstr "Nouvelle UE externe"

msgid "external"
msgstr "Externe"

msgid "comment_title"
msgstr "Commentaire"

msgid "comment"
msgstr "commentaire"

msgid "english comment"
msgstr "commentaire anglais"

msgid "The comments of %(acronym)s has been updated"
msgstr "Les commentaires de %(acronym)s ont été mis à jour"

msgid "requesting_entity"
msgstr "Entité demandeuse"

msgid "local_credits"
msgstr "Crédits locaux"

msgid "warnigns_detected"
msgstr "Nous avons détecté des incohérences dans les données suivantes :"

msgid "Volumes are inconsistent"
msgstr "Les volumes sont inconsistants"

msgid "Volumes of {} are inconsistent"
msgstr "Les volumes de {} sont inconsistants"

msgid "planned classes cannot be 0"
msgstr "le nombre de classes prévues ne peut être 0"

msgid "Vol_tot is not equal to vol_q1 + vol_q2"
msgstr "Le volume total doit être égal à la somme des volumes de Q1 et de Q2"

msgid "Vol_global is not equal to Vol_tot * planned_classes"
msgstr "Le volume global doit être égal au volume annuel multiplié par le nombre de classes"

msgid "At least a partim volume value is greater than corresponding volume of parent"
msgstr "Au moins une valeur de volume d'un partim est supérieure à celle du volume correspondant du parent"

msgid "url of the learning unit"
msgstr "URL de l'unité d'enseignement"

msgid "professional_integration"
msgstr "Intégration professionnelle"

msgid "external_search"
msgstr "UE externes"

msgid "formerly"
msgstr "Anciennement"

msgid "title_1_in_english"
msgstr "Intitulé commun aux partims (partie 1) en anglais"

msgid "title_2_in_english"
msgstr "Intitulé propre au partim (partie 2) en anglais"

msgid "Manage volumes"
msgstr "Gérer les volumes"

msgid "New external learning unit"
msgstr "Nouvelle unité d'enseignement externe"

msgid "New partim"
msgstr "Nouveau partim"

msgid "middle_name"
msgstr "Deuxième nom"

msgid "Select the missing term for the offer"
msgstr "Sélectionner le terme manquant de l'offre"

msgid "Remove the term"
msgstr "Supprimer un terme"

msgid "Do you want to remove this term?"
msgstr "Êtes-vous certain de supprimer ce terme de l'offre ?"

msgid "Sorry but you can not remove the term of an offer"
msgstr "Désolé mais vous ne pouvez pas supprimer le terme d'une offre"

msgid "Do you want to remove the term?"
msgstr "Voulez-vous supprimer le terme ?"

msgid "Export"
msgstr "Exporter"

msgid "produce_xls_lus_desc"
msgstr "Produire un fichier Excel avec la liste des unités d'enseignement"

msgid "produce_xls_attributions_desc"
msgstr "Produire un fichier Excel avec la liste des unités d'enseignement et les attributions"

msgid "hourly volume total annual"
msgstr "volume horaire total annuel"

msgid "hourly volume partial q1"
msgstr "volume horaire partiel q1"

msgid "hourly volume partial q2"
msgstr "volume horaire partiel q2"

msgid "volume declared vacant"
msgstr "volume déclaré vacant"

msgid "Xls with education groups"
msgstr "Xls avec les formations"

msgid "education_groups_filename"
msgstr "formations"

msgid "list_education_groups"
msgstr "Liste d'organisations de formation"

msgid "Q1 and Q2"
msgstr "Q1 et Q2"

msgid "Q1 or Q2"
msgstr "Q1 ou Q2"

msgid "New Education Group"
msgstr "Nouveau Groupement"

msgid "New Training"
msgstr "Nouvelle Formation"

msgid "New Mini-Training"
msgstr "Nouvelle Mini-Formation"

msgid "The repartition volume of %(col_name)s has been already modified. ({%(new_value)s} instead of {%(current_value)s})"
msgstr "La répartition de volume de %(col_name)s a déjà été modifiée. ({%(new_value)s} a la place de {%(current_value)s})"

msgid "untyped"
msgstr "Non-typée"

msgid "validity"
msgstr "validité"

msgid "Education group year <a href='%(link)s'> %(acronym)s (%(academic_year)s) </a> successfuly created."
msgstr "Formation <a href='%(link)s'> %(acronym)s (%(academic_year)s) </a> créée avec succès."

msgid "minimum credits"
msgstr "crédits minimum"

msgid "maximum credits"
msgstr "crédits maximum"

msgid "EDUCATION_GROUP_EDITION"
msgstr "Edition programme"

msgid "The learning unit %(acronym)s is not included in any education group"
msgstr "L'unité d'enseignement %(acronym)s n'est incluse dans aucun groupement"

msgid "No enrollment for this learning unit"
msgstr "Il n'y a aucune inscription pour cette unité d'enseignement"

msgid "Changed"
msgstr "Modification apportée"

msgid "Other teacher(s)"
msgstr "Autre(s) enseignant(s)"

msgid "Summary responsible(s)"
msgstr "Responsable(s) des informations"

msgid "The annual volume must be equal to the sum of the volumes Q1 and Q2"
msgstr "Le volume annuel doit être égal à la somme des volumes Q1 et Q2"

msgid "The global volume corresponding to the product of the annual volume and the number of planned classes must be equal to the sum of the volumes for each entity"
msgstr "Le volume global correspondant au volume annuel multiplié par le nombre de classes doit être égal à la somme des volumes pour chaque entité"

msgid "This partim is %(partim_periodicity)s and the parent is %(parent_periodicty)s"
msgstr "Ce partim est %(partim_periodicity)s alors que l'UE parent est %(parent_periodicty)s"

msgid "The parent is %(parent_periodicty)s and there is at least one partim which is not %(parent_periodicty)s"
msgstr "L'UE parent est %(parent_periodicty)s et au moins un partim n'est pas %(parent_periodicty)s"

msgid "Admission Conditions for Bachelors"
msgstr "Conditions d'admissions pour Bacheliers"

msgid "Alert Message"
msgstr "Message d'alerte"

msgid "Free Text"
msgstr "Zone libre"

msgid "University Bachelors"
msgstr "Bacheliers universitaires"

msgid "Diploma"
msgstr "Diplôme"

msgid "Conditions"
msgstr "Conditions"

msgid "Access"
msgstr "Accès"

msgid "Actions"
msgstr "Actions"

msgid "UCL Bachelors"
msgstr "Bacheliers UCL"

msgid "Others Bachelors of the French speaking Community of Belgium"
msgstr "Autres bacheliers de la Communauté française de Belgique"

msgid "Bachelors of the Dutch speaking Community of Beligum"
msgstr "Bachelier de la Communauté flamande de Belgique"

msgid "Foreign Bachelors"
msgstr "Bacheliers étrangers"

msgid "Non university Bachelors"
msgstr "Bacheliers non universitaires"

msgid "Holders of a 2nd cycle University degree"
msgstr "Diplômés du 2° cycle universitaire"

msgid "Holders of a non-University 2nd cycle degree"
msgstr "Diplômés de 2° cycle non universitaire"

msgid "Adults taking up their university training"
msgstr "Adultes en reprise d'études"

msgid "Personalized access"
msgstr "Accès personnalisé"

msgid "Admission and Enrolment Procedures for general registration"
msgstr "Procédures d'admission et d'inscription"

msgid "Modify text"
msgstr "Modifier un texte"

msgid "Add a new line"
msgstr "Ajouter une nouvelle ligne"

msgid "Modify an existing line"
msgstr "Modifier une ligne existante"

msgid "Are you sure you want to delete %(education_group_year)s?"
msgstr "Êtes-vous sûr·e que vous voulez supprimer %(education_group_year)s?"

msgid "You are not summary responsible for this learning unit."
msgstr "Vous n'êtes pas responsable des informations pédagogiques pour cette unité d'enseignement."

msgid "The learning unit is not summary editable."
msgstr "La mise-à-jour des informations pédagogiques est bloqué pour cette unité d'enseignement."

msgid "Not in period to edit educational information."
msgstr "Vous n'êtes pas en période d'édition des informations pédagogiques."

msgid "Modification made"
msgstr "Modification apportée"

msgid "You can not delete this object because some dependencies are protected"
msgstr "Vous ne pouvez pas supprimer cet objet car certaines dépendances sont protégées"

msgid "It will delete also this following objects"
msgstr "Cela supprimera également les objets suivants"

msgid "The education group edition period is not open."
msgstr "La période de modification d'organisation de formation n'est pas ouverte."

msgid "The user has not permission to delete education groups."
msgstr "L'utilisateur n'a pas la permission de supprimer les organisations de formation."

msgid "The teaching material has been deleted"
msgstr "Le support de cours a été supprimé"

msgid "Teaching materials has been updated"
msgstr "Les supports de cours ont été mis à jour"

msgid "Are you sure you want to delete the teaching material?"
msgstr "Êtes-vous sûr·e de vouloir supprimer le support de cours?"

msgid "{} successfully updated"
msgstr "{} modifié(e) avec succès."

msgid "unit"
msgstr "unité"

msgid "Enter text to search"
msgstr "Entrez le texte à rechercher"

msgid "Mobility has been updated"
msgstr "Mobilité a été mis-à-jour"

msgid "lock"
msgstr "Bloquer"

msgid "unlock"
msgstr "Débloquer"

msgid "Update for teacher unlocked"
msgstr "Mise-à-jour débloquée pour l'enseignant"

msgid "Update for teacher locked"
msgstr "Mise-à-jour bloquée pour l'enseignant"

msgid "lock update for teacher"
msgstr "bloquer la mise à jour pour l'enseignant"

msgid "unlock update for teacher"
msgstr "débloquer la mise à jour pour l'enseignant"

msgid "The education group has been deleted."
msgstr "L'organisation de formation a été supprimée."

msgid "The %(acronym)s has been moved"
msgstr "%(acronym)s a été déplacé"

msgid "\"%(child)s\" has been detached from \"%(parent)s\""
msgstr "\"%(child)s\" a été détaché de \"%(parent)s\""

msgid "Additional info"
msgstr "Infos complémentaires"

msgid "Weighting"
msgstr "Pondération par crédit"

msgid "Default learning unit enrollment"
msgstr "Inscription par défaut aux cours"

msgid "Session"
msgstr "Session"

msgid "The user is not attached to the management entity"
msgstr "L'utilisateur n'est pas rattaché à l'entité de gestion"

msgid "Help"
msgstr "Aide"

msgid "Are you sure you want to detach this content?"
msgstr "Êtes-vous sûr·e de vouloir détacher ce contenu?"

msgid "detach"
msgstr "détacher"

msgid "Abs. cred."
msgstr "Abs. créd."

msgid "Sess. derog."
msgstr "Sess. dérog."

msgid "%(count_enrollment)d student is  enrolled in the offer."
msgid_plural "%(count_enrollment)d students are  enrolled in the offer."
msgstr[0] "%(count_enrollment)d étudiant est inscrit à l'offre."
msgstr[1] "%(count_enrollment)d étudiants sont inscrits à l'offre."

msgid "The content of the education group is not empty."
msgstr "Le contenu du programme type n'est pas vide."

msgid "Cred. rel./abs."
msgstr "Créd. rel./abs."

msgid "Decree category"
msgstr "Catégorie décret"

msgid "Rate code"
msgstr "Code tarif"

msgid "NO_ADDITIONAL_FEES"
msgstr "Sans frais complémentaire"

msgid "AESS_CAPAES"
msgstr "AESS et CAPAES"

msgid "MINERVAL_COMPLETE"
msgstr "Minerval complet"

msgid "UNIVERSITY_CERTIFICATE"
msgstr "Certificat universitaire"

msgid "ADVANCED_MASTER_IN_MEDICAL_SPECIALIZATION"
msgstr "Master complémentaire spécialisation médicale"

msgid "ACCESS_CONTEST"
msgstr "Concours d’accès"

msgid "UNIVERSITY_CERTIFICATE_30_CREDITS"
msgstr "Certificat universitaire 30 crédits "

msgid "CERTIFICATE_MEDECINE_COMPETENCE"
msgstr "Certificat compétence médecine "

msgid "Group content"
msgstr "Contenu du groupement"

msgid "%(title)s (%(credits)s credits)"
msgstr "%(title)s (%(credits)s crédits)"

msgid "%(acronym)s %(title)s [%(volumes)s] (%(credits)s credits)"
msgstr "%(acronym)s %(title)s [%(volumes)s] (%(credits)s crédits)"

msgid "Link type"
msgstr "Type de lien"

msgid "REFERENCE"
msgstr "Référence"

msgid "Quadrimester derogation"
msgstr "Quadrimestre dérogation"

msgid "Quad. derog."
msgstr "Quad. dérog."

msgid "No type of education group can be created as child of %(category)s of type %(type)s"
msgstr "Aucun type de Groupement ne peut être créé comme enfant d'une %(category)s de type %(type)s"

msgid "Produce xls with a list of education groups"
msgstr "Produire un fichier Excel avec la liste des organisations de formations"

msgid "Produce xls of trainings with administrative data"
msgstr "Produire un fichier Excel pour les organisations de type 'formation' avec le détail des données administratives"

msgid "Begining of course registration"
msgstr "Début inscription au cours"

msgid "Ending of course registration"
msgstr "Fin inscription au cours"

msgid "Begining of exam registration"
msgstr "Début Inscription examens"

msgid "Ending of exam registration"
msgstr "Fin Inscription examens"

msgid "Exam board signatory"
msgstr "Signataire du jury"

msgid "List of trainings, with administrative data"
msgstr "Liste des formations avec leurs données administratives"

msgid "List of trainings"
msgstr "Liste des organisation de formation"

msgid "List of trainings with administrative data"
msgstr "Liste des formations avec données administratives"

msgid "Validity"
msgstr "Validité"

msgid "Attach"
msgstr "Attacher"

msgid "Detach"
msgstr "Détacher"

msgid "Move"
msgstr "Déplacer"

msgid "Select"
msgstr "Sélectionner"

msgid "Please Select or Move an item before Attach it"
msgstr "Veuillez Sélectionner ou Déplacer un élément avant d'Attacher"

<<<<<<< HEAD
msgid "Learning units comparison"
msgstr "Fiche comparative"

msgid "specific_title"
msgstr "Intitulé"

msgid "specific_title_english"
msgstr "Intitulé en anglais"

msgid "attribution_procedure"
msgstr "Procédure"

msgid "No difference"
msgstr "Aucune différence"
=======
msgid "Used by an other education group"
msgstr "Utilisé dans une autre formation"
>>>>>>> 2a61c341
<|MERGE_RESOLUTION|>--- conflicted
+++ resolved
@@ -3379,7 +3379,9 @@
 msgid "Please Select or Move an item before Attach it"
 msgstr "Veuillez Sélectionner ou Déplacer un élément avant d'Attacher"
 
-<<<<<<< HEAD
+msgid "Used by an other education group"
+msgstr "Utilisé dans une autre formation"
+
 msgid "Learning units comparison"
 msgstr "Fiche comparative"
 
@@ -3393,8 +3395,4 @@
 msgstr "Procédure"
 
 msgid "No difference"
-msgstr "Aucune différence"
-=======
-msgid "Used by an other education group"
-msgstr "Utilisé dans une autre formation"
->>>>>>> 2a61c341
+msgstr "Aucune différence"