--- conflicted
+++ resolved
@@ -3257,10 +3257,6 @@
 msgid "Sess. derog."
 msgstr "Sess. dérog."
 
-<<<<<<< HEAD
-msgid "Cred. abs./rel."
-msgstr "Créd. abs./rel."
-=======
 msgid "%(count_enrollment)d student is  enrolled in the offer."
 msgid_plural "%(count_enrollment)d students are  enrolled in the offer."
 msgstr[0] "%(count_enrollment)d étudiant est inscrit à l'offre."
@@ -3268,4 +3264,6 @@
 
 msgid "The content of the education group is not empty."
 msgstr "Le contenu du programme type n'est pas vide."
->>>>>>> dae224bc
+
+msgid "Cred. abs./rel."
+msgstr "Créd. abs./rel."