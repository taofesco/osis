# SOME DESCRIPTIVE TITLE.
# Copyright (C) YEAR THE PACKAGE'S COPYRIGHT HOLDER
# This file is distributed under the same license as the PACKAGE package.
# FIRST AUTHOR <EMAIL@ADDRESS>, YEAR.
#
msgid ""
msgstr ""
"Project-Id-Version: PACKAGE VERSION\n"
"Report-Msgid-Bugs-To: \n"
"POT-Creation-Date: 2016-04-22 15:14+0200\n"
"PO-Revision-Date: YEAR-MO-DA HO:MI+ZONE\n"
"Last-Translator: FULL NAME <EMAIL@ADDRESS>\n"
"Language-Team: LANGUAGE <LL@li.org>\n"
"Language: \n"
"MIME-Version: 1.0\n"
"Content-Type: text/plain; charset=UTF-8\n"
"Content-Transfer-Encoding: 8bit\n"

msgid "Create a xls file while activity\\"
msgstr ""

msgid "Get xls"
msgstr ""

msgid "ID"
msgstr "ID"

msgid "Legend : values allowed for 'justification'"
msgstr ""

msgid "Line"
msgstr "Ligne"

msgid "Note already submitted"
msgstr ""

msgid "OSIS"
msgstr "OSIS"

msgid "Print scores for all activities"
msgstr ""

msgid "Save"
msgstr ""

msgid "absent"
msgstr "Absent"

msgid "absent_pdf_legend"
msgstr "A=Absent"

msgid "academic_calendar"
msgstr "Calendrier académique"

msgid "academic_year_small"
msgstr "Anac."

msgid "academic_calendar_management"
msgstr "Gestion du calendrier académique"

msgid "academic_calendar_offer_year_calendar_end_date_error"
msgstr "La date de fermeture de '%s' du calendrier académique ne peut pas être inférieure au %s "
       "(date de fin de '%s' du programme '%s')"

msgid "academic_calendar_offer_year_calendar_start_date_error"
msgstr "La date d'ouverture de l'encodage des notes du calendrier académique ne peut pas être supérieure au %s "
       "(date de début de l'encodage des notes du programme '%s')"

msgid "academic_calendars"
msgstr "Calendriers académique"

msgid "academic_year_not_exist"
msgstr "L'année académique (%d) n'existe pas"

msgid "acces_denied"
msgstr "Accès refusé!"

msgid "acronym"
msgstr "Sigle"

msgid "activity"
msgstr "Activité"

msgid "activity_code"
msgstr "Activité"

msgid "activity_not_exit"
msgstr "L'activité %s n'existe pas"

msgid "add"
msgstr "Ajouter"

msgid "add_an_address_to_the_organization"
msgstr "Ajouter une adresse à l'organisation"

msgid "address(ses)"
msgstr "Adresse(s)"

msgid "addresses"
msgstr "Adresses"

msgid "administration"
msgstr "Administration"

msgid "after_submission_a_message_must_be_sent"
msgstr "Si un encodage est soumis , um message est envoyé au professeur de ce cours"

msgid "all"
msgstr "Tout"

msgid "application_management"
msgstr "Gestion de l'application"

msgid "are_you_sure"
msgstr "Êtes-vous sûr·e?"

msgid "assistants"
msgstr "Assistants"

msgid "attributions"
msgstr "Attributions"

msgid "authorized_decimal_for_this_activity"
msgstr "Les notes décimales sont autorisées pour ce cours"

msgid "bachelor"
msgstr "Bachelier"

msgid "back"
msgstr "Retour"

msgid "begin_date_lt_end_date"
msgstr "La date de début doit etre égale ou inferieure à la date de fin"

msgid "birth_date"
msgstr "Date de naissance"

msgid "btn_messages_history_search"
msgstr "Recherche dans l'historique des messages"

msgid "btn_send_message_again_title"
msgstr "Réenvoie le message au destinataire"

msgid "by_learning_unit"
msgstr "Par unité d'enseignement"

msgid "by_specific_criteria"
msgstr "Par critère spécifique"

msgid "cancel"
msgstr "Annuler"

msgid "catalogue"
msgstr "Catalogue de formation"

msgid "chair_of_the_exam_board"
msgstr "Président du jury"

msgid "cheating_pdf_legend"
msgstr "T=Tricherie"

msgid "unjustified_absence_export_legend"
msgstr "S=Absence injustifiée"

msgid "justified_absence_export_legend"
msgstr "M=Absence justifiée"

msgid "attached_entities"
msgstr "Entités attachées"

msgid "choose_file"
msgstr "Parcourir"

msgid "city"
msgstr "Ville"

msgid "close"
msgstr "Fermer"

msgid "closed"
msgstr "Fermé"

msgid "code"
msgstr "Code"

msgid "compare"
msgstr "Comparer"

msgid "complete"
msgstr "Complet"

msgid "constraint_score_other_score"
msgstr "Vous ne pouvez pas remplir simultanément les colonnes 'Note chiffrée' et 'Justification'"

msgid "coordinator"
msgstr "Coordinateur(trice)"

msgid "coordinators_can_submit_partial_encoding"
msgstr "Les coordinateurs peuvent soumettre des encodages partiels"

msgid "country"
msgstr "Pays"

msgid "create_an_organization"
msgstr "Créer une organisation"

msgid "creation_date"
msgstr "Date de création"

msgid "credits"
msgstr "Crédits"

msgid "customized"
msgstr "Personnalisée"

msgid "data"
msgstr "Données"

msgid "data_maintenance"
msgstr "Maintenance de données"

msgid "data_management"
msgstr "Gestion de données"

msgid "date"
msgstr "Date de remise"

msgid "date_not_passed"
msgstr "Date non communiquée"

msgid "day"
msgstr "jour"

msgid "days"
msgstr "jours"

msgid "decimal_score_allowed"
msgstr "Note décimale autorisée"

msgid "decimal_score_not_allowed"
msgstr "Note décimale non autorisée"

msgid "decimal_values_accepted"
msgstr "Les notes de ce cours peuvent recevoir des valeurs décimales."

msgid "decimal_values_ignored"
msgstr ""
"Les notes de ce cours ne peuvent PAS recevoir de valeurs décimales."

msgid "score_have_more_than_2_decimal_places"
msgstr "La note comporte plus de deux chiffres après la virgule"

msgid "definitive_save"
msgstr "Sauvegarde définitive (soumettre à la faculté)"

msgid "delete"
msgstr "Supprimer"

msgid "delete_selected_messages"
msgstr "Supprimer les messages sélectionnés"

msgid "desc_assistants"
msgstr "Processus visant à aider les enseignants pour l'encodage des notes."

msgid "desc_lnk_academic_year"
msgstr "Gestion du programme annualisé."

msgid "desc_lnk_assessments"
msgstr "Processus visant à aider les enseignants pour l'encodage des notes."

msgid "desc_lnk_data_maintenance"
msgstr "La maintenance de données avec la langage SQL"

msgid "desc_lnk_data_management"
msgstr "Gestion des données par entité du métier"

msgid "desc_lnk_entities"
msgstr "Gestion des la structure organisationnelle."

msgid "desc_lnk_files"
msgstr "Consultation des fichiers gérés par l'application."

msgid "desc_lnk_home_catalog"
msgstr "Elaboration et gestion du catalogue des formations."

msgid "desc_lnk_home_institution"
msgstr "Gestion de l'institution."

msgid "desc_lnk_home_studies"
msgstr ""
"Gestion du parcours des étudiants depuis leur inscription jusqu'à leur "
"diplôme."

msgid "desc_lnk_internships"
msgstr "Gestion des stages des étudiants."

msgid "desc_lnk_learning_units"
msgstr ""
"Gestion des cours, des formations et d'autres activités qui composent le "
"programme."

msgid "desc_lnk_my_osis"
msgstr "Vos données personnelles, des préférences et d'autres informations associés."

msgid "desc_lnk_offers"
msgstr "Gestion des programmes."

msgid "desc_lnk_organizations"
msgstr "Gestion des organisations."

msgid "desc_lnk_score_encoding"
msgstr ""
"Ce processus aide les enseignants à encoder les notes pendant les sessions "
"d'examen."

msgid "desc_lnk_storage"
msgstr "Surveillance de la capacité de stockage"

msgid "desc_messages_history"
msgstr "L'historique des messages vous permet d'accéder aux messages envoyés par courier électronique"

msgid "desc_messages_template"
msgstr "Le modèles de message permet la personnalisation dynamique des e-mails."

msgid "desc_my_messages"
msgstr "La liste des messages qui vous ont été envoyés par l'application"

msgid "desc_profile"
msgstr "Informations liées à votre profil"

msgid "description"
msgstr "Description"

msgid "details"
msgstr "Détails"

msgid "display_scores_for_one_learning_unit"
msgstr "Visualiser/charger les notes pour le cours"

msgid "display_tutors"
msgstr "Afficher tous les enseignants pour ce cours"

msgid "DOCTORAL_COMMISSION"
msgstr "Commision doctorale"

msgid "documentation"
msgstr "Documentation"

msgid "double_encoding"
msgstr "Double encodage"

msgid "double_encoding_test"
msgstr "Double encodage des notes"

msgid "dubble_encoding"
msgstr "Double encodage"

msgid "dubble_online_scores_encoding"
msgstr "Double encodage de notes en ligne"

msgid "edit"
msgstr "Éditer"

msgid "empty_note_pdf_legend"
msgstr "(vide)=Pas encore de note"

msgid "encode"
msgstr "Encoder"

msgid "encode_as_coordinator"
msgstr "Encoder en tant que coordinateur"

msgid "encode_as_pgm"
msgstr "Encoder en tant que gestionnaire de programme"

msgid "encode_as_professor"
msgstr "Encoder en tant que professeur"

msgid "encoding"
msgstr "Encodage"

msgid "encoding_status_ended"
msgstr "Toutes les notes ont été soumises."

msgid "encoding_status_notended"
msgstr "Il reste encore des notes à encoder."

msgid "end_date"
msgstr "Échéance Prof"

msgid "end_date_teacher"
msgstr "Échéance Prof"

msgid "enrollment_activity_not_exist"
msgstr "L'inscription à l'activité %s n'existe pas"

msgid "enrollment_exam_not_exists"
msgstr "L'inscription à l'unité d'enseignement %s n'existe pas"

msgid "enrollments"
msgstr "Inscriptions"

msgid "entities"
msgstr "Entités"

msgid "entity"
msgstr "Entité"

msgid "versions"
msgstr "Versions"

msgid "evaluations"
msgstr "Évaluations"

msgid "event"
msgstr "Événement"

msgid "exam_board_secretary"
msgstr "Secrétaire du jury"

msgid "execute"
msgstr "Exécuter"

msgid "FACULTY"
msgstr "Faculté"

msgid "female"
msgstr "Féminin"

msgid "file"
msgstr "Fichier"

msgid "file_must_be_xlsx"
msgstr "Le fichier doit être un fichier excel valide au format 'XLSX'"

msgid "file_production_date"
msgstr "Date de production du fichier excel"

msgid "students_deliberated_are_not_shown"
msgstr "Les étudiants déjà délibérés ne sont pas repris"

msgid "files"
msgstr "Fichiers"

msgid "final"
msgstr "Final"

msgid "fixed_line_phone"
msgstr "Téléphone fixe"

msgid "focuses"
msgstr "Finalités"

msgid "formation_catalogue"
msgstr "Catalogue des formations"

msgid "function"
msgstr "Fonction"

msgid "gender"
msgstr "Genre"

msgid "general_informations"
msgstr "Infos générales"

msgid "get_excel_file"
msgstr "Produire le fichier Excel"

msgid "global_identifiant"
msgstr "Identifiant global"

msgid "fgs"
msgstr "FGS"

msgid "go"
msgstr "Continuer"

msgid "grade"
msgstr "Niveau"

msgid "help_pnl_selectedfiles"
msgstr "Veuillez sélectionner un fichier xls pour l'injection des notes"

msgid "help_submission_scores_label"
msgstr "Vous êtes sur le point de soumettre %s note(s) à la (aux) faculté(s). Attention : les notes soumises <b>ne peuvent plus être modifiées.</b>"

msgid "highlight_description"
msgstr "Description de l'événement"

msgid "highlight_shortcut"
msgstr "Titre raccourcis de l'événement"

msgid "highlight_title"
msgstr "Titre de l'événement"

msgid "home"
msgstr "Page d'accueil"

msgid "html_message"
msgstr "Message HTML"

msgid "identification"
msgstr "Identification"

msgid "idle"
msgstr "En attente"

msgid "ill"
msgstr "Malade"

msgid "ill_pdf_legend"
msgstr "M=Malade"

msgid "incomplete"
msgstr "Incomplet"

msgid "info_address_changed_for_papersheet"
msgstr "Ce formulaire de modification des coordonnées d’une entité administrative du programme d’étude %s "
       "impacte uniquement l’affichage des coordonnées sur la feuille de notes. Cela ne modifie donc pas "
       "les coordonnées officielles d’une entité/structure. Par ailleurs, la liste déroulante "
       "« Veuillez sélectionner une adresse … » permet de faciliter l’encodage de l’adresse à partir de données "
       "préexistantes. Si l'adresse d'une entité change, l'adresse affichée sur les feuilles de notes sera impactée "
       "également"

msgid "inject"
msgstr "Injecter"

msgid "inject_xls_file"
msgstr "Injecter fichier excel"

msgid "INSTITUTE"
msgstr "Institut"

msgid "institution"
msgstr "Institution"

msgid "international_title"
msgstr "Titre international"

msgid "internships"
msgstr "Stages"

msgid "invalid_file"
msgstr "Fichier invalide"

msgid "javascript_is_disabled"
msgstr "JavaScript est désactivé dans votre navigateur, mais OSIS ne fonctionne pas sans JavaScript."

msgid "justification_invalid"
msgstr "Justification invalide"

msgid "justifications"
msgstr "Justifications"

msgid "justification_invalid_value"
msgstr "Justification invalide"

msgid "absence_justified_to_unjustified_invalid"
msgstr "L'absence justifiée ne peut pas être remplacée par une absence injustifiée"


msgid "justification_values_accepted"
msgstr "Valeurs acceptées: %s "

msgid "justification_other_values"
msgstr "D'autres valeurs: %s "

msgid "label"
msgstr "Label"

msgid "label_jumbotron_details_academic_cal"
msgstr "Comme présenté sur la page d'accueil"

msgid "language"
msgstr "Langue"

msgid "last_synchronization"
msgstr "Dernière synchronisation"

msgid "learning_unit"
msgstr "Unité d'enseignement"

msgid "learning_unit_not_access"
msgstr "Vous n'avez pas les droits d'accès à cette unité d'enseignement ou elle n'existe pas en pas de données"

msgid "learning_unit_not_access_or_not_exist"
msgstr "Vous n'avez pas les droits d'accès pour cette unité d'enseignement ou elle n'existe pas en base de données"

msgid "learning_unit_responsible"
msgstr "Responsable du cours"

msgid "learning_unit_search"
msgstr "Recherche d'unités d'enseignement"

msgid "learning_units"
msgstr "Unités d'enseignement"

msgid "learning_units_in"
msgstr "unités d'enseignement dans"

msgid "learning_units_with_inscription_must_be_shown"
msgstr "Tous les cours du professeur qui possèdent des inscriptions doivent être présents"

msgid "learning_units_without_inscription_must_not_be_shown"
msgstr "Les cours qui ne possèdent pas d'inscriptions ne devraient pas être présents"

msgid "lnk_message_history_read_title"
msgstr "Afficher le message"

msgid "location"
msgstr "Localité"

msgid "log-in"
msgstr "Log-in"

msgid "login"
msgstr "Login"

msgid "logistic"
msgstr "Logistique"

msgid "logout"
msgstr "Logout"

msgid "lu_could_contain_decimal_scores"
msgstr "Cette année d'étude accepte les notes décimales"

msgid "lu_must_not_contain_decimal_scores"
msgstr "Cette année d'étude n'accepte pas les notes décimales"

msgid "male"
msgstr "Masculin"

msgid "managed_programs"
msgstr "Programmes gérés"

msgid "mandates"
msgstr "Mandates"

msgid "mark_selected_messages_as_read"
msgstr "Marquer les messages sélectionnés comme lus"

msgid "master"
msgstr "Master"

msgid "message"
msgstr "Message"

msgid "message_address_papersheet"
msgstr "Réutilisez l'adresse d'une entité liée au programme ou informez l'adresse d'affichage pour la feuille de notes."

msgid "message_not_resent_no_email"
msgstr "Le message ne peut être réenvoyé , l'utilisateur n'a pas d'adresse mail."

msgid "message_resent_ok"
msgstr "Le message à bien été réenvoyé."

msgid "messages"
msgstr "Messages"

msgid "messages_history"
msgstr "Historique des messages"

msgid "messages_templates"
msgstr "Modèles de messages"

msgid "minimum_one_criteria"
msgstr "Veuillez remplir au moins 1 critère de recherche"

msgid "miss"
msgstr "Madame"

msgid "missing_column_session"
msgstr "Veuillez remplir la colonne 'session' de votre fichier excel."

msgid "mister"
msgstr "Monsieur"

msgid "mobile_phone"
msgstr "Téléphone mobile (GSM)"

msgid "more_than_one_academic_year_error"
msgstr "Il y a plusieurs années académiques dans la colonne 'Année académique' de votre fichier excel. "
      "Veuiller corriger votre fichier excel de manière à ce qu'il n'y ai qu'une seule année académique"

msgid "more_than_one_exam_enrol_for_one_learn_unit"
msgstr "Cet étudiant possède plusieurs inscriptions au même examen "
       "(il est inscrit à un même cours dans 2 programmes différents). "
       "Veuillez encoder cette note via l'onglet 'en ligne' de l'interface svp."

msgid "more_than_one_learning_unit_error"
msgstr "Vous avez encodé des notes pour plusieurs unités d'enseignements dans votre fichier excel "
       "(colonne 'Unité d'enseignement'). Veillez à ne faire qu'un seul fichier excel par unité d'enseignement."

msgid "more_than_one_session_error"
msgstr "Il y a plusieurs numéros de sessions dans la colonne 'Session' de votre fichier excel. "
      "Veuiller corriger votre fichier excel de manière à ce qu'il n'y ai qu'un seul numéro de session"

msgid "msg_error_username_password_not_matching"
msgstr ""
"La combinaison login/mot de passe entrée n'est pas valide. Veuillez "
"réessayer."

msgid "my_messages"
msgstr "Mes messages"

msgid "my_osis"
msgstr "Mon OSIS"

msgid "my_studies"
msgstr "Mes études"

msgid "name"
msgstr "Nom"

msgid "full_name"
msgstr "Nom complet"

msgid "national_register"
msgstr "Numéro de registre nationnal"

msgid "no_current_entity_version_found"
msgstr "L'entité sélectionnée n'existe plus aujourd'hui (fin de validité dépassée)."

msgid "no_data_for_this_academic_year"
msgstr "Aucune données pour cette année académique"

msgid "no_dubble_score_encoded_comparison_impossible"
msgstr "Aucune note n'a été double encodée ; aucune comparaison à effectuer."

msgid "no_entity_address_found"
msgstr "Aucune adresse trouvée pour l'entité sélectionnée."

msgid "no_exam_session_opened_for_the_moment"
msgstr "Aucune session d'encodage de notes ouverte pour le moment. "

msgid "no_file_submitted"
msgstr "Vous n'avez pas selectionné de fichier excel à soumettre."

msgid "no_messages"
msgstr "Pas de messages"

msgid "no_result"
msgstr "Aucun résultat!"

msgid "no_receiver_error"
msgstr "Pas de destinataire pour ce message"

msgid "no_score_encoded_double_encoding_impossible"
msgstr ""
 "Aucune nouvelle note encodée. "
 "Le double encodage n'est pas accessible car il n'y a pas de nouvelles notes encodés."

msgid "no_score_injected"
msgstr "Aucune note injectée (NB: les notes de votre fichier Excel ne sont injectées que si elles sont différentes "
       "de celles déjà sauvegardées précédemment)."

msgid "no_score_to_encode"
msgstr "Vous n'avez aucune note à encoder."

msgid "no_student_to_encode_xls"
msgstr "Aucun étudiant à encoder via excel"

msgid "no_valid_academic_year_error"
msgstr "Aucune année académique au format valide n'a été trouvé dans votre fichier excel. La date doit être formatée comme suit ; '2015-2016' ou '2015'."

msgid "deadline_reached"
msgstr "Date limite atteinte"

msgid "not_passed"
msgstr "Non communiquée"

msgid "not_sent"
msgstr "Pas envoyé"

msgid "number_of_enrollments"
msgstr "Nombre d'inscrits"

msgid "number_session"
msgstr "No. session"

msgid "numbered_score"
msgstr "Note chiffrée"

msgid "offer"
msgstr "Programme"

msgid "offer_enrollment_not_exist"
msgstr "L'inscription à ce programme n'existe pas"

msgid "offer_year_calendar"
msgstr "Calendrier des programmes"

msgid "offer_year_calendar_academic_calendar_end_date_error"
msgstr "La date de fin de l'encodage des notes de votre programme ne peut pas être ultérieure à la date de fermeture "
       "de l'encodage des notes du calendrier académique"

msgid "offer_year_calendar_academic_calendar_start_date_error"
msgstr "La date de début de l'encodage des notes de votre programme ne peut pas être antérieure à la date d'ouverture "
       "de l'encodage des notes du calendrier académique"

msgid "offer_year_not_access_or_not_exist"
msgstr "Vous n'avez pas les droits d'accès pour cette offre ou elle n'existe pas en base de données"

msgid "offer_year_not_exist"
msgstr "Le programme annualisé (%s) (%d) - n'existe pas"

msgid "offer_year_search"
msgstr "Recherche des programmes annualisés"

msgid "offers"
msgstr "Programmes"

msgid "old_browser_warning"
msgstr "Votre navigateur n'est pas à jour. Certaines fonctionnalités peuvent ne pas fonctionner correctement."

msgid "online"
msgstr "En ligne"

msgid "online_encoding"
msgstr "Encodage en ligne"

msgid "online_scores_encoding"
msgstr "Encodage de notes en ligne"

msgid "only_submited_scores_can_be_double_encoded"
msgstr "Seules les notes soumises peuvent être double encodées"

msgid "open"
msgstr "Ouvert"

msgid "campus"
msgstr "Campus"

msgid "organization_address"
msgstr "Adresse de l'organisation"

msgid "organization"
msgstr "Organisation"

msgid "organizations"
msgstr "Organisations"

msgid "origin"
msgstr "Origine"

msgid "other_score"
msgstr "Autre note"

msgid "other_sibling_offers"
msgstr "Autres finalités associées"

msgid "other_sibling_orientations"
msgstr "Autres orientations associées"

msgid "score_encoding_period_not_open"
msgstr "La période pour l'encodage des notes n'est pas encore ouverte"

msgid "outside_scores_encodings_period_latest_session"
msgstr "La période d'encodage des notes de la session %s est fermée depuis le %s"

msgid "outside_scores_encodings_period_closest_session"
msgstr "La période d'encodage des notes pour la session %s sera ouverte à partir du %s"

msgid "page_not_found"
msgstr "Page inexistante"

msgid "method_not_allowed"
msgstr "Methode non autorisée"

msgid "password"
msgstr "Mot de passe"

msgid "person"
msgstr ""

msgid "ph_d"
msgstr "Ph.D"

msgid "plain"
msgstr "Plain"

msgid "plain_and_html"
msgstr "Plain et HTML"

msgid "please_enable_javascript"
msgstr "Veuillez <a href='http://enable-javascript.com/fr/' target='_blank'>activer le JavaScript</a> pour utiliser l'application."

msgid "POLE"
msgstr "Pole"

msgid "postal_code"
msgstr "Code postal"

msgid "preferences"
msgstr "Préférences"

msgid "presence_note_pdf_legend"
msgstr "0=Cote de présence"

msgid "print"
msgstr "Imprimer"

msgid "print_all_courses"
msgstr "Imprimer tous les cours"

msgid "print_warning_and_info_messages"
msgstr ""

msgid "printable_title"
msgstr "Titre imprimable"

msgid "printing_date"
msgstr "Date d'impression"

msgid "professional"
msgstr "Professionnel"

msgid "professors_must_not_submit_scores"
msgstr "Les professeurs ne peuvent pas soumettre de notes"

msgid "profile"
msgstr "Profil"

msgid "program_commission"
msgstr "Commison d'enseignement/programme"

msgid "program_managers"
msgstr "Program managers"

msgid "program_s"
msgstr "programme(s)"

msgid "programs"
msgstr "Programmes"

msgid "progress"
msgstr "Progression"

msgid "received_on"
msgstr "Reçu le"

msgid "recipient"
msgstr "Destinataire"

msgid "redirect_to_login"
msgstr "Cliquez pour vous reconnectez"

msgid "reference"
msgstr "Référence"

msgid "refresh_list"
msgstr "Rechercher/mettre à jour la liste"

msgid "registration_id"
msgstr "NOMA"

msgid "identification_number"
msgstr "Matricule"


msgid "registration_id_not_access_or_not_exist"
msgstr "Étudiant non inscrit à l'examen"

msgid "research_center"
msgstr "Centre de recherche"

msgid "residential"
msgstr ""

msgid "responsible"
msgstr "Responsable"

msgid "return_doc_to_administrator"
msgstr ""
"Veuillez envoyer ce formulaire au secrétariat de l'entité gestionnaire avant le %s."

msgid "reuse_address_entity"
msgstr "Réutiliser l'adresse de"

msgid "save"
msgstr "Sauvegarder"

msgid "saved"
msgstr "Enregistré"

msgid "saving"
msgstr "Sauvegarde en cours"

msgid "score"
msgstr "Note"

msgid "score_already_submitted"
msgstr "Note déjà soumise "

msgid "score_decimal_not_allowed"
msgstr "La note encodée est incorrecte : décimales non autorisées"

msgid "score_invalid"
msgstr "Note invalide"

msgid "score_saved"
msgstr "note(s) injectée(s)"

msgid "score_submitted"
msgstr "Soumis"

msgid "scores"
msgstr "Notes"

msgid "scores_encoding"
msgstr "Encodage des notes"

msgid "scores_encoding_tests"
msgstr "Tests de l'encodage des notes"

msgid "scores_gt_0_lt_20"
msgstr "La note encodée est incorrecte (elle doit être comprise entre 0 et 20)"

msgid "scores_injection"
msgstr "Injection des notes"

msgid "scores_responsible"
msgstr "Responsable de notes"

msgid "scores_responsibles"
msgstr "Responsables de notes"

msgid "scores_responsible_title"
msgstr "Responsable de notes"

msgid "scores_saved"
msgstr "note(s) enregistrée(s)"

msgid "scores_saved_cannot_be_saved_anymore"
msgstr "Notes sauvegardées, le bouton sauvegarder n'est plus présent"

msgid "scores_must_be_between_0_and_20"
msgstr "Les notes doivent être comprise entre 0 et 20"

msgid "search_for_a_file"
msgstr "Recherche d'un fichier"

msgid "search_for_an_entity"
msgstr "Rechercher une entité"

msgid "search_for_an_organization"
msgstr "Recherche d'organisations"

msgid "SECTOR"
msgstr "Secteur"

msgid "select"
msgstr "Sélectionnez"

msgid "select_a_xls_file_from_which_to_inject_scores"
msgstr ""

msgid "select_an_encoding_type"
msgstr "Sélectionnez un type d'encodage"

msgid "send_message_again"
msgstr "Réenvoyer"

msgid "sent"
msgstr "Envoyé"

msgid "server_error"
msgstr "Une erreur innatendue s'est produite"

msgid "server_error_message"
msgstr "Nous mettons tout en oeuvre pour résoudre ce problème."

msgid "short_title"
msgstr "Titre abrégé"

msgid "size"
msgstr "Taille"

msgid "source_code"
msgstr "Code source"

msgid "stages"
msgstr "Stages"

msgid "start_date"
msgstr "Date de début"

msgid "state"
msgstr "État"

msgid "status"
msgstr "Statut"

msgid "storage"
msgstr "Stockage"

msgid "storage_duration"
msgstr "Temps de stockage"

msgid "structure"
msgstr "Structure"

msgid "student_not_exist"
msgstr "L'étudiant (%s) n'existe pas"

msgid "student_path"
msgstr "Parcours de l'étudiant"

msgid "students"
msgstr "étudiants"

msgid "studies"
msgstr "Études"

msgid "subject"
msgstr "Sujet"

msgid "submission"
msgstr "Soumettre"

msgid "submission_date"
msgstr "Date de remise"

msgid "submission_of_scores_for"
msgstr "Soumission des score pour {0}"

msgid "submitted"
msgstr "Soumis"

msgid "submitted_scores_cannot_be_encoded_anymore"
msgstr "Les notes soumises ne peuvent plus être encodées"

msgid "succesfull_logout"
msgstr "Vous êtes à présent déconnecté."

msgid "technologic_platform"
msgstr "Plateforme technologique"

msgid "template_error"
msgstr "Aucun message n'a été envoyé : le modèle de message {} n'existe pas."

msgid "temporary_save"
msgstr "Sauvegarde temporaire (non soumis à la faculté)"

msgid "the_coordinator_must_still_submit_scores"
msgstr "Le coordinateur doit toujours soumettre les notes"

msgid "title"
msgstr "Intitulé"

msgid "learning_unit_title"
msgstr "Intitulé du cours"

msgid "too_many_results"
msgstr "Votre recherche renvoie trop de résultats, veuillez affiner vos critères de recherche."

msgid "tooltip_delete_message"
msgstr "Supprimer le message"

msgid "tooltip_double_encode_for"
msgstr "Double encoder les notes"

msgid "tooltip_double_encode_no_more_possible_for"
msgstr "Toutes les notes ont été soumises.Il n'est plus possible de double encoder des notes pour ce cours."

msgid "tooltip_dowload_excel_file"
msgstr "Télécharger le fichier excel"

msgid "tooltip_encode_for"
msgstr "Encoder les notes"

msgid "tooltip_encode_no_more_possible_for"
msgstr "Toutes les notes ont été soumises.Il n'est plus possible d'encoder de notes pour ce cours."

msgid "tooltip_execute_my_message_action"
msgstr "Exécuter l'action sélectionnée"

msgid "tooltip_inject_excel_no_more_possible_for"
msgstr "Toutes les notes ont été soumises.Il n'est plus possible de soumettre de fichier excel pour ce cours."

msgid "tooltip_my_message_read"
msgstr "Lire le message"

msgid "tooltip_print_scores"
msgstr "Imprimer les notes"

msgid "tooltip_scores_encodings_progress_bar"
msgstr "Représente la quantité de notes soumises à la faculté par le professeur. Le nombre entre parenthèses correspond "
       "au nombre de notes encodées qui n'ont pas encore été soumises (en état 'brouillon')."

msgid "tooltip_select_action"
msgstr "Sélectionner l'action à exécuter"

msgid "tooltip_select_all_messages"
msgstr "Sélectionner tous les messages"

msgid "tooltip_select_excel_file_to_inject_scores"
msgstr "Séclectionnez le fichier excel à soumettre"

msgid "tooltip_to_my_messages"
msgstr "Retourner à la liste des messages"

msgid "tutor"
msgstr "Enseignant·e"

msgid "tutors"
msgstr "Enseignants"

msgid "other_tutors"
msgstr "Autre(s) Enseignant(s)"

msgid "txt_message"
msgstr "Message texte"

msgid "txt_origin_title"
msgstr "Origine du message"

msgid "txt_recipient_title"
msgstr "Destinataire du message (email ou nom ou nom d'utilisateur)"

msgid "txt_reference_title"
msgstr "Référence du template du message"

msgid "txt_subject_title"
msgstr "Sujet du message"

msgid "type"
msgstr "Type"

msgid "types"
msgstr "Types"

msgid "undated_events"
msgstr "Événements non planifiés"

msgid "undefined"
msgstr "Non défini"

msgid "unknown"
msgstr "Indéfini"

msgid "user"
msgstr "Utilisateur"

msgid "user_interface_language"
msgstr "Langue de l'interface utilisateur"

msgid "user_is_not_program_manager"
msgstr "Vous n'êtes pas un gestionnaire de programme. Par conséquent, vous n'avez pas accès à cette interface."

msgid "validated_double_encoding_cannot_be_validated_anymore"
msgstr "Un double encodage validé ne peut l'être une seconde fois"

msgid "validation_dubble_encoding_mandatory"
msgstr "Veuillez sélectionner une note finale pour toutes les différences détectées entre le premier encodage et le "
       "double encodage (ci-dessous). Si vous choisissez d'annuler, votre double encodage sera perdu."

msgid "via_excel"
msgstr "Via fichier Excel"

msgid "via_paper"
msgstr "Sur papier"

msgid "warning_all_scores_not_sumitted_yet"
msgstr "Attention : vous avez des notes enregistrées qui n'ont pas encore été soumises."

msgid "website"
msgstr "Site internet"

msgid "without_attribution"
msgstr "Sans attribution"

msgid "xls_columns_structure_error"
msgstr "Votre fichier excel n'est pas bien structuré. Veuillez respecter l'ordre des colonnes fournie lors du "
       "téléchargement de votre fichier (bouton '{}')."

msgid "order"
msgstr "Ordonner"

msgid "options"
msgstr "Options"

msgid "required"
msgstr "Obligatoire"

msgid "question"
msgstr "Question"

msgid "questions"
msgstr "Questions"

msgid "value"
msgstr "Valeur"

msgid "short_input_text"
msgstr "Short input text"

msgid "long_input_text"
msgstr "Long input text"

msgid "radio_button"
msgstr "Radio button"

msgid "checkbox"
msgstr "Checkbox"

msgid "upload_button"
msgstr "Upload button"

msgid "download_link"
msgstr "Download link"

msgid "dropdown_list"
msgstr "Dropdown list"

msgid "http_link"
msgstr "HTTP link"
msgid "you_manage"
msgstr "Vous gérez"

msgid "BACHELOR"
msgstr "Bachelier"

msgid "MASTER_60"
msgstr "Master 60"

msgid "MASTER_120"
msgstr "Master 120"

msgid "MASTER_180_OR_240"
msgstr "Master 180 ou 240"

msgid "ADVANCED_MASTER"
msgstr "Master de spécialisation"

msgid "TRAINING_CERTIFICATE"
msgstr "Agrégation"

msgid "CERTIFICATE"
msgstr "Certificat"

msgid "DOCTORATE"
msgstr "Doctorat"

msgid "CAPAES"
msgstr "CAPAES"

msgid "start_date_must_be_lower_than_end_date"
msgstr "La date de début doit être inférieure à la date de fin"

msgid "DEPUTY_AUTHORITY"
msgstr "Suppléant d'autorité"

msgid "DEPUTY_SABBATICAL"
msgstr "Suppléant sabbatique"

msgid "DEPUTY_TEMPORARY"
msgstr "Suppléant temporaire"

msgid "INTERNSHIP_SUPERVISOR"
msgstr "Directeur de stage"

msgid "INTERNSHIP_CO_SUPERVISOR"
msgstr "Co-directeur de stage"

msgid "PROFESSOR"
msgstr "Professeur"

msgid "COORDINATOR"
msgstr "Coordinateur"

msgid "HOLDER"
msgstr "Titulaire"

msgid "holder_number"
msgstr "Nb titulaires"

msgid "CO_HOLDER"
msgstr "Co-titulaire"

msgid "DEPUTY"
msgstr "Suppléant"

msgid "scores_responsible_can_submit_partial_encoding"
msgstr "Les responsables de notes peuvent soumettre des encodages partiels"

msgid "scores_responsible_must_still_submit_scores"
msgstr "Le responsable de notes doit toujours soumettre les notes"

msgid "NONE"
msgstr "Aucun"

msgid "keyword"
msgstr "Mot clé"

msgid "VALID"
msgstr "Valide"

msgid "INVALID"
msgstr "Invalide"

msgid "COURSE"
msgstr "Cours"

msgid "MASTER_THESIS"
msgstr "Thèse"

msgid "DISSERTATION"
msgstr "Mémoire"

msgid "INTERNSHIP"
msgstr "Stage"

msgid "OTHER_COLLECTIVE"
msgstr "Autre collectif"

msgid "OTHER_INDIVIDUAL"
msgstr "Autre individuel"

msgid "EXTERNAL"
msgstr "Externe"

msgid "TEACHING_INTERNSHIP"
msgstr "Stage d'enseignement"

msgid "CLINICAL_INTERNSHIP"
msgstr "Stage clinique"

msgid "PROFESSIONAL_INTERNSHIP"
msgstr "Stage socio-professionnel"

msgid "RESEARCH_INTERNSHIP"
msgstr "Stage de recherche"

msgid "LU_ERRORS_REQUIRED"
msgstr "Ce champ est requis."

msgid "LU_ERRORS_INVALID"
msgstr "'Entrez une valeur valide."

msgid "LU_ERRORS_INVALID_SEARCH"
msgstr "Recherche invalide - Veuillez remplir mininum 2 filtres lors de vos recherches."

msgid "LU_ERRORS_ACADEMIC_YEAR_REQUIRED"
msgstr "Veuillez préciser une année académique."

msgid "LU_ERRORS_YEAR_WITH_ACRONYM"
msgstr "Veuillez préciser une année académique ou entrer un acronyme valide."

msgid "LU_ERRORS_INVALID_REGEX_SYNTAX"
msgstr "Expression régulière incorrecte!"

msgid "ANNUAL"
msgstr "Annuel"

msgid "BIENNIAL_EVEN"
msgstr "Bisannuel pair"

msgid "BIENNIAL_ODD"
msgstr "Bisannuel impair"

msgid "no_valid_m_justification_error"
msgstr "Vous ne pouvez pas encoder d'absence justifiée (M) via l'injection xls"

msgid "abscence_justified_preserved"
msgstr "Abscence justifiée dèjà encodée et préservée"

msgid "tutors_of_course"
msgstr "Enseignant·e·s du cours"

msgid "academic_actors"
msgstr "Acteurs académiques"

msgid "academic_start_date_error"
msgstr "La date de début doit être comprise entre les dates de début/fin de l'année académique"

msgid "academic_end_date_error"
msgstr "La date de fin doit être comprise entre les dates de début/fin de l'année académique"

msgid "end_start_date_error"
msgstr "La date de fin doit être supérieure à la date début"

msgid "dates_mandatory_error"
msgstr "Les dates de début et de fin sont obligatoires"

msgid "date_format"
msgstr "%d/%m/%Y"

msgid "date_format_string"
msgstr "d/m/Y"

msgid "format_date"
msgstr "jj/mm/aaaa"

msgid "desc_lnk_academic_actors"
msgstr "Gestion des acteurs académiques"

msgid "all_years"
msgstr "Toutes les années"

msgid "trainings"
msgstr "Formations"

msgid "components"
msgstr "Composants"

msgid "educational_information"
msgstr "Infos pédagogiques"

msgid "propositions"
msgstr "Propositions"

msgid "tutor_attributions"
msgstr "Enseignants - attributions"

msgid "proposal"
msgstr "Proposition"

msgid "academic_calendar_offer_year_calendar_start_date_end_date_error"
msgstr "La date d'ouverture de '%s' du calendrier académique ne peut pas être supérieure au %s "
       "(date de fin de '%s' du programme '%s')"

msgid "component_type"
msgstr "Type de composant"

msgid "volume_quarter"
msgstr "Quadri. "

msgid "vol_q1"
msgstr "Vol. q1"

msgid "vol_q2"
msgstr "Vol. q2"

msgid "volume"
msgstr "Volume"

msgid "schedules_conformity"
msgstr "Conform. horaires"

msgid "planned_classrooms"
msgstr "Classes prévues"

msgid "real_on_planned_classrooms"
msgstr "Classes effectives/prévues"


msgid "classes"
msgstr "Classes"

msgid "class"
msgstr "Classe"

msgid "learning_unit_code"
msgstr "Code de l'UE"

msgid "partims"
msgstr "Partims"

msgid "periodicity"
msgstr "Périodicité"

msgid "nominal_credits"
msgstr "Crédits"

msgid "active"
msgstr "Actif"

msgid "inactive"
msgstr "Inactif"

msgid "MASTER_DISSERTATION"
msgstr "Mémoire"

msgid "FULL"
msgstr "Complet"

msgid "MOBILITY"
msgstr "Mobilité"

msgid "OTHER"
msgstr "Autre"

msgid "PARTIM"
msgstr "Partim"

msgid "PHD_THESIS"
msgstr "Thèse"

msgid "selected"
msgstr "sélectionné(s)"

msgid "subtype"
msgstr "Sous-type"

msgid "start"
msgstr "Début"

msgid "duration"
msgstr "Durée"

msgid "learning_unit_specifications"
msgstr "Cahier de charges"

msgid "experimental_phase"
msgstr "Cette fonctionnalité est en phase expérimentale"

msgid "title_official_1"
msgstr "Intitulé officiel (partie 1 commune aux partims)"

msgid "common_official_title"
msgstr "Intitulé officiel commun"

msgid "common_official_english_title"
msgstr "Intitulé officiel commun en anglais"

msgid "title_official_2"
msgstr "Intitulé officiel (partie 2 propre au partim)"

msgid "official_title_proper_to_UE"
msgstr "Intitulé officiel propre à l'UE"

msgid "official_english_title_proper_to_UE"
msgstr "Intitulé officiel en anglais propre à l'UE"

msgid "title_in_english"
msgstr "Intitulé en anglais"

msgid "title_in_english_1"
msgstr "(partie 1 commune aux partims)"

msgid "title_in_english_2"
msgstr "(partie 2 propre au partim)"

msgid "LECTURING"
msgstr "Partie magistrale"

msgid "PRACTICAL_EXERCISES"
msgstr "Travaux pratiques"

msgid "lecturing"
msgstr "Cours magistral"

msgid "PE"
msgstr "TP"

msgid "SCHOOL"
msgstr "Ecole"

msgid "PLATFORM"
msgstr "Plateforme"

msgid "LOGISTICS_ENTITY"
msgstr "Entitée logistique"

msgid "organogram"
msgstr "Organigramme"

msgid "attached_to"
msgstr "Attachée à"

msgid "ACADEMIC_PARTNER"
msgstr "Partenaire académique"

msgid "INDUSTRIAL_PARTNER"
msgstr "Partenaire industriel"

msgid "SERVICE_PARTNER"
msgstr "Partenaire de service"

msgid "COMMERCE_PARTNER"
msgstr "Partenaire commercial"

msgid "PUBLIC_PARTNER"
msgstr "Partenaire public"

msgid "requirement_entity"
msgstr "Entité resp. cahier de charges"

msgid "requirement_entity_small"
msgstr "Ent. charge"

msgid "allocation_entity"
msgstr "Entité resp. de l'attribution"

msgid "allocation_entity_small"
msgstr "Ent. attrib."

msgid "with_entity_subordinated_small"
msgstr "Avec ent. subord."

msgid "additional_requirement_entity"
msgstr "Entité resp. cahier de charges complémentaire"

msgid "academic_end_year"
msgstr "Anac de fin"

msgid "academic_start_year"
msgstr "Anac de début"

msgid "organization_name"
msgstr "Nom"

msgid "partial"
msgstr "Q1"

msgid "remaining"
msgstr "Q2"

msgid "partial_remaining"
msgstr "Q1&2"

msgid "partial_or_remaining"
msgstr "Q1|2"

msgid "volume_partial"
msgstr "Vol. Q1"

msgid "volume_remaining"
msgstr "Vol. Q2"

msgid "quadrimester"
msgstr "Quadrimestre"

msgid "composition"
msgstr "Composition"

msgid "real_classes"
msgstr "Classes effectives"

msgid "lu_usage"
msgstr "Utilisation par les UE"

msgid "academic_years"
msgstr "Années académiques"

msgid "from"
msgstr "De"

msgid "to"
msgstr "à"

msgid "since"
msgstr "Depuis"

msgid "editing"
msgstr "Edition"

msgid "component"
msgstr "Composant"

msgid "used_by"
msgstr "Utilisation par l'unité d'enseignement"

msgid "offers_enrollments"
msgstr "Inscriptions aux formations"

msgid "learning_units_enrollments"
msgstr "Inscription aux unités d'enseignement"

msgid "exams_enrollments"
msgstr "Inscription aux examens"

msgid "average"
msgstr "Moyenne"

msgid "global_average"
msgstr "Moyenne générale"

msgid "result"
msgstr "Résultat"

msgid "enrollment_date"
msgstr "Date d'inscription"

msgid "students_title"
msgstr "Etudiants"

msgid "student_title"
msgstr "Etudiant"

msgid "classe"
msgstr "Classe"

msgid "localization"
msgstr "Localisation"

msgid "internship_subtype"
msgstr "Sous-type de stage"

msgid "part1"
msgstr "partie 1"

msgid "part2"
msgstr "partie 2"

msgid "title_official"
msgstr "Intitulé officiel"

msgid "create_learning_unit"
msgstr "Création d'une unité d'enseignement"

msgid "existed_acronym"
msgstr "Sigle a déjà existé pour "

msgid "existing_acronym"
msgstr "Sigle déja existant en "

msgid "invalid_acronym"
msgstr "Sigle non valide"

msgid "acronym_rules"
msgstr "Site en une lettre\n"
       "Sigle en min 2 et max 4 lettres\n"
       "Code numérique en 4 chiffres"

msgid "end_year_title"
msgstr "Année de fin"

msgid "basic_informations_title"
msgstr "Informations de base"

msgid "active_title"
msgstr "Actif"

msgid "titles"
msgstr "Intitulés"

msgid "fixtures_build"
msgstr "Créer des fixtures anonymisées"

msgid "desc_lnk_fixtures_build"
msgstr "Crée un fichier json avec des fixtures anonymisées"

msgid "partial_volume_1"
msgstr "Volume Q1"

msgid "partial_volume_2"
msgstr "Volume Q2"

msgid "partial_volume_1Q"
msgstr "Q1"

msgid "partial_volume_2Q"
msgstr "Q2"

msgid "planned_classes"
msgstr "Classes prévues"

msgid "planned_classes_pc"
msgstr "P.C."

msgid "total_volume"
msgstr "Volume total"

msgid "total_volume_charge"
msgstr "Volume de charge total"

msgid "total_volume_voltot"
msgstr "Vol.tot"

msgid "vol_charge"
msgstr "Vol.charge"

msgid "volumes_management"
msgstr "Gestion des volumes horaires"

msgid "volumes_validation_success"
msgstr "Les données entrées respectent les règles de calculs des volumes horaires."

msgid "vol_tot_not_equal_to_q1_q2"
msgstr "Vol.tot = Q1 + Q2"

msgid "vol_tot_req_entities_not_equal_to_entity"
msgstr "Le volume total de charge n'est pas égal à la somme des volumes de charge"

msgid "vol_tot_req_entities_not_equal_to_vol_tot_mult_cp"
msgstr "Vol.charge = Vol.tot * C.P"

msgid "vol_tot_full_must_be_greater_than_partim"
msgstr "Vol.tot du cours principal > Vol.tot du partim"

msgid "vol_q1_full_must_be_greater_or_equal_to_partim"
msgstr "Q1 du cours principal >= Q1 du partim"

msgid "vol_q2_full_must_be_greater_or_equal_to_partim"
msgstr "Q2 du cours principal >= Q2 du partim"

msgid "planned_classes_full_must_be_greater_or_equal_to_partim"
msgstr "C.P. du cours principal >= C.P. du partim"

msgid "entity_requirement_full_must_be_greater_or_equal_to_partim"
msgstr "Entité de charge du cours principal >= Entité de charge du partim"

msgid "end_date_gt_begin_date"
msgstr "L'année de fin doit etre égale ou supérieur à l'année de départ"

msgid "session_title"
msgstr "Session"

msgid "remarks_title"
msgstr "Remarques"

msgid "faculty_remark"
msgstr "Remarque de faculté"

msgid "other_remark"
msgstr "Autre remarque"

msgid "new_learning_unit"
msgstr "Nouvelle unité d'enseignement"

msgid "previous"
msgstr "Précédent"

msgid "next"
msgstr "Suivant"

msgid "learning_location"
msgstr "Lieu d'enseignement"

msgid "NON_ACADEMIC"
msgstr "Non academique autre"

msgid "NON_ACADEMIC_CREF"
msgstr "Non académique CREF"

msgid "ACADEMIC"
msgstr "Académique"

msgid "ACTIVE"
msgstr "Actif"

msgid "INACTIVE"
msgstr "Inactif"

msgid "RE_REGISTRATION"
msgstr "Actif uniquement pour des réinscriptions"

msgid "OPTIONAL"
msgstr "Optionnel"

msgid "NO_PRINT"
msgstr "Pas d'impression"

msgid "IN_HEADING_2_OF_DIPLOMA"
msgstr "Dans rubrique 2 du diplôme"

msgid "IN_EXPECTED_FORM"
msgstr "Sous forme d'attendu"

msgid "FEE_1"
msgstr "Rôle"

msgid "FEE_2"
msgstr "Rôle + examen"

msgid "FEE_3"
msgstr "AESS, CAPAES ou fin de cycle"

msgid "FEE_4"
msgstr "Minerval sans examen"

msgid "FEE_5"
msgstr "Minerval complet"

msgid "FEE_6"
msgstr "certificat universitaire"

msgid "FEE_7"
msgstr "Master complémentaire spécialisation médicale"

msgid "FEE_8"
msgstr "Concours d’accès"

msgid "FEE_10"
msgstr "10 CU 30 crédits"

msgid "FEE_11"
msgstr "11 Certificat compétence méd"

msgid "FEE_12"
msgstr "12 Offres ISA : 12BA et 21MS"

msgid "FEE_13"
msgstr "13 Offres ISA : 13BA et 22MS"

msgid "DAILY"
msgstr "Horaire de jour"

msgid "SHIFTED"
msgstr "Horaire décalé"

msgid "ADAPTED"
msgstr "Horaire adapté"

msgid "academic_calendar_type"
msgstr "Type d'événement"

msgid "DELIBERATION"
msgstr "Délibération"

msgid "DISSERTATION_SUBMISSION"
msgstr "Soumission de mémoires"

msgid "EXAM_ENROLLMENTS"
msgstr "Inscription aux examens"

msgid "SCORES_EXAM_DIFFUSION"
msgstr "Diffusion des notes d'examen"

msgid "SCORES_EXAM_SUBMISSION"
msgstr "Soumission des feuilles de note"

msgid "TEACHING_CHARGE_APPLICATION"
msgstr "Application pour charges d'enseignement"

msgid "field_is_required"
msgstr "Ce champ est obligatoire."

msgid "associated_entity"
msgstr "Les entités associées"

msgid "LU_WARNING_INVALID_ACRONYM"
msgstr "Si l'acronym est introduit, il doit au minimum faire 3 caractères"

msgid "title_in_french"
msgstr "Intitulé en français"

msgid "schedule_type"
msgstr "Type horaire"

msgid "enrollment_campus"
msgstr "Lieu d'inscription"

msgid "other_campus_activities"
msgstr "Activités sur d'autres sites"

msgid "unspecified"
msgstr "Indéterminé"

msgid "university_certificate"
msgstr "Certificat universitaire"

msgid "studies_domain"
msgstr "Domaine d'études"

msgid "primary_language"
msgstr "Langue principale"

msgid "other_language_activities"
msgstr "Activité dans d'autres langues"

msgid "funding"
msgstr "Finançable"

msgid "funding_cud"
msgstr "Financement coopération internationale CCD/CUD"

msgid "funding_direction"
msgstr "Orientation de financement"

msgid "cud_funding_direction"
msgstr "Orientation coopération internationale CCD/CUD"

msgid "active_status"
msgstr "Actif"

msgid "partial_deliberation"
msgstr "Sous-épreuve"

msgid "admission_exam"
msgstr "Concours"

msgid "academic_type"
msgstr "Nature"

msgid "keywords"
msgstr "Mots clés"

msgid "training_type"
msgstr "Type de formation"

msgid "QUADRIMESTER"
msgstr "Quadrimestre(s)"

msgid "TRIMESTER"
msgstr "Trimestre(s)"

msgid "MONTH"
msgstr "Mois"

msgid "WEEK"
msgstr "Semaine(s)"

msgid "DAY"
msgstr "Jour(s)"

msgid "administration_entity"
msgstr "Entité d'administration"

msgid "management_entity"
msgstr "Entité académique"

msgid "enrollment_enabled"
msgstr "Inscriptible"

msgid "formations"
msgstr "Formations"

msgid "formations_lnk"
msgstr "Formations"

msgid "desc_lnk_formations"
msgstr "Organisation des formations"

msgid "education_groups"
msgstr "Organisations de formations"

msgid "entity_management"
msgstr "Fac. gestion"

msgid "of_category"
msgstr "Type d'organisation de formation"

msgid "activity_search"
msgstr "Recherche - Activité"

msgid "service_course_search"
msgstr "Recherche - Cours de service"

msgid "TRAINING"
msgstr "Formation"

msgid "MINI_TRAINING"
msgstr "Mini formation"

msgid "GROUP"
msgstr "Groupement"

msgid "PRIMARY_LANGUAGE"
msgstr "Langue principale"

msgid "OR"
msgstr "Ou"

msgid "AND"
msgstr "Et"

msgid "language_association"
msgstr "Opérateur langues principales"

msgid "prolong_or_create_learning_unit_message"
msgstr "<p>Le <b>sigle</b> utilisé est <b>déjà existant</b>.</p>"
       "<p>Vous avez le choix entre :"
       "<ul><li>soit <b>créer</b> une nouvelle UE qui reprendra ce sigle </li>"
       "<li>soit <b>prolonger</b> l'unité d'enseignement de même sigle </li></ul></p>"

msgid "confirm_your_action"
msgstr "Confirmer votre action."

msgid "create"
msgstr "Créer"

msgid "prolong"
msgstr "Prolonger"

msgid "diplomas_certificates"
msgstr "Diplômes /  Certificats"

msgid "diploma_title"
msgstr "Intitulé du diplôme/du certificat"

msgid "professionnal_title"
msgstr "Titre professionnel"

msgid "university_certificate_desc"
msgstr "Mène à diplôme/à certificat"

msgid "program_coorganization"
msgstr "Programme co-organisés avec d'autres institutions"

msgid "for_all_students"
msgstr "Pour tous les étudiants"

msgid "diploma"
msgstr "Diplôme"

msgid "UNIQUE"
msgstr "Diplôme unique"

msgid "SEPARATE"
msgstr "Diplôme séparé"

msgid "NOT_CONCERNED"
msgstr "Non concerné"

msgid "organization_address_save_error"
msgstr "Impossible d'enregistrer l'adresse de l'organisation"

msgid "i_confirm"
msgstr "Oui, je confirme."

msgid "msg_warning_delete_learning_unit"
msgstr "Cette opération est <strong>permanente</strong> et ne peut pas être défaite. Vous perdrez à jamais"
       " les données liées à l'UE <strong>%s</strong>."

msgid "The learning unit %(acronym)s has been successfully deleted for all years."
msgstr "L'unité d'enseignement %(acronym)s a été supprimée avec succès pour toutes les années."

msgid "cannot_delete_learning_unit_year"
msgstr "L’UE <strong>%(learning_unit)s</strong> dont vous demandez la suppression à partir de l’année %(year)s fait l’objet des liens suivants à supprimer au préalable :"

msgid "cannot_delete_learning_unit"
msgstr "L’UE <strong>%(learning_unit)s</strong> dont vous demandez la suppression fait l’objet des liens suivants à supprimer au préalable :"

msgid "There is %(count)d enrollments in %(subtype)s %(acronym)s for the year %(year)s"
msgstr "%(subtype)s %(acronym)s fait l’objet de %(count)d inscription(s) l’année %(year)s"

msgid "%(subtype)s %(acronym)s is assigned to %(tutor)s for the year %(year)s"
msgstr "%(subtype)s %(acronym)s est attribué(e) à %(tutor)s l’année %(year)s"

msgid "%(subtype)s %(acronym)s is assigned to the assistant %(assistant)s for the year %(year)s"
msgstr "%(subtype)s %(acronym)s est attribué(e) à l'assistant %(assistant)s l'année %(year)s"

msgid "lu_included_in_group"
msgstr "%(subtype)s %(acronym)s est repris dans le groupement %(group)s du programme %(program)s l’année %(year)s"

msgid "The learning unit %(acronym)s is related to the internship speciality %(speciality)s"
msgstr "L'unité d'enseignement %(acronym)s est liée à la spécialité de stage %(speciality)s"

msgid "%(subtype)s %(acronym)s has been deleted for the year %(year)s"
msgstr "%(subtype)s %(acronym)s a été supprimé(e) pour l'année %(year)s"

msgid "The class %(acronym)s has been deleted for the year %(year)s"
msgstr "La classe %(acronym)s a été supprimé(e) pour l'année %(year)s"

msgid "the partim"
msgstr "le partim"

msgid "The partim"
msgstr "Le partim"

msgid "The learning unit"
msgstr "L'unité d'enseignement"

msgid "the learning unit"
msgstr "l'unité d'enseignement"

msgid "Delete from this academic year"
msgstr "Supprimer à partir de cette année académique"

msgid "Delete all the learning unit"
msgstr "Supprimer toute l'unité d'enseignement (sur toutes les années académiques)"

msgid "You asked the deletion of the learning unit %(acronym)s from the year %(year)s"
msgstr "Vous avez demandé la suppression de l'unité d'enseignement %(acronym)s à partir de l'année %(year)s"

msgid "publish_attribution_to_portal"
msgstr "Publication des attributions sur Osis-Portal"

msgid "RESEVED_FOR_INTERNS"
msgstr "Réservé aux internes"

msgid "OPEN_FOR_EXTERNS"
msgstr "Ouvert aux externes"

msgid "EXCEPTIONAL_PROCEDURE"
msgstr "Procédure exceptionnelle"

msgid "VACANT_NOT_PUBLISH"
msgstr "Vacant à ne pas publier"

msgid "DO_NOT_ASSIGN"
msgstr "A ne pas attribuer"

msgid "folder"
msgstr "Dossier"

msgid "introduced_by"
msgstr "Introduit par"

msgid "the"
msgstr "Le"

msgid "proposal_management"
msgstr "Gestion de la proposition"

msgid "category"
msgstr "Catégorie"

msgid "PRESIDENT"
msgstr "Président"

msgid "SECRETARY"
msgstr "Secrétaire"

msgid "SIGNATORY"
msgstr "Signataire"

msgid "administrative_data"
msgstr "Données administratives"

msgid "jury"
msgstr "Jury"

msgid "signatory_qualification"
msgstr "Qualification du signataire"

msgid "course_enrollment"
msgstr "Inscription aux cours"

msgid "marks_presentation"
msgstr "Remise des notes"

msgid "dissertation_presentation"
msgstr "Remise du mémoire"

msgid "scores_diffusion"
msgstr "Diffusion des notes"

msgid "session"
msgstr "session"

msgid "at"
msgstr "à"

msgid "learning_unit_years_to_delete"
msgstr "Vous êtes sur le point de supprimer définitivement les UE suivantes"

msgid "type_must_be_full"
msgstr "Le type de l'unité d'enseignement doit être complet."

msgid "learning_unit_type_is_not_internship"
msgstr "L'unité d'enseignement n'est pas de type stage."

msgid "CREATION"
msgstr "Création"

msgid "MODIFICATION"
msgstr "Modification"

msgid "TRANSFORMATION"
msgstr "Transformation"

msgid "TRANSFORMATION_AND_MODIFICATION"
msgstr "Transformation et modification"

msgid "SUPPRESSION"
msgstr "Suppression"

msgid "CENTRAL"
msgstr "Central"

msgid "SUSPENDED"
msgstr "Suspendu"

msgid "ACCEPTED"
msgstr "Accepté"

msgid "REFUSED"
msgstr "Refusé"

msgid "success_modification_proposal"
msgstr "Une proposition de modification de type {} a été faite pour l'unité d'enseignement {}."

msgid "proposal_edited_successfully"
msgstr "Proposition modifiée avec succès"

msgid "content"
msgstr "Contenu"

msgid "code_scs"
msgstr "Code SCS"

msgid "title_code_formation"
msgstr "Intitulé / Code OF"

msgid "absolute_credits"
msgstr "Crédits abs."

msgid "relative_target_credits"
msgstr "Créd. cible rel."

msgid "min_credits"
msgstr "Créd. min."

msgid "max_credits"
msgstr "Créd. max."

msgid "mandatory"
msgstr "Oblig."

msgid "block"
msgstr "Bloc"

msgid "current_order"
msgstr "Ordre présent"

msgid "sessions_derogation"
msgstr "Sessions en dérogation"

msgid "own_comment"
msgstr "Commentaire propre"

msgid "SESSION_1"
msgstr "1"

msgid "SESSION_2"
msgstr "2"

msgid "SESSION_3"
msgstr "3"

msgid "SESSION_1_2"
msgstr "12"

msgid "SESSION_1_3"
msgstr "13"

msgid "SESSION_2_3"
msgstr "23"

msgid "SESSION_1_2_3"
msgstr "123"

msgid "SESSION_UNDEFINED"
msgstr "Session indéfinie"

msgid "SESSION_PARTIAL_2_3"
msgstr "p23"

msgid "Put in proposal"
msgstr "Mettre en proposition"

msgid "Proposal for modification"
msgstr "Proposition de modification"

msgid "End of teaching"
msgstr "Fin d'enseignement"

msgid "academic_entity_small"
msgstr "Ent. académique"

msgid "academic_entity"
msgstr "Entité académique"

msgid "folder_number"
msgstr "Dossier n°{}"

msgid "produce_xls"
msgstr "Produire un excel avec la liste des résultats"

msgid "produce_xls_lu"
msgstr "Xls avec les activités"

msgid "%(date)s must be set within %(start_date)s and %(end_date)s"
msgstr "%(date)s doit être comprise entre %(start_date)s et %(end_date)s"

msgid "success_cancel_proposal"
msgstr "La proposition pour {} a été annulée."

msgid "cancel_proposal"
msgstr "Annuler proposition"

msgid "edit_proposal"
msgstr "Editer proposition"

msgid "msg_confirm_cancel_proposal"
msgstr "Etes-vous certain de vouloir annuler la proposition ?"

msgid "The administrative data has been successfully modified"
msgstr "Les données administratives ont été sauvées avec succès"

msgid "vacant"
msgstr "Vacant"

msgid "team_management"
msgstr "Gestion par équipe"

msgid "type_declaration_vacant"
msgstr "Décision"

msgid "procedure"
msgstr "Procédure"

msgid "educational_information_management"
msgstr "Gestion des informations pédagogiques"

msgid "resume_edit"
msgstr "Editer le résumé de cours"

msgid "SUMMARY_COURSE_SUBMISSION"
msgstr "Soumission des résumés de cours"

msgid "INTERNAL_TEAM"
msgstr "Interne/Equipe"

msgid "substitute"
msgstr "Suppléé"

msgid "not_end_year"
msgstr "pas de fin prévue"

msgid "edit_learning_unit_end_date"
msgstr "Modifier la date de fin l'unité d'enseignement"

msgid "new_partim"
msgstr "Créer un nouveau partim"

msgid "partim"
msgstr "Partim"

msgid "partim_character_rules"
msgstr "Lettre ou chiffre obligatoire"

msgid "invalid_partim_character"
msgstr "Caractère déjà utilisé"

msgid "learning_unit_successfuly_created"
msgstr "Unité d'enseignement <a href='%(link)s'> %(acronym)s (%(academic_year)s) </a> créée avec succès."

msgid "learning_unit_creation_academic_year_max_error"
msgstr "Impossible de créer une UE dont l'année académique est supérieure à {}."

msgid "parent_greater_than_partim"
msgstr "L'année de fin selectionnée (%(partim_end_year)s) est plus grande que l'année de fin du parent %(lu_parent)s"

msgid "learning_unit_created"
msgstr "L'unité d'enseignement %(learning_unit)s créée pour l'année academique %(academic_year)s"

msgid "learning_unit_updated"
msgstr "L'unité d'enseignement %(learning_unit)s a été mise à jour avec succès"

msgid "partim_greater_than_parent"
msgstr "L'unité d'enseignement %(learning_unit)s a un partim %(partim)s avec une année de fin plus grande que %(year)s"

msgid "remark"
msgstr "Remarque"

msgid "remark_english"
msgstr "Remarque en anglais"

msgid "Ensure this value is less than %(limit_value)s."
msgstr "Assurez-vous que cette valeur est inférieure à %(limit_value)s."

msgid "Ensure this value is greater than %(limit_value)s."
msgstr "Assurez-vous que cette valeur est supérieure à %(limit_value)s."

msgid "Entity_not_exist"
msgstr "L'entité %(entity_acronym)s n'existe pas pour l'année académique sélectionnée %(academic_year)s"

msgid "edit_learning_unit"
msgstr "Modifier l'unité d'enseignement"

msgid "requirement_entity_end_date_too_short"
msgstr "La durée de vie de l'entité responsable cahier de charges est trop courte."

msgid "requirement_and_allocation_entities_cannot_be_different"
msgstr "L'entité responsable cahier de charges et celle d'attribution ne peuvent pas être différentes pour ce type d'unite d'enseignement."

msgid "success_modification_learning_unit"
msgstr "L'unité d'enseignement a été modifiée."

msgid "error_modification_learning_unit"
msgstr "Erreur lors de la modification de l'unité d'enseignement."

msgid "cannot_set_internship_subtype_for_type_other_than_internship"
msgstr "Le sous-type de stage ne peut pas être séléctionnné pour un type d'unité d'enseignement autre que stage."

msgid "%(subtype)s %(acronym)s is in proposal"
msgstr "%(subtype)s %(acronym)s est en proposition"

msgid "volume_have_more_than_2_decimal_places"
msgstr "Le volume a plus de 2 décimales"

msgid "Site"
msgstr "Site"

msgid "proposal_type"
msgstr "Type proposition"

msgid "proposal_status"
msgstr "Etat proposition"

msgid "folder_entity"
msgstr "Sigle dossier"

msgid "proposals_search"
msgstr "Recherche - Propositions"

msgid "folder_num"
msgstr "N° dossier"

msgid "ask_to_report_modification"
msgstr "Voulez-vous reporter les modifications faites pour les années suivantes ?"

msgid "proposal_learning_unit_successfuly_created"
msgstr "Proposition d'unité d'enseignement <a href='%(link)s'> %(acronym)s (%(academic_year)s) </a> créée avec succès."

msgid "new_learning_unit_proposal"
msgstr "Nouvelle proposition d'unité d'enseignement"

msgid "proposal_creation"
msgstr "Proposition de création"

msgid "proposal_update"
msgstr "Modification de proposition"

msgid "value_before_proposal"
msgstr "Valeur avant proposition"

msgid "entity_not_found"
msgstr "Entité non-trouvée.  Il y a peut-être une erreur dans les données"

msgid "min_for_field"
msgstr "Veuillez entrer une valeur supérieure ou égale à 0."

msgid "max_for_field"
msgstr "Veuillez entrer une valeur inférieur ou égale à 500."

msgid "force_state"
msgstr "Forcer l'état"

msgid "do_you_want_change_status_proposals"
msgstr "Voulez-vous changer le statut de ces propositions?"

msgid "are_you_sure_to_change_state_from"
msgstr "Êtes-vous sûr de vouloir changer l'état de"

msgid "by"
msgstr "Par"

msgid "in_proposal"
msgstr "En proposition"

<<<<<<< HEAD
msgid "get_back_to_initial"
msgstr "Retour à l'état initial"

msgid "do_you_want_to_get_back_to_initial"
msgstr "Voulez-vous retourner à l'état initial?"

msgid "error_proposal_suppression_to_initial"
msgstr "Erreur lors du retour à l'initial. Une des propositions sélectionnées n'est pas de type SUPPRESSION. Rien n'a été fait"

msgid "error_proposal_no_data"
msgstr "Erreur lors du retour à l'initial. Aucune donnée sélectionnée valide"
=======
msgid "summary_editable"
msgstr "informations pédagogiques modifiables"
>>>>>>> 86c1241b
<|MERGE_RESOLUTION|>--- conflicted
+++ resolved
@@ -2635,7 +2635,9 @@
 msgid "in_proposal"
 msgstr "En proposition"
 
-<<<<<<< HEAD
+msgid "summary_editable"
+msgstr "informations pédagogiques modifiables"
+
 msgid "get_back_to_initial"
 msgstr "Retour à l'état initial"
 
@@ -2646,8 +2648,4 @@
 msgstr "Erreur lors du retour à l'initial. Une des propositions sélectionnées n'est pas de type SUPPRESSION. Rien n'a été fait"
 
 msgid "error_proposal_no_data"
-msgstr "Erreur lors du retour à l'initial. Aucune donnée sélectionnée valide"
-=======
-msgid "summary_editable"
-msgstr "informations pédagogiques modifiables"
->>>>>>> 86c1241b
+msgstr "Erreur lors du retour à l'initial. Aucune donnée sélectionnée valide"