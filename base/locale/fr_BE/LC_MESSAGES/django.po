# SOME DESCRIPTIVE TITLE.
# Copyright (C) YEAR THE PACKAGE'S COPYRIGHT HOLDER
# This file is distributed under the same license as the PACKAGE package.
# FIRST AUTHOR <EMAIL@ADDRESS>, YEAR.
#
msgid ""
msgstr ""
"Project-Id-Version: PACKAGE VERSION\n"
"Report-Msgid-Bugs-To: \n"
"POT-Creation-Date: 2016-04-22 15:14+0200\n"
"PO-Revision-Date: YEAR-MO-DA HO:MI+ZONE\n"
"Last-Translator: FULL NAME <EMAIL@ADDRESS>\n"
"Language-Team: LANGUAGE <LL@li.org>\n"
"Language: \n"
"MIME-Version: 1.0\n"
"Content-Type: text/plain; charset=UTF-8\n"
"Content-Transfer-Encoding: 8bit\n"

msgid "Create a xls file while activity\\"
msgstr ""

msgid "Get xls"
msgstr ""

msgid "ID"
msgstr "ID"

msgid "Legend : values allowed for 'justification'"
msgstr ""

msgid "Line"
msgstr "Ligne"

msgid "Note already submitted"
msgstr ""

msgid "OSIS"
msgstr "OSIS"

msgid "Print scores for all activities"
msgstr ""

msgid "Save"
msgstr ""

msgid "absent"
msgstr "Absent"

msgid "absent_pdf_legend"
msgstr "A=Absent"

msgid "academic_calendar"
msgstr "Calendrier académique"

msgid "academic_year_small"
msgstr "Anac."

msgid "academic_calendar_management"
msgstr "Gestion du calendrier académique"

msgid "academic_calendar_offer_year_calendar_end_date_error"
msgstr "La date de fermeture de '%s' du calendrier académique ne peut pas être inférieure au %s "
       "(date de fin de '%s' du programme '%s')"

msgid "academic_calendar_offer_year_calendar_start_date_error"
msgstr "La date d'ouverture de l'encodage des notes du calendrier académique ne peut pas être supérieure au %s "
       "(date de début de l'encodage des notes du programme '%s')"

msgid "academic_calendars"
msgstr "Calendriers académique"

msgid "academic_year_not_exist"
msgstr "L'année académique (%d) n'existe pas"

msgid "acces_denied"
msgstr "Accès refusé!"

msgid "acronym"
msgstr "Sigle"

msgid "activity"
msgstr "Activité"

msgid "activity_code"
msgstr "Activité"

msgid "activity_not_exit"
msgstr "L'activité %s n'existe pas"

msgid "add"
msgstr "Ajouter"

msgid "add_an_address_to_the_organization"
msgstr "Ajouter une adresse à l'organisation"

msgid "address(ses)"
msgstr "Adresse(s)"

msgid "addresses"
msgstr "Adresses"

msgid "administration"
msgstr "Administration"

msgid "after_submission_a_message_must_be_sent"
msgstr "Si un encodage est soumis , um message est envoyé au professeur de ce cours"

msgid "all"
msgstr "Tout"

msgid "application_management"
msgstr "Gestion de l'application"

msgid "are_you_sure"
msgstr "Êtes-vous sûr?"

msgid "assistants"
msgstr "Assistants"

msgid "attributions"
msgstr "Attributions"

msgid "authorized_decimal_for_this_activity"
msgstr "Les notes décimales sont autorisées pour ce cours"

msgid "bachelor"
msgstr "Bachelier"

msgid "back"
msgstr "Retour"

msgid "begin_date_lt_end_date"
msgstr "La date de début doit etre égale ou inferieure à la date de fin"

msgid "birth_date"
msgstr "Date de naissance"

msgid "btn_messages_history_search"
msgstr "Recherche dans l'historique des messages"

msgid "btn_send_message_again_title"
msgstr "Réenvoie le message au destinataire"

msgid "by_learning_unit"
msgstr "Par unité d'enseignement"

msgid "by_specific_criteria"
msgstr "Par critère spécifique"

msgid "cancel"
msgstr "Annuler"

msgid "catalogue"
msgstr "Catalogue de formation"

msgid "chair_of_the_exam_board"
msgstr "Président du jury"

msgid "cheating_pdf_legend"
msgstr "T=Tricherie"

msgid "unjustified_absence_export_legend"
msgstr "S=Absence injustifiée"

msgid "justified_absence_export_legend"
msgstr "M=Absence justifiée"

msgid "attached_entities"
msgstr "Entités attachées"

msgid "choose_file"
msgstr "Parcourir"

msgid "city"
msgstr "Ville"

msgid "close"
msgstr "Fermer"

msgid "closed"
msgstr "Fermé"

msgid "code"
msgstr "Code"

msgid "compare"
msgstr "Comparer"

msgid "complete"
msgstr "Complet"

msgid "constraint_score_other_score"
msgstr "Vous ne pouvez pas remplir simultanément les colonnes 'Note chiffrée' et 'Justification'"

msgid "coordinator"
msgstr "Coordinateur(trice)"

msgid "coordinators_can_submit_partial_encoding"
msgstr "Les coordinateurs peuvent soumettre des encodages partiels"

msgid "country"
msgstr "Pays"

msgid "create_an_organization"
msgstr "Créer une organisation"

msgid "creation_date"
msgstr "Date de création"

msgid "credits"
msgstr "Crédits"

msgid "customized"
msgstr "Personnalisée"

msgid "data"
msgstr "Données"

msgid "data_maintenance"
msgstr "Maintenance de données"

msgid "data_management"
msgstr "Gestion de données"

msgid "date"
msgstr "Date de remise"

msgid "date_not_passed"
msgstr "Date non communiquée"

msgid "day"
msgstr "jour"

msgid "days"
msgstr "jours"

msgid "decimal_score_allowed"
msgstr "Note décimale autorisée"

msgid "decimal_score_not_allowed"
msgstr "Note décimale non autorisée"

msgid "decimal_values_accepted"
msgstr "Les notes de ce cours peuvent recevoir des valeurs décimales."

msgid "decimal_values_ignored"
msgstr ""
"Les notes de ce cours ne peuvent PAS recevoir de valeurs décimales."

msgid "score_have_more_than_2_decimal_places"
msgstr "La note comporte plus de deux chiffres après la virgule"

msgid "definitive_save"
msgstr "Sauvegarde définitive (soumettre à la faculté)"

msgid "delete"
msgstr "Supprimer"

msgid "delete_selected_messages"
msgstr "Supprimer les messages sélectionnés"

msgid "desc_assistants"
msgstr "Processus visant à aider les enseignants pour l'encodage des notes."

msgid "desc_lnk_academic_year"
msgstr "Gestion du programme annualisé."

msgid "desc_lnk_assessments"
msgstr "Processus visant à aider les enseignants pour l'encodage des notes."

msgid "desc_lnk_data_maintenance"
msgstr "La maintenance de données avec la langage SQL"

msgid "desc_lnk_data_management"
msgstr "Gestion des données par entité du métier"

msgid "desc_lnk_entities"
msgstr "Gestion des la structure organisationnelle."

msgid "desc_lnk_files"
msgstr "Consultation des fichiers gérés par l'application."

msgid "desc_lnk_home_catalog"
msgstr "Elaboration et gestion du catalogue des formations."

msgid "desc_lnk_home_institution"
msgstr "Gestion de l'institution."

msgid "desc_lnk_home_studies"
msgstr ""
"Gestion du parcours des étudiants depuis leur inscription jusqu'à leur "
"diplôme."

msgid "desc_lnk_internships"
msgstr "Gestion des stages des étudiants."

msgid "desc_lnk_learning_units"
msgstr ""
"Gestion des cours, des formations et d'autres activités qui composent le "
"programme."

msgid "desc_lnk_my_osis"
msgstr "Vos données personnelles, des préférences et d'autres informations associés."

msgid "desc_lnk_offers"
msgstr "Gestion des programmes."

msgid "desc_lnk_organizations"
msgstr "Gestion des organisations."

msgid "desc_lnk_score_encoding"
msgstr ""
"Ce processus aide les enseignants à encoder les notes pendant les sessions "
"d'examen."

msgid "desc_lnk_storage"
msgstr "Surveillance de la capacité de stockage"

msgid "desc_messages_history"
msgstr "L'historique des messages vous permet d'accéder aux messages envoyés par courier électronique"

msgid "desc_messages_template"
msgstr "Le modèles de message permet la personnalisation dynamique des e-mails."

msgid "desc_my_messages"
msgstr "La liste des messages qui vous ont été envoyés par l'application"

msgid "desc_profile"
msgstr "Informations liées à votre profil"

msgid "description"
msgstr "Description"

msgid "details"
msgstr "Détails"

msgid "display_scores_for_one_learning_unit"
msgstr "Visualiser/charger les notes pour le cours"

msgid "display_tutors"
msgstr "Afficher tous les enseignants pour ce cours"

msgid "DOCTORAL_COMMISSION"
msgstr "Commision doctorale"

msgid "documentation"
msgstr "Documentation"

msgid "double_encoding"
msgstr "Double encodage"

msgid "double_encoding_test"
msgstr "Double encodage des notes"

msgid "dubble_encoding"
msgstr "Double encodage"

msgid "dubble_online_scores_encoding"
msgstr "Double encodage de notes en ligne"

msgid "edit"
msgstr "Éditer"

msgid "empty_note_pdf_legend"
msgstr "(vide)=Pas encore de note"

msgid "encode"
msgstr "Encoder"

msgid "encode_as_coordinator"
msgstr "Encoder en tant que coordinateur"

msgid "encode_as_pgm"
msgstr "Encoder en tant que gestionnaire de programme"

msgid "encode_as_professor"
msgstr "Encoder en tant que professeur"

msgid "encoding"
msgstr "Encodage"

msgid "encoding_status_ended"
msgstr "Toutes les notes ont été soumises."

msgid "encoding_status_notended"
msgstr "Il reste encore des notes à encoder."

msgid "end_date"
msgstr "Date de fin"

msgid "enrollment_activity_not_exist"
msgstr "L'inscription à l'activité %s n'existe pas"

msgid "enrollment_exam_not_exists"
msgstr "L'inscription à l'unité d'enseignement %s n'existe pas"

msgid "enrollments"
msgstr "Inscriptions"

msgid "entities"
msgstr "Entités"

msgid "entity"
msgstr "Entité"

msgid "versions"
msgstr "Versions"

msgid "evaluations"
msgstr "Évaluations"

msgid "event"
msgstr "Événement"

msgid "exam_board_secretary"
msgstr "Secrétaire du jury"

msgid "execute"
msgstr "Exécuter"

msgid "FACULTY"
msgstr "Faculté"

msgid "female"
msgstr "Féminin"

msgid "file"
msgstr "Fichier"

msgid "file_must_be_xlsx"
msgstr "Le fichier doit être un fichier excel valide au format 'XLSX'"

msgid "file_production_date"
msgstr "Date de production du fichier excel"

msgid "students_deliberated_are_not_shown"
msgstr "Les étudiants déjà délibérés ne sont pas repris"

msgid "files"
msgstr "Fichiers"

msgid "final"
msgstr "Final"

msgid "fixed_line_phone"
msgstr "Téléphone fixe"

msgid "focuses"
msgstr "Finalités"

msgid "formation_catalogue"
msgstr "Catalogue des formations"

msgid "function"
msgstr "Fonction"

msgid "gender"
msgstr "Genre"

msgid "general_informations"
msgstr "Informations générales"

msgid "get_excel_file"
msgstr "Produire le fichier Excel"

msgid "global_identifiant"
msgstr "Identifiant global"

msgid "fgs"
msgstr "FGS"

msgid "go"
msgstr "Continuer"

msgid "grade"
msgstr "Niveau"

msgid "help_pnl_selectedfiles"
msgstr "Veuillez sélectionner un fichier xls pour l'injection des notes"

msgid "help_submission_scores_label"
msgstr "Vous êtes sur le point de soumettre %s note(s) à la (aux) faculté(s). Attention : les notes soumises <b>ne peuvent plus être modifiées.</b>"

msgid "highlight_description"
msgstr "Description de l'événement"

msgid "highlight_shortcut"
msgstr "Titre raccourcis de l'événement"

msgid "highlight_title"
msgstr "Titre de l'événement"

msgid "home"
msgstr "Page d'accueil"

msgid "html_message"
msgstr "Message HTML"

msgid "identification"
msgstr "Identification"

msgid "idle"
msgstr "En attente"

msgid "ill"
msgstr "Malade"

msgid "ill_pdf_legend"
msgstr "M=Malade"

msgid "incomplete"
msgstr "Incomplet"

msgid "info_address_changed_for_papersheet"
msgstr "Ce formulaire de modification des coordonnées d’une entité administrative du programme d’étude %s "
       "impacte uniquement l’affichage des coordonnées sur la feuille de notes. Cela ne modifie donc pas "
       "les coordonnées officielles d’une entité/structure. Par ailleurs, la liste déroulante "
       "« Veuillez sélectionner une adresse … » permet de faciliter l’encodage de l’adresse à partir de données "
       "préexistantes. Si l'adresse d'une entité change, l'adresse affichée sur les feuilles de notes sera impactée "
       "également"

msgid "inject"
msgstr "Injecter"

msgid "inject_xls_file"
msgstr "Injecter fichier excel"

msgid "INSTITUTE"
msgstr "Institut"

msgid "institution"
msgstr "Institution"

msgid "international_title"
msgstr "Titre international"

msgid "internships"
msgstr "Stages"

msgid "invalid_file"
msgstr "Fichier invalide"

msgid "javascript_is_disabled"
msgstr "JavaScript est désactivé dans votre navigateur, mais OSIS ne fonctionne pas sans JavaScript."

msgid "justification_invalid"
msgstr "Justification invalide"

msgid "justifications"
msgstr "Justifications"

msgid "justification_invalid_value"
msgstr "Justification invalide"

msgid "absence_justified_to_unjustified_invalid"
msgstr "L'absence justifiée ne peut pas être remplacée par une absence injustifiée"


msgid "justification_values_accepted"
msgstr "Valeurs acceptées: %s "

msgid "justification_other_values"
msgstr "D'autres valeurs: %s "

msgid "label"
msgstr "Label"

msgid "label_jumbotron_details_academic_cal"
msgstr "Comme présenté sur la page d'accueil"

msgid "language"
msgstr "Langue"

msgid "last_synchronization"
msgstr "Dernière synchronisation"

msgid "learning_unit"
msgstr "Unité d'enseignement"

msgid "learning_unit_not_access"
msgstr "Vous n'avez pas les droits d'accès à cette unité d'enseignement ou elle n'existe pas en pas de données"

msgid "learning_unit_not_access_or_not_exist"
msgstr "Vous n'avez pas les droits d'accès pour cette unité d'enseignement ou elle n'existe pas en base de données"

msgid "learning_unit_responsible"
msgstr "Responsable du cours"

msgid "learning_unit_search"
msgstr "Recherche d'unités d'enseignement"

msgid "learning_units"
msgstr "Unités d'enseignement"

msgid "learning_units_in"
msgstr "unités d'enseignement dans"

msgid "learning_units_with_inscription_must_be_shown"
msgstr "Tous les cours du professeur qui possèdent des inscriptions doivent être présents"

msgid "learning_units_without_inscription_must_not_be_shown"
msgstr "Les cours qui ne possèdent pas d'inscriptions ne devraient pas être présents"

msgid "lnk_message_history_read_title"
msgstr "Afficher le message"

msgid "location"
msgstr "Localité"

msgid "log-in"
msgstr "Log-in"

msgid "login"
msgstr "Login"

msgid "logistic"
msgstr "Logistique"

msgid "logout"
msgstr "Logout"

msgid "lu_could_contain_decimal_scores"
msgstr "Cette année d'étude accepte les notes décimales"

msgid "lu_must_not_contain_decimal_scores"
msgstr "Cette année d'étude n'accepte pas les notes décimales"

msgid "male"
msgstr "Masculin"

msgid "managed_programs"
msgstr "Programmes gérés"

msgid "mandates"
msgstr "Mandates"

msgid "mark_selected_messages_as_read"
msgstr "Marquer les messages sélectionnés comme lus"

msgid "master"
msgstr "Master"

msgid "message"
msgstr "Message"

msgid "message_address_papersheet"
msgstr "Réutilisez l'adresse d'une entité liée au programme ou informez l'adresse d'affichage pour la feuille de notes."

msgid "message_not_resent_no_email"
msgstr "Le message ne peut être réenvoyé , l'utilisateur n'a pas d'adresse mail."

msgid "message_resent_ok"
msgstr "Le message à bien été réenvoyé."

msgid "messages"
msgstr "Messages"

msgid "messages_history"
msgstr "Historique des messages"

msgid "messages_templates"
msgstr "Modèles de messages"

msgid "minimum_one_criteria"
msgstr "Veuillez remplir au moins 1 critère de recherche"

msgid "miss"
msgstr "Madame"

msgid "missing_column_session"
msgstr "Veuillez remplir la colonne 'session' de votre fichier excel."

msgid "mister"
msgstr "Monsieur"

msgid "mobile_phone"
msgstr "Téléphone mobile (GSM)"

msgid "more_than_one_academic_year_error"
msgstr "Il y a plusieurs années académiques dans la colonne 'Année académique' de votre fichier excel. "
      "Veuiller corriger votre fichier excel de manière à ce qu'il n'y ai qu'une seule année académique"

msgid "more_than_one_exam_enrol_for_one_learn_unit"
msgstr "Cet étudiant possède plusieurs inscriptions au même examen "
       "(il est inscrit à un même cours dans 2 programmes différents). "
       "Veuillez encoder cette note via l'onglet 'en ligne' de l'interface svp."

msgid "more_than_one_learning_unit_error"
msgstr "Vous avez encodé des notes pour plusieurs unités d'enseignements dans votre fichier excel "
       "(colonne 'Unité d'enseignement'). Veillez à ne faire qu'un seul fichier excel par unité d'enseignement."

msgid "more_than_one_session_error"
msgstr "Il y a plusieurs numéros de sessions dans la colonne 'Session' de votre fichier excel. "
      "Veuiller corriger votre fichier excel de manière à ce qu'il n'y ai qu'un seul numéro de session"

msgid "msg_error_username_password_not_matching"
msgstr ""
"La combinaison login/mot de passe entrée n'est pas valide. Veuillez "
"réessayer."

msgid "my_messages"
msgstr "Mes messages"

msgid "my_osis"
msgstr "Mon OSIS"

msgid "my_studies"
msgstr "Mes études"

msgid "name"
msgstr "Nom"

msgid "full_name"
msgstr "Nom complet"

msgid "national_register"
msgstr "Numéro de registre nationnal"

msgid "no_current_entity_version_found"
msgstr "L'entité sélectionnée n'existe plus aujourd'hui (fin de validité dépassée)."

msgid "no_data_for_this_academic_year"
msgstr "Aucune données pour cette année académique"

msgid "no_dubble_score_encoded_comparison_impossible"
msgstr "Aucune note n'a été double encodée ; aucune comparaison à effectuer."

msgid "no_entity_address_found"
msgstr "Aucune adresse trouvée pour l'entité sélectionnée."

msgid "no_exam_session_opened_for_the_moment"
msgstr "Aucune session d'encodage de notes ouverte pour le moment. "

msgid "no_file_submitted"
msgstr "Vous n'avez pas selectionné de fichier excel à soumettre."

msgid "no_messages"
msgstr "Pas de messages"

msgid "no_result"
msgstr "Aucun résultat!"

msgid "no_receiver_error"
msgstr "Pas de destinataire pour ce message"

msgid "no_score_encoded_double_encoding_impossible"
msgstr ""
 "Aucune nouvelle note encodée. "
 "Le double encodage n'est pas accessible car il n'y a pas de nouvelles notes encodés."

msgid "no_score_injected"
msgstr "Aucune note injectée (NB: les notes de votre fichier Excel ne sont injectées que si elles sont différentes "
       "de celles déjà sauvegardées précédemment)."

msgid "no_score_to_encode"
msgstr "Vous n'avez aucune note à encoder."

msgid "no_student_to_encode_xls"
msgstr "Aucun étudiant à encoder via excel"

msgid "no_valid_academic_year_error"
msgstr "Aucune année académique au format valide n'a été trouvé dans votre fichier excel. La date doit être formatée comme suit ; '2015-2016' ou '2015'."

msgid "deadline_reached"
msgstr "Date limite atteinte"

msgid "not_passed"
msgstr "Non communiquée"

msgid "not_sent"
msgstr "Pas envoyé"

msgid "number_of_enrollments"
msgstr "Nombre d'inscrits"

msgid "number_session"
msgstr "No. session"

msgid "numbered_score"
msgstr "Note chiffrée"

msgid "offer"
msgstr "Programme"

msgid "offer_enrollment_not_exist"
msgstr "L'inscription à ce programme n'existe pas"

msgid "offer_year_calendar"
msgstr "Calendrier des programmes"

msgid "offer_year_calendar_academic_calendar_end_date_error"
msgstr "La date de fin de l'encodage des notes de votre programme ne peut pas être ultérieure à la date de fermeture "
       "de l'encodage des notes du calendrier académique"

msgid "offer_year_calendar_academic_calendar_start_date_error"
msgstr "La date de début de l'encodage des notes de votre programme ne peut pas être antérieure à la date d'ouverture "
       "de l'encodage des notes du calendrier académique"

msgid "offer_year_not_access_or_not_exist"
msgstr "Vous n'avez pas les droits d'accès pour cette offre ou elle n'existe pas en base de données"

msgid "offer_year_not_exist"
msgstr "Le programme annualisé (%s) (%d) - n'existe pas"

msgid "offer_year_search"
msgstr "Recherche des programmes annualisés"

msgid "offers"
msgstr "Programmes"

msgid "old_browser_warning"
msgstr "Votre navigateur n'est pas à jour. Certaines fonctionnalités peuvent ne pas fonctionner correctement."

msgid "online"
msgstr "En ligne"

msgid "online_encoding"
msgstr "Encodage en ligne"

msgid "online_scores_encoding"
msgstr "Encodage de notes en ligne"

msgid "only_submited_scores_can_be_double_encoded"
msgstr "Seules les notes soumises peuvent être double encodées"

msgid "open"
msgstr "Ouvert"

msgid "campus"
msgstr "Campus"

msgid "organization_address"
msgstr "Adresse de l'organisation"

msgid "organization"
msgstr "Organisation"

msgid "organizations"
msgstr "Organisations"

msgid "origin"
msgstr "Origine"

msgid "other_score"
msgstr "Autre note"

msgid "other_sibling_offers"
msgstr "Autres finalités associées"

msgid "other_sibling_orientations"
msgstr "Autres orientations associées"

msgid "score_encoding_period_not_open"
msgstr "La période pour l'encodage des notes n'est pas encore ouverte"

msgid "outside_scores_encodings_period_latest_session"
msgstr "La période d'encodage des notes de la session %s est fermée depuis le %s"

msgid "outside_scores_encodings_period_closest_session"
msgstr "La période d'encodage des notes pour la session %s sera ouverte à partir du %s"

msgid "page_not_found"
msgstr "Page inexistante"

msgid "method_not_allowed"
msgstr "Methode non autorisée"

msgid "password"
msgstr "Mot de passe"

msgid "person"
msgstr ""

msgid "ph_d"
msgstr "Ph.D"

msgid "plain"
msgstr "Plain"

msgid "plain_and_html"
msgstr "Plain et HTML"

msgid "please_enable_javascript"
msgstr "Veuillez <a href='http://enable-javascript.com/fr/' target='_blank'>activer le JavaScript</a> pour utiliser l'application."

msgid "POLE"
msgstr "Pole"

msgid "postal_code"
msgstr "Code postal"

msgid "preferences"
msgstr "Préférences"

msgid "presence_note_pdf_legend"
msgstr "0=Cote de présence"

msgid "print"
msgstr "Imprimer"

msgid "print_all_courses"
msgstr "Imprimer tous les cours"

msgid "print_warning_and_info_messages"
msgstr ""

msgid "printable_title"
msgstr "Titre imprimable"

msgid "printing_date"
msgstr "Date d'impression"

msgid "professional"
msgstr "Professionnel"

msgid "professors_must_not_submit_scores"
msgstr "Les professeurs ne peuvent pas soumettre de notes"

msgid "profile"
msgstr "Profil"

msgid "program_commission"
msgstr "Commison d'enseignement/programme"

msgid "program_managers"
msgstr "Program managers"

msgid "program_s"
msgstr "programme(s)"

msgid "programs"
msgstr "Programmes"

msgid "progress"
msgstr "Progression"

msgid "received_on"
msgstr "Reçu le"

msgid "recipient"
msgstr "Destinataire"

msgid "redirect_to_login"
msgstr "Cliquez pour vous reconnectez"

msgid "reference"
msgstr "Référence"

msgid "refresh_list"
msgstr "Rechercher/mettre à jour la liste"

msgid "registration_id"
msgstr "NOMA"

msgid "identification_number"
msgstr "Matricule"


msgid "registration_id_not_access_or_not_exist"
msgstr "Étudiant non inscrit à l'examen"

msgid "research_center"
msgstr "Centre de recherche"

msgid "residential"
msgstr ""

msgid "responsible"
msgstr "Responsable"

msgid "return_doc_to_administrator"
msgstr ""
"Veuillez envoyer ce formulaire au secrétariat de l'entité gestionnaire avant le %s."

msgid "reuse_address_entity"
msgstr "Réutiliser l'adresse de"

msgid "save"
msgstr "Sauvegarder"

msgid "saved"
msgstr "Enregistré"

msgid "saving"
msgstr "Sauvegarde en cours"

msgid "score"
msgstr "Note"

msgid "score_already_submitted"
msgstr "Note déjà soumise "

msgid "score_decimal_not_allowed"
msgstr "La note encodée est incorrecte : décimales non autorisées"

msgid "score_invalid"
msgstr "Note invalide"

msgid "score_saved"
msgstr "note(s) injectée(s)"

msgid "score_submitted"
msgstr "Soumis"

msgid "scores"
msgstr "Notes"

msgid "scores_encoding"
msgstr "Encodage des notes"

msgid "scores_encoding_tests"
msgstr "Tests de l'encodage des notes"

msgid "scores_gt_0_lt_20"
msgstr "La note encodée est incorrecte (elle doit être comprise entre 0 et 20)"

msgid "scores_injection"
msgstr "Injection des notes"

msgid "scores_responsible"
msgstr "Responsable de notes"

msgid "scores_responsibles"
msgstr "Responsables de notes"

msgid "scores_responsible_title"
msgstr "Responsable de notes"

msgid "scores_saved"
msgstr "note(s) enregistrée(s)"

msgid "scores_saved_cannot_be_saved_anymore"
msgstr "Notes sauvegardées, le bouton sauvegarder n'est plus présent"

msgid "scores_must_be_between_0_and_20"
msgstr "Les notes doivent être comprise entre 0 et 20"

msgid "search_for_a_file"
msgstr "Recherche d'un fichier"

msgid "search_for_an_entity"
msgstr "Rechercher une entité"

msgid "search_for_an_organization"
msgstr "Recherche d'organisations"

msgid "SECTOR"
msgstr "Secteur"

msgid "select"
msgstr "Sélectionnez"

msgid "select_a_xls_file_from_which_to_inject_scores"
msgstr ""

msgid "select_an_encoding_type"
msgstr "Sélectionnez un type d'encodage"

msgid "send_message_again"
msgstr "Réenvoyer"

msgid "sent"
msgstr "Envoyé"

msgid "server_error"
msgstr "Une erreur innatendue s'est produite"

msgid "server_error_message"
msgstr "Nous mettons tout en oeuvre pour résoudre ce problème."

msgid "sessionn"
msgstr "Session"

msgid "short_title"
msgstr "Titre abrégé"

msgid "size"
msgstr "Taille"

msgid "source_code"
msgstr "Code source"

msgid "stages"
msgstr "Stages"

msgid "start_date"
msgstr "Date de début"

msgid "state"
msgstr "État"

msgid "status"
msgstr "Statut"

msgid "storage"
msgstr "Stockage"

msgid "storage_duration"
msgstr "Temps de stockage"

msgid "structure"
msgstr "Structure"

msgid "student_not_exist"
msgstr "L'étudiant (%s) n'existe pas"

msgid "student_path"
msgstr "Parcours de l'étudiant"

msgid "students"
msgstr "étudiants"

msgid "studies"
msgstr "Études"

msgid "subject"
msgstr "Sujet"

msgid "submission"
msgstr "Soumettre"

msgid "submission_date"
msgstr "Date de remise"

msgid "submission_of_scores_for"
msgstr "Soumission des score pour {0}"

msgid "submitted"
msgstr "Soumis"

msgid "submitted_scores_cannot_be_encoded_anymore"
msgstr "Les notes soumises ne peuvent plus être encodées"

msgid "succesfull_logout"
msgstr "Vous êtes à présent déconnecté."

msgid "technologic_platform"
msgstr "Plateforme technologique"

msgid "template_error"
msgstr "Aucun message n'a été envoyé : le modèle de message {} n'existe pas."

msgid "temporary_save"
msgstr "Sauvegarde temporaire (non soumis à la faculté)"

msgid "the_coordinator_must_still_submit_scores"
msgstr "Le coordinateur doit toujours soumettre les notes"

msgid "title"
msgstr "Intitulé"

msgid "learning_unit_title"
msgstr "Intitulé du cours"

msgid "too_many_results"
msgstr "Votre recherche retourne trop de résultats, veuillez spécifier la recherche."

msgid "tooltip_delete_message"
msgstr "Supprimer le message"

msgid "tooltip_double_encode_for"
msgstr "Double encoder les notes"

msgid "tooltip_double_encode_no_more_possible_for"
msgstr "Toutes les notes ont été soumises.Il n'est plus possible de double encoder des notes pour ce cours."

msgid "tooltip_dowload_excel_file"
msgstr "Télécharger le fichier excel"

msgid "tooltip_encode_for"
msgstr "Encoder les notes"

msgid "tooltip_encode_no_more_possible_for"
msgstr "Toutes les notes ont été soumises.Il n'est plus possible d'encoder de notes pour ce cours."

msgid "tooltip_execute_my_message_action"
msgstr "Exécuter l'action sélectionnée"

msgid "tooltip_inject_excel_no_more_possible_for"
msgstr "Toutes les notes ont été soumises.Il n'est plus possible de soumettre de fichier excel pour ce cours."

msgid "tooltip_my_message_read"
msgstr "Lire le message"

msgid "tooltip_print_scores"
msgstr "Imprimer les notes"

msgid "tooltip_scores_encodings_progress_bar"
msgstr "Représente la quantité de notes soumises à la faculté par le professeur. Le nombre entre parenthèses correspond "
       "au nombre de notes encodées qui n'ont pas encore été soumises (en état 'brouillon')."

msgid "tooltip_select_action"
msgstr "Sélectionner l'action à exécuter"

msgid "tooltip_select_all_messages"
msgstr "Sélectionner tous les messages"

msgid "tooltip_select_excel_file_to_inject_scores"
msgstr "Séclectionnez le fichier excel à soumettre"

msgid "tooltip_to_my_messages"
msgstr "Retourner à la liste des messages"

msgid "tutor"
msgstr "Enseignant·e"

msgid "tutors"
msgstr "Enseignants"

msgid "other_tutors"
msgstr "Autre(s) Enseignant(s)"

msgid "txt_message"
msgstr "Message texte"

msgid "txt_origin_title"
msgstr "Origine du message"

msgid "txt_recipient_title"
msgstr "Destinataire du message (email ou nom ou nom d'utilisateur)"

msgid "txt_reference_title"
msgstr "Référence du template du message"

msgid "txt_subject_title"
msgstr "Sujet du message"

msgid "type"
msgstr "Type"

msgid "types"
msgstr "Types"

msgid "undated_events"
msgstr "Événements non planifiés"

msgid "undefined"
msgstr "Non défini"

msgid "unknown"
msgstr "Indéfini"

msgid "user"
msgstr "Utilisateur"

msgid "user_interface_language"
msgstr "Langue de l'interface utilisateur"

msgid "user_is_not_program_manager"
msgstr "Vous n'êtes pas un gestionnaire de programme. Par conséquent, vous n'avez pas accès à cette interface."

msgid "validated_double_encoding_cannot_be_validated_anymore"
msgstr "Un double encodage validé ne peut l'être une seconde fois"

msgid "validation_dubble_encoding_mandatory"
msgstr "Veuillez sélectionner une note finale pour toutes les différences détectées entre le premier encodage et le "
       "double encodage (ci-dessous). Si vous choisissez d'annuler, votre double encodage sera perdu."

msgid "via_excel"
msgstr "Via fichier Excel"

msgid "via_paper"
msgstr "Sur papier"

msgid "warning_all_scores_not_sumitted_yet"
msgstr "Attention : vous avez des notes enregistrées qui n'ont pas encore été soumises."

msgid "website"
msgstr "Site internet"

msgid "without_attribution"
msgstr "Sans attribution"

msgid "xls_columns_structure_error"
msgstr "Votre fichier excel n'est pas bien structuré. Veuillez respecter l'ordre des colonnes fournie lors du "
       "téléchargement de votre fichier (bouton '{}')."

msgid "order"
msgstr "Ordonner"

msgid "options"
msgstr "Options"

msgid "required"
msgstr "Obligatoire"

msgid "question"
msgstr "Question"

msgid "questions"
msgstr "Questions"

msgid "value"
msgstr "Valeur"

msgid "short_input_text"
msgstr "Short input text"

msgid "long_input_text"
msgstr "Long input text"

msgid "radio_button"
msgstr "Radio button"

msgid "checkbox"
msgstr "Checkbox"

msgid "upload_button"
msgstr "Upload button"

msgid "download_link"
msgstr "Download link"

msgid "dropdown_list"
msgstr "Dropdown list"

msgid "http_link"
msgstr "HTTP link"
msgid "you_manage"
msgstr "Vous gérez"

msgid "BACHELOR"
msgstr "Bachelier"

msgid "MASTER_60"
msgstr "Master 60"

msgid "MASTER_120"
msgstr "Master 120"

msgid "MASTER_180_OR_240"
msgstr "Master 180 ou 240"

msgid "ADVANCED_MASTER"
msgstr "Master de spécialisation"

msgid "TRAINING_CERTIFICATE"
msgstr "Agrégation"

msgid "CERTIFICATE"
msgstr "Certificat"

msgid "DOCTORATE"
msgstr "Doctorat"

msgid "CAPAES"
msgstr "CAPAES"

msgid "start_date_must_be_lower_than_end_date"
msgstr "La date de début doit être inférieure à la date de fin"

msgid "DEPUTY_AUTHORITY"
msgstr "Suppléant d'autorité"

msgid "DEPUTY_SABBATICAL"
msgstr "Suppléant sabbatique"

msgid "DEPUTY_TEMPORARY"
msgstr "Suppléant temporaire"

msgid "INTERNSHIP_SUPERVISOR"
msgstr "Directeur de stage"

msgid "INTERNSHIP_CO_SUPERVISOR"
msgstr "Co-directeur de stage"

msgid "PROFESSOR"
msgstr "Professeur"

msgid "COORDINATOR"
msgstr "Coordinateur"

msgid "HOLDER"
msgstr "Titulaire"

msgid "holder_number"
msgstr "Nb titulaires"

msgid "CO_HOLDER"
msgstr "Co-titulaire"

msgid "DEPUTY"
msgstr "Suppléant"

msgid "scores_responsible_can_submit_partial_encoding"
msgstr "Les responsables de notes peuvent soumettre des encodages partiels"

msgid "scores_responsible_must_still_submit_scores"
msgstr "Le responsable de notes doit toujours soumettre les notes"

msgid "NONE"
msgstr "Aucun"

msgid "keyword"
msgstr "Mot clé"

msgid "VALID"
msgstr "Valide"

msgid "INVALID"
msgstr "Invalide"

msgid "COURSE"
msgstr "Cours"

msgid "MASTER_THESIS"
msgstr "Thèse"

msgid "DISSERTATION"
msgstr "Mémoire"

msgid "INTERNSHIP"
msgstr "Stage"

msgid "OTHER_COLLECTIVE"
msgstr "Autre collectif"

msgid "OTHER_INDIVIDUAL"
msgstr "Autre individuel"

msgid "EXTERNAL"
msgstr "Externe"

msgid "TEACHING_INTERNSHIP"
msgstr "Stage d'enseignement"

msgid "CLINICAL_INTERNSHIP"
msgstr "Stage clinique"

msgid "PROFESSIONAL_INTERNSHIP"
msgstr "Stage socio-professionnel"

msgid "RESEARCH_INTERNSHIP"
msgstr "Stage de recherche"

msgid "LU_ERRORS_REQUIRED"
msgstr "Ce champ est requis."

msgid "LU_ERRORS_INVALID"
msgstr "'Entrez une valeur valide."

msgid "LU_ERRORS_INVALID_SEARCH"
msgstr "Recherche invalide - Veuillez remplir mininum 2 filtres lors de vos recherches."

msgid "LU_ERRORS_ACADEMIC_YEAR_REQUIRED"
msgstr "Veuillez préciser une année académique."

msgid "LU_ERRORS_YEAR_WITH_ACRONYM"
msgstr "Veuillez préciser une année académique ou entrer un acronyme valide."

msgid "ANNUAL"
msgstr "Annuel"

msgid "BIENNIAL_EVEN"
msgstr "Bisannuel pair"

msgid "BIENNIAL_ODD"
msgstr "Bisannuel impair"

msgid "no_valid_m_justification_error"
msgstr "Vous ne pouvez pas encoder d'absence justifiée (M) via l'injection xls"

msgid "abscence_justified_preserved"
msgstr "Abscence justifiée dèjà encodée et préservée"

msgid "tutors_of_course"
msgstr "Enseignant·e·s du cours"

msgid "academic_actors"
msgstr "Acteurs académiques"

msgid "academic_start_date_error"
msgstr "La date de début doit être comprise entre les dates de début/fin de l'année académique"

msgid "academic_end_date_error"
msgstr "La date de fin doit être comprise entre les dates de début/fin de l'année académique"

msgid "end_start_date_error"
msgstr "La date de fin doit être supérieure à la date début"

msgid "dates_mandatory_error"
msgstr "Les dates de début et de fin sont obligatoires"

msgid "date_format"
msgstr "%d/%m/%Y"

msgid "date_format_string"
msgstr "d/m/Y"

msgid "format_date"
msgstr "jj/mm/aaaa"

msgid "desc_lnk_academic_actors"
msgstr "Gestion des acteurs académiques"

msgid "all_years"
msgstr "Toutes les années"

msgid "trainings"
msgstr "Formations"

msgid "components"
msgstr "Composants"

msgid "educational_information"
msgstr "Infos pédagogiques"

msgid "propositions"
msgstr "Propositions"

msgid "tutor_attributions"
msgstr "Enseignants - attributions"

msgid "proposal"
msgstr "Proposition"

msgid "academic_calendar_offer_year_calendar_start_date_end_date_error"
msgstr "La date d'ouverture de '%s' du calendrier académique ne peut pas être supérieure au %s "
       "(date de fin de '%s' du programme '%s')"

msgid "component_type"
msgstr "Type de composant"

msgid "volume_quarter"
msgstr "Quadri. "

msgid "vol_q1"
msgstr "Vol. q1"

msgid "vol_q2"
msgstr "Vol. q2"

msgid "volume"
msgstr "Volume"

msgid "schedules_conformity"
msgstr "Conform. horaires"

msgid "planned_classrooms"
msgstr "Classes prévues"

msgid "real_on_planned_classrooms"
msgstr "Classes effectives/prévues"


msgid "classes"
msgstr "Classes"

msgid "class"
msgstr "Classe"

msgid "learning_unit_code"
msgstr "Code de l'UE"

msgid "partims"
msgstr "Partims"

msgid "periodicity"
msgstr "Périodicité"

msgid "nominal_credits"
msgstr "Crédits"

msgid "active"
msgstr "Actif"

msgid "inactive"
msgstr "Inactif"

msgid "MASTER_DISSERTATION"
msgstr "Mémoire"

msgid "FULL"
msgstr "Complet"

msgid "MOBILITY"
msgstr "Mobilité"

msgid "OTHER"
msgstr "Autre"

msgid "PARTIM"
msgstr "Partim"

msgid "PHD_THESIS"
msgstr "Thèse"

msgid "selected"
msgstr "sélectionné(s)"

msgid "subtype"
msgstr "Sous-type"

msgid "start"
msgstr "Début"

msgid "duration"
msgstr "Durée"

msgid "learning_unit_specifications"
msgstr "Cahier de charges"

msgid "experimental_phase"
msgstr "Cette fonctionnalité est en phase expérimentale"

msgid "title_official_1"
msgstr "Intitulé officiel (partie 1 commune aux partims)"

msgid "title_official_2"
msgstr "Intitulé officiel (partie 2 propre au partim)"

msgid "title_in_english"
msgstr "Intitulé en anglais"

msgid "title_in_english_1"
msgstr "(partie 1 commune aux partims)"

msgid "title_in_english_2"
msgstr "(partie 2 propre au partim)"

msgid "LECTURING"
msgstr "Partie magistrale"

msgid "PRACTICAL_EXERCISES"
msgstr "Travaux pratiques"

msgid "lecturing"
msgstr "Cours magistral"

msgid "PE"
msgstr "TP"

msgid "SCHOOL"
msgstr "Ecole"

msgid "PLATFORM"
msgstr "Plateforme"

msgid "LOGISTICS_ENTITY"
msgstr "Entitée logistique"

msgid "organogram"
msgstr "Organigramme"

msgid "attached_to"
msgstr "Attachée à"

msgid "ACADEMIC_PARTNER"
msgstr "Partenaire académique"

msgid "INDUSTRIAL_PARTNER"
msgstr "Partenaire industriel"

msgid "SERVICE_PARTNER"
msgstr "Partenaire de service"

msgid "COMMERCE_PARTNER"
msgstr "Partenaire commercial"

msgid "PUBLIC_PARTNER"
msgstr "Partenaire public"

msgid "requirement_entity"
msgstr "Entité resp. cahier de charges"

msgid "requirement_entity_small"
msgstr "Ent. charge"

msgid "allocation_entity"
msgstr "Entité resp. de l'attribution"

msgid "allocation_entity_small"
msgstr "Ent. attrib."

msgid "with_entity_subordinated_small"
msgstr "Avec ent. subord."

msgid "additional_requirement_entity"
msgstr "Entité complémentaire"

msgid "academic_end_year"
msgstr "Anac de fin"

msgid "academic_start_year"
msgstr "Anac de début"

msgid "organization_name"
msgstr "Nom"

msgid "partial"
msgstr "Q1"

msgid "remaining"
msgstr "Q2"

msgid "partial_remaining"
msgstr "Q1&2"

msgid "partial_or_remaining"
msgstr "Q1|2"

msgid "volume_partial"
msgstr "Vol. Q1"

msgid "volume_remaining"
msgstr "Vol. Q2"

msgid "learning_unit_quarter"
msgstr "Quadri. de l'UE"

msgid "composition"
msgstr "Composition"

msgid "real_classes"
msgstr "Classes effectives"

msgid "lu_usage"
msgstr "Utilisation par les UE"

msgid "academic_years"
msgstr "Années académiques"

msgid "from"
msgstr "De"

msgid "to"
msgstr "à"

msgid "since"
msgstr "Depuis"

msgid "editing"
msgstr "Edition"

msgid "component"
msgstr "Composant"

msgid "used_by"
msgstr "Utilisation par l'unité d'enseignement"

msgid "offers_enrollments"
msgstr "Inscriptions aux formations"

msgid "learning_units_enrollments"
msgstr "Inscription aux unités d'enseignement"

msgid "exams_enrollments"
msgstr "Inscription aux examens"

msgid "average"
msgstr "Moyenne"

msgid "global_average"
msgstr "Moyenne générale"

msgid "result"
msgstr "Résultat"

msgid "enrollment_date"
msgstr "Date d'inscription"

msgid "students_title"
msgstr "Etudiants"

msgid "student_title"
msgstr "Etudiant"

msgid "classe"
msgstr "Classe"

msgid "localization"
msgstr "Localisation"

msgid "internship_subtype"
msgstr "Sous-type de stage"

msgid "part1"
msgstr "partie 1"

msgid "part2"
msgstr "partie 2"

msgid "title_official"
msgstr "Intitulé officiel"

msgid "create_learning_unit"
msgstr "Création d'une unité d'enseignement"

msgid "existed_acronym"
msgstr "Sigle a déjà existé pour "

msgid "existing_acronym"
msgstr "Sigle déja existant"

msgid "acronym_rules"
msgstr "Site en une lettre\n"
       "Sigle en min 2 et max 4 lettres\n"
       "Code numérique en 4 chiffres"

msgid "end_year_title"
msgstr "Année de fin"

msgid "basic_informations_title"
msgstr "Informations de base"

msgid "active_title"
msgstr "Actif"

msgid "titles"
msgstr "Intitulés"

msgid "structure_title"
msgstr "Structure"

msgid "fixtures_build"
msgstr "Créer des fixtures anonymisées"

msgid "desc_lnk_fixtures_build"
msgstr "Crée un fichier json avec des fixtures anonymisées"

<<<<<<< HEAD
msgid "volumes_management"
msgstr "Gestion des volumes"

msgid "volumes_validation_success"
msgstr "Les données entrées respectent les règles de calculs des volumes horaires."

msgid "vol_tot_not_equal_to_q1_q2"
msgstr "Vol.tot = Q1 + Q2"

msgid "vol_tot_req_entities_not_equal_to_entity"
msgstr "Le volume total de charge n'est pas égal à la somme des volumes de charge"

msgid "vol_tot_req_entities_not_equal_to_vol_tot_mult_cp"
msgstr "Vol.charge = Vol.tot * C.P"

msgid "vol_tot_full_must_be_greater_than_partim"
msgstr "Vol.tot du cours principal > Vol.tot du partim"

msgid "vol_q1_full_must_be_greater_or_equal_to_partim"
msgstr "Q1 du cours principal >= Q1 du partim"

msgid "vol_q2_full_must_be_greater_or_equal_to_partim"
msgstr "Q2 du cours principal >= Q2 du partim"

msgid "planned_classes_full_must_be_greater_or_equal_to_partim"
msgstr "C.P. du cours principal >= C.P. du partim"

msgid "entity_requirement_full_must_be_greater_or_equal_to_partim"
msgstr "Entité de charge du cours principal >= Entité de charge du partim"
=======
msgid "end_date_gt_begin_date"
msgstr "L'année de fin doit etre égale ou supérieur à l'année de départ"

msgid "session_title"
msgstr "Session"

msgid "remarks_title"
msgstr "Remarques"

msgid "faculty_remark"
msgstr "Faculté"

msgid "other_remark"
msgstr "Autre"

msgid "new_learning_unit"
msgstr "Nouvelle unité d'enseignement"


msgid "previous"
msgstr "Précédent"

msgid "next"
msgstr "Suivant"

msgid "learning_location"
msgstr "Lieu d'enseignement"

msgid "NON_ACADEMIC"
msgstr "Non academique autre"

msgid "NON_ACADEMIC_CREF"
msgstr "Non académique CREF"

msgid "ACADEMIC"
msgstr "Académique"

msgid "ACTIVE"
msgstr "Actif"

msgid "INACTIVE"
msgstr "Inactif"

msgid "RE_REGISTRATION"
msgstr "Ré-inscription"

msgid "OPTIONAL"
msgstr "Optionnel"

msgid "NO_PRINT"
msgstr "Pas d'impression"

msgid "IN_HEADING_2_OF_DIPLOMA"
msgstr "Dans rubrique 2 du diplôme"

msgid "IN_EXPECTED_FORM"
msgstr "Sous forme d'attendu"

msgid "FEE_1"
msgstr "Rôle"

msgid "FEE_2"
msgstr "Rôle + examen"

msgid "FEE_3"
msgstr "AESS, CAPAES ou fin de cycle"

msgid "FEE_4"
msgstr "Minerval sans examen"

msgid "FEE_5"
msgstr "Minerval complet"

msgid "FEE_6"
msgstr "certificat universitaire"

msgid "FEE_7"
msgstr "Master complémentaire spécialisation médicale"

msgid "FEE_8"
msgstr "Concours d’accès"

msgid "FEE_10"
msgstr "10 CU 30 crédits"

msgid "FEE_11"
msgstr "11 Certificat compétence méd"

msgid "FEE_12"
msgstr "12 Offres ISA : 12BA et 21MS"

msgid "FEE_13"
msgstr "13 Offres ISA : 13BA et 22MS"

msgid "DAILY"
msgstr "Horaire de jour"

msgid "SHIFTED"
msgstr "Horaire décalé"

msgid "ADAPTED"
msgstr "Horaire adapté"
>>>>>>> cafb14e3
<|MERGE_RESOLUTION|>--- conflicted
+++ resolved
@@ -1818,7 +1818,6 @@
 msgid "desc_lnk_fixtures_build"
 msgstr "Crée un fichier json avec des fixtures anonymisées"
 
-<<<<<<< HEAD
 msgid "volumes_management"
 msgstr "Gestion des volumes"
 
@@ -1848,7 +1847,7 @@
 
 msgid "entity_requirement_full_must_be_greater_or_equal_to_partim"
 msgstr "Entité de charge du cours principal >= Entité de charge du partim"
-=======
+
 msgid "end_date_gt_begin_date"
 msgstr "L'année de fin doit etre égale ou supérieur à l'année de départ"
 
@@ -1867,7 +1866,6 @@
 msgid "new_learning_unit"
 msgstr "Nouvelle unité d'enseignement"
 
-
 msgid "previous"
 msgstr "Précédent"
 
@@ -1950,5 +1948,4 @@
 msgstr "Horaire décalé"
 
 msgid "ADAPTED"
-msgstr "Horaire adapté"
->>>>>>> cafb14e3
+msgstr "Horaire adapté"