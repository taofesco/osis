# SOME DESCRIPTIVE TITLE.
# Copyright (C) YEAR THE PACKAGE'S COPYRIGHT HOLDER
# This file is distributed under the same license as the PACKAGE package.
# FIRST AUTHOR <EMAIL@ADDRESS>, YEAR.
#
msgid ""
msgstr ""
"Project-Id-Version: PACKAGE VERSION\n"
"Report-Msgid-Bugs-To: \n"
"POT-Creation-Date: 2016-04-22 15:14+0200\n"
"PO-Revision-Date: YEAR-MO-DA HO:MI+ZONE\n"
"Last-Translator: FULL NAME <EMAIL@ADDRESS>\n"
"Language-Team: LANGUAGE <LL@li.org>\n"
"Language: \n"
"MIME-Version: 1.0\n"
"Content-Type: text/plain; charset=UTF-8\n"
"Content-Transfer-Encoding: 8bit\n"

msgid "Create a xls file while activity\\"
msgstr ""

msgid "Get xls"
msgstr ""

msgid "ID"
msgstr "ID"

msgid "Legend : values allowed for 'justification'"
msgstr ""

msgid "Line"
msgstr "Ligne"

msgid "Note already submitted"
msgstr ""

msgid "OSIS"
msgstr "OSIS"

msgid "Print scores for all activities"
msgstr ""

msgid "Save"
msgstr ""

msgid "absent"
msgstr "Absent"

msgid "absent_pdf_legend"
msgstr "A=Absent"

msgid "academic_calendar"
msgstr "Calendrier académique"

msgid "academic_year_small"
msgstr "Anac."

msgid "academic_calendar_management"
msgstr "Gestion du calendrier académique"

msgid "academic_calendar_offer_year_calendar_end_date_error"
msgstr "La date de fermeture de '%s' du calendrier académique ne peut pas être inférieure au %s "
       "(date de fin de '%s' du programme '%s')"

msgid "academic_calendar_offer_year_calendar_start_date_error"
msgstr "La date d'ouverture de l'encodage des notes du calendrier académique ne peut pas être supérieure au %s "
       "(date de début de l'encodage des notes du programme '%s')"

msgid "academic_calendars"
msgstr "Calendriers académique"

msgid "academic_year_not_exist"
msgstr "L'année académique (%d) n'existe pas"

msgid "acces_denied"
msgstr "Accès refusé!"

msgid "acronym"
msgstr "Sigle"

msgid "activity"
msgstr "Activité"

msgid "activity_code"
msgstr "Activité"

msgid "activity_not_exit"
msgstr "L'activité %s n'existe pas"

msgid "add"
msgstr "Ajouter"

msgid "add_an_address_to_the_organization"
msgstr "Ajouter une adresse à l'organisation"

msgid "address(ses)"
msgstr "Adresse(s)"

msgid "addresses"
msgstr "Adresses"

msgid "administration"
msgstr "Administration"

msgid "after_submission_a_message_must_be_sent"
msgstr "Si un encodage est soumis , um message est envoyé au professeur de ce cours"

msgid "all"
msgstr "Tout"

msgid "application_management"
msgstr "Gestion de l'application"

msgid "are_you_sure"
msgstr "Êtes-vous sûr·e?"

msgid "assistants"
msgstr "Assistants"

msgid "attributions"
msgstr "Attributions"

msgid "authorized_decimal_for_this_activity"
msgstr "Les notes décimales sont autorisées pour ce cours"

msgid "bachelor"
msgstr "Bachelier"

msgid "back"
msgstr "Retour"

msgid "begin_date_lt_end_date"
msgstr "La date de début doit etre égale ou inferieure à la date de fin"

msgid "birth_date"
msgstr "Date de naissance"

msgid "btn_messages_history_search"
msgstr "Recherche dans l'historique des messages"

msgid "btn_send_message_again_title"
msgstr "Réenvoie le message au destinataire"

msgid "by_learning_unit"
msgstr "Par unité d'enseignement"

msgid "by_specific_criteria"
msgstr "Par critère spécifique"

msgid "cancel"
msgstr "Annuler"

msgid "catalogue"
msgstr "Catalogue de formation"

msgid "chair_of_the_exam_board"
msgstr "Président du jury"

msgid "cheating_pdf_legend"
msgstr "T=Tricherie"

msgid "unjustified_absence_export_legend"
msgstr "S=Absence injustifiée"

msgid "justified_absence_export_legend"
msgstr "M=Absence justifiée"

msgid "attached_entities"
msgstr "Entités attachées"

msgid "choose_file"
msgstr "Parcourir"

msgid "city"
msgstr "Ville"

msgid "close"
msgstr "Fermer"

msgid "closed"
msgstr "Fermé"

msgid "code"
msgstr "Code"

msgid "compare"
msgstr "Comparer"

msgid "complete"
msgstr "Complet"

msgid "constraint_score_other_score"
msgstr "Vous ne pouvez pas remplir simultanément les colonnes 'Note chiffrée' et 'Justification'"

msgid "coordinator"
msgstr "Coordinateur(trice)"

msgid "coordinators_can_submit_partial_encoding"
msgstr "Les coordinateurs peuvent soumettre des encodages partiels"

msgid "country"
msgstr "Pays"

msgid "create_an_organization"
msgstr "Créer une organisation"

msgid "creation_date"
msgstr "Date de création"

msgid "credits"
msgstr "Crédits"

msgid "customized"
msgstr "Personnalisée"

msgid "data"
msgstr "Données"

msgid "data_maintenance"
msgstr "Maintenance de données"

msgid "data_management"
msgstr "Gestion de données"

msgid "date"
msgstr "Date de remise"

msgid "date_not_passed"
msgstr "Date non communiquée"

msgid "day"
msgstr "jour"

msgid "days"
msgstr "jours"

msgid "decimal_score_allowed"
msgstr "Note décimale autorisée"

msgid "decimal_score_not_allowed"
msgstr "Note décimale non autorisée"

msgid "decimal_values_accepted"
msgstr "Les notes de ce cours peuvent recevoir des valeurs décimales."

msgid "decimal_values_ignored"
msgstr ""
"Les notes de ce cours ne peuvent PAS recevoir de valeurs décimales."

msgid "score_have_more_than_2_decimal_places"
msgstr "La note comporte plus de deux chiffres après la virgule"

msgid "definitive_save"
msgstr "Sauvegarde définitive (soumettre à la faculté)"

msgid "delete"
msgstr "Supprimer"

msgid "delete_selected_messages"
msgstr "Supprimer les messages sélectionnés"

msgid "desc_assistants"
msgstr "Processus visant à aider les enseignants pour l'encodage des notes."

msgid "desc_lnk_academic_year"
msgstr "Gestion du programme annualisé."

msgid "desc_lnk_assessments"
msgstr "Processus visant à aider les enseignants pour l'encodage des notes."

msgid "desc_lnk_data_maintenance"
msgstr "La maintenance de données avec la langage SQL"

msgid "desc_lnk_data_management"
msgstr "Gestion des données par entité du métier"

msgid "desc_lnk_entities"
msgstr "Gestion des la structure organisationnelle."

msgid "desc_lnk_files"
msgstr "Consultation des fichiers gérés par l'application."

msgid "desc_lnk_home_catalog"
msgstr "Elaboration et gestion du catalogue des formations."

msgid "desc_lnk_home_institution"
msgstr "Gestion de l'institution."

msgid "desc_lnk_home_studies"
msgstr ""
"Gestion du parcours des étudiants depuis leur inscription jusqu'à leur "
"diplôme."

msgid "desc_lnk_internships"
msgstr "Gestion des stages des étudiants."

msgid "desc_lnk_learning_units"
msgstr ""
"Gestion des cours, des formations et d'autres activités qui composent le "
"programme."

msgid "desc_lnk_my_osis"
msgstr "Vos données personnelles, des préférences et d'autres informations associés."

msgid "desc_lnk_offers"
msgstr "Gestion des programmes."

msgid "desc_lnk_organizations"
msgstr "Gestion des organisations."

msgid "desc_lnk_score_encoding"
msgstr ""
"Ce processus aide les enseignants à encoder les notes pendant les sessions "
"d'examen."

msgid "desc_lnk_storage"
msgstr "Surveillance de la capacité de stockage"

msgid "desc_messages_history"
msgstr "L'historique des messages vous permet d'accéder aux messages envoyés par courier électronique"

msgid "desc_messages_template"
msgstr "Le modèles de message permet la personnalisation dynamique des e-mails."

msgid "desc_my_messages"
msgstr "La liste des messages qui vous ont été envoyés par l'application"

msgid "desc_profile"
msgstr "Informations liées à votre profil"

msgid "description"
msgstr "Description"

msgid "details"
msgstr "Détails"

msgid "display_scores_for_one_learning_unit"
msgstr "Visualiser/charger les notes pour le cours"

msgid "display_tutors"
msgstr "Afficher tous les enseignants pour ce cours"

msgid "DOCTORAL_COMMISSION"
msgstr "Commision doctorale"

msgid "documentation"
msgstr "Documentation"

msgid "double_encoding"
msgstr "Double encodage"

msgid "double_encoding_test"
msgstr "Double encodage des notes"

msgid "dubble_encoding"
msgstr "Double encodage"

msgid "dubble_online_scores_encoding"
msgstr "Double encodage de notes en ligne"

msgid "edit"
msgstr "Éditer"

msgid "empty_note_pdf_legend"
msgstr "(vide)=Pas encore de note"

msgid "encode"
msgstr "Encoder"

msgid "encode_as_coordinator"
msgstr "Encoder en tant que coordinateur"

msgid "encode_as_pgm"
msgstr "Encoder en tant que gestionnaire de programme"

msgid "encode_as_professor"
msgstr "Encoder en tant que professeur"

msgid "encoding"
msgstr "Encodage"

msgid "encoding_status_ended"
msgstr "Toutes les notes ont été soumises."

msgid "encoding_status_notended"
msgstr "Il reste encore des notes à encoder."

msgid "end_date"
msgstr "Date de fin"

msgid "end_date_teacher"
msgstr "Échéance Prof"

msgid "enrollment_activity_not_exist"
msgstr "L'inscription à l'activité %s n'existe pas"

msgid "enrollment_exam_not_exists"
msgstr "L'inscription à l'unité d'enseignement %s n'existe pas"

msgid "enrollments"
msgstr "Inscriptions"

msgid "entities"
msgstr "Entités"

msgid "entity"
msgstr "Entité"

msgid "versions"
msgstr "Versions"

msgid "evaluations"
msgstr "Évaluations"

msgid "event"
msgstr "Événement"

msgid "exam_board_secretary"
msgstr "Secrétaire du jury"

msgid "execute"
msgstr "Exécuter"

msgid "FACULTY"
msgstr "Faculté"

msgid "female"
msgstr "Féminin"

msgid "file"
msgstr "Fichier"

msgid "file_must_be_xlsx"
msgstr "Le fichier doit être un fichier excel valide au format 'XLSX'"

msgid "file_production_date"
msgstr "Date de production du fichier excel"

msgid "students_deliberated_are_not_shown"
msgstr "Les étudiants déjà délibérés ne sont pas repris"

msgid "files"
msgstr "Fichiers"

msgid "final"
msgstr "Final"

msgid "fixed_line_phone"
msgstr "Téléphone fixe"

msgid "focuses"
msgstr "Finalités"

msgid "formation_catalogue"
msgstr "Catalogue des formations"

msgid "function"
msgstr "Fonction"

msgid "gender"
msgstr "Genre"

msgid "general_informations"
msgstr "Infos générales"

msgid "get_excel_file"
msgstr "Produire le fichier Excel"

msgid "global_identifiant"
msgstr "Identifiant global"

msgid "fgs"
msgstr "FGS"

msgid "go"
msgstr "Continuer"

msgid "grade"
msgstr "Niveau"

msgid "help_pnl_selectedfiles"
msgstr "Veuillez sélectionner un fichier xls pour l'injection des notes"

msgid "help_submission_scores_label"
msgstr "Vous êtes sur le point de soumettre %s note(s) à la (aux) faculté(s). Attention : les notes soumises <b>ne peuvent plus être modifiées.</b>"

msgid "highlight_description"
msgstr "Description de l'événement"

msgid "highlight_shortcut"
msgstr "Titre raccourcis de l'événement"

msgid "highlight_title"
msgstr "Titre de l'événement"

msgid "home"
msgstr "Page d'accueil"

msgid "html_message"
msgstr "Message HTML"

msgid "identification"
msgstr "Identification"

msgid "idle"
msgstr "En attente"

msgid "ill"
msgstr "Malade"

msgid "ill_pdf_legend"
msgstr "M=Malade"

msgid "incomplete"
msgstr "Incomplet"

msgid "info_address_changed_for_papersheet"
msgstr "Ce formulaire de modification des coordonnées d’une entité administrative du programme d’étude %s "
       "impacte uniquement l’affichage des coordonnées sur la feuille de notes. Cela ne modifie donc pas "
       "les coordonnées officielles d’une entité/structure. Par ailleurs, la liste déroulante "
       "« Veuillez sélectionner une adresse … » permet de faciliter l’encodage de l’adresse à partir de données "
       "préexistantes. Si l'adresse d'une entité change, l'adresse affichée sur les feuilles de notes sera impactée "
       "également"

msgid "inject"
msgstr "Injecter"

msgid "inject_xls_file"
msgstr "Injecter fichier excel"

msgid "INSTITUTE"
msgstr "Institut"

msgid "institution"
msgstr "Institution"

msgid "international_title"
msgstr "Titre international"

msgid "internships"
msgstr "Stages"

msgid "invalid_file"
msgstr "Fichier invalide"

msgid "javascript_is_disabled"
msgstr "JavaScript est désactivé dans votre navigateur, mais OSIS ne fonctionne pas sans JavaScript."

msgid "justification_invalid"
msgstr "Justification invalide"

msgid "justifications"
msgstr "Justifications"

msgid "justification_invalid_value"
msgstr "Justification invalide"

msgid "absence_justified_to_unjustified_invalid"
msgstr "L'absence justifiée ne peut pas être remplacée par une absence injustifiée"


msgid "justification_values_accepted"
msgstr "Valeurs acceptées: %s "

msgid "justification_other_values"
msgstr "D'autres valeurs: %s "

msgid "label"
msgstr "Label"

msgid "label_jumbotron_details_academic_cal"
msgstr "Comme présenté sur la page d'accueil"

msgid "language"
msgstr "Langue"

msgid "last_synchronization"
msgstr "Dernière synchronisation"

msgid "learning_unit"
msgstr "Unité d'enseignement"

msgid "learning_unit_not_access"
msgstr "Vous n'avez pas les droits d'accès à cette unité d'enseignement ou elle n'existe pas en pas de données"

msgid "learning_unit_not_access_or_not_exist"
msgstr "Vous n'avez pas les droits d'accès pour cette unité d'enseignement ou elle n'existe pas en base de données"

msgid "learning_unit_responsible"
msgstr "Responsable du cours"

msgid "learning_unit_search"
msgstr "Recherche d'unités d'enseignement"

msgid "learning_units"
msgstr "Unités d'enseignement"

msgid "learning_units_in"
msgstr "unités d'enseignement dans"

msgid "learning_units_with_inscription_must_be_shown"
msgstr "Tous les cours du professeur qui possèdent des inscriptions doivent être présents"

msgid "learning_units_without_inscription_must_not_be_shown"
msgstr "Les cours qui ne possèdent pas d'inscriptions ne devraient pas être présents"

msgid "lnk_message_history_read_title"
msgstr "Afficher le message"

msgid "location"
msgstr "Localité"

msgid "log-in"
msgstr "Log-in"

msgid "login"
msgstr "Login"

msgid "logistic"
msgstr "Logistique"

msgid "logout"
msgstr "Logout"

msgid "lu_could_contain_decimal_scores"
msgstr "Cette année d'étude accepte les notes décimales"

msgid "lu_must_not_contain_decimal_scores"
msgstr "Cette année d'étude n'accepte pas les notes décimales"

msgid "male"
msgstr "Masculin"

msgid "managed_programs"
msgstr "Programmes gérés"

msgid "mandates"
msgstr "Mandates"

msgid "mark_selected_messages_as_read"
msgstr "Marquer les messages sélectionnés comme lus"

msgid "master"
msgstr "Master"

msgid "message"
msgstr "Message"

msgid "message_address_papersheet"
msgstr "Réutilisez l'adresse d'une entité liée au programme ou informez l'adresse d'affichage pour la feuille de notes."

msgid "message_not_resent_no_email"
msgstr "Le message ne peut être réenvoyé , l'utilisateur n'a pas d'adresse mail."

msgid "message_resent_ok"
msgstr "Le message à bien été réenvoyé."

msgid "messages"
msgstr "Messages"

msgid "messages_history"
msgstr "Historique des messages"

msgid "messages_templates"
msgstr "Modèles de messages"

msgid "minimum_one_criteria"
msgstr "Veuillez remplir au moins 1 critère de recherche"

msgid "miss"
msgstr "Madame"

msgid "missing_column_session"
msgstr "Veuillez remplir la colonne 'session' de votre fichier excel."

msgid "mister"
msgstr "Monsieur"

msgid "mobile_phone"
msgstr "Téléphone mobile (GSM)"

msgid "more_than_one_academic_year_error"
msgstr "Il y a plusieurs années académiques dans la colonne 'Année académique' de votre fichier excel. "
      "Veuiller corriger votre fichier excel de manière à ce qu'il n'y ai qu'une seule année académique"

msgid "more_than_one_exam_enrol_for_one_learn_unit"
msgstr "Cet étudiant possède plusieurs inscriptions au même examen "
       "(il est inscrit à un même cours dans 2 programmes différents). "
       "Veuillez encoder cette note via l'onglet 'en ligne' de l'interface svp."

msgid "more_than_one_learning_unit_error"
msgstr "Vous avez encodé des notes pour plusieurs unités d'enseignements dans votre fichier excel "
       "(colonne 'Unité d'enseignement'). Veillez à ne faire qu'un seul fichier excel par unité d'enseignement."

msgid "more_than_one_session_error"
msgstr "Il y a plusieurs numéros de sessions dans la colonne 'Session' de votre fichier excel. "
      "Veuiller corriger votre fichier excel de manière à ce qu'il n'y ai qu'un seul numéro de session"

msgid "msg_error_username_password_not_matching"
msgstr ""
"La combinaison login/mot de passe entrée n'est pas valide. Veuillez "
"réessayer."

msgid "my_messages"
msgstr "Mes messages"

msgid "my_osis"
msgstr "Mon OSIS"

msgid "my_studies"
msgstr "Mes études"

msgid "name"
msgstr "Nom"

msgid "full_name"
msgstr "Nom complet"

msgid "national_register"
msgstr "Numéro de registre nationnal"

msgid "no_current_entity_version_found"
msgstr "L'entité sélectionnée n'existe plus aujourd'hui (fin de validité dépassée)."

msgid "no_data_for_this_academic_year"
msgstr "Aucune données pour cette année académique"

msgid "no_dubble_score_encoded_comparison_impossible"
msgstr "Aucune note n'a été double encodée ; aucune comparaison à effectuer."

msgid "no_entity_address_found"
msgstr "Aucune adresse trouvée pour l'entité sélectionnée."

msgid "no_exam_session_opened_for_the_moment"
msgstr "Aucune session d'encodage de notes ouverte pour le moment. "

msgid "no_file_submitted"
msgstr "Vous n'avez pas selectionné de fichier excel à soumettre."

msgid "no_messages"
msgstr "Pas de messages"

msgid "no_result"
msgstr "Aucun résultat!"

msgid "no_receiver_error"
msgstr "Pas de destinataire pour ce message"

msgid "no_score_encoded_double_encoding_impossible"
msgstr ""
 "Aucune nouvelle note encodée. "
 "Le double encodage n'est pas accessible car il n'y a pas de nouvelles notes encodés."

msgid "no_score_injected"
msgstr "Aucune note injectée (NB: les notes de votre fichier Excel ne sont injectées que si elles sont différentes "
       "de celles déjà sauvegardées précédemment)."

msgid "no_score_to_encode"
msgstr "Vous n'avez aucune note à encoder."

msgid "no_student_to_encode_xls"
msgstr "Aucun étudiant à encoder via excel"

msgid "no_valid_academic_year_error"
msgstr "Aucune année académique au format valide n'a été trouvé dans votre fichier excel. La date doit être formatée comme suit ; '2015-2016' ou '2015'."

msgid "deadline_reached"
msgstr "Date limite atteinte"

msgid "not_passed"
msgstr "Non communiquée"

msgid "not_sent"
msgstr "Pas envoyé"

msgid "number_of_enrollments"
msgstr "Nombre d'inscrits"

msgid "number_session"
msgstr "No. session"

msgid "numbered_score"
msgstr "Note chiffrée"

msgid "offer"
msgstr "Programme"

msgid "offer_enrollment_not_exist"
msgstr "L'inscription à ce programme n'existe pas"

msgid "offer_year_calendar"
msgstr "Calendrier des programmes"

msgid "offer_year_calendar_academic_calendar_end_date_error"
msgstr "La date de fin de l'encodage des notes de votre programme ne peut pas être ultérieure à la date de fermeture "
       "de l'encodage des notes du calendrier académique"

msgid "offer_year_calendar_academic_calendar_start_date_error"
msgstr "La date de début de l'encodage des notes de votre programme ne peut pas être antérieure à la date d'ouverture "
       "de l'encodage des notes du calendrier académique"

msgid "offer_year_not_access_or_not_exist"
msgstr "Vous n'avez pas les droits d'accès pour cette offre ou elle n'existe pas en base de données"

msgid "offer_year_not_exist"
msgstr "Le programme annualisé (%s) (%d) - n'existe pas"

msgid "offer_year_search"
msgstr "Recherche des programmes annualisés"

msgid "offers"
msgstr "Programmes"

msgid "old_browser_warning"
msgstr "Votre navigateur n'est pas à jour. Certaines fonctionnalités peuvent ne pas fonctionner correctement."

msgid "online"
msgstr "En ligne"

msgid "online_encoding"
msgstr "Encodage en ligne"

msgid "online_scores_encoding"
msgstr "Encodage de notes en ligne"

msgid "only_submited_scores_can_be_double_encoded"
msgstr "Seules les notes soumises peuvent être double encodées"

msgid "open"
msgstr "Ouvert"

msgid "campus"
msgstr "Campus"

msgid "organization_address"
msgstr "Adresse de l'organisation"

msgid "organization"
msgstr "Organisation"

msgid "organizations"
msgstr "Organisations"

msgid "origin"
msgstr "Origine"

msgid "other_score"
msgstr "Autre note"

msgid "other_sibling_offers"
msgstr "Autres finalités associées"

msgid "other_sibling_orientations"
msgstr "Autres orientations associées"

msgid "score_encoding_period_not_open"
msgstr "La période pour l'encodage des notes n'est pas encore ouverte"

msgid "outside_scores_encodings_period_latest_session"
msgstr "La période d'encodage des notes de la session %s est fermée depuis le %s"

msgid "outside_scores_encodings_period_closest_session"
msgstr "La période d'encodage des notes pour la session %s sera ouverte à partir du %s"

msgid "page_not_found"
msgstr "Page inexistante"

msgid "method_not_allowed"
msgstr "Methode non autorisée"

msgid "password"
msgstr "Mot de passe"

msgid "person"
msgstr ""

msgid "ph_d"
msgstr "Ph.D"

msgid "plain"
msgstr "Plain"

msgid "plain_and_html"
msgstr "Plain et HTML"

msgid "please_enable_javascript"
msgstr "Veuillez <a href='http://enable-javascript.com/fr/' target='_blank'>activer le JavaScript</a> pour utiliser l'application."

msgid "POLE"
msgstr "Pole"

msgid "postal_code"
msgstr "Code postal"

msgid "preferences"
msgstr "Préférences"

msgid "presence_note_pdf_legend"
msgstr "0=Cote de présence"

msgid "print"
msgstr "Imprimer"

msgid "print_all_courses"
msgstr "Imprimer tous les cours"

msgid "print_warning_and_info_messages"
msgstr ""

msgid "printable_title"
msgstr "Titre imprimable"

msgid "printing_date"
msgstr "Date d'impression"

msgid "professional"
msgstr "Professionnel"

msgid "professors_must_not_submit_scores"
msgstr "Les professeurs ne peuvent pas soumettre de notes"

msgid "profile"
msgstr "Profil"

msgid "program_commission"
msgstr "Commission d'enseignement/programme"

msgid "program_managers"
msgstr "Gestionnaires de programme"

msgid "program_s"
msgstr "programme(s)"

msgid "programs"
msgstr "Programmes"

msgid "progress"
msgstr "Progression"

msgid "received_on"
msgstr "Reçu le"

msgid "recipient"
msgstr "Destinataire"

msgid "redirect_to_login"
msgstr "Cliquez pour vous reconnectez"

msgid "reference"
msgstr "Référence"

msgid "refresh_list"
msgstr "Rechercher/mettre à jour la liste"

msgid "registration_id"
msgstr "NOMA"

msgid "registration_id_does_not_match_email"
msgstr "Le NOMA ne correspond pas à l'email"

msgid "identification_number"
msgstr "Matricule"

msgid "registration_id_not_access_or_not_exist"
msgstr "Étudiant non inscrit à l'examen"

msgid "research_center"
msgstr "Centre de recherche"

msgid "residential"
msgstr ""

msgid "responsible"
msgstr "Responsable"

msgid "return_doc_to_administrator"
msgstr ""
"Veuillez envoyer ce formulaire au secrétariat de l'entité gestionnaire avant le %s."

msgid "reuse_address_entity"
msgstr "Réutiliser l'adresse de"

msgid "save"
msgstr "Enregistrer"

msgid "saved"
msgstr "Enregistré"

msgid "saving"
msgstr "Sauvegarde en cours"

msgid "score"
msgstr "Note"

msgid "score_already_submitted"
msgstr "Note déjà soumise "

msgid "score_decimal_not_allowed"
msgstr "La note encodée est incorrecte : décimales non autorisées"

msgid "score_invalid"
msgstr "Note invalide"

msgid "score_saved"
msgstr "note(s) injectée(s)"

msgid "score_submitted"
msgstr "Soumis"

msgid "scores"
msgstr "Notes"

msgid "scores_encoding"
msgstr "Encodage des notes"

msgid "scores_encoding_tests"
msgstr "Tests de l'encodage des notes"

msgid "scores_gt_0_lt_20"
msgstr "La note encodée est incorrecte (elle doit être comprise entre 0 et 20)"

msgid "scores_injection"
msgstr "Injection des notes"

msgid "scores_responsible"
msgstr "Responsable de notes"

msgid "scores_responsibles"
msgstr "Responsables de notes"

msgid "scores_responsible_title"
msgstr "Responsable de notes"

msgid "scores_saved"
msgstr "note(s) enregistrée(s)"

msgid "scores_saved_cannot_be_saved_anymore"
msgstr "Notes sauvegardées, le bouton sauvegarder n'est plus présent"

msgid "scores_must_be_between_0_and_20"
msgstr "Les notes doivent être comprise entre 0 et 20"

msgid "search_for_a_file"
msgstr "Recherche d'un fichier"

msgid "search_for_an_entity"
msgstr "Rechercher une entité"

msgid "search_for_an_organization"
msgstr "Recherche d'organisations"

msgid "SECTOR"
msgstr "Secteur"

msgid "select"
msgstr "Sélectionnez"

msgid "select_a_xls_file_from_which_to_inject_scores"
msgstr ""

msgid "select_an_encoding_type"
msgstr "Sélectionnez un type d'encodage"

msgid "send_message_again"
msgstr "Réenvoyer"

msgid "sent"
msgstr "Envoyé"

msgid "server_error"
msgstr "Une erreur innatendue s'est produite"

msgid "server_error_message"
msgstr "Nous mettons tout en oeuvre pour résoudre ce problème."

msgid "short_title"
msgstr "Titre abrégé"

msgid "size"
msgstr "Taille"

msgid "source_code"
msgstr "Code source"

msgid "stages"
msgstr "Stages"

msgid "start_date"
msgstr "Date de début"

msgid "state"
msgstr "État"

msgid "status"
msgstr "Statut"

msgid "storage"
msgstr "Stockage"

msgid "storage_duration"
msgstr "Temps de stockage"

msgid "structure"
msgstr "Structure"

msgid "student_not_exist"
msgstr "L'étudiant (%s) n'existe pas"

msgid "student_path"
msgstr "Parcours de l'étudiant"

msgid "students"
msgstr "étudiants"

msgid "studies"
msgstr "Études"

msgid "subject"
msgstr "Sujet"

msgid "submission"
msgstr "Soumettre"

msgid "submission_date"
msgstr "Date de remise"

msgid "submission_of_scores_for"
msgstr "Soumission des score pour {0}"

msgid "submitted"
msgstr "Soumis"

msgid "submitted_scores_cannot_be_encoded_anymore"
msgstr "Les notes soumises ne peuvent plus être encodées"

msgid "succesfull_logout"
msgstr "Vous êtes à présent déconnecté."

msgid "technologic_platform"
msgstr "Plateforme technologique"

msgid "template_error"
msgstr "Aucun message n'a été envoyé : le modèle de message {} n'existe pas."

msgid "temporary_save"
msgstr "Sauvegarde temporaire (non soumis à la faculté)"

msgid "the_coordinator_must_still_submit_scores"
msgstr "Le coordinateur doit toujours soumettre les notes"

msgid "text"
msgstr "Texte"

msgid "title"
msgstr "Intitulé"

msgid "learning_unit_title"
msgstr "Intitulé du cours"

msgid "too_many_results"
msgstr "Votre recherche renvoie trop de résultats, veuillez affiner vos critères de recherche."

msgid "tooltip_delete_message"
msgstr "Supprimer le message"

msgid "tooltip_double_encode_for"
msgstr "Double encoder les notes"

msgid "tooltip_double_encode_no_more_possible_for"
msgstr "Toutes les notes ont été soumises.Il n'est plus possible de double encoder des notes pour ce cours."

msgid "tooltip_dowload_excel_file"
msgstr "Télécharger le fichier excel"

msgid "tooltip_encode_for"
msgstr "Encoder les notes"

msgid "tooltip_encode_no_more_possible_for"
msgstr "Toutes les notes ont été soumises.Il n'est plus possible d'encoder de notes pour ce cours."

msgid "tooltip_execute_my_message_action"
msgstr "Exécuter l'action sélectionnée"

msgid "tooltip_inject_excel_no_more_possible_for"
msgstr "Toutes les notes ont été soumises.Il n'est plus possible de soumettre de fichier excel pour ce cours."

msgid "tooltip_my_message_read"
msgstr "Lire le message"

msgid "tooltip_print_scores"
msgstr "Imprimer les notes"

msgid "tooltip_scores_encodings_progress_bar"
msgstr "Représente la quantité de notes soumises à la faculté par le professeur. Le nombre entre parenthèses correspond "
       "au nombre de notes encodées qui n'ont pas encore été soumises (en état 'brouillon')."

msgid "tooltip_select_action"
msgstr "Sélectionner l'action à exécuter"

msgid "tooltip_select_all_messages"
msgstr "Sélectionner tous les messages"

msgid "tooltip_select_excel_file_to_inject_scores"
msgstr "Séclectionnez le fichier excel à soumettre"

msgid "tooltip_to_my_messages"
msgstr "Retourner à la liste des messages"

msgid "tutor"
msgstr "Enseignant·e"

msgid "tutors"
msgstr "Enseignants"

msgid "other_tutors"
msgstr "Autre(s) Enseignant(s)"

msgid "txt_message"
msgstr "Message texte"

msgid "txt_origin_title"
msgstr "Origine du message"

msgid "txt_recipient_title"
msgstr "Destinataire du message (email ou nom ou nom d'utilisateur)"

msgid "txt_reference_title"
msgstr "Référence du template du message"

msgid "txt_subject_title"
msgstr "Sujet du message"

msgid "type"
msgstr "Type"

msgid "types"
msgstr "Types"

msgid "undated_events"
msgstr "Événements non planifiés"

msgid "undefined"
msgstr "Non défini"

msgid "unknown"
msgstr "Indéfini"

msgid "user"
msgstr "Utilisateur"

msgid "user_interface_language"
msgstr "Langue de l'interface utilisateur"

msgid "user_is_not_program_manager"
msgstr "Vous n'êtes pas un gestionnaire de programme. Par conséquent, vous n'avez pas accès à cette interface."

msgid "validated_double_encoding_cannot_be_validated_anymore"
msgstr "Un double encodage validé ne peut l'être une seconde fois"

msgid "validation_dubble_encoding_mandatory"
msgstr "Veuillez sélectionner une note finale pour toutes les différences détectées entre le premier encodage et le "
       "double encodage (ci-dessous). Si vous choisissez d'annuler, votre double encodage sera perdu."

msgid "via_excel"
msgstr "Via fichier Excel"

msgid "via_paper"
msgstr "Sur papier"

msgid "warning_all_scores_not_sumitted_yet"
msgstr "Attention : vous avez des notes enregistrées qui n'ont pas encore été soumises."

msgid "website"
msgstr "Site internet"

msgid "without_attribution"
msgstr "Sans attribution"

msgid "xls_columns_structure_error"
msgstr "Votre fichier excel n'est pas bien structuré. Veuillez respecter l'ordre des colonnes fournie lors du "
       "téléchargement de votre fichier (bouton '{}')."

msgid "order"
msgstr "Ordonner"

msgid "options"
msgstr "Options"

msgid "required"
msgstr "Obligatoire"

msgid "question"
msgstr "Question"

msgid "questions"
msgstr "Questions"

msgid "value"
msgstr "Valeur"

msgid "short_input_text"
msgstr "Short input text"

msgid "long_input_text"
msgstr "Long input text"

msgid "radio_button"
msgstr "Radio button"

msgid "checkbox"
msgstr "Checkbox"

msgid "upload_button"
msgstr "Upload button"

msgid "download_link"
msgstr "Download link"

msgid "dropdown_list"
msgstr "Dropdown list"

msgid "http_link"
msgstr "HTTP link"
msgid "you_manage"
msgstr "Vous gérez"

msgid "BACHELOR"
msgstr "Bachelier"

msgid "MASTER_60"
msgstr "Master 60"

msgid "MASTER_120"
msgstr "Master 120"

msgid "MASTER_180_OR_240"
msgstr "Master 180 ou 240"

msgid "ADVANCED_MASTER"
msgstr "Master de spécialisation"

msgid "TRAINING_CERTIFICATE"
msgstr "Agrégation"

msgid "CERTIFICATE"
msgstr "Certificat"

msgid "DOCTORATE"
msgstr "Doctorat"

msgid "CAPAES"
msgstr "CAPAES"

msgid "start_date_must_be_lower_than_end_date"
msgstr "La date de début doit être inférieure à la date de fin"

msgid "DEPUTY_AUTHORITY"
msgstr "Suppléant d'autorité"

msgid "DEPUTY_SABBATICAL"
msgstr "Suppléant sabbatique"

msgid "DEPUTY_TEMPORARY"
msgstr "Suppléant temporaire"

msgid "INTERNSHIP_SUPERVISOR"
msgstr "Directeur de stage"

msgid "INTERNSHIP_CO_SUPERVISOR"
msgstr "Co-directeur de stage"

msgid "PROFESSOR"
msgstr "Professeur"

msgid "COORDINATOR"
msgstr "Coordinateur"

msgid "HOLDER"
msgstr "Titulaire"

msgid "holder_number"
msgstr "Nb titulaires"

msgid "CO_HOLDER"
msgstr "Co-titulaire"

msgid "DEPUTY"
msgstr "Suppléant"

msgid "scores_responsible_can_submit_partial_encoding"
msgstr "Les responsables de notes peuvent soumettre des encodages partiels"

msgid "scores_responsible_must_still_submit_scores"
msgstr "Le responsable de notes doit toujours soumettre les notes"

msgid "NONE"
msgstr "Aucun"

msgid "keyword"
msgstr "Mot clé"

msgid "VALID"
msgstr "Valide"

msgid "INVALID"
msgstr "Invalide"

msgid "COURSE"
msgstr "Cours"

msgid "MASTER_THESIS"
msgstr "Thèse"

msgid "DISSERTATION"
msgstr "Mémoire"

msgid "INTERNSHIP"
msgstr "Stage"

msgid "OTHER_COLLECTIVE"
msgstr "Autre collectif"

msgid "OTHER_INDIVIDUAL"
msgstr "Autre individuel"

msgid "EXTERNAL"
msgstr "Externe"

msgid "TEACHING_INTERNSHIP"
msgstr "Stage d'enseignement"

msgid "CLINICAL_INTERNSHIP"
msgstr "Stage clinique"

msgid "PROFESSIONAL_INTERNSHIP"
msgstr "Stage socio-professionnel"

msgid "RESEARCH_INTERNSHIP"
msgstr "Stage de recherche"

msgid "LU_ERRORS_REQUIRED"
msgstr "Ce champ est requis."

msgid "LU_ERRORS_INVALID"
msgstr "'Entrez une valeur valide."

msgid "LU_ERRORS_INVALID_SEARCH"
msgstr "Recherche invalide - Veuillez remplir mininum 2 filtres lors de vos recherches."

msgid "LU_ERRORS_ACADEMIC_YEAR_REQUIRED"
msgstr "Veuillez préciser une année académique."

msgid "LU_ERRORS_YEAR_WITH_ACRONYM"
msgstr "Veuillez préciser une année académique ou entrer un acronyme valide."

msgid "LU_ERRORS_INVALID_REGEX_SYNTAX"
msgstr "Expression régulière incorrecte!"

msgid "ANNUAL"
msgstr "Annuel"

msgid "BIENNIAL_EVEN"
msgstr "Bisannuel pair"

msgid "BIENNIAL_ODD"
msgstr "Bisannuel impair"

msgid "no_valid_m_justification_error"
msgstr "Vous ne pouvez pas encoder d'absence justifiée (M) via l'injection xls"

msgid "abscence_justified_preserved"
msgstr "Abscence justifiée dèjà encodée et préservée"

msgid "tutors_of_course"
msgstr "Enseignant·e·s du cours"

msgid "academic_actors"
msgstr "Acteurs académiques"

msgid "academic_start_date_error"
msgstr "La date de début doit être comprise entre les dates de début/fin de l'année académique"

msgid "academic_end_date_error"
msgstr "La date de fin doit être comprise entre les dates de début/fin de l'année académique"

msgid "end_start_date_error"
msgstr "La date de fin doit être supérieure à la date début"

msgid "dates_mandatory_error"
msgstr "Les dates de début et de fin sont obligatoires"

msgid "date_format"
msgstr "%d/%m/%Y"

msgid "date_format_string"
msgstr "d/m/Y"

msgid "format_date"
msgstr "jj/mm/aaaa"

msgid "desc_lnk_academic_actors"
msgstr "Gestion des acteurs académiques"

msgid "all_years"
msgstr "Toutes les années"

msgid "trainings"
msgstr "Formations"

msgid "components"
msgstr "Composants"

msgid "educational_information"
msgstr "Infos pédagogiques"

msgid "propositions"
msgstr "Propositions"

msgid "tutor_attributions"
msgstr "Enseignants - attributions"

msgid "proposal"
msgstr "Proposition"

msgid "academic_calendar_offer_year_calendar_start_date_end_date_error"
msgstr "La date d'ouverture de '%s' du calendrier académique ne peut pas être supérieure au %s "
       "(date de fin de '%s' du programme '%s')"

msgid "component_type"
msgstr "Type de composant"

msgid "vol_q1"
msgstr "Vol. q1"

msgid "vol_q2"
msgstr "Vol. q2"

msgid "volume"
msgstr "Volume"

msgid "schedules_conformity"
msgstr "Conform. horaires"

msgid "planned_classrooms"
msgstr "Classes prévues"

msgid "real_on_planned_classrooms"
msgstr "Classes effectives/prévues"

msgid "classes"
msgstr "Classes"

msgid "class"
msgstr "Classe"

msgid "learning_unit_code"
msgstr "Code de l'UE"

msgid "partims"
msgstr "Partims"

msgid "periodicity"
msgstr "Périodicité"

msgid "nominal_credits"
msgstr "Crédits"

msgid "active"
msgstr "Actif"

msgid "inactive"
msgstr "Inactif"

msgid "MASTER_DISSERTATION"
msgstr "Mémoire"

msgid "FULL"
msgstr "Complet"

msgid "MOBILITY"
msgstr "Mobilité"

msgid "OTHER"
msgstr "Autre"

msgid "PARTIM"
msgstr "Partim"

msgid "PHD_THESIS"
msgstr "Thèse"

msgid "selected"
msgstr "sélectionné(s)"

msgid "subtype"
msgstr "Sous-type"

msgid "start"
msgstr "Début"

msgid "duration"
msgstr "Durée"

msgid "learning_unit_specifications"
msgstr "Cahier de charges"

msgid "experimental_phase"
msgstr "Cette fonctionnalité est en phase expérimentale"

msgid "title_1"
msgstr "Intitulé commun aux partims (partie 1)"

msgid "common_title"
msgstr "Intitulé commun"

msgid "common_english_title"
msgstr "Intitulé commun en anglais"

msgid "title_2"
msgstr "Intitulé propre au partim (partie 2)"

msgid "title_proper_to_UE"
msgstr "Intitulé propre"

msgid "english_title_proper_to_UE"
msgstr "Intitulé propre en anglais"

msgid "title_in_english"
msgstr "Intitulé en anglais"

msgid "title_in_english_1"
msgstr "(partie 1 commune aux partims)"

msgid "title_in_english_2"
msgstr "(partie 2 propre au partim)"

msgid "LECTURING"
msgstr "Partie magistrale"

msgid "PRACTICAL_EXERCISES"
msgstr "Partie pratique"

msgid "lecturing"
msgstr "Cours magistral"

msgid "PE"
msgstr "TP"

msgid "SCHOOL"
msgstr "Ecole"

msgid "PLATFORM"
msgstr "Plateforme"

msgid "LOGISTICS_ENTITY"
msgstr "Entitée logistique"

msgid "organogram"
msgstr "Organigramme"

msgid "attached_to"
msgstr "Attachée à"

msgid "ACADEMIC_PARTNER"
msgstr "Partenaire académique"

msgid "INDUSTRIAL_PARTNER"
msgstr "Partenaire industriel"

msgid "SERVICE_PARTNER"
msgstr "Partenaire de service"

msgid "COMMERCE_PARTNER"
msgstr "Partenaire commercial"

msgid "PUBLIC_PARTNER"
msgstr "Partenaire public"

msgid "requirement_entity"
msgstr "Entité resp. cahier de charges"

msgid "requirement_entity_small"
msgstr "Ent. charge"

msgid "allocation_entity"
msgstr "Entité resp. de l'attribution"

msgid "allocation_entity_small"
msgstr "Ent. attrib."

msgid "with_entity_subordinated_small"
msgstr "Avec ent. subord."

msgid "additional_requirement_entity"
msgstr "Entité resp. cahier de charges complémentaire"

msgid "additional_requirement_entity_1"
msgstr "Entité resp. cahier de charges complémentaire 1"

msgid "additional_requirement_entity_2"
msgstr "Entité resp. cahier de charges complémentaire 2"

msgid "academic_end_year"
msgstr "Anac de fin"

msgid "academic_start_year"
msgstr "Anac de début"

msgid "organization_name"
msgstr "Nom"

msgid "partial"
msgstr "Q1"

msgid "remaining"
msgstr "Q2"

msgid "partial_remaining"
msgstr "Q1&2"

msgid "partial_or_remaining"
msgstr "Q1|2"

msgid "volume_partial"
msgstr "Vol. Q1"

msgid "volume_remaining"
msgstr "Vol. Q2"

msgid "quadrimester"
msgstr "Quadrimestre"

msgid "composition"
msgstr "Composition"

msgid "real_classes"
msgstr "Classes effectives"

msgid "lu_usage"
msgstr "Utilisation par les UE"

msgid "academic_years"
msgstr "Années académiques"

msgid "from"
msgstr "De"

msgid "to"
msgstr "à"

msgid "since"
msgstr "Depuis"

msgid "editing"
msgstr "Edition"

msgid "component"
msgstr "Composant"

msgid "used_by"
msgstr "Utilisation par l'unité d'enseignement"

msgid "offers_enrollments"
msgstr "Inscriptions aux formations"

msgid "learning_units_enrollments"
msgstr "Inscription aux unités d'enseignement"

msgid "exams_enrollments"
msgstr "Inscription aux examens"

msgid "average"
msgstr "Moyenne"

msgid "global_average"
msgstr "Moyenne générale"

msgid "result"
msgstr "Résultat"

msgid "enrollment_date"
msgstr "Date d'inscription"

msgid "students_title"
msgstr "Etudiants"

msgid "student_title"
msgstr "Etudiant"

msgid "classe"
msgstr "Classe"

msgid "localization"
msgstr "Localisation"

msgid "internship_subtype"
msgstr "Sous-type de stage"

msgid "part1"
msgstr "partie 1"

msgid "part2"
msgstr "partie 2"

msgid "create_learning_unit"
msgstr "Création d'une unité d'enseignement"

msgid "existed_acronym"
msgstr "Code a déjà existé pour "

msgid "existing_acronym"
msgstr "Code déjà existant en "

msgid "invalid_acronym"
msgstr "Code non valide"

msgid "acronym_rules"
msgstr "Code composé de:\n"
       "site: 1 lettre\n"
       "partie alphabétique: 2 à 4 lettres\n"
       "partie numérique: 4 chiffres"

msgid "end_year_title"
msgstr "Année de fin"

msgid "active_title"
msgstr "Actif"

msgid "titles"
msgstr "Intitulés"

msgid "fixtures_build"
msgstr "Créer des fixtures anonymisées"

msgid "desc_lnk_fixtures_build"
msgstr "Crée un fichier json avec des fixtures anonymisées"

msgid "partial_volume_1"
msgstr "Volume Q1"

msgid "partial_volume_2"
msgstr "Volume Q2"

msgid "partial_volume_1Q"
msgstr "Q1"

msgid "partial_volume_2Q"
msgstr "Q2"

msgid "planned_classes"
msgstr "Classes prévues"

msgid "planned_classes_pc"
msgstr "C.P."

msgid "total_volume_voltot"
msgstr "Vol.tot"

msgid "volumes_management"
msgstr "Gestion des volumes horaires"

msgid "volumes_validation_success"
msgstr "Les données entrées respectent les règles de calculs des volumes horaires."

msgid "end_date_gt_begin_date"
msgstr "L'année de fin doit etre égale ou supérieur à l'année de départ"

msgid "session_title"
msgstr "Session dérogation"

msgid "remarks_title"
msgstr "Remarques"

msgid "faculty_remark"
msgstr "Remarque de faculté"

msgid "other_remark"
msgstr "Autre remarque"

msgid "new_learning_unit"
msgstr "Nouvelle UE"

msgid "previous"
msgstr "Précédent"

msgid "next"
msgstr "Suivant"

msgid "learning_location"
msgstr "Lieu d'enseignement"

msgid "NON_ACADEMIC"
msgstr "Non academique autre"

msgid "NON_ACADEMIC_CREF"
msgstr "Non académique CREF"

msgid "ACADEMIC"
msgstr "Académique"

msgid "ACTIVE"
msgstr "Actif"

msgid "INACTIVE"
msgstr "Inactif"

msgid "RE_REGISTRATION"
msgstr "Actif uniquement pour des réinscriptions"

msgid "OPTIONAL"
msgstr "Optionnel"

msgid "NO_PRINT"
msgstr "Pas d'impression"

msgid "IN_HEADING_2_OF_DIPLOMA"
msgstr "Dans rubrique 2 du diplôme"

msgid "IN_EXPECTED_FORM"
msgstr "Sous forme d'attendu"

msgid "FEE_1"
msgstr "Rôle"

msgid "FEE_2"
msgstr "Rôle + examen"

msgid "FEE_3"
msgstr "AESS, CAPAES ou fin de cycle"

msgid "FEE_4"
msgstr "Minerval sans examen"

msgid "FEE_5"
msgstr "Minerval complet"

msgid "FEE_6"
msgstr "certificat universitaire"

msgid "FEE_7"
msgstr "Master complémentaire spécialisation médicale"

msgid "FEE_8"
msgstr "Concours d’accès"

msgid "FEE_10"
msgstr "10 CU 30 crédits"

msgid "FEE_11"
msgstr "11 Certificat compétence méd"

msgid "FEE_12"
msgstr "12 Offres ISA : 12BA et 21MS"

msgid "FEE_13"
msgstr "13 Offres ISA : 13BA et 22MS"

msgid "DAILY"
msgstr "Horaire de jour"

msgid "SHIFTED"
msgstr "Horaire décalé"

msgid "ADAPTED"
msgstr "Horaire adapté"

msgid "academic_calendar_type"
msgstr "Type d'événement"

msgid "DELIBERATION"
msgstr "Délibération"

msgid "DISSERTATION_SUBMISSION"
msgstr "Soumission de mémoires"

msgid "EXAM_ENROLLMENTS"
msgstr "Inscription aux examens"

msgid "SCORES_EXAM_DIFFUSION"
msgstr "Diffusion des notes d'examen"

msgid "SCORES_EXAM_SUBMISSION"
msgstr "Soumission des feuilles de note"

msgid "TEACHING_CHARGE_APPLICATION"
msgstr "Application pour charges d'enseignement"

msgid "field_is_required"
msgstr "Ce champ est obligatoire."

msgid "associated_entity"
msgstr "Les entités associées"

msgid "LU_WARNING_INVALID_ACRONYM"
msgstr "Si l'acronym est introduit, il doit au minimum faire 3 caractères"

msgid "title_in_french"
msgstr "Intitulé en français"

msgid "schedule_type"
msgstr "Type horaire"

msgid "enrollment_campus"
msgstr "Lieu d'inscription"

msgid "other_campus_activities"
msgstr "Activités sur d'autres sites"

msgid "unspecified"
msgstr "Indéterminé"

msgid "university_certificate"
msgstr "Certificat universitaire"

msgid "studies_domain"
msgstr "Domaine d'études"

msgid "main domain"
msgstr "domaine principal"

msgid "secondary domains"
msgstr "domaines secondaires"

msgid "primary_language"
msgstr "Langue principale"

msgid "other_language_activities"
msgstr "Activité dans d'autres langues"

msgid "funding"
msgstr "Finançable"

msgid "funding_cud"
msgstr "Financement coopération internationale CCD/CUD"

msgid "funding_direction"
msgstr "Orientation de financement"

msgid "cud_funding_direction"
msgstr "Orientation coopération internationale CCD/CUD"

msgid "active_status"
msgstr "Actif"

msgid "partial_deliberation"
msgstr "Sous-épreuve"

msgid "admission_exam"
msgstr "Concours"

msgid "academic_type"
msgstr "Nature"

msgid "keywords"
msgstr "Mots clés"

msgid "training_type"
msgstr "Type de formation"

msgid "QUADRIMESTER"
msgstr "Quadrimestre(s)"

msgid "TRIMESTER"
msgstr "Trimestre(s)"

msgid "MONTH"
msgstr "Mois"

msgid "WEEK"
msgstr "Semaine(s)"

msgid "DAY"
msgstr "Jour(s)"

msgid "administration_entity"
msgstr "Entité d'administration"

msgid "management_entity"
msgstr "Entité de gestion"

msgid "enrollment_enabled"
msgstr "Inscriptible"

msgid "formations"
msgstr "Formations"

msgid "formations_lnk"
msgstr "Formations"

msgid "desc_lnk_formations"
msgstr "Organisation des formations"

msgid "education_groups"
msgstr "Organisations de formations"

msgid "education group year"
msgstr "Organisation de formations annualisée"

msgid "entity_management"
msgstr "Fac. gestion"

msgid "of_category"
msgstr "Type d'organisation de formation"

msgid "activity_search"
msgstr "Unités d'enseignement"

msgid "service_course_search"
msgstr "Cours de service"

msgid "TRAINING"
msgstr "Formation"

msgid "MINI_TRAINING"
msgstr "Mini formation"

msgid "GROUP"
msgstr "Groupement"

msgid "PRIMARY_LANGUAGE"
msgstr "Langue principale"

msgid "OR"
msgstr "Ou"

msgid "AND"
msgstr "Et"

msgid "language_association"
msgstr "Opérateur langues principales"

msgid "prolong_or_create_learning_unit_message"
msgstr "<p>Le <b>sigle</b> utilisé est <b>déjà existant</b>.</p>"
       "<p>Vous avez le choix entre :"
       "<ul><li>soit <b>créer</b> une nouvelle UE qui reprendra ce sigle </li>"
       "<li>soit <b>prolonger</b> l'unité d'enseignement de même sigle </li></ul></p>"

msgid "confirm_your_action"
msgstr "Confirmer votre action."

msgid "create"
msgstr "Créer"

msgid "prolong"
msgstr "Prolonger"

msgid "diplomas_certificates"
msgstr "Diplômes /  Certificats"

msgid "diploma_title"
msgstr "Intitulé du diplôme/du certificat"

msgid "professionnal_title"
msgstr "Titre professionnel"

msgid "university_certificate_desc"
msgstr "Mène à diplôme/à certificat"

msgid "program_coorganization"
msgstr "Programme co-organisés avec d'autres institutions"

msgid "for_all_students"
msgstr "Pour tous les étudiants"

msgid "diploma"
msgstr "Diplôme"

msgid "UNIQUE"
msgstr "Diplôme unique"

msgid "SEPARATE"
msgstr "Diplôme séparé"

msgid "NOT_CONCERNED"
msgstr "Non concerné"

msgid "organization_address_save_error"
msgstr "Impossible d'enregistrer l'adresse de l'organisation"

msgid "i_confirm"
msgstr "Oui, je confirme."

msgid "msg_warning_delete_learning_unit"
msgstr "Cette opération est <strong>permanente</strong> et ne peut pas être défaite. Vous perdrez à jamais"
       " les données liées à l'UE <strong>%s</strong>."

msgid "The learning unit %(acronym)s has been successfully deleted for all years."
msgstr "L'unité d'enseignement %(acronym)s a été supprimée avec succès pour toutes les années."

msgid "cannot_delete_learning_unit_year"
msgstr "L’UE <strong>%(learning_unit)s</strong> dont vous demandez la suppression à partir de l’année %(year)s fait l’objet des liens suivants à supprimer au préalable :"

msgid "cannot_delete_learning_unit"
msgstr "L’UE <strong>%(learning_unit)s</strong> dont vous demandez la suppression fait l’objet des liens suivants à supprimer au préalable :"

msgid "There is %(count)d enrollments in %(subtype)s %(acronym)s for the year %(year)s"
msgstr "%(subtype)s %(acronym)s fait l’objet de %(count)d inscription(s) l’année %(year)s"

msgid "%(subtype)s %(acronym)s is assigned to %(tutor)s for the year %(year)s"
msgstr "%(subtype)s %(acronym)s est attribué(e) à %(tutor)s l’année %(year)s"

msgid "%(subtype)s %(acronym)s is assigned to the assistant %(assistant)s for the year %(year)s"
msgstr "%(subtype)s %(acronym)s est attribué(e) à l'assistant %(assistant)s l'année %(year)s"

msgid "lu_included_in_group"
msgstr "%(subtype)s %(acronym)s est repris dans le groupement %(group)s l’année %(year)s"

msgid "The learning unit %(acronym)s is related to the internship speciality %(speciality)s"
msgstr "L'unité d'enseignement %(acronym)s est liée à la spécialité de stage %(speciality)s"

msgid "%(subtype)s %(acronym)s has been deleted for the year %(year)s"
msgstr "%(subtype)s %(acronym)s a été supprimé(e) pour l'année %(year)s"

msgid "The class %(acronym)s has been deleted for the year %(year)s"
msgstr "La classe %(acronym)s a été supprimé(e) pour l'année %(year)s"

msgid "the partim"
msgstr "le partim"

msgid "The partim"
msgstr "Le partim"

msgid "The learning unit"
msgstr "L'unité d'enseignement"

msgid "the learning unit"
msgstr "l'unité d'enseignement"

msgid "Delete from this academic year"
msgstr "Supprimer à partir de cette année académique"

msgid "Delete the learning unit for all academic years"
msgstr "Supprimer l'unité d'enseignement pour toutes les années académiques"

msgid "You asked the deletion of the learning unit %(acronym)s from the year %(year)s"
msgstr "Vous avez demandé la suppression de l'unité d'enseignement %(acronym)s à partir de l'année %(year)s"

msgid "publish_attribution_to_portal"
msgstr "Publication des attributions sur Osis-Portal"

msgid "RESEVED_FOR_INTERNS"
msgstr "Réservé aux internes"

msgid "OPEN_FOR_EXTERNS"
msgstr "Ouvert aux externes"

msgid "EXCEPTIONAL_PROCEDURE"
msgstr "Procédure exceptionnelle"

msgid "VACANT_NOT_PUBLISH"
msgstr "Vacant à ne pas publier"

msgid "DO_NOT_ASSIGN"
msgstr "A ne pas attribuer"

msgid "folder"
msgstr "Dossier"

msgid "introduced_by"
msgstr "Introduit par"

msgid "the"
msgstr "Le"

msgid "proposal_management"
msgstr "Gestion de la proposition"

msgid "category"
msgstr "Catégorie"

msgid "PRESIDENT"
msgstr "Président"

msgid "SECRETARY"
msgstr "Secrétaire"

msgid "SIGNATORY"
msgstr "Signataire"

msgid "administrative_data"
msgstr "Données administratives"

msgid "jury"
msgstr "Jury"

msgid "signatory_qualification"
msgstr "Qualification du signataire"

msgid "course_enrollment"
msgstr "Inscription aux cours"

msgid "marks_presentation"
msgstr "Remise des notes"

msgid "dissertation_presentation"
msgstr "Remise du mémoire"

msgid "scores_diffusion"
msgstr "Diffusion des notes"

msgid "session"
msgstr "session"

msgid "at"
msgstr "à"

msgid "learning_unit_years_to_delete"
msgstr "Vous êtes sur le point de supprimer définitivement les UE suivantes"

msgid "type_must_be_full"
msgstr "Le type de l'unité d'enseignement doit être complet."

msgid "learning_unit_type_is_not_internship"
msgstr "L'unité d'enseignement n'est pas de type stage."

msgid "CREATION"
msgstr "Création"

msgid "MODIFICATION"
msgstr "Modification"

msgid "TRANSFORMATION"
msgstr "Transformation"

msgid "TRANSFORMATION_AND_MODIFICATION"
msgstr "Transformation et modification"

msgid "SUPPRESSION"
msgstr "Suppression"

msgid "CENTRAL"
msgstr "Central"

msgid "SUSPENDED"
msgstr "Suspendu"

msgid "ACCEPTED"
msgstr "Accepté"

msgid "REFUSED"
msgstr "Refusé"

msgid "success_modification_proposal"
msgstr "Une proposition de modification de type {} a été faite pour l'unité d'enseignement {}."

msgid "proposal_edited_successfully"
msgstr "Proposition modifiée avec succès"

msgid "proposals_cancelled_successfully"
msgstr "Propositions annulées avec succès"

msgid "proposals_consolidated_successfully"
msgstr "Propositions consolidées avec succès"

msgid "content"
msgstr "Contenu"

msgid "code_scs"
msgstr "Code SCS"

msgid "title_code_formation"
msgstr "Intitulé / Code OF"

msgid "absolute_credits"
msgstr "Crédits abs."

msgid "relative_target_credits"
msgstr "Créd. cible rel."

msgid "relative credits"
msgstr "crédits relatifs"

msgid "min_credits"
msgstr "Créd. min."

msgid "max_credits"
msgstr "Créd. max."

msgid "mandatory"
msgstr "Oblig."

msgid "block"
msgstr "Bloc"

msgid "current_order"
msgstr "Ordre présent"

msgid "sessions_derogation"
msgstr "Sessions en dérogation"

msgid "own_comment"
msgstr "Commentaire propre"

msgid "SESSION_1"
msgstr "1"

msgid "SESSION_2"
msgstr "2"

msgid "SESSION_3"
msgstr "3"

msgid "SESSION_1_2"
msgstr "12"

msgid "SESSION_1_3"
msgstr "13"

msgid "SESSION_2_3"
msgstr "23"

msgid "SESSION_1_2_3"
msgstr "123"

msgid "SESSION_UNDEFINED"
msgstr "Session indéfinie"

msgid "SESSION_PARTIAL_2_3"
msgstr "p23"

msgid "Put in proposal"
msgstr "Mettre en proposition"

msgid "Put in suppression proposal"
msgstr "Mettre en proposition de suppression"

msgid "Proposal for modification"
msgstr "Proposition de modification"

msgid "End of teaching"
msgstr "Fin d'enseignement"

msgid "academic_entity_small"
msgstr "Ent. académique"

msgid "academic_entity"
msgstr "Entité académique"

msgid "folder_number"
msgstr "Dossier n°{}"

msgid "produce_xls_lus"
msgstr "Les unités d'enseignement"

msgid "%(date)s must be set within %(start_date)s and %(end_date)s"
msgstr "%(date)s doit être comprise entre %(start_date)s et %(end_date)s"

msgid "Cancel the proposal"
msgstr "Annuler la proposition"

msgid "Edit the proposal"
msgstr "Editer la proposition"

msgid "Consolidate the proposal"
msgstr "Consolider la proposition"

msgid "msg_confirm_cancel_proposal"
msgstr "Etes-vous certain de vouloir annuler la proposition ?"

msgid "The administrative data has been successfully modified"
msgstr "Les données administratives ont été sauvées avec succès"

msgid "vacant"
msgstr "Vacant"

msgid "team_management"
msgstr "Gestion par équipe"

msgid "type_declaration_vacant"
msgstr "Décision"

msgid "procedure"
msgstr "Procédure"

msgid "educational_information_management"
msgstr "Gestion des informations pédagogiques"

msgid "SUMMARY_COURSE_SUBMISSION"
msgstr "Soumission des résumés de cours"

msgid "INTERNAL_TEAM"
msgstr "Interne/Equipe"

msgid "substitute"
msgstr "Suppléé"

msgid "not_end_year"
msgstr "pas de fin prévue"

msgid "Modify"
msgstr "Modifier"

msgid "Edit learning unit end date"
msgstr "Modifier la date de fin de l'unité d'enseignement"

msgid "Modify end date"
msgstr "Modifier la date de fin"

msgid "partim"
msgstr "Partim"

msgid "partim_character_rules"
msgstr "Identifiant partim: 1 lettre ou 1 chiffre"

msgid "invalid_partim_character"
msgstr "Caractère déjà utilisé"

msgid "learning_unit_successfuly_created"
msgstr "Unité d'enseignement <a href='%(link)s'> %(acronym)s (%(academic_year)s) </a> créée avec succès."

msgid "learning_unit_successfuly_deleted"
msgstr "Unité d'enseignement {acronym} ({academic_year}) supprimée avec succès."

msgid "learning_unit_creation_academic_year_max_error"
msgstr "Impossible de créer une UE dont l'année académique est supérieure à {}."

msgid "parent_greater_than_partim"
msgstr "L'année de fin selectionnée (%(partim_end_year)s) est plus grande que l'année de fin du parent %(lu_parent)s"

msgid "learning_unit_created"
msgstr "L'unité d'enseignement %(learning_unit)s créée pour l'année academique %(academic_year)s"

msgid "learning_unit_updated"
msgstr "Unité d'enseignement {acronym} mise à jour avec succès"

msgid "partim_greater_than_parent"
msgstr "L'unité d'enseignement %(learning_unit)s a un partim %(partim)s avec une année de fin plus grande que %(year)s"

msgid "remark"
msgstr "Remarque"

msgid "remark_english"
msgstr "Remarque en anglais"

msgid "Ensure this value is less than %(limit_value)s."
msgstr "Assurez-vous que cette valeur est inférieure à %(limit_value)s."

msgid "Ensure this value is greater than %(limit_value)s."
msgstr "Assurez-vous que cette valeur est supérieure à %(limit_value)s."

msgid "Entity_not_exist"
msgstr "L'entité %(entity_acronym)s n'existe pas pour l'année académique sélectionnée %(academic_year)s"

msgid "Edit the learning unit"
msgstr "Modifier l'unité d'enseignement"

msgid "requirement_entity_end_date_too_short"
msgstr "La durée de vie de l'entité responsable cahier de charges est trop courte."

msgid "Requirement and allocation entities must be linked to the same faculty for this learning unit type."
msgstr "L'entité responsable du cahier de charges et celle d'attribution doivent appartenir à la même faculté pour ce type d'unité d'enseignement."

msgid "success_modification_learning_unit"
msgstr "L'unité d'enseignement a été modifiée."

msgid "error_modification_learning_unit"
msgstr "Erreur lors de la modification de l'unité d'enseignement."

msgid "cannot_set_internship_subtype_for_type_other_than_internship"
msgstr "Le sous-type de stage ne peut pas être séléctionnné pour un type d'unité d'enseignement autre que stage."

msgid "%(subtype)s %(acronym)s is in proposal for the year %(year)s"
msgstr "%(subtype)s %(acronym)s est en proposition pour l'année %(year)s"

msgid "volume_have_more_than_2_decimal_places"
msgstr "Le volume a plus de 2 décimales"

msgid "Site"
msgstr "Site"

msgid "proposal_type"
msgstr "Type proposition"

msgid "proposal_status"
msgstr "Etat proposition"

msgid "folder_entity"
msgstr "Sigle dossier"

msgid "proposals_search"
msgstr "Propositions"

msgid "folder_num"
msgstr "N° dossier"

msgid "ask_to_report_modification"
msgstr "Voulez-vous reporter les modifications faites pour les années suivantes ?"

msgid "proposal_learning_unit_successfuly_created"
msgstr "Proposition d'unité d'enseignement <a href='%(link)s'> %(acronym)s (%(academic_year)s) </a> créée avec succès."

msgid "new_learning_unit_proposal"
msgstr "Nouvelle proposition d'unité d'enseignement"

msgid "proposal_creation"
msgstr "Proposition de création"

msgid "proposal_update"
msgstr "Modification de proposition"

msgid "value_before_proposal"
msgstr "Valeur avant proposition"

msgid "entity_not_found"
msgstr "Entité non-trouvée.  Il y a peut-être une erreur dans les données"

msgid "min_for_field"
msgstr "Veuillez entrer une valeur supérieure ou égale à 0."

msgid "max_for_field"
msgstr "Veuillez entrer une valeur inférieur ou égale à 500."

msgid "force_state"
msgstr "Forcer l'état"

msgid "do_you_want_change_status_proposals"
msgstr "Voulez-vous changer le statut de ces propositions?"

msgid "are_you_sure_to_change_state_from"
msgstr "Êtes-vous sûr de vouloir changer l'état de"

msgid "must_set_common_title_or_specific_title"
msgstr "L'intitulé propre ou l'intitulé commun est requis."

msgid "learning_unit_in_proposal_cannot_save"
msgstr "L'unité d'enseignement %(luy)s est en proposition, impossible de sauvegarder le changement à partir de l'année %(academic_year)s"

msgid "in_proposal"
msgstr "En proposition"

msgid "by"
msgstr "Par"

msgid "summary_locked"
msgstr "mise-à-jour bloquée pour l'enseignant"

msgid "get_back_to_initial"
msgstr "Retour à l'état initial"

msgid "do_you_want_to_get_back_to_initial"
msgstr "Voulez-vous retourner à l'état initial?"

msgid "error_proposal_suppression_to_initial"
msgstr "Erreur lors du retour à l'initial. Une des propositions sélectionnées n'est pas de type SUPPRESSION. Rien n'a été fait"

msgid "error_proposal_no_data"
msgstr "Erreur lors du retour à l'initial. Aucune donnée sélectionnée valide"

msgid "msg_confirm_delete_luy"
msgstr "Etes-vous certain de vouloir supprimer définitivement cette unité d'enseignement ?"

msgid "already_existing_acronym"
msgstr "Sigle déjà existant"

msgid "The value of field '%(field)s' is different between year %(year)s - %(value)s and year %(next_year)s - %(next_value)s"
msgstr "La valeur du champ '%(field)s' différe entre l'année %(year)s - %(value)s et l'année %(next_year)s - %(next_value)s"

msgid "There is not the learning unit %(acronym)s - %(next_year)s"
msgstr "Il n'existe pas d'unité d'enseigmenent %(acronym)s - %(next_year)s"

msgid "The value of field '%(field)s' for the learning unit %(acronym)s (%(component_type)s) is different between year %(year)s - %(value)s and year %(next_year)s - %(next_value)s"
msgstr "La valeur du champ '%(field)s'de l'unité d'enseignement %(acronym)s (%(component_type)s) différe entre l'année %(year)s - %(value)s et l'année %(next_year)s - %(next_value)s"

msgid "There is not %(component_type)s for the learning unit %(acronym)s - %(year)s but exist in %(existing_year)s"
msgstr "Il n'y a pas de %(component_type)s pour l'unité d'enseignement %(acronym)s - %(year)s mais existe en %(existing_year)s"

msgid "Educational information opening"
msgstr "Ouverture informations pédagoqiques"

msgid "Educational information ending"
msgstr "Fermeture informations pédagoqiques"

msgid "official_title_proper_to_partim"
msgstr "Intitulé propre au partim"

msgid "official_english_title_proper_to_partim"
msgstr "Intitulé en anglais propre au partim"

msgid "Educational information submission dates updated"
msgstr "Date de soumission des informations pédagogiques mis à jour"

msgid "The credits value of the partim %(acronym)s is greater or equal than the credits value of the parent learning unit."
msgstr "Le nombre de crédits du partim %(acronym)s est supérieur ou égal à celui de l'unité d'enseignement parent"

msgid "The learning unit has been updated until %(year)s."
msgstr "L'unité d'enseignement a été modifiée jusqu'en %(year)s."

msgid "Prohibition to delete a learning unit before 2015."
msgstr "Interdiction de supprimer une unité d'enseignement avant 2015."

msgid "The entity '%(acronym)s' doesn't exist anymore in %(year)s"
msgstr "L'entité '%(acronym)s' n'existe plus en %(year)s"

msgctxt "teachingmaterial"
msgid "title"
msgstr "titre"

msgctxt "teachingmaterial"
msgid "mandatory"
msgstr "obligatoire"

msgid "Bibliography"
msgstr "Bibliographie"

msgid "bibliography"
msgstr "bibliographie"

msgid "Teaching material"
msgstr "Supports de cours"

msgid "Mobility"
msgstr "Mobilité"

msgid "updated"
msgstr "Mis à jour"

msgid "unupdated"
msgstr "Pas à jour"

msgid "summary_list"
msgstr "Statut des informations pédagogiques"

msgid "The periodicity of the parent and the partims do not match"
msgstr "La périodicité de l'UE parent et des partims est incompatible"

msgid "The parent is inactive and there is at least one partim active"
msgstr "L'UE parent est inactive et au moins un partim est actif"

msgid "This partim is active and the parent is inactive"
msgstr "Ce partim est actif alors que l'UE parent est inactive"

msgid "educational_information_update_reminder"
msgstr "Mail de rappel résumés"

msgid "do_you_want_to_sent_email"
msgstr "Voulez-vous envoyer un email de rappel?"

msgid "desc_mail_reminder"
msgstr "Envoyer un email de rappel pour la mise à jour des informations pédagogiques"

msgid "success_mail_reminder"
msgstr "Messages de rappel envoyés"

msgid "consolidate"
msgstr "Consolider"

msgid "do_you_want_to_consolidate"
msgstr "Voulez-vous consolider ?"

msgid "need_no_reminder"
msgstr "Pas besoin de rappel tout est en ordre"

msgid "Proposal %(acronym)s (%(academic_year)s) cannot be consolidated."
msgstr "Proposition %(acronym)s (%(academic_year)s) ne peut pas être consolidée."

msgid "Proposal %(acronym)s (%(academic_year)s) successfully consolidated."
msgstr "Proposition %(acronym)s (%(academic_year)s) consolidée avec succès."

msgid "Proposal %(acronym)s (%(academic_year)s) cannot be canceled."
msgstr "Proposition %(acronym)s (%(academic_year)s) ne peut pas être annulée."

msgid "Proposal %(acronym)s (%(academic_year)s) successfully canceled."
msgstr "Proposition %(acronym)s (%(academic_year)s) annulée avec succès"

msgid "A report has been sent."
msgstr "Un rapport a été envoyé."

msgid "Success"
msgstr "Succès"

msgid "Failure"
msgstr "Echec"

msgid "Remarks"
msgstr "Remarques"

msgid "Learning unit"
msgstr "Unité d'enseignement"

msgid "Research criteria"
msgstr "Critères de recherche"

msgid "The learning unit %(acronym)s is included in the following education groups"
msgstr "L'unité d'enseignement %(acronym)s est incluse dans les groupements suivants"

msgid "type_code_formation"
msgstr "Type d'OF"

msgid "absolute_and_relative_credits"
msgstr "Crédits<br>relatifs / absolus"

msgid "Proposal is neither accepted nor refused."
msgstr "La proposition n'est ni acceptée ni refusée."

msgid "learning_achievements"
msgstr "Acquis d'apprentissage"

msgid "up"
msgstr "Remonter"

msgid "down"
msgstr "Descendre"

msgid "learning_achievements_headline"
msgstr "A la fin de cette unité d'enseignement, l'étudiant est capable de:"

msgid "User %(person)s do not have rights on this proposal."
msgstr "L'utilisateur %(person)s ne dispose pas de droits sur cette proposition."

msgid "Enrollments to learning unit"
msgstr "Inscriptions à l'UE"

msgid "Training"
msgstr "Formation"

msgid "Enrollments to training"
msgstr "Inscrits à la formation"

msgid "Enrolled to learning unit"
msgstr "Inscrits à l'UE"

msgid "No proposals was selected."
msgstr "Aucune propositions n'a été sélectionnées."

msgid "Proposal %(acronym)s (%(academic_year)s) successfully changed state."
msgstr "Proposition %(acronym)s (%(academic_year)s) a changé d'état avec succès."

msgid "Proposal %(acronym)s (%(academic_year)s) cannot be changed state."
msgstr "Proposition %(acronym)s (%(academic_year)s) ne peut pas changer d'état."

msgid "cancellation"
msgstr "annulation"

msgid "consolidation"
msgstr ""

msgid "borrowed_course_search"
msgstr "Cours empruntés"

msgid "add_another"
msgstr "Ajouter un autre"

msgid "faculty_borrowing"
msgstr "Faculté emprunteuse"

msgid "The value of this attribute is inherited from the parent UE"
msgstr "La valeur de cet attribut est héritée de l'UE parent"

msgid "to_complete"
msgstr "A compléter"

msgid "The value of this attribute is not annualized"
msgstr "La valeur de cet attribut n'est pas annualisée"

msgid "start_year"
msgstr "Début"

msgid "produce_xls_attributions"
msgstr "Les unités d'enseignement et les attributions"

msgid "produce_xls_proposals"
msgstr "Xls avec les propositions"

msgid "proposal_date"
msgstr "Date proposition"

msgid "search_type"
msgstr "Type de recherche"

msgid "The linked %(entity)s does not exist at the start date of the academic year linked to this learning unit"
msgstr "L'%(entity)s liée n'existe pas à la date de début de l'année académique liée à cette unité d'enseignement"

msgid "COURSE_ENROLLMENT"
msgstr "Inscription aux cours"

msgid "vol_global"
msgstr "Vol. global"

msgid "volume_global"
msgstr "volume total global"

msgid "Vol. annual"
msgstr "Vol. annuel"

msgid "Volume annual"
msgstr "Volume annuel"

msgid "missing_internship_subtype"
msgstr "Il est nécessaire d'indiquer le sous-type de stage"

msgid "Consistency error in %(academic_year)s : %(error)s"
msgstr "Erreur de consistance en %(academic_year)s : %(error)s"

msgid "%(col_name)s has been already modified. ({%(new_value)s} instead of {%(current_value)s})"
msgstr "%(col_name)s a déjà été modifié. ({%(new_value)s} à la place de {%(current_value)s})"

msgid "external_code"
msgstr "Code local"

msgid "Proposals"
msgstr "Propositions"

msgid "learning_units_and_attributions_filename"
msgstr "unites_enseignements_et_attributions"

msgid "attribution_list"
msgstr "Liste d'attributions"

msgid "List_proposals"
msgstr "Liste de propositions"

msgid "List_activities"
msgstr "Liste d'activités"

msgid "learning_units_filename"
msgstr "unite_enseignements"

msgid "new_external_learning_unit"
msgstr "Nouvelle UE externe"

msgid "external"
msgstr "Externe"

msgid "comment_title"
msgstr "Commentaire"

msgid "comment"
msgstr "commentaire"

msgid "english comment"
msgstr "commentaire anglais"

msgid "The comments of %(acronym)s has been updated"
msgstr "Les commentaires de %(acronym)s ont été mis à jour"

msgid "requesting_entity"
msgstr "Entité demandeuse"

msgid "local_credits"
msgstr "Crédits locaux"

msgid "warnigns_detected"
msgstr "Nous avons détecté des incohérences dans les données suivantes :"

msgid "Volumes are inconsistent"
msgstr "Les volumes sont inconsistants"

msgid "Volumes of {} are inconsistent"
msgstr "Les volumes de {} sont inconsistants"

msgid "planned classes cannot be 0"
msgstr "le nombre de classes prévues ne peut être 0"

msgid "Vol_tot is not equal to vol_q1 + vol_q2"
msgstr "Le volume total doit être égal à la somme des volumes de Q1 et de Q2"

msgid "Vol_global is not equal to Vol_tot * planned_classes"
msgstr "Le volume global doit être égal au volume annuel multiplié par le nombre de classes"

msgid "At least a partim volume value is greater than corresponding volume of parent"
msgstr "Au moins une valeur de volume d'un partim est supérieure à celle du volume correspondant du parent"

msgid "url of the learning unit"
msgstr "URL de l'unité d'enseignement"

msgid "professional_integration"
msgstr "Intégration professionnelle"

msgid "external_search"
msgstr "UE externes"

msgid "formerly"
msgstr "Anciennement"

msgid "title_1_in_english"
msgstr "Intitulé commun aux partims (partie 1) en anglais"

msgid "title_2_in_english"
msgstr "Intitulé propre au partim (partie 2) en anglais"

msgid "Manage volumes"
msgstr "Gérer les volumes"

msgid "New external learning unit"
msgstr "Nouvelle unité d'enseignement externe"

msgid "New partim"
msgstr "Nouveau partim"

msgid "middle_name"
msgstr "Deuxième nom"

msgid "Select the missing term for the offer"
msgstr "Sélectionner le terme manquant de l'offre"

msgid "Remove the term"
msgstr "Supprimer un terme"

msgid "Do you want to remove this term?"
msgstr "Êtes-vous certain de supprimer ce terme de l'offre ?"

msgid "Sorry but you can not remove the term of an offer"
msgstr "Désolé mais vous ne pouvez pas supprimer le terme d'une offre"

msgid "Do you want to remove the term?"
msgstr "Voulez-vous supprimer le terme ?"

msgid "Export"
msgstr "Exporter"

msgid "produce_xls_lus_desc"
msgstr "Produire un fichier Excel avec la liste des unités d'enseignement"

msgid "produce_xls_attributions_desc"
msgstr "Produire un fichier Excel avec la liste des unités d'enseignement et les attributions"

msgid "hourly volume total annual"
msgstr "volume horaire total annuel"

msgid "hourly volume partial q1"
msgstr "volume horaire partiel q1"

msgid "hourly volume partial q2"
msgstr "volume horaire partiel q2"

msgid "volume declared vacant"
msgstr "volume déclaré vacant"

msgid "Xls with education groups"
msgstr "Xls avec les formations"

msgid "education_groups_filename"
msgstr "formations"

msgid "list_education_groups"
msgstr "Liste d'organisations de formation"

msgid "Q1 and Q2"
msgstr "Q1 et Q2"

msgid "Q1 or Q2"
msgstr "Q1 ou Q2"

msgid "New Education Group"
msgstr "Nouveau Groupement"

msgid "New Training"
msgstr "Nouvelle Formation"

msgid "New Mini-Training"
msgstr "Nouvelle Mini-Formation"

msgid "The repartition volume of %(col_name)s has been already modified. ({%(new_value)s} instead of {%(current_value)s})"
msgstr "La répartition de volume de %(col_name)s a déjà été modifiée. ({%(new_value)s} a la place de {%(current_value)s})"

msgid "untyped"
msgstr "Non-typée"

msgid "validity"
msgstr "validité"

msgid "Education group year <a href='%(link)s'> %(acronym)s (%(academic_year)s) </a> successfuly created."
msgstr "Formation <a href='%(link)s'> %(acronym)s (%(academic_year)s) </a> créée avec succès."

msgid "minimum credits"
msgstr "crédits minimum"

msgid "maximum credits"
msgstr "crédits maximum"

msgid "EDUCATION_GROUP_EDITION"
msgstr "Edition programme"

msgid "The learning unit %(acronym)s is not included in any education group"
msgstr "L'unité d'enseignement %(acronym)s n'est incluse dans aucun groupement"

msgid "No enrollment for this learning unit"
msgstr "Il n'y a aucune inscription pour cette unité d'enseignement"

msgid "Changed"
msgstr "Modification apportée"

msgid "Other teacher(s)"
msgstr "Autre(s) enseignant(s)"

msgid "Summary responsible(s)"
msgstr "Responsable(s) des informations"

msgid "The annual volume must be equal to the sum of the volumes Q1 and Q2"
msgstr "Le volume annuel doit être égal à la somme des volumes Q1 et Q2"

msgid "The global volume corresponding to the product of the annual volume and the number of planned classes must be equal to the sum of the volumes for each entity"
msgstr "Le volume global correspondant au volume annuel multiplié par le nombre de classes doit être égal à la somme des volumes pour chaque entité"

msgid "This partim is %(partim_periodicity)s and the parent is %(parent_periodicty)s"
msgstr "Ce partim est %(partim_periodicity)s alors que l'UE parent est %(parent_periodicty)s"

msgid "The parent is %(parent_periodicty)s and there is at least one partim which is not %(parent_periodicty)s"
msgstr "L'UE parent est %(parent_periodicty)s et au moins un partim n'est pas %(parent_periodicty)s"

msgid "Admission Conditions for Bachelors"
msgstr "Conditions d'admissions pour Bacheliers"

msgid "Alert Message"
msgstr "Message d'alerte"

msgid "Free Text"
msgstr "Zone libre"

msgid "University Bachelors"
msgstr "Bacheliers universitaires"

msgid "Diploma"
msgstr "Diplôme"

msgid "Conditions"
msgstr "Conditions"

msgid "Access"
msgstr "Accès"

msgid "Actions"
msgstr "Actions"

msgid "UCL Bachelors"
msgstr "Bacheliers UCL"

msgid "Others Bachelors of the French speaking Community of Belgium"
msgstr "Autres bacheliers de la Communauté française de Belgique"

msgid "Bachelors of the Dutch speaking Community of Beligum"
msgstr "Bachelier de la Communauté flamande de Belgique"

msgid "Foreign Bachelors"
msgstr "Bacheliers étrangers"

msgid "Non university Bachelors"
msgstr "Bacheliers non universitaires"

msgid "Holders of a 2nd cycle University degree"
msgstr "Diplômés du 2° cycle universitaire"

msgid "Holders of a non-University 2nd cycle degree"
msgstr "Diplômés de 2° cycle non universitaire"

msgid "Adults taking up their university training"
msgstr "Adultes en reprise d'études"

msgid "Personalized access"
msgstr "Accès personnalisé"

msgid "Admission and Enrolment Procedures for general registration"
msgstr "Procédures d'admission et d'inscription"

msgid "Modify text"
msgstr "Modifier un texte"

msgid "Add a new line"
msgstr "Ajouter une nouvelle ligne"

msgid "Modify an existing line"
msgstr "Modifier une ligne existante"

msgid "Are you sure you want to delete %(education_group_year)s?"
msgstr "Êtes-vous sûr·e que vous voulez supprimer %(education_group_year)s?"

msgid "You are not summary responsible for this learning unit."
msgstr "Vous n'êtes pas responsable des informations pédagogiques pour cette unité d'enseignement."

msgid "The learning unit is not summary editable."
msgstr "La mise-à-jour des informations pédagogiques est bloqué pour cette unité d'enseignement."

msgid "Not in period to edit educational information."
msgstr "Vous n'êtes pas en période d'édition des informations pédagogiques."

msgid "Modification made"
msgstr "Modification apportée"

msgid "You can not delete this object because some dependencies are protected"
msgstr "Vous ne pouvez pas supprimer cet objet car certaines dépendances sont protégées"

msgid "It will delete also this following objects"
msgstr "Cela supprimera également les objets suivants"

msgid "The education group edition period is not open."
msgstr "La période de modification d'organisation de formation n'est pas ouverte."

msgid "The user has not permission to delete education groups."
msgstr "L'utilisateur n'a pas la permission de supprimer les organisations de formation."

msgid "The teaching material has been deleted"
msgstr "Le support de cours a été supprimé"

msgid "Teaching materials has been updated"
msgstr "Les supports de cours ont été mis à jour"

msgid "Are you sure you want to delete the teaching material?"
msgstr "Êtes-vous sûr·e de vouloir supprimer le support de cours?"

msgid "{} successfully updated"
msgstr "{} modifié(e) avec succès."

msgid "unit"
msgstr "unité"

msgid "Enter text to search"
msgstr "Entrez le texte à rechercher"

msgid "Mobility has been updated"
msgstr "Mobilité a été mis-à-jour"

msgid "lock"
msgstr "Bloquer"

msgid "unlock"
msgstr "Débloquer"

msgid "Update for teacher unlocked"
msgstr "Mise-à-jour débloquée pour l'enseignant"

msgid "Update for teacher locked"
msgstr "Mise-à-jour bloquée pour l'enseignant"

msgid "lock update for teacher"
msgstr "bloquer la mise à jour pour l'enseignant"

msgid "unlock update for teacher"
msgstr "débloquer la mise à jour pour l'enseignant"

msgid "The education group has been deleted."
msgstr "L'organisation de formation a été supprimée."

msgid "The %(acronym)s has been moved"
msgstr "%(acronym)s a été déplacé"

msgid "\"%(child)s\" has been detached from \"%(parent)s\""
msgstr "\"%(child)s\" a été détaché de \"%(parent)s\""

msgid "Additional info"
msgstr "Infos complémentaires"

msgid "Weighting"
msgstr "Pondération par crédit"

msgid "Default learning unit enrollment"
msgstr "Inscription par défaut aux cours"

msgid "Session"
msgstr "Session"

msgid "The user is not attached to the management entity"
msgstr "L'utilisateur n'est pas rattaché à l'entité de gestion"

msgid "Help"
msgstr "Aide"

msgid "Are you sure you want to detach this content?"
msgstr "Êtes-vous sûr·e de vouloir détacher ce contenu?"

msgid "detach"
msgstr "détacher"

msgid "Abs. cred."
msgstr "Abs. créd."

msgid "Sess. derog."
msgstr "Sess. dérog."

msgid "%(count_enrollment)d student is  enrolled in the offer."
msgid_plural "%(count_enrollment)d students are  enrolled in the offer."
msgstr[0] "%(count_enrollment)d étudiant est inscrit à l'offre."
msgstr[1] "%(count_enrollment)d étudiants sont inscrits à l'offre."

msgid "The content of the education group is not empty."
msgstr "Le contenu du programme type n'est pas vide."

msgid "Cred. rel./abs."
msgstr "Créd. rel./abs."

msgid "Decree category"
msgstr "Catégorie décret"

msgid "Rate code"
msgstr "Code tarif"

msgid "NO_ADDITIONAL_FEES"
msgstr "Sans frais complémentaire"

msgid "AESS_CAPAES"
msgstr "AESS et CAPAES"

msgid "MINERVAL_COMPLETE"
msgstr "Minerval complet"

msgid "UNIVERSITY_CERTIFICATE"
msgstr "Certificat universitaire"

msgid "ADVANCED_MASTER_IN_MEDICAL_SPECIALIZATION"
msgstr "Master complémentaire spécialisation médicale"

msgid "ACCESS_CONTEST"
msgstr "Concours d’accès"

msgid "UNIVERSITY_CERTIFICATE_30_CREDITS"
msgstr "Certificat universitaire 30 crédits "

msgid "CERTIFICATE_MEDECINE_COMPETENCE"
msgstr "Certificat compétence médecine "

msgid "Group content"
msgstr "Contenu du groupement"

msgid "%(title)s (%(credits)s credits)"
msgstr "%(title)s (%(credits)s crédits)"

msgid "%(acronym)s %(title)s [%(volumes)s] (%(credits)s credits)"
msgstr "%(acronym)s %(title)s [%(volumes)s] (%(credits)s crédits)"

msgid "Link type"
msgstr "Type de lien"

msgid "REFERENCE"
msgstr "Référence"

msgid "Quadrimester derogation"
msgstr "Quadrimestre dérogation"

msgid "Quad. derog."
msgstr "Quad. dérog."

msgctxt "male"
msgid "No type of %(child_category)s can be created as child of %(category)s of type %(type)s"
msgstr "Aucun type de %(child_category)s ne peut être créé comme enfant d'un %(category)s de type %(type)s"

msgctxt "female"
msgid "No type of %(child_category)s can be created as child of %(category)s of type %(type)s"
msgstr "Aucun type de %(child_category)s ne peut être créé comme enfant d'une %(category)s de type %(type)s"

msgid "Produce xls with a list of education groups"
msgstr "Produire un fichier Excel avec la liste des organisations de formations"

msgid "Produce xls of trainings with administrative data"
msgstr "Produire un fichier Excel pour les organisations de type 'formation' avec le détail des données administratives"

msgid "Begining of course registration"
msgstr "Début inscription au cours"

msgid "Ending of course registration"
msgstr "Fin inscription au cours"

msgid "Begining of exam registration"
msgstr "Début Inscription examens"

msgid "Ending of exam registration"
msgstr "Fin Inscription examens"

msgid "Exam board signatory"
msgstr "Signataire du jury"

msgid "List of trainings, with administrative data"
msgstr "Liste des formations avec leurs données administratives"

msgid "List of trainings"
msgstr "Liste des organisation de formation"

msgid "List of trainings with administrative data"
msgstr "Liste des formations avec données administratives"

msgid "Validity"
msgstr "Validité"

msgid "Attach"
msgstr "Attacher"

msgid "Detach"
msgstr "Détacher"

msgid "Move"
msgstr "Déplacer"

msgid "Select"
msgstr "Sélectionner"

msgid "Please Select or Move an item before Attach it"
msgstr "Veuillez Sélectionner ou Déplacer un élément avant d'Attacher"

msgid "Used by an other education group"
msgstr "Utilisé dans une autre formation"

msgid "The user has not permission to change education groups."
msgstr "L'utilisateur n'a pas la permission de modifier les formations."

msgid "It is not possible to move the root element."
msgstr "Il n'est pas possible de déplacer l'élément racine de l'arbre."

msgid "It is not possible to detach the root element."
msgstr "Il n'est pas possible de détacher l'élément racine de l'arbre."

msgid "Attached to \"%(acronym)s\""
msgstr "L'élément sélectionné a été attaché à \"%(acronym)s\""

<<<<<<< HEAD
msgid "Learning units comparison"
msgstr "Fiche comparative"

msgid "specific_title"
msgstr "Intitulé"

msgid "specific_title_english"
msgstr "Intitulé en anglais"

msgid "attribution_procedure"
msgstr "Procédure"

msgid "No difference"
msgstr "Aucune différence"

msgid "is_vacant"
msgstr "Vacant"

msgid "team"
msgstr "Gestion par équipe"
=======
msgid "Selected element"
msgstr "Élément sélectionné"
>>>>>>> 3df7ae32
<|MERGE_RESOLUTION|>--- conflicted
+++ resolved
@@ -3399,7 +3399,6 @@
 msgid "Attached to \"%(acronym)s\""
 msgstr "L'élément sélectionné a été attaché à \"%(acronym)s\""
 
-<<<<<<< HEAD
 msgid "Learning units comparison"
 msgstr "Fiche comparative"
 
@@ -3420,7 +3419,6 @@
 
 msgid "team"
 msgstr "Gestion par équipe"
-=======
+
 msgid "Selected element"
-msgstr "Élément sélectionné"
->>>>>>> 3df7ae32
+msgstr "Élément sélectionné"