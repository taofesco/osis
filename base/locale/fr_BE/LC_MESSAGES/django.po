# SOME DESCRIPTIVE TITLE.
# Copyright (C) YEAR THE PACKAGE'S COPYRIGHT HOLDER
# This file is distributed under the same license as the PACKAGE package.
# FIRST AUTHOR <EMAIL@ADDRESS>, YEAR.
#
msgid ""
msgstr ""
"Project-Id-Version: PACKAGE VERSION\n"
"Report-Msgid-Bugs-To: \n"
"POT-Creation-Date: 2016-04-22 15:14+0200\n"
"PO-Revision-Date: YEAR-MO-DA HO:MI+ZONE\n"
"Last-Translator: FULL NAME <EMAIL@ADDRESS>\n"
"Language-Team: LANGUAGE <LL@li.org>\n"
"Language: \n"
"MIME-Version: 1.0\n"
"Content-Type: text/plain; charset=UTF-8\n"
"Content-Transfer-Encoding: 8bit\n"

msgid "Create a xls file while activity\\"
msgstr ""

msgid "Get xls"
msgstr ""

msgid "ID"
msgstr "ID"

msgid "Legend : values allowed for 'justification'"
msgstr ""

msgid "Line"
msgstr "Ligne"

msgid "Note already submitted"
msgstr ""

msgid "OSIS"
msgstr "OSIS"

msgid "Print scores for all activities"
msgstr ""

msgid "Save"
msgstr ""

msgid "absent"
msgstr "Absent"

msgid "absent_pdf_legend"
msgstr "A=Absent"

msgid "academic_calendar"
msgstr "Calendrier académique"

msgid "academic_year_small"
msgstr "Anac."

msgid "academic_calendar_management"
msgstr "Gestion du calendrier académique"

msgid "academic_calendar_offer_year_calendar_end_date_error"
msgstr "La date de fermeture de '%s' du calendrier académique ne peut pas être inférieure au %s "
       "(date de fin de '%s' du programme '%s')"

msgid "academic_calendar_offer_year_calendar_start_date_error"
msgstr "La date d'ouverture de l'encodage des notes du calendrier académique ne peut pas être supérieure au %s "
       "(date de début de l'encodage des notes du programme '%s')"

msgid "academic_calendars"
msgstr "Calendriers académique"

msgid "academic_year_not_exist"
msgstr "L'année académique (%d) n'existe pas"

msgid "acces_denied"
msgstr "Accès refusé!"

msgid "acronym"
msgstr "Sigle"

msgid "activity"
msgstr "Activité"

msgid "activity_code"
msgstr "Activité"

msgid "activity_not_exit"
msgstr "L'activité %s n'existe pas"

msgid "add"
msgstr "Ajouter"

msgid "add_an_address_to_the_organization"
msgstr "Ajouter une adresse à l'organisation"

msgid "address(ses)"
msgstr "Adresse(s)"

msgid "addresses"
msgstr "Adresses"

msgid "administration"
msgstr "Administration"

msgid "after_submission_a_message_must_be_sent"
msgstr "Si un encodage est soumis , um message est envoyé au professeur de ce cours"

msgid "all"
msgstr "Tout"

msgid "application_management"
msgstr "Gestion de l'application"

msgid "are_you_sure"
msgstr "Êtes-vous sûr·e?"

msgid "assistants"
msgstr "Assistants"

msgid "attributions"
msgstr "Attributions"

msgid "authorized_decimal_for_this_activity"
msgstr "Les notes décimales sont autorisées pour ce cours"

msgid "bachelor"
msgstr "Bachelier"

msgid "back"
msgstr "Retour"

msgid "begin_date_lt_end_date"
msgstr "La date de début doit etre égale ou inferieure à la date de fin"

msgid "birth_date"
msgstr "Date de naissance"

msgid "btn_messages_history_search"
msgstr "Recherche dans l'historique des messages"

msgid "btn_send_message_again_title"
msgstr "Réenvoie le message au destinataire"

msgid "by_learning_unit"
msgstr "Par unité d'enseignement"

msgid "by_specific_criteria"
msgstr "Par critère spécifique"

msgid "cancel"
msgstr "Annuler"

msgid "catalogue"
msgstr "Catalogue de formation"

msgid "chair_of_the_exam_board"
msgstr "Président du jury"

msgid "cheating_pdf_legend"
msgstr "T=Tricherie"

msgid "unjustified_absence_export_legend"
msgstr "S=Absence injustifiée"

msgid "justified_absence_export_legend"
msgstr "M=Absence justifiée"

msgid "attached_entities"
msgstr "Entités attachées"

msgid "choose_file"
msgstr "Parcourir"

msgid "city"
msgstr "Ville"

msgid "close"
msgstr "Fermer"

msgid "closed"
msgstr "Fermé"

msgid "code"
msgstr "Code"

msgid "compare"
msgstr "Comparer"

msgid "complete"
msgstr "Complet"

msgid "constraint_score_other_score"
msgstr "Vous ne pouvez pas remplir simultanément les colonnes 'Note chiffrée' et 'Justification'"

msgid "coordinator"
msgstr "Coordinateur(trice)"

msgid "coordinators_can_submit_partial_encoding"
msgstr "Les coordinateurs peuvent soumettre des encodages partiels"

msgid "country"
msgstr "Pays"

msgid "create_an_organization"
msgstr "Créer une organisation"

msgid "creation_date"
msgstr "Date de création"

msgid "credits"
msgstr "Crédits"

msgid "customized"
msgstr "Personnalisée"

msgid "data"
msgstr "Données"

msgid "data_maintenance"
msgstr "Maintenance de données"

msgid "data_management"
msgstr "Gestion de données"

msgid "date"
msgstr "Date de remise"

msgid "date_not_passed"
msgstr "Date non communiquée"

msgid "day"
msgstr "jour"

msgid "days"
msgstr "jours"

msgid "decimal_score_allowed"
msgstr "Note décimale autorisée"

msgid "decimal_score_not_allowed"
msgstr "Note décimale non autorisée"

msgid "decimal_values_accepted"
msgstr "Les notes de ce cours peuvent recevoir des valeurs décimales."

msgid "decimal_values_ignored"
msgstr ""
"Les notes de ce cours ne peuvent PAS recevoir de valeurs décimales."

msgid "score_have_more_than_2_decimal_places"
msgstr "La note comporte plus de deux chiffres après la virgule"

msgid "definitive_save"
msgstr "Sauvegarde définitive (soumettre à la faculté)"

msgid "delete"
msgstr "Supprimer"

msgid "delete_selected_messages"
msgstr "Supprimer les messages sélectionnés"

msgid "desc_assistants"
msgstr "Processus visant à aider les enseignants pour l'encodage des notes."

msgid "desc_lnk_academic_year"
msgstr "Gestion du programme annualisé."

msgid "desc_lnk_assessments"
msgstr "Processus visant à aider les enseignants pour l'encodage des notes."

msgid "desc_lnk_data_maintenance"
msgstr "La maintenance de données avec la langage SQL"

msgid "desc_lnk_data_management"
msgstr "Gestion des données par entité du métier"

msgid "desc_lnk_entities"
msgstr "Gestion des la structure organisationnelle."

msgid "desc_lnk_files"
msgstr "Consultation des fichiers gérés par l'application."

msgid "desc_lnk_home_catalog"
msgstr "Elaboration et gestion du catalogue des formations."

msgid "desc_lnk_home_institution"
msgstr "Gestion de l'institution."

msgid "desc_lnk_home_studies"
msgstr ""
"Gestion du parcours des étudiants depuis leur inscription jusqu'à leur "
"diplôme."

msgid "desc_lnk_internships"
msgstr "Gestion des stages des étudiants."

msgid "desc_lnk_learning_units"
msgstr ""
"Gestion des cours, des formations et d'autres activités qui composent le "
"programme."

msgid "desc_lnk_my_osis"
msgstr "Vos données personnelles, des préférences et d'autres informations associés."

msgid "desc_lnk_offers"
msgstr "Gestion des programmes."

msgid "desc_lnk_organizations"
msgstr "Gestion des organisations."

msgid "desc_lnk_score_encoding"
msgstr ""
"Ce processus aide les enseignants à encoder les notes pendant les sessions "
"d'examen."

msgid "desc_lnk_storage"
msgstr "Surveillance de la capacité de stockage"

msgid "desc_messages_history"
msgstr "L'historique des messages vous permet d'accéder aux messages envoyés par courier électronique"

msgid "desc_messages_template"
msgstr "Le modèles de message permet la personnalisation dynamique des e-mails."

msgid "desc_my_messages"
msgstr "La liste des messages qui vous ont été envoyés par l'application"

msgid "desc_profile"
msgstr "Informations liées à votre profil"

msgid "description"
msgstr "Description"

msgid "details"
msgstr "Détails"

msgid "display_scores_for_one_learning_unit"
msgstr "Visualiser/charger les notes pour le cours"

msgid "display_tutors"
msgstr "Afficher tous les enseignants pour ce cours"

msgid "DOCTORAL_COMMISSION"
msgstr "Commision doctorale"

msgid "documentation"
msgstr "Documentation"

msgid "double_encoding"
msgstr "Double encodage"

msgid "double_encoding_test"
msgstr "Double encodage des notes"

msgid "dubble_encoding"
msgstr "Double encodage"

msgid "dubble_online_scores_encoding"
msgstr "Double encodage de notes en ligne"

msgid "edit"
msgstr "Éditer"

msgid "empty_note_pdf_legend"
msgstr "(vide)=Pas encore de note"

msgid "encode"
msgstr "Encoder"

msgid "encode_as_coordinator"
msgstr "Encoder en tant que coordinateur"

msgid "encode_as_pgm"
msgstr "Encoder en tant que gestionnaire de programme"

msgid "encode_as_professor"
msgstr "Encoder en tant que professeur"

msgid "encoding"
msgstr "Encodage"

msgid "encoding_status_ended"
msgstr "Toutes les notes ont été soumises."

msgid "encoding_status_notended"
msgstr "Il reste encore des notes à encoder."

msgid "end_date"
msgstr "Échéance Prof"

msgid "end_date_teacher"
msgstr "Échéance Prof"

msgid "enrollment_activity_not_exist"
msgstr "L'inscription à l'activité %s n'existe pas"

msgid "enrollment_exam_not_exists"
msgstr "L'inscription à l'unité d'enseignement %s n'existe pas"

msgid "enrollments"
msgstr "Inscriptions"

msgid "entities"
msgstr "Entités"

msgid "entity"
msgstr "Entité"

msgid "versions"
msgstr "Versions"

msgid "evaluations"
msgstr "Évaluations"

msgid "event"
msgstr "Événement"

msgid "exam_board_secretary"
msgstr "Secrétaire du jury"

msgid "execute"
msgstr "Exécuter"

msgid "FACULTY"
msgstr "Faculté"

msgid "female"
msgstr "Féminin"

msgid "file"
msgstr "Fichier"

msgid "file_must_be_xlsx"
msgstr "Le fichier doit être un fichier excel valide au format 'XLSX'"

msgid "file_production_date"
msgstr "Date de production du fichier excel"

msgid "students_deliberated_are_not_shown"
msgstr "Les étudiants déjà délibérés ne sont pas repris"

msgid "files"
msgstr "Fichiers"

msgid "final"
msgstr "Final"

msgid "fixed_line_phone"
msgstr "Téléphone fixe"

msgid "focuses"
msgstr "Finalités"

msgid "formation_catalogue"
msgstr "Catalogue des formations"

msgid "function"
msgstr "Fonction"

msgid "gender"
msgstr "Genre"

msgid "general_informations"
msgstr "Infos générales"

msgid "get_excel_file"
msgstr "Produire le fichier Excel"

msgid "global_identifiant"
msgstr "Identifiant global"

msgid "fgs"
msgstr "FGS"

msgid "go"
msgstr "Continuer"

msgid "grade"
msgstr "Niveau"

msgid "help_pnl_selectedfiles"
msgstr "Veuillez sélectionner un fichier xls pour l'injection des notes"

msgid "help_submission_scores_label"
msgstr "Vous êtes sur le point de soumettre %s note(s) à la (aux) faculté(s). Attention : les notes soumises <b>ne peuvent plus être modifiées.</b>"

msgid "highlight_description"
msgstr "Description de l'événement"

msgid "highlight_shortcut"
msgstr "Titre raccourcis de l'événement"

msgid "highlight_title"
msgstr "Titre de l'événement"

msgid "home"
msgstr "Page d'accueil"

msgid "html_message"
msgstr "Message HTML"

msgid "identification"
msgstr "Identification"

msgid "idle"
msgstr "En attente"

msgid "ill"
msgstr "Malade"

msgid "ill_pdf_legend"
msgstr "M=Malade"

msgid "incomplete"
msgstr "Incomplet"

msgid "info_address_changed_for_papersheet"
msgstr "Ce formulaire de modification des coordonnées d’une entité administrative du programme d’étude %s "
       "impacte uniquement l’affichage des coordonnées sur la feuille de notes. Cela ne modifie donc pas "
       "les coordonnées officielles d’une entité/structure. Par ailleurs, la liste déroulante "
       "« Veuillez sélectionner une adresse … » permet de faciliter l’encodage de l’adresse à partir de données "
       "préexistantes. Si l'adresse d'une entité change, l'adresse affichée sur les feuilles de notes sera impactée "
       "également"

msgid "inject"
msgstr "Injecter"

msgid "inject_xls_file"
msgstr "Injecter fichier excel"

msgid "INSTITUTE"
msgstr "Institut"

msgid "institution"
msgstr "Institution"

msgid "international_title"
msgstr "Titre international"

msgid "internships"
msgstr "Stages"

msgid "invalid_file"
msgstr "Fichier invalide"

msgid "javascript_is_disabled"
msgstr "JavaScript est désactivé dans votre navigateur, mais OSIS ne fonctionne pas sans JavaScript."

msgid "justification_invalid"
msgstr "Justification invalide"

msgid "justifications"
msgstr "Justifications"

msgid "justification_invalid_value"
msgstr "Justification invalide"

msgid "absence_justified_to_unjustified_invalid"
msgstr "L'absence justifiée ne peut pas être remplacée par une absence injustifiée"


msgid "justification_values_accepted"
msgstr "Valeurs acceptées: %s "

msgid "justification_other_values"
msgstr "D'autres valeurs: %s "

msgid "label"
msgstr "Label"

msgid "label_jumbotron_details_academic_cal"
msgstr "Comme présenté sur la page d'accueil"

msgid "language"
msgstr "Langue"

msgid "last_synchronization"
msgstr "Dernière synchronisation"

msgid "learning_unit"
msgstr "Unité d'enseignement"

msgid "learning_unit_not_access"
msgstr "Vous n'avez pas les droits d'accès à cette unité d'enseignement ou elle n'existe pas en pas de données"

msgid "learning_unit_not_access_or_not_exist"
msgstr "Vous n'avez pas les droits d'accès pour cette unité d'enseignement ou elle n'existe pas en base de données"

msgid "learning_unit_responsible"
msgstr "Responsable du cours"

msgid "learning_unit_search"
msgstr "Recherche d'unités d'enseignement"

msgid "learning_units"
msgstr "Unités d'enseignement"

msgid "learning_units_in"
msgstr "unités d'enseignement dans"

msgid "learning_units_with_inscription_must_be_shown"
msgstr "Tous les cours du professeur qui possèdent des inscriptions doivent être présents"

msgid "learning_units_without_inscription_must_not_be_shown"
msgstr "Les cours qui ne possèdent pas d'inscriptions ne devraient pas être présents"

msgid "lnk_message_history_read_title"
msgstr "Afficher le message"

msgid "location"
msgstr "Localité"

msgid "log-in"
msgstr "Log-in"

msgid "login"
msgstr "Login"

msgid "logistic"
msgstr "Logistique"

msgid "logout"
msgstr "Logout"

msgid "lu_could_contain_decimal_scores"
msgstr "Cette année d'étude accepte les notes décimales"

msgid "lu_must_not_contain_decimal_scores"
msgstr "Cette année d'étude n'accepte pas les notes décimales"

msgid "male"
msgstr "Masculin"

msgid "managed_programs"
msgstr "Programmes gérés"

msgid "mandates"
msgstr "Mandates"

msgid "mark_selected_messages_as_read"
msgstr "Marquer les messages sélectionnés comme lus"

msgid "master"
msgstr "Master"

msgid "message"
msgstr "Message"

msgid "message_address_papersheet"
msgstr "Réutilisez l'adresse d'une entité liée au programme ou informez l'adresse d'affichage pour la feuille de notes."

msgid "message_not_resent_no_email"
msgstr "Le message ne peut être réenvoyé , l'utilisateur n'a pas d'adresse mail."

msgid "message_resent_ok"
msgstr "Le message à bien été réenvoyé."

msgid "messages"
msgstr "Messages"

msgid "messages_history"
msgstr "Historique des messages"

msgid "messages_templates"
msgstr "Modèles de messages"

msgid "minimum_one_criteria"
msgstr "Veuillez remplir au moins 1 critère de recherche"

msgid "miss"
msgstr "Madame"

msgid "missing_column_session"
msgstr "Veuillez remplir la colonne 'session' de votre fichier excel."

msgid "mister"
msgstr "Monsieur"

msgid "mobile_phone"
msgstr "Téléphone mobile (GSM)"

msgid "more_than_one_academic_year_error"
msgstr "Il y a plusieurs années académiques dans la colonne 'Année académique' de votre fichier excel. "
      "Veuiller corriger votre fichier excel de manière à ce qu'il n'y ai qu'une seule année académique"

msgid "more_than_one_exam_enrol_for_one_learn_unit"
msgstr "Cet étudiant possède plusieurs inscriptions au même examen "
       "(il est inscrit à un même cours dans 2 programmes différents). "
       "Veuillez encoder cette note via l'onglet 'en ligne' de l'interface svp."

msgid "more_than_one_learning_unit_error"
msgstr "Vous avez encodé des notes pour plusieurs unités d'enseignements dans votre fichier excel "
       "(colonne 'Unité d'enseignement'). Veillez à ne faire qu'un seul fichier excel par unité d'enseignement."

msgid "more_than_one_session_error"
msgstr "Il y a plusieurs numéros de sessions dans la colonne 'Session' de votre fichier excel. "
      "Veuiller corriger votre fichier excel de manière à ce qu'il n'y ai qu'un seul numéro de session"

msgid "msg_error_username_password_not_matching"
msgstr ""
"La combinaison login/mot de passe entrée n'est pas valide. Veuillez "
"réessayer."

msgid "my_messages"
msgstr "Mes messages"

msgid "my_osis"
msgstr "Mon OSIS"

msgid "my_studies"
msgstr "Mes études"

msgid "name"
msgstr "Nom"

msgid "full_name"
msgstr "Nom complet"

msgid "national_register"
msgstr "Numéro de registre nationnal"

msgid "no_current_entity_version_found"
msgstr "L'entité sélectionnée n'existe plus aujourd'hui (fin de validité dépassée)."

msgid "no_data_for_this_academic_year"
msgstr "Aucune données pour cette année académique"

msgid "no_dubble_score_encoded_comparison_impossible"
msgstr "Aucune note n'a été double encodée ; aucune comparaison à effectuer."

msgid "no_entity_address_found"
msgstr "Aucune adresse trouvée pour l'entité sélectionnée."

msgid "no_exam_session_opened_for_the_moment"
msgstr "Aucune session d'encodage de notes ouverte pour le moment. "

msgid "no_file_submitted"
msgstr "Vous n'avez pas selectionné de fichier excel à soumettre."

msgid "no_messages"
msgstr "Pas de messages"

msgid "no_result"
msgstr "Aucun résultat!"

msgid "no_receiver_error"
msgstr "Pas de destinataire pour ce message"

msgid "no_score_encoded_double_encoding_impossible"
msgstr ""
 "Aucune nouvelle note encodée. "
 "Le double encodage n'est pas accessible car il n'y a pas de nouvelles notes encodés."

msgid "no_score_injected"
msgstr "Aucune note injectée (NB: les notes de votre fichier Excel ne sont injectées que si elles sont différentes "
       "de celles déjà sauvegardées précédemment)."

msgid "no_score_to_encode"
msgstr "Vous n'avez aucune note à encoder."

msgid "no_student_to_encode_xls"
msgstr "Aucun étudiant à encoder via excel"

msgid "no_valid_academic_year_error"
msgstr "Aucune année académique au format valide n'a été trouvé dans votre fichier excel. La date doit être formatée comme suit ; '2015-2016' ou '2015'."

msgid "deadline_reached"
msgstr "Date limite atteinte"

msgid "not_passed"
msgstr "Non communiquée"

msgid "not_sent"
msgstr "Pas envoyé"

msgid "number_of_enrollments"
msgstr "Nombre d'inscrits"

msgid "number_session"
msgstr "No. session"

msgid "numbered_score"
msgstr "Note chiffrée"

msgid "offer"
msgstr "Programme"

msgid "offer_enrollment_not_exist"
msgstr "L'inscription à ce programme n'existe pas"

msgid "offer_year_calendar"
msgstr "Calendrier des programmes"

msgid "offer_year_calendar_academic_calendar_end_date_error"
msgstr "La date de fin de l'encodage des notes de votre programme ne peut pas être ultérieure à la date de fermeture "
       "de l'encodage des notes du calendrier académique"

msgid "offer_year_calendar_academic_calendar_start_date_error"
msgstr "La date de début de l'encodage des notes de votre programme ne peut pas être antérieure à la date d'ouverture "
       "de l'encodage des notes du calendrier académique"

msgid "offer_year_not_access_or_not_exist"
msgstr "Vous n'avez pas les droits d'accès pour cette offre ou elle n'existe pas en base de données"

msgid "offer_year_not_exist"
msgstr "Le programme annualisé (%s) (%d) - n'existe pas"

msgid "offer_year_search"
msgstr "Recherche des programmes annualisés"

msgid "offers"
msgstr "Programmes"

msgid "old_browser_warning"
msgstr "Votre navigateur n'est pas à jour. Certaines fonctionnalités peuvent ne pas fonctionner correctement."

msgid "online"
msgstr "En ligne"

msgid "online_encoding"
msgstr "Encodage en ligne"

msgid "online_scores_encoding"
msgstr "Encodage de notes en ligne"

msgid "only_submited_scores_can_be_double_encoded"
msgstr "Seules les notes soumises peuvent être double encodées"

msgid "open"
msgstr "Ouvert"

msgid "campus"
msgstr "Campus"

msgid "organization_address"
msgstr "Adresse de l'organisation"

msgid "organization"
msgstr "Organisation"

msgid "organizations"
msgstr "Organisations"

msgid "origin"
msgstr "Origine"

msgid "other_score"
msgstr "Autre note"

msgid "other_sibling_offers"
msgstr "Autres finalités associées"

msgid "other_sibling_orientations"
msgstr "Autres orientations associées"

msgid "score_encoding_period_not_open"
msgstr "La période pour l'encodage des notes n'est pas encore ouverte"

msgid "outside_scores_encodings_period_latest_session"
msgstr "La période d'encodage des notes de la session %s est fermée depuis le %s"

msgid "outside_scores_encodings_period_closest_session"
msgstr "La période d'encodage des notes pour la session %s sera ouverte à partir du %s"

msgid "page_not_found"
msgstr "Page inexistante"

msgid "method_not_allowed"
msgstr "Methode non autorisée"

msgid "password"
msgstr "Mot de passe"

msgid "person"
msgstr ""

msgid "ph_d"
msgstr "Ph.D"

msgid "plain"
msgstr "Plain"

msgid "plain_and_html"
msgstr "Plain et HTML"

msgid "please_enable_javascript"
msgstr "Veuillez <a href='http://enable-javascript.com/fr/' target='_blank'>activer le JavaScript</a> pour utiliser l'application."

msgid "POLE"
msgstr "Pole"

msgid "postal_code"
msgstr "Code postal"

msgid "preferences"
msgstr "Préférences"

msgid "presence_note_pdf_legend"
msgstr "0=Cote de présence"

msgid "print"
msgstr "Imprimer"

msgid "print_all_courses"
msgstr "Imprimer tous les cours"

msgid "print_warning_and_info_messages"
msgstr ""

msgid "printable_title"
msgstr "Titre imprimable"

msgid "printing_date"
msgstr "Date d'impression"

msgid "professional"
msgstr "Professionnel"

msgid "professors_must_not_submit_scores"
msgstr "Les professeurs ne peuvent pas soumettre de notes"

msgid "profile"
msgstr "Profil"

msgid "program_commission"
msgstr "Commison d'enseignement/programme"

msgid "program_managers"
msgstr "Program managers"

msgid "program_s"
msgstr "programme(s)"

msgid "programs"
msgstr "Programmes"

msgid "progress"
msgstr "Progression"

msgid "received_on"
msgstr "Reçu le"

msgid "recipient"
msgstr "Destinataire"

msgid "redirect_to_login"
msgstr "Cliquez pour vous reconnectez"

msgid "reference"
msgstr "Référence"

msgid "refresh_list"
msgstr "Rechercher/mettre à jour la liste"

msgid "registration_id"
msgstr "NOMA"

msgid "identification_number"
msgstr "Matricule"


msgid "registration_id_not_access_or_not_exist"
msgstr "Étudiant non inscrit à l'examen"

msgid "research_center"
msgstr "Centre de recherche"

msgid "residential"
msgstr ""

msgid "responsible"
msgstr "Responsable"

msgid "return_doc_to_administrator"
msgstr ""
"Veuillez envoyer ce formulaire au secrétariat de l'entité gestionnaire avant le %s."

msgid "reuse_address_entity"
msgstr "Réutiliser l'adresse de"

msgid "save"
msgstr "Sauvegarder"

msgid "saved"
msgstr "Enregistré"

msgid "saving"
msgstr "Sauvegarde en cours"

msgid "score"
msgstr "Note"

msgid "score_already_submitted"
msgstr "Note déjà soumise "

msgid "score_decimal_not_allowed"
msgstr "La note encodée est incorrecte : décimales non autorisées"

msgid "score_invalid"
msgstr "Note invalide"

msgid "score_saved"
msgstr "note(s) injectée(s)"

msgid "score_submitted"
msgstr "Soumis"

msgid "scores"
msgstr "Notes"

msgid "scores_encoding"
msgstr "Encodage des notes"

msgid "scores_encoding_tests"
msgstr "Tests de l'encodage des notes"

msgid "scores_gt_0_lt_20"
msgstr "La note encodée est incorrecte (elle doit être comprise entre 0 et 20)"

msgid "scores_injection"
msgstr "Injection des notes"

msgid "scores_responsible"
msgstr "Responsable de notes"

msgid "scores_responsibles"
msgstr "Responsables de notes"

msgid "scores_responsible_title"
msgstr "Responsable de notes"

msgid "scores_saved"
msgstr "note(s) enregistrée(s)"

msgid "scores_saved_cannot_be_saved_anymore"
msgstr "Notes sauvegardées, le bouton sauvegarder n'est plus présent"

msgid "scores_must_be_between_0_and_20"
msgstr "Les notes doivent être comprise entre 0 et 20"

msgid "search_for_a_file"
msgstr "Recherche d'un fichier"

msgid "search_for_an_entity"
msgstr "Rechercher une entité"

msgid "search_for_an_organization"
msgstr "Recherche d'organisations"

msgid "SECTOR"
msgstr "Secteur"

msgid "select"
msgstr "Sélectionnez"

msgid "select_a_xls_file_from_which_to_inject_scores"
msgstr ""

msgid "select_an_encoding_type"
msgstr "Sélectionnez un type d'encodage"

msgid "send_message_again"
msgstr "Réenvoyer"

msgid "sent"
msgstr "Envoyé"

msgid "server_error"
msgstr "Une erreur innatendue s'est produite"

msgid "server_error_message"
msgstr "Nous mettons tout en oeuvre pour résoudre ce problème."

msgid "short_title"
msgstr "Titre abrégé"

msgid "size"
msgstr "Taille"

msgid "source_code"
msgstr "Code source"

msgid "stages"
msgstr "Stages"

msgid "start_date"
msgstr "Date de début"

msgid "state"
msgstr "État"

msgid "status"
msgstr "Statut"

msgid "storage"
msgstr "Stockage"

msgid "storage_duration"
msgstr "Temps de stockage"

msgid "structure"
msgstr "Structure"

msgid "student_not_exist"
msgstr "L'étudiant (%s) n'existe pas"

msgid "student_path"
msgstr "Parcours de l'étudiant"

msgid "students"
msgstr "étudiants"

msgid "studies"
msgstr "Études"

msgid "subject"
msgstr "Sujet"

msgid "submission"
msgstr "Soumettre"

msgid "submission_date"
msgstr "Date de remise"

msgid "submission_of_scores_for"
msgstr "Soumission des score pour {0}"

msgid "submitted"
msgstr "Soumis"

msgid "submitted_scores_cannot_be_encoded_anymore"
msgstr "Les notes soumises ne peuvent plus être encodées"

msgid "succesfull_logout"
msgstr "Vous êtes à présent déconnecté."

msgid "technologic_platform"
msgstr "Plateforme technologique"

msgid "template_error"
msgstr "Aucun message n'a été envoyé : le modèle de message {} n'existe pas."

msgid "temporary_save"
msgstr "Sauvegarde temporaire (non soumis à la faculté)"

msgid "the_coordinator_must_still_submit_scores"
msgstr "Le coordinateur doit toujours soumettre les notes"

msgid "title"
msgstr "Intitulé"

msgid "learning_unit_title"
msgstr "Intitulé du cours"

msgid "too_many_results"
msgstr "Votre recherche renvoie trop de résultats, veuillez affiner vos critères de recherche."

msgid "tooltip_delete_message"
msgstr "Supprimer le message"

msgid "tooltip_double_encode_for"
msgstr "Double encoder les notes"

msgid "tooltip_double_encode_no_more_possible_for"
msgstr "Toutes les notes ont été soumises.Il n'est plus possible de double encoder des notes pour ce cours."

msgid "tooltip_dowload_excel_file"
msgstr "Télécharger le fichier excel"

msgid "tooltip_encode_for"
msgstr "Encoder les notes"

msgid "tooltip_encode_no_more_possible_for"
msgstr "Toutes les notes ont été soumises.Il n'est plus possible d'encoder de notes pour ce cours."

msgid "tooltip_execute_my_message_action"
msgstr "Exécuter l'action sélectionnée"

msgid "tooltip_inject_excel_no_more_possible_for"
msgstr "Toutes les notes ont été soumises.Il n'est plus possible de soumettre de fichier excel pour ce cours."

msgid "tooltip_my_message_read"
msgstr "Lire le message"

msgid "tooltip_print_scores"
msgstr "Imprimer les notes"

msgid "tooltip_scores_encodings_progress_bar"
msgstr "Représente la quantité de notes soumises à la faculté par le professeur. Le nombre entre parenthèses correspond "
       "au nombre de notes encodées qui n'ont pas encore été soumises (en état 'brouillon')."

msgid "tooltip_select_action"
msgstr "Sélectionner l'action à exécuter"

msgid "tooltip_select_all_messages"
msgstr "Sélectionner tous les messages"

msgid "tooltip_select_excel_file_to_inject_scores"
msgstr "Séclectionnez le fichier excel à soumettre"

msgid "tooltip_to_my_messages"
msgstr "Retourner à la liste des messages"

msgid "tutor"
msgstr "Enseignant·e"

msgid "tutors"
msgstr "Enseignants"

msgid "other_tutors"
msgstr "Autre(s) Enseignant(s)"

msgid "txt_message"
msgstr "Message texte"

msgid "txt_origin_title"
msgstr "Origine du message"

msgid "txt_recipient_title"
msgstr "Destinataire du message (email ou nom ou nom d'utilisateur)"

msgid "txt_reference_title"
msgstr "Référence du template du message"

msgid "txt_subject_title"
msgstr "Sujet du message"

msgid "type"
msgstr "Type"

msgid "types"
msgstr "Types"

msgid "undated_events"
msgstr "Événements non planifiés"

msgid "undefined"
msgstr "Non défini"

msgid "unknown"
msgstr "Indéfini"

msgid "user"
msgstr "Utilisateur"

msgid "user_interface_language"
msgstr "Langue de l'interface utilisateur"

msgid "user_is_not_program_manager"
msgstr "Vous n'êtes pas un gestionnaire de programme. Par conséquent, vous n'avez pas accès à cette interface."

msgid "validated_double_encoding_cannot_be_validated_anymore"
msgstr "Un double encodage validé ne peut l'être une seconde fois"

msgid "validation_dubble_encoding_mandatory"
msgstr "Veuillez sélectionner une note finale pour toutes les différences détectées entre le premier encodage et le "
       "double encodage (ci-dessous). Si vous choisissez d'annuler, votre double encodage sera perdu."

msgid "via_excel"
msgstr "Via fichier Excel"

msgid "via_paper"
msgstr "Sur papier"

msgid "warning_all_scores_not_sumitted_yet"
msgstr "Attention : vous avez des notes enregistrées qui n'ont pas encore été soumises."

msgid "website"
msgstr "Site internet"

msgid "without_attribution"
msgstr "Sans attribution"

msgid "xls_columns_structure_error"
msgstr "Votre fichier excel n'est pas bien structuré. Veuillez respecter l'ordre des colonnes fournie lors du "
       "téléchargement de votre fichier (bouton '{}')."

msgid "order"
msgstr "Ordonner"

msgid "options"
msgstr "Options"

msgid "required"
msgstr "Obligatoire"

msgid "question"
msgstr "Question"

msgid "questions"
msgstr "Questions"

msgid "value"
msgstr "Valeur"

msgid "short_input_text"
msgstr "Short input text"

msgid "long_input_text"
msgstr "Long input text"

msgid "radio_button"
msgstr "Radio button"

msgid "checkbox"
msgstr "Checkbox"

msgid "upload_button"
msgstr "Upload button"

msgid "download_link"
msgstr "Download link"

msgid "dropdown_list"
msgstr "Dropdown list"

msgid "http_link"
msgstr "HTTP link"
msgid "you_manage"
msgstr "Vous gérez"

msgid "BACHELOR"
msgstr "Bachelier"

msgid "MASTER_60"
msgstr "Master 60"

msgid "MASTER_120"
msgstr "Master 120"

msgid "MASTER_180_OR_240"
msgstr "Master 180 ou 240"

msgid "ADVANCED_MASTER"
msgstr "Master de spécialisation"

msgid "TRAINING_CERTIFICATE"
msgstr "Agrégation"

msgid "CERTIFICATE"
msgstr "Certificat"

msgid "DOCTORATE"
msgstr "Doctorat"

msgid "CAPAES"
msgstr "CAPAES"

msgid "start_date_must_be_lower_than_end_date"
msgstr "La date de début doit être inférieure à la date de fin"

msgid "DEPUTY_AUTHORITY"
msgstr "Suppléant d'autorité"

msgid "DEPUTY_SABBATICAL"
msgstr "Suppléant sabbatique"

msgid "DEPUTY_TEMPORARY"
msgstr "Suppléant temporaire"

msgid "INTERNSHIP_SUPERVISOR"
msgstr "Directeur de stage"

msgid "INTERNSHIP_CO_SUPERVISOR"
msgstr "Co-directeur de stage"

msgid "PROFESSOR"
msgstr "Professeur"

msgid "COORDINATOR"
msgstr "Coordinateur"

msgid "HOLDER"
msgstr "Titulaire"

msgid "holder_number"
msgstr "Nb titulaires"

msgid "CO_HOLDER"
msgstr "Co-titulaire"

msgid "DEPUTY"
msgstr "Suppléant"

msgid "scores_responsible_can_submit_partial_encoding"
msgstr "Les responsables de notes peuvent soumettre des encodages partiels"

msgid "scores_responsible_must_still_submit_scores"
msgstr "Le responsable de notes doit toujours soumettre les notes"

msgid "NONE"
msgstr "Aucun"

msgid "keyword"
msgstr "Mot clé"

msgid "VALID"
msgstr "Valide"

msgid "INVALID"
msgstr "Invalide"

msgid "COURSE"
msgstr "Cours"

msgid "MASTER_THESIS"
msgstr "Thèse"

msgid "DISSERTATION"
msgstr "Mémoire"

msgid "INTERNSHIP"
msgstr "Stage"

msgid "OTHER_COLLECTIVE"
msgstr "Autre collectif"

msgid "OTHER_INDIVIDUAL"
msgstr "Autre individuel"

msgid "EXTERNAL"
msgstr "Externe"

msgid "TEACHING_INTERNSHIP"
msgstr "Stage d'enseignement"

msgid "CLINICAL_INTERNSHIP"
msgstr "Stage clinique"

msgid "PROFESSIONAL_INTERNSHIP"
msgstr "Stage socio-professionnel"

msgid "RESEARCH_INTERNSHIP"
msgstr "Stage de recherche"

msgid "LU_ERRORS_REQUIRED"
msgstr "Ce champ est requis."

msgid "LU_ERRORS_INVALID"
msgstr "'Entrez une valeur valide."

msgid "LU_ERRORS_INVALID_SEARCH"
msgstr "Recherche invalide - Veuillez remplir mininum 2 filtres lors de vos recherches."

msgid "LU_ERRORS_ACADEMIC_YEAR_REQUIRED"
msgstr "Veuillez préciser une année académique."

msgid "LU_ERRORS_YEAR_WITH_ACRONYM"
msgstr "Veuillez préciser une année académique ou entrer un acronyme valide."

msgid "LU_ERRORS_INVALID_REGEX_SYNTAX"
msgstr "Expression régulière incorrecte!"

msgid "ANNUAL"
msgstr "Annuel"

msgid "BIENNIAL_EVEN"
msgstr "Bisannuel pair"

msgid "BIENNIAL_ODD"
msgstr "Bisannuel impair"

msgid "no_valid_m_justification_error"
msgstr "Vous ne pouvez pas encoder d'absence justifiée (M) via l'injection xls"

msgid "abscence_justified_preserved"
msgstr "Abscence justifiée dèjà encodée et préservée"

msgid "tutors_of_course"
msgstr "Enseignant·e·s du cours"

msgid "academic_actors"
msgstr "Acteurs académiques"

msgid "academic_start_date_error"
msgstr "La date de début doit être comprise entre les dates de début/fin de l'année académique"

msgid "academic_end_date_error"
msgstr "La date de fin doit être comprise entre les dates de début/fin de l'année académique"

msgid "end_start_date_error"
msgstr "La date de fin doit être supérieure à la date début"

msgid "dates_mandatory_error"
msgstr "Les dates de début et de fin sont obligatoires"

msgid "date_format"
msgstr "%d/%m/%Y"

msgid "date_format_string"
msgstr "d/m/Y"

msgid "format_date"
msgstr "jj/mm/aaaa"

msgid "desc_lnk_academic_actors"
msgstr "Gestion des acteurs académiques"

msgid "all_years"
msgstr "Toutes les années"

msgid "trainings"
msgstr "Formations"

msgid "components"
msgstr "Composants"

msgid "educational_information"
msgstr "Infos pédagogiques"

msgid "propositions"
msgstr "Propositions"

msgid "tutor_attributions"
msgstr "Enseignants - attributions"

msgid "proposal"
msgstr "Proposition"

msgid "academic_calendar_offer_year_calendar_start_date_end_date_error"
msgstr "La date d'ouverture de '%s' du calendrier académique ne peut pas être supérieure au %s "
       "(date de fin de '%s' du programme '%s')"

msgid "component_type"
msgstr "Type de composant"

msgid "volume_quarter"
msgstr "Quadri. "

msgid "vol_q1"
msgstr "Vol. q1"

msgid "vol_q2"
msgstr "Vol. q2"

msgid "volume"
msgstr "Volume"

msgid "schedules_conformity"
msgstr "Conform. horaires"

msgid "planned_classrooms"
msgstr "Classes prévues"

msgid "real_on_planned_classrooms"
msgstr "Classes effectives/prévues"


msgid "classes"
msgstr "Classes"

msgid "class"
msgstr "Classe"

msgid "learning_unit_code"
msgstr "Code de l'UE"

msgid "partims"
msgstr "Partims"

msgid "periodicity"
msgstr "Périodicité"

msgid "nominal_credits"
msgstr "Crédits"

msgid "active"
msgstr "Actif"

msgid "inactive"
msgstr "Inactif"

msgid "MASTER_DISSERTATION"
msgstr "Mémoire"

msgid "FULL"
msgstr "Complet"

msgid "MOBILITY"
msgstr "Mobilité"

msgid "OTHER"
msgstr "Autre"

msgid "PARTIM"
msgstr "Partim"

msgid "PHD_THESIS"
msgstr "Thèse"

msgid "selected"
msgstr "sélectionné(s)"

msgid "subtype"
msgstr "Sous-type"

msgid "start"
msgstr "Début"

msgid "duration"
msgstr "Durée"

msgid "learning_unit_specifications"
msgstr "Cahier de charges"

msgid "experimental_phase"
msgstr "Cette fonctionnalité est en phase expérimentale"

msgid "title_official_1"
msgstr "Intitulé officiel (partie 1 commune aux partims)"

msgid "common_official_title"
msgstr "Intitulé officiel commun"

msgid "common_official_english_title"
msgstr "Intitulé officiel commun en anglais"

msgid "title_official_2"
msgstr "Intitulé officiel (partie 2 propre au partim)"

msgid "official_title_proper_to_UE"
msgstr "Intitulé officiel propre à l'UE"

msgid "official_english_title_proper_to_UE"
msgstr "Intitulé officiel en anglais propre à l'UE"

msgid "title_in_english"
msgstr "Intitulé en anglais"

msgid "title_in_english_1"
msgstr "(partie 1 commune aux partims)"

msgid "title_in_english_2"
msgstr "(partie 2 propre au partim)"

msgid "LECTURING"
msgstr "Partie magistrale"

msgid "PRACTICAL_EXERCISES"
msgstr "Travaux pratiques"

msgid "lecturing"
msgstr "Cours magistral"

msgid "PE"
msgstr "TP"

msgid "SCHOOL"
msgstr "Ecole"

msgid "PLATFORM"
msgstr "Plateforme"

msgid "LOGISTICS_ENTITY"
msgstr "Entitée logistique"

msgid "organogram"
msgstr "Organigramme"

msgid "attached_to"
msgstr "Attachée à"

msgid "ACADEMIC_PARTNER"
msgstr "Partenaire académique"

msgid "INDUSTRIAL_PARTNER"
msgstr "Partenaire industriel"

msgid "SERVICE_PARTNER"
msgstr "Partenaire de service"

msgid "COMMERCE_PARTNER"
msgstr "Partenaire commercial"

msgid "PUBLIC_PARTNER"
msgstr "Partenaire public"

msgid "requirement_entity"
msgstr "Entité resp. cahier de charges"

msgid "requirement_entity_small"
msgstr "Ent. charge"

msgid "allocation_entity"
msgstr "Entité resp. de l'attribution"

msgid "allocation_entity_small"
msgstr "Ent. attrib."

msgid "with_entity_subordinated_small"
msgstr "Avec ent. subord."

msgid "additional_requirement_entity"
msgstr "Entité resp. cahier de charges complémentaire"

msgid "academic_end_year"
msgstr "Anac de fin"

msgid "academic_start_year"
msgstr "Anac de début"

msgid "organization_name"
msgstr "Nom"

msgid "partial"
msgstr "Q1"

msgid "remaining"
msgstr "Q2"

msgid "partial_remaining"
msgstr "Q1&2"

msgid "partial_or_remaining"
msgstr "Q1|2"

msgid "volume_partial"
msgstr "Vol. Q1"

msgid "volume_remaining"
msgstr "Vol. Q2"

msgid "quadrimester"
msgstr "Quadrimestre"

msgid "composition"
msgstr "Composition"

msgid "real_classes"
msgstr "Classes effectives"

msgid "lu_usage"
msgstr "Utilisation par les UE"

msgid "academic_years"
msgstr "Années académiques"

msgid "from"
msgstr "De"

msgid "to"
msgstr "à"

msgid "since"
msgstr "Depuis"

msgid "editing"
msgstr "Edition"

msgid "component"
msgstr "Composant"

msgid "used_by"
msgstr "Utilisation par l'unité d'enseignement"

msgid "offers_enrollments"
msgstr "Inscriptions aux formations"

msgid "learning_units_enrollments"
msgstr "Inscription aux unités d'enseignement"

msgid "exams_enrollments"
msgstr "Inscription aux examens"

msgid "average"
msgstr "Moyenne"

msgid "global_average"
msgstr "Moyenne générale"

msgid "result"
msgstr "Résultat"

msgid "enrollment_date"
msgstr "Date d'inscription"

msgid "students_title"
msgstr "Etudiants"

msgid "student_title"
msgstr "Etudiant"

msgid "classe"
msgstr "Classe"

msgid "localization"
msgstr "Localisation"

msgid "internship_subtype"
msgstr "Sous-type de stage"

msgid "part1"
msgstr "partie 1"

msgid "part2"
msgstr "partie 2"

msgid "title_official"
msgstr "Intitulé officiel"

msgid "create_learning_unit"
msgstr "Création d'une unité d'enseignement"

msgid "existed_acronym"
msgstr "Sigle a déjà existé pour "

msgid "existing_acronym"
msgstr "Sigle déja existant en "

msgid "invalid_acronym"
msgstr "Sigle non valide"

msgid "acronym_rules"
msgstr "Site en une lettre\n"
       "Sigle en min 2 et max 4 lettres\n"
       "Code numérique en 4 chiffres"

msgid "end_year_title"
msgstr "Année de fin"

msgid "basic_informations_title"
msgstr "Informations de base"

msgid "active_title"
msgstr "Actif"

msgid "titles"
msgstr "Intitulés"

msgid "fixtures_build"
msgstr "Créer des fixtures anonymisées"

msgid "desc_lnk_fixtures_build"
msgstr "Crée un fichier json avec des fixtures anonymisées"

msgid "partial_volume_1"
msgstr "Volume Q1"

msgid "partial_volume_2"
msgstr "Volume Q2"

msgid "partial_volume_1Q"
msgstr "Q1"

msgid "partial_volume_2Q"
msgstr "Q2"

msgid "planned_classes"
msgstr "Classes prévues"

msgid "planned_classes_pc"
msgstr "P.C."

msgid "total_volume"
msgstr "Volume total"

msgid "total_volume_charge"
msgstr "Volume de charge total"

msgid "total_volume_voltot"
msgstr "Vol.tot"

msgid "vol_charge"
msgstr "Vol.charge"

msgid "volumes_management"
msgstr "Gestion des volumes horaires"

msgid "volumes_validation_success"
msgstr "Les données entrées respectent les règles de calculs des volumes horaires."

msgid "vol_tot_not_equal_to_q1_q2"
msgstr "Vol.tot = Q1 + Q2"

msgid "vol_tot_req_entities_not_equal_to_entity"
msgstr "Le volume total de charge n'est pas égal à la somme des volumes de charge"

msgid "vol_tot_req_entities_not_equal_to_vol_tot_mult_cp"
msgstr "Vol.charge = Vol.tot * C.P"

msgid "vol_tot_full_must_be_greater_than_partim"
msgstr "Vol.tot du cours principal > Vol.tot du partim"

msgid "vol_q1_full_must_be_greater_or_equal_to_partim"
msgstr "Q1 du cours principal >= Q1 du partim"

msgid "vol_q2_full_must_be_greater_or_equal_to_partim"
msgstr "Q2 du cours principal >= Q2 du partim"

msgid "planned_classes_full_must_be_greater_or_equal_to_partim"
msgstr "C.P. du cours principal >= C.P. du partim"

msgid "entity_requirement_full_must_be_greater_or_equal_to_partim"
msgstr "Entité de charge du cours principal >= Entité de charge du partim"

msgid "end_date_gt_begin_date"
msgstr "L'année de fin doit etre égale ou supérieur à l'année de départ"

msgid "session_title"
msgstr "Session"

msgid "remarks_title"
msgstr "Remarques"

msgid "faculty_remark"
msgstr "Remarque de faculté"

msgid "other_remark"
msgstr "Autre remarque"

msgid "new_learning_unit"
msgstr "Nouvelle unité d'enseignement"

msgid "previous"
msgstr "Précédent"

msgid "next"
msgstr "Suivant"

msgid "learning_location"
msgstr "Lieu d'enseignement"

msgid "NON_ACADEMIC"
msgstr "Non academique autre"

msgid "NON_ACADEMIC_CREF"
msgstr "Non académique CREF"

msgid "ACADEMIC"
msgstr "Académique"

msgid "ACTIVE"
msgstr "Actif"

msgid "INACTIVE"
msgstr "Inactif"

msgid "RE_REGISTRATION"
msgstr "Actif uniquement pour des réinscriptions"

msgid "OPTIONAL"
msgstr "Optionnel"

msgid "NO_PRINT"
msgstr "Pas d'impression"

msgid "IN_HEADING_2_OF_DIPLOMA"
msgstr "Dans rubrique 2 du diplôme"

msgid "IN_EXPECTED_FORM"
msgstr "Sous forme d'attendu"

msgid "FEE_1"
msgstr "Rôle"

msgid "FEE_2"
msgstr "Rôle + examen"

msgid "FEE_3"
msgstr "AESS, CAPAES ou fin de cycle"

msgid "FEE_4"
msgstr "Minerval sans examen"

msgid "FEE_5"
msgstr "Minerval complet"

msgid "FEE_6"
msgstr "certificat universitaire"

msgid "FEE_7"
msgstr "Master complémentaire spécialisation médicale"

msgid "FEE_8"
msgstr "Concours d’accès"

msgid "FEE_10"
msgstr "10 CU 30 crédits"

msgid "FEE_11"
msgstr "11 Certificat compétence méd"

msgid "FEE_12"
msgstr "12 Offres ISA : 12BA et 21MS"

msgid "FEE_13"
msgstr "13 Offres ISA : 13BA et 22MS"

msgid "DAILY"
msgstr "Horaire de jour"

msgid "SHIFTED"
msgstr "Horaire décalé"

msgid "ADAPTED"
msgstr "Horaire adapté"

msgid "academic_calendar_type"
msgstr "Type d'événement"

msgid "DELIBERATION"
msgstr "Délibération"

msgid "DISSERTATION_SUBMISSION"
msgstr "Soumission de mémoires"

msgid "EXAM_ENROLLMENTS"
msgstr "Inscription aux examens"

msgid "SCORES_EXAM_DIFFUSION"
msgstr "Diffusion des notes d'examen"

msgid "SCORES_EXAM_SUBMISSION"
msgstr "Soumission des feuilles de note"

msgid "TEACHING_CHARGE_APPLICATION"
msgstr "Application pour charges d'enseignement"

msgid "field_is_required"
msgstr "Ce champ est obligatoire."

msgid "associated_entity"
msgstr "Les entités associées"

msgid "LU_WARNING_INVALID_ACRONYM"
msgstr "Si l'acronym est introduit, il doit au minimum faire 3 caractères"

msgid "title_in_french"
msgstr "Intitulé en français"

msgid "schedule_type"
msgstr "Type horaire"

msgid "enrollment_campus"
msgstr "Lieu d'inscription"

msgid "other_campus_activities"
msgstr "Activités sur d'autres sites"

msgid "unspecified"
msgstr "Indéterminé"

msgid "university_certificate"
msgstr "Certificat universitaire"

msgid "studies_domain"
msgstr "Domaine d'études"

msgid "primary_language"
msgstr "Langue principale"

msgid "other_language_activities"
msgstr "Activité dans d'autres langues"

msgid "funding"
msgstr "Finançable"

msgid "funding_cud"
msgstr "Financement coopération internationale CCD/CUD"

msgid "funding_direction"
msgstr "Orientation de financement"

msgid "cud_funding_direction"
msgstr "Orientation coopération internationale CCD/CUD"

msgid "active_status"
msgstr "Actif"

msgid "partial_deliberation"
msgstr "Sous-épreuve"

msgid "admission_exam"
msgstr "Concours"

msgid "academic_type"
msgstr "Nature"

msgid "keywords"
msgstr "Mots clés"

msgid "training_type"
msgstr "Type de formation"

msgid "QUADRIMESTER"
msgstr "Quadrimestre(s)"

msgid "TRIMESTER"
msgstr "Trimestre(s)"

msgid "MONTH"
msgstr "Mois"

msgid "WEEK"
msgstr "Semaine(s)"

msgid "DAY"
msgstr "Jour(s)"

msgid "administration_entity"
msgstr "Entité d'administration"

msgid "management_entity"
msgstr "Entité académique"

msgid "enrollment_enabled"
msgstr "Inscriptible"

msgid "formations"
msgstr "Formations"

msgid "formations_lnk"
msgstr "Formations"

msgid "desc_lnk_formations"
msgstr "Organisation des formations"

msgid "education_groups"
msgstr "Organisations de formations"

msgid "entity_management"
msgstr "Fac. gestion"

msgid "of_category"
msgstr "Type d'organisation de formation"

msgid "activity_search"
msgstr "Recherche - Activité"

msgid "service_course_search"
msgstr "Recherche - Cours de service"

msgid "TRAINING"
msgstr "Formation"

msgid "MINI_TRAINING"
msgstr "Mini formation"

msgid "GROUP"
msgstr "Groupement"

msgid "PRIMARY_LANGUAGE"
msgstr "Langue principale"

msgid "OR"
msgstr "Ou"

msgid "AND"
msgstr "Et"

msgid "language_association"
msgstr "Opérateur langues principales"

msgid "prolong_or_create_learning_unit_message"
msgstr "<p>Le <b>sigle</b> utilisé est <b>déjà existant</b>.</p>"
       "<p>Vous avez le choix entre :"
       "<ul><li>soit <b>créer</b> une nouvelle UE qui reprendra ce sigle </li>"
       "<li>soit <b>prolonger</b> l'unité d'enseignement de même sigle </li></ul></p>"

msgid "confirm_your_action"
msgstr "Confirmer votre action."

msgid "create"
msgstr "Créer"

msgid "prolong"
msgstr "Prolonger"

msgid "diplomas_certificates"
msgstr "Diplômes /  Certificats"

msgid "diploma_title"
msgstr "Intitulé du diplôme/du certificat"

msgid "professionnal_title"
msgstr "Titre professionnel"

msgid "university_certificate_desc"
msgstr "Mène à diplôme/à certificat"

msgid "program_coorganization"
msgstr "Programme co-organisés avec d'autres institutions"

msgid "for_all_students"
msgstr "Pour tous les étudiants"

msgid "diploma"
msgstr "Diplôme"

msgid "UNIQUE"
msgstr "Diplôme unique"

msgid "SEPARATE"
msgstr "Diplôme séparé"

msgid "NOT_CONCERNED"
msgstr "Non concerné"

msgid "organization_address_save_error"
msgstr "Impossible d'enregistrer l'adresse de l'organisation"

msgid "i_confirm"
msgstr "Oui, je confirme."

msgid "msg_warning_delete_learning_unit"
msgstr "Cette opération est <strong>permanente</strong> et ne peut pas être défaite. Vous perdrez à jamais"
       " les données liées à l'UE <strong>%s</strong>."

msgid "The learning unit %(acronym)s has been successfully deleted for all years."
msgstr "L'unité d'enseignement %(acronym)s a été supprimée avec succès pour toutes les années."

msgid "cannot_delete_learning_unit_year"
msgstr "L’UE <strong>%(learning_unit)s</strong> dont vous demandez la suppression à partir de l’année %(year)s fait l’objet des liens suivants à supprimer au préalable :"

msgid "cannot_delete_learning_unit"
msgstr "L’UE <strong>%(learning_unit)s</strong> dont vous demandez la suppression fait l’objet des liens suivants à supprimer au préalable :"

msgid "There is %(count)d enrollments in %(subtype)s %(acronym)s for the year %(year)s"
msgstr "%(subtype)s %(acronym)s fait l’objet de %(count)d inscription(s) l’année %(year)s"

msgid "%(subtype)s %(acronym)s is assigned to %(tutor)s for the year %(year)s"
msgstr "%(subtype)s %(acronym)s est attribué(e) à %(tutor)s l’année %(year)s"

msgid "%(subtype)s %(acronym)s is assigned to the assistant %(assistant)s for the year %(year)s"
msgstr "%(subtype)s %(acronym)s est attribué(e) à l'assistant %(assistant)s l'année %(year)s"

msgid "lu_included_in_group"
msgstr "%(subtype)s %(acronym)s est repris dans le groupement %(group)s l’année %(year)s"

msgid "The learning unit %(acronym)s is related to the internship speciality %(speciality)s"
msgstr "L'unité d'enseignement %(acronym)s est liée à la spécialité de stage %(speciality)s"

msgid "%(subtype)s %(acronym)s has been deleted for the year %(year)s"
msgstr "%(subtype)s %(acronym)s a été supprimé(e) pour l'année %(year)s"

msgid "The class %(acronym)s has been deleted for the year %(year)s"
msgstr "La classe %(acronym)s a été supprimé(e) pour l'année %(year)s"

msgid "the partim"
msgstr "le partim"

msgid "The partim"
msgstr "Le partim"

msgid "The learning unit"
msgstr "L'unité d'enseignement"

msgid "the learning unit"
msgstr "l'unité d'enseignement"

msgid "Delete from this academic year"
msgstr "Supprimer à partir de cette année académique"

msgid "Delete all the learning unit"
msgstr "Supprimer toute l'unité d'enseignement (sur toutes les années académiques)"

msgid "You asked the deletion of the learning unit %(acronym)s from the year %(year)s"
msgstr "Vous avez demandé la suppression de l'unité d'enseignement %(acronym)s à partir de l'année %(year)s"

msgid "publish_attribution_to_portal"
msgstr "Publication des attributions sur Osis-Portal"

msgid "RESEVED_FOR_INTERNS"
msgstr "Réservé aux internes"

msgid "OPEN_FOR_EXTERNS"
msgstr "Ouvert aux externes"

msgid "EXCEPTIONAL_PROCEDURE"
msgstr "Procédure exceptionnelle"

msgid "VACANT_NOT_PUBLISH"
msgstr "Vacant à ne pas publier"

msgid "DO_NOT_ASSIGN"
msgstr "A ne pas attribuer"

msgid "folder"
msgstr "Dossier"

msgid "introduced_by"
msgstr "Introduit par"

msgid "the"
msgstr "Le"

msgid "proposal_management"
msgstr "Gestion de la proposition"

msgid "category"
msgstr "Catégorie"

msgid "PRESIDENT"
msgstr "Président"

msgid "SECRETARY"
msgstr "Secrétaire"

msgid "SIGNATORY"
msgstr "Signataire"

msgid "administrative_data"
msgstr "Données administratives"

msgid "jury"
msgstr "Jury"

msgid "signatory_qualification"
msgstr "Qualification du signataire"

msgid "course_enrollment"
msgstr "Inscription aux cours"

msgid "marks_presentation"
msgstr "Remise des notes"

msgid "dissertation_presentation"
msgstr "Remise du mémoire"

msgid "scores_diffusion"
msgstr "Diffusion des notes"

msgid "session"
msgstr "session"

msgid "at"
msgstr "à"

msgid "learning_unit_years_to_delete"
msgstr "Vous êtes sur le point de supprimer définitivement les UE suivantes"

msgid "type_must_be_full"
msgstr "Le type de l'unité d'enseignement doit être complet."

msgid "learning_unit_type_is_not_internship"
msgstr "L'unité d'enseignement n'est pas de type stage."

msgid "CREATION"
msgstr "Création"

msgid "MODIFICATION"
msgstr "Modification"

msgid "TRANSFORMATION"
msgstr "Transformation"

msgid "TRANSFORMATION_AND_MODIFICATION"
msgstr "Transformation et modification"

msgid "SUPPRESSION"
msgstr "Suppression"

msgid "CENTRAL"
msgstr "Central"

msgid "SUSPENDED"
msgstr "Suspendu"

msgid "ACCEPTED"
msgstr "Accepté"

msgid "REFUSED"
msgstr "Refusé"

msgid "success_modification_proposal"
msgstr "Une proposition de modification de type {} a été faite pour l'unité d'enseignement {}."

msgid "proposal_edited_successfully"
msgstr "Proposition modifiée avec succès"

msgid "content"
msgstr "Contenu"

msgid "code_scs"
msgstr "Code SCS"

msgid "title_code_formation"
msgstr "Intitulé / Code OF"

msgid "absolute_credits"
msgstr "Crédits abs."

msgid "relative_target_credits"
msgstr "Créd. cible rel."

msgid "min_credits"
msgstr "Créd. min."

msgid "max_credits"
msgstr "Créd. max."

msgid "mandatory"
msgstr "Oblig."

msgid "block"
msgstr "Bloc"

msgid "current_order"
msgstr "Ordre présent"

msgid "sessions_derogation"
msgstr "Sessions en dérogation"

msgid "own_comment"
msgstr "Commentaire propre"

msgid "SESSION_1"
msgstr "1"

msgid "SESSION_2"
msgstr "2"

msgid "SESSION_3"
msgstr "3"

msgid "SESSION_1_2"
msgstr "12"

msgid "SESSION_1_3"
msgstr "13"

msgid "SESSION_2_3"
msgstr "23"

msgid "SESSION_1_2_3"
msgstr "123"

msgid "SESSION_UNDEFINED"
msgstr "Session indéfinie"

msgid "SESSION_PARTIAL_2_3"
msgstr "p23"

msgid "Put in proposal"
msgstr "Mettre en proposition"

msgid "Proposal for modification"
msgstr "Proposition de modification"

msgid "End of teaching"
msgstr "Fin d'enseignement"

msgid "academic_entity_small"
msgstr "Ent. académique"

msgid "academic_entity"
msgstr "Entité académique"

msgid "folder_number"
msgstr "Dossier n°{}"

msgid "produce_xls"
msgstr "Produire un excel avec la liste des résultats"

msgid "produce_xls_lu"
msgstr "Xls avec les activités"

msgid "%(date)s must be set within %(start_date)s and %(end_date)s"
msgstr "%(date)s doit être comprise entre %(start_date)s et %(end_date)s"

msgid "success_cancel_proposal"
msgstr "La proposition pour {} a été annulée."

msgid "cancel_proposal"
msgstr "Annuler proposition"

msgid "edit_proposal"
msgstr "Editer proposition"

msgid "msg_confirm_cancel_proposal"
msgstr "Etes-vous certain de vouloir annuler la proposition ?"

msgid "The administrative data has been successfully modified"
msgstr "Les données administratives ont été sauvées avec succès"

msgid "vacant"
msgstr "Vacant"

msgid "team_management"
msgstr "Gestion par équipe"

msgid "type_declaration_vacant"
msgstr "Décision"

msgid "procedure"
msgstr "Procédure"

msgid "educational_information_management"
msgstr "Gestion des informations pédagogiques"

msgid "SUMMARY_COURSE_SUBMISSION"
msgstr "Soumission des résumés de cours"

msgid "INTERNAL_TEAM"
msgstr "Interne/Equipe"

msgid "substitute"
msgstr "Suppléé"

msgid "not_end_year"
msgstr "pas de fin prévue"

msgid "edit_learning_unit_end_date"
msgstr "Modifier la date de fin l'unité d'enseignement"

msgid "new_partim"
msgstr "Créer un nouveau partim"

msgid "partim"
msgstr "Partim"

msgid "partim_character_rules"
msgstr "Lettre ou chiffre obligatoire"

msgid "invalid_partim_character"
msgstr "Caractère déjà utilisé"

msgid "learning_unit_successfuly_created"
msgstr "Unité d'enseignement <a href='%(link)s'> %(acronym)s (%(academic_year)s) </a> créée avec succès."

msgid "learning_unit_creation_academic_year_max_error"
msgstr "Impossible de créer une UE dont l'année académique est supérieure à {}."

msgid "parent_greater_than_partim"
msgstr "L'année de fin selectionnée (%(partim_end_year)s) est plus grande que l'année de fin du parent %(lu_parent)s"

msgid "learning_unit_created"
msgstr "L'unité d'enseignement %(learning_unit)s créée pour l'année academique %(academic_year)s"

msgid "learning_unit_updated"
msgstr "L'unité d'enseignement %(learning_unit)s a été mise à jour avec succès"

msgid "partim_greater_than_parent"
msgstr "L'unité d'enseignement %(learning_unit)s a un partim %(partim)s avec une année de fin plus grande que %(year)s"

msgid "remark"
msgstr "Remarque"

msgid "remark_english"
msgstr "Remarque en anglais"

msgid "Ensure this value is less than %(limit_value)s."
msgstr "Assurez-vous que cette valeur est inférieure à %(limit_value)s."

msgid "Ensure this value is greater than %(limit_value)s."
msgstr "Assurez-vous que cette valeur est supérieure à %(limit_value)s."

msgid "Entity_not_exist"
msgstr "L'entité %(entity_acronym)s n'existe pas pour l'année académique sélectionnée %(academic_year)s"

msgid "edit_learning_unit"
msgstr "Modifier l'unité d'enseignement"

msgid "requirement_entity_end_date_too_short"
msgstr "La durée de vie de l'entité responsable cahier de charges est trop courte."

msgid "requirement_and_allocation_entities_cannot_be_different"
msgstr "L'entité responsable cahier de charges et celle d'attribution ne peuvent pas être différentes pour ce type d'unite d'enseignement."

msgid "success_modification_learning_unit"
msgstr "L'unité d'enseignement a été modifiée."

msgid "error_modification_learning_unit"
msgstr "Erreur lors de la modification de l'unité d'enseignement."

msgid "cannot_set_internship_subtype_for_type_other_than_internship"
msgstr "Le sous-type de stage ne peut pas être séléctionnné pour un type d'unité d'enseignement autre que stage."

msgid "%(subtype)s %(acronym)s is in proposal for the year %(year)s"
msgstr "%(subtype)s %(acronym)s est en proposition pour l'année %(year)s"

msgid "volume_have_more_than_2_decimal_places"
msgstr "Le volume a plus de 2 décimales"

msgid "Site"
msgstr "Site"

msgid "proposal_type"
msgstr "Type proposition"

msgid "proposal_status"
msgstr "Etat proposition"

msgid "folder_entity"
msgstr "Sigle dossier"

msgid "proposals_search"
msgstr "Recherche - Propositions"

msgid "folder_num"
msgstr "N° dossier"

msgid "ask_to_report_modification"
msgstr "Voulez-vous reporter les modifications faites pour les années suivantes ?"

msgid "proposal_learning_unit_successfuly_created"
msgstr "Proposition d'unité d'enseignement <a href='%(link)s'> %(acronym)s (%(academic_year)s) </a> créée avec succès."

msgid "new_learning_unit_proposal"
msgstr "Nouvelle proposition d'unité d'enseignement"

msgid "proposal_creation"
msgstr "Proposition de création"

msgid "proposal_update"
msgstr "Modification de proposition"

msgid "value_before_proposal"
msgstr "Valeur avant proposition"

msgid "entity_not_found"
msgstr "Entité non-trouvée.  Il y a peut-être une erreur dans les données"

msgid "min_for_field"
msgstr "Veuillez entrer une valeur supérieure ou égale à 0."

msgid "max_for_field"
msgstr "Veuillez entrer une valeur inférieur ou égale à 500."

msgid "force_state"
msgstr "Forcer l'état"

msgid "do_you_want_change_status_proposals"
msgstr "Voulez-vous changer le statut de ces propositions?"

msgid "are_you_sure_to_change_state_from"
msgstr "Êtes-vous sûr de vouloir changer l'état de"

msgid "learning_unit_in_proposal_cannot_save"
msgstr "L'unité d'enseignement %(luy)s est en proposition, impossible de sauvegarder le changement à partir de l'année %(academic_year)s"

msgid "in_proposal"
msgstr "En proposition"

msgid "by"
msgstr "Par"

msgid "summary_editable"
msgstr "informations pédagogiques modifiables"

<<<<<<< HEAD
msgid "get_back_to_initial"
msgstr "Retour à l'état initial"

msgid "do_you_want_to_get_back_to_initial"
msgstr "Voulez-vous retourner à l'état initial?"

msgid "error_proposal_suppression_to_initial"
msgstr "Erreur lors du retour à l'initial. Une des propositions sélectionnées n'est pas de type SUPPRESSION. Rien n'a été fait"

msgid "error_proposal_no_data"
msgstr "Erreur lors du retour à l'initial. Aucune donnée sélectionnée valide"
=======
msgid "summary_editable_field_successfuly_updated"
msgstr "La possibilité de modifier les informations pédagogiques a été correctement mise à jour."
>>>>>>> 0cfe21e3

msgid "msg_confirm_delete_luy"
msgstr "Etes-vous certain de vouloir supprimer définitivement cette unité d'enseignement ?"
<|MERGE_RESOLUTION|>--- conflicted
+++ resolved
@@ -2638,7 +2638,6 @@
 msgid "summary_editable"
 msgstr "informations pédagogiques modifiables"
 
-<<<<<<< HEAD
 msgid "get_back_to_initial"
 msgstr "Retour à l'état initial"
 
@@ -2650,10 +2649,9 @@
 
 msgid "error_proposal_no_data"
 msgstr "Erreur lors du retour à l'initial. Aucune donnée sélectionnée valide"
-=======
+
 msgid "summary_editable_field_successfuly_updated"
 msgstr "La possibilité de modifier les informations pédagogiques a été correctement mise à jour."
->>>>>>> 0cfe21e3
 
 msgid "msg_confirm_delete_luy"
 msgstr "Etes-vous certain de vouloir supprimer définitivement cette unité d'enseignement ?"
