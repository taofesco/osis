--- conflicted
+++ resolved
@@ -2438,13 +2438,12 @@
 msgid "folder_number"
 msgstr "Dossier n°{}"
 
-<<<<<<< HEAD
 msgid "produce_xls"
 msgstr "Produire un excel avec la liste des résultats"
 
 msgid "produce_xls_lu"
 msgstr "Xls avec les activités"
-=======
+
 msgid "%(date)s must be set within %(start_date)s and %(end_date)s"
 msgstr "%(date)s doit être comprise entre %(start_date)s et %(end_date)s"
 
@@ -2459,4 +2458,3 @@
 
 msgid "The administrative data has been successfully modified"
 msgstr "Les données administratives ont été sauvées avec succès"
->>>>>>> 76a5ff45
