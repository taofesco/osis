--- conflicted
+++ resolved
@@ -1028,7 +1028,7 @@
 msgid "btn_messages_history_search"
 msgstr "Recherche dans l'historique des messages"
 
-<<<<<<< HEAD
+
 msgid "delete_selected_messages"
 msgstr "Supprimer les messages sélectionnés"
 
@@ -1052,7 +1052,7 @@
 
 msgid "tooltip_to_my_messages"
 msgstr "Retourner à la liste des messages"
-=======
+
 msgid "javascript_is_disabled"
 msgstr "Javascript est désactivé"
 
@@ -1061,7 +1061,6 @@
 
 msgid "old_browser_warning"
 msgstr "Votre navigateur n'est pas à jour. Certaines fonctionnalités peuvent ne pas fonctionner correctement."
->>>>>>> e9571b55
 
 msgid "none"
 msgstr "Aucun"
