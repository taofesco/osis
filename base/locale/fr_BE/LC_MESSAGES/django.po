--- conflicted
+++ resolved
@@ -3206,13 +3206,11 @@
 msgid "The education group has been deleted."
 msgstr "L'organisation de formation a été supprimée."
 
-<<<<<<< HEAD
-msgid "education group session"
-msgstr "Session"
-=======
 msgid "The %(acronym)s has been moved"
 msgstr "%(acronym)s a été déplacé"
 
 msgid "The %(acronym)s has been detatched"
 msgstr "%(acronym)s a été détaché"
->>>>>>> 7df5a59a
+
+msgid "education group session"
+msgstr "Session"