--- conflicted
+++ resolved
@@ -1772,7 +1772,12 @@
 msgid "title_official"
 msgstr "Intitulé officiel"
 
-<<<<<<< HEAD
+msgid "fixtures_build"
+msgstr "Créer des fixtures anonymisées"
+
+msgid "desc_lnk_fixtures_build"
+msgstr "Crée un fichier json avec des fixtures anonymisées"
+
 msgid "vol_tot_not_equal_to_q1_q2"
 msgstr "Vol.tot = Q1 + Q2"
 
@@ -1795,11 +1800,4 @@
 msgstr "C.P. du cours principal >= C.P. du partim"
 
 msgid "entity_requirement_full_must_be_greater_or_equal_to_partim"
-msgstr "Entité de charge du cours principal >= Entité de charge du partim"
-=======
-msgid "fixtures_build"
-msgstr "Créer des fixtures anonymisées"
-
-msgid "desc_lnk_fixtures_build"
-msgstr "Crée un fichier json avec des fixtures anonymisées"
->>>>>>> 3eb002a6
+msgstr "Entité de charge du cours principal >= Entité de charge du partim"