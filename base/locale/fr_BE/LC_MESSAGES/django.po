# SOME DESCRIPTIVE TITLE.
# Copyright (C) YEAR THE PACKAGE'S COPYRIGHT HOLDER
# This file is distributed under the same license as the PACKAGE package.
# FIRST AUTHOR <EMAIL@ADDRESS>, YEAR.
#
msgid ""
msgstr ""
"Project-Id-Version: PACKAGE VERSION\n"
"Report-Msgid-Bugs-To: \n"
"POT-Creation-Date: 2016-04-22 15:14+0200\n"
"PO-Revision-Date: YEAR-MO-DA HO:MI+ZONE\n"
"Last-Translator: FULL NAME <EMAIL@ADDRESS>\n"
"Language-Team: LANGUAGE <LL@li.org>\n"
"Language: \n"
"MIME-Version: 1.0\n"
"Content-Type: text/plain; charset=UTF-8\n"
"Content-Transfer-Encoding: 8bit\n"

msgid "Create a xls file while activity\\"
msgstr ""

msgid "Get xls"
msgstr ""

msgid "ID"
msgstr "ID"

msgid "Legend : values allowed for 'justification'"
msgstr ""

msgid "Line"
msgstr "Ligne"

msgid "Note already submitted"
msgstr ""

msgid "OSIS"
msgstr "OSIS"

msgid "Print scores for all activities"
msgstr ""

msgid "Save"
msgstr ""

msgid "absent"
msgstr "Absent"

msgid "absent_pdf_legend"
msgstr "A=Absent"

msgid "academic_calendar"
msgstr "Calendrier académique"

msgid "academic_year_small"
msgstr "Anac."

msgid "academic_calendar_management"
msgstr "Gestion du calendrier académique"

msgid "academic_calendar_offer_year_calendar_end_date_error"
msgstr "La date de fermeture de '%s' du calendrier académique ne peut pas être inférieure au %s "
       "(date de fin de '%s' du programme '%s')"

msgid "academic_calendar_offer_year_calendar_start_date_error"
msgstr "La date d'ouverture de l'encodage des notes du calendrier académique ne peut pas être supérieure au %s "
       "(date de début de l'encodage des notes du programme '%s')"

msgid "academic_calendars"
msgstr "Calendriers académique"

msgid "academic_year_not_exist"
msgstr "L'année académique (%d) n'existe pas"

msgid "acces_denied"
msgstr "Accès refusé!"

msgid "acronym"
msgstr "Sigle"

msgid "activity"
msgstr "Activité"

msgid "activity_code"
msgstr "Activité"

msgid "activity_not_exit"
msgstr "L'activité %s n'existe pas"

msgid "add"
msgstr "Ajouter"

msgid "add_an_address_to_the_organization"
msgstr "Ajouter une adresse à l'organisation"

msgid "address(ses)"
msgstr "Adresse(s)"

msgid "addresses"
msgstr "Adresses"

msgid "administration"
msgstr "Administration"

msgid "after_submission_a_message_must_be_sent"
msgstr "Si un encodage est soumis , um message est envoyé au professeur de ce cours"

msgid "all"
msgstr "Tout"

msgid "application_management"
msgstr "Gestion de l'application"

msgid "are_you_sure"
msgstr "Êtes-vous sûr·e?"

msgid "assistants"
msgstr "Assistants"

msgid "attributions"
msgstr "Attributions"

msgid "authorized_decimal_for_this_activity"
msgstr "Les notes décimales sont autorisées pour ce cours"

msgid "bachelor"
msgstr "Bachelier"

msgid "back"
msgstr "Retour"

msgid "begin_date_lt_end_date"
msgstr "La date de début doit etre égale ou inferieure à la date de fin"

msgid "birth_date"
msgstr "Date de naissance"

msgid "btn_messages_history_search"
msgstr "Recherche dans l'historique des messages"

msgid "btn_send_message_again_title"
msgstr "Réenvoie le message au destinataire"

msgid "by_learning_unit"
msgstr "Par unité d'enseignement"

msgid "by_specific_criteria"
msgstr "Par critère spécifique"

msgid "cancel"
msgstr "Annuler"

msgid "catalogue"
msgstr "Catalogue de formation"

msgid "chair_of_the_exam_board"
msgstr "Président du jury"

msgid "cheating_pdf_legend"
msgstr "T=Tricherie"

msgid "unjustified_absence_export_legend"
msgstr "S=Absence injustifiée"

msgid "justified_absence_export_legend"
msgstr "M=Absence justifiée"

msgid "attached_entities"
msgstr "Entités attachées"

msgid "choose_file"
msgstr "Parcourir"

msgid "city"
msgstr "Ville"

msgid "close"
msgstr "Fermer"

msgid "closed"
msgstr "Fermé"

msgid "code"
msgstr "Code"

msgid "compare"
msgstr "Comparer"

msgid "complete"
msgstr "Complet"

msgid "constraint_score_other_score"
msgstr "Vous ne pouvez pas remplir simultanément les colonnes 'Note chiffrée' et 'Justification'"

msgid "coordinator"
msgstr "Coordinateur(trice)"

msgid "coordinators_can_submit_partial_encoding"
msgstr "Les coordinateurs peuvent soumettre des encodages partiels"

msgid "country"
msgstr "Pays"

msgid "create_an_organization"
msgstr "Créer une organisation"

msgid "creation_date"
msgstr "Date de création"

msgid "credits"
msgstr "Crédits"

msgid "customized"
msgstr "Personnalisée"

msgid "data"
msgstr "Données"

msgid "data_maintenance"
msgstr "Maintenance de données"

msgid "data_management"
msgstr "Gestion de données"

msgid "date"
msgstr "Date de remise"

msgid "date_not_passed"
msgstr "Date non communiquée"

msgid "day"
msgstr "jour"

msgid "days"
msgstr "jours"

msgid "decimal_score_allowed"
msgstr "Note décimale autorisée"

msgid "decimal_score_not_allowed"
msgstr "Note décimale non autorisée"

msgid "decimal_values_accepted"
msgstr "Les notes de ce cours peuvent recevoir des valeurs décimales."

msgid "decimal_values_ignored"
msgstr ""
"Les notes de ce cours ne peuvent PAS recevoir de valeurs décimales."

msgid "score_have_more_than_2_decimal_places"
msgstr "La note comporte plus de deux chiffres après la virgule"

msgid "definitive_save"
msgstr "Sauvegarde définitive (soumettre à la faculté)"

msgid "delete"
msgstr "Supprimer"

msgid "delete_selected_messages"
msgstr "Supprimer les messages sélectionnés"

msgid "desc_assistants"
msgstr "Processus visant à aider les enseignants pour l'encodage des notes."

msgid "desc_lnk_academic_year"
msgstr "Gestion du programme annualisé."

msgid "desc_lnk_assessments"
msgstr "Processus visant à aider les enseignants pour l'encodage des notes."

msgid "desc_lnk_data_maintenance"
msgstr "La maintenance de données avec la langage SQL"

msgid "desc_lnk_data_management"
msgstr "Gestion des données par entité du métier"

msgid "desc_lnk_entities"
msgstr "Gestion des la structure organisationnelle."

msgid "desc_lnk_files"
msgstr "Consultation des fichiers gérés par l'application."

msgid "desc_lnk_home_catalog"
msgstr "Elaboration et gestion du catalogue des formations."

msgid "desc_lnk_home_institution"
msgstr "Gestion de l'institution."

msgid "desc_lnk_home_studies"
msgstr ""
"Gestion du parcours des étudiants depuis leur inscription jusqu'à leur "
"diplôme."

msgid "desc_lnk_internships"
msgstr "Gestion des stages des étudiants."

msgid "desc_lnk_learning_units"
msgstr ""
"Gestion des cours, des formations et d'autres activités qui composent le "
"programme."

msgid "desc_lnk_my_osis"
msgstr "Vos données personnelles, des préférences et d'autres informations associés."

msgid "desc_lnk_offers"
msgstr "Gestion des programmes."

msgid "desc_lnk_organizations"
msgstr "Gestion des organisations."

msgid "desc_lnk_score_encoding"
msgstr ""
"Ce processus aide les enseignants à encoder les notes pendant les sessions "
"d'examen."

msgid "desc_lnk_storage"
msgstr "Surveillance de la capacité de stockage"

msgid "desc_messages_history"
msgstr "L'historique des messages vous permet d'accéder aux messages envoyés par courier électronique"

msgid "desc_messages_template"
msgstr "Le modèles de message permet la personnalisation dynamique des e-mails."

msgid "desc_my_messages"
msgstr "La liste des messages qui vous ont été envoyés par l'application"

msgid "desc_profile"
msgstr "Informations liées à votre profil"

msgid "description"
msgstr "Description"

msgid "details"
msgstr "Détails"

msgid "display_scores_for_one_learning_unit"
msgstr "Visualiser/charger les notes pour le cours"

msgid "display_tutors"
msgstr "Afficher tous les enseignants pour ce cours"

msgid "DOCTORAL_COMMISSION"
msgstr "Commision doctorale"

msgid "documentation"
msgstr "Documentation"

msgid "double_encoding"
msgstr "Double encodage"

msgid "double_encoding_test"
msgstr "Double encodage des notes"

msgid "dubble_encoding"
msgstr "Double encodage"

msgid "dubble_online_scores_encoding"
msgstr "Double encodage de notes en ligne"

msgid "edit"
msgstr "Éditer"

msgid "empty_note_pdf_legend"
msgstr "(vide)=Pas encore de note"

msgid "encode"
msgstr "Encoder"

msgid "encode_as_coordinator"
msgstr "Encoder en tant que coordinateur"

msgid "encode_as_pgm"
msgstr "Encoder en tant que gestionnaire de programme"

msgid "encode_as_professor"
msgstr "Encoder en tant que professeur"

msgid "encoding"
msgstr "Encodage"

msgid "encoding_status_ended"
msgstr "Toutes les notes ont été soumises."

msgid "encoding_status_notended"
msgstr "Il reste encore des notes à encoder."

msgid "end_date"
msgstr "Échéance Prof"

msgid "end_date_teacher"
msgstr "Échéance Prof"

msgid "enrollment_activity_not_exist"
msgstr "L'inscription à l'activité %s n'existe pas"

msgid "enrollment_exam_not_exists"
msgstr "L'inscription à l'unité d'enseignement %s n'existe pas"

msgid "enrollments"
msgstr "Inscriptions"

msgid "entities"
msgstr "Entités"

msgid "entity"
msgstr "Entité"

msgid "versions"
msgstr "Versions"

msgid "evaluations"
msgstr "Évaluations"

msgid "event"
msgstr "Événement"

msgid "exam_board_secretary"
msgstr "Secrétaire du jury"

msgid "execute"
msgstr "Exécuter"

msgid "FACULTY"
msgstr "Faculté"

msgid "female"
msgstr "Féminin"

msgid "file"
msgstr "Fichier"

msgid "file_must_be_xlsx"
msgstr "Le fichier doit être un fichier excel valide au format 'XLSX'"

msgid "file_production_date"
msgstr "Date de production du fichier excel"

msgid "students_deliberated_are_not_shown"
msgstr "Les étudiants déjà délibérés ne sont pas repris"

msgid "files"
msgstr "Fichiers"

msgid "final"
msgstr "Final"

msgid "fixed_line_phone"
msgstr "Téléphone fixe"

msgid "focuses"
msgstr "Finalités"

msgid "formation_catalogue"
msgstr "Catalogue des formations"

msgid "function"
msgstr "Fonction"

msgid "gender"
msgstr "Genre"

msgid "general_informations"
msgstr "Infos générales"

msgid "get_excel_file"
msgstr "Produire le fichier Excel"

msgid "global_identifiant"
msgstr "Identifiant global"

msgid "fgs"
msgstr "FGS"

msgid "go"
msgstr "Continuer"

msgid "grade"
msgstr "Niveau"

msgid "help_pnl_selectedfiles"
msgstr "Veuillez sélectionner un fichier xls pour l'injection des notes"

msgid "help_submission_scores_label"
msgstr "Vous êtes sur le point de soumettre %s note(s) à la (aux) faculté(s). Attention : les notes soumises <b>ne peuvent plus être modifiées.</b>"

msgid "highlight_description"
msgstr "Description de l'événement"

msgid "highlight_shortcut"
msgstr "Titre raccourcis de l'événement"

msgid "highlight_title"
msgstr "Titre de l'événement"

msgid "home"
msgstr "Page d'accueil"

msgid "html_message"
msgstr "Message HTML"

msgid "identification"
msgstr "Identification"

msgid "idle"
msgstr "En attente"

msgid "ill"
msgstr "Malade"

msgid "ill_pdf_legend"
msgstr "M=Malade"

msgid "incomplete"
msgstr "Incomplet"

msgid "info_address_changed_for_papersheet"
msgstr "Ce formulaire de modification des coordonnées d’une entité administrative du programme d’étude %s "
       "impacte uniquement l’affichage des coordonnées sur la feuille de notes. Cela ne modifie donc pas "
       "les coordonnées officielles d’une entité/structure. Par ailleurs, la liste déroulante "
       "« Veuillez sélectionner une adresse … » permet de faciliter l’encodage de l’adresse à partir de données "
       "préexistantes. Si l'adresse d'une entité change, l'adresse affichée sur les feuilles de notes sera impactée "
       "également"

msgid "inject"
msgstr "Injecter"

msgid "inject_xls_file"
msgstr "Injecter fichier excel"

msgid "INSTITUTE"
msgstr "Institut"

msgid "institution"
msgstr "Institution"

msgid "international_title"
msgstr "Titre international"

msgid "internships"
msgstr "Stages"

msgid "invalid_file"
msgstr "Fichier invalide"

msgid "javascript_is_disabled"
msgstr "JavaScript est désactivé dans votre navigateur, mais OSIS ne fonctionne pas sans JavaScript."

msgid "justification_invalid"
msgstr "Justification invalide"

msgid "justifications"
msgstr "Justifications"

msgid "justification_invalid_value"
msgstr "Justification invalide"

msgid "absence_justified_to_unjustified_invalid"
msgstr "L'absence justifiée ne peut pas être remplacée par une absence injustifiée"


msgid "justification_values_accepted"
msgstr "Valeurs acceptées: %s "

msgid "justification_other_values"
msgstr "D'autres valeurs: %s "

msgid "label"
msgstr "Label"

msgid "label_jumbotron_details_academic_cal"
msgstr "Comme présenté sur la page d'accueil"

msgid "language"
msgstr "Langue"

msgid "last_synchronization"
msgstr "Dernière synchronisation"

msgid "learning_unit"
msgstr "Unité d'enseignement"

msgid "learning_unit_not_access"
msgstr "Vous n'avez pas les droits d'accès à cette unité d'enseignement ou elle n'existe pas en pas de données"

msgid "learning_unit_not_access_or_not_exist"
msgstr "Vous n'avez pas les droits d'accès pour cette unité d'enseignement ou elle n'existe pas en base de données"

msgid "learning_unit_responsible"
msgstr "Responsable du cours"

msgid "learning_unit_search"
msgstr "Recherche d'unités d'enseignement"

msgid "learning_units"
msgstr "Unités d'enseignement"

msgid "learning_units_in"
msgstr "unités d'enseignement dans"

msgid "learning_units_with_inscription_must_be_shown"
msgstr "Tous les cours du professeur qui possèdent des inscriptions doivent être présents"

msgid "learning_units_without_inscription_must_not_be_shown"
msgstr "Les cours qui ne possèdent pas d'inscriptions ne devraient pas être présents"

msgid "lnk_message_history_read_title"
msgstr "Afficher le message"

msgid "location"
msgstr "Localité"

msgid "log-in"
msgstr "Log-in"

msgid "login"
msgstr "Login"

msgid "logistic"
msgstr "Logistique"

msgid "logout"
msgstr "Logout"

msgid "lu_could_contain_decimal_scores"
msgstr "Cette année d'étude accepte les notes décimales"

msgid "lu_must_not_contain_decimal_scores"
msgstr "Cette année d'étude n'accepte pas les notes décimales"

msgid "male"
msgstr "Masculin"

msgid "managed_programs"
msgstr "Programmes gérés"

msgid "mandates"
msgstr "Mandates"

msgid "mark_selected_messages_as_read"
msgstr "Marquer les messages sélectionnés comme lus"

msgid "master"
msgstr "Master"

msgid "message"
msgstr "Message"

msgid "message_address_papersheet"
msgstr "Réutilisez l'adresse d'une entité liée au programme ou informez l'adresse d'affichage pour la feuille de notes."

msgid "message_not_resent_no_email"
msgstr "Le message ne peut être réenvoyé , l'utilisateur n'a pas d'adresse mail."

msgid "message_resent_ok"
msgstr "Le message à bien été réenvoyé."

msgid "messages"
msgstr "Messages"

msgid "messages_history"
msgstr "Historique des messages"

msgid "messages_templates"
msgstr "Modèles de messages"

msgid "minimum_one_criteria"
msgstr "Veuillez remplir au moins 1 critère de recherche"

msgid "miss"
msgstr "Madame"

msgid "missing_column_session"
msgstr "Veuillez remplir la colonne 'session' de votre fichier excel."

msgid "mister"
msgstr "Monsieur"

msgid "mobile_phone"
msgstr "Téléphone mobile (GSM)"

msgid "more_than_one_academic_year_error"
msgstr "Il y a plusieurs années académiques dans la colonne 'Année académique' de votre fichier excel. "
      "Veuiller corriger votre fichier excel de manière à ce qu'il n'y ai qu'une seule année académique"

msgid "more_than_one_exam_enrol_for_one_learn_unit"
msgstr "Cet étudiant possède plusieurs inscriptions au même examen "
       "(il est inscrit à un même cours dans 2 programmes différents). "
       "Veuillez encoder cette note via l'onglet 'en ligne' de l'interface svp."

msgid "more_than_one_learning_unit_error"
msgstr "Vous avez encodé des notes pour plusieurs unités d'enseignements dans votre fichier excel "
       "(colonne 'Unité d'enseignement'). Veillez à ne faire qu'un seul fichier excel par unité d'enseignement."

msgid "more_than_one_session_error"
msgstr "Il y a plusieurs numéros de sessions dans la colonne 'Session' de votre fichier excel. "
      "Veuiller corriger votre fichier excel de manière à ce qu'il n'y ai qu'un seul numéro de session"

msgid "msg_error_username_password_not_matching"
msgstr ""
"La combinaison login/mot de passe entrée n'est pas valide. Veuillez "
"réessayer."

msgid "my_messages"
msgstr "Mes messages"

msgid "my_osis"
msgstr "Mon OSIS"

msgid "my_studies"
msgstr "Mes études"

msgid "name"
msgstr "Nom"

msgid "full_name"
msgstr "Nom complet"

msgid "national_register"
msgstr "Numéro de registre nationnal"

msgid "no_current_entity_version_found"
msgstr "L'entité sélectionnée n'existe plus aujourd'hui (fin de validité dépassée)."

msgid "no_data_for_this_academic_year"
msgstr "Aucune données pour cette année académique"

msgid "no_dubble_score_encoded_comparison_impossible"
msgstr "Aucune note n'a été double encodée ; aucune comparaison à effectuer."

msgid "no_entity_address_found"
msgstr "Aucune adresse trouvée pour l'entité sélectionnée."

msgid "no_exam_session_opened_for_the_moment"
msgstr "Aucune session d'encodage de notes ouverte pour le moment. "

msgid "no_file_submitted"
msgstr "Vous n'avez pas selectionné de fichier excel à soumettre."

msgid "no_messages"
msgstr "Pas de messages"

msgid "no_result"
msgstr "Aucun résultat!"

msgid "no_receiver_error"
msgstr "Pas de destinataire pour ce message"

msgid "no_score_encoded_double_encoding_impossible"
msgstr ""
 "Aucune nouvelle note encodée. "
 "Le double encodage n'est pas accessible car il n'y a pas de nouvelles notes encodés."

msgid "no_score_injected"
msgstr "Aucune note injectée (NB: les notes de votre fichier Excel ne sont injectées que si elles sont différentes "
       "de celles déjà sauvegardées précédemment)."

msgid "no_score_to_encode"
msgstr "Vous n'avez aucune note à encoder."

msgid "no_student_to_encode_xls"
msgstr "Aucun étudiant à encoder via excel"

msgid "no_valid_academic_year_error"
msgstr "Aucune année académique au format valide n'a été trouvé dans votre fichier excel. La date doit être formatée comme suit ; '2015-2016' ou '2015'."

msgid "deadline_reached"
msgstr "Date limite atteinte"

msgid "not_passed"
msgstr "Non communiquée"

msgid "not_sent"
msgstr "Pas envoyé"

msgid "number_of_enrollments"
msgstr "Nombre d'inscrits"

msgid "number_session"
msgstr "No. session"

msgid "numbered_score"
msgstr "Note chiffrée"

msgid "offer"
msgstr "Programme"

msgid "offer_enrollment_not_exist"
msgstr "L'inscription à ce programme n'existe pas"

msgid "offer_year_calendar"
msgstr "Calendrier des programmes"

msgid "offer_year_calendar_academic_calendar_end_date_error"
msgstr "La date de fin de l'encodage des notes de votre programme ne peut pas être ultérieure à la date de fermeture "
       "de l'encodage des notes du calendrier académique"

msgid "offer_year_calendar_academic_calendar_start_date_error"
msgstr "La date de début de l'encodage des notes de votre programme ne peut pas être antérieure à la date d'ouverture "
       "de l'encodage des notes du calendrier académique"

msgid "offer_year_not_access_or_not_exist"
msgstr "Vous n'avez pas les droits d'accès pour cette offre ou elle n'existe pas en base de données"

msgid "offer_year_not_exist"
msgstr "Le programme annualisé (%s) (%d) - n'existe pas"

msgid "offer_year_search"
msgstr "Recherche des programmes annualisés"

msgid "offers"
msgstr "Programmes"

msgid "old_browser_warning"
msgstr "Votre navigateur n'est pas à jour. Certaines fonctionnalités peuvent ne pas fonctionner correctement."

msgid "online"
msgstr "En ligne"

msgid "online_encoding"
msgstr "Encodage en ligne"

msgid "online_scores_encoding"
msgstr "Encodage de notes en ligne"

msgid "only_submited_scores_can_be_double_encoded"
msgstr "Seules les notes soumises peuvent être double encodées"

msgid "open"
msgstr "Ouvert"

msgid "campus"
msgstr "Campus"

msgid "organization_address"
msgstr "Adresse de l'organisation"

msgid "organization"
msgstr "Organisation"

msgid "organizations"
msgstr "Organisations"

msgid "origin"
msgstr "Origine"

msgid "other_score"
msgstr "Autre note"

msgid "other_sibling_offers"
msgstr "Autres finalités associées"

msgid "other_sibling_orientations"
msgstr "Autres orientations associées"

msgid "score_encoding_period_not_open"
msgstr "La période pour l'encodage des notes n'est pas encore ouverte"

msgid "outside_scores_encodings_period_latest_session"
msgstr "La période d'encodage des notes de la session %s est fermée depuis le %s"

msgid "outside_scores_encodings_period_closest_session"
msgstr "La période d'encodage des notes pour la session %s sera ouverte à partir du %s"

msgid "page_not_found"
msgstr "Page inexistante"

msgid "method_not_allowed"
msgstr "Methode non autorisée"

msgid "password"
msgstr "Mot de passe"

msgid "person"
msgstr ""

msgid "ph_d"
msgstr "Ph.D"

msgid "plain"
msgstr "Plain"

msgid "plain_and_html"
msgstr "Plain et HTML"

msgid "please_enable_javascript"
msgstr "Veuillez <a href='http://enable-javascript.com/fr/' target='_blank'>activer le JavaScript</a> pour utiliser l'application."

msgid "POLE"
msgstr "Pole"

msgid "postal_code"
msgstr "Code postal"

msgid "preferences"
msgstr "Préférences"

msgid "presence_note_pdf_legend"
msgstr "0=Cote de présence"

msgid "print"
msgstr "Imprimer"

msgid "print_all_courses"
msgstr "Imprimer tous les cours"

msgid "print_warning_and_info_messages"
msgstr ""

msgid "printable_title"
msgstr "Titre imprimable"

msgid "printing_date"
msgstr "Date d'impression"

msgid "professional"
msgstr "Professionnel"

msgid "professors_must_not_submit_scores"
msgstr "Les professeurs ne peuvent pas soumettre de notes"

msgid "profile"
msgstr "Profil"

msgid "program_commission"
msgstr "Commission d'enseignement/programme"

msgid "program_managers"
msgstr "Gestionnaires de programme"

msgid "program_s"
msgstr "programme(s)"

msgid "programs"
msgstr "Programmes"

msgid "progress"
msgstr "Progression"

msgid "received_on"
msgstr "Reçu le"

msgid "recipient"
msgstr "Destinataire"

msgid "redirect_to_login"
msgstr "Cliquez pour vous reconnectez"

msgid "reference"
msgstr "Référence"

msgid "refresh_list"
msgstr "Rechercher/mettre à jour la liste"

msgid "registration_id"
msgstr "NOMA"

msgid "registration_id_does_not_match_email"
msgstr "Le NOMA ne correspond pas à l'email"

msgid "identification_number"
msgstr "Matricule"

msgid "registration_id_not_access_or_not_exist"
msgstr "Étudiant non inscrit à l'examen"

msgid "research_center"
msgstr "Centre de recherche"

msgid "residential"
msgstr ""

msgid "responsible"
msgstr "Responsable"

msgid "return_doc_to_administrator"
msgstr ""
"Veuillez envoyer ce formulaire au secrétariat de l'entité gestionnaire avant le %s."

msgid "reuse_address_entity"
msgstr "Réutiliser l'adresse de"

msgid "save"
msgstr "Enregistrer"

msgid "saved"
msgstr "Enregistré"

msgid "saving"
msgstr "Sauvegarde en cours"

msgid "score"
msgstr "Note"

msgid "score_already_submitted"
msgstr "Note déjà soumise "

msgid "score_decimal_not_allowed"
msgstr "La note encodée est incorrecte : décimales non autorisées"

msgid "score_invalid"
msgstr "Note invalide"

msgid "score_saved"
msgstr "note(s) injectée(s)"

msgid "score_submitted"
msgstr "Soumis"

msgid "scores"
msgstr "Notes"

msgid "scores_encoding"
msgstr "Encodage des notes"

msgid "scores_encoding_tests"
msgstr "Tests de l'encodage des notes"

msgid "scores_gt_0_lt_20"
msgstr "La note encodée est incorrecte (elle doit être comprise entre 0 et 20)"

msgid "scores_injection"
msgstr "Injection des notes"

msgid "scores_responsible"
msgstr "Responsable de notes"

msgid "scores_responsibles"
msgstr "Responsables de notes"

msgid "scores_responsible_title"
msgstr "Responsable de notes"

msgid "scores_saved"
msgstr "note(s) enregistrée(s)"

msgid "scores_saved_cannot_be_saved_anymore"
msgstr "Notes sauvegardées, le bouton sauvegarder n'est plus présent"

msgid "scores_must_be_between_0_and_20"
msgstr "Les notes doivent être comprise entre 0 et 20"

msgid "search_for_a_file"
msgstr "Recherche d'un fichier"

msgid "search_for_an_entity"
msgstr "Rechercher une entité"

msgid "search_for_an_organization"
msgstr "Recherche d'organisations"

msgid "SECTOR"
msgstr "Secteur"

msgid "select"
msgstr "Sélectionnez"

msgid "select_a_xls_file_from_which_to_inject_scores"
msgstr ""

msgid "select_an_encoding_type"
msgstr "Sélectionnez un type d'encodage"

msgid "send_message_again"
msgstr "Réenvoyer"

msgid "sent"
msgstr "Envoyé"

msgid "server_error"
msgstr "Une erreur innatendue s'est produite"

msgid "server_error_message"
msgstr "Nous mettons tout en oeuvre pour résoudre ce problème."

msgid "short_title"
msgstr "Titre abrégé"

msgid "size"
msgstr "Taille"

msgid "source_code"
msgstr "Code source"

msgid "stages"
msgstr "Stages"

msgid "start_date"
msgstr "Date de début"

msgid "state"
msgstr "État"

msgid "status"
msgstr "Statut"

msgid "storage"
msgstr "Stockage"

msgid "storage_duration"
msgstr "Temps de stockage"

msgid "structure"
msgstr "Structure"

msgid "student_not_exist"
msgstr "L'étudiant (%s) n'existe pas"

msgid "student_path"
msgstr "Parcours de l'étudiant"

msgid "students"
msgstr "étudiants"

msgid "studies"
msgstr "Études"

msgid "subject"
msgstr "Sujet"

msgid "submission"
msgstr "Soumettre"

msgid "submission_date"
msgstr "Date de remise"

msgid "submission_of_scores_for"
msgstr "Soumission des score pour {0}"

msgid "submitted"
msgstr "Soumis"

msgid "submitted_scores_cannot_be_encoded_anymore"
msgstr "Les notes soumises ne peuvent plus être encodées"

msgid "succesfull_logout"
msgstr "Vous êtes à présent déconnecté."

msgid "technologic_platform"
msgstr "Plateforme technologique"

msgid "template_error"
msgstr "Aucun message n'a été envoyé : le modèle de message {} n'existe pas."

msgid "temporary_save"
msgstr "Sauvegarde temporaire (non soumis à la faculté)"

msgid "the_coordinator_must_still_submit_scores"
msgstr "Le coordinateur doit toujours soumettre les notes"

msgid "text"
msgstr "Texte"

msgid "title"
msgstr "Intitulé"

msgid "learning_unit_title"
msgstr "Intitulé du cours"

msgid "too_many_results"
msgstr "Votre recherche renvoie trop de résultats, veuillez affiner vos critères de recherche."

msgid "tooltip_delete_message"
msgstr "Supprimer le message"

msgid "tooltip_double_encode_for"
msgstr "Double encoder les notes"

msgid "tooltip_double_encode_no_more_possible_for"
msgstr "Toutes les notes ont été soumises.Il n'est plus possible de double encoder des notes pour ce cours."

msgid "tooltip_dowload_excel_file"
msgstr "Télécharger le fichier excel"

msgid "tooltip_encode_for"
msgstr "Encoder les notes"

msgid "tooltip_encode_no_more_possible_for"
msgstr "Toutes les notes ont été soumises.Il n'est plus possible d'encoder de notes pour ce cours."

msgid "tooltip_execute_my_message_action"
msgstr "Exécuter l'action sélectionnée"

msgid "tooltip_inject_excel_no_more_possible_for"
msgstr "Toutes les notes ont été soumises.Il n'est plus possible de soumettre de fichier excel pour ce cours."

msgid "tooltip_my_message_read"
msgstr "Lire le message"

msgid "tooltip_print_scores"
msgstr "Imprimer les notes"

msgid "tooltip_scores_encodings_progress_bar"
msgstr "Représente la quantité de notes soumises à la faculté par le professeur. Le nombre entre parenthèses correspond "
       "au nombre de notes encodées qui n'ont pas encore été soumises (en état 'brouillon')."

msgid "tooltip_select_action"
msgstr "Sélectionner l'action à exécuter"

msgid "tooltip_select_all_messages"
msgstr "Sélectionner tous les messages"

msgid "tooltip_select_excel_file_to_inject_scores"
msgstr "Séclectionnez le fichier excel à soumettre"

msgid "tooltip_to_my_messages"
msgstr "Retourner à la liste des messages"

msgid "tutor"
msgstr "Enseignant·e"

msgid "tutors"
msgstr "Enseignants"

msgid "other_tutors"
msgstr "Autre(s) Enseignant(s)"

msgid "txt_message"
msgstr "Message texte"

msgid "txt_origin_title"
msgstr "Origine du message"

msgid "txt_recipient_title"
msgstr "Destinataire du message (email ou nom ou nom d'utilisateur)"

msgid "txt_reference_title"
msgstr "Référence du template du message"

msgid "txt_subject_title"
msgstr "Sujet du message"

msgid "type"
msgstr "Type"

msgid "types"
msgstr "Types"

msgid "undated_events"
msgstr "Événements non planifiés"

msgid "undefined"
msgstr "Non défini"

msgid "unknown"
msgstr "Indéfini"

msgid "user"
msgstr "Utilisateur"

msgid "user_interface_language"
msgstr "Langue de l'interface utilisateur"

msgid "user_is_not_program_manager"
msgstr "Vous n'êtes pas un gestionnaire de programme. Par conséquent, vous n'avez pas accès à cette interface."

msgid "validated_double_encoding_cannot_be_validated_anymore"
msgstr "Un double encodage validé ne peut l'être une seconde fois"

msgid "validation_dubble_encoding_mandatory"
msgstr "Veuillez sélectionner une note finale pour toutes les différences détectées entre le premier encodage et le "
       "double encodage (ci-dessous). Si vous choisissez d'annuler, votre double encodage sera perdu."

msgid "via_excel"
msgstr "Via fichier Excel"

msgid "via_paper"
msgstr "Sur papier"

msgid "warning_all_scores_not_sumitted_yet"
msgstr "Attention : vous avez des notes enregistrées qui n'ont pas encore été soumises."

msgid "website"
msgstr "Site internet"

msgid "without_attribution"
msgstr "Sans attribution"

msgid "xls_columns_structure_error"
msgstr "Votre fichier excel n'est pas bien structuré. Veuillez respecter l'ordre des colonnes fournie lors du "
       "téléchargement de votre fichier (bouton '{}')."

msgid "order"
msgstr "Ordonner"

msgid "options"
msgstr "Options"

msgid "required"
msgstr "Obligatoire"

msgid "question"
msgstr "Question"

msgid "questions"
msgstr "Questions"

msgid "value"
msgstr "Valeur"

msgid "short_input_text"
msgstr "Short input text"

msgid "long_input_text"
msgstr "Long input text"

msgid "radio_button"
msgstr "Radio button"

msgid "checkbox"
msgstr "Checkbox"

msgid "upload_button"
msgstr "Upload button"

msgid "download_link"
msgstr "Download link"

msgid "dropdown_list"
msgstr "Dropdown list"

msgid "http_link"
msgstr "HTTP link"
msgid "you_manage"
msgstr "Vous gérez"

msgid "BACHELOR"
msgstr "Bachelier"

msgid "MASTER_60"
msgstr "Master 60"

msgid "MASTER_120"
msgstr "Master 120"

msgid "MASTER_180_OR_240"
msgstr "Master 180 ou 240"

msgid "ADVANCED_MASTER"
msgstr "Master de spécialisation"

msgid "TRAINING_CERTIFICATE"
msgstr "Agrégation"

msgid "CERTIFICATE"
msgstr "Certificat"

msgid "DOCTORATE"
msgstr "Doctorat"

msgid "CAPAES"
msgstr "CAPAES"

msgid "start_date_must_be_lower_than_end_date"
msgstr "La date de début doit être inférieure à la date de fin"

msgid "DEPUTY_AUTHORITY"
msgstr "Suppléant d'autorité"

msgid "DEPUTY_SABBATICAL"
msgstr "Suppléant sabbatique"

msgid "DEPUTY_TEMPORARY"
msgstr "Suppléant temporaire"

msgid "INTERNSHIP_SUPERVISOR"
msgstr "Directeur de stage"

msgid "INTERNSHIP_CO_SUPERVISOR"
msgstr "Co-directeur de stage"

msgid "PROFESSOR"
msgstr "Professeur"

msgid "COORDINATOR"
msgstr "Coordinateur"

msgid "HOLDER"
msgstr "Titulaire"

msgid "holder_number"
msgstr "Nb titulaires"

msgid "CO_HOLDER"
msgstr "Co-titulaire"

msgid "DEPUTY"
msgstr "Suppléant"

msgid "scores_responsible_can_submit_partial_encoding"
msgstr "Les responsables de notes peuvent soumettre des encodages partiels"

msgid "scores_responsible_must_still_submit_scores"
msgstr "Le responsable de notes doit toujours soumettre les notes"

msgid "NONE"
msgstr "Aucun"

msgid "keyword"
msgstr "Mot clé"

msgid "VALID"
msgstr "Valide"

msgid "INVALID"
msgstr "Invalide"

msgid "COURSE"
msgstr "Cours"

msgid "MASTER_THESIS"
msgstr "Thèse"

msgid "DISSERTATION"
msgstr "Mémoire"

msgid "INTERNSHIP"
msgstr "Stage"

msgid "OTHER_COLLECTIVE"
msgstr "Autre collectif"

msgid "OTHER_INDIVIDUAL"
msgstr "Autre individuel"

msgid "EXTERNAL"
msgstr "Externe"

msgid "TEACHING_INTERNSHIP"
msgstr "Stage d'enseignement"

msgid "CLINICAL_INTERNSHIP"
msgstr "Stage clinique"

msgid "PROFESSIONAL_INTERNSHIP"
msgstr "Stage socio-professionnel"

msgid "RESEARCH_INTERNSHIP"
msgstr "Stage de recherche"

msgid "LU_ERRORS_REQUIRED"
msgstr "Ce champ est requis."

msgid "LU_ERRORS_INVALID"
msgstr "'Entrez une valeur valide."

msgid "LU_ERRORS_INVALID_SEARCH"
msgstr "Recherche invalide - Veuillez remplir mininum 2 filtres lors de vos recherches."

msgid "LU_ERRORS_ACADEMIC_YEAR_REQUIRED"
msgstr "Veuillez préciser une année académique."

msgid "LU_ERRORS_YEAR_WITH_ACRONYM"
msgstr "Veuillez préciser une année académique ou entrer un acronyme valide."

msgid "LU_ERRORS_INVALID_REGEX_SYNTAX"
msgstr "Expression régulière incorrecte!"

msgid "ANNUAL"
msgstr "Annuel"

msgid "BIENNIAL_EVEN"
msgstr "Bisannuel pair"

msgid "BIENNIAL_ODD"
msgstr "Bisannuel impair"

msgid "no_valid_m_justification_error"
msgstr "Vous ne pouvez pas encoder d'absence justifiée (M) via l'injection xls"

msgid "abscence_justified_preserved"
msgstr "Abscence justifiée dèjà encodée et préservée"

msgid "tutors_of_course"
msgstr "Enseignant·e·s du cours"

msgid "academic_actors"
msgstr "Acteurs académiques"

msgid "academic_start_date_error"
msgstr "La date de début doit être comprise entre les dates de début/fin de l'année académique"

msgid "academic_end_date_error"
msgstr "La date de fin doit être comprise entre les dates de début/fin de l'année académique"

msgid "end_start_date_error"
msgstr "La date de fin doit être supérieure à la date début"

msgid "dates_mandatory_error"
msgstr "Les dates de début et de fin sont obligatoires"

msgid "date_format"
msgstr "%d/%m/%Y"

msgid "date_format_string"
msgstr "d/m/Y"

msgid "format_date"
msgstr "jj/mm/aaaa"

msgid "desc_lnk_academic_actors"
msgstr "Gestion des acteurs académiques"

msgid "all_years"
msgstr "Toutes les années"

msgid "trainings"
msgstr "Formations"

msgid "components"
msgstr "Composants"

msgid "educational_information"
msgstr "Infos pédagogiques"

msgid "propositions"
msgstr "Propositions"

msgid "tutor_attributions"
msgstr "Enseignants - attributions"

msgid "proposal"
msgstr "Proposition"

msgid "academic_calendar_offer_year_calendar_start_date_end_date_error"
msgstr "La date d'ouverture de '%s' du calendrier académique ne peut pas être supérieure au %s "
       "(date de fin de '%s' du programme '%s')"

msgid "component_type"
msgstr "Type de composant"

msgid "volume_quarter"
msgstr "Quadri. "

msgid "vol_q1"
msgstr "Vol. q1"

msgid "vol_q2"
msgstr "Vol. q2"

msgid "volume"
msgstr "Volume"

msgid "schedules_conformity"
msgstr "Conform. horaires"

msgid "planned_classrooms"
msgstr "Classes prévues"

msgid "real_on_planned_classrooms"
msgstr "Classes effectives/prévues"


msgid "classes"
msgstr "Classes"

msgid "class"
msgstr "Classe"

msgid "learning_unit_code"
msgstr "Code de l'UE"

msgid "partims"
msgstr "Partims"

msgid "periodicity"
msgstr "Périodicité"

msgid "nominal_credits"
msgstr "Crédits"

msgid "active"
msgstr "Actif"

msgid "inactive"
msgstr "Inactif"

msgid "MASTER_DISSERTATION"
msgstr "Mémoire"

msgid "FULL"
msgstr "Complet"

msgid "MOBILITY"
msgstr "Mobilité"

msgid "OTHER"
msgstr "Autre"

msgid "PARTIM"
msgstr "Partim"

msgid "PHD_THESIS"
msgstr "Thèse"

msgid "selected"
msgstr "sélectionné(s)"

msgid "subtype"
msgstr "Sous-type"

msgid "start"
msgstr "Début"

msgid "duration"
msgstr "Durée"

msgid "learning_unit_specifications"
msgstr "Cahier de charges"

msgid "experimental_phase"
msgstr "Cette fonctionnalité est en phase expérimentale"

msgid "title_official_1"
msgstr "Intitulé officiel (partie 1 commune aux partims)"

msgid "common_official_title"
msgstr "Intitulé officiel commun"

msgid "common_official_english_title"
msgstr "Intitulé officiel commun en anglais"

msgid "title_official_2"
msgstr "Intitulé officiel (partie 2 propre au partim)"

msgid "official_title_proper_to_UE"
msgstr "Intitulé officiel propre à l'UE"

msgid "official_english_title_proper_to_UE"
msgstr "Intitulé officiel en anglais propre à l'UE"

msgid "title_in_english"
msgstr "Intitulé en anglais"

msgid "title_in_english_1"
msgstr "(partie 1 commune aux partims)"

msgid "title_in_english_2"
msgstr "(partie 2 propre au partim)"

msgid "LECTURING"
msgstr "Partie magistrale"

msgid "PRACTICAL_EXERCISES"
msgstr "Partie pratique"

msgid "lecturing"
msgstr "Cours magistral"

msgid "PE"
msgstr "TP"

msgid "SCHOOL"
msgstr "Ecole"

msgid "PLATFORM"
msgstr "Plateforme"

msgid "LOGISTICS_ENTITY"
msgstr "Entitée logistique"

msgid "organogram"
msgstr "Organigramme"

msgid "attached_to"
msgstr "Attachée à"

msgid "ACADEMIC_PARTNER"
msgstr "Partenaire académique"

msgid "INDUSTRIAL_PARTNER"
msgstr "Partenaire industriel"

msgid "SERVICE_PARTNER"
msgstr "Partenaire de service"

msgid "COMMERCE_PARTNER"
msgstr "Partenaire commercial"

msgid "PUBLIC_PARTNER"
msgstr "Partenaire public"

msgid "requirement_entity"
msgstr "Entité resp. cahier de charges"

msgid "requirement_entity_small"
msgstr "Ent. charge"

msgid "allocation_entity"
msgstr "Entité resp. de l'attribution"

msgid "allocation_entity_small"
msgstr "Ent. attrib."

msgid "with_entity_subordinated_small"
msgstr "Avec ent. subord."

msgid "additional_requirement_entity"
msgstr "Entité resp. cahier de charges complémentaire"

msgid "additional_requirement_entity_1"
msgstr "Entité resp. cahier de charges complémentaire 1"

msgid "additional_requirement_entity_2"
msgstr "Entité resp. cahier de charges complémentaire 2"

msgid "academic_end_year"
msgstr "Anac de fin"

msgid "academic_start_year"
msgstr "Anac de début"

msgid "organization_name"
msgstr "Nom"

msgid "partial"
msgstr "Q1"

msgid "remaining"
msgstr "Q2"

msgid "partial_remaining"
msgstr "Q1&2"

msgid "partial_or_remaining"
msgstr "Q1|2"

msgid "volume_partial"
msgstr "Vol. Q1"

msgid "volume_remaining"
msgstr "Vol. Q2"

msgid "quadrimester"
msgstr "Quadrimestre"

msgid "composition"
msgstr "Composition"

msgid "real_classes"
msgstr "Classes effectives"

msgid "lu_usage"
msgstr "Utilisation par les UE"

msgid "academic_years"
msgstr "Années académiques"

msgid "from"
msgstr "De"

msgid "to"
msgstr "à"

msgid "since"
msgstr "Depuis"

msgid "editing"
msgstr "Edition"

msgid "component"
msgstr "Composant"

msgid "used_by"
msgstr "Utilisation par l'unité d'enseignement"

msgid "offers_enrollments"
msgstr "Inscriptions aux formations"

msgid "learning_units_enrollments"
msgstr "Inscription aux unités d'enseignement"

msgid "exams_enrollments"
msgstr "Inscription aux examens"

msgid "average"
msgstr "Moyenne"

msgid "global_average"
msgstr "Moyenne générale"

msgid "result"
msgstr "Résultat"

msgid "enrollment_date"
msgstr "Date d'inscription"

msgid "students_title"
msgstr "Etudiants"

msgid "student_title"
msgstr "Etudiant"

msgid "classe"
msgstr "Classe"

msgid "localization"
msgstr "Localisation"

msgid "internship_subtype"
msgstr "Sous-type de stage"

msgid "part1"
msgstr "partie 1"

msgid "part2"
msgstr "partie 2"

msgid "title_official"
msgstr "Intitulé officiel"

msgid "create_learning_unit"
msgstr "Création d'une unité d'enseignement"

msgid "existed_acronym"
msgstr "Code a déjà existé pour "

msgid "existing_acronym"
msgstr "Code déjà existant en "

msgid "invalid_acronym"
msgstr "Code non valide"

msgid "acronym_rules"
msgstr "Code composé de:\n"
       "site: 1 lettre\n"
       "partie alphabétique: 2 à 4 lettres\n"
       "partie numérique: 4 chiffres"

msgid "end_year_title"
msgstr "Année de fin"

msgid "basic_informations_title"
msgstr "Informations de base"

msgid "active_title"
msgstr "Actif"

msgid "titles"
msgstr "Intitulés"

msgid "fixtures_build"
msgstr "Créer des fixtures anonymisées"

msgid "desc_lnk_fixtures_build"
msgstr "Crée un fichier json avec des fixtures anonymisées"

msgid "partial_volume_1"
msgstr "Volume Q1"

msgid "partial_volume_2"
msgstr "Volume Q2"

msgid "partial_volume_1Q"
msgstr "Q1"

msgid "partial_volume_2Q"
msgstr "Q2"

msgid "planned_classes"
msgstr "Classes prévues"

msgid "planned_classes_pc"
msgstr "C.P."

msgid "total_volume"
msgstr "Volume total annuel"

msgid "total_volume_voltot"
msgstr "Vol.tot"

msgid "volumes_management"
msgstr "Gestion des volumes horaires"

msgid "volumes_validation_success"
msgstr "Les données entrées respectent les règles de calculs des volumes horaires."

msgid "vol_tot_not_equal_to_q1_q2"
msgstr "Vol.tot = Q1 + Q2"

msgid "vol_tot_req_entities_not_equal_to_entity"
msgstr "Le volume total de charge n'est pas égal à la somme des volumes de charge"

msgid "vol_tot_req_entities_not_equal_to_vol_tot_mult_cp"
msgstr "Vol.global = Vol.tot * C.P"

msgid "vol_tot_full_must_be_greater_than_partim"
msgstr "Vol.tot du cours principal > Vol.tot du partim"

msgid "vol_q1_full_must_be_greater_or_equal_to_partim"
msgstr "Q1 du cours principal >= Q1 du partim"

msgid "vol_q2_full_must_be_greater_or_equal_to_partim"
msgstr "Q2 du cours principal >= Q2 du partim"

msgid "planned_classes_full_must_be_greater_or_equal_to_partim"
msgstr "C.P. du cours principal >= C.P. du partim"

msgid "entity_requirement_full_must_be_greater_or_equal_to_partim"
msgstr "Entité de charge du cours principal >= Entité de charge du partim"

msgid "end_date_gt_begin_date"
msgstr "L'année de fin doit etre égale ou supérieur à l'année de départ"

msgid "session_title"
msgstr "Sessions"

msgid "remarks_title"
msgstr "Remarques"

msgid "faculty_remark"
msgstr "Remarque de faculté"

msgid "other_remark"
msgstr "Autre remarque"

msgid "new_learning_unit"
msgstr "Nouvelle unité d'enseignement"

msgid "previous"
msgstr "Précédent"

msgid "next"
msgstr "Suivant"

msgid "learning_location"
msgstr "Lieu d'enseignement"

msgid "NON_ACADEMIC"
msgstr "Non academique autre"

msgid "NON_ACADEMIC_CREF"
msgstr "Non académique CREF"

msgid "ACADEMIC"
msgstr "Académique"

msgid "ACTIVE"
msgstr "Actif"

msgid "INACTIVE"
msgstr "Inactif"

msgid "RE_REGISTRATION"
msgstr "Actif uniquement pour des réinscriptions"

msgid "OPTIONAL"
msgstr "Optionnel"

msgid "NO_PRINT"
msgstr "Pas d'impression"

msgid "IN_HEADING_2_OF_DIPLOMA"
msgstr "Dans rubrique 2 du diplôme"

msgid "IN_EXPECTED_FORM"
msgstr "Sous forme d'attendu"

msgid "FEE_1"
msgstr "Rôle"

msgid "FEE_2"
msgstr "Rôle + examen"

msgid "FEE_3"
msgstr "AESS, CAPAES ou fin de cycle"

msgid "FEE_4"
msgstr "Minerval sans examen"

msgid "FEE_5"
msgstr "Minerval complet"

msgid "FEE_6"
msgstr "certificat universitaire"

msgid "FEE_7"
msgstr "Master complémentaire spécialisation médicale"

msgid "FEE_8"
msgstr "Concours d’accès"

msgid "FEE_10"
msgstr "10 CU 30 crédits"

msgid "FEE_11"
msgstr "11 Certificat compétence méd"

msgid "FEE_12"
msgstr "12 Offres ISA : 12BA et 21MS"

msgid "FEE_13"
msgstr "13 Offres ISA : 13BA et 22MS"

msgid "DAILY"
msgstr "Horaire de jour"

msgid "SHIFTED"
msgstr "Horaire décalé"

msgid "ADAPTED"
msgstr "Horaire adapté"

msgid "academic_calendar_type"
msgstr "Type d'événement"

msgid "DELIBERATION"
msgstr "Délibération"

msgid "DISSERTATION_SUBMISSION"
msgstr "Soumission de mémoires"

msgid "EXAM_ENROLLMENTS"
msgstr "Inscription aux examens"

msgid "SCORES_EXAM_DIFFUSION"
msgstr "Diffusion des notes d'examen"

msgid "SCORES_EXAM_SUBMISSION"
msgstr "Soumission des feuilles de note"

msgid "TEACHING_CHARGE_APPLICATION"
msgstr "Application pour charges d'enseignement"

msgid "field_is_required"
msgstr "Ce champ est obligatoire."

msgid "associated_entity"
msgstr "Les entités associées"

msgid "LU_WARNING_INVALID_ACRONYM"
msgstr "Si l'acronym est introduit, il doit au minimum faire 3 caractères"

msgid "title_in_french"
msgstr "Intitulé en français"

msgid "schedule_type"
msgstr "Type horaire"

msgid "enrollment_campus"
msgstr "Lieu d'inscription"

msgid "other_campus_activities"
msgstr "Activités sur d'autres sites"

msgid "unspecified"
msgstr "Indéterminé"

msgid "university_certificate"
msgstr "Certificat universitaire"

msgid "studies_domain"
msgstr "Domaine d'études"

msgid "primary_language"
msgstr "Langue principale"

msgid "other_language_activities"
msgstr "Activité dans d'autres langues"

msgid "funding"
msgstr "Finançable"

msgid "funding_cud"
msgstr "Financement coopération internationale CCD/CUD"

msgid "funding_direction"
msgstr "Orientation de financement"

msgid "cud_funding_direction"
msgstr "Orientation coopération internationale CCD/CUD"

msgid "active_status"
msgstr "Actif"

msgid "partial_deliberation"
msgstr "Sous-épreuve"

msgid "admission_exam"
msgstr "Concours"

msgid "academic_type"
msgstr "Nature"

msgid "keywords"
msgstr "Mots clés"

msgid "training_type"
msgstr "Type de formation"

msgid "QUADRIMESTER"
msgstr "Quadrimestre(s)"

msgid "TRIMESTER"
msgstr "Trimestre(s)"

msgid "MONTH"
msgstr "Mois"

msgid "WEEK"
msgstr "Semaine(s)"

msgid "DAY"
msgstr "Jour(s)"

msgid "administration_entity"
msgstr "Entité d'administration"

msgid "management_entity"
msgstr "Entité académique"

msgid "enrollment_enabled"
msgstr "Inscriptible"

msgid "formations"
msgstr "Formations"

msgid "formations_lnk"
msgstr "Formations"

msgid "desc_lnk_formations"
msgstr "Organisation des formations"

msgid "education_groups"
msgstr "Organisations de formations"

msgid "entity_management"
msgstr "Fac. gestion"

msgid "of_category"
msgstr "Type d'organisation de formation"

msgid "activity_search"
msgstr "Recherche - Activité"

msgid "service_course_search"
msgstr "Recherche - Cours de service"

msgid "TRAINING"
msgstr "Formation"

msgid "MINI_TRAINING"
msgstr "Mini formation"

msgid "GROUP"
msgstr "Groupement"

msgid "PRIMARY_LANGUAGE"
msgstr "Langue principale"

msgid "OR"
msgstr "Ou"

msgid "AND"
msgstr "Et"

msgid "language_association"
msgstr "Opérateur langues principales"

msgid "prolong_or_create_learning_unit_message"
msgstr "<p>Le <b>sigle</b> utilisé est <b>déjà existant</b>.</p>"
       "<p>Vous avez le choix entre :"
       "<ul><li>soit <b>créer</b> une nouvelle UE qui reprendra ce sigle </li>"
       "<li>soit <b>prolonger</b> l'unité d'enseignement de même sigle </li></ul></p>"

msgid "confirm_your_action"
msgstr "Confirmer votre action."

msgid "create"
msgstr "Créer"

msgid "prolong"
msgstr "Prolonger"

msgid "diplomas_certificates"
msgstr "Diplômes /  Certificats"

msgid "diploma_title"
msgstr "Intitulé du diplôme/du certificat"

msgid "professionnal_title"
msgstr "Titre professionnel"

msgid "university_certificate_desc"
msgstr "Mène à diplôme/à certificat"

msgid "program_coorganization"
msgstr "Programme co-organisés avec d'autres institutions"

msgid "for_all_students"
msgstr "Pour tous les étudiants"

msgid "diploma"
msgstr "Diplôme"

msgid "UNIQUE"
msgstr "Diplôme unique"

msgid "SEPARATE"
msgstr "Diplôme séparé"

msgid "NOT_CONCERNED"
msgstr "Non concerné"

msgid "organization_address_save_error"
msgstr "Impossible d'enregistrer l'adresse de l'organisation"

msgid "i_confirm"
msgstr "Oui, je confirme."

msgid "msg_warning_delete_learning_unit"
msgstr "Cette opération est <strong>permanente</strong> et ne peut pas être défaite. Vous perdrez à jamais"
       " les données liées à l'UE <strong>%s</strong>."

msgid "The learning unit %(acronym)s has been successfully deleted for all years."
msgstr "L'unité d'enseignement %(acronym)s a été supprimée avec succès pour toutes les années."

msgid "cannot_delete_learning_unit_year"
msgstr "L’UE <strong>%(learning_unit)s</strong> dont vous demandez la suppression à partir de l’année %(year)s fait l’objet des liens suivants à supprimer au préalable :"

msgid "cannot_delete_learning_unit"
msgstr "L’UE <strong>%(learning_unit)s</strong> dont vous demandez la suppression fait l’objet des liens suivants à supprimer au préalable :"

msgid "There is %(count)d enrollments in %(subtype)s %(acronym)s for the year %(year)s"
msgstr "%(subtype)s %(acronym)s fait l’objet de %(count)d inscription(s) l’année %(year)s"

msgid "%(subtype)s %(acronym)s is assigned to %(tutor)s for the year %(year)s"
msgstr "%(subtype)s %(acronym)s est attribué(e) à %(tutor)s l’année %(year)s"

msgid "%(subtype)s %(acronym)s is assigned to the assistant %(assistant)s for the year %(year)s"
msgstr "%(subtype)s %(acronym)s est attribué(e) à l'assistant %(assistant)s l'année %(year)s"

msgid "lu_included_in_group"
msgstr "%(subtype)s %(acronym)s est repris dans le groupement %(group)s l’année %(year)s"

msgid "The learning unit %(acronym)s is related to the internship speciality %(speciality)s"
msgstr "L'unité d'enseignement %(acronym)s est liée à la spécialité de stage %(speciality)s"

msgid "%(subtype)s %(acronym)s has been deleted for the year %(year)s"
msgstr "%(subtype)s %(acronym)s a été supprimé(e) pour l'année %(year)s"

msgid "The class %(acronym)s has been deleted for the year %(year)s"
msgstr "La classe %(acronym)s a été supprimé(e) pour l'année %(year)s"

msgid "the partim"
msgstr "le partim"

msgid "The partim"
msgstr "Le partim"

msgid "The learning unit"
msgstr "L'unité d'enseignement"

msgid "the learning unit"
msgstr "l'unité d'enseignement"

msgid "Delete from this academic year"
msgstr "Supprimer à partir de cette année académique"

msgid "Delete all the learning unit"
msgstr "Supprimer toute l'unité d'enseignement (sur toutes les années académiques)"

msgid "You asked the deletion of the learning unit %(acronym)s from the year %(year)s"
msgstr "Vous avez demandé la suppression de l'unité d'enseignement %(acronym)s à partir de l'année %(year)s"

msgid "publish_attribution_to_portal"
msgstr "Publication des attributions sur Osis-Portal"

msgid "RESEVED_FOR_INTERNS"
msgstr "Réservé aux internes"

msgid "OPEN_FOR_EXTERNS"
msgstr "Ouvert aux externes"

msgid "EXCEPTIONAL_PROCEDURE"
msgstr "Procédure exceptionnelle"

msgid "VACANT_NOT_PUBLISH"
msgstr "Vacant à ne pas publier"

msgid "DO_NOT_ASSIGN"
msgstr "A ne pas attribuer"

msgid "folder"
msgstr "Dossier"

msgid "introduced_by"
msgstr "Introduit par"

msgid "the"
msgstr "Le"

msgid "proposal_management"
msgstr "Gestion de la proposition"

msgid "category"
msgstr "Catégorie"

msgid "PRESIDENT"
msgstr "Président"

msgid "SECRETARY"
msgstr "Secrétaire"

msgid "SIGNATORY"
msgstr "Signataire"

msgid "administrative_data"
msgstr "Données administratives"

msgid "jury"
msgstr "Jury"

msgid "signatory_qualification"
msgstr "Qualification du signataire"

msgid "course_enrollment"
msgstr "Inscription aux cours"

msgid "marks_presentation"
msgstr "Remise des notes"

msgid "dissertation_presentation"
msgstr "Remise du mémoire"

msgid "scores_diffusion"
msgstr "Diffusion des notes"

msgid "session"
msgstr "session"

msgid "at"
msgstr "à"

msgid "learning_unit_years_to_delete"
msgstr "Vous êtes sur le point de supprimer définitivement les UE suivantes"

msgid "type_must_be_full"
msgstr "Le type de l'unité d'enseignement doit être complet."

msgid "learning_unit_type_is_not_internship"
msgstr "L'unité d'enseignement n'est pas de type stage."

msgid "CREATION"
msgstr "Création"

msgid "MODIFICATION"
msgstr "Modification"

msgid "TRANSFORMATION"
msgstr "Transformation"

msgid "TRANSFORMATION_AND_MODIFICATION"
msgstr "Transformation et modification"

msgid "SUPPRESSION"
msgstr "Suppression"

msgid "CENTRAL"
msgstr "Central"

msgid "SUSPENDED"
msgstr "Suspendu"

msgid "ACCEPTED"
msgstr "Accepté"

msgid "REFUSED"
msgstr "Refusé"

msgid "success_modification_proposal"
msgstr "Une proposition de modification de type {} a été faite pour l'unité d'enseignement {}."

msgid "proposal_edited_successfully"
msgstr "Proposition modifiée avec succès"

msgid "proposals_cancelled_successfully"
msgstr "Propositions annulées avec succès"

msgid "proposals_consolidated_successfully"
msgstr "Propositions consolidées avec succès"

msgid "content"
msgstr "Contenu"

msgid "code_scs"
msgstr "Code SCS"

msgid "title_code_formation"
msgstr "Intitulé / Code OF"

msgid "absolute_credits"
msgstr "Crédits abs."

msgid "relative_target_credits"
msgstr "Créd. cible rel."

msgid "min_credits"
msgstr "Créd. min."

msgid "max_credits"
msgstr "Créd. max."

msgid "mandatory"
msgstr "Oblig."

msgid "block"
msgstr "Bloc"

msgid "current_order"
msgstr "Ordre présent"

msgid "sessions_derogation"
msgstr "Sessions en dérogation"

msgid "own_comment"
msgstr "Commentaire propre"

msgid "SESSION_1"
msgstr "1"

msgid "SESSION_2"
msgstr "2"

msgid "SESSION_3"
msgstr "3"

msgid "SESSION_1_2"
msgstr "12"

msgid "SESSION_1_3"
msgstr "13"

msgid "SESSION_2_3"
msgstr "23"

msgid "SESSION_1_2_3"
msgstr "123"

msgid "SESSION_UNDEFINED"
msgstr "Session indéfinie"

msgid "SESSION_PARTIAL_2_3"
msgstr "p23"

msgid "Put in proposal"
msgstr "Mettre en proposition"

msgid "Put in suppression proposal"
msgstr "Mettre en proposition de suppression"

msgid "Proposal for modification"
msgstr "Proposition de modification"

msgid "End of teaching"
msgstr "Fin d'enseignement"

msgid "academic_entity_small"
msgstr "Ent. académique"

msgid "academic_entity"
msgstr "Entité académique"

msgid "folder_number"
msgstr "Dossier n°{}"

msgid "produce_xls"
msgstr "Produire un excel avec la liste des résultats"

msgid "produce_xls_lu"
msgstr "Xls avec les activités"

msgid "%(date)s must be set within %(start_date)s and %(end_date)s"
msgstr "%(date)s doit être comprise entre %(start_date)s et %(end_date)s"

msgid "cancel_proposal"
msgstr "Annuler proposition"

msgid "edit_proposal"
msgstr "Editer proposition"

msgid "Consolidate proposal"
msgstr "Consolider proposition"

msgid "msg_confirm_cancel_proposal"
msgstr "Etes-vous certain de vouloir annuler la proposition ?"

msgid "The administrative data has been successfully modified"
msgstr "Les données administratives ont été sauvées avec succès"

msgid "vacant"
msgstr "Vacant"

msgid "team_management"
msgstr "Gestion par équipe"

msgid "type_declaration_vacant"
msgstr "Décision"

msgid "procedure"
msgstr "Procédure"

msgid "educational_information_management"
msgstr "Gestion des informations pédagogiques"

msgid "SUMMARY_COURSE_SUBMISSION"
msgstr "Soumission des résumés de cours"

msgid "INTERNAL_TEAM"
msgstr "Interne/Equipe"

msgid "substitute"
msgstr "Suppléé"

msgid "not_end_year"
msgstr "pas de fin prévue"

msgid "edit_learning_unit_end_date"
msgstr "Modifier la date de fin l'unité d'enseignement"

msgid "new_partim"
msgstr "Créer un nouveau partim"

msgid "partim"
msgstr "Partim"

msgid "partim_character_rules"
msgstr "Identifiant partim: 1 lettre ou 1 chiffre"

msgid "invalid_partim_character"
msgstr "Caractère déjà utilisé"

msgid "learning_unit_successfuly_created"
msgstr "Unité d'enseignement <a href='%(link)s'> %(acronym)s (%(academic_year)s) </a> créée avec succès."

msgid "learning_unit_successfuly_deleted"
msgstr "Unité d'enseignement {acronym} ({academic_year}) supprimée avec succès."

msgid "learning_unit_creation_academic_year_max_error"
msgstr "Impossible de créer une UE dont l'année académique est supérieure à {}."

msgid "parent_greater_than_partim"
msgstr "L'année de fin selectionnée (%(partim_end_year)s) est plus grande que l'année de fin du parent %(lu_parent)s"

msgid "learning_unit_created"
msgstr "L'unité d'enseignement %(learning_unit)s créée pour l'année academique %(academic_year)s"

msgid "learning_unit_updated"
msgstr "Unité d'enseignement {acronym} mise à jour avec succès"

msgid "partim_greater_than_parent"
msgstr "L'unité d'enseignement %(learning_unit)s a un partim %(partim)s avec une année de fin plus grande que %(year)s"

msgid "remark"
msgstr "Remarque"

msgid "remark_english"
msgstr "Remarque en anglais"

msgid "Ensure this value is less than %(limit_value)s."
msgstr "Assurez-vous que cette valeur est inférieure à %(limit_value)s."

msgid "Ensure this value is greater than %(limit_value)s."
msgstr "Assurez-vous que cette valeur est supérieure à %(limit_value)s."

msgid "Entity_not_exist"
msgstr "L'entité %(entity_acronym)s n'existe pas pour l'année académique sélectionnée %(academic_year)s"

msgid "edit_learning_unit"
msgstr "Modifier l'unité d'enseignement"

msgid "requirement_entity_end_date_too_short"
msgstr "La durée de vie de l'entité responsable cahier de charges est trop courte."

msgid "Requirement and allocation entities must be linked to the same faculty for this learning unit type."
msgstr "L'entité responsable du cahier de charges et celle d'attribution doivent appartenir à la même faculté pour ce type d'unité d'enseignement."

msgid "success_modification_learning_unit"
msgstr "L'unité d'enseignement a été modifiée."

msgid "error_modification_learning_unit"
msgstr "Erreur lors de la modification de l'unité d'enseignement."

msgid "cannot_set_internship_subtype_for_type_other_than_internship"
msgstr "Le sous-type de stage ne peut pas être séléctionnné pour un type d'unité d'enseignement autre que stage."

msgid "%(subtype)s %(acronym)s is in proposal for the year %(year)s"
msgstr "%(subtype)s %(acronym)s est en proposition pour l'année %(year)s"

msgid "volume_have_more_than_2_decimal_places"
msgstr "Le volume a plus de 2 décimales"

msgid "Site"
msgstr "Site"

msgid "proposal_type"
msgstr "Type proposition"

msgid "proposal_status"
msgstr "Etat proposition"

msgid "folder_entity"
msgstr "Sigle dossier"

msgid "proposals_search"
msgstr "Recherche - Propositions"

msgid "folder_num"
msgstr "N° dossier"

msgid "ask_to_report_modification"
msgstr "Voulez-vous reporter les modifications faites pour les années suivantes ?"

msgid "proposal_learning_unit_successfuly_created"
msgstr "Proposition d'unité d'enseignement <a href='%(link)s'> %(acronym)s (%(academic_year)s) </a> créée avec succès."

msgid "new_learning_unit_proposal"
msgstr "Nouvelle proposition d'unité d'enseignement"

msgid "proposal_creation"
msgstr "Proposition de création"

msgid "proposal_update"
msgstr "Modification de proposition"

msgid "value_before_proposal"
msgstr "Valeur avant proposition"

msgid "entity_not_found"
msgstr "Entité non-trouvée.  Il y a peut-être une erreur dans les données"

msgid "min_for_field"
msgstr "Veuillez entrer une valeur supérieure ou égale à 0."

msgid "max_for_field"
msgstr "Veuillez entrer une valeur inférieur ou égale à 500."

msgid "force_state"
msgstr "Forcer l'état"

msgid "do_you_want_change_status_proposals"
msgstr "Voulez-vous changer le statut de ces propositions?"

msgid "are_you_sure_to_change_state_from"
msgstr "Êtes-vous sûr de vouloir changer l'état de"

msgid "must_set_common_title_or_specific_title"
msgstr "L'intitulé officiel ou l'intitulé commun est requis."

msgid "learning_unit_in_proposal_cannot_save"
msgstr "L'unité d'enseignement %(luy)s est en proposition, impossible de sauvegarder le changement à partir de l'année %(academic_year)s"

msgid "in_proposal"
msgstr "En proposition"

msgid "by"
msgstr "Par"

msgid "summary_locked"
msgstr "mise-à-jour bloquée"

msgid "get_back_to_initial"
msgstr "Retour à l'état initial"

msgid "do_you_want_to_get_back_to_initial"
msgstr "Voulez-vous retourner à l'état initial?"

msgid "error_proposal_suppression_to_initial"
msgstr "Erreur lors du retour à l'initial. Une des propositions sélectionnées n'est pas de type SUPPRESSION. Rien n'a été fait"

msgid "error_proposal_no_data"
msgstr "Erreur lors du retour à l'initial. Aucune donnée sélectionnée valide"

msgid "msg_confirm_delete_luy"
msgstr "Etes-vous certain de vouloir supprimer définitivement cette unité d'enseignement ?"

msgid "already_existing_acronym"
msgstr "Sigle déjà existant"

msgid "The value of field '%(field)s' is different between year %(year)s - %(value)s and year %(next_year)s - %(next_value)s"
msgstr "La valeur du champ '%(field)s' différe entre l'année %(year)s - %(value)s et l'année %(next_year)s - %(next_value)s"

msgid "There is not the learning unit %(acronym)s - %(next_year)s"
msgstr "Il n'existe pas d'unité d'enseigmenent %(acronym)s - %(next_year)s"

msgid "The value of field '%(field)s' for the learning unit %(acronym)s (%(component_type)s) is different between year %(year)s - %(value)s and year %(next_year)s - %(next_value)s"
msgstr "La valeur du champ '%(field)s'de l'unité d'enseignement %(acronym)s (%(component_type)s) différe entre l'année %(year)s - %(value)s et l'année %(next_year)s - %(next_value)s"

msgid "There is not %(component_type)s for the learning unit %(acronym)s - %(year)s but exist in %(existing_year)s"
msgstr "Il n'y a pas de %(component_type)s pour l'unité d'enseignement %(acronym)s - %(year)s mais existe en %(existing_year)s"

msgid "Educational information opening"
msgstr "Ouverture informations pédagoqiques"

msgid "Educational information ending"
msgstr "Fermeture informations pédagoqiques"

msgid "official_title_proper_to_partim"
msgstr "Intitulé officiel propre au partim"

msgid "official_english_title_proper_to_partim"
msgstr "Intitulé officiel en anglais propre au partim"

msgid "Educational information submission dates updated"
msgstr "Date de soumission des informations pédagogiques mis à jour"

msgid "The credits value of the partim %(acronym)s is greater or equal than the credits value of the parent learning unit."
msgstr "Le nombre de crédits du partim %(acronym)s est supérieur ou égal à celui de l'unité d'enseignement parent"

msgid "The learning unit has been updated until %(year)s."
msgstr "L'unité d'enseignement a été modifiée jusqu'en %(year)s."

msgid "Prohibition to delete a learning unit before 2015."
msgstr "Interdiction de supprimer une unité d'enseignement avant 2015."

msgid "The entity '%(acronym)s' doesn't exist anymore in %(year)s"
msgstr "L'entité '%(acronym)s' n'existe plus en %(year)s"

msgctxt "bibliography"
msgid "title"
msgstr "titre"

msgctxt "bibliography"
msgid "mandatory"
msgstr "obligatoire"

msgid "Bibliography"
msgstr "Bibliographie"

msgid "Modalities specific to IN and OUT mobility"
msgstr "Modalités propres à la mobilité IN et OUT"

msgid "updated"
msgstr "Mis à jour"

msgid "unupdated"
msgstr "Pas à jour"

msgid "summary_list"
msgstr "Statut des informations pédagogiques"

msgid "The periodicity of the parent and the partims do not match"
msgstr "La périodicité de l'UE parent et des partims est incompatible"

msgid "The parent is inactive and there is at least one partim active"
msgstr "L'UE parent est inactive et au moins un partim est actif"

msgid "This partim is active and the parent is inactive"
msgstr "Ce partim est actif alors que l'UE parent est inactive"

msgid "educational_information_update_reminder"
msgstr "Mail de rappel résumés"

msgid "do_you_want_to_sent_email"
msgstr "Voulez-vous envoyer un email de rappel?"

msgid "desc_mail_reminder"
msgstr "Envoyer un email de rappel pour la mise à jour des informations pédagogiques"

msgid "success_mail_reminder"
msgstr "Messages de rappel envoyés"

msgid "consolidate"
msgstr "Consolider"

msgid "do_you_want_to_consolidate"
msgstr "Voulez-vous consolider ?"

msgid "need_no_reminder"
msgstr "Pas besoin de rappel tout est en ordre"

msgid "Proposal %(acronym)s (%(academic_year)s) cannot be consolidated."
msgstr "Proposition %(acronym)s (%(academic_year)s) ne peut pas être consolidée."

msgid "Proposal %(acronym)s (%(academic_year)s) successfully consolidated."
msgstr "Proposition %(acronym)s (%(academic_year)s) consolidée avec succès."

msgid "Proposal %(acronym)s (%(academic_year)s) cannot be canceled."
msgstr "Proposition %(acronym)s (%(academic_year)s) ne peut pas être annulée."

msgid "Proposal %(acronym)s (%(academic_year)s) successfully canceled."
msgstr "Proposition %(acronym)s (%(academic_year)s) annulée avec succès"

msgid "A report has been sent."
msgstr "Un rapport a été envoyé."

msgid "Success"
msgstr "Succès"

msgid "Failure"
msgstr "Echec"

msgid "Remarks"
msgstr "Remarques"

msgid "Learning unit"
msgstr "Unité d'enseignement"

msgid "Research criteria"
msgstr "Critères de recherche"

msgid "The learning unit %(acronym)s is included in the following education groups"
msgstr "L'unité d'enseignement %(acronym)s est incluse dans les groupements suivants"

msgid "type_code_formation"
msgstr "Type d'OF"

msgid "absolute_and_relative_credits"
msgstr "Crédits<br>relatifs / absolus"

msgid "Proposal is neither accepted nor refused."
msgstr "La proposition n'est ni acceptée ni refusée."

msgid "learning_achievements"
msgstr "Acquis d'apprentissage"

msgid "up"
msgstr "Remonter"

msgid "down"
msgstr "Descendre"

msgid "learning_achievements_headline"
msgstr "A la fin de cette unité d'enseignement, l'étudiant est capable de:"

msgid "User %(person)s do not have rights on this proposal."
msgstr "L'utilisateur %(person)s ne dispose pas de droits sur cette proposition."

msgid "Enrollments to learning unit"
msgstr "Inscriptions à l'UE"

msgid "Training"
msgstr "Formation"

msgid "Enrollments to training"
msgstr "Inscrits à la formation"

msgid "Enrolled to learning unit"
msgstr "Inscrits à l'UE"

msgid "No proposals was selected."
msgstr "Aucune propositions n'a été sélectionnées."

msgid "Proposal %(acronym)s (%(academic_year)s) successfully changed state."
msgstr "Proposition %(acronym)s (%(academic_year)s) a changé d'état avec succès."

msgid "Proposal %(acronym)s (%(academic_year)s) cannot be changed state."
msgstr "Proposition %(acronym)s (%(academic_year)s) ne peut pas changer d'état."

msgid "cancellation"
msgstr "annulation"

msgid "consolidation"
msgstr ""

msgid "borrowed_course_search"
msgstr "Recherche - Cours empruntés"

msgid "add_another"
msgstr "Ajouter un autre"

msgid "faculty_borrowing"
msgstr "Faculté emprunteuse"

msgid "inherited"
msgstr "Hérité"

msgid "to_complete"
msgstr "A compléter"

msgid "annualized"
msgstr "Annualisé"

msgid "start_year"
msgstr "Début"

msgid "produce_xls_attributions"
msgstr "Xls avec les activités et les attributions"

msgid "produce_xls_proposals"
msgstr "Xls avec les propositions"

msgid "proposal_date"
msgstr "Date proposition"

msgid "search_type"
msgstr "Type de recherche"

msgid "The linked entity does not exist at the start date of the academic year linked to this learning unit"
msgstr "L'entité liée n'existe pas à la date de début de l'année académique liée à cette unité d'enseignement"

msgid "COURSE_ENROLLMENT"
msgstr "Inscription aux cours"

msgid "vol_global"
msgstr "Vol.global"

msgid "volume_global"
msgstr "volume total global"

msgid "missing_internship_subtype"
msgstr "Il est nécessaire d'indiquer le sous-type de stage"

msgid "Consistency error in %(academic_year)s : %(error)s"
msgstr "Erreur de consistance en %(academic_year)s : %(error)s"

msgid "%(col_name)s has been already modified. ({%(new_value)s} instead of {%(current_value)s})"
msgstr "%(col_name)s a déjà été modifié. ({%(new_value)s} à la place de {%(current_value)s})"

msgid "external_code"
msgstr "Code local"

msgid "Proposals"
msgstr "Propositions"

msgid "learning_units_and_attributions_filename"
msgstr "unites_enseignements_et_attributions"

msgid "attribution_list"
msgstr "Liste d'attributions"

msgid "List_proposals"
msgstr "Liste de propositions"

msgid "List_activities"
msgstr "Liste d'activités"

msgid "learning_units_filename"
msgstr "unite_enseignements"

msgid "new_external_learning_unit"
msgstr "Nouvelle UE externe"

msgid "external"
msgstr "Externe"

msgid "comment_title"
msgstr "Commentaire"

msgid "requesting_entity"
msgstr "Entité demandeuse"

msgid "local_credits"
msgstr "Crédits locaux"

msgid "warnigns_detected"
msgstr "Nous avons détecté des incohérences dans les données suivantes :"

msgid "Volumes are inconsistent"
msgstr "Les volumes sont inconsistants"

msgid "planned classes cannot be 0"
msgstr "le nombre de classes prévues ne peut être 0"

<<<<<<< HEAD
msgid "external_search"
msgstr "Recherche - UE externe"
=======
msgid "url of the learning unit"
msgstr "URL de l'unité d'enseignement"

msgid "professional_integration"
msgstr "Intégration professionnelle"
>>>>>>> 45304a9c
<|MERGE_RESOLUTION|>--- conflicted
+++ resolved
@@ -2952,13 +2952,11 @@
 msgid "planned classes cannot be 0"
 msgstr "le nombre de classes prévues ne peut être 0"
 
-<<<<<<< HEAD
-msgid "external_search"
-msgstr "Recherche - UE externe"
-=======
 msgid "url of the learning unit"
 msgstr "URL de l'unité d'enseignement"
 
 msgid "professional_integration"
 msgstr "Intégration professionnelle"
->>>>>>> 45304a9c
+
+msgid "external_search"
+msgstr "Recherche - UE externe"