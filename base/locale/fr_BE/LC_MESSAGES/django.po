# SOME DESCRIPTIVE TITLE.
# Copyright (C) YEAR THE PACKAGE'S COPYRIGHT HOLDER
# This file is distributed under the same license as the PACKAGE package.
# FIRST AUTHOR <EMAIL@ADDRESS>, YEAR.
#
msgid ""
msgstr ""
"Project-Id-Version: PACKAGE VERSION\n"
"Report-Msgid-Bugs-To: \n"
"POT-Creation-Date: 2016-04-22 15:14+0200\n"
"PO-Revision-Date: YEAR-MO-DA HO:MI+ZONE\n"
"Last-Translator: FULL NAME <EMAIL@ADDRESS>\n"
"Language-Team: LANGUAGE <LL@li.org>\n"
"Language: \n"
"MIME-Version: 1.0\n"
"Content-Type: text/plain; charset=UTF-8\n"
"Content-Transfer-Encoding: 8bit\n"

#: models/exam_enrollment.py:34 models/exam_enrollment.py:148
#: models/exam_enrollment.py:154
#: templates/assessments/online_double_encoding_form.html:114
#: templates/assessments/online_encoding_form.html:131
#: templates/assessments/online_encoding_form.html:145
msgid "absent"
msgstr "Absent"

msgid "absent_pdf_legend"
msgstr "A=Absent"

#: models/exam_enrollment.py:35 models/exam_enrollment.py:149
#: models/exam_enrollment.py:155
#: templates/assessments/online_double_encoding_form.html:115
#: templates/assessments/online_encoding_form.html:132
#: templates/assessments/online_encoding_form.html:146
msgid "cheating"
msgstr "Tricherie"

msgid "cheating_pdf_legend"
msgstr "T=Tricherie"

msgid "ill"
msgstr "Malade"

msgid "ill_pdf_legend"
msgstr "M=Malade"

msgid "justified_absence"
msgstr "Absence justifiée"

msgid "justified_absence_pdf_legend"
msgstr "AJ=Absence justifiée"

msgid "score_missing"
msgstr "Note manquante"

msgid "score_missing_pdf_legend"
msgstr "?=Note manquante"

msgid "score_already_submitted"
msgstr "Note déjà soumis"

msgid "presence_note_pdf_legend"
msgstr "0=Cote de présence"

msgid "empty_note_pdf_legend"
msgstr "(vide)=Pas encore de note"

#: models/exam_enrollment.py:53
msgid "saved"
msgstr "Enregistré"

#: models/exam_enrollment.py:54
msgid "submitted"
msgstr "Soumis"

#: models/message_template.py:38
msgid "plain"
msgstr "Plain"

#: models/message_template.py:40
msgid "plain_and_html"
msgstr "Plain et HTML"

#: models/offer_year.py:41
msgid "bachelor"
msgstr "Bachelier"

#: models/offer_year.py:42
msgid "master"
msgstr "Master"

#: models/offer_year.py:43
msgid "ph_d"
msgstr "Ph.D"

#: models/person.py:45
msgid "female"
msgstr "Féminin"

#: models/person.py:46
msgid "male"
msgstr "Masculin"

#: models/person.py:47
msgid "unknown"
msgstr "Indéfini"

#: models/person_address.py:32
msgid "residential"
msgstr ""

#: models/person_address.py:33
msgid "professional"
msgstr "Professionnel"

#: models/session_exam.py:34
msgid "idle"
msgstr "En attente"

#: models/session_exam.py:35
msgid "open"
msgstr "Ouvert"

#: models/session_exam.py:36
msgid "closed"
msgstr "Fermé"

#: templates/academic_calendar.html:32
#: templates/academic_calendar_form.html:34
#: templates/academic_calendars.html:31 templates/academic_year.html.py:30
#: templates/catalog.html:30 templates/catalog.html.py:34
#: templates/home.html:49 templates/layout.html.py:71 templates/offers.html:30
msgid "formation_catalogue"
msgstr "Catalogue de formation"

#: templates/academic_calendar.html:33 templates/academic_calendar.html:45
#: templates/academic_calendar_form.html:35
#: templates/academic_calendar_form.html:51
#: templates/academic_calendars.html:32 templates/academic_calendars.html:45
#: templates/academic_year.html.py:31 templates/academic_year.html:35
#: templates/assessments/online_double_encoding_form.html:58
#: templates/assessments/online_double_encoding_validation.html:56
#: templates/assessments/online_encoding.html:59
#: templates/assessments/online_encoding_form.html:56
#: templates/assessments/scores_encoding.html:56
#: templates/assessments/scores_encoding_mgr.html:47 templates/catalog.html:54
#: templates/layout.html.py:75 templates/learning_unit.html:48
#: templates/learning_units.html.py:48 templates/offer.html:59
#: templates/offers.html.py:79 utils/export_utils.py:34 utils/pdf_utils.py:261
#: templates/offers.html:43
msgid "academic_year"
msgstr "Année académique"

#: templates/academic_calendar.html:34
#: templates/academic_calendar_form.html:36
#: templates/academic_calendars.html:33
msgid "academic_calendars"
msgstr "Calendriers académique"

#: templates/academic_calendar.html:35
msgid "event"
msgstr "Événement"

#: templates/academic_calendar.html:49
#: templates/academic_calendar_form.html:63
#: templates/academic_calendars.html:75 templates/learning_units.html.py:80
#: templates/offer.html:108 templates/offer.html.py:169
#: templates/offer.html:189 templates/offer.html.py:216
#: templates/offer.html:251 templates/offer.html.py:271
#: templates/offer.html:299 templates/offers.html.py:81
#: templates/structure.html:64 templates/structure.html.py:94
#: templates/structure.html:120 templates/structures.html.py:47
#: templates/structures.html:48 templates/structures.html.py:89
msgid "title"
msgstr "Intitulé"

#: templates/academic_calendar.html:53
#: templates/academic_calendar_form.html:68
#: templates/academic_calendars.html:76 templates/offer.html.py:110
#: templates/offer_year_calendar.html:46
#: templates/offer_year_calendar_form.html:57
msgid "start_date"
msgstr "Date de début"

#: templates/academic_calendar.html:57
#: templates/academic_calendar_form.html:74
#: templates/academic_calendars.html:77
#: templates/assessments/online_double_encoding_form.html:85
#: templates/assessments/online_encoding.html:153
#: templates/assessments/online_encoding_form.html:89 templates/offer.html:111
#: templates/offer_year_calendar.html.py:50
#: templates/offer_year_calendar_form.html:61 utils/export_utils.py:43
#: utils/pdf_utils.py:243
msgid "end_date"
msgstr "Date de fin"

msgid "submission_date"
msgstr "Date de remise"

#: templates/academic_calendar.html:64
#: templates/academic_calendar_form.html:83 templates/admin/file.html.py:64
#: templates/admin/files.html:75 templates/offer.html.py:109
msgid "description"
msgstr "Description"

#: templates/academic_calendar.html:69
msgid "label_jumbotron_details_academic_cal"
msgstr "Comme présenté sur la page d'accueil"

#: templates/academic_calendar.html:75 templates/home.html.py:40
msgid "go"
msgstr "Avancer"

#: templates/academic_calendar.html:79 templates/academic_calendar.html:81
#: templates/offer_year_calendar.html:58 templates/offer_year_calendar.html:59
#: templates/organization.html.py:108 templates/organization.html:110
#: templates/organization_address.html:69
#: templates/organization_address.html:71
msgid "edit"
msgstr "Éditer"

#: templates/academic_calendar_form.html:37
#: templates/academic_calendars.html:38 templates/academic_year.html.py:42
#: templates/home.html:73 templates/offer.html.py:51
#: templates/offer_year_calendar.html:42
#: templates/offer_year_calendar_form.html:52
msgid "academic_calendar"
msgstr "Calendrier académique"

#: templates/academic_calendar_form.html:90
msgid "highlight_title"
msgstr "Titre de l'événement"

#: templates/academic_calendar_form.html:96
msgid "highlight_shortcut"
msgstr "Titre raccourcis de l'événement"

#: templates/academic_calendar_form.html:104
msgid "highlight_description"
msgstr "Description de l'événement"

#: templates/academic_calendar_form.html:114
#: templates/academic_calendar_form.html:115
#: templates/assessments/online_double_encoding_form.html:130
#: templates/assessments/online_double_encoding_validation.html:140
#: templates/offer_year_calendar_form.html:66
#: templates/offer_year_calendar_form.html:67
#: templates/organization_address_form.html:81
#: templates/organization_form.html:78 templates/profile.html.py:182
#: templates/profile.html:183
msgid "save"
msgstr "Sauvegarder"

#: templates/academic_calendar_form.html:118
#: templates/assessments/online_double_encoding_form.html:134
#: templates/assessments/online_double_encoding_validation.html:142
#: templates/assessments/online_encoding.html:233
#: templates/offer_year_calendar.html:61 templates/offer_year_calendar.html:62
#: templates/offer_year_calendar_form.html:70
#: templates/organization_address_form.html:84
#: templates/organization_address_form.html:85
#: templates/organization_address_form.html:88
#: templates/organization_address_form.html:89
#: templates/organization_form.html:80
#: templates/assessments/online_encoding.html:257
#: templates/assessments/online_encoding_form.html:159
msgid "cancel"
msgstr "Annuler"

#: templates/academic_calendars.html:70 templates/admin/files.html.py:66
#: templates/learning_units.html:73 templates/offers.html.py:73
#: templates/organizations.html:98 templates/structures.html.py:84
msgid "no_result"
msgstr "Aucun résultat!"

#: templates/academic_year.html:43
msgid "academic_calendar_management"
msgstr "Gestion du calendrier académique"

#: templates/access_denied.html:34
msgid "acces_denied"
msgstr "Accès refusé!"

#: templates/admin/file.html:30 templates/admin/files.html.py:30
#: templates/admin/storage.html:30 templates/admin/storage.html.py:34
#: templates/layout.html:114
msgid "storage"
msgstr "Stockage"

#: templates/admin/file.html:31 templates/admin/files.html.py:31
#: templates/admin/files.html:35 templates/admin/storage.html.py:64
msgid "files"
msgstr "Fichiers"

#: templates/admin/file.html:32 templates/admin/file.html.py:39
#: templates/admin/file.html:57
msgid "file"
msgstr "Fichier"

#: templates/admin/file.html:43 templates/organization.html.py:68
#: templates/organization_form.html:68 templates/organizations.html.py:52
#: templates/organizations.html:87 templates/structure.html.py:75
#: templates/structures.html:53 templates/structures.html.py:90
msgid "type"
msgstr "Type"

#: templates/admin/file.html:50 templates/admin/files.html.py:46
#: templates/admin/files.html:48
msgid "creation_date"
msgstr "Date de création"

#: templates/admin/file.html:71 templates/admin/files.html.py:42
#: templates/admin/files.html:43 templates/admin/files.html.py:76
#: templates/registration/login.html:40
msgid "user"
msgstr "Utilisateur"

#: templates/admin/files.html:52
msgid "search_for_a_file"
msgstr "Recherche d'un fichier"

#: templates/admin/files.html:71 templates/organization.html.py:53
#: templates/organization_form.html:53 templates/organizations.html.py:47
#: templates/organizations.html:48 templates/organizations.html.py:86
msgid "name"
msgstr "Nom"

#: templates/admin/files.html:72
msgid "date"
msgstr "Date de remise"

#: templates/admin/files.html:73
msgid "size"
msgstr "Taille"

#: templates/admin/files.html:74
msgid "storage_duration"
msgstr "Temps de stockage"

#: templates/admin/storage.html:65
msgid "desc_lnk_files"
msgstr "Consultation des fichiers gérés par l'application."

#: templates/assessments/assessments.html:30
#: templates/assessments/online_double_encoding_validation.html:32
#: templates/assessments/online_encoding.html:34
#: templates/assessments/online_encoding_form.html:33
#: templates/assessments/scores_encoding.html:31 templates/home.html.py:53
#: templates/layout.html:80 templates/studies.html.py:30
#: templates/studies.html:34
msgid "student_path"
msgstr "Parcours de l'étudiant"

#: templates/assessments/assessments.html:31
#: templates/assessments/assessments.html:35
#: templates/assessments/online_double_encoding_form.html:35
#: templates/assessments/online_double_encoding_validation.html:33
#: templates/assessments/online_encoding.html:35
#: templates/assessments/online_encoding_form.html:34
#: templates/assessments/scores_encoding.html:32
#: templates/assessments/scores_encoding_mgr.html:32 templates/layout.html:82
#: templates/studies.html.py:42
msgid "evaluations"
msgstr "Évaluations"

#: templates/assessments/assessments.html:43
#: templates/assessments/online_double_encoding_form.html:36
#: templates/assessments/online_double_encoding_validation.html:34
#: templates/assessments/online_encoding.html:36
#: templates/assessments/online_encoding.html:42
#: templates/assessments/online_encoding_form.html:35
#: templates/assessments/scores_encoding.html:33
#: templates/assessments/scores_encoding.html:38
#: templates/assessments/scores_encoding_mgr.html:33
#: templates/assessments/scores_encoding_mgr.html:37
msgid "scores_encoding"
msgstr "Encodage des notes"

#: templates/assessments/assessments.html:44
msgid "desc_lnk_score_encoding"
msgstr ""
"Ce processus aide les tuteurs à encoder les notes pendant les sessions "
"d'examen."

#: templates/assessments/online_double_encoding_form.html:34
#: templates/assessments/scores_encoding_mgr.html:31
msgid "studies"
msgstr "Études"

#: templates/assessments/online_double_encoding_form.html:37
#: templates/assessments/online_double_encoding_validation.html:35
msgid "online_scores_encoding"
msgstr "Encodage de notes en ligne"

#: templates/assessments/online_double_encoding_form.html:38
#: templates/assessments/online_double_encoding_form.html:42
#: templates/assessments/online_double_encoding_validation.html:36
#: templates/assessments/online_double_encoding_validation.html:40
msgid "dubble_online_scores_encoding"
msgstr "Double encodage de notes en ligne"

#: templates/assessments/online_double_encoding_form.html:52
#: templates/assessments/online_double_encoding_validation.html:50
#: templates/assessments/online_encoding.html:53
#: templates/assessments/online_encoding_form.html:50
msgid "responsible"
msgstr "Responsable"

#: templates/assessments/online_double_encoding_form.html:67
#: templates/assessments/online_double_encoding_validation.html:64
#: templates/assessments/online_encoding.html:66
#: templates/assessments/online_encoding_form.html:62
msgid "number_of_enrollments"
msgstr "Nombre d'inscrits"

#: templates/assessments/online_double_encoding_form.html:79
#: templates/assessments/online_double_encoding_validation.html:79
#: templates/assessments/online_encoding_form.html:83
#: templates/assessments/scores_encoding_mgr.html:66 templates/offer.html:35
msgid "offer"
msgstr "Offre"

#: templates/assessments/online_double_encoding_form.html:80
#: templates/assessments/online_double_encoding_validation.html:80
#: templates/assessments/online_encoding.html:148
#: templates/assessments/online_encoding_form.html:84 utils/export_utils.py:38
#: utils/pdf_utils.py:238
msgid "registration_number"
msgstr "Noma"

#: templates/assessments/online_double_encoding_form.html:81
#: templates/assessments/online_double_encoding_validation.html:81
#: templates/assessments/online_encoding.html:149
#: templates/assessments/online_encoding_form.html:85
#: templates/profile.html:63 utils/export_utils.py:39 utils/pdf_utils.py:239
msgid "lastname"
msgstr "Nom"

#: templates/assessments/online_double_encoding_form.html:82
#: templates/assessments/online_double_encoding_validation.html:82
#: templates/assessments/online_encoding.html:150
#: templates/assessments/online_encoding_form.html:86
#: templates/profile.html:59 utils/export_utils.py:40 utils/pdf_utils.py:240
msgid "firstname"
msgstr "Prénom"

#: templates/assessments/online_double_encoding_form.html:83
#: templates/assessments/online_encoding.html:151
#: templates/assessments/online_encoding_form.html:87
msgid "score"
msgstr "Note"

#: templates/assessments/online_double_encoding_form.html:84
#: templates/assessments/online_encoding_form.html:88
msgid "justification"
msgstr "Justification"

#: templates/assessments/online_double_encoding_form.html:132
msgid "compare"
msgstr "Comparer"

#: templates/assessments/online_double_encoding_validation.html:76
msgid "scores"
msgstr "Notes"

#: templates/assessments/online_double_encoding_validation.html:76
#: templates/assessments/online_encoding.html:152 utils/export_utils.py:42
#: utils/pdf_utils.py:242
msgid "other_score"
msgstr "Autre note"

#: templates/assessments/online_double_encoding_validation.html:83
msgid "encoding"
msgstr "Encodage"

#: templates/assessments/online_double_encoding_validation.html:84
msgid "dubble_encoding"
msgstr "Double encodage"

#: templates/assessments/online_double_encoding_validation.html:85
msgid "final"
msgstr "Final"

#: templates/assessments/online_encoding.html:37
#: templates/assessments/online_encoding_form.html:36
#: templates/assessments/online_encoding_form.html:40
msgid "online_encoding"
msgstr "Encodage en ligne"

#: templates/assessments/online_encoding.html:77
#: templates/assessments/scores_encoding.html:77
#: templates/assessments/scores_encoding.html:108
#: templates/assessments/scores_encoding.html:139
#: templates/assessments/scores_encoding_mgr.html:106
#: templates/assessments/scores_encoding_mgr.html:131
#: templates/assessments/scores_encoding_mgr.html:182
msgid "progress"
msgstr "Progression"

#: templates/assessments/online_encoding.html:86
#: templates/assessments/online_encoding.html:89
msgid "encode"
msgstr "Encoder"

#: templates/assessments/online_encoding.html:87
#: templates/assessments/online_encoding.html:90
msgid "double_encoding"
msgstr "Double encodage"

#: templates/assessments/online_encoding.html:95
#: templates/assessments/online_encoding.html:99
#: templates/assessments/scores_encoding.html:126
#: templates/assessments/scores_encoding_mgr.html:201
msgid "print"
msgstr "Imprimer"

#: templates/assessments/online_encoding.html:102
#: templates/assessments/scores_encoding.html:156
#: templates/assessments/scores_encoding_mgr.html:146
msgid "Create a xls file while activity\\"
msgstr ""

#: templates/assessments/online_encoding.html:103
#: templates/assessments/scores_encoding.html:158
#: templates/assessments/scores_encoding_mgr.html:151
msgid "Get xls"
msgstr ""

#: templates/assessments/online_encoding.html:105
msgid "select_a_xls_file_from_which_to_inject_scores"
msgstr ""

#: templates/assessments/online_encoding.html:105
msgid "inject_xls_file"
msgstr "Soumettre fichier excel"

#: templates/assessments/online_encoding.html:109
#: templates/assessments/online_encoding.html:248
msgid "submission"
msgstr "Soumettre"

#: templates/assessments/online_encoding.html:145
msgid "status"
msgstr "Statut"

#: templates/assessments/online_encoding.html:146 templates/profile.html:138
#: utils/export_utils.py:37 utils/pdf_utils.py:325
msgid "program"
msgstr "Programme"

#: templates/assessments/online_encoding.html:147 utils/export_utils.py:35
msgid "session"
msgstr "Session"

msgid "number_session"
msgstr "No. session"

#: templates/assessments/online_encoding.html:167
msgid "score_submitted"
msgstr "Soumis"

msgid "print_all_courses"
msgstr "Imprimer tous les cours"

#: templates/assessments/online_encoding.html:210
msgid "print_warning_and_info_messages"
msgstr ""

#: templates/assessments/online_encoding.html:224
msgid "scores_injection"
msgstr "Injection des notes"

#: templates/assessments/online_encoding.html:227
msgid "choose_file"
msgstr "Parcourir"

#: templates/assessments/online_encoding.html:230
msgid "help_pnl_selectedfiles"
msgstr "Veuillez sélectionner un fichier xls pour l'injection des notes"

#: templates/assessments/online_encoding.html:234
msgid "inject"
msgstr "Injecter"

#: templates/assessments/online_encoding.html:252
msgid "help_submission_scores_label"
msgstr "Vous êtes en train de soumettre %s note(s)."

#: templates/assessments/online_encoding_form.html:72
msgid "decimal_values_accepted"
msgstr "Les valeurs décimales dans les notes sont acceptées. "

#: templates/assessments/online_encoding_form.html:74
msgid "decimal_values_ignored"
msgstr ""
"Les valeurs décimales dans les notes ne sont PAS acceptées. Si vous entrez "
"des valeurs décimales, elles seront ignorées."

#: templates/assessments/online_encoding_form.html:110
#: templates/assessments/online_encoding_form.html:119
msgid "decimal_score_allowed"
msgstr "Note décimale autorisée"

#: templates/assessments/online_encoding_form.html:112
#: templates/assessments/online_encoding_form.html:121
msgid "decimal_score_not_allowed"
msgstr "Note décimale non autorisée"

#: templates/assessments/online_encoding_form.html:158
msgid "Save"
msgstr ""

#: templates/assessments/scores_encoding.html:48
#: templates/assessments/scores_encoding_mgr.html:54
#: templates/assessments/scores_encoding_mgr.html:105
msgid "tutor"
msgstr "Enseignant(e)"

#: templates/assessments/scores_encoding.html:50
msgid "faculty"
msgstr "Faculté"

#: templates/assessments/scores_encoding.html:62
#: templates/assessments/scores_encoding_mgr.html:85
msgid "select_an_encoding_type"
msgstr "Sélectionnez un type d'encodage"

#: templates/assessments/scores_encoding.html:65
#: templates/assessments/scores_encoding_mgr.html:90
msgid "online"
msgstr "En ligne"

#: templates/assessments/scores_encoding.html:66
#: templates/assessments/scores_encoding_mgr.html:94
msgid "via_paper"
msgstr "Sur papier"

#: templates/assessments/scores_encoding.html:67
#: templates/assessments/scores_encoding_mgr.html:96
msgid "via_excel"
msgstr "Via fichier Excel"

#: templates/assessments/scores_encoding.html:75
#: templates/assessments/scores_encoding.html:106
#: templates/assessments/scores_encoding.html:137
#: templates/assessments/scores_encoding_mgr.html:103
#: templates/assessments/scores_encoding_mgr.html:129
#: templates/assessments/scores_encoding_mgr.html:180
msgid "code"
msgstr "Code"

#: templates/assessments/scores_encoding.html:76
#: templates/assessments/scores_encoding.html:107
#: templates/assessments/scores_encoding.html:138
msgid "activity"
msgstr "Activité"

#: templates/assessments/scores_encoding.html:101
#: templates/assessments/scores_encoding_mgr.html:175
msgid "Print scores for all activities"
msgstr ""

#: templates/assessments/scores_encoding_mgr.html:56
#: templates/assessments/scores_encoding_mgr.html:68
msgid "all"
msgstr "Tout"

#: templates/assessments/scores_encoding_mgr.html:78
msgid "refresh_list"
msgstr ""

#: templates/assessments/scores_encoding_mgr.html:104
#: templates/assessments/scores_encoding_mgr.html:130
#: templates/assessments/scores_encoding_mgr.html:181
#: templates/learning_unit.html:32 templates/profile.html.py:119
msgid "learning_unit"
msgstr "Unité d'enseignement"

#: templates/catalog.html:41 templates/layout.html.py:73
#: templates/offer.html:34 templates/offer_year_calendar.html.py:31
#: templates/offer_year_calendar_form.html:33 templates/offers.html.py:31
#: templates/offers.html:36 templates/structure.html.py:51
msgid "offers"
msgstr "Offres"

#: templates/catalog.html:42
msgid "desc_lnk_offers"
msgstr "Gestion des offres qui composent le programme."

#: templates/catalog.html:46 templates/layout.html.py:74
#: templates/learning_unit.html:31 templates/learning_units.html.py:31
#: templates/learning_units.html:36
msgid "learning_units"
msgstr "Unités d'enseignement"

#: templates/catalog.html:47
msgid "desc_lnk_learning_units"
msgstr ""
"Gestion des cours, des formations et d'autres activités qui composent le "
"programme."

#: templates/catalog.html:55
msgid "desc_lnk_academic_year"
msgstr "Gestion du programme annualisé."

#: templates/home.html:50
msgid "desc_lnk_home_catalog"
msgstr "Elaboration et gestion du catalogue de formation."

#: templates/home.html:55
msgid "desc_lnk_home_studies"
msgstr ""
"Gestion du parcours des étudiants depuis leur inscription jusqu'à leur "
"diplôme."

#: templates/home.html:62 templates/institution.html.py:29
#: templates/institution.html:33 templates/layout.html.py:88
#: templates/mandates.html:29 templates/organization.html.py:30
#: templates/organization_address.html:30
#: templates/organization_address_form.html:32
#: templates/organization_form.html:32 templates/organizations.html.py:30
#: templates/structure.html:30 templates/structures.html.py:30
msgid "institution"
msgstr "Institution"

#: templates/home.html:63
msgid "desc_lnk_home_institution"
msgstr "Gestion de l'institution."

#: templates/institution.html:41 templates/layout.html.py:91
#: templates/organization.html:31 templates/organization_address.html.py:31
#: templates/organization_address_form.html:33
#: templates/organization_form.html:33 templates/organizations.html.py:31
#: templates/organizations.html:35
msgid "organizations"
msgstr "Organisations"

#: templates/institution.html:42 templates/institution.html.py:56
msgid "desc_lnk_organizations"
msgstr "Gestion des organisations."

#: templates/institution.html:46 templates/layout.html.py:92
#: templates/structure.html:31 templates/structures.html.py:31
#: templates/structures.html:35
msgid "entities"
msgstr "Entités"

#: templates/institution.html:47
msgid "desc_lnk_entities"
msgstr "Gestion des la structure organisationnelle."

#: templates/institution.html:55 templates/layout.html.py:93
#: templates/mandates.html:30 templates/mandates.html.py:34
msgid "mandates"
msgstr "Mandates"

#: templates/layout.html:83
msgid "internships"
msgstr "Stages"

#: templates/layout.html:105
msgid "administration"
msgstr "Administration"

#: templates/layout.html:110
msgid "data"
msgstr "Données"

#: templates/layout.html:127
msgid "logout"
msgstr "Logout"

#: templates/layout.html:130
msgid "profile"
msgstr "Profil"

#: templates/layout.html:135
msgid "login"
msgstr "Login"

#: templates/layout.html:175
msgid "documentation"
msgstr "Justification"

#: templates/layout.html:176 templates/organization.html.py:64
#: templates/organization_form.html:60
msgid "website"
msgstr "Site internet"

#: templates/layout.html:177
msgid "source_code"
msgstr "Code source"

#: templates/learning_unit.html:30 templates/learning_units.html.py:30
#: templates/offer.html:33 templates/offer_year_calendar.html.py:30
#: templates/offer_year_calendar_form.html:32
msgid "catalogue"
msgstr "Catalogue de formation"

#: templates/learning_unit.html:41
msgid "general_informations"
msgstr "Informations générales"

#: templates/learning_unit.html:52 templates/learning_units.html.py:43
#: templates/learning_units.html:44 templates/learning_units.html.py:79
#: templates/offer.html:63 templates/offer.html.py:168
#: templates/offer.html:188 templates/offer.html.py:215
#: templates/offer.html:250 templates/offer.html.py:270
#: templates/offer.html:298 templates/offers.html.py:57
#: templates/offers.html:58 templates/offers.html.py:80
#: templates/organization.html:49 templates/organization_form.html.py:49
#: templates/organizations.html:42 templates/organizations.html.py:43
#: templates/organizations.html:85 templates/structure.html.py:60
#: templates/structure.html:93 templates/structure.html.py:119
#: templates/structures.html:42 templates/structures.html.py:43
#: templates/structures.html:88
msgid "acronym"
msgstr "Sigle"

#: templates/learning_unit.html:56 templates/learning_units.html.py:81
msgid "credits"
msgstr "Crédits"

#: templates/learning_units.html:64
msgid "learning_unit_search"
msgstr "Recherche d'unités d'enseignement"

#: templates/mandates.html:42
msgid "assistants"
msgstr "Assistants"

#: templates/mandates.html:43
msgid "desc_assistants"
msgstr "Processus visant à aider les tuteurs pour l'encodage des notes."

#: templates/offer.html:50 templates/organization.html.py:41
#: templates/profile.html:37 templates/structure.html.py:49
msgid "identification"
msgstr "Identification"

#: templates/offer.html:52
msgid "program_managers"
msgstr "Program managers"

#: templates/offer.html:67 templates/organization.html.py:42
#: templates/structure.html:53
msgid "structure"
msgstr "Structure"

#: templates/offer.html:74
msgid "international_title"
msgstr "Titre international"

#: templates/offer.html:81
msgid "short_title"
msgstr "Titre abrégé"

#: templates/offer.html:88
msgid "printable_title"
msgstr "Titre imprimable"

#: templates/offer.html:95
msgid "grade"
msgstr "Niveau"

#: templates/offer.html:134
msgid "person"
msgstr ""

#: templates/offer.html:161 templates/offer.html.py:243
msgid "focuses"
msgstr "Finalités"

#: templates/offer.html:181 templates/offer.html.py:263
msgid "other_sibling_offers"
msgstr "Autres finalités associées"

#: templates/offer.html:207 templates/offer.html.py:290
msgid "other_sibling_orientations"
msgstr "Autres orientations associées"

#: templates/offer_year_calendar.html:32
#: templates/offer_year_calendar_form.html:34
msgid "offer_year_calendar"
msgstr "Calendrier des offres"

#: templates/offers.html:51 templates/offers.html.py:52
#: templates/offers.html:82 templates/structure.html.py:32
msgid "entity"
msgstr "Entité"

#: templates/offers.html:66
msgid "offer_year_search"
msgstr "Recherche d'offres annualisées"

#: templates/organization.html:32 templates/organization_address.html.py:32
#: templates/organization_address_form.html:34
#: templates/organization_form.html:34 templates/structure.html.py:71
msgid "organization"
msgstr "Organisation"

#: templates/organization.html:57 templates/organization_form.html.py:64
msgid "reference"
msgstr "Référence"

#: templates/organization.html:75
msgid "address(ses)"
msgstr "Adresse(s)"

#: templates/organization.html:79
msgid "add_an_address_to_the_organization"
msgstr "Ajouter une adresse à l'organisation"

#: templates/organization_address.html:33
#: templates/organization_address_form.html:35
msgid "organization_address"
msgstr "Adresse de l'organisation"

#: templates/organization_address.html:44
#: templates/organization_address_form.html:52
msgid "label"
msgstr "Label"

#: templates/organization_address.html:48
#: templates/organization_address_form.html:56
msgid "location"
msgstr "Rue et numéro"

#: templates/organization_address.html:54
#: templates/organization_address_form.html:63
msgid "postal_code"
msgstr "Code postal"

#: templates/organization_address.html:58
#: templates/organization_address_form.html:67
msgid "city"
msgstr "Ville"

#: templates/organization_address.html:62
#: templates/organization_address_form.html:71
msgid "country"
msgstr "Pays"

#: templates/organization_address.html:73
#: templates/organization_address.html:75
msgid "delete"
msgstr "Supprimer"

#: templates/organization_address.html:78
#: templates/organization_address.html:79
msgid "back"
msgstr "Retour"

#: templates/organization_form.html:70 templates/organizations.html.py:54
#: templates/structures.html:56
msgid "types"
msgstr "Types"

#: templates/organizations.html:65
msgid "search_for_an_organization"
msgstr "Recherche d'organisations"

#: templates/organizations.html:69
msgid "create_an_organization"
msgstr "Créer une organisation"

#: templates/page_not_found.html:34
msgid "page_not_found"
msgstr "Page inexistante"

#: templates/profile.html:39
msgid "attributions"
msgstr "Attributions"

#: templates/profile.html:42
msgid "my_studies"
msgstr "Mes études"

#: templates/profile.html:45
msgid "programs"
msgstr "Programmes"

#: templates/profile.html:47
msgid "preferences"
msgstr "Préférences"

#: templates/profile.html:55
msgid "global_identifiant"
msgstr "Identifiant global"

#: templates/profile.html:67
msgid "gender"
msgstr "Genre"

#: templates/profile.html:71
msgid "national_register"
msgstr "Numéro de registre nationnal"

#: templates/profile.html:78
msgid "email"
msgstr "Email"

#: templates/profile.html:82
msgid "fixed_line_phone"
msgstr "Téléphone fixe"

#: templates/profile.html:86
msgid "mobile_phone"
msgstr "Téléphone mobile (GSM)"

#: templates/profile.html:90
msgid "language"
msgstr "Langue"

#: templates/profile.html:96
msgid "addresses"
msgstr "Adresses"

#: templates/profile.html:157
msgid "managed_programs"
msgstr "Programmes gérés"

#: templates/profile.html:174
msgid "user_interface_language"
msgstr "Langue de l'interface utilisateur"

#: templates/registration/login.html:29
msgid "log-in"
msgstr "Log-in"

#: templates/registration/login.html:32
msgid "msg_error_username_password_not_matching"
msgstr ""
"La combinaison login/mot de passe entrée n'est pas valide. Veuillez "
"réessayer."

#: templates/registration/login.html:44
msgid "password"
msgstr "Mot de passe"

#: templates/structure.html:85
msgid "child_entities"
msgstr "Entités 'enfant'"

#: templates/structure_organogram.html:32
msgid "OSIS"
msgstr "OSIS"

#: templates/structures.html:69
msgid "search_for_an_entity"
msgstr "Rechercher une entité"

#: templates/studies.html:43
msgid "desc_lnk_assessments"
msgstr "Processus visant à aider les tuteurs pour l'encodage des notes."

#: templates/studies.html:47
msgid "stages"
msgstr "Stages"

#: templates/studies.html:48
msgid "desc_lnk_internships"
msgstr "Gestion des stages des étudiants."

#: utils/export_utils.py:36
msgid "activity_code"
msgstr "Activité"

#: utils/export_utils.py:41 utils/pdf_utils.py:241
msgid "numbered_score"
msgstr "Note chiffrée"

#: utils/export_utils.py:44
msgid "ID"
msgstr "ID"

#: utils/export_utils.py:96
msgid "Legend : values allowed for 'justification'"
msgstr ""

#: utils/pdf_utils.py:70
#: utils/pdf_utils.py:121
msgid "scores_sheet"
msgstr "Feuille de notes"

#: utils/pdf_utils.py:108
msgid "scores_transcript"
msgstr "Feuille de notes"

#: utils/pdf_utils.py:110
msgid "ucl_denom_location"
msgstr ""
"Université Catholique de Louvain\n"
"Louvain-la-Neuve\n"
"Belgique"

#: utils/pdf_utils.py:226
msgid "other_score_legend"
msgstr "Légende pour le champ 'Justification'"

msgid "score_legend"
msgstr "Légende pour le champ 'Note chiffrée'"

#: utils/pdf_utils.py:228
msgid "unauthorized_decimal_for_this_activity"
msgstr "Attention : décimales non autorisées pour ce cours"

#: utils/pdf_utils.py:289
msgid "phone"
msgstr "Tél."

#: utils/pdf_utils.py:293
msgid "fax"
msgstr ""

#: utils/pdf_utils.py:339
msgid "deliberation_date"
msgstr "Date de délibération"

#: utils/pdf_utils.py:340
msgid "chair_of_the_exam_board"
msgstr "Président du jury"

#: utils/pdf_utils.py:341
msgid "exam_board_secretary"
msgstr "Secrétaire du jury"

#: utils/pdf_utils.py:365
msgid "return_doc_to_administrator"
msgstr ""
"Veuillez renvoyer ce document au bureau administratif de la faculté "
"responsable du programme."

#: utils/pdf_utils.py:381
msgid "done_at"
msgstr "Fait à"

#: utils/pdf_utils.py:381
msgid "the"
msgstr "Le"

#: utils/pdf_utils.py:381
msgid "signature"
msgstr "Signature"

#: utils/send_mail.py:43
msgid "submission_of_scores_for"
msgstr "Soumission des score pour {0}"

#: utils/send_mail.py:92
msgid "mister"
msgstr "Monsieur"

#: utils/send_mail.py:93
msgid "miss"
msgstr "Madame"

#: utils/upload_xls_utils.py:48
msgid "file_must_be_xls"
msgstr "Le fichier doit être un XLS"

#: utils/upload_xls_utils.py:55
msgid "invalid_file"
msgstr "Fichier invalide"

#: utils/upload_xls_utils.py:87
msgid "Line"
msgstr "Ligne"

#: utils/upload_xls_utils.py:89
msgid "student_not_exist"
msgstr "L'étudiant (%s) n'existe pas"

#: utils/upload_xls_utils.py:93
msgid "academic_year_not_exist"
msgstr "L'année académique (%d) n'existe pas"

#: utils/upload_xls_utils.py:97
msgid "offer_year_not_exist"
msgstr "L'offre annualisée (%s) (%d) - n'existe pas"

#: utils/upload_xls_utils.py:101
msgid "offer_enrollment_not_exist"
msgstr "L'inscription à cette offre n'existe pas"

#: utils/upload_xls_utils.py:108
msgid "activity_not_exit"
msgstr "L'activité %s n'existe pas"

#: utils/upload_xls_utils.py:112
msgid "enrollment_activity_not_exist"
msgstr "l'inscription à l'activité %s n'existe pas"

#: utils/upload_xls_utils.py:118
msgid "enrollment_exam_not_exists"
msgstr "l'inscription à l'unité d'enseignement %s n'existe pas"

#: utils/upload_xls_utils.py:129
msgid "Note already submitted"
msgstr ""

#: utils/upload_xls_utils.py:140
msgid "scores_gt_0_lt_20"
msgstr "La note entrée est incorrecte (elle doit être entre 0 et 20 compris)"

#: utils/upload_xls_utils.py:144
msgid "score_decimal_not_allowed"
msgstr "La note entrée est incorrecte ; décimales NON autorisées"

#: utils/upload_xls_utils.py:159
msgid "constraint_score_other_score"
msgstr ""
"Vous ne pouvez pas remplir le champs 'note' ET 'justification' tous les deux "
"(sauf si 'justification' est 'Tricherie')"

#: utils/upload_xls_utils.py:226
#, python-format
msgid "%(count)d %(name)s."
msgid_plural "%(count)d %(plural_name)s."
msgstr[0] ""
msgstr[1] ""

#: utils/upload_xls_utils.py:231
msgid "score_saved"
msgstr "Notes"

msgid "score_invalid"
msgstr "Note invalide"

#: utils/upload_xls_utils.py:232
msgid "scores_saved"
msgstr "note(s) enregistrée(s)"

#: utils/upload_xls_utils.py:241
msgid "the_coordinator_must_still_submit_scores"
msgstr ""

#: utils/upload_xls_utils.py:244
msgid "no_score_injected"
msgstr "Aucune note injectée"

#: views/academic_calendar.py:132 views/offer.py:109
msgid "begin_date_lt_end_date"
msgstr "La date de début doit etre égale ou inferieure à la date de fin"

msgid "no_score_encoded_double_encoding_impossible"
msgstr "Aucune nouvelle note encodé. Le double encodage nécessite de nouvelles notes."

#: views/common.py:162
msgid "minimum_one_criteria"
msgstr "Veuillez remplir au moins 1 critère"

msgid "get_excel_file"
msgstr "Obtenir le fichier Excel"

msgid "no_exam_session_opened_for_the_moment"
msgstr "Aucune session d'examen ouverte pour le moment."

msgid "you_manage"
msgstr "Vous gérez"

msgid "learning_units_in"
msgstr "unités d'enseignement dans"

msgid "no_dubble_score_encoded_comparison_impossible"
msgstr "Aucune note n'a été double encodée ; aucune comparaison à effectuer."

#~ msgid "title_btn_upload_score"
#~ msgstr ""
#~ "Sélectionnez votre fichier excel à partir duquel il faut injecter les "
#~ "notes"

#~ msgid "submit"
#~ msgstr "Envoyer"

#~ msgid "download_xls_file"
#~ msgstr "Télécharger le fichier Excel"

#~ msgid "not_in_choices_list"
#~ msgstr "Le choix entré ne se trouve pas dans la liste proposée"

#~ msgid "invalid_entry"
#~ msgstr "Entrée invalide"

#~ msgid "please_choose_in_the_list"
#~ msgstr "Veuillez sélectionner un élément de la liste"

#~ msgid "choices_list"
#~ msgstr "Liste des choix"

#~ msgid "changes_on_offer_year_and_academic_calendar"
#~ msgstr ""
#~ "Attention - Des changements ont été effectués sur %s, calendrier "
#~ "académique %s"

#~ msgid "score_injected"
#~ msgstr "Note injectée"

#~ msgid "scores_injected"
#~ msgstr "Notes injectées"

#~ msgid "add_address"
#~ msgstr "Ajouter une adresse"

msgid "sector"
msgstr "Secteur"

msgid "institute"
msgstr "Institut"

msgid "pole"
msgstr "Pole"

msgid "doctoral_commission"
msgstr "Commision doctorale"

msgid "program_commission"
msgstr "Commison d'enseignement/programme"

msgid "logistic"
msgstr "Logistique"

msgid "research_center"
msgstr "Centre de recherche"

msgid "technologic_platform"
msgstr "Plateforme technologique"

msgid "undefined"
msgstr "Non défini"

msgid "messages"
msgstr "Messages"

msgid "html_message"
msgstr "Message HTML"

msgid "txt_message"
msgstr "Message texte"

msgid "messages_templates"
msgstr "Modèles de messages"

msgid "desc_messages_template"
msgstr "Le modèles de message permet la personnalisation dynamique des e-mails."

msgid "messages_history"
msgstr "Historique des messages"

msgid "desc_messages_history"
msgstr "L'historique des messages vous permet d'accéder aux messages envoyés par courier électronique"

msgid "encoding_status_ended"
msgstr "Toutes les notes ont été soumises."

msgid "encoding_status_notended"
msgstr "Il reste encore des notes à encoder."

msgid "origin"
msgstr "Origine"

msgid "recipient"
msgstr "Destinataire"

msgid "subject"
msgstr "Sujet"

msgid "myosis"
msgstr "MyOsis"

msgid "sent"
msgstr "Envoyé"

msgid "not_sent"
msgstr "Pas envoyé"

msgid "message"
msgstr "Message"

msgid "send_message_again"
msgstr "Réenvoyer"

msgid "btn_send_message_again_title"
msgstr "Réenvoie le message au destinataire"

msgid "lnk_message_history_read_title"
msgstr "Afficher le message"

msgid "txt_origin_title"
msgstr "Origine du message"

msgid "txt_recipient_title"
msgstr "Destinataire du message (email ou nom ou nom d'utilisateur)"

msgid "txt_subject_title"
msgstr "Sujet du message"

msgid "txt_reference_title"
msgstr "Référence du template du message"

msgid "btn_messages_history_search"
msgstr "Recherche dans l'historique des messages"

<<<<<<< HEAD
msgid "none"
msgstr "Aucun"
=======
msgid "learning_unit_responsible"
msgstr "Responsable du cours"

msgid "learning_units_with_inscription_must_be_shown"
msgstr "Tous les cours du professeur qui possèdent des inscriptions doivent être présents"

msgid "learning_units_without_inscription_must_not_be_shown"
msgstr "Les cours qui ne possèdent pas d'inscriptions ne devraient pas être présents"

msgid "scores_saved_cannot_be_saved_anymore"
msgstr "Notes sauvegardées, le bouton sauvegarder n'est plus présent"

msgid "professors_must_not_submit_scores"
msgstr "Les professeurs ne peuvent pas soumettre de notes"

msgid "scores_encoding_tests"
msgstr "Tests de l'encodage des notes"

msgid "encode_as_coordinator"
msgstr "Encoder en tant que coordinateur"

msgid "encode_as_professor"
msgstr "Encoder en tant que professeur"

msgid "encode_as_pgm"
msgstr "Encoder en tant que gestionnaire de programme"

msgid "coordinators_can_submit_partial_encoding"
msgstr "Les coordinateurs peuvent soumettre des encodages partiels"

msgid "submitted_scores_cannot_be_encoded_anymore"
msgstr "Les notes soumises ne peuvent plus être encodées"

msgid "double_encoding_test"
msgstr "Double encodage des notes"

msgid "only_submited_scores_can_be_double_encoded"
msgstr "Seules les notes soumises peuvent être double encodées"

msgid "lu_must_not_contain_decimal_scores"
msgstr "Cette année d'étude n'accepte pas les notes décimales"

msgid "lu_could_contain_decimal_scores"
msgstr "Cette année d'étude accepte les notes décimales"

msgid "validated_double_encoding_cannot_be_validated_anymore"
msgstr "Un double encodage validé ne peut l'être une seconde fois"

msgid "after_submission_a_message_must_be_sent"
msgstr "Si un encodage est soumis , um message est envoyé au professeur de ce cours"
>>>>>>> 695c11bf
<|MERGE_RESOLUTION|>--- conflicted
+++ resolved
@@ -1401,10 +1401,9 @@
 msgid "btn_messages_history_search"
 msgstr "Recherche dans l'historique des messages"
 
-<<<<<<< HEAD
 msgid "none"
 msgstr "Aucun"
-=======
+
 msgid "learning_unit_responsible"
 msgstr "Responsable du cours"
 
@@ -1454,5 +1453,4 @@
 msgstr "Un double encodage validé ne peut l'être une seconde fois"
 
 msgid "after_submission_a_message_must_be_sent"
-msgstr "Si un encodage est soumis , um message est envoyé au professeur de ce cours"
->>>>>>> 695c11bf
+msgstr "Si un encodage est soumis , um message est envoyé au professeur de ce cours"