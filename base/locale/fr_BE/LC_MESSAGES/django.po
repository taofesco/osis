--- conflicted
+++ resolved
@@ -3239,13 +3239,11 @@
 msgid "Session"
 msgstr "Session"
 
-<<<<<<< HEAD
 msgid "Help"
 msgstr "Aide"
-=======
+
 msgid "Are you sure you want to detach this content?"
 msgstr "Êtes-vous sûr·e de vouloir détacher ce contenu?"
 
 msgid "detach"
-msgstr "détacher"
->>>>>>> d9060590
+msgstr "détacher"