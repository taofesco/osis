# SOME DESCRIPTIVE TITLE.
# Copyright (C) YEAR THE PACKAGE'S COPYRIGHT HOLDER
# This file is distributed under the same license as the PACKAGE package.
# FIRST AUTHOR <EMAIL@ADDRESS>, YEAR.
#
msgid ""
msgstr ""
"Project-Id-Version: PACKAGE VERSION\n"
"Report-Msgid-Bugs-To: \n"
"POT-Creation-Date: 2016-04-22 15:14+0200\n"
"PO-Revision-Date: YEAR-MO-DA HO:MI+ZONE\n"
"Last-Translator: FULL NAME <EMAIL@ADDRESS>\n"
"Language-Team: LANGUAGE <LL@li.org>\n"
"Language: \n"
"MIME-Version: 1.0\n"
"Content-Type: text/plain; charset=UTF-8\n"
"Content-Transfer-Encoding: 8bit\n"

msgid "Create a xls file while activity\\"
msgstr ""

msgid "Get xls"
msgstr ""

msgid "ID"
msgstr "ID"

msgid "Legend : values allowed for 'justification'"
msgstr ""

msgid "Line"
msgstr "Ligne"

msgid "Note already submitted"
msgstr ""

msgid "OSIS"
msgstr "OSIS"

msgid "Print scores for all activities"
msgstr ""

msgid "Save"
msgstr ""

msgid "absent"
msgstr "Absent"

msgid "absent_pdf_legend"
msgstr "A=Absent"

msgid "academic_calendar"
msgstr "Calendrier académique"

msgid "academic_year_small"
msgstr "Anac."

msgid "academic_calendar_management"
msgstr "Gestion du calendrier académique"

msgid "academic_calendar_offer_year_calendar_end_date_error"
msgstr "La date de fermeture de '%s' du calendrier académique ne peut pas être inférieure au %s "
       "(date de fin de '%s' du programme '%s')"

msgid "academic_calendar_offer_year_calendar_start_date_error"
msgstr "La date d'ouverture de l'encodage des notes du calendrier académique ne peut pas être supérieure au %s "
       "(date de début de l'encodage des notes du programme '%s')"

msgid "academic_calendars"
msgstr "Calendriers académique"

msgid "academic_year_not_exist"
msgstr "L'année académique (%d) n'existe pas"

msgid "acces_denied"
msgstr "Accès refusé!"

msgid "acronym"
msgstr "Sigle"

msgid "activity"
msgstr "Activité"

msgid "activity_code"
msgstr "Activité"

msgid "activity_not_exit"
msgstr "L'activité %s n'existe pas"

msgid "add"
msgstr "Ajouter"

msgid "add_an_address_to_the_organization"
msgstr "Ajouter une adresse à l'organisation"

msgid "address(ses)"
msgstr "Adresse(s)"

msgid "addresses"
msgstr "Adresses"

msgid "administration"
msgstr "Administration"

msgid "after_submission_a_message_must_be_sent"
msgstr "Si un encodage est soumis , um message est envoyé au professeur de ce cours"

msgid "all"
msgstr "Tout"

msgid "application_management"
msgstr "Gestion de l'application"

msgid "are_you_sure"
msgstr "Êtes-vous sûr·e?"

msgid "assistants"
msgstr "Assistants"

msgid "attributions"
msgstr "Attributions"

msgid "authorized_decimal_for_this_activity"
msgstr "Les notes décimales sont autorisées pour ce cours"

msgid "bachelor"
msgstr "Bachelier"

msgid "back"
msgstr "Retour"

msgid "begin_date_lt_end_date"
msgstr "La date de début doit etre égale ou inferieure à la date de fin"

msgid "birth_date"
msgstr "Date de naissance"

msgid "btn_messages_history_search"
msgstr "Recherche dans l'historique des messages"

msgid "btn_send_message_again_title"
msgstr "Réenvoie le message au destinataire"

msgid "by_learning_unit"
msgstr "Par unité d'enseignement"

msgid "by_specific_criteria"
msgstr "Par critère spécifique"

msgid "cancel"
msgstr "Annuler"

msgid "catalogue"
msgstr "Catalogue de formation"

msgid "chair_of_the_exam_board"
msgstr "Président du jury"

msgid "cheating_pdf_legend"
msgstr "T=Tricherie"

msgid "unjustified_absence_export_legend"
msgstr "S=Absence injustifiée"

msgid "justified_absence_export_legend"
msgstr "M=Absence justifiée"

msgid "attached_entities"
msgstr "Entités attachées"

msgid "choose_file"
msgstr "Parcourir"

msgid "city"
msgstr "Ville"

msgid "close"
msgstr "Fermer"

msgid "closed"
msgstr "Fermé"

msgid "code"
msgstr "Code"

msgid "compare"
msgstr "Comparer"

msgid "complete"
msgstr "Complet"

msgid "constraint_score_other_score"
msgstr "Vous ne pouvez pas remplir simultanément les colonnes 'Note chiffrée' et 'Justification'"

msgid "coordinator"
msgstr "Coordinateur(trice)"

msgid "coordinators_can_submit_partial_encoding"
msgstr "Les coordinateurs peuvent soumettre des encodages partiels"

msgid "country"
msgstr "Pays"

msgid "create_an_organization"
msgstr "Créer une organisation"

msgid "creation_date"
msgstr "Date de création"

msgid "credits"
msgstr "Crédits"

msgid "customized"
msgstr "Personnalisée"

msgid "data"
msgstr "Données"

msgid "data_maintenance"
msgstr "Maintenance de données"

msgid "data_management"
msgstr "Gestion de données"

msgid "date"
msgstr "Date de remise"

msgid "date_not_passed"
msgstr "Date non communiquée"

msgid "day"
msgstr "jour"

msgid "days"
msgstr "jours"

msgid "decimal_score_allowed"
msgstr "Note décimale autorisée"

msgid "decimal_score_not_allowed"
msgstr "Note décimale non autorisée"

msgid "decimal_values_accepted"
msgstr "Les notes de ce cours peuvent recevoir des valeurs décimales."

msgid "decimal_values_ignored"
msgstr ""
"Les notes de ce cours ne peuvent PAS recevoir de valeurs décimales."

msgid "score_have_more_than_2_decimal_places"
msgstr "La note comporte plus de deux chiffres après la virgule"

msgid "definitive_save"
msgstr "Sauvegarde définitive (soumettre à la faculté)"

msgid "delete"
msgstr "Supprimer"

msgid "delete_selected_messages"
msgstr "Supprimer les messages sélectionnés"

msgid "desc_assistants"
msgstr "Processus visant à aider les enseignants pour l'encodage des notes."

msgid "desc_lnk_academic_year"
msgstr "Gestion du programme annualisé."

msgid "desc_lnk_assessments"
msgstr "Processus visant à aider les enseignants pour l'encodage des notes."

msgid "desc_lnk_data_maintenance"
msgstr "La maintenance de données avec la langage SQL"

msgid "desc_lnk_data_management"
msgstr "Gestion des données par entité du métier"

msgid "desc_lnk_entities"
msgstr "Gestion des la structure organisationnelle."

msgid "desc_lnk_files"
msgstr "Consultation des fichiers gérés par l'application."

msgid "desc_lnk_home_catalog"
msgstr "Elaboration et gestion du catalogue des formations."

msgid "desc_lnk_home_institution"
msgstr "Gestion de l'institution."

msgid "desc_lnk_home_studies"
msgstr ""
"Gestion du parcours des étudiants depuis leur inscription jusqu'à leur "
"diplôme."

msgid "desc_lnk_internships"
msgstr "Gestion des stages des étudiants."

msgid "desc_lnk_learning_units"
msgstr ""
"Gestion des cours, des formations et d'autres activités qui composent le "
"programme."

msgid "desc_lnk_my_osis"
msgstr "Vos données personnelles, des préférences et d'autres informations associés."

msgid "desc_lnk_offers"
msgstr "Gestion des programmes."

msgid "desc_lnk_organizations"
msgstr "Gestion des organisations."

msgid "desc_lnk_score_encoding"
msgstr ""
"Ce processus aide les enseignants à encoder les notes pendant les sessions "
"d'examen."

msgid "desc_lnk_storage"
msgstr "Surveillance de la capacité de stockage"

msgid "desc_messages_history"
msgstr "L'historique des messages vous permet d'accéder aux messages envoyés par courier électronique"

msgid "desc_messages_template"
msgstr "Le modèles de message permet la personnalisation dynamique des e-mails."

msgid "desc_my_messages"
msgstr "La liste des messages qui vous ont été envoyés par l'application"

msgid "desc_profile"
msgstr "Informations liées à votre profil"

msgid "description"
msgstr "Description"

msgid "details"
msgstr "Détails"

msgid "display_scores_for_one_learning_unit"
msgstr "Visualiser/charger les notes pour le cours"

msgid "display_tutors"
msgstr "Afficher tous les enseignants pour ce cours"

msgid "DOCTORAL_COMMISSION"
msgstr "Commision doctorale"

msgid "documentation"
msgstr "Documentation"

msgid "double_encoding"
msgstr "Double encodage"

msgid "double_encoding_test"
msgstr "Double encodage des notes"

msgid "dubble_encoding"
msgstr "Double encodage"

msgid "dubble_online_scores_encoding"
msgstr "Double encodage de notes en ligne"

msgid "edit"
msgstr "Éditer"

msgid "empty_note_pdf_legend"
msgstr "(vide)=Pas encore de note"

msgid "encode"
msgstr "Encoder"

msgid "encode_as_coordinator"
msgstr "Encoder en tant que coordinateur"

msgid "encode_as_pgm"
msgstr "Encoder en tant que gestionnaire de programme"

msgid "encode_as_professor"
msgstr "Encoder en tant que professeur"

msgid "encoding"
msgstr "Encodage"

msgid "encoding_status_ended"
msgstr "Toutes les notes ont été soumises."

msgid "encoding_status_notended"
msgstr "Il reste encore des notes à encoder."

msgid "end_date"
msgstr "Date de fin"

msgid "end_date_teacher"
msgstr "Échéance Prof"

msgid "enrollment_activity_not_exist"
msgstr "L'inscription à l'activité %s n'existe pas"

msgid "enrollment_exam_not_exists"
msgstr "L'inscription à l'unité d'enseignement %s n'existe pas"

msgid "enrollments"
msgstr "Inscriptions"

msgid "entities"
msgstr "Entités"

msgid "entity"
msgstr "Entité"

msgid "versions"
msgstr "Versions"

msgid "evaluations"
msgstr "Évaluations"

msgid "event"
msgstr "Événement"

msgid "exam_board_secretary"
msgstr "Secrétaire du jury"

msgid "execute"
msgstr "Exécuter"

msgid "FACULTY"
msgstr "Faculté"

msgid "female"
msgstr "Féminin"

msgid "file"
msgstr "Fichier"

msgid "file_must_be_xlsx"
msgstr "Le fichier doit être un fichier excel valide au format 'XLSX'"

msgid "file_production_date"
msgstr "Date de production du fichier excel"

msgid "students_deliberated_are_not_shown"
msgstr "Les étudiants déjà délibérés ne sont pas repris"

msgid "files"
msgstr "Fichiers"

msgid "final"
msgstr "Final"

msgid "fixed_line_phone"
msgstr "Téléphone fixe"

msgid "focuses"
msgstr "Finalités"

msgid "formation_catalogue"
msgstr "Catalogue des formations"

msgid "function"
msgstr "Fonction"

msgid "gender"
msgstr "Genre"

msgid "general_informations"
msgstr "Infos générales"

msgid "get_excel_file"
msgstr "Produire le fichier Excel"

msgid "global_identifiant"
msgstr "Identifiant global"

msgid "fgs"
msgstr "FGS"

msgid "go"
msgstr "Continuer"

msgid "grade"
msgstr "Niveau"

msgid "help_pnl_selectedfiles"
msgstr "Veuillez sélectionner un fichier xls pour l'injection des notes"

msgid "help_submission_scores_label"
msgstr "Vous êtes sur le point de soumettre %s note(s) à la (aux) faculté(s). Attention : les notes soumises <b>ne peuvent plus être modifiées.</b>"

msgid "highlight_description"
msgstr "Description de l'événement"

msgid "highlight_shortcut"
msgstr "Titre raccourcis de l'événement"

msgid "highlight_title"
msgstr "Titre de l'événement"

msgid "home"
msgstr "Page d'accueil"

msgid "html_message"
msgstr "Message HTML"

msgid "identification"
msgstr "Identification"

msgid "idle"
msgstr "En attente"

msgid "ill"
msgstr "Malade"

msgid "ill_pdf_legend"
msgstr "M=Malade"

msgid "incomplete"
msgstr "Incomplet"

msgid "info_address_changed_for_papersheet"
msgstr "Ce formulaire de modification des coordonnées d’une entité administrative du programme d’étude %s "
       "impacte uniquement l’affichage des coordonnées sur la feuille de notes. Cela ne modifie donc pas "
       "les coordonnées officielles d’une entité/structure. Par ailleurs, la liste déroulante "
       "« Veuillez sélectionner une adresse … » permet de faciliter l’encodage de l’adresse à partir de données "
       "préexistantes. Si l'adresse d'une entité change, l'adresse affichée sur les feuilles de notes sera impactée "
       "également"

msgid "inject"
msgstr "Injecter"

msgid "inject_xls_file"
msgstr "Injecter fichier excel"

msgid "INSTITUTE"
msgstr "Institut"

msgid "institution"
msgstr "Institution"

msgid "international_title"
msgstr "Titre international"

msgid "internships"
msgstr "Stages"

msgid "invalid_file"
msgstr "Fichier invalide"

msgid "javascript_is_disabled"
msgstr "JavaScript est désactivé dans votre navigateur, mais OSIS ne fonctionne pas sans JavaScript."

msgid "justification_invalid"
msgstr "Justification invalide"

msgid "justifications"
msgstr "Justifications"

msgid "justification_invalid_value"
msgstr "Justification invalide"

msgid "absence_justified_to_unjustified_invalid"
msgstr "L'absence justifiée ne peut pas être remplacée par une absence injustifiée"


msgid "justification_values_accepted"
msgstr "Valeurs acceptées: %s "

msgid "justification_other_values"
msgstr "D'autres valeurs: %s "

msgid "label"
msgstr "Label"

msgid "label_jumbotron_details_academic_cal"
msgstr "Comme présenté sur la page d'accueil"

msgid "language"
msgstr "Langue"

msgid "last_synchronization"
msgstr "Dernière synchronisation"

msgid "learning_unit"
msgstr "Unité d'enseignement"

msgid "learning_unit_not_access"
msgstr "Vous n'avez pas les droits d'accès à cette unité d'enseignement ou elle n'existe pas en pas de données"

msgid "learning_unit_not_access_or_not_exist"
msgstr "Vous n'avez pas les droits d'accès pour cette unité d'enseignement ou elle n'existe pas en base de données"

msgid "learning_unit_responsible"
msgstr "Responsable du cours"

msgid "learning_unit_search"
msgstr "Recherche d'unités d'enseignement"

msgid "learning_units"
msgstr "Unités d'enseignement"

msgid "learning_units_in"
msgstr "unités d'enseignement dans"

msgid "learning_units_with_inscription_must_be_shown"
msgstr "Tous les cours du professeur qui possèdent des inscriptions doivent être présents"

msgid "learning_units_without_inscription_must_not_be_shown"
msgstr "Les cours qui ne possèdent pas d'inscriptions ne devraient pas être présents"

msgid "lnk_message_history_read_title"
msgstr "Afficher le message"

msgid "location"
msgstr "Localité"

msgid "log-in"
msgstr "Log-in"

msgid "login"
msgstr "Login"

msgid "logistic"
msgstr "Logistique"

msgid "logout"
msgstr "Logout"

msgid "lu_could_contain_decimal_scores"
msgstr "Cette année d'étude accepte les notes décimales"

msgid "lu_must_not_contain_decimal_scores"
msgstr "Cette année d'étude n'accepte pas les notes décimales"

msgid "male"
msgstr "Masculin"

msgid "managed_programs"
msgstr "Programmes gérés"

msgid "mandates"
msgstr "Mandates"

msgid "mark_selected_messages_as_read"
msgstr "Marquer les messages sélectionnés comme lus"

msgid "master"
msgstr "Master"

msgid "message"
msgstr "Message"

msgid "message_address_papersheet"
msgstr "Réutilisez l'adresse d'une entité liée au programme ou informez l'adresse d'affichage pour la feuille de notes."

msgid "message_not_resent_no_email"
msgstr "Le message ne peut être réenvoyé , l'utilisateur n'a pas d'adresse mail."

msgid "message_resent_ok"
msgstr "Le message à bien été réenvoyé."

msgid "messages"
msgstr "Messages"

msgid "messages_history"
msgstr "Historique des messages"

msgid "messages_templates"
msgstr "Modèles de messages"

msgid "minimum_one_criteria"
msgstr "Veuillez remplir au moins 1 critère de recherche"

msgid "miss"
msgstr "Madame"

msgid "missing_column_session"
msgstr "Veuillez remplir la colonne 'session' de votre fichier excel."

msgid "mister"
msgstr "Monsieur"

msgid "mobile_phone"
msgstr "Téléphone mobile (GSM)"

msgid "more_than_one_academic_year_error"
msgstr "Il y a plusieurs années académiques dans la colonne 'Année académique' de votre fichier excel. "
      "Veuiller corriger votre fichier excel de manière à ce qu'il n'y ai qu'une seule année académique"

msgid "more_than_one_exam_enrol_for_one_learn_unit"
msgstr "Cet étudiant possède plusieurs inscriptions au même examen "
       "(il est inscrit à un même cours dans 2 programmes différents). "
       "Veuillez encoder cette note via l'onglet 'en ligne' de l'interface svp."

msgid "more_than_one_learning_unit_error"
msgstr "Vous avez encodé des notes pour plusieurs unités d'enseignements dans votre fichier excel "
       "(colonne 'Unité d'enseignement'). Veillez à ne faire qu'un seul fichier excel par unité d'enseignement."

msgid "more_than_one_session_error"
msgstr "Il y a plusieurs numéros de sessions dans la colonne 'Session' de votre fichier excel. "
      "Veuiller corriger votre fichier excel de manière à ce qu'il n'y ai qu'un seul numéro de session"

msgid "msg_error_username_password_not_matching"
msgstr ""
"La combinaison login/mot de passe entrée n'est pas valide. Veuillez "
"réessayer."

msgid "my_messages"
msgstr "Mes messages"

msgid "my_osis"
msgstr "Mon OSIS"

msgid "my_studies"
msgstr "Mes études"

msgid "name"
msgstr "Nom"

msgid "full_name"
msgstr "Nom complet"

msgid "national_register"
msgstr "Numéro de registre nationnal"

msgid "no_current_entity_version_found"
msgstr "L'entité sélectionnée n'existe plus aujourd'hui (fin de validité dépassée)."

msgid "no_data_for_this_academic_year"
msgstr "Aucune données pour cette année académique"

msgid "no_dubble_score_encoded_comparison_impossible"
msgstr "Aucune note n'a été double encodée ; aucune comparaison à effectuer."

msgid "no_entity_address_found"
msgstr "Aucune adresse trouvée pour l'entité sélectionnée."

msgid "no_exam_session_opened_for_the_moment"
msgstr "Aucune session d'encodage de notes ouverte pour le moment. "

msgid "no_file_submitted"
msgstr "Vous n'avez pas selectionné de fichier excel à soumettre."

msgid "no_messages"
msgstr "Pas de messages"

msgid "no_result"
msgstr "Aucun résultat!"

msgid "no_receiver_error"
msgstr "Pas de destinataire pour ce message"

msgid "no_score_encoded_double_encoding_impossible"
msgstr ""
 "Aucune nouvelle note encodée. "
 "Le double encodage n'est pas accessible car il n'y a pas de nouvelles notes encodés."

msgid "no_score_injected"
msgstr "Aucune note injectée (NB: les notes de votre fichier Excel ne sont injectées que si elles sont différentes "
       "de celles déjà sauvegardées précédemment)."

msgid "no_score_to_encode"
msgstr "Vous n'avez aucune note à encoder."

msgid "no_student_to_encode_xls"
msgstr "Aucun étudiant à encoder via excel"

msgid "no_valid_academic_year_error"
msgstr "Aucune année académique au format valide n'a été trouvé dans votre fichier excel. La date doit être formatée comme suit ; '2015-2016' ou '2015'."

msgid "deadline_reached"
msgstr "Date limite atteinte"

msgid "not_passed"
msgstr "Non communiquée"

msgid "not_sent"
msgstr "Pas envoyé"

msgid "number_of_enrollments"
msgstr "Nombre d'inscrits"

msgid "number_session"
msgstr "No. session"

msgid "numbered_score"
msgstr "Note chiffrée"

msgid "offer"
msgstr "Programme"

msgid "offer_enrollment_not_exist"
msgstr "L'inscription à ce programme n'existe pas"

msgid "offer_year_calendar"
msgstr "Calendrier des programmes"

msgid "offer_year_calendar_academic_calendar_end_date_error"
msgstr "La date de fin de l'encodage des notes de votre programme ne peut pas être ultérieure à la date de fermeture "
       "de l'encodage des notes du calendrier académique"

msgid "offer_year_calendar_academic_calendar_start_date_error"
msgstr "La date de début de l'encodage des notes de votre programme ne peut pas être antérieure à la date d'ouverture "
       "de l'encodage des notes du calendrier académique"

msgid "offer_year_not_access_or_not_exist"
msgstr "Vous n'avez pas les droits d'accès pour cette offre ou elle n'existe pas en base de données"

msgid "offer_year_not_exist"
msgstr "Le programme annualisé (%s) (%d) - n'existe pas"

msgid "offer_year_search"
msgstr "Recherche des programmes annualisés"

msgid "offers"
msgstr "Programmes"

msgid "old_browser_warning"
msgstr "Votre navigateur n'est pas à jour. Certaines fonctionnalités peuvent ne pas fonctionner correctement."

msgid "online"
msgstr "En ligne"

msgid "online_encoding"
msgstr "Encodage en ligne"

msgid "online_scores_encoding"
msgstr "Encodage de notes en ligne"

msgid "only_submited_scores_can_be_double_encoded"
msgstr "Seules les notes soumises peuvent être double encodées"

msgid "open"
msgstr "Ouvert"

msgid "campus"
msgstr "Campus"

msgid "organization_address"
msgstr "Adresse de l'organisation"

msgid "organization"
msgstr "Organisation"

msgid "organizations"
msgstr "Organisations"

msgid "origin"
msgstr "Origine"

msgid "other_score"
msgstr "Autre note"

msgid "other_sibling_offers"
msgstr "Autres finalités associées"

msgid "other_sibling_orientations"
msgstr "Autres orientations associées"

msgid "score_encoding_period_not_open"
msgstr "La période pour l'encodage des notes n'est pas encore ouverte"

msgid "outside_scores_encodings_period_latest_session"
msgstr "La période d'encodage des notes de la session %s est fermée depuis le %s"

msgid "outside_scores_encodings_period_closest_session"
msgstr "La période d'encodage des notes pour la session %s sera ouverte à partir du %s"

msgid "page_not_found"
msgstr "Page inexistante"

msgid "method_not_allowed"
msgstr "Methode non autorisée"

msgid "password"
msgstr "Mot de passe"

msgid "person"
msgstr ""

msgid "ph_d"
msgstr "Ph.D"

msgid "plain"
msgstr "Plain"

msgid "plain_and_html"
msgstr "Plain et HTML"

msgid "please_enable_javascript"
msgstr "Veuillez <a href='http://enable-javascript.com/fr/' target='_blank'>activer le JavaScript</a> pour utiliser l'application."

msgid "POLE"
msgstr "Pole"

msgid "postal_code"
msgstr "Code postal"

msgid "preferences"
msgstr "Préférences"

msgid "presence_note_pdf_legend"
msgstr "0=Cote de présence"

msgid "print"
msgstr "Imprimer"

msgid "print_all_courses"
msgstr "Imprimer tous les cours"

msgid "print_warning_and_info_messages"
msgstr ""

msgid "printable_title"
msgstr "Titre imprimable"

msgid "printing_date"
msgstr "Date d'impression"

msgid "professional"
msgstr "Professionnel"

msgid "professors_must_not_submit_scores"
msgstr "Les professeurs ne peuvent pas soumettre de notes"

msgid "profile"
msgstr "Profil"

msgid "program_commission"
msgstr "Commission d'enseignement/programme"

msgid "program_managers"
msgstr "Gestionnaires de programme"

msgid "program_s"
msgstr "programme(s)"

msgid "programs"
msgstr "Programmes"

msgid "progress"
msgstr "Progression"

msgid "received_on"
msgstr "Reçu le"

msgid "recipient"
msgstr "Destinataire"

msgid "redirect_to_login"
msgstr "Cliquez pour vous reconnectez"

msgid "reference"
msgstr "Référence"

msgid "refresh_list"
msgstr "Rechercher/mettre à jour la liste"

msgid "registration_id"
msgstr "NOMA"

msgid "registration_id_does_not_match_email"
msgstr "Le NOMA ne correspond pas à l'email"

msgid "identification_number"
msgstr "Matricule"

msgid "registration_id_not_access_or_not_exist"
msgstr "Étudiant non inscrit à l'examen"

msgid "research_center"
msgstr "Centre de recherche"

msgid "residential"
msgstr ""

msgid "responsible"
msgstr "Responsable"

msgid "return_doc_to_administrator"
msgstr ""
"Veuillez envoyer ce formulaire au secrétariat de l'entité gestionnaire avant le %s."

msgid "reuse_address_entity"
msgstr "Réutiliser l'adresse de"

msgid "save"
msgstr "Enregistrer"

msgid "saved"
msgstr "Enregistré"

msgid "saving"
msgstr "Sauvegarde en cours"

msgid "score"
msgstr "Note"

msgid "score_already_submitted"
msgstr "Note déjà soumise "

msgid "score_decimal_not_allowed"
msgstr "La note encodée est incorrecte : décimales non autorisées"

msgid "score_invalid"
msgstr "Note invalide"

msgid "score_saved"
msgstr "note(s) injectée(s)"

msgid "score_submitted"
msgstr "Soumis"

msgid "scores"
msgstr "Notes"

msgid "scores_encoding"
msgstr "Encodage des notes"

msgid "scores_encoding_tests"
msgstr "Tests de l'encodage des notes"

msgid "scores_gt_0_lt_20"
msgstr "La note encodée est incorrecte (elle doit être comprise entre 0 et 20)"

msgid "scores_injection"
msgstr "Injection des notes"

msgid "scores_responsible"
msgstr "Responsable de notes"

msgid "scores_responsibles"
msgstr "Responsables de notes"

msgid "scores_responsible_title"
msgstr "Responsable de notes"

msgid "scores_saved"
msgstr "note(s) enregistrée(s)"

msgid "scores_saved_cannot_be_saved_anymore"
msgstr "Notes sauvegardées, le bouton sauvegarder n'est plus présent"

msgid "scores_must_be_between_0_and_20"
msgstr "Les notes doivent être comprise entre 0 et 20"

msgid "search_for_a_file"
msgstr "Recherche d'un fichier"

msgid "search_for_an_entity"
msgstr "Rechercher une entité"

msgid "search_for_an_organization"
msgstr "Recherche d'organisations"

msgid "SECTOR"
msgstr "Secteur"

msgid "select"
msgstr "Sélectionnez"

msgid "select_a_xls_file_from_which_to_inject_scores"
msgstr ""

msgid "select_an_encoding_type"
msgstr "Sélectionnez un type d'encodage"

msgid "send_message_again"
msgstr "Réenvoyer"

msgid "sent"
msgstr "Envoyé"

msgid "server_error"
msgstr "Une erreur innatendue s'est produite"

msgid "server_error_message"
msgstr "Nous mettons tout en oeuvre pour résoudre ce problème."

msgid "short_title"
msgstr "Titre abrégé"

msgid "size"
msgstr "Taille"

msgid "source_code"
msgstr "Code source"

msgid "stages"
msgstr "Stages"

msgid "start_date"
msgstr "Date de début"

msgid "state"
msgstr "État"

msgid "status"
msgstr "Statut"

msgid "storage"
msgstr "Stockage"

msgid "storage_duration"
msgstr "Temps de stockage"

msgid "structure"
msgstr "Structure"

msgid "student_not_exist"
msgstr "L'étudiant (%s) n'existe pas"

msgid "student_path"
msgstr "Parcours de l'étudiant"

msgid "students"
msgstr "étudiants"

msgid "studies"
msgstr "Études"

msgid "subject"
msgstr "Sujet"

msgid "submission"
msgstr "Soumettre"

msgid "submission_date"
msgstr "Date de remise"

msgid "submission_of_scores_for"
msgstr "Soumission des score pour {0}"

msgid "submitted"
msgstr "Soumis"

msgid "submitted_scores_cannot_be_encoded_anymore"
msgstr "Les notes soumises ne peuvent plus être encodées"

msgid "succesfull_logout"
msgstr "Vous êtes à présent déconnecté."

msgid "technologic_platform"
msgstr "Plateforme technologique"

msgid "template_error"
msgstr "Aucun message n'a été envoyé : le modèle de message {} n'existe pas."

msgid "temporary_save"
msgstr "Sauvegarde temporaire (non soumis à la faculté)"

msgid "the_coordinator_must_still_submit_scores"
msgstr "Le coordinateur doit toujours soumettre les notes"

msgid "text"
msgstr "Texte"

msgid "title"
msgstr "Intitulé"

msgid "learning_unit_title"
msgstr "Intitulé du cours"

msgid "too_many_results"
msgstr "Votre recherche renvoie trop de résultats, veuillez affiner vos critères de recherche."

msgid "tooltip_delete_message"
msgstr "Supprimer le message"

msgid "tooltip_double_encode_for"
msgstr "Double encoder les notes"

msgid "tooltip_double_encode_no_more_possible_for"
msgstr "Toutes les notes ont été soumises.Il n'est plus possible de double encoder des notes pour ce cours."

msgid "tooltip_dowload_excel_file"
msgstr "Télécharger le fichier excel"

msgid "tooltip_encode_for"
msgstr "Encoder les notes"

msgid "tooltip_encode_no_more_possible_for"
msgstr "Toutes les notes ont été soumises.Il n'est plus possible d'encoder de notes pour ce cours."

msgid "tooltip_execute_my_message_action"
msgstr "Exécuter l'action sélectionnée"

msgid "tooltip_inject_excel_no_more_possible_for"
msgstr "Toutes les notes ont été soumises.Il n'est plus possible de soumettre de fichier excel pour ce cours."

msgid "tooltip_my_message_read"
msgstr "Lire le message"

msgid "tooltip_print_scores"
msgstr "Imprimer les notes"

msgid "tooltip_scores_encodings_progress_bar"
msgstr "Représente la quantité de notes soumises à la faculté par le professeur. Le nombre entre parenthèses correspond "
       "au nombre de notes encodées qui n'ont pas encore été soumises (en état 'brouillon')."

msgid "tooltip_select_action"
msgstr "Sélectionner l'action à exécuter"

msgid "tooltip_select_all_messages"
msgstr "Sélectionner tous les messages"

msgid "tooltip_select_excel_file_to_inject_scores"
msgstr "Séclectionnez le fichier excel à soumettre"

msgid "tooltip_to_my_messages"
msgstr "Retourner à la liste des messages"

msgid "tutor"
msgstr "Enseignant·e"

msgid "tutors"
msgstr "Enseignants"

msgid "other_tutors"
msgstr "Autre(s) Enseignant(s)"

msgid "txt_message"
msgstr "Message texte"

msgid "txt_origin_title"
msgstr "Origine du message"

msgid "txt_recipient_title"
msgstr "Destinataire du message (email ou nom ou nom d'utilisateur)"

msgid "txt_reference_title"
msgstr "Référence du template du message"

msgid "txt_subject_title"
msgstr "Sujet du message"

msgid "type"
msgstr "Type"

msgid "types"
msgstr "Types"

msgid "undated_events"
msgstr "Événements non planifiés"

msgid "undefined"
msgstr "Non défini"

msgid "unknown"
msgstr "Indéfini"

msgid "user"
msgstr "Utilisateur"

msgid "user_interface_language"
msgstr "Langue de l'interface utilisateur"

msgid "user_is_not_program_manager"
msgstr "Vous n'êtes pas un gestionnaire de programme. Par conséquent, vous n'avez pas accès à cette interface."

msgid "validated_double_encoding_cannot_be_validated_anymore"
msgstr "Un double encodage validé ne peut l'être une seconde fois"

msgid "validation_dubble_encoding_mandatory"
msgstr "Veuillez sélectionner une note finale pour toutes les différences détectées entre le premier encodage et le "
       "double encodage (ci-dessous). Si vous choisissez d'annuler, votre double encodage sera perdu."

msgid "via_excel"
msgstr "Via fichier Excel"

msgid "via_paper"
msgstr "Sur papier"

msgid "warning_all_scores_not_sumitted_yet"
msgstr "Attention : vous avez des notes enregistrées qui n'ont pas encore été soumises."

msgid "website"
msgstr "Site internet"

msgid "without_attribution"
msgstr "Sans attribution"

msgid "xls_columns_structure_error"
msgstr "Votre fichier excel n'est pas bien structuré. Veuillez respecter l'ordre des colonnes fournie lors du "
       "téléchargement de votre fichier (bouton '{}')."

msgid "order"
msgstr "Ordonner"

msgid "options"
msgstr "Options"

msgid "required"
msgstr "Obligatoire"

msgid "question"
msgstr "Question"

msgid "questions"
msgstr "Questions"

msgid "value"
msgstr "Valeur"

msgid "short_input_text"
msgstr "Short input text"

msgid "long_input_text"
msgstr "Long input text"

msgid "radio_button"
msgstr "Radio button"

msgid "checkbox"
msgstr "Checkbox"

msgid "upload_button"
msgstr "Upload button"

msgid "download_link"
msgstr "Download link"

msgid "dropdown_list"
msgstr "Dropdown list"

msgid "http_link"
msgstr "HTTP link"
msgid "you_manage"
msgstr "Vous gérez"

msgid "BACHELOR"
msgstr "Bachelier"

msgid "MASTER_60"
msgstr "Master 60"

msgid "MASTER_120"
msgstr "Master 120"

msgid "MASTER_180_OR_240"
msgstr "Master 180 ou 240"

msgid "ADVANCED_MASTER"
msgstr "Master de spécialisation"

msgid "TRAINING_CERTIFICATE"
msgstr "Agrégation"

msgid "CERTIFICATE"
msgstr "Certificat"

msgid "DOCTORATE"
msgstr "Doctorat"

msgid "CAPAES"
msgstr "CAPAES"

msgid "start_date_must_be_lower_than_end_date"
msgstr "La date de début doit être inférieure à la date de fin"

msgid "DEPUTY_AUTHORITY"
msgstr "Suppléant d'autorité"

msgid "DEPUTY_SABBATICAL"
msgstr "Suppléant sabbatique"

msgid "DEPUTY_TEMPORARY"
msgstr "Suppléant temporaire"

msgid "INTERNSHIP_SUPERVISOR"
msgstr "Directeur de stage"

msgid "INTERNSHIP_CO_SUPERVISOR"
msgstr "Co-directeur de stage"

msgid "PROFESSOR"
msgstr "Professeur"

msgid "COORDINATOR"
msgstr "Coordinateur"

msgid "HOLDER"
msgstr "Titulaire"

msgid "holder_number"
msgstr "Nb titulaires"

msgid "CO_HOLDER"
msgstr "Co-titulaire"

msgid "DEPUTY"
msgstr "Suppléant"

msgid "scores_responsible_can_submit_partial_encoding"
msgstr "Les responsables de notes peuvent soumettre des encodages partiels"

msgid "scores_responsible_must_still_submit_scores"
msgstr "Le responsable de notes doit toujours soumettre les notes"

msgid "NONE"
msgstr "Aucun"

msgid "keyword"
msgstr "Mot clé"

msgid "VALID"
msgstr "Valide"

msgid "INVALID"
msgstr "Invalide"

msgid "COURSE"
msgstr "Cours"

msgid "MASTER_THESIS"
msgstr "Thèse"

msgid "DISSERTATION"
msgstr "Mémoire"

msgid "INTERNSHIP"
msgstr "Stage"

msgid "OTHER_COLLECTIVE"
msgstr "Autre collectif"

msgid "OTHER_INDIVIDUAL"
msgstr "Autre individuel"

msgid "EXTERNAL"
msgstr "Externe"

msgid "TEACHING_INTERNSHIP"
msgstr "Stage d'enseignement"

msgid "CLINICAL_INTERNSHIP"
msgstr "Stage clinique"

msgid "PROFESSIONAL_INTERNSHIP"
msgstr "Stage socio-professionnel"

msgid "RESEARCH_INTERNSHIP"
msgstr "Stage de recherche"

msgid "LU_ERRORS_REQUIRED"
msgstr "Ce champ est requis."

msgid "LU_ERRORS_INVALID"
msgstr "'Entrez une valeur valide."

msgid "LU_ERRORS_INVALID_SEARCH"
msgstr "Recherche invalide - Veuillez remplir mininum 2 filtres lors de vos recherches."

msgid "LU_ERRORS_ACADEMIC_YEAR_REQUIRED"
msgstr "Veuillez préciser une année académique."

msgid "LU_ERRORS_YEAR_WITH_ACRONYM"
msgstr "Veuillez préciser une année académique ou entrer un acronyme valide."

msgid "LU_ERRORS_INVALID_REGEX_SYNTAX"
msgstr "Expression régulière incorrecte!"

msgid "ANNUAL"
msgstr "Annuel"

msgid "BIENNIAL_EVEN"
msgstr "Bisannuel pair"

msgid "BIENNIAL_ODD"
msgstr "Bisannuel impair"

msgid "no_valid_m_justification_error"
msgstr "Vous ne pouvez pas encoder d'absence justifiée (M) via l'injection xls"

msgid "abscence_justified_preserved"
msgstr "Abscence justifiée dèjà encodée et préservée"

msgid "tutors_of_course"
msgstr "Enseignant·e·s du cours"

msgid "academic_actors"
msgstr "Acteurs académiques"

msgid "academic_start_date_error"
msgstr "La date de début doit être comprise entre les dates de début/fin de l'année académique"

msgid "academic_end_date_error"
msgstr "La date de fin doit être comprise entre les dates de début/fin de l'année académique"

msgid "end_start_date_error"
msgstr "La date de fin doit être supérieure à la date début"

msgid "dates_mandatory_error"
msgstr "Les dates de début et de fin sont obligatoires"

msgid "date_format"
msgstr "%d/%m/%Y"

msgid "date_format_string"
msgstr "d/m/Y"

msgid "format_date"
msgstr "jj/mm/aaaa"

msgid "desc_lnk_academic_actors"
msgstr "Gestion des acteurs académiques"

msgid "all_years"
msgstr "Toutes les années"

msgid "trainings"
msgstr "Formations"

msgid "components"
msgstr "Composants"

msgid "educational_information"
msgstr "Infos pédagogiques"

msgid "propositions"
msgstr "Propositions"

msgid "tutor_attributions"
msgstr "Enseignants - attributions"

msgid "proposal"
msgstr "Proposition"

msgid "academic_calendar_offer_year_calendar_start_date_end_date_error"
msgstr "La date d'ouverture de '%s' du calendrier académique ne peut pas être supérieure au %s "
       "(date de fin de '%s' du programme '%s')"

msgid "component_type"
msgstr "Type de composant"

msgid "vol_q1"
msgstr "Vol. q1"

msgid "vol_q2"
msgstr "Vol. q2"

msgid "volume"
msgstr "Volume"

msgid "schedules_conformity"
msgstr "Conform. horaires"

msgid "planned_classrooms"
msgstr "Classes prévues"

msgid "real_on_planned_classrooms"
msgstr "Classes effectives/prévues"

msgid "classes"
msgstr "Classes"

msgid "class"
msgstr "Classe"

msgid "learning_unit_code"
msgstr "Code de l'UE"

msgid "partims"
msgstr "Partims"

msgid "periodicity"
msgstr "Périodicité"

msgid "nominal_credits"
msgstr "Crédits"

msgid "active"
msgstr "Actif"

msgid "inactive"
msgstr "Inactif"

msgid "MASTER_DISSERTATION"
msgstr "Mémoire"

msgid "FULL"
msgstr "Complet"

msgid "MOBILITY"
msgstr "Mobilité"

msgid "OTHER"
msgstr "Autre"

msgid "PARTIM"
msgstr "Partim"

msgid "PHD_THESIS"
msgstr "Thèse"

msgid "selected"
msgstr "sélectionné(s)"

msgid "subtype"
msgstr "Sous-type"

msgid "start"
msgstr "Début"

msgid "duration"
msgstr "Durée"

msgid "learning_unit_specifications"
msgstr "Cahier de charges"

msgid "experimental_phase"
msgstr "Cette fonctionnalité est en phase expérimentale"

msgid "title_1"
msgstr "Intitulé commun aux partims (partie 1)"

msgid "common_title"
msgstr "Intitulé commun"

msgid "common_english_title"
msgstr "Intitulé commun en anglais"

msgid "title_2"
msgstr "Intitulé propre au partim (partie 2)"

msgid "title_proper_to_UE"
msgstr "Intitulé propre"

msgid "english_title_proper_to_UE"
msgstr "Intitulé propre en anglais"

msgid "title_in_english"
msgstr "Intitulé en anglais"

msgid "title_in_english_1"
msgstr "(partie 1 commune aux partims)"

msgid "title_in_english_2"
msgstr "(partie 2 propre au partim)"

msgid "LECTURING"
msgstr "Partie magistrale"

msgid "PRACTICAL_EXERCISES"
msgstr "Partie pratique"

msgid "lecturing"
msgstr "Cours magistral"

msgid "PE"
msgstr "TP"

msgid "SCHOOL"
msgstr "Ecole"

msgid "PLATFORM"
msgstr "Plateforme"

msgid "LOGISTICS_ENTITY"
msgstr "Entitée logistique"

msgid "organogram"
msgstr "Organigramme"

msgid "attached_to"
msgstr "Attachée à"

msgid "ACADEMIC_PARTNER"
msgstr "Partenaire académique"

msgid "INDUSTRIAL_PARTNER"
msgstr "Partenaire industriel"

msgid "SERVICE_PARTNER"
msgstr "Partenaire de service"

msgid "COMMERCE_PARTNER"
msgstr "Partenaire commercial"

msgid "PUBLIC_PARTNER"
msgstr "Partenaire public"

msgid "requirement_entity"
msgstr "Entité resp. cahier de charges"

msgid "requirement_entity_small"
msgstr "Ent. charge"

msgid "allocation_entity"
msgstr "Entité resp. de l'attribution"

msgid "allocation_entity_small"
msgstr "Ent. attrib."

msgid "with_entity_subordinated_small"
msgstr "Avec ent. subord."

msgid "additional_requirement_entity"
msgstr "Entité resp. cahier de charges complémentaire"

msgid "additional_requirement_entity_1"
msgstr "Entité resp. cahier de charges complémentaire 1"

msgid "additional_requirement_entity_2"
msgstr "Entité resp. cahier de charges complémentaire 2"

msgid "academic_end_year"
msgstr "Anac de fin"

msgid "academic_start_year"
msgstr "Anac de début"

msgid "organization_name"
msgstr "Nom"

msgid "partial"
msgstr "Q1"

msgid "remaining"
msgstr "Q2"

msgid "partial_remaining"
msgstr "Q1&2"

msgid "partial_or_remaining"
msgstr "Q1|2"

msgid "volume_partial"
msgstr "Vol. Q1"

msgid "volume_remaining"
msgstr "Vol. Q2"

msgid "quadrimester"
msgstr "Quadrimestre"

msgid "composition"
msgstr "Composition"

msgid "real_classes"
msgstr "Classes effectives"

msgid "lu_usage"
msgstr "Utilisation par les UE"

msgid "academic_years"
msgstr "Années académiques"

msgid "from"
msgstr "De"

msgid "to"
msgstr "à"

msgid "since"
msgstr "Depuis"

msgid "editing"
msgstr "Edition"

msgid "component"
msgstr "Composant"

msgid "used_by"
msgstr "Utilisation par l'unité d'enseignement"

msgid "offers_enrollments"
msgstr "Inscriptions aux formations"

msgid "learning_units_enrollments"
msgstr "Inscription aux unités d'enseignement"

msgid "exams_enrollments"
msgstr "Inscription aux examens"

msgid "average"
msgstr "Moyenne"

msgid "global_average"
msgstr "Moyenne générale"

msgid "result"
msgstr "Résultat"

msgid "enrollment_date"
msgstr "Date d'inscription"

msgid "students_title"
msgstr "Etudiants"

msgid "student_title"
msgstr "Etudiant"

msgid "classe"
msgstr "Classe"

msgid "localization"
msgstr "Localisation"

msgid "internship_subtype"
msgstr "Sous-type de stage"

msgid "part1"
msgstr "partie 1"

msgid "part2"
msgstr "partie 2"

msgid "create_learning_unit"
msgstr "Création d'une unité d'enseignement"

msgid "existed_acronym"
msgstr "Code a déjà existé pour "

msgid "existing_acronym"
msgstr "Code déjà existant en "

msgid "invalid_acronym"
msgstr "Code non valide"

msgid "acronym_rules"
msgstr "Code composé de:\n"
       "site: 1 lettre\n"
       "partie alphabétique: 2 à 4 lettres\n"
       "partie numérique: 4 chiffres"

msgid "end_year_title"
msgstr "Année de fin"

msgid "active_title"
msgstr "Actif"

msgid "titles"
msgstr "Intitulés"

msgid "fixtures_build"
msgstr "Créer des fixtures anonymisées"

msgid "desc_lnk_fixtures_build"
msgstr "Crée un fichier json avec des fixtures anonymisées"

msgid "partial_volume_1"
msgstr "Volume Q1"

msgid "partial_volume_2"
msgstr "Volume Q2"

msgid "partial_volume_1Q"
msgstr "Q1"

msgid "partial_volume_2Q"
msgstr "Q2"

msgid "planned_classes"
msgstr "Classes prévues"

msgid "planned_classes_pc"
msgstr "C.P."

msgid "total_volume_voltot"
msgstr "Vol.tot"

msgid "volumes_management"
msgstr "Gestion des volumes horaires"

msgid "volumes_validation_success"
msgstr "Les données entrées respectent les règles de calculs des volumes horaires."

msgid "end_date_gt_begin_date"
msgstr "L'année de fin doit etre égale ou supérieur à l'année de départ"

msgid "session_title"
msgstr "Session dérogation"

msgid "remarks_title"
msgstr "Remarques"

msgid "faculty_remark"
msgstr "Remarque de faculté"

msgid "other_remark"
msgstr "Autre remarque"

msgid "new_learning_unit"
msgstr "Nouvelle UE"

msgid "previous"
msgstr "Précédent"

msgid "next"
msgstr "Suivant"

msgid "learning_location"
msgstr "Lieu d'enseignement"

msgid "NON_ACADEMIC"
msgstr "Non academique autre"

msgid "NON_ACADEMIC_CREF"
msgstr "Non académique CREF"

msgid "ACADEMIC"
msgstr "Académique"

msgid "ACTIVE"
msgstr "Actif"

msgid "INACTIVE"
msgstr "Inactif"

msgid "RE_REGISTRATION"
msgstr "Actif uniquement pour des réinscriptions"

msgid "OPTIONAL"
msgstr "Optionnel"

msgid "NO_PRINT"
msgstr "Pas d'impression"

msgid "IN_HEADING_2_OF_DIPLOMA"
msgstr "Dans rubrique 2 du diplôme"

msgid "IN_EXPECTED_FORM"
msgstr "Sous forme d'attendu"

msgid "FEE_1"
msgstr "Rôle"

msgid "FEE_2"
msgstr "Rôle + examen"

msgid "FEE_3"
msgstr "AESS, CAPAES ou fin de cycle"

msgid "FEE_4"
msgstr "Minerval sans examen"

msgid "FEE_5"
msgstr "Minerval complet"

msgid "FEE_6"
msgstr "certificat universitaire"

msgid "FEE_7"
msgstr "Master complémentaire spécialisation médicale"

msgid "FEE_8"
msgstr "Concours d’accès"

msgid "FEE_10"
msgstr "10 CU 30 crédits"

msgid "FEE_11"
msgstr "11 Certificat compétence méd"

msgid "FEE_12"
msgstr "12 Offres ISA : 12BA et 21MS"

msgid "FEE_13"
msgstr "13 Offres ISA : 13BA et 22MS"

msgid "DAILY"
msgstr "Horaire de jour"

msgid "SHIFTED"
msgstr "Horaire décalé"

msgid "ADAPTED"
msgstr "Horaire adapté"

msgid "academic_calendar_type"
msgstr "Type d'événement"

msgid "DELIBERATION"
msgstr "Délibération"

msgid "DISSERTATION_SUBMISSION"
msgstr "Soumission de mémoires"

msgid "EXAM_ENROLLMENTS"
msgstr "Inscription aux examens"

msgid "SCORES_EXAM_DIFFUSION"
msgstr "Diffusion des notes d'examen"

msgid "SCORES_EXAM_SUBMISSION"
msgstr "Soumission des feuilles de note"

msgid "TEACHING_CHARGE_APPLICATION"
msgstr "Application pour charges d'enseignement"

msgid "field_is_required"
msgstr "Ce champ est obligatoire."

msgid "associated_entity"
msgstr "Les entités associées"

msgid "LU_WARNING_INVALID_ACRONYM"
msgstr "Si l'acronym est introduit, il doit au minimum faire 3 caractères"

msgid "title_in_french"
msgstr "Intitulé en français"

msgid "schedule_type"
msgstr "Type horaire"

msgid "enrollment_campus"
msgstr "Lieu d'inscription"

msgid "other_campus_activities"
msgstr "Activités sur d'autres sites"

msgid "unspecified"
msgstr "Indéterminé"

msgid "university_certificate"
msgstr "Certificat universitaire"

msgid "studies_domain"
msgstr "Domaine d'études"

msgid "main domain"
msgstr "domaine principal"

msgid "secondary domains"
msgstr "domaines secondaires"

msgid "primary_language"
msgstr "Langue principale"

msgid "other_language_activities"
msgstr "Activité dans d'autres langues"

msgid "funding"
msgstr "Finançable"

msgid "funding_cud"
msgstr "Financement coopération internationale CCD/CUD"

msgid "funding_direction"
msgstr "Orientation de financement"

msgid "cud_funding_direction"
msgstr "Orientation coopération internationale CCD/CUD"

msgid "active_status"
msgstr "Actif"

msgid "partial_deliberation"
msgstr "Sous-épreuve"

msgid "admission_exam"
msgstr "Concours"

msgid "academic_type"
msgstr "Nature"

msgid "keywords"
msgstr "Mots clés"

msgid "training_type"
msgstr "Type de formation"

msgid "QUADRIMESTER"
msgstr "Quadrimestre(s)"

msgid "TRIMESTER"
msgstr "Trimestre(s)"

msgid "MONTH"
msgstr "Mois"

msgid "WEEK"
msgstr "Semaine(s)"

msgid "DAY"
msgstr "Jour(s)"

msgid "administration_entity"
msgstr "Entité d'administration"

msgid "management_entity"
msgstr "Entité de gestion"

msgid "enrollment_enabled"
msgstr "Inscriptible"

msgid "formations"
msgstr "Formations"

msgid "formations_lnk"
msgstr "Formations"

msgid "desc_lnk_formations"
msgstr "Organisation des formations"

msgid "education_groups"
msgstr "Organisations de formations"

msgid "education group year"
msgstr "Organisation de formations annualisée"

msgid "entity_management"
msgstr "Fac. gestion"

msgid "of_category"
msgstr "Type d'organisation de formation"

msgid "activity_search"
msgstr "Unités d'enseignement"

msgid "service_course_search"
msgstr "Cours de service"

msgid "TRAINING"
msgstr "Formation"

msgid "MINI_TRAINING"
msgstr "Mini formation"

msgid "GROUP"
msgstr "Groupement"

msgid "PRIMARY_LANGUAGE"
msgstr "Langue principale"

msgid "OR"
msgstr "Ou"

msgid "AND"
msgstr "Et"

msgid "language_association"
msgstr "Opérateur langues principales"

msgid "prolong_or_create_learning_unit_message"
msgstr "<p>Le <b>sigle</b> utilisé est <b>déjà existant</b>.</p>"
       "<p>Vous avez le choix entre :"
       "<ul><li>soit <b>créer</b> une nouvelle UE qui reprendra ce sigle </li>"
       "<li>soit <b>prolonger</b> l'unité d'enseignement de même sigle </li></ul></p>"

msgid "confirm_your_action"
msgstr "Confirmer votre action."

msgid "create"
msgstr "Créer"

msgid "prolong"
msgstr "Prolonger"

msgid "diplomas_certificates"
msgstr "Diplômes /  Certificats"

msgid "diploma_title"
msgstr "Intitulé du diplôme/du certificat"

msgid "professionnal_title"
msgstr "Titre professionnel"

msgid "university_certificate_desc"
msgstr "Mène à diplôme/à certificat"

msgid "program_coorganization"
msgstr "Programme co-organisés avec d'autres institutions"

msgid "for_all_students"
msgstr "Pour tous les étudiants"

msgid "diploma"
msgstr "Diplôme"

msgid "UNIQUE"
msgstr "Diplôme unique"

msgid "SEPARATE"
msgstr "Diplôme séparé"

msgid "NOT_CONCERNED"
msgstr "Non concerné"

msgid "organization_address_save_error"
msgstr "Impossible d'enregistrer l'adresse de l'organisation"

msgid "i_confirm"
msgstr "Oui, je confirme."

msgid "msg_warning_delete_learning_unit"
msgstr "Cette opération est <strong>permanente</strong> et ne peut pas être défaite. Vous perdrez à jamais"
       " les données liées à l'UE <strong>%s</strong>."

msgid "The learning unit %(acronym)s has been successfully deleted for all years."
msgstr "L'unité d'enseignement %(acronym)s a été supprimée avec succès pour toutes les années."

msgid "cannot_delete_learning_unit_year"
msgstr "L’UE <strong>%(learning_unit)s</strong> dont vous demandez la suppression à partir de l’année %(year)s fait l’objet des liens suivants à supprimer au préalable :"

msgid "cannot_delete_learning_unit"
msgstr "L’UE <strong>%(learning_unit)s</strong> dont vous demandez la suppression fait l’objet des liens suivants à supprimer au préalable :"

msgid "There is %(count)d enrollments in %(subtype)s %(acronym)s for the year %(year)s"
msgstr "%(subtype)s %(acronym)s fait l’objet de %(count)d inscription(s) l’année %(year)s"

msgid "%(subtype)s %(acronym)s is assigned to %(tutor)s for the year %(year)s"
msgstr "%(subtype)s %(acronym)s est attribué(e) à %(tutor)s l’année %(year)s"

msgid "%(subtype)s %(acronym)s is assigned to the assistant %(assistant)s for the year %(year)s"
msgstr "%(subtype)s %(acronym)s est attribué(e) à l'assistant %(assistant)s l'année %(year)s"

msgid "lu_included_in_group"
msgstr "%(subtype)s %(acronym)s est repris dans le groupement %(group)s l’année %(year)s"

msgid "The learning unit %(acronym)s is related to the internship speciality %(speciality)s"
msgstr "L'unité d'enseignement %(acronym)s est liée à la spécialité de stage %(speciality)s"

msgid "%(subtype)s %(acronym)s has been deleted for the year %(year)s"
msgstr "%(subtype)s %(acronym)s a été supprimé(e) pour l'année %(year)s"

msgid "The class %(acronym)s has been deleted for the year %(year)s"
msgstr "La classe %(acronym)s a été supprimé(e) pour l'année %(year)s"

msgid "the partim"
msgstr "le partim"

msgid "The partim"
msgstr "Le partim"

msgid "The learning unit"
msgstr "L'unité d'enseignement"

msgid "the learning unit"
msgstr "l'unité d'enseignement"

msgid "Delete from this academic year"
msgstr "Supprimer à partir de cette année académique"

msgid "Delete the learning unit for all academic years"
msgstr "Supprimer l'unité d'enseignement pour toutes les années académiques"

msgid "You asked the deletion of the learning unit %(acronym)s from the year %(year)s"
msgstr "Vous avez demandé la suppression de l'unité d'enseignement %(acronym)s à partir de l'année %(year)s"

msgid "publish_attribution_to_portal"
msgstr "Publication des attributions sur Osis-Portal"

msgid "RESEVED_FOR_INTERNS"
msgstr "Réservé aux internes"

msgid "OPEN_FOR_EXTERNS"
msgstr "Ouvert aux externes"

msgid "EXCEPTIONAL_PROCEDURE"
msgstr "Procédure exceptionnelle"

msgid "VACANT_NOT_PUBLISH"
msgstr "Vacant à ne pas publier"

msgid "DO_NOT_ASSIGN"
msgstr "A ne pas attribuer"

msgid "folder"
msgstr "Dossier"

msgid "introduced_by"
msgstr "Introduit par"

msgid "the"
msgstr "Le"

msgid "proposal_management"
msgstr "Gestion de la proposition"

msgid "category"
msgstr "Catégorie"

msgid "PRESIDENT"
msgstr "Président"

msgid "SECRETARY"
msgstr "Secrétaire"

msgid "SIGNATORY"
msgstr "Signataire"

msgid "administrative_data"
msgstr "Données administratives"

msgid "jury"
msgstr "Jury"

msgid "signatory_qualification"
msgstr "Qualification du signataire"

msgid "course_enrollment"
msgstr "Inscription aux cours"

msgid "marks_presentation"
msgstr "Remise des notes"

msgid "dissertation_presentation"
msgstr "Remise du mémoire"

msgid "scores_diffusion"
msgstr "Diffusion des notes"

msgid "session"
msgstr "session"

msgid "at"
msgstr "à"

msgid "learning_unit_years_to_delete"
msgstr "Vous êtes sur le point de supprimer définitivement les UE suivantes"

msgid "type_must_be_full"
msgstr "Le type de l'unité d'enseignement doit être complet."

msgid "learning_unit_type_is_not_internship"
msgstr "L'unité d'enseignement n'est pas de type stage."

msgid "CREATION"
msgstr "Création"

msgid "MODIFICATION"
msgstr "Modification"

msgid "TRANSFORMATION"
msgstr "Transformation"

msgid "TRANSFORMATION_AND_MODIFICATION"
msgstr "Transformation et modification"

msgid "SUPPRESSION"
msgstr "Suppression"

msgid "CENTRAL"
msgstr "Central"

msgid "SUSPENDED"
msgstr "Suspendu"

msgid "ACCEPTED"
msgstr "Accepté"

msgid "REFUSED"
msgstr "Refusé"

msgid "success_modification_proposal"
msgstr "Une proposition de modification de type {} a été faite pour l'unité d'enseignement {}."

msgid "proposal_edited_successfully"
msgstr "Proposition modifiée avec succès"

msgid "proposals_cancelled_successfully"
msgstr "Propositions annulées avec succès"

msgid "proposals_consolidated_successfully"
msgstr "Propositions consolidées avec succès"

msgid "content"
msgstr "Contenu"

msgid "code_scs"
msgstr "Code SCS"

msgid "title_code_formation"
msgstr "Intitulé / Code OF"

msgid "absolute_credits"
msgstr "Crédits abs."

msgid "relative_target_credits"
msgstr "Créd. cible rel."

msgid "relative credits"
msgstr "crédits relatifs"

msgid "min_credits"
msgstr "Créd. min."

msgid "max_credits"
msgstr "Créd. max."

msgid "mandatory"
msgstr "Oblig."

msgid "block"
msgstr "Bloc"

msgid "current_order"
msgstr "Ordre présent"

msgid "sessions_derogation"
msgstr "Sessions en dérogation"

msgid "own_comment"
msgstr "Commentaire propre"

msgid "SESSION_1"
msgstr "1"

msgid "SESSION_2"
msgstr "2"

msgid "SESSION_3"
msgstr "3"

msgid "SESSION_1_2"
msgstr "12"

msgid "SESSION_1_3"
msgstr "13"

msgid "SESSION_2_3"
msgstr "23"

msgid "SESSION_1_2_3"
msgstr "123"

msgid "SESSION_UNDEFINED"
msgstr "Session indéfinie"

msgid "SESSION_PARTIAL_2_3"
msgstr "p23"

msgid "Put in proposal"
msgstr "Mettre en proposition"

msgid "Put in suppression proposal"
msgstr "Mettre en proposition de suppression"

msgid "Proposal for modification"
msgstr "Proposition de modification"

msgid "End of teaching"
msgstr "Fin d'enseignement"

msgid "academic_entity_small"
msgstr "Ent. académique"

msgid "academic_entity"
msgstr "Entité académique"

msgid "folder_number"
msgstr "Dossier n°{}"

msgid "produce_xls_lus"
msgstr "Les unités d'enseignement"

msgid "%(date)s must be set within %(start_date)s and %(end_date)s"
msgstr "%(date)s doit être comprise entre %(start_date)s et %(end_date)s"

msgid "Cancel the proposal"
msgstr "Annuler la proposition"

msgid "Edit the proposal"
msgstr "Editer la proposition"

msgid "Consolidate the proposal"
msgstr "Consolider la proposition"

msgid "msg_confirm_cancel_proposal"
msgstr "Etes-vous certain de vouloir annuler la proposition ?"

msgid "The administrative data has been successfully modified"
msgstr "Les données administratives ont été sauvées avec succès"

msgid "vacant"
msgstr "Vacant"

msgid "team_management"
msgstr "Gestion par équipe"

msgid "type_declaration_vacant"
msgstr "Décision"

msgid "procedure"
msgstr "Procédure"

msgid "educational_information_management"
msgstr "Gestion des informations pédagogiques"

msgid "SUMMARY_COURSE_SUBMISSION"
msgstr "Soumission des résumés de cours"

msgid "INTERNAL_TEAM"
msgstr "Interne/Equipe"

msgid "substitute"
msgstr "Suppléé"

msgid "not_end_year"
msgstr "pas de fin prévue"

msgid "Modify"
msgstr "Modifier"

msgid "Edit learning unit end date"
msgstr "Modifier la date de fin de l'unité d'enseignement"

msgid "Modify end date"
msgstr "Modifier la date de fin"

msgid "partim"
msgstr "Partim"

msgid "partim_character_rules"
msgstr "Identifiant partim: 1 lettre ou 1 chiffre"

msgid "invalid_partim_character"
msgstr "Caractère déjà utilisé"

msgid "learning_unit_successfuly_created"
msgstr "Unité d'enseignement <a href='%(link)s'> %(acronym)s (%(academic_year)s) </a> créée avec succès."

msgid "learning_unit_successfuly_deleted"
msgstr "Unité d'enseignement {acronym} ({academic_year}) supprimée avec succès."

msgid "learning_unit_creation_academic_year_max_error"
msgstr "Impossible de créer une UE dont l'année académique est supérieure à {}."

msgid "parent_greater_than_partim"
msgstr "L'année de fin selectionnée (%(partim_end_year)s) est plus grande que l'année de fin du parent %(lu_parent)s"

msgid "learning_unit_created"
msgstr "L'unité d'enseignement %(learning_unit)s créée pour l'année academique %(academic_year)s"

msgid "learning_unit_updated"
msgstr "Unité d'enseignement {acronym} mise à jour avec succès"

msgid "partim_greater_than_parent"
msgstr "L'unité d'enseignement %(learning_unit)s a un partim %(partim)s avec une année de fin plus grande que %(year)s"

msgid "remark"
msgstr "Remarque"

msgid "remark_english"
msgstr "Remarque en anglais"

msgid "Ensure this value is less than %(limit_value)s."
msgstr "Assurez-vous que cette valeur est inférieure à %(limit_value)s."

msgid "Ensure this value is greater than %(limit_value)s."
msgstr "Assurez-vous que cette valeur est supérieure à %(limit_value)s."

msgid "Entity_not_exist"
msgstr "L'entité %(entity_acronym)s n'existe pas pour l'année académique sélectionnée %(academic_year)s"

msgid "Edit the learning unit"
msgstr "Modifier l'unité d'enseignement"

msgid "requirement_entity_end_date_too_short"
msgstr "La durée de vie de l'entité responsable cahier de charges est trop courte."

msgid "Requirement and allocation entities must be linked to the same faculty for this learning unit type."
msgstr "L'entité responsable du cahier de charges et celle d'attribution doivent appartenir à la même faculté pour ce type d'unité d'enseignement."

msgid "success_modification_learning_unit"
msgstr "L'unité d'enseignement a été modifiée."

msgid "error_modification_learning_unit"
msgstr "Erreur lors de la modification de l'unité d'enseignement."

msgid "cannot_set_internship_subtype_for_type_other_than_internship"
msgstr "Le sous-type de stage ne peut pas être séléctionnné pour un type d'unité d'enseignement autre que stage."

msgid "%(subtype)s %(acronym)s is in proposal for the year %(year)s"
msgstr "%(subtype)s %(acronym)s est en proposition pour l'année %(year)s"

msgid "volume_have_more_than_2_decimal_places"
msgstr "Le volume a plus de 2 décimales"

msgid "Site"
msgstr "Site"

msgid "proposal_type"
msgstr "Type proposition"

msgid "proposal_status"
msgstr "Etat proposition"

msgid "folder_entity"
msgstr "Sigle dossier"

msgid "proposals_search"
msgstr "Propositions"

msgid "folder_num"
msgstr "N° dossier"

msgid "ask_to_report_modification"
msgstr "Voulez-vous reporter les modifications faites pour les années suivantes ?"

msgid "proposal_learning_unit_successfuly_created"
msgstr "Proposition d'unité d'enseignement <a href='%(link)s'> %(acronym)s (%(academic_year)s) </a> créée avec succès."

msgid "new_learning_unit_proposal"
msgstr "Nouvelle proposition d'unité d'enseignement"

msgid "proposal_creation"
msgstr "Proposition de création"

msgid "proposal_update"
msgstr "Modification de proposition"

msgid "value_before_proposal"
msgstr "Valeur avant proposition"

msgid "entity_not_found"
msgstr "Entité non-trouvée.  Il y a peut-être une erreur dans les données"

msgid "min_for_field"
msgstr "Veuillez entrer une valeur supérieure ou égale à 0."

msgid "max_for_field"
msgstr "Veuillez entrer une valeur inférieur ou égale à 500."

msgid "force_state"
msgstr "Forcer l'état"

msgid "do_you_want_change_status_proposals"
msgstr "Voulez-vous changer le statut de ces propositions?"

msgid "are_you_sure_to_change_state_from"
msgstr "Êtes-vous sûr de vouloir changer l'état de"

msgid "must_set_common_title_or_specific_title"
msgstr "L'intitulé propre ou l'intitulé commun est requis."

msgid "learning_unit_in_proposal_cannot_save"
msgstr "L'unité d'enseignement %(luy)s est en proposition, impossible de sauvegarder le changement à partir de l'année %(academic_year)s"

msgid "in_proposal"
msgstr "En proposition"

msgid "by"
msgstr "Par"

msgid "summary_locked"
msgstr "mise-à-jour bloquée pour l'enseignant"

msgid "get_back_to_initial"
msgstr "Retour à l'état initial"

msgid "do_you_want_to_get_back_to_initial"
msgstr "Voulez-vous retourner à l'état initial?"

msgid "error_proposal_suppression_to_initial"
msgstr "Erreur lors du retour à l'initial. Une des propositions sélectionnées n'est pas de type SUPPRESSION. Rien n'a été fait"

msgid "error_proposal_no_data"
msgstr "Erreur lors du retour à l'initial. Aucune donnée sélectionnée valide"

msgid "msg_confirm_delete_luy"
msgstr "Etes-vous certain de vouloir supprimer définitivement cette unité d'enseignement ?"

msgid "already_existing_acronym"
msgstr "Sigle déjà existant"

msgid "The value of field '%(field)s' is different between year %(year)s - %(value)s and year %(next_year)s - %(next_value)s"
msgstr "La valeur du champ '%(field)s' différe entre l'année %(year)s - %(value)s et l'année %(next_year)s - %(next_value)s"

msgid "There is not the learning unit %(acronym)s - %(next_year)s"
msgstr "Il n'existe pas d'unité d'enseigmenent %(acronym)s - %(next_year)s"

msgid "The value of field '%(field)s' for the learning unit %(acronym)s (%(component_type)s) is different between year %(year)s - %(value)s and year %(next_year)s - %(next_value)s"
msgstr "La valeur du champ '%(field)s'de l'unité d'enseignement %(acronym)s (%(component_type)s) différe entre l'année %(year)s - %(value)s et l'année %(next_year)s - %(next_value)s"

msgid "There is not %(component_type)s for the learning unit %(acronym)s - %(year)s but exist in %(existing_year)s"
msgstr "Il n'y a pas de %(component_type)s pour l'unité d'enseignement %(acronym)s - %(year)s mais existe en %(existing_year)s"

msgid "Educational information opening"
msgstr "Ouverture informations pédagoqiques"

msgid "Educational information ending"
msgstr "Fermeture informations pédagoqiques"

msgid "official_title_proper_to_partim"
msgstr "Intitulé propre au partim"

msgid "official_english_title_proper_to_partim"
msgstr "Intitulé en anglais propre au partim"

msgid "Educational information submission dates updated"
msgstr "Date de soumission des informations pédagogiques mis à jour"

msgid "The credits value of the partim %(acronym)s is greater or equal than the credits value of the parent learning unit."
msgstr "Le nombre de crédits du partim %(acronym)s est supérieur ou égal à celui de l'unité d'enseignement parent"

msgid "The learning unit has been updated until %(year)s."
msgstr "L'unité d'enseignement a été modifiée jusqu'en %(year)s."

msgid "Prohibition to delete a learning unit before 2015."
msgstr "Interdiction de supprimer une unité d'enseignement avant 2015."

msgid "The entity '%(acronym)s' doesn't exist anymore in %(year)s"
msgstr "L'entité '%(acronym)s' n'existe plus en %(year)s"

msgctxt "teachingmaterial"
msgid "title"
msgstr "titre"

msgctxt "teachingmaterial"
msgid "mandatory"
msgstr "obligatoire"

msgid "Bibliography"
msgstr "Bibliographie"

msgid "bibliography"
msgstr "bibliographie"

msgid "Teaching material"
msgstr "Supports de cours"

msgid "Mobility"
msgstr "Mobilité"

msgid "updated"
msgstr "Mis à jour"

msgid "unupdated"
msgstr "Pas à jour"

msgid "summary_list"
msgstr "Statut des informations pédagogiques"

msgid "The periodicity of the parent and the partims do not match"
msgstr "La périodicité de l'UE parent et des partims est incompatible"

msgid "The parent is inactive and there is at least one partim active"
msgstr "L'UE parent est inactive et au moins un partim est actif"

msgid "This partim is active and the parent is inactive"
msgstr "Ce partim est actif alors que l'UE parent est inactive"

msgid "educational_information_update_reminder"
msgstr "Mail de rappel résumés"

msgid "do_you_want_to_sent_email"
msgstr "Voulez-vous envoyer un email de rappel?"

msgid "desc_mail_reminder"
msgstr "Envoyer un email de rappel pour la mise à jour des informations pédagogiques"

msgid "success_mail_reminder"
msgstr "Messages de rappel envoyés"

msgid "consolidate"
msgstr "Consolider"

msgid "do_you_want_to_consolidate"
msgstr "Voulez-vous consolider ?"

msgid "need_no_reminder"
msgstr "Pas besoin de rappel tout est en ordre"

msgid "Proposal %(acronym)s (%(academic_year)s) cannot be consolidated."
msgstr "Proposition %(acronym)s (%(academic_year)s) ne peut pas être consolidée."

msgid "Proposal %(acronym)s (%(academic_year)s) successfully consolidated."
msgstr "Proposition %(acronym)s (%(academic_year)s) consolidée avec succès."

msgid "Proposal %(acronym)s (%(academic_year)s) cannot be canceled."
msgstr "Proposition %(acronym)s (%(academic_year)s) ne peut pas être annulée."

msgid "Proposal %(acronym)s (%(academic_year)s) successfully canceled."
msgstr "Proposition %(acronym)s (%(academic_year)s) annulée avec succès"

msgid "A report has been sent."
msgstr "Un rapport a été envoyé."

msgid "Success"
msgstr "Succès"

msgid "Failure"
msgstr "Echec"

msgid "Remarks"
msgstr "Remarques"

msgid "Learning unit"
msgstr "Unité d'enseignement"

msgid "Research criteria"
msgstr "Critères de recherche"

msgid "The learning unit %(acronym)s is included in the following education groups"
msgstr "L'unité d'enseignement %(acronym)s est incluse dans les groupements suivants"

msgid "type_code_formation"
msgstr "Type d'OF"

msgid "absolute_and_relative_credits"
msgstr "Crédits<br>relatifs / absolus"

msgid "Proposal is neither accepted nor refused."
msgstr "La proposition n'est ni acceptée ni refusée."

msgid "learning_achievements"
msgstr "Acquis d'apprentissage"

msgid "up"
msgstr "Remonter"

msgid "down"
msgstr "Descendre"

msgid "learning_achievements_headline"
msgstr "A la fin de cette unité d'enseignement, l'étudiant est capable de:"

msgid "User %(person)s do not have rights on this proposal."
msgstr "L'utilisateur %(person)s ne dispose pas de droits sur cette proposition."

msgid "Enrollments to learning unit"
msgstr "Inscriptions à l'UE"

msgid "Training"
msgstr "Formation"

msgid "Enrollments to training"
msgstr "Inscrits à la formation"

msgid "Enrolled to learning unit"
msgstr "Inscrits à l'UE"

msgid "No proposals was selected."
msgstr "Aucune propositions n'a été sélectionnées."

msgid "Proposal %(acronym)s (%(academic_year)s) successfully changed state."
msgstr "Proposition %(acronym)s (%(academic_year)s) a changé d'état avec succès."

msgid "Proposal %(acronym)s (%(academic_year)s) cannot be changed state."
msgstr "Proposition %(acronym)s (%(academic_year)s) ne peut pas changer d'état."

msgid "cancellation"
msgstr "annulation"

msgid "consolidation"
msgstr ""

msgid "borrowed_course_search"
msgstr "Cours empruntés"

msgid "add_another"
msgstr "Ajouter un autre"

msgid "faculty_borrowing"
msgstr "Faculté emprunteuse"

msgid "The value of this attribute is inherited from the parent UE"
msgstr "La valeur de cet attribut est héritée de l'UE parent"

msgid "to_complete"
msgstr "A compléter"

msgid "The value of this attribute is not annualized"
msgstr "La valeur de cet attribut n'est pas annualisée"

msgid "start_year"
msgstr "Début"

msgid "produce_xls_attributions"
msgstr "Les unités d'enseignement et les attributions"

msgid "produce_xls_proposals"
msgstr "Xls avec les propositions"

msgid "proposal_date"
msgstr "Date proposition"

msgid "search_type"
msgstr "Type de recherche"

msgid "The linked %(entity)s does not exist at the start date of the academic year linked to this learning unit"
msgstr "L'%(entity)s liée n'existe pas à la date de début de l'année académique liée à cette unité d'enseignement"

msgid "COURSE_ENROLLMENT"
msgstr "Inscription aux cours"

msgid "vol_global"
msgstr "Vol. global"

msgid "volume_global"
msgstr "volume total global"

msgid "Vol. annual"
msgstr "Vol. annuel"

msgid "Volume annual"
msgstr "Volume annuel"

msgid "missing_internship_subtype"
msgstr "Il est nécessaire d'indiquer le sous-type de stage"

msgid "Consistency error in %(academic_year)s : %(error)s"
msgstr "Erreur de consistance en %(academic_year)s : %(error)s"

msgid "%(col_name)s has been already modified. ({%(new_value)s} instead of {%(current_value)s})"
msgstr "%(col_name)s a déjà été modifié. ({%(new_value)s} à la place de {%(current_value)s})"

msgid "external_code"
msgstr "Code local"

msgid "Proposals"
msgstr "Propositions"

msgid "learning_units_and_attributions_filename"
msgstr "unites_enseignements_et_attributions"

msgid "attribution_list"
msgstr "Liste d'attributions"

msgid "List_proposals"
msgstr "Liste de propositions"

msgid "List_activities"
msgstr "Liste d'activités"

msgid "learning_units_filename"
msgstr "unite_enseignements"

msgid "new_external_learning_unit"
msgstr "Nouvelle UE externe"

msgid "external"
msgstr "Externe"

msgid "comment_title"
msgstr "Commentaire"

msgid "comment"
msgstr "commentaire"

msgid "english comment"
msgstr "commentaire anglais"

msgid "The comments of %(acronym)s has been updated"
msgstr "Les commentaires de %(acronym)s ont été mis à jour"

msgid "requesting_entity"
msgstr "Entité demandeuse"

msgid "local_credits"
msgstr "Crédits locaux"

msgid "warnigns_detected"
msgstr "Nous avons détecté des incohérences dans les données suivantes :"

msgid "Volumes are inconsistent"
msgstr "Les volumes sont inconsistants"

msgid "Volumes of {} are inconsistent"
msgstr "Les volumes de {} sont inconsistants"

msgid "planned classes cannot be 0"
msgstr "le nombre de classes prévues ne peut être 0"

msgid "Vol_tot is not equal to vol_q1 + vol_q2"
msgstr "Le volume total doit être égal à la somme des volumes de Q1 et de Q2"

msgid "Vol_global is not equal to Vol_tot * planned_classes"
msgstr "Le volume global doit être égal au volume annuel multiplié par le nombre de classes"

msgid "At least a partim volume value is greater than corresponding volume of parent"
msgstr "Au moins une valeur de volume d'un partim est supérieure à celle du volume correspondant du parent"

msgid "url of the learning unit"
msgstr "URL de l'unité d'enseignement"

msgid "professional_integration"
msgstr "Intégration professionnelle"

msgid "external_search"
msgstr "UE externes"

msgid "formerly"
msgstr "Anciennement"

msgid "title_1_in_english"
msgstr "Intitulé commun aux partims (partie 1) en anglais"

msgid "title_2_in_english"
msgstr "Intitulé propre au partim (partie 2) en anglais"

msgid "Manage volumes"
msgstr "Gérer les volumes"

msgid "New external learning unit"
msgstr "Nouvelle unité d'enseignement externe"

msgid "New partim"
msgstr "Nouveau partim"

msgid "middle_name"
msgstr "Deuxième nom"

msgid "Select the missing term for the offer"
msgstr "Sélectionner le terme manquant de l'offre"

msgid "Remove the term"
msgstr "Supprimer un terme"

msgid "Do you want to remove this term?"
msgstr "Êtes-vous certain de supprimer ce terme de l'offre ?"

msgid "Sorry but you can not remove the term of an offer"
msgstr "Désolé mais vous ne pouvez pas supprimer le terme d'une offre"

msgid "Do you want to remove the term?"
msgstr "Voulez-vous supprimer le terme ?"

msgid "Export"
msgstr "Exporter"

msgid "produce_xls_lus_desc"
msgstr "Produire un fichier Excel avec la liste des unités d'enseignement"

msgid "produce_xls_attributions_desc"
msgstr "Produire un fichier Excel avec la liste des unités d'enseignement et les attributions"

msgid "hourly volume total annual"
msgstr "volume horaire total annuel"

msgid "hourly volume partial q1"
msgstr "volume horaire partiel q1"

msgid "hourly volume partial q2"
msgstr "volume horaire partiel q2"

msgid "volume declared vacant"
msgstr "volume déclaré vacant"

msgid "Xls with education groups"
msgstr "Xls avec les formations"

msgid "education_groups_filename"
msgstr "formations"

msgid "list_education_groups"
msgstr "Liste d'organisations de formation"

msgid "Q1 and Q2"
msgstr "Q1 et Q2"

msgid "Q1 or Q2"
msgstr "Q1 ou Q2"

msgid "New Education Group"
msgstr "Nouveau Groupement"

msgid "New Training"
msgstr "Nouvelle Formation"

msgid "New Mini-Training"
msgstr "Nouvelle Mini-Formation"

msgid "The repartition volume of %(col_name)s has been already modified. ({%(new_value)s} instead of {%(current_value)s})"
msgstr "La répartition de volume de %(col_name)s a déjà été modifiée. ({%(new_value)s} a la place de {%(current_value)s})"

msgid "untyped"
msgstr "Non-typée"

msgid "validity"
msgstr "validité"

msgid "Education group year <a href='%(link)s'> %(acronym)s (%(academic_year)s) </a> successfuly created."
msgstr "Organisation de formation <a href='%(link)s'> %(acronym)s (%(academic_year)s) </a> créée avec succès."

msgid "minimum constraint"
msgstr "contrainte minimum"

msgid "maximum constraint"
msgstr "contrainte maximum"

msgid "type of constraint"
msgstr "type de contrainte"

msgid "EDUCATION_GROUP_EDITION"
msgstr "Edition programme"

msgid "The learning unit %(acronym)s is not included in any education group"
msgstr "L'unité d'enseignement %(acronym)s n'est incluse dans aucun groupement"

msgid "No enrollment for this learning unit"
msgstr "Il n'y a aucune inscription pour cette unité d'enseignement"

msgid "Changed"
msgstr "Modification apportée"

msgid "Other teacher(s)"
msgstr "Autre(s) enseignant(s)"

msgid "Summary responsible(s)"
msgstr "Responsable(s) des informations"

msgid "The annual volume must be equal to the sum of the volumes Q1 and Q2"
msgstr "Le volume annuel doit être égal à la somme des volumes Q1 et Q2"

msgid "The global volume corresponding to the product of the annual volume and the number of planned classes must be equal to the sum of the volumes for each entity"
msgstr "Le volume global correspondant au volume annuel multiplié par le nombre de classes doit être égal à la somme des volumes pour chaque entité"

msgid "This partim is %(partim_periodicity)s and the parent is %(parent_periodicty)s"
msgstr "Ce partim est %(partim_periodicity)s alors que l'UE parent est %(parent_periodicty)s"

msgid "The parent is %(parent_periodicty)s and there is at least one partim which is not %(parent_periodicty)s"
msgstr "L'UE parent est %(parent_periodicty)s et au moins un partim n'est pas %(parent_periodicty)s"

msgid "Admission Conditions for Bachelors"
msgstr "Conditions d'admissions pour Bacheliers"

msgid "Alert Message"
msgstr "Message d'alerte"

msgid "Free Text"
msgstr "Zone libre"

msgid "University Bachelors"
msgstr "Bacheliers universitaires"

msgid "Diploma"
msgstr "Diplôme"

msgid "Conditions"
msgstr "Conditions"

msgid "Access"
msgstr "Accès"

msgid "Actions"
msgstr "Actions"

msgid "UCL Bachelors"
msgstr "Bacheliers UCL"

msgid "Others Bachelors of the French speaking Community of Belgium"
msgstr "Autres bacheliers de la Communauté française de Belgique"

msgid "Bachelors of the Dutch speaking Community of Beligum"
msgstr "Bachelier de la Communauté flamande de Belgique"

msgid "Foreign Bachelors"
msgstr "Bacheliers étrangers"

msgid "Non university Bachelors"
msgstr "Bacheliers non universitaires"

msgid "Holders of a 2nd cycle University degree"
msgstr "Diplômés du 2° cycle universitaire"

msgid "Holders of a non-University 2nd cycle degree"
msgstr "Diplômés de 2° cycle non universitaire"

msgid "Adults taking up their university training"
msgstr "Adultes en reprise d'études"

msgid "Personalized access"
msgstr "Accès personnalisé"

msgid "Admission and Enrolment Procedures for general registration"
msgstr "Procédures d'admission et d'inscription"

msgid "Modify text"
msgstr "Modifier un texte"

msgid "Add a new line"
msgstr "Ajouter une nouvelle ligne"

msgid "Modify an existing line"
msgstr "Modifier une ligne existante"

msgid "Are you sure you want to delete %(education_group_year)s?"
msgstr "Êtes-vous sûr·e que vous voulez supprimer %(education_group_year)s?"

msgid "You are not summary responsible for this learning unit."
msgstr "Vous n'êtes pas responsable des informations pédagogiques pour cette unité d'enseignement."

msgid "The learning unit is not summary editable."
msgstr "La mise-à-jour des informations pédagogiques est bloqué pour cette unité d'enseignement."

msgid "Not in period to edit educational information."
msgstr "Vous n'êtes pas en période d'édition des informations pédagogiques."

msgid "Modification made"
msgstr "Modification apportée"

msgid "You can not delete this object because some dependencies are protected"
msgstr "Vous ne pouvez pas supprimer cet objet car certaines dépendances sont protégées"

msgid "It will delete also this following objects"
msgstr "Cela supprimera également les objets suivants"

msgid "The education group edition period is not open."
msgstr "La période de modification d'organisation de formation n'est pas ouverte."

msgid "The user has not permission to delete education groups."
msgstr "L'utilisateur n'a pas la permission de supprimer les organisations de formation."

msgid "The teaching material has been deleted"
msgstr "Le support de cours a été supprimé"

msgid "Teaching materials has been updated"
msgstr "Les supports de cours ont été mis à jour"

msgid "Are you sure you want to delete the teaching material?"
msgstr "Êtes-vous sûr·e de vouloir supprimer le support de cours?"

msgid "{} successfully updated"
msgstr "{} modifié(e) avec succès."

msgid "unit"
msgstr "unité"

msgid "Enter text to search"
msgstr "Entrez le texte à rechercher"

msgid "Mobility has been updated"
msgstr "Mobilité a été mis-à-jour"

msgid "lock"
msgstr "Bloquer"

msgid "unlock"
msgstr "Débloquer"

msgid "Update for teacher unlocked"
msgstr "Mise-à-jour débloquée pour l'enseignant"

msgid "Update for teacher locked"
msgstr "Mise-à-jour bloquée pour l'enseignant"

msgid "lock update for teacher"
msgstr "bloquer la mise à jour pour l'enseignant"

msgid "unlock update for teacher"
msgstr "débloquer la mise à jour pour l'enseignant"

msgid "The education group has been deleted."
msgstr "L'organisation de formation a été supprimée."

msgid "The %(acronym)s has been moved"
msgstr "%(acronym)s a été déplacé"

msgid "\"%(child)s\" has been detached from \"%(parent)s\""
msgstr "\"%(child)s\" a été détaché de \"%(parent)s\""

msgid "Additional info"
msgstr "Infos complémentaires"

msgid "Weighting"
msgstr "Pondération par crédit"

msgid "Default learning unit enrollment"
msgstr "Inscription par défaut aux cours"

msgid "Session"
msgstr "Session"

msgid "The user is not attached to the management entity"
msgstr "L'utilisateur n'est pas rattaché à l'entité de gestion"

msgid "Help"
msgstr "Aide"

msgid "Are you sure you want to detach this content?"
msgstr "Êtes-vous sûr·e de vouloir détacher ce contenu?"

msgid "detach"
msgstr "détacher"

msgid "Abs. cred."
msgstr "Abs. créd."

msgid "Sess. derog."
msgstr "Sess. dérog."

msgid "%(count_enrollment)d student is enrolled in the offer."
msgid_plural "%(count_enrollment)d students are enrolled in the offer."
msgstr[0] "%(count_enrollment)d étudiant est inscrit à l'offre."
msgstr[1] "%(count_enrollment)d étudiants sont inscrits à l'offre."

msgid "The content of the education group is not empty."
msgstr "Le contenu du programme type n'est pas vide."

msgid "Cred. rel./abs."
msgstr "Créd. rel./abs."

msgid "Decree category"
msgstr "Catégorie décret"

msgid "Rate code"
msgstr "Code tarif"

msgid "NO_ADDITIONAL_FEES"
msgstr "Sans frais complémentaire"

msgid "AESS_CAPAES"
msgstr "AESS et CAPAES"

msgid "MINERVAL_COMPLETE"
msgstr "Minerval complet"

msgid "UNIVERSITY_CERTIFICATE"
msgstr "Certificat universitaire"

msgid "ADVANCED_MASTER_IN_MEDICAL_SPECIALIZATION"
msgstr "Master complémentaire spécialisation médicale"

msgid "ACCESS_CONTEST"
msgstr "Concours d’accès"

msgid "UNIVERSITY_CERTIFICATE_30_CREDITS"
msgstr "Certificat universitaire 30 crédits "

msgid "CERTIFICATE_MEDECINE_COMPETENCE"
msgstr "Certificat compétence médecine "

msgid "Group content"
msgstr "Contenu du groupement"

msgid "English group content"
msgstr "Contenu du groupement en anglais"

msgid "%(acronym)s %(title)s [%(volumes)s] (%(credits)s credits)"
msgstr "%(acronym)s %(title)s [%(volumes)s] (%(credits)s crédits)"

msgid "Link type"
msgstr "Type de lien"

msgid "REFERENCE"
msgstr "Référence"

msgid "Quadrimester derogation"
msgstr "Quadrimestre dérogation"

msgid "Quad. derog."
msgstr "Quad. dérog."

msgctxt "male"
msgid "No type of %(child_category)s can be created as child of %(category)s of type %(type)s"
msgstr "Aucun type de %(child_category)s ne peut être créé comme enfant d'un %(category)s de type %(type)s"

msgctxt "female"
msgid "No type of %(child_category)s can be created as child of %(category)s of type %(type)s"
msgstr "Aucun type de %(child_category)s ne peut être créé comme enfant d'une %(category)s de type %(type)s"

msgid "Produce xls with a list of education groups"
msgstr "Produire un fichier Excel avec la liste des organisations de formations"

msgid "Produce xls of trainings with administrative data"
msgstr "Produire un fichier Excel pour les organisations de type 'formation' avec le détail des données administratives"

msgid "Begining of course registration"
msgstr "Début inscription au cours"

msgid "Ending of course registration"
msgstr "Fin inscription au cours"

msgid "Begining of exam registration"
msgstr "Début Inscription examens"

msgid "Ending of exam registration"
msgstr "Fin Inscription examens"

msgid "Exam board signatory"
msgstr "Signataire du jury"

msgid "List of trainings, with administrative data"
msgstr "Liste des formations avec leurs données administratives"

msgid "List of trainings"
msgstr "Liste des organisation de formation"

msgid "List of trainings with administrative data"
msgstr "Liste des formations avec données administratives"

msgid "Validity"
msgstr "Validité"

msgid "Attach"
msgstr "Attacher"

msgid "Detach"
msgstr "Détacher"

msgid "Select"
msgstr "Sélectionner"

msgid "Please Select or Move an item before Attach it"
msgstr "Veuillez Sélectionner ou Déplacer un élément avant d'Attacher"

msgid "Used by an other education group"
msgstr "Utilisé dans une autre formation"

msgid "The user has not permission to change education groups."
msgstr "L'utilisateur n'a pas la permission de modifier les formations."

msgid "It is not possible to move the root element."
msgstr "Il n'est pas possible de déplacer l'élément racine de l'arbre."

msgid "It is not possible to detach the root element."
msgstr "Il n'est pas possible de détacher l'élément racine de l'arbre."

msgid "Attached to \"%(acronym)s\""
msgstr "L'élément sélectionné a été attaché à \"%(acronym)s\""

msgid "Learning units comparison"
msgstr "Fiche comparative"

msgid "specific_title"
msgstr "Intitulé"

msgid "specific_title_english"
msgstr "Intitulé en anglais"

msgid "attribution_procedure"
msgstr "Procédure"

msgid "No difference"
msgstr "Aucune différence"

msgid "is_vacant"
msgstr "Vacant"

msgid "team"
msgstr "Gestion par équipe"

msgid "Selected element"
msgstr "Élément sélectionné"

msgid "English"
msgstr "Anglais"

msgid "French"
msgstr "Français"

msgid "Which type of %(category)s do you want to create ?"
msgstr "Quel type de %(category)s voulez-vous créer ?"

msgid "Select a language"
msgstr "Sélectionnez une langue"

msgid "VOLUME_Q1"
msgstr "Vol. Q1"

msgid "VOLUME_Q2"
msgstr "Vol. Q2"

msgid "VOLUME_TOTAL"
msgstr "Vol. annuel"

msgid "PLANNED_CLASSES"
msgstr "Classes prévues"

msgid "REAL_CLASSES"
msgstr "Classes effectives"

msgid "VOLUME_REQUIREMENT_ENTITY"
msgstr "Entité resp. cahier de charges"

msgid "VOLUME_ALLOCATION_ENTITY"
msgstr "Entité resp. de l'attribution"

msgid "VOLUME_ADDITIONAL_REQUIREMENT_ENTITY_1"
msgstr "Entité resp. cahier de charges complémentaire 1"

msgid "VOLUME_ADDITIONAL_REQUIREMENT_ENTITY_2"
msgstr "Entité resp. cahier de charges complémentaire 2"

msgid "This field is empty"
msgstr "Ce champ est vide"

msgid "Do you want to continue ?"
msgstr "Voulez-vous continuer ?"

msgid "There are warnings in the form."
msgstr "Il y a des avertissements dans le formulaire."

msgid "Number of learning units"
msgstr "Nombre d'unités d'enseignement"

msgid "Education group year <a href='%(link)s'> %(acronym)s (%(academic_year)s) </a> successfuly updated."
msgstr "Organisation de formation <a href='%(link)s'> %(acronym)s (%(academic_year)s) </a> mis à jour avec succès."

msgid "%(max)s must be greater or equals than %(min)s"
msgstr "%(max)s doit être plus grand ou égal à %(min)s"

msgid "Education group year %(acronym)s (%(academic_year)s) successfuly deleted."
msgstr "Organisation de formation %(acronym)s (%(academic_year)s) a été supprimée avec succès."

msgid "VOLUME_GLOBAL"
msgstr "Vol. global"

msgid "Produce xls of comparison"
msgstr "Produire une fiche comparative entre unités d'enseignement"

msgid "List of learning_units with comparison"
msgstr "Comparaison entre unités d'enseignement"

msgid "Choose academic years"
msgstr "Choisir les années"

msgid "Produce Xls"
msgstr "Produire Excel"

msgid "Internship subtype"
msgstr "Sous-type stage"

msgid "Add. requ. ent. 1"
msgstr "Ent.charges compl. 1"

msgid "Add. requ. ent. 2"
msgstr "Ent.charges compl. 2"

msgid "Profes. integration"
msgstr "Intégration prof."

msgid "Req. Entities"
msgstr "Ent. charges"

msgid "list_learning_units_comparison"
msgstr "Liste comparative d'unités d'enseignement"

msgid "Utilizations"
msgstr "Utilisations"

msgid "You cannot attach \"%(child)s\" (type \"%(child_type)s\") to \"%(parent)s\" (type \"%(parent_type)s\")"
msgstr "Vous ne pouvez pas attacher \"%(child)s\" (de type \"%(child_type)s\") à \"%(parent)s\" (de type \"%(parent_type)s\")"

msgid "is using in"
msgstr "est utilisée dans :"

<<<<<<< HEAD
msgid "Prerequisite"
msgstr "Prérequis"

msgid "Prerequisites"
msgstr "Prérequis"

msgid "has the following prerequisites"
msgstr "dispose des prérequis suivants"
=======
msgid "Cannot set end year to %(end_year)s :"
msgstr "Impossible de mettre la fin à %(end_year)s :"
>>>>>>> 92d28e5f
<|MERGE_RESOLUTION|>--- conflicted
+++ resolved
@@ -3525,7 +3525,6 @@
 msgid "is using in"
 msgstr "est utilisée dans :"
 
-<<<<<<< HEAD
 msgid "Prerequisite"
 msgstr "Prérequis"
 
@@ -3534,7 +3533,6 @@
 
 msgid "has the following prerequisites"
 msgstr "dispose des prérequis suivants"
-=======
+
 msgid "Cannot set end year to %(end_year)s :"
-msgstr "Impossible de mettre la fin à %(end_year)s :"
->>>>>>> 92d28e5f
+msgstr "Impossible de mettre la fin à %(end_year)s :"