# SOME DESCRIPTIVE TITLE.
# Copyright (C) YEAR THE PACKAGE'S COPYRIGHT HOLDER
# This file is distributed under the same license as the PACKAGE package.
# FIRST AUTHOR <EMAIL@ADDRESS>, YEAR.
#
msgid ""
msgstr ""
"Project-Id-Version: PACKAGE VERSION\n"
"Report-Msgid-Bugs-To: \n"
"POT-Creation-Date: 2016-04-22 15:14+0200\n"
"PO-Revision-Date: YEAR-MO-DA HO:MI+ZONE\n"
"Last-Translator: FULL NAME <EMAIL@ADDRESS>\n"
"Language-Team: LANGUAGE <LL@li.org>\n"
"Language: \n"
"MIME-Version: 1.0\n"
"Content-Type: text/plain; charset=UTF-8\n"
"Content-Transfer-Encoding: 8bit\n"

msgid "ABSENCE_JUSTIFIED"
msgstr "Absence justifiée"

msgid "ABSENCE_UNJUSTIFIED"
msgstr "Absence injustifiée"

msgid "CHEATING"
msgstr "Tricherie"

msgid "Create a xls file while activity\\"
msgstr ""

msgid "Get xls"
msgstr ""

msgid "ID"
msgstr "ID"

msgid "Legend : values allowed for 'justification'"
msgstr ""

msgid "Line"
msgstr "Ligne"

msgid "Note already submitted"
msgstr ""

msgid "OSIS"
msgstr "OSIS"

msgid "Print scores for all activities"
msgstr ""

msgid "SCORE_MISSING"
msgstr "Note manquante"

msgid "Save"
msgstr ""

msgid "absent"
msgstr "Absent"

msgid "absent_pdf_legend"
msgstr "A=Absent"

msgid "academic_calendar"
msgstr "Calendrier académique"

msgid "academic_calendar_management"
msgstr "Gestion du calendrier académique"

msgid "academic_calendar_offer_year_calendar_end_date_error"
msgstr "La date de fermeture de l'encodage des notes du calendrier académique ne peut pas être inférieure au %s "
       "(date de fin de l'encodage des notes du programme '%s')"

msgid "academic_calendar_offer_year_calendar_start_date_error"
msgstr "La date d'ouverture de l'encodage des notes du calendrier académique ne peut pas être supérieure au %s "
       "(date de début de l'encodage des notes du programme '%s')"

msgid "academic_calendars"
msgstr "Calendriers académique"

msgid "academic_year"
msgstr "Année académique"

msgid "academic_year_not_exist"
msgstr "L'année académique (%d) n'existe pas"

msgid "acces_denied"
msgstr "Accès refusé!"

msgid "acronym"
msgstr "Sigle"

msgid "activity"
msgstr "Activité"

msgid "activity_code"
msgstr "Activité"

msgid "activity_not_exit"
msgstr "L'activité %s n'existe pas"

msgid "add"
msgstr "Ajouter"

msgid "add_an_address_to_the_organization"
msgstr "Ajouter une adresse à l'organisation"

msgid "address(ses)"
msgstr "Adresse(s)"

msgid "addresses"
msgstr "Adresses"

msgid "administration"
msgstr "Administration"

msgid "after_submission_a_message_must_be_sent"
msgstr "Si un encodage est soumis , um message est envoyé au professeur de ce cours"

msgid "all"
msgstr "Tout"

msgid "application_management"
msgstr "Gestion de l'application"

msgid "are_you_sure"
msgstr "Êtes-vous sûr?"

msgid "assistants"
msgstr "Assistants"

msgid "attributions"
msgstr "Attributions"

msgid "authorized_decimal_for_this_activity"
msgstr "Les notes décimales sont autorisées pour ce cours"

msgid "bachelor"
msgstr "Bachelier"

msgid "back"
msgstr "Retour"

msgid "begin_date_lt_end_date"
msgstr "La date de début doit etre égale ou inferieure à la date de fin"

msgid "birth_date"
msgstr "Date de naissance"

msgid "btn_messages_history_search"
msgstr "Recherche dans l'historique des messages"

msgid "btn_send_message_again_title"
msgstr "Réenvoie le message au destinataire"

msgid "by_learning_unit"
msgstr "Par unité d'enseignement"

msgid "by_specific_criteria"
msgstr "Par critère spécifique"

msgid "cancel"
msgstr "Annuler"

msgid "catalogue"
msgstr "Catalogue de formation"

msgid "chair_of_the_exam_board"
msgstr "Président du jury"

msgid "cheating_pdf_legend"
msgstr "T=Tricherie"

msgid "unjustified_absence_export_legend"
msgstr "S=Absence injustifiée"

msgid "justified_absence_export_legend"
msgstr "M=Absence justifiée"

msgid "child_entities"
msgstr "Entités 'enfant'"

msgid "choose_file"
msgstr "Parcourir"

msgid "city"
msgstr "Ville"

msgid "close"
msgstr "Fermer"

msgid "closed"
msgstr "Fermé"

msgid "code"
msgstr "Code"

msgid "compare"
msgstr "Comparer"

msgid "complete"
msgstr "Complet"

msgid "constraint_score_other_score"
msgstr "Vous ne pouvez pas remplir simultanément les colonnes 'Note chiffrée' et 'Justification'"

msgid "coordinator"
msgstr "Coordinateur(trice)"

msgid "coordinators_can_submit_partial_encoding"
msgstr "Les coordinateurs peuvent soumettre des encodages partiels"

msgid "country"
msgstr "Pays"

msgid "create_an_organization"
msgstr "Créer une organisation"

msgid "creation_date"
msgstr "Date de création"

msgid "credits"
msgstr "Crédits"

msgid "data"
msgstr "Données"

msgid "data_maintenance"
msgstr "Maintenance de données"

msgid "data_management"
msgstr "Gestion de données"

msgid "date"
msgstr "Date de remise"

msgid "date_not_passed"
msgstr "Date non communiquée"

msgid "decimal_score_allowed"
msgstr "Note décimale autorisée"

msgid "decimal_score_not_allowed"
msgstr "Note décimale non autorisée"

msgid "decimal_values_accepted"
msgstr "Les notes de ce cours peuvent recevoir des valeurs décimales."

msgid "decimal_values_ignored"
msgstr ""
"Les notes de ce cours ne peuvent PAS recevoir de valeurs décimales."

msgid "score_have_more_than_2_decimal_places"
msgstr "La note comporte plus de deux chiffres après la virgule"

msgid "definitive_save"
msgstr "Sauvegarde définitive (soumettre à la faculté)"

msgid "delete"
msgstr "Supprimer"

msgid "delete_selected_messages"
msgstr "Supprimer les messages sélectionnés"

msgid "deliberation_date"
msgstr "Date de délibération"

msgid "desc_assistants"
msgstr "Processus visant à aider les enseignants pour l'encodage des notes."

msgid "desc_lnk_academic_year"
msgstr "Gestion du programme annualisé."

msgid "desc_lnk_assessments"
msgstr "Processus visant à aider les enseignants pour l'encodage des notes."

msgid "desc_lnk_data_maintenance"
msgstr "La maintenance de données avec la langage SQL"

msgid "desc_lnk_data_management"
msgstr "Gestion des données par entité du métier"

msgid "desc_lnk_entities"
msgstr "Gestion des la structure organisationnelle."

msgid "desc_lnk_files"
msgstr "Consultation des fichiers gérés par l'application."

msgid "desc_lnk_home_catalog"
msgstr "Elaboration et gestion du catalogue de formation."

msgid "desc_lnk_home_institution"
msgstr "Gestion de l'institution."

msgid "desc_lnk_home_studies"
msgstr ""
"Gestion du parcours des étudiants depuis leur inscription jusqu'à leur "
"diplôme."

msgid "desc_lnk_internships"
msgstr "Gestion des stages des étudiants."

msgid "desc_lnk_learning_units"
msgstr ""
"Gestion des cours, des formations et d'autres activités qui composent le "
"programme."

msgid "desc_lnk_my_osis"
msgstr "Vos données personnelles, des préférences et d'autres informations associés."

msgid "desc_lnk_offers"
msgstr "Gestion des programmes."

msgid "desc_lnk_organizations"
msgstr "Gestion des organisations."

msgid "desc_lnk_score_encoding"
msgstr ""
"Ce processus aide les enseignants à encoder les notes pendant les sessions "
"d'examen."

msgid "desc_lnk_storage"
msgstr "Surveillance de la capacité de stockage"

msgid "desc_messages_history"
msgstr "L'historique des messages vous permet d'accéder aux messages envoyés par courier électronique"

msgid "desc_messages_template"
msgstr "Le modèles de message permet la personnalisation dynamique des e-mails."

msgid "desc_my_messages"
msgstr "La liste des messages qui vous ont été envoyés par l'application"

msgid "desc_profile"
msgstr "Informations liées à votre profil"

msgid "description"
msgstr "Description"

msgid "display_scores_for_one_learning_unit"
msgstr "Visualiser/charger les notes pour le cours"

msgid "display_tutors"
msgstr "Afficher tous les enseignants pour ce cours"

msgid "doctoral_commission"
msgstr "Commision doctorale"

msgid "documentation"
msgstr "Documentation"

msgid "done_at"
msgstr "Fait à"

msgid "double_encoding"
msgstr "Double encodage"

msgid "double_encoding_test"
msgstr "Double encodage des notes"

msgid "dubble_encoding"
msgstr "Double encodage"

msgid "dubble_online_scores_encoding"
msgstr "Double encodage de notes en ligne"

msgid "edit"
msgstr "Éditer"

msgid "email"
msgstr "Email"

msgid "empty_note_pdf_legend"
msgstr "(vide)=Pas encore de note"

msgid "encode"
msgstr "Encoder"

msgid "encode_as_coordinator"
msgstr "Encoder en tant que coordinateur"

msgid "encode_as_pgm"
msgstr "Encoder en tant que gestionnaire de programme"

msgid "encode_as_professor"
msgstr "Encoder en tant que professeur"

msgid "encoding"
msgstr "Encodage"

msgid "encoding_status_ended"
msgstr "Toutes les notes ont été soumises."

msgid "encoding_status_notended"
msgstr "Il reste encore des notes à encoder."

msgid "end_date"
msgstr "Date de fin"

msgid "enrollment_activity_not_exist"
msgstr "L'inscription à l'activité %s n'existe pas"

msgid "enrollment_exam_not_exists"
msgstr "L'inscription à l'unité d'enseignement %s n'existe pas"

msgid "enrollments"
msgstr "Inscriptions"

msgid "entities"
msgstr "Entités"

msgid "entity"
msgstr "Entité"

msgid "evaluations"
msgstr "Évaluations"

msgid "event"
msgstr "Événement"

msgid "exam_board_secretary"
msgstr "Secrétaire du jury"

msgid "execute"
msgstr "Exécuter"

msgid "faculty"
msgstr "Faculté"

msgid "fax"
msgstr "Fax"

msgid "female"
msgstr "Féminin"

msgid "file"
msgstr "Fichier"

msgid "file_must_be_xlsx"
msgstr "Le fichier doit être un fichier excel valide au format 'XLSX'"

msgid "file_production_date"
msgstr "Date de production du fichier excel"

msgid "students_deliberated_are_not_shown"
msgstr "Les étudiants déjà délibérés ne sont pas repris"

msgid "files"
msgstr "Fichiers"

msgid "final"
msgstr "Final"

msgid "firstname"
msgstr "Prénom"

msgid "fixed_line_phone"
msgstr "Téléphone fixe"

msgid "focuses"
msgstr "Finalités"

msgid "formation_catalogue"
msgstr "Catalogue de formation"

msgid "function"
msgstr "Fonction"

msgid "gender"
msgstr "Genre"

msgid "general_informations"
msgstr "Informations générales"

msgid "get_excel_file"
msgstr "Produire le fichier Excel"

msgid "global_identifiant"
msgstr "Identifiant global"

msgid "go"
msgstr "Continuer"

msgid "grade"
msgstr "Niveau"

msgid "help_pnl_selectedfiles"
msgstr "Veuillez sélectionner un fichier xls pour l'injection des notes"

msgid "help_submission_scores_label"
msgstr "Vous êtes sur le point de soumettre %s note(s) à la (aux) faculté(s). Attention : les notes soumises <b>ne peuvent plus être modifiées.</b>"

msgid "highlight_description"
msgstr "Description de l'événement"

msgid "highlight_shortcut"
msgstr "Titre raccourcis de l'événement"

msgid "highlight_title"
msgstr "Titre de l'événement"

msgid "home"
msgstr "Page d'accueil"

msgid "html_message"
msgstr "Message HTML"

msgid "identification"
msgstr "Identification"

msgid "idle"
msgstr "En attente"

msgid "ill"
msgstr "Malade"

msgid "ill_pdf_legend"
msgstr "M=Malade"

msgid "in_accordance_to_regulation"
msgstr "Conformément aux articles 104, 109 et 111 RGEE (Règlement Général des Examens) disponible au lien suivant"

msgid "incomplete"
msgstr "Incomplet"

msgid "info_address_changed_for_papersheet"
msgstr "Ce formulaire de modification des coordonnées d’une entité administrative du programme d’étude %s "
       "impacte uniquement l’affichage des coordonnées sur la feuille de notes. Cela ne modifie donc pas "
       "les coordonnées officielles d’une entité/structure. Par ailleurs, la liste déroulante "
       "« Réutiliser l’adresse de … » permet de faciliter l’encodage de l’adresse à partir de données préexistantes"

msgid "inject"
msgstr "Injecter"

msgid "inject_xls_file"
msgstr "Injecter fichier excel"

msgid "institute"
msgstr "Institut"

msgid "institution"
msgstr "Institution"

msgid "international_title"
msgstr "Titre international"

msgid "internships"
msgstr "Stages"

msgid "invalid_file"
msgstr "Fichier invalide"

msgid "javascript_is_disabled"
msgstr "JavaScript est désactivé dans votre navigateur, mais OSIS ne fonctionne pas sans JavaScript."

msgid "justification"
msgstr "Justification"

msgid "justification_invalid"
msgstr "Justification invalide"

msgid "justification_legend"
msgstr "Légende pour le champ 'Justification': %s"

msgid "justifications"
msgstr "Justifications"

msgid "justification_invalid_value"
msgstr "Justification invalide"

msgid "justification_values_accepted"
msgstr "Valeurs acceptées: %s "

msgid "justification_other_values"
msgstr "D'autres valeurs: %s "

msgid "label"
msgstr "Label"

msgid "label_jumbotron_details_academic_cal"
msgstr "Comme présenté sur la page d'accueil"

msgid "language"
msgstr "Langue"

msgid "lastname"
msgstr "Nom"

msgid "last_synchronization"
msgstr "Dernière synchronisation"

msgid "learning_unit"
msgstr "Unité d'enseignement"

msgid "learning_unit_not_access"
msgstr "Vous n'avez pas les droits d'accès à cette unité d'enseignement ou elle n'existe pas en pas de données"

msgid "learning_unit_not_access_or_not_exist"
msgstr "Vous n'avez pas les droits d'accès pour cette unité d'enseignement ou elle n'existe pas en base de données"

msgid "learning_unit_responsible"
msgstr "Responsable du cours"

msgid "learning_unit_search"
msgstr "Recherche d'unités d'enseignement"

msgid "learning_units"
msgstr "Unités d'enseignement"

msgid "learning_units_in"
msgstr "unités d'enseignement dans"

msgid "learning_units_with_inscription_must_be_shown"
msgstr "Tous les cours du professeur qui possèdent des inscriptions doivent être présents"

msgid "learning_units_without_inscription_must_not_be_shown"
msgstr "Les cours qui ne possèdent pas d'inscriptions ne devraient pas être présents"

msgid "link_to_RGEE"
msgstr "https://www.uclouvain.be/enseignement-reglements.html"

msgid "lnk_message_history_read_title"
msgstr "Afficher le message"

msgid "location"
msgstr "Rue et numéro"

msgid "log-in"
msgstr "Log-in"

msgid "login"
msgstr "Login"

msgid "logistic"
msgstr "Logistique"

msgid "logout"
msgstr "Logout"

msgid "lu_could_contain_decimal_scores"
msgstr "Cette année d'étude accepte les notes décimales"

msgid "lu_must_not_contain_decimal_scores"
msgstr "Cette année d'étude n'accepte pas les notes décimales"

msgid "male"
msgstr "Masculin"

msgid "managed_programs"
msgstr "Programmes gérés"

msgid "mandates"
msgstr "Mandates"

msgid "mark_selected_messages_as_read"
msgstr "Marquer les messages sélectionnés comme lus"

msgid "master"
msgstr "Master"

msgid "message"
msgstr "Message"

msgid "message_address_papersheet"
msgstr "Réutilisez l'adresse d'une entité liée au programme ou informez l'adresse d'affichage pour la feuille des notes"

msgid "message_not_resent_no_email"
msgstr "Le message ne peut être réenvoyé , l'utilisateur n'a pas d'adresse mail."

msgid "message_resent_ok"
msgstr "Le message à bien été réenvoyé."

msgid "messages"
msgstr "Messages"

msgid "messages_history"
msgstr "Historique des messages"

msgid "messages_templates"
msgstr "Modèles de messages"

msgid "minimum_one_criteria"
msgstr "Veuillez remplir au moins 1 critère de recherche"

msgid "miss"
msgstr "Madame"

msgid "missing_column_session"
msgstr "Veuillez remplir la colonne 'session' de votre fichier excel."

msgid "mister"
msgstr "Monsieur"

msgid "mobile_phone"
msgstr "Téléphone mobile (GSM)"

msgid "more_than_one_academic_year_error"
msgstr "Il y a plusieurs années académiques dans la colonne 'Année académique' de votre fichier excel. "
      "Veuiller corriger votre fichier excel de manière à ce qu'il n'y ai qu'une seule année académique"

msgid "more_than_one_exam_enrol_for_one_learn_unit"
msgstr "Cet étudiant possède plusieurs inscriptions au même examen "
       "(il est inscrit à un même cours dans 2 programmes différents). "
       "Veuillez encoder cette note via l'onglet 'en ligne' de l'interface svp."

msgid "more_than_one_learning_unit_error"
msgstr "Vous avez encodé des notes pour plusieurs unités d'enseignements dans votre fichier excel "
       "(colonne 'Unité d'enseignement'). Veillez à ne faire qu'un seul fichier excel par unité d'enseignement."

msgid "more_than_one_session_error"
msgstr "Il y a plusieurs numéros de sessions dans la colonne 'Session' de votre fichier excel. "
      "Veuiller corriger votre fichier excel de manière à ce qu'il n'y ai qu'un seul numéro de session"

msgid "msg_error_username_password_not_matching"
msgstr ""
"La combinaison login/mot de passe entrée n'est pas valide. Veuillez "
"réessayer."

msgid "my_messages"
msgstr "Mes messages"

msgid "my_osis"
msgstr "Mon OSIS"

msgid "my_studies"
msgstr "Mes études"

msgid "name"
msgstr "Nom"

msgid "national_register"
msgstr "Numéro de registre nationnal"

msgid "no_data_for_this_academic_year"
msgstr "Aucune données pour cette année académique"

msgid "no_dubble_score_encoded_comparison_impossible"
msgstr "Aucune note n'a été double encodée ; aucune comparaison à effectuer."

msgid "no_exam_session_opened_for_the_moment"
msgstr "Aucune session d'encodage de notes ouverte pour le moment. "

msgid "no_file_submitted"
msgstr "Vous n'avez pas selectionné de fichier excel à soumettre."

msgid "no_messages"
msgstr "Pas de messages"

msgid "no_result"
msgstr "Aucun résultat!"

msgid "no_receiver_error"
msgstr "Pas de destinataire pour ce message"

msgid "no_score_encoded_double_encoding_impossible"
msgstr ""
 "Aucune nouvelle note encodée. "
 "Le double encodage n'est pas accessible car il n'y a pas de nouvelles notes encodés."

msgid "no_score_injected"
msgstr "Aucune note injectée (NB: les notes de votre fichier excel ne sont injectées que si elles sont différentes "
       "de celles déjà enregistrées précédemment)."

msgid "no_score_to_encode"
msgstr "Vous n'avez aucune note à encoder."

msgid "no_valid_academic_year_error"
msgstr "Aucune année académique au format valide n'a été trouvé dans votre fichier excel. La date doit être formatée comme suit ; '2015-2016' ou '2015'."

msgid "deadline_reached"
msgstr "Date limite atteinte"

msgid "none"
msgstr "Aucun"

msgid "not_passed"
msgstr "Non communiquée"

msgid "not_sent"
msgstr "Pas envoyé"

msgid "number_of_enrollments"
msgstr "Nombre d'inscrits"

msgid "number_session"
msgstr "No. session"

msgid "numbered_score"
msgstr "Note chiffrée"

msgid "offer"
msgstr "Programme"

msgid "offer_enrollment_not_exist"
msgstr "L'inscription à ce programme n'existe pas"

msgid "offer_year_calendar"
msgstr "Calendrier des programmes"

msgid "offer_year_calendar_academic_calendar_end_date_error"
msgstr "La date de fin de l'encodage des notes de votre programme ne peut pas être ultérieure à la date de fermeture "
       "de l'encodage des notes du calendrier académique"

msgid "offer_year_calendar_academic_calendar_start_date_error"
msgstr "La date de début de l'encodage des notes de votre programme ne peut pas être antérieure à la date d'ouverture "
       "de l'encodage des notes du calendrier académique"

msgid "offer_year_not_access_or_not_exist"
msgstr "Vous n'avez pas les droits d'accès pour cette offre ou elle n'existe pas en base de données"

msgid "offer_year_not_exist"
msgstr "Le programme annualisé (%s) (%d) - n'existe pas"

msgid "offer_year_search"
msgstr "Recherche des programmes annualisés"

msgid "offers"
msgstr "Programmes"

msgid "old_browser_warning"
msgstr "Votre navigateur n'est pas à jour. Certaines fonctionnalités peuvent ne pas fonctionner correctement."

msgid "online"
msgstr "En ligne"

msgid "online_encoding"
msgstr "Encodage en ligne"

msgid "online_scores_encoding"
msgstr "Encodage de notes en ligne"

msgid "only_submited_scores_can_be_double_encoded"
msgstr "Seules les notes soumises peuvent être double encodées"

msgid "open"
msgstr "Ouvert"

msgid "organization"
msgstr "Organisation"

msgid "organization_address"
msgstr "Adresse de l'organisation"

msgid "organizations"
msgstr "Organisations"

msgid "origin"
msgstr "Origine"

msgid "other_score"
msgstr "Autre note"

msgid "other_sibling_offers"
msgstr "Autres finalités associées"

msgid "other_sibling_orientations"
msgstr "Autres orientations associées"

msgid "score_encoding_period_not_open"
msgstr "La période pour l'encodage des notes n'est pas encore ouverte"

msgid "outside_scores_encodings_period_latest_session"
msgstr "La période d'encodage des notes de la session %s est fermée depuis le %s"

msgid "outside_scores_encodings_period_closest_session"
msgstr "La période d'encodage des notes pour la session %s sera ouverte à partir du %s"

msgid "page_not_found"
msgstr "Page inexistante"

msgid "password"
msgstr "Mot de passe"

msgid "person"
msgstr ""

msgid "ph_d"
msgstr "Ph.D"

msgid "phone"
msgstr "Téléphone"

msgid "plain"
msgstr "Plain"

msgid "plain_and_html"
msgstr "Plain et HTML"

msgid "please_enable_javascript"
msgstr "Veuillez <a href='http://enable-javascript.com/fr/' target='_blank'>activer le JavaScript</a> pour utiliser l'application."

msgid "pole"
msgstr "Pole"

msgid "postal_code"
msgstr "Code postal"

msgid "preferences"
msgstr "Préférences"

msgid "presence_note_pdf_legend"
msgstr "0=Cote de présence"

msgid "print"
msgstr "Imprimer"

msgid "print_all_courses"
msgstr "Imprimer tous les cours"

msgid "print_warning_and_info_messages"
msgstr ""

msgid "printable_title"
msgstr "Titre imprimable"

msgid "printing_date"
msgstr "Date d'impression"

msgid "professional"
msgstr "Professionnel"

msgid "professors_must_not_submit_scores"
msgstr "Les professeurs ne peuvent pas soumettre de notes"

msgid "profile"
msgstr "Profil"

msgid "program"
msgstr "Programme"

msgid "program_commission"
msgstr "Commison d'enseignement/programme"

msgid "program_managers"
msgstr "Program managers"

msgid "program_s"
msgstr "programme(s)"

msgid "programs"
msgstr "Programmes"

msgid "progress"
msgstr "Progression"

msgid "received_on"
msgstr "Reçu le"

msgid "recipient"
msgstr "Destinataire"

msgid "redirect_to_login"
msgstr "Cliquez pour vous reconnectez"

msgid "reference"
msgstr "Référence"

msgid "refresh_list"
msgstr "Rechercher/mettre à jour la liste"

msgid "registration_id"
msgstr "NOMA"

msgid "registration_id_not_access_or_not_exist"
msgstr "Vous n'avez pas des droits accès pour cet étudiant ou il n'existe pas en base de données"

msgid "registration_number"
msgstr "Noma"

msgid "research_center"
msgstr "Centre de recherche"

msgid "residential"
msgstr ""

msgid "responsible"
msgstr "Responsable"

msgid "return_doc_to_administrator"
msgstr ""
"Veuillez envoyer ce formulaire au secrétariat de l'entité gestionnaire avant le %s."

msgid "reuse_address_entity"
msgstr "Réutiliser l'adresse de"

msgid "save"
msgstr "Sauvegarder"

msgid "saved"
msgstr "Enregistré"

msgid "saving"
msgstr "Sauvegarde en cours"

msgid "score"
msgstr "Note"

msgid "score_already_submitted"
msgstr "Note déjà soumise "

msgid "score_decimal_not_allowed"
msgstr "La note encodée est incorrecte : décimales non autorisées"

msgid "score_invalid"
msgstr "Note invalide"

msgid "score_legend"
msgstr "%s (0=Cote de présence)"

msgid "score_missing_pdf_legend"
msgstr "?=Note manquante"

msgid "score_saved"
msgstr "note(s) injectée(s)"

msgid "score_submitted"
msgstr "Soumis"

msgid "scores"
msgstr "Notes"

msgid "scores_encoding"
msgstr "Encodage des notes"

msgid "scores_encoding_tests"
msgstr "Tests de l'encodage des notes"

msgid "scores_gt_0_lt_20"
msgstr "La note encodée est incorrecte (elle doit être comprise entre 0 et 20)"

msgid "scores_injection"
msgstr "Injection des notes"

msgid "scores_responsible"
msgstr "Responsable(s) de notes"

msgid "scores_responsibles_administration"
msgstr "Administration des Responsables de notes pour les cours de la faculté"

msgid "scores_saved"
msgstr "note(s) enregistrée(s)"

msgid "scores_saved_cannot_be_saved_anymore"
msgstr "Notes sauvegardées, le bouton sauvegarder n'est plus présent"

msgid "scores_must_be_between_0_and_20"
msgstr "Les notes doivent être comprise entre 0 et 20"

msgid "scores_sheet"
msgstr "Feuille de notes"

msgid "scores_transcript"
msgstr "Feuille de notes"

msgid "search_for_a_file"
msgstr "Recherche d'un fichier"

msgid "search_for_an_entity"
msgstr "Rechercher une entité"

msgid "search_for_an_organization"
msgstr "Recherche d'organisations"

msgid "sector"
msgstr "Secteur"

msgid "select"
msgstr "Sélectionnez"

msgid "select_a_xls_file_from_which_to_inject_scores"
msgstr ""

msgid "select_an_encoding_type"
msgstr "Sélectionnez un type d'encodage"

msgid "send_message_again"
msgstr "Réenvoyer"

msgid "sent"
msgstr "Envoyé"

msgid "server_error"
msgstr "Une erreur innatendue s'est produite"

msgid "server_error_message"
msgstr "Nous mettons tout en oeuvre pour résoudre ce problème."

msgid "sessionn"
msgstr "Session"

msgid "short_title"
msgstr "Titre abrégé"

msgid "signature"
msgstr "Signature"

msgid "size"
msgstr "Taille"

msgid "source_code"
msgstr "Code source"

msgid "stages"
msgstr "Stages"

msgid "start_date"
msgstr "Date de début"

msgid "status"
msgstr "Statut"

msgid "storage"
msgstr "Stockage"

msgid "storage_duration"
msgstr "Temps de stockage"

msgid "structure"
msgstr "Structure"

msgid "student_not_exist"
msgstr "L'étudiant (%s) n'existe pas"

msgid "student_path"
msgstr "Parcours de l'étudiant"

msgid "students"
msgstr "étudiants"

msgid "studies"
msgstr "Études"

msgid "subject"
msgstr "Sujet"

msgid "submission"
msgstr "Soumettre"

msgid "submission_date"
msgstr "Date de remise"

msgid "submission_of_scores_for"
msgstr "Soumission des score pour {0}"

msgid "submitted"
msgstr "Soumis"

msgid "submitted_scores_cannot_be_encoded_anymore"
msgstr "Les notes soumises ne peuvent plus être encodées"

msgid "succesfull_logout"
msgstr "Vous êtes à présent déconnecté."

msgid "technologic_platform"
msgstr "Plateforme technologique"

msgid "template_error"
msgstr "Aucun message n'a été envoyé : le modèle de message {} n'existe pas."

msgid "temporary_save"
msgstr "Sauvegarde temporaire (non soumis à la faculté)"

msgid "the"
msgstr "le"

msgid "the_coordinator_must_still_submit_scores"
msgstr "Le coordinateur doit toujours soumettre les notes"

msgid "title"
msgstr "Intitulé"

msgid "learning_unit_title"
msgstr "Intitulé du cours"

msgid "too_many_results"
msgstr "Votre recherche retourne trop de résultats, veuillez spécifier la recherche."

msgid "tooltip_delete_message"
msgstr "Supprimer le message"

msgid "tooltip_double_encode_for"
msgstr "Double encoder les notes"

msgid "tooltip_double_encode_no_more_possible_for"
msgstr "Toutes les notes ont été soumises.Il n'est plus possible de double encoder des notes pour ce cours."

msgid "tooltip_dowload_excel_file"
msgstr "Télécharger le fichier excel"

msgid "tooltip_encode_for"
msgstr "Encoder les notes"

msgid "tooltip_encode_no_more_possible_for"
msgstr "Toutes les notes ont été soumises.Il n'est plus possible d'encoder de notes pour ce cours."

msgid "tooltip_execute_my_message_action"
msgstr "Exécuter l'action sélectionnée"

msgid "tooltip_inject_excel_no_more_possible_for"
msgstr "Toutes les notes ont été soumises.Il n'est plus possible de soumettre de fichier excel pour ce cours."

msgid "tooltip_my_message_read"
msgstr "Lire le message"

msgid "tooltip_print_scores"
msgstr "Imprimer les notes"

msgid "tooltip_scores_encodings_progress_bar"
msgstr "Représente la quantité de notes soumises à la faculté par le professeur. Le nombre entre parenthèses correspond "
       "au nombre de notes encodées qui n'ont pas encore été soumises (en état 'brouillon')."

msgid "tooltip_select_action"
msgstr "Sélectionner l'action à exécuter"

msgid "tooltip_select_all_messages"
msgstr "Sélectionner tous les messages"

msgid "tooltip_select_excel_file_to_inject_scores"
msgstr "Séclectionnez le fichier excel à soumettre"

msgid "tooltip_to_my_messages"
msgstr "Retourner à la liste des messages"

msgid "tutor"
msgstr "Enseignant(e)"

msgid "tutors"
msgstr "Enseignants"

msgid "other_tutors"
msgstr "Autre(s) Enseignant(s)"

msgid "txt_message"
msgstr "Message texte"

msgid "txt_origin_title"
msgstr "Origine du message"

msgid "txt_recipient_title"
msgstr "Destinataire du message (email ou nom ou nom d'utilisateur)"

msgid "txt_reference_title"
msgstr "Référence du template du message"

msgid "txt_subject_title"
msgstr "Sujet du message"

msgid "type"
msgstr "Type"

msgid "types"
msgstr "Types"

msgid "ucl_denom_location"
msgstr "Université catholique de Louvain"

msgid "unauthorized_decimal_for_this_activity"
msgstr "Attention : décimales non autorisées pour ce cours"

msgid "undefined"
msgstr "Non défini"

msgid "unknown"
msgstr "Indéfini"

msgid "user"
msgstr "Utilisateur"

msgid "user_interface_language"
msgstr "Langue de l'interface utilisateur"

msgid "user_is_not_program_manager"
msgstr "Vous n'êtes pas un gestionnaire de programme. Par conséquent, vous n'avez pas accès à cette interface."

msgid "validated_double_encoding_cannot_be_validated_anymore"
msgstr "Un double encodage validé ne peut l'être une seconde fois"

msgid "validation_dubble_encoding_mandatory"
msgstr "Veuillez sélectionner une note finale pour toutes les différences détectées entre le premier encodage et le "
       "double encodage (ci-dessous). Si vous choisissez d'annuler, votre double encodage sera perdu."

msgid "via_excel"
msgstr "Via fichier Excel"

msgid "via_paper"
msgstr "Sur papier"

msgid "warning_all_scores_not_sumitted_yet"
msgstr "Attention : vous avez des notes enregistrées qui n'ont pas encore été soumises."

msgid "website"
msgstr "Site internet"

msgid "without_attribution"
msgstr "Sans attribution"

msgid "xls_columns_structure_error"
msgstr "Votre fichier excel n'est pas bien structuré. Veuillez respecter l'ordre des colonnes fournie lors du "
       "téléchargement de votre fichier (bouton '{}')."

msgid "order"
msgstr "Ordonner"

msgid "options"
msgstr "Options"

msgid "required"
msgstr "Obligatoire"

msgid "question"
msgstr "Question"

msgid "questions"
msgstr "Questions"

msgid "value"
msgstr "Valeur"

msgid "short_input_text"
msgstr "Short input text"

msgid "long_input_text"
msgstr "Long input text"

msgid "radio_button"
msgstr "Radio button"

msgid "checkbox"
msgstr "Checkbox"

msgid "upload_button"
msgstr "Upload button"

msgid "download_link"
msgstr "Download link"

msgid "dropdown_list"
msgstr "Dropdown list"

msgid "http_link"
msgstr "HTTP link"
msgid "you_manage"
msgstr "Vous gérez"

msgid "BACHELOR"
msgstr "Bachelier"

msgid "MASTER_60"
msgstr "Master 60"

msgid "MASTER_120"
msgstr "Master 120"

msgid "MASTER_180_OR_240"
msgstr "Master 180 ou 240"

msgid "ADVANCED_MASTER"
msgstr "Master de spécialisation"

msgid "TRAINING_CERTIFICATE"
msgstr "Agrégation"

msgid "CERTIFICATE"
msgstr "Certificat"

msgid "DOCTORATE"
msgstr "Doctorat"

msgid "CAPAES"
msgstr "CAPAES"

msgid "start_date_must_be_lower_than_end_date"
msgstr "La date de début doit être inférieure à la date de fin"

msgid "DEPUTY_AUTHORITY"
msgstr "Suppléant d'autorité"

msgid "DEPUTY_SABBATICAL"
msgstr "Suppléant sabbatique"

msgid "DEPUTY_TEMPORARY"
msgstr "Suppléant temporaire"

msgid "INTERNSHIP_SUPERVISOR"
msgstr "Directeur de stage"

msgid "INTERNSHIP_CO_SUPERVISOR"
msgstr "Co-directeur de stage"

msgid "PROFESSOR"
msgstr "Professeur"

msgid "COORDINATOR"
msgstr "Coordinateur"

msgid "HOLDER"
msgstr "Titulaire"

msgid "holder_number"
msgstr "Nb titulaires"

msgid "CO_HOLDER"
msgstr "Co-titulaire"

msgid "DEPUTY"
msgstr "Suppléant"

msgid "SCORES_RESPONSIBLE"
msgstr "Responsable de notes"

msgid "scores_responsible_can_submit_partial_encoding"
msgstr "Les responsables de notes peuvent soumettre des encodages partiels"

msgid "scores_responsible_must_still_submit_scores"
msgstr "Le responsable de notes doit toujours soumettre les notes"

msgid "NONE"
msgstr "Aucun"

msgid "keyword"
msgstr "Mot clé"

msgid "VALID"
msgstr "Valide"

msgid "INVALID"
msgstr "Invalide"

msgid "COURSE"
msgstr "Cours"

msgid "MASTER_THESIS"
msgstr "Mémoire"

msgid "INTERNSHIP"
msgstr "Stage"

msgid "LU_ERRORS_REQUIRED"
msgstr "Ce champ est requis."

msgid "LU_ERRORS_INVALID"
msgstr "'Entrez une valeur valide."

msgid "LU_ERRORS_INVALID_SEARCH"
msgstr "Recherche invalide - Veuillez ajouter des informations avant d'exécuter une recherche."

msgid "LU_ERRORS_ACADEMIC_YEAR_REQUIRED"
msgstr "Veuillez préciser une année académique."

msgid "LU_ERRORS_YEAR_WITH_ACRONYM"
msgstr "Veuillez préciser une année académique ou entrer un acronyme valide."

msgid "ANNUAL"
msgstr "Annuel"

msgid "BIENNIAL_EVEN"
msgstr "Bisannuel pair"

msgid "BIENNIAL_ODD"
msgstr "Bisannuel impair"

msgid "no_valid_m_justification_error"
msgstr "Vous ne pouvez pas encoder d'absence justifiée (M) via l'injection xls"

msgid "abscence_justified_preserved"
msgstr "Abscence justifiée dèjà encodée et préservée"

<<<<<<< HEAD
=======
msgid "tutors_of_course"
msgstr "Titulaires du cours"

msgid "academic_actors"
msgstr "Les acteurs académiques"

>>>>>>> ac5e8abc
msgid "academic_start_date_error"
msgstr "La date de début doit être comprise entre les dates de début/fin de l'année académique"

msgid "academic_end_date_error"
msgstr "La date de fin doit être comprise entre les dates de début/fin de l'année académique"

msgid "end_start_date_error"
msgstr "La date de fin doit être supérieure à la date début"

msgid "dates_mandatory_error"
<<<<<<< HEAD
msgstr "Start date and end date are mandatory"
=======
msgstr "Les dates de début et de fin sont obligatoires"

msgid "date_format"
msgstr "%d/%m/%Y"

msgid "date_format_string"
msgstr "d/m/Y"

msgid "format_date"
msgstr "jj/mm/aaaa"

msgid "desc_lnk_academic_actors"
msgstr "Gestion des acteurs académiques"

msgid "all_years"
msgstr "Toutes les années"
>>>>>>> ac5e8abc
<|MERGE_RESOLUTION|>--- conflicted
+++ resolved
@@ -1465,15 +1465,12 @@
 msgid "abscence_justified_preserved"
 msgstr "Abscence justifiée dèjà encodée et préservée"
 
-<<<<<<< HEAD
-=======
 msgid "tutors_of_course"
 msgstr "Titulaires du cours"
 
 msgid "academic_actors"
 msgstr "Les acteurs académiques"
 
->>>>>>> ac5e8abc
 msgid "academic_start_date_error"
 msgstr "La date de début doit être comprise entre les dates de début/fin de l'année académique"
 
@@ -1484,9 +1481,6 @@
 msgstr "La date de fin doit être supérieure à la date début"
 
 msgid "dates_mandatory_error"
-<<<<<<< HEAD
-msgstr "Start date and end date are mandatory"
-=======
 msgstr "Les dates de début et de fin sont obligatoires"
 
 msgid "date_format"
@@ -1502,5 +1496,4 @@
 msgstr "Gestion des acteurs académiques"
 
 msgid "all_years"
-msgstr "Toutes les années"
->>>>>>> ac5e8abc
+msgstr "Toutes les années"