--- conflicted
+++ resolved
@@ -2626,10 +2626,9 @@
 msgid "are_you_sure_to_change_state_from"
 msgstr "Êtes-vous sûr de vouloir changer l'état de"
 
-<<<<<<< HEAD
 msgid "must_set_common_title_or_specific_title"
 msgstr "L'intitulé officiel ou l'intitulé commun est requis."
-=======
+
 msgid "learning_unit_in_proposal_cannot_save"
 msgstr "L'unité d'enseignement %(luy)s est en proposition, impossible de sauvegarder le changement à partir de l'année %(academic_year)s"
 
@@ -2661,5 +2660,4 @@
 msgstr "Etes-vous certain de vouloir supprimer définitivement cette unité d'enseignement ?"
 
 msgid "already_existing_acronym"
-msgstr "Sigle déjà existant"
->>>>>>> 7864af00
+msgstr "Sigle déjà existant"