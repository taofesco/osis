# SOME DESCRIPTIVE TITLE.
# Copyright (C) YEAR THE PACKAGE'S COPYRIGHT HOLDER
# This file is distributed under the same license as the PACKAGE package.
# FIRST AUTHOR <EMAIL@ADDRESS>, YEAR.
#
msgid ""
msgstr ""
"Project-Id-Version: PACKAGE VERSION\n"
"Report-Msgid-Bugs-To: \n"
"POT-Creation-Date: 2016-04-22 15:14+0200\n"
"PO-Revision-Date: YEAR-MO-DA HO:MI+ZONE\n"
"Last-Translator: FULL NAME <EMAIL@ADDRESS>\n"
"Language-Team: LANGUAGE <LL@li.org>\n"
"Language: \n"
"MIME-Version: 1.0\n"
"Content-Type: text/plain; charset=UTF-8\n"
"Content-Transfer-Encoding: 8bit\n"

msgid "Create a xls file while activity\\"
msgstr ""

msgid "Get xls"
msgstr ""

msgid "ID"
msgstr "ID"

msgid "Legend : values allowed for 'justification'"
msgstr ""

msgid "Line"
msgstr "Ligne"

msgid "Note already submitted"
msgstr ""

msgid "OSIS"
msgstr "OSIS"

msgid "Print scores for all activities"
msgstr ""

msgid "Save"
msgstr ""

msgid "absent"
msgstr "Absent"

msgid "absent_pdf_legend"
msgstr "A=Absent"

msgid "academic_calendar"
msgstr "Calendrier académique"

msgid "academic_year_small"
msgstr "Anac."

msgid "academic_calendar_management"
msgstr "Gestion du calendrier académique"

msgid "academic_calendar_offer_year_calendar_end_date_error"
msgstr "La date de fermeture de '%s' du calendrier académique ne peut pas être inférieure au %s "
       "(date de fin de '%s' du programme '%s')"

msgid "academic_calendar_offer_year_calendar_start_date_error"
msgstr "La date d'ouverture de l'encodage des notes du calendrier académique ne peut pas être supérieure au %s "
       "(date de début de l'encodage des notes du programme '%s')"

msgid "academic_calendars"
msgstr "Calendriers académique"

msgid "academic_year_not_exist"
msgstr "L'année académique (%d) n'existe pas"

msgid "acces_denied"
msgstr "Accès refusé!"

msgid "acronym"
msgstr "Sigle"

msgid "activity"
msgstr "Activité"

msgid "activity_code"
msgstr "Activité"

msgid "activity_not_exit"
msgstr "L'activité %s n'existe pas"

msgid "add"
msgstr "Ajouter"

msgid "add_an_address_to_the_organization"
msgstr "Ajouter une adresse à l'organisation"

msgid "address(ses)"
msgstr "Adresse(s)"

msgid "addresses"
msgstr "Adresses"

msgid "administration"
msgstr "Administration"

msgid "after_submission_a_message_must_be_sent"
msgstr "Si un encodage est soumis , um message est envoyé au professeur de ce cours"

msgid "all"
msgstr "Tout"

msgid "application_management"
msgstr "Gestion de l'application"

msgid "are_you_sure"
msgstr "Êtes-vous sûr·e?"

msgid "assistants"
msgstr "Assistants"

msgid "attributions"
msgstr "Attributions"

msgid "authorized_decimal_for_this_activity"
msgstr "Les notes décimales sont autorisées pour ce cours"

msgid "bachelor"
msgstr "Bachelier"

msgid "back"
msgstr "Retour"

msgid "begin_date_lt_end_date"
msgstr "La date de début doit etre égale ou inferieure à la date de fin"

msgid "birth_date"
msgstr "Date de naissance"

msgid "btn_messages_history_search"
msgstr "Recherche dans l'historique des messages"

msgid "btn_send_message_again_title"
msgstr "Réenvoie le message au destinataire"

msgid "by_learning_unit"
msgstr "Par unité d'enseignement"

msgid "by_specific_criteria"
msgstr "Par critère spécifique"

msgid "cancel"
msgstr "Annuler"

msgid "catalogue"
msgstr "Catalogue de formation"

msgid "chair_of_the_exam_board"
msgstr "Président du jury"

msgid "cheating_pdf_legend"
msgstr "T=Tricherie"

msgid "unjustified_absence_export_legend"
msgstr "S=Absence injustifiée"

msgid "justified_absence_export_legend"
msgstr "M=Absence justifiée"

msgid "attached_entities"
msgstr "Entités attachées"

msgid "choose_file"
msgstr "Parcourir"

msgid "city"
msgstr "Ville"

msgid "close"
msgstr "Fermer"

msgid "closed"
msgstr "Fermé"

msgid "code"
msgstr "Code"

msgid "compare"
msgstr "Comparer"

msgid "complete"
msgstr "Complet"

msgid "constraint_score_other_score"
msgstr "Vous ne pouvez pas remplir simultanément les colonnes 'Note chiffrée' et 'Justification'"

msgid "coordinator"
msgstr "Coordinateur(trice)"

msgid "coordinators_can_submit_partial_encoding"
msgstr "Les coordinateurs peuvent soumettre des encodages partiels"

msgid "country"
msgstr "Pays"

msgid "create_an_organization"
msgstr "Créer une organisation"

msgid "creation_date"
msgstr "Date de création"

msgid "credits"
msgstr "Crédits"

msgid "customized"
msgstr "Personnalisée"

msgid "data"
msgstr "Données"

msgid "data_maintenance"
msgstr "Maintenance de données"

msgid "data_management"
msgstr "Gestion de données"

msgid "date"
msgstr "Date de remise"

msgid "date_not_passed"
msgstr "Date non communiquée"

msgid "day"
msgstr "jour"

msgid "days"
msgstr "jours"

msgid "decimal_score_allowed"
msgstr "Note décimale autorisée"

msgid "decimal_score_not_allowed"
msgstr "Note décimale non autorisée"

msgid "decimal_values_accepted"
msgstr "Les notes de ce cours peuvent recevoir des valeurs décimales."

msgid "decimal_values_ignored"
msgstr ""
"Les notes de ce cours ne peuvent PAS recevoir de valeurs décimales."

msgid "score_have_more_than_2_decimal_places"
msgstr "La note comporte plus de deux chiffres après la virgule"

msgid "definitive_save"
msgstr "Sauvegarde définitive (soumettre à la faculté)"

msgid "delete"
msgstr "Supprimer"

msgid "delete_selected_messages"
msgstr "Supprimer les messages sélectionnés"

msgid "desc_assistants"
msgstr "Processus visant à aider les enseignants pour l'encodage des notes."

msgid "desc_lnk_academic_year"
msgstr "Gestion du programme annualisé."

msgid "desc_lnk_assessments"
msgstr "Processus visant à aider les enseignants pour l'encodage des notes."

msgid "desc_lnk_data_maintenance"
msgstr "La maintenance de données avec la langage SQL"

msgid "desc_lnk_data_management"
msgstr "Gestion des données par entité du métier"

msgid "desc_lnk_entities"
msgstr "Gestion des la structure organisationnelle."

msgid "desc_lnk_files"
msgstr "Consultation des fichiers gérés par l'application."

msgid "desc_lnk_home_catalog"
msgstr "Elaboration et gestion du catalogue des formations."

msgid "desc_lnk_home_institution"
msgstr "Gestion de l'institution."

msgid "desc_lnk_home_studies"
msgstr ""
"Gestion du parcours des étudiants depuis leur inscription jusqu'à leur "
"diplôme."

msgid "desc_lnk_internships"
msgstr "Gestion des stages des étudiants."

msgid "desc_lnk_learning_units"
msgstr ""
"Gestion des cours, des formations et d'autres activités qui composent le "
"programme."

msgid "desc_lnk_my_osis"
msgstr "Vos données personnelles, des préférences et d'autres informations associés."

msgid "desc_lnk_offers"
msgstr "Gestion des programmes."

msgid "desc_lnk_organizations"
msgstr "Gestion des organisations."

msgid "desc_lnk_score_encoding"
msgstr ""
"Ce processus aide les enseignants à encoder les notes pendant les sessions "
"d'examen."

msgid "desc_lnk_storage"
msgstr "Surveillance de la capacité de stockage"

msgid "desc_messages_history"
msgstr "L'historique des messages vous permet d'accéder aux messages envoyés par courier électronique"

msgid "desc_messages_template"
msgstr "Le modèles de message permet la personnalisation dynamique des e-mails."

msgid "desc_my_messages"
msgstr "La liste des messages qui vous ont été envoyés par l'application"

msgid "desc_profile"
msgstr "Informations liées à votre profil"

msgid "description"
msgstr "Description"

msgid "details"
msgstr "Détails"

msgid "display_scores_for_one_learning_unit"
msgstr "Visualiser/charger les notes pour le cours"

msgid "display_tutors"
msgstr "Afficher tous les enseignants pour ce cours"

msgid "DOCTORAL_COMMISSION"
msgstr "Commision doctorale"

msgid "documentation"
msgstr "Documentation"

msgid "double_encoding"
msgstr "Double encodage"

msgid "double_encoding_test"
msgstr "Double encodage des notes"

msgid "dubble_encoding"
msgstr "Double encodage"

msgid "dubble_online_scores_encoding"
msgstr "Double encodage de notes en ligne"

msgid "edit"
msgstr "Éditer"

msgid "empty_note_pdf_legend"
msgstr "(vide)=Pas encore de note"

msgid "encode"
msgstr "Encoder"

msgid "encode_as_coordinator"
msgstr "Encoder en tant que coordinateur"

msgid "encode_as_pgm"
msgstr "Encoder en tant que gestionnaire de programme"

msgid "encode_as_professor"
msgstr "Encoder en tant que professeur"

msgid "encoding"
msgstr "Encodage"

msgid "encoding_status_ended"
msgstr "Toutes les notes ont été soumises."

msgid "encoding_status_notended"
msgstr "Il reste encore des notes à encoder."

msgid "end_date"
msgstr "Date de fin"

msgid "end_date_teacher"
msgstr "Échéance Prof"

msgid "enrollment_activity_not_exist"
msgstr "L'inscription à l'activité %s n'existe pas"

msgid "enrollment_exam_not_exists"
msgstr "L'inscription à l'unité d'enseignement %s n'existe pas"

msgid "enrollments"
msgstr "Inscriptions"

msgid "entities"
msgstr "Entités"

msgid "entity"
msgstr "Entité"

msgid "versions"
msgstr "Versions"

msgid "evaluations"
msgstr "Évaluations"

msgid "event"
msgstr "Événement"

msgid "exam_board_secretary"
msgstr "Secrétaire du jury"

msgid "execute"
msgstr "Exécuter"

msgid "FACULTY"
msgstr "Faculté"

msgid "female"
msgstr "Féminin"

msgid "file"
msgstr "Fichier"

msgid "file_must_be_xlsx"
msgstr "Le fichier doit être un fichier excel valide au format 'XLSX'"

msgid "file_production_date"
msgstr "Date de production du fichier excel"

msgid "students_deliberated_are_not_shown"
msgstr "Les étudiants déjà délibérés ne sont pas repris"

msgid "files"
msgstr "Fichiers"

msgid "final"
msgstr "Final"

msgid "fixed_line_phone"
msgstr "Téléphone fixe"

msgid "focuses"
msgstr "Finalités"

msgid "formation_catalogue"
msgstr "Catalogue des formations"

msgid "function"
msgstr "Fonction"

msgid "gender"
msgstr "Genre"

msgid "general_informations"
msgstr "Infos générales"

msgid "get_excel_file"
msgstr "Produire le fichier Excel"

msgid "global_identifiant"
msgstr "Identifiant global"

msgid "fgs"
msgstr "FGS"

msgid "go"
msgstr "Continuer"

msgid "grade"
msgstr "Niveau"

msgid "help_pnl_selectedfiles"
msgstr "Veuillez sélectionner un fichier xls pour l'injection des notes"

msgid "help_submission_scores_label"
msgstr "Vous êtes sur le point de soumettre %s note(s) à la (aux) faculté(s). Attention : les notes soumises <b>ne peuvent plus être modifiées.</b>"

msgid "highlight_description"
msgstr "Description de l'événement"

msgid "highlight_shortcut"
msgstr "Titre raccourcis de l'événement"

msgid "highlight_title"
msgstr "Titre de l'événement"

msgid "home"
msgstr "Page d'accueil"

msgid "html_message"
msgstr "Message HTML"

msgid "identification"
msgstr "Identification"

msgid "idle"
msgstr "En attente"

msgid "ill"
msgstr "Malade"

msgid "ill_pdf_legend"
msgstr "M=Malade"

msgid "incomplete"
msgstr "Incomplet"

msgid "info_address_changed_for_papersheet"
msgstr "Ce formulaire de modification des coordonnées d’une entité administrative du programme d’étude %s "
       "impacte uniquement l’affichage des coordonnées sur la feuille de notes. Cela ne modifie donc pas "
       "les coordonnées officielles d’une entité/structure. Par ailleurs, la liste déroulante "
       "« Veuillez sélectionner une adresse … » permet de faciliter l’encodage de l’adresse à partir de données "
       "préexistantes. Si l'adresse d'une entité change, l'adresse affichée sur les feuilles de notes sera impactée "
       "également"

msgid "inject"
msgstr "Injecter"

msgid "inject_xls_file"
msgstr "Injecter fichier excel"

msgid "INSTITUTE"
msgstr "Institut"

msgid "institution"
msgstr "Institution"

msgid "international_title"
msgstr "Titre international"

msgid "internships"
msgstr "Stages"

msgid "invalid_file"
msgstr "Fichier invalide"

msgid "javascript_is_disabled"
msgstr "JavaScript est désactivé dans votre navigateur, mais OSIS ne fonctionne pas sans JavaScript."

msgid "justification_invalid"
msgstr "Justification invalide"

msgid "justifications"
msgstr "Justifications"

msgid "justification_invalid_value"
msgstr "Justification invalide"

msgid "absence_justified_to_unjustified_invalid"
msgstr "L'absence justifiée ne peut pas être remplacée par une absence injustifiée"


msgid "justification_values_accepted"
msgstr "Valeurs acceptées: %s "

msgid "justification_other_values"
msgstr "D'autres valeurs: %s "

msgid "label"
msgstr "Label"

msgid "label_jumbotron_details_academic_cal"
msgstr "Comme présenté sur la page d'accueil"

msgid "language"
msgstr "Langue"

msgid "last_synchronization"
msgstr "Dernière synchronisation"

msgid "learning_unit"
msgstr "Unité d'enseignement"

msgid "learning_unit_not_access"
msgstr "Vous n'avez pas les droits d'accès à cette unité d'enseignement ou elle n'existe pas en pas de données"

msgid "learning_unit_not_access_or_not_exist"
msgstr "Vous n'avez pas les droits d'accès pour cette unité d'enseignement ou elle n'existe pas en base de données"

msgid "learning_unit_responsible"
msgstr "Responsable du cours"

msgid "learning_unit_search"
msgstr "Recherche d'unités d'enseignement"

msgid "learning_units"
msgstr "Unités d'enseignement"

msgid "learning_units_in"
msgstr "unités d'enseignement dans"

msgid "learning_units_with_inscription_must_be_shown"
msgstr "Tous les cours du professeur qui possèdent des inscriptions doivent être présents"

msgid "learning_units_without_inscription_must_not_be_shown"
msgstr "Les cours qui ne possèdent pas d'inscriptions ne devraient pas être présents"

msgid "lnk_message_history_read_title"
msgstr "Afficher le message"

msgid "location"
msgstr "Localité"

msgid "log-in"
msgstr "Log-in"

msgid "login"
msgstr "Login"

msgid "logistic"
msgstr "Logistique"

msgid "logout"
msgstr "Logout"

msgid "lu_could_contain_decimal_scores"
msgstr "Cette année d'étude accepte les notes décimales"

msgid "lu_must_not_contain_decimal_scores"
msgstr "Cette année d'étude n'accepte pas les notes décimales"

msgid "male"
msgstr "Masculin"

msgid "managed_programs"
msgstr "Programmes gérés"

msgid "mandates"
msgstr "Mandates"

msgid "mark_selected_messages_as_read"
msgstr "Marquer les messages sélectionnés comme lus"

msgid "master"
msgstr "Master"

msgid "message"
msgstr "Message"

msgid "message_address_papersheet"
msgstr "Réutilisez l'adresse d'une entité liée au programme ou informez l'adresse d'affichage pour la feuille de notes."

msgid "message_not_resent_no_email"
msgstr "Le message ne peut être réenvoyé , l'utilisateur n'a pas d'adresse mail."

msgid "message_resent_ok"
msgstr "Le message à bien été réenvoyé."

msgid "messages"
msgstr "Messages"

msgid "messages_history"
msgstr "Historique des messages"

msgid "messages_templates"
msgstr "Modèles de messages"

msgid "minimum_one_criteria"
msgstr "Veuillez remplir au moins 1 critère de recherche"

msgid "miss"
msgstr "Madame"

msgid "missing_column_session"
msgstr "Veuillez remplir la colonne 'session' de votre fichier excel."

msgid "mister"
msgstr "Monsieur"

msgid "mobile_phone"
msgstr "Téléphone mobile (GSM)"

msgid "more_than_one_academic_year_error"
msgstr "Il y a plusieurs années académiques dans la colonne 'Année académique' de votre fichier excel. "
      "Veuiller corriger votre fichier excel de manière à ce qu'il n'y ai qu'une seule année académique"

msgid "more_than_one_exam_enrol_for_one_learn_unit"
msgstr "Cet étudiant possède plusieurs inscriptions au même examen "
       "(il est inscrit à un même cours dans 2 programmes différents). "
       "Veuillez encoder cette note via l'onglet 'en ligne' de l'interface svp."

msgid "more_than_one_learning_unit_error"
msgstr "Vous avez encodé des notes pour plusieurs unités d'enseignements dans votre fichier excel "
       "(colonne 'Unité d'enseignement'). Veillez à ne faire qu'un seul fichier excel par unité d'enseignement."

msgid "more_than_one_session_error"
msgstr "Il y a plusieurs numéros de sessions dans la colonne 'Session' de votre fichier excel. "
      "Veuiller corriger votre fichier excel de manière à ce qu'il n'y ai qu'un seul numéro de session"

msgid "msg_error_username_password_not_matching"
msgstr ""
"La combinaison login/mot de passe entrée n'est pas valide. Veuillez "
"réessayer."

msgid "my_messages"
msgstr "Mes messages"

msgid "my_osis"
msgstr "Mon OSIS"

msgid "my_studies"
msgstr "Mes études"

msgid "name"
msgstr "Nom"

msgid "full_name"
msgstr "Nom complet"

msgid "national_register"
msgstr "Numéro de registre nationnal"

msgid "no_current_entity_version_found"
msgstr "L'entité sélectionnée n'existe plus aujourd'hui (fin de validité dépassée)."

msgid "no_data_for_this_academic_year"
msgstr "Aucune données pour cette année académique"

msgid "no_dubble_score_encoded_comparison_impossible"
msgstr "Aucune note n'a été double encodée ; aucune comparaison à effectuer."

msgid "no_entity_address_found"
msgstr "Aucune adresse trouvée pour l'entité sélectionnée."

msgid "no_exam_session_opened_for_the_moment"
msgstr "Aucune session d'encodage de notes ouverte pour le moment. "

msgid "no_file_submitted"
msgstr "Vous n'avez pas selectionné de fichier excel à soumettre."

msgid "no_messages"
msgstr "Pas de messages"

msgid "no_result"
msgstr "Aucun résultat!"

msgid "no_receiver_error"
msgstr "Pas de destinataire pour ce message"

msgid "no_score_encoded_double_encoding_impossible"
msgstr ""
 "Aucune nouvelle note encodée. "
 "Le double encodage n'est pas accessible car il n'y a pas de nouvelles notes encodés."

msgid "no_score_injected"
msgstr "Aucune note injectée (NB: les notes de votre fichier Excel ne sont injectées que si elles sont différentes "
       "de celles déjà sauvegardées précédemment)."

msgid "no_score_to_encode"
msgstr "Vous n'avez aucune note à encoder."

msgid "no_student_to_encode_xls"
msgstr "Aucun étudiant à encoder via excel"

msgid "no_valid_academic_year_error"
msgstr "Aucune année académique au format valide n'a été trouvé dans votre fichier excel. La date doit être formatée comme suit ; '2015-2016' ou '2015'."

msgid "deadline_reached"
msgstr "Date limite atteinte"

msgid "not_passed"
msgstr "Non communiquée"

msgid "not_sent"
msgstr "Pas envoyé"

msgid "number_of_enrollments"
msgstr "Nombre d'inscrits"

msgid "number_session"
msgstr "No. session"

msgid "numbered_score"
msgstr "Note chiffrée"

msgid "offer"
msgstr "Programme"

msgid "offer_enrollment_not_exist"
msgstr "L'inscription à ce programme n'existe pas"

msgid "offer_year_calendar"
msgstr "Calendrier des programmes"

msgid "offer_year_calendar_academic_calendar_end_date_error"
msgstr "La date de fin de l'encodage des notes de votre programme ne peut pas être ultérieure à la date de fermeture "
       "de l'encodage des notes du calendrier académique"

msgid "offer_year_calendar_academic_calendar_start_date_error"
msgstr "La date de début de l'encodage des notes de votre programme ne peut pas être antérieure à la date d'ouverture "
       "de l'encodage des notes du calendrier académique"

msgid "offer_year_not_access_or_not_exist"
msgstr "Vous n'avez pas les droits d'accès pour cette offre ou elle n'existe pas en base de données"

msgid "offer_year_not_exist"
msgstr "Le programme annualisé (%s) (%d) - n'existe pas"

msgid "offer_year_search"
msgstr "Recherche des programmes annualisés"

msgid "offers"
msgstr "Programmes"

msgid "old_browser_warning"
msgstr "Votre navigateur n'est pas à jour. Certaines fonctionnalités peuvent ne pas fonctionner correctement."

msgid "online"
msgstr "En ligne"

msgid "online_encoding"
msgstr "Encodage en ligne"

msgid "online_scores_encoding"
msgstr "Encodage de notes en ligne"

msgid "only_submited_scores_can_be_double_encoded"
msgstr "Seules les notes soumises peuvent être double encodées"

msgid "open"
msgstr "Ouvert"

msgid "campus"
msgstr "Campus"

msgid "organization_address"
msgstr "Adresse de l'organisation"

msgid "organization"
msgstr "Organisation"

msgid "organizations"
msgstr "Organisations"

msgid "origin"
msgstr "Origine"

msgid "other_score"
msgstr "Autre note"

msgid "other_sibling_offers"
msgstr "Autres finalités associées"

msgid "other_sibling_orientations"
msgstr "Autres orientations associées"

msgid "score_encoding_period_not_open"
msgstr "La période pour l'encodage des notes n'est pas encore ouverte"

msgid "outside_scores_encodings_period_latest_session"
msgstr "La période d'encodage des notes de la session %s est fermée depuis le %s"

msgid "outside_scores_encodings_period_closest_session"
msgstr "La période d'encodage des notes pour la session %s sera ouverte à partir du %s"

msgid "page_not_found"
msgstr "Page inexistante"

msgid "method_not_allowed"
msgstr "Methode non autorisée"

msgid "password"
msgstr "Mot de passe"

msgid "person"
msgstr ""

msgid "ph_d"
msgstr "Ph.D"

msgid "plain"
msgstr "Plain"

msgid "plain_and_html"
msgstr "Plain et HTML"

msgid "please_enable_javascript"
msgstr "Veuillez <a href='http://enable-javascript.com/fr/' target='_blank'>activer le JavaScript</a> pour utiliser l'application."

msgid "POLE"
msgstr "Pole"

msgid "postal_code"
msgstr "Code postal"

msgid "preferences"
msgstr "Préférences"

msgid "presence_note_pdf_legend"
msgstr "0=Cote de présence"

msgid "print"
msgstr "Imprimer"

msgid "print_all_courses"
msgstr "Imprimer tous les cours"

msgid "print_warning_and_info_messages"
msgstr ""

msgid "printable_title"
msgstr "Titre imprimable"

msgid "printing_date"
msgstr "Date d'impression"

msgid "professional"
msgstr "Professionnel"

msgid "professors_must_not_submit_scores"
msgstr "Les professeurs ne peuvent pas soumettre de notes"

msgid "profile"
msgstr "Profil"

msgid "program_commission"
msgstr "Commission d'enseignement/programme"

msgid "program_managers"
msgstr "Gestionnaires de programme"

msgid "program_s"
msgstr "programme(s)"

msgid "programs"
msgstr "Programmes"

msgid "progress"
msgstr "Progression"

msgid "received_on"
msgstr "Reçu le"

msgid "recipient"
msgstr "Destinataire"

msgid "redirect_to_login"
msgstr "Cliquez pour vous reconnectez"

msgid "reference"
msgstr "Référence"

msgid "refresh_list"
msgstr "Rechercher/mettre à jour la liste"

msgid "registration_id"
msgstr "NOMA"

msgid "registration_id_does_not_match_email"
msgstr "Le NOMA ne correspond pas à l'email"

msgid "identification_number"
msgstr "Matricule"

msgid "registration_id_not_access_or_not_exist"
msgstr "Étudiant non inscrit à l'examen"

msgid "research_center"
msgstr "Centre de recherche"

msgid "residential"
msgstr ""

msgid "responsible"
msgstr "Responsable"

msgid "return_doc_to_administrator"
msgstr ""
"Veuillez envoyer ce formulaire au secrétariat de l'entité gestionnaire avant le %s."

msgid "reuse_address_entity"
msgstr "Réutiliser l'adresse de"

msgid "save"
msgstr "Enregistrer"

msgid "saved"
msgstr "Enregistré"

msgid "saving"
msgstr "Sauvegarde en cours"

msgid "score"
msgstr "Note"

msgid "score_already_submitted"
msgstr "Note déjà soumise "

msgid "score_decimal_not_allowed"
msgstr "La note encodée est incorrecte : décimales non autorisées"

msgid "score_invalid"
msgstr "Note invalide"

msgid "score_saved"
msgstr "note(s) injectée(s)"

msgid "score_submitted"
msgstr "Soumis"

msgid "scores"
msgstr "Notes"

msgid "scores_encoding"
msgstr "Encodage des notes"

msgid "scores_encoding_tests"
msgstr "Tests de l'encodage des notes"

msgid "scores_gt_0_lt_20"
msgstr "La note encodée est incorrecte (elle doit être comprise entre 0 et 20)"

msgid "scores_injection"
msgstr "Injection des notes"

msgid "scores_responsible"
msgstr "Responsable de notes"

msgid "scores_responsibles"
msgstr "Responsables de notes"

msgid "scores_responsible_title"
msgstr "Responsable de notes"

msgid "scores_saved"
msgstr "note(s) enregistrée(s)"

msgid "scores_saved_cannot_be_saved_anymore"
msgstr "Notes sauvegardées, le bouton sauvegarder n'est plus présent"

msgid "scores_must_be_between_0_and_20"
msgstr "Les notes doivent être comprise entre 0 et 20"

msgid "search_for_a_file"
msgstr "Recherche d'un fichier"

msgid "search_for_an_entity"
msgstr "Rechercher une entité"

msgid "search_for_an_organization"
msgstr "Recherche d'organisations"

msgid "SECTOR"
msgstr "Secteur"

msgid "select"
msgstr "Sélectionnez"

msgid "select_a_xls_file_from_which_to_inject_scores"
msgstr ""

msgid "select_an_encoding_type"
msgstr "Sélectionnez un type d'encodage"

msgid "send_message_again"
msgstr "Réenvoyer"

msgid "sent"
msgstr "Envoyé"

msgid "server_error"
msgstr "Une erreur innatendue s'est produite"

msgid "server_error_message"
msgstr "Nous mettons tout en oeuvre pour résoudre ce problème."

msgid "short_title"
msgstr "Titre abrégé"

msgid "size"
msgstr "Taille"

msgid "source_code"
msgstr "Code source"

msgid "stages"
msgstr "Stages"

msgid "start_date"
msgstr "Date de début"

msgid "state"
msgstr "État"

msgid "status"
msgstr "Statut"

msgid "storage"
msgstr "Stockage"

msgid "storage_duration"
msgstr "Temps de stockage"

msgid "structure"
msgstr "Structure"

msgid "student_not_exist"
msgstr "L'étudiant (%s) n'existe pas"

msgid "student_path"
msgstr "Parcours de l'étudiant"

msgid "students"
msgstr "étudiants"

msgid "studies"
msgstr "Études"

msgid "subject"
msgstr "Sujet"

msgid "submission"
msgstr "Soumettre"

msgid "submission_date"
msgstr "Date de remise"

msgid "submission_of_scores_for"
msgstr "Soumission des score pour {0}"

msgid "submitted"
msgstr "Soumis"

msgid "submitted_scores_cannot_be_encoded_anymore"
msgstr "Les notes soumises ne peuvent plus être encodées"

msgid "succesfull_logout"
msgstr "Vous êtes à présent déconnecté."

msgid "technologic_platform"
msgstr "Plateforme technologique"

msgid "template_error"
msgstr "Aucun message n'a été envoyé : le modèle de message {} n'existe pas."

msgid "temporary_save"
msgstr "Sauvegarde temporaire (non soumis à la faculté)"

msgid "the_coordinator_must_still_submit_scores"
msgstr "Le coordinateur doit toujours soumettre les notes"

msgid "text"
msgstr "Texte"

msgid "title"
msgstr "Intitulé"

msgid "learning_unit_title"
msgstr "Intitulé du cours"

msgid "too_many_results"
msgstr "Votre recherche renvoie trop de résultats, veuillez affiner vos critères de recherche."

msgid "tooltip_delete_message"
msgstr "Supprimer le message"

msgid "tooltip_double_encode_for"
msgstr "Double encoder les notes"

msgid "tooltip_double_encode_no_more_possible_for"
msgstr "Toutes les notes ont été soumises.Il n'est plus possible de double encoder des notes pour ce cours."

msgid "tooltip_dowload_excel_file"
msgstr "Télécharger le fichier excel"

msgid "tooltip_encode_for"
msgstr "Encoder les notes"

msgid "tooltip_encode_no_more_possible_for"
msgstr "Toutes les notes ont été soumises.Il n'est plus possible d'encoder de notes pour ce cours."

msgid "tooltip_execute_my_message_action"
msgstr "Exécuter l'action sélectionnée"

msgid "tooltip_inject_excel_no_more_possible_for"
msgstr "Toutes les notes ont été soumises.Il n'est plus possible de soumettre de fichier excel pour ce cours."

msgid "tooltip_my_message_read"
msgstr "Lire le message"

msgid "tooltip_print_scores"
msgstr "Imprimer les notes"

msgid "tooltip_scores_encodings_progress_bar"
msgstr "Représente la quantité de notes soumises à la faculté par le professeur. Le nombre entre parenthèses correspond "
       "au nombre de notes encodées qui n'ont pas encore été soumises (en état 'brouillon')."

msgid "tooltip_select_action"
msgstr "Sélectionner l'action à exécuter"

msgid "tooltip_select_all_messages"
msgstr "Sélectionner tous les messages"

msgid "tooltip_select_excel_file_to_inject_scores"
msgstr "Séclectionnez le fichier excel à soumettre"

msgid "tooltip_to_my_messages"
msgstr "Retourner à la liste des messages"

msgid "tutor"
msgstr "Enseignant·e"

msgid "tutors"
msgstr "Enseignants"

msgid "other_tutors"
msgstr "Autre(s) Enseignant(s)"

msgid "txt_message"
msgstr "Message texte"

msgid "txt_origin_title"
msgstr "Origine du message"

msgid "txt_recipient_title"
msgstr "Destinataire du message (email ou nom ou nom d'utilisateur)"

msgid "txt_reference_title"
msgstr "Référence du template du message"

msgid "txt_subject_title"
msgstr "Sujet du message"

msgid "type"
msgstr "Type"

msgid "types"
msgstr "Types"

msgid "undated_events"
msgstr "Événements non planifiés"

msgid "undefined"
msgstr "Non défini"

msgid "unknown"
msgstr "Indéfini"

msgid "user"
msgstr "Utilisateur"

msgid "user_interface_language"
msgstr "Langue de l'interface utilisateur"

msgid "user_is_not_program_manager"
msgstr "Vous n'êtes pas un gestionnaire de programme. Par conséquent, vous n'avez pas accès à cette interface."

msgid "validated_double_encoding_cannot_be_validated_anymore"
msgstr "Un double encodage validé ne peut l'être une seconde fois"

msgid "validation_dubble_encoding_mandatory"
msgstr "Veuillez sélectionner une note finale pour toutes les différences détectées entre le premier encodage et le "
       "double encodage (ci-dessous). Si vous choisissez d'annuler, votre double encodage sera perdu."

msgid "via_excel"
msgstr "Via fichier Excel"

msgid "via_paper"
msgstr "Sur papier"

msgid "warning_all_scores_not_sumitted_yet"
msgstr "Attention : vous avez des notes enregistrées qui n'ont pas encore été soumises."

msgid "website"
msgstr "Site internet"

msgid "without_attribution"
msgstr "Sans attribution"

msgid "xls_columns_structure_error"
msgstr "Votre fichier excel n'est pas bien structuré. Veuillez respecter l'ordre des colonnes fournie lors du "
       "téléchargement de votre fichier (bouton '{}')."

msgid "order"
msgstr "Ordonner"

msgid "options"
msgstr "Options"

msgid "required"
msgstr "Obligatoire"

msgid "question"
msgstr "Question"

msgid "questions"
msgstr "Questions"

msgid "value"
msgstr "Valeur"

msgid "short_input_text"
msgstr "Short input text"

msgid "long_input_text"
msgstr "Long input text"

msgid "radio_button"
msgstr "Radio button"

msgid "checkbox"
msgstr "Checkbox"

msgid "upload_button"
msgstr "Upload button"

msgid "download_link"
msgstr "Download link"

msgid "dropdown_list"
msgstr "Dropdown list"

msgid "http_link"
msgstr "HTTP link"
msgid "you_manage"
msgstr "Vous gérez"

msgid "BACHELOR"
msgstr "Bachelier"

msgid "MASTER_60"
msgstr "Master 60"

msgid "MASTER_120"
msgstr "Master 120"

msgid "MASTER_180_OR_240"
msgstr "Master 180 ou 240"

msgid "ADVANCED_MASTER"
msgstr "Master de spécialisation"

msgid "TRAINING_CERTIFICATE"
msgstr "Agrégation"

msgid "CERTIFICATE"
msgstr "Certificat"

msgid "DOCTORATE"
msgstr "Doctorat"

msgid "CAPAES"
msgstr "CAPAES"

msgid "start_date_must_be_lower_than_end_date"
msgstr "La date de début doit être inférieure à la date de fin"

msgid "DEPUTY_AUTHORITY"
msgstr "Suppléant d'autorité"

msgid "DEPUTY_SABBATICAL"
msgstr "Suppléant sabbatique"

msgid "DEPUTY_TEMPORARY"
msgstr "Suppléant temporaire"

msgid "INTERNSHIP_SUPERVISOR"
msgstr "Directeur de stage"

msgid "INTERNSHIP_CO_SUPERVISOR"
msgstr "Co-directeur de stage"

msgid "PROFESSOR"
msgstr "Professeur"

msgid "COORDINATOR"
msgstr "Coordinateur"

msgid "HOLDER"
msgstr "Titulaire"

msgid "holder_number"
msgstr "Nb titulaires"

msgid "CO_HOLDER"
msgstr "Co-titulaire"

msgid "DEPUTY"
msgstr "Suppléant"

msgid "scores_responsible_can_submit_partial_encoding"
msgstr "Les responsables de notes peuvent soumettre des encodages partiels"

msgid "scores_responsible_must_still_submit_scores"
msgstr "Le responsable de notes doit toujours soumettre les notes"

msgid "NONE"
msgstr "Aucun"

msgid "keyword"
msgstr "Mot clé"

msgid "VALID"
msgstr "Valide"

msgid "INVALID"
msgstr "Invalide"

msgid "COURSE"
msgstr "Cours"

msgid "MASTER_THESIS"
msgstr "Thèse"

msgid "DISSERTATION"
msgstr "Mémoire"

msgid "INTERNSHIP"
msgstr "Stage"

msgid "OTHER_COLLECTIVE"
msgstr "Autre collectif"

msgid "OTHER_INDIVIDUAL"
msgstr "Autre individuel"

msgid "EXTERNAL"
msgstr "Externe"

msgid "TEACHING_INTERNSHIP"
msgstr "Stage d'enseignement"

msgid "CLINICAL_INTERNSHIP"
msgstr "Stage clinique"

msgid "PROFESSIONAL_INTERNSHIP"
msgstr "Stage socio-professionnel"

msgid "RESEARCH_INTERNSHIP"
msgstr "Stage de recherche"

msgid "LU_ERRORS_REQUIRED"
msgstr "Ce champ est requis."

msgid "LU_ERRORS_INVALID"
msgstr "'Entrez une valeur valide."

msgid "LU_ERRORS_INVALID_SEARCH"
msgstr "Recherche invalide - Veuillez remplir mininum 2 filtres lors de vos recherches."

msgid "LU_ERRORS_ACADEMIC_YEAR_REQUIRED"
msgstr "Veuillez préciser une année académique."

msgid "LU_ERRORS_YEAR_WITH_ACRONYM"
msgstr "Veuillez préciser une année académique ou entrer un acronyme valide."

msgid "LU_ERRORS_INVALID_REGEX_SYNTAX"
msgstr "Expression régulière incorrecte!"

msgid "ANNUAL"
msgstr "Annuel"

msgid "BIENNIAL_EVEN"
msgstr "Bisannuel pair"

msgid "BIENNIAL_ODD"
msgstr "Bisannuel impair"

msgid "no_valid_m_justification_error"
msgstr "Vous ne pouvez pas encoder d'absence justifiée (M) via l'injection xls"

msgid "abscence_justified_preserved"
msgstr "Abscence justifiée dèjà encodée et préservée"

msgid "tutors_of_course"
msgstr "Enseignant·e·s du cours"

msgid "academic_actors"
msgstr "Acteurs académiques"

msgid "academic_start_date_error"
msgstr "La date de début doit être comprise entre les dates de début/fin de l'année académique"

msgid "academic_end_date_error"
msgstr "La date de fin doit être comprise entre les dates de début/fin de l'année académique"

msgid "end_start_date_error"
msgstr "La date de fin doit être supérieure à la date début"

msgid "dates_mandatory_error"
msgstr "Les dates de début et de fin sont obligatoires"

msgid "date_format"
msgstr "%d/%m/%Y"

msgid "date_format_string"
msgstr "d/m/Y"

msgid "format_date"
msgstr "jj/mm/aaaa"

msgid "desc_lnk_academic_actors"
msgstr "Gestion des acteurs académiques"

msgid "all_years"
msgstr "Toutes les années"

msgid "trainings"
msgstr "Formations"

msgid "components"
msgstr "Composants"

msgid "educational_information"
msgstr "Infos pédagogiques"

msgid "propositions"
msgstr "Propositions"

msgid "tutor_attributions"
msgstr "Enseignants - attributions"

msgid "proposal"
msgstr "Proposition"

msgid "academic_calendar_offer_year_calendar_start_date_end_date_error"
msgstr "La date d'ouverture de '%s' du calendrier académique ne peut pas être supérieure au %s "
       "(date de fin de '%s' du programme '%s')"

msgid "component_type"
msgstr "Type de composant"

msgid "vol_q1"
msgstr "Vol. q1"

msgid "vol_q2"
msgstr "Vol. q2"

msgid "volume"
msgstr "Volume"

msgid "schedules_conformity"
msgstr "Conform. horaires"

msgid "planned_classrooms"
msgstr "Classes prévues"

msgid "real_on_planned_classrooms"
msgstr "Classes effectives/prévues"

msgid "classes"
msgstr "Classes"

msgid "class"
msgstr "Classe"

msgid "learning_unit_code"
msgstr "Code de l'UE"

msgid "partims"
msgstr "Partims"

msgid "periodicity"
msgstr "Périodicité"

msgid "nominal_credits"
msgstr "Crédits"

msgid "active"
msgstr "Actif"

msgid "inactive"
msgstr "Inactif"

msgid "MASTER_DISSERTATION"
msgstr "Mémoire"

msgid "FULL"
msgstr "Complet"

msgid "MOBILITY"
msgstr "Mobilité"

msgid "OTHER"
msgstr "Autre"

msgid "PARTIM"
msgstr "Partim"

msgid "PHD_THESIS"
msgstr "Thèse"

msgid "selected"
msgstr "sélectionné(s)"

msgid "subtype"
msgstr "Sous-type"

msgid "start"
msgstr "Début"

msgid "duration"
msgstr "Durée"

msgid "learning_unit_specifications"
msgstr "Cahier de charges"

msgid "experimental_phase"
msgstr "Cette fonctionnalité est en phase expérimentale"

msgid "title_1"
msgstr "Intitulé commun aux partims (partie 1)"

msgid "common_title"
msgstr "Intitulé commun"

msgid "common_english_title"
msgstr "Intitulé commun en anglais"

msgid "title_2"
msgstr "Intitulé propre au partim (partie 2)"

msgid "title_proper_to_UE"
msgstr "Intitulé propre"

msgid "english_title_proper_to_UE"
msgstr "Intitulé propre en anglais"

msgid "title_in_english"
msgstr "Intitulé en anglais"

msgid "title_in_english_1"
msgstr "(partie 1 commune aux partims)"

msgid "title_in_english_2"
msgstr "(partie 2 propre au partim)"

msgid "LECTURING"
msgstr "Partie magistrale"

msgid "PRACTICAL_EXERCISES"
msgstr "Partie pratique"

msgid "lecturing"
msgstr "Cours magistral"

msgid "PE"
msgstr "TP"

msgid "SCHOOL"
msgstr "Ecole"

msgid "PLATFORM"
msgstr "Plateforme"

msgid "LOGISTICS_ENTITY"
msgstr "Entitée logistique"

msgid "organogram"
msgstr "Organigramme"

msgid "attached_to"
msgstr "Attachée à"

msgid "ACADEMIC_PARTNER"
msgstr "Partenaire académique"

msgid "INDUSTRIAL_PARTNER"
msgstr "Partenaire industriel"

msgid "SERVICE_PARTNER"
msgstr "Partenaire de service"

msgid "COMMERCE_PARTNER"
msgstr "Partenaire commercial"

msgid "PUBLIC_PARTNER"
msgstr "Partenaire public"

msgid "requirement_entity"
msgstr "Entité resp. cahier de charges"

msgid "requirement_entity_small"
msgstr "Ent. charge"

msgid "allocation_entity"
msgstr "Entité resp. de l'attribution"

msgid "allocation_entity_small"
msgstr "Ent. attrib."

msgid "with_entity_subordinated_small"
msgstr "Avec ent. subord."

msgid "additional_requirement_entity"
msgstr "Entité resp. cahier de charges complémentaire"

msgid "additional_requirement_entity_1"
msgstr "Entité resp. cahier de charges complémentaire 1"

msgid "additional_requirement_entity_2"
msgstr "Entité resp. cahier de charges complémentaire 2"

msgid "academic_end_year"
msgstr "Anac de fin"

msgid "academic_start_year"
msgstr "Anac de début"

msgid "organization_name"
msgstr "Nom"

msgid "partial"
msgstr "Q1"

msgid "remaining"
msgstr "Q2"

msgid "partial_remaining"
msgstr "Q1&2"

msgid "partial_or_remaining"
msgstr "Q1|2"

msgid "volume_partial"
msgstr "Vol. Q1"

msgid "volume_remaining"
msgstr "Vol. Q2"

msgid "quadrimester"
msgstr "Quadrimestre"

msgid "composition"
msgstr "Composition"

msgid "real_classes"
msgstr "Classes effectives"

msgid "lu_usage"
msgstr "Utilisation par les UE"

msgid "academic_years"
msgstr "Années académiques"

msgid "from"
msgstr "De"

msgid "to"
msgstr "à"

msgid "since"
msgstr "Depuis"

msgid "editing"
msgstr "Edition"

msgid "component"
msgstr "Composant"

msgid "used_by"
msgstr "Utilisation par l'unité d'enseignement"

msgid "offers_enrollments"
msgstr "Inscriptions aux formations"

msgid "learning_units_enrollments"
msgstr "Inscription aux unités d'enseignement"

msgid "exams_enrollments"
msgstr "Inscription aux examens"

msgid "average"
msgstr "Moyenne"

msgid "global_average"
msgstr "Moyenne générale"

msgid "result"
msgstr "Résultat"

msgid "enrollment_date"
msgstr "Date d'inscription"

msgid "students_title"
msgstr "Etudiants"

msgid "student_title"
msgstr "Etudiant"

msgid "classe"
msgstr "Classe"

msgid "localization"
msgstr "Localisation"

msgid "internship_subtype"
msgstr "Sous-type de stage"

msgid "part1"
msgstr "partie 1"

msgid "part2"
msgstr "partie 2"

msgid "create_learning_unit"
msgstr "Création d'une unité d'enseignement"

msgid "existed_acronym"
msgstr "Code a déjà existé pour "

msgid "existing_acronym"
msgstr "Code déjà existant en "

msgid "invalid_acronym"
msgstr "Code non valide"

msgid "acronym_rules"
msgstr "Code composé de:\n"
       "site: 1 lettre\n"
       "partie alphabétique: 2 à 4 lettres\n"
       "partie numérique: 4 chiffres"

msgid "end_year_title"
msgstr "Année de fin"

msgid "active_title"
msgstr "Actif"

msgid "titles"
msgstr "Intitulés"

msgid "fixtures_build"
msgstr "Créer des fixtures anonymisées"

msgid "desc_lnk_fixtures_build"
msgstr "Crée un fichier json avec des fixtures anonymisées"

msgid "partial_volume_1"
msgstr "Volume Q1"

msgid "partial_volume_2"
msgstr "Volume Q2"

msgid "partial_volume_1Q"
msgstr "Q1"

msgid "partial_volume_2Q"
msgstr "Q2"

msgid "planned_classes"
msgstr "Classes prévues"

msgid "planned_classes_pc"
msgstr "C.P."

msgid "total_volume_voltot"
msgstr "Vol.tot"

msgid "volumes_management"
msgstr "Gestion des volumes horaires"

msgid "volumes_validation_success"
msgstr "Les données entrées respectent les règles de calculs des volumes horaires."

msgid "end_date_gt_begin_date"
msgstr "L'année de fin doit etre égale ou supérieur à l'année de départ"

msgid "session_title"
msgstr "Session dérogation"

msgid "remarks_title"
msgstr "Remarques"

msgid "faculty_remark"
msgstr "Remarque de faculté"

msgid "other_remark"
msgstr "Autre remarque"

msgid "new_learning_unit"
msgstr "Nouvelle UE"

msgid "previous"
msgstr "Précédent"

msgid "next"
msgstr "Suivant"

msgid "learning_location"
msgstr "Lieu d'enseignement"

msgid "NON_ACADEMIC"
msgstr "Non academique autre"

msgid "NON_ACADEMIC_CREF"
msgstr "Non académique CREF"

msgid "ACADEMIC"
msgstr "Académique"

msgid "ACTIVE"
msgstr "Actif"

msgid "INACTIVE"
msgstr "Inactif"

msgid "RE_REGISTRATION"
msgstr "Actif uniquement pour des réinscriptions"

msgid "OPTIONAL"
msgstr "Optionnel"

msgid "NO_PRINT"
msgstr "Pas d'impression"

msgid "IN_HEADING_2_OF_DIPLOMA"
msgstr "Dans rubrique 2 du diplôme"

msgid "IN_EXPECTED_FORM"
msgstr "Sous forme d'attendu"

msgid "FEE_1"
msgstr "Rôle"

msgid "FEE_2"
msgstr "Rôle + examen"

msgid "FEE_3"
msgstr "AESS, CAPAES ou fin de cycle"

msgid "FEE_4"
msgstr "Minerval sans examen"

msgid "FEE_5"
msgstr "Minerval complet"

msgid "FEE_6"
msgstr "certificat universitaire"

msgid "FEE_7"
msgstr "Master complémentaire spécialisation médicale"

msgid "FEE_8"
msgstr "Concours d’accès"

msgid "FEE_10"
msgstr "10 CU 30 crédits"

msgid "FEE_11"
msgstr "11 Certificat compétence méd"

msgid "FEE_12"
msgstr "12 Offres ISA : 12BA et 21MS"

msgid "FEE_13"
msgstr "13 Offres ISA : 13BA et 22MS"

msgid "DAILY"
msgstr "Horaire de jour"

msgid "SHIFTED"
msgstr "Horaire décalé"

msgid "ADAPTED"
msgstr "Horaire adapté"

msgid "academic_calendar_type"
msgstr "Type d'événement"

msgid "DELIBERATION"
msgstr "Délibération"

msgid "DISSERTATION_SUBMISSION"
msgstr "Soumission de mémoires"

msgid "EXAM_ENROLLMENTS"
msgstr "Inscription aux examens"

msgid "SCORES_EXAM_DIFFUSION"
msgstr "Diffusion des notes d'examen"

msgid "SCORES_EXAM_SUBMISSION"
msgstr "Soumission des feuilles de note"

msgid "TEACHING_CHARGE_APPLICATION"
msgstr "Application pour charges d'enseignement"

msgid "field_is_required"
msgstr "Ce champ est obligatoire."

msgid "associated_entity"
msgstr "Les entités associées"

msgid "LU_WARNING_INVALID_ACRONYM"
msgstr "Si l'acronym est introduit, il doit au minimum faire 3 caractères"

msgid "title_in_french"
msgstr "Intitulé en français"

msgid "schedule_type"
msgstr "Type horaire"

msgid "enrollment_campus"
msgstr "Lieu d'inscription"

msgid "other_campus_activities"
msgstr "Activités sur d'autres sites"

msgid "unspecified"
msgstr "Indéterminé"

msgid "university_certificate"
msgstr "Certificat universitaire"

msgid "studies_domain"
msgstr "Domaine d'études"

msgid "primary_language"
msgstr "Langue principale"

msgid "other_language_activities"
msgstr "Activité dans d'autres langues"

msgid "funding"
msgstr "Finançable"

msgid "funding_cud"
msgstr "Financement coopération internationale CCD/CUD"

msgid "funding_direction"
msgstr "Orientation de financement"

msgid "cud_funding_direction"
msgstr "Orientation coopération internationale CCD/CUD"

msgid "active_status"
msgstr "Actif"

msgid "partial_deliberation"
msgstr "Sous-épreuve"

msgid "admission_exam"
msgstr "Concours"

msgid "academic_type"
msgstr "Nature"

msgid "keywords"
msgstr "Mots clés"

msgid "training_type"
msgstr "Type de formation"

msgid "QUADRIMESTER"
msgstr "Quadrimestre(s)"

msgid "TRIMESTER"
msgstr "Trimestre(s)"

msgid "MONTH"
msgstr "Mois"

msgid "WEEK"
msgstr "Semaine(s)"

msgid "DAY"
msgstr "Jour(s)"

msgid "administration_entity"
msgstr "Entité d'administration"

msgid "management_entity"
msgstr "Entité académique"

msgid "enrollment_enabled"
msgstr "Inscriptible"

msgid "formations"
msgstr "Formations"

msgid "formations_lnk"
msgstr "Formations"

msgid "desc_lnk_formations"
msgstr "Organisation des formations"

msgid "education_groups"
msgstr "Organisations de formations"

msgid "education group year"
msgstr "Organisation de formations annualisée"

msgid "entity_management"
msgstr "Fac. gestion"

msgid "of_category"
msgstr "Type d'organisation de formation"

msgid "activity_search"
msgstr "Unités d'enseignement"

msgid "service_course_search"
msgstr "Cours de service"

msgid "TRAINING"
msgstr "Formation"

msgid "MINI_TRAINING"
msgstr "Mini formation"

msgid "GROUP"
msgstr "Groupement"

msgid "PRIMARY_LANGUAGE"
msgstr "Langue principale"

msgid "OR"
msgstr "Ou"

msgid "AND"
msgstr "Et"

msgid "language_association"
msgstr "Opérateur langues principales"

msgid "prolong_or_create_learning_unit_message"
msgstr "<p>Le <b>sigle</b> utilisé est <b>déjà existant</b>.</p>"
       "<p>Vous avez le choix entre :"
       "<ul><li>soit <b>créer</b> une nouvelle UE qui reprendra ce sigle </li>"
       "<li>soit <b>prolonger</b> l'unité d'enseignement de même sigle </li></ul></p>"

msgid "confirm_your_action"
msgstr "Confirmer votre action."

msgid "create"
msgstr "Créer"

msgid "prolong"
msgstr "Prolonger"

msgid "diplomas_certificates"
msgstr "Diplômes /  Certificats"

msgid "diploma_title"
msgstr "Intitulé du diplôme/du certificat"

msgid "professionnal_title"
msgstr "Titre professionnel"

msgid "university_certificate_desc"
msgstr "Mène à diplôme/à certificat"

msgid "program_coorganization"
msgstr "Programme co-organisés avec d'autres institutions"

msgid "for_all_students"
msgstr "Pour tous les étudiants"

msgid "diploma"
msgstr "Diplôme"

msgid "UNIQUE"
msgstr "Diplôme unique"

msgid "SEPARATE"
msgstr "Diplôme séparé"

msgid "NOT_CONCERNED"
msgstr "Non concerné"

msgid "organization_address_save_error"
msgstr "Impossible d'enregistrer l'adresse de l'organisation"

msgid "i_confirm"
msgstr "Oui, je confirme."

msgid "msg_warning_delete_learning_unit"
msgstr "Cette opération est <strong>permanente</strong> et ne peut pas être défaite. Vous perdrez à jamais"
       " les données liées à l'UE <strong>%s</strong>."

msgid "The learning unit %(acronym)s has been successfully deleted for all years."
msgstr "L'unité d'enseignement %(acronym)s a été supprimée avec succès pour toutes les années."

msgid "cannot_delete_learning_unit_year"
msgstr "L’UE <strong>%(learning_unit)s</strong> dont vous demandez la suppression à partir de l’année %(year)s fait l’objet des liens suivants à supprimer au préalable :"

msgid "cannot_delete_learning_unit"
msgstr "L’UE <strong>%(learning_unit)s</strong> dont vous demandez la suppression fait l’objet des liens suivants à supprimer au préalable :"

msgid "There is %(count)d enrollments in %(subtype)s %(acronym)s for the year %(year)s"
msgstr "%(subtype)s %(acronym)s fait l’objet de %(count)d inscription(s) l’année %(year)s"

msgid "%(subtype)s %(acronym)s is assigned to %(tutor)s for the year %(year)s"
msgstr "%(subtype)s %(acronym)s est attribué(e) à %(tutor)s l’année %(year)s"

msgid "%(subtype)s %(acronym)s is assigned to the assistant %(assistant)s for the year %(year)s"
msgstr "%(subtype)s %(acronym)s est attribué(e) à l'assistant %(assistant)s l'année %(year)s"

msgid "lu_included_in_group"
msgstr "%(subtype)s %(acronym)s est repris dans le groupement %(group)s l’année %(year)s"

msgid "The learning unit %(acronym)s is related to the internship speciality %(speciality)s"
msgstr "L'unité d'enseignement %(acronym)s est liée à la spécialité de stage %(speciality)s"

msgid "%(subtype)s %(acronym)s has been deleted for the year %(year)s"
msgstr "%(subtype)s %(acronym)s a été supprimé(e) pour l'année %(year)s"

msgid "The class %(acronym)s has been deleted for the year %(year)s"
msgstr "La classe %(acronym)s a été supprimé(e) pour l'année %(year)s"

msgid "the partim"
msgstr "le partim"

msgid "The partim"
msgstr "Le partim"

msgid "The learning unit"
msgstr "L'unité d'enseignement"

msgid "the learning unit"
msgstr "l'unité d'enseignement"

msgid "Delete from this academic year"
msgstr "Supprimer à partir de cette année académique"

msgid "Delete the learning unit for all academic years"
msgstr "Supprimer l'unité d'enseignement pour toutes les années académiques"

msgid "You asked the deletion of the learning unit %(acronym)s from the year %(year)s"
msgstr "Vous avez demandé la suppression de l'unité d'enseignement %(acronym)s à partir de l'année %(year)s"

msgid "publish_attribution_to_portal"
msgstr "Publication des attributions sur Osis-Portal"

msgid "RESEVED_FOR_INTERNS"
msgstr "Réservé aux internes"

msgid "OPEN_FOR_EXTERNS"
msgstr "Ouvert aux externes"

msgid "EXCEPTIONAL_PROCEDURE"
msgstr "Procédure exceptionnelle"

msgid "VACANT_NOT_PUBLISH"
msgstr "Vacant à ne pas publier"

msgid "DO_NOT_ASSIGN"
msgstr "A ne pas attribuer"

msgid "folder"
msgstr "Dossier"

msgid "introduced_by"
msgstr "Introduit par"

msgid "the"
msgstr "Le"

msgid "proposal_management"
msgstr "Gestion de la proposition"

msgid "category"
msgstr "Catégorie"

msgid "PRESIDENT"
msgstr "Président"

msgid "SECRETARY"
msgstr "Secrétaire"

msgid "SIGNATORY"
msgstr "Signataire"

msgid "administrative_data"
msgstr "Données administratives"

msgid "jury"
msgstr "Jury"

msgid "signatory_qualification"
msgstr "Qualification du signataire"

msgid "course_enrollment"
msgstr "Inscription aux cours"

msgid "marks_presentation"
msgstr "Remise des notes"

msgid "dissertation_presentation"
msgstr "Remise du mémoire"

msgid "scores_diffusion"
msgstr "Diffusion des notes"

msgid "session"
msgstr "session"

msgid "at"
msgstr "à"

msgid "learning_unit_years_to_delete"
msgstr "Vous êtes sur le point de supprimer définitivement les UE suivantes"

msgid "type_must_be_full"
msgstr "Le type de l'unité d'enseignement doit être complet."

msgid "learning_unit_type_is_not_internship"
msgstr "L'unité d'enseignement n'est pas de type stage."

msgid "CREATION"
msgstr "Création"

msgid "MODIFICATION"
msgstr "Modification"

msgid "TRANSFORMATION"
msgstr "Transformation"

msgid "TRANSFORMATION_AND_MODIFICATION"
msgstr "Transformation et modification"

msgid "SUPPRESSION"
msgstr "Suppression"

msgid "CENTRAL"
msgstr "Central"

msgid "SUSPENDED"
msgstr "Suspendu"

msgid "ACCEPTED"
msgstr "Accepté"

msgid "REFUSED"
msgstr "Refusé"

msgid "success_modification_proposal"
msgstr "Une proposition de modification de type {} a été faite pour l'unité d'enseignement {}."

msgid "proposal_edited_successfully"
msgstr "Proposition modifiée avec succès"

msgid "proposals_cancelled_successfully"
msgstr "Propositions annulées avec succès"

msgid "proposals_consolidated_successfully"
msgstr "Propositions consolidées avec succès"

msgid "content"
msgstr "Contenu"

msgid "code_scs"
msgstr "Code SCS"

msgid "title_code_formation"
msgstr "Intitulé / Code OF"

msgid "absolute_credits"
msgstr "Crédits abs."

msgid "relative_target_credits"
msgstr "Créd. cible rel."

msgid "min_credits"
msgstr "Créd. min."

msgid "max_credits"
msgstr "Créd. max."

msgid "mandatory"
msgstr "Oblig."

msgid "block"
msgstr "Bloc"

msgid "current_order"
msgstr "Ordre présent"

msgid "sessions_derogation"
msgstr "Sessions en dérogation"

msgid "own_comment"
msgstr "Commentaire propre"

msgid "SESSION_1"
msgstr "1"

msgid "SESSION_2"
msgstr "2"

msgid "SESSION_3"
msgstr "3"

msgid "SESSION_1_2"
msgstr "12"

msgid "SESSION_1_3"
msgstr "13"

msgid "SESSION_2_3"
msgstr "23"

msgid "SESSION_1_2_3"
msgstr "123"

msgid "SESSION_UNDEFINED"
msgstr "Session indéfinie"

msgid "SESSION_PARTIAL_2_3"
msgstr "p23"

msgid "Put in proposal"
msgstr "Mettre en proposition"

msgid "Put in suppression proposal"
msgstr "Mettre en proposition de suppression"

msgid "Proposal for modification"
msgstr "Proposition de modification"

msgid "End of teaching"
msgstr "Fin d'enseignement"

msgid "academic_entity_small"
msgstr "Ent. académique"

msgid "academic_entity"
msgstr "Entité académique"

msgid "folder_number"
msgstr "Dossier n°{}"

msgid "produce_xls_lus"
msgstr "Les unités d'enseignement"

msgid "%(date)s must be set within %(start_date)s and %(end_date)s"
msgstr "%(date)s doit être comprise entre %(start_date)s et %(end_date)s"

msgid "Cancel the proposal"
msgstr "Annuler la proposition"

msgid "Edit the proposal"
msgstr "Editer la proposition"

msgid "Consolidate the proposal"
msgstr "Consolider la proposition"

msgid "msg_confirm_cancel_proposal"
msgstr "Etes-vous certain de vouloir annuler la proposition ?"

msgid "The administrative data has been successfully modified"
msgstr "Les données administratives ont été sauvées avec succès"

msgid "vacant"
msgstr "Vacant"

msgid "team_management"
msgstr "Gestion par équipe"

msgid "type_declaration_vacant"
msgstr "Décision"

msgid "procedure"
msgstr "Procédure"

msgid "educational_information_management"
msgstr "Gestion des informations pédagogiques"

msgid "SUMMARY_COURSE_SUBMISSION"
msgstr "Soumission des résumés de cours"

msgid "INTERNAL_TEAM"
msgstr "Interne/Equipe"

msgid "substitute"
msgstr "Suppléé"

msgid "not_end_year"
msgstr "pas de fin prévue"

msgid "Modify"
msgstr "Modifier"

msgid "Edit learning unit end date"
msgstr "Modifier la date de fin de l'unité d'enseignement"

msgid "Modify end date"
msgstr "Modifier la date de fin"

msgid "partim"
msgstr "Partim"

msgid "partim_character_rules"
msgstr "Identifiant partim: 1 lettre ou 1 chiffre"

msgid "invalid_partim_character"
msgstr "Caractère déjà utilisé"

msgid "learning_unit_successfuly_created"
msgstr "Unité d'enseignement <a href='%(link)s'> %(acronym)s (%(academic_year)s) </a> créée avec succès."

msgid "learning_unit_successfuly_deleted"
msgstr "Unité d'enseignement {acronym} ({academic_year}) supprimée avec succès."

msgid "learning_unit_creation_academic_year_max_error"
msgstr "Impossible de créer une UE dont l'année académique est supérieure à {}."

msgid "parent_greater_than_partim"
msgstr "L'année de fin selectionnée (%(partim_end_year)s) est plus grande que l'année de fin du parent %(lu_parent)s"

msgid "learning_unit_created"
msgstr "L'unité d'enseignement %(learning_unit)s créée pour l'année academique %(academic_year)s"

msgid "learning_unit_updated"
msgstr "Unité d'enseignement {acronym} mise à jour avec succès"

msgid "partim_greater_than_parent"
msgstr "L'unité d'enseignement %(learning_unit)s a un partim %(partim)s avec une année de fin plus grande que %(year)s"

msgid "remark"
msgstr "Remarque"

msgid "remark_english"
msgstr "Remarque en anglais"

msgid "Ensure this value is less than %(limit_value)s."
msgstr "Assurez-vous que cette valeur est inférieure à %(limit_value)s."

msgid "Ensure this value is greater than %(limit_value)s."
msgstr "Assurez-vous que cette valeur est supérieure à %(limit_value)s."

msgid "Entity_not_exist"
msgstr "L'entité %(entity_acronym)s n'existe pas pour l'année académique sélectionnée %(academic_year)s"

msgid "Edit the learning unit"
msgstr "Modifier l'unité d'enseignement"

msgid "requirement_entity_end_date_too_short"
msgstr "La durée de vie de l'entité responsable cahier de charges est trop courte."

msgid "Requirement and allocation entities must be linked to the same faculty for this learning unit type."
msgstr "L'entité responsable du cahier de charges et celle d'attribution doivent appartenir à la même faculté pour ce type d'unité d'enseignement."

msgid "success_modification_learning_unit"
msgstr "L'unité d'enseignement a été modifiée."

msgid "error_modification_learning_unit"
msgstr "Erreur lors de la modification de l'unité d'enseignement."

msgid "cannot_set_internship_subtype_for_type_other_than_internship"
msgstr "Le sous-type de stage ne peut pas être séléctionnné pour un type d'unité d'enseignement autre que stage."

msgid "%(subtype)s %(acronym)s is in proposal for the year %(year)s"
msgstr "%(subtype)s %(acronym)s est en proposition pour l'année %(year)s"

msgid "volume_have_more_than_2_decimal_places"
msgstr "Le volume a plus de 2 décimales"

msgid "Site"
msgstr "Site"

msgid "proposal_type"
msgstr "Type proposition"

msgid "proposal_status"
msgstr "Etat proposition"

msgid "folder_entity"
msgstr "Sigle dossier"

msgid "proposals_search"
msgstr "Propositions"

msgid "folder_num"
msgstr "N° dossier"

msgid "ask_to_report_modification"
msgstr "Voulez-vous reporter les modifications faites pour les années suivantes ?"

msgid "proposal_learning_unit_successfuly_created"
msgstr "Proposition d'unité d'enseignement <a href='%(link)s'> %(acronym)s (%(academic_year)s) </a> créée avec succès."

msgid "new_learning_unit_proposal"
msgstr "Nouvelle proposition d'unité d'enseignement"

msgid "proposal_creation"
msgstr "Proposition de création"

msgid "proposal_update"
msgstr "Modification de proposition"

msgid "value_before_proposal"
msgstr "Valeur avant proposition"

msgid "entity_not_found"
msgstr "Entité non-trouvée.  Il y a peut-être une erreur dans les données"

msgid "min_for_field"
msgstr "Veuillez entrer une valeur supérieure ou égale à 0."

msgid "max_for_field"
msgstr "Veuillez entrer une valeur inférieur ou égale à 500."

msgid "force_state"
msgstr "Forcer l'état"

msgid "do_you_want_change_status_proposals"
msgstr "Voulez-vous changer le statut de ces propositions?"

msgid "are_you_sure_to_change_state_from"
msgstr "Êtes-vous sûr de vouloir changer l'état de"

msgid "must_set_common_title_or_specific_title"
msgstr "L'intitulé propre ou l'intitulé commun est requis."

msgid "learning_unit_in_proposal_cannot_save"
msgstr "L'unité d'enseignement %(luy)s est en proposition, impossible de sauvegarder le changement à partir de l'année %(academic_year)s"

msgid "in_proposal"
msgstr "En proposition"

msgid "by"
msgstr "Par"

msgid "summary_locked"
msgstr "mise-à-jour bloquée pour l'enseignant"

msgid "get_back_to_initial"
msgstr "Retour à l'état initial"

msgid "do_you_want_to_get_back_to_initial"
msgstr "Voulez-vous retourner à l'état initial?"

msgid "error_proposal_suppression_to_initial"
msgstr "Erreur lors du retour à l'initial. Une des propositions sélectionnées n'est pas de type SUPPRESSION. Rien n'a été fait"

msgid "error_proposal_no_data"
msgstr "Erreur lors du retour à l'initial. Aucune donnée sélectionnée valide"

msgid "msg_confirm_delete_luy"
msgstr "Etes-vous certain de vouloir supprimer définitivement cette unité d'enseignement ?"

msgid "already_existing_acronym"
msgstr "Sigle déjà existant"

msgid "The value of field '%(field)s' is different between year %(year)s - %(value)s and year %(next_year)s - %(next_value)s"
msgstr "La valeur du champ '%(field)s' différe entre l'année %(year)s - %(value)s et l'année %(next_year)s - %(next_value)s"

msgid "There is not the learning unit %(acronym)s - %(next_year)s"
msgstr "Il n'existe pas d'unité d'enseigmenent %(acronym)s - %(next_year)s"

msgid "The value of field '%(field)s' for the learning unit %(acronym)s (%(component_type)s) is different between year %(year)s - %(value)s and year %(next_year)s - %(next_value)s"
msgstr "La valeur du champ '%(field)s'de l'unité d'enseignement %(acronym)s (%(component_type)s) différe entre l'année %(year)s - %(value)s et l'année %(next_year)s - %(next_value)s"

msgid "There is not %(component_type)s for the learning unit %(acronym)s - %(year)s but exist in %(existing_year)s"
msgstr "Il n'y a pas de %(component_type)s pour l'unité d'enseignement %(acronym)s - %(year)s mais existe en %(existing_year)s"

msgid "Educational information opening"
msgstr "Ouverture informations pédagoqiques"

msgid "Educational information ending"
msgstr "Fermeture informations pédagoqiques"

msgid "official_title_proper_to_partim"
msgstr "Intitulé propre au partim"

msgid "official_english_title_proper_to_partim"
msgstr "Intitulé en anglais propre au partim"

msgid "Educational information submission dates updated"
msgstr "Date de soumission des informations pédagogiques mis à jour"

msgid "The credits value of the partim %(acronym)s is greater or equal than the credits value of the parent learning unit."
msgstr "Le nombre de crédits du partim %(acronym)s est supérieur ou égal à celui de l'unité d'enseignement parent"

msgid "The learning unit has been updated until %(year)s."
msgstr "L'unité d'enseignement a été modifiée jusqu'en %(year)s."

msgid "Prohibition to delete a learning unit before 2015."
msgstr "Interdiction de supprimer une unité d'enseignement avant 2015."

msgid "The entity '%(acronym)s' doesn't exist anymore in %(year)s"
msgstr "L'entité '%(acronym)s' n'existe plus en %(year)s"

msgctxt "teachingmaterial"
msgid "title"
msgstr "titre"

msgctxt "teachingmaterial"
msgid "mandatory"
msgstr "obligatoire"

msgid "Bibliography"
msgstr "Bibliographie"

msgid "bibliography"
msgstr "bibliographie"

msgid "Teaching material"
msgstr "Supports de cours"

msgid "Mobility"
msgstr "Mobilité"

msgid "updated"
msgstr "Mis à jour"

msgid "unupdated"
msgstr "Pas à jour"

msgid "summary_list"
msgstr "Statut des informations pédagogiques"

msgid "The periodicity of the parent and the partims do not match"
msgstr "La périodicité de l'UE parent et des partims est incompatible"

msgid "The parent is inactive and there is at least one partim active"
msgstr "L'UE parent est inactive et au moins un partim est actif"

msgid "This partim is active and the parent is inactive"
msgstr "Ce partim est actif alors que l'UE parent est inactive"

msgid "educational_information_update_reminder"
msgstr "Mail de rappel résumés"

msgid "do_you_want_to_sent_email"
msgstr "Voulez-vous envoyer un email de rappel?"

msgid "desc_mail_reminder"
msgstr "Envoyer un email de rappel pour la mise à jour des informations pédagogiques"

msgid "success_mail_reminder"
msgstr "Messages de rappel envoyés"

msgid "consolidate"
msgstr "Consolider"

msgid "do_you_want_to_consolidate"
msgstr "Voulez-vous consolider ?"

msgid "need_no_reminder"
msgstr "Pas besoin de rappel tout est en ordre"

msgid "Proposal %(acronym)s (%(academic_year)s) cannot be consolidated."
msgstr "Proposition %(acronym)s (%(academic_year)s) ne peut pas être consolidée."

msgid "Proposal %(acronym)s (%(academic_year)s) successfully consolidated."
msgstr "Proposition %(acronym)s (%(academic_year)s) consolidée avec succès."

msgid "Proposal %(acronym)s (%(academic_year)s) cannot be canceled."
msgstr "Proposition %(acronym)s (%(academic_year)s) ne peut pas être annulée."

msgid "Proposal %(acronym)s (%(academic_year)s) successfully canceled."
msgstr "Proposition %(acronym)s (%(academic_year)s) annulée avec succès"

msgid "A report has been sent."
msgstr "Un rapport a été envoyé."

msgid "Success"
msgstr "Succès"

msgid "Failure"
msgstr "Echec"

msgid "Remarks"
msgstr "Remarques"

msgid "Learning unit"
msgstr "Unité d'enseignement"

msgid "Research criteria"
msgstr "Critères de recherche"

msgid "The learning unit %(acronym)s is included in the following education groups"
msgstr "L'unité d'enseignement %(acronym)s est incluse dans les groupements suivants"

msgid "type_code_formation"
msgstr "Type d'OF"

msgid "absolute_and_relative_credits"
msgstr "Crédits<br>relatifs / absolus"

msgid "Proposal is neither accepted nor refused."
msgstr "La proposition n'est ni acceptée ni refusée."

msgid "learning_achievements"
msgstr "Acquis d'apprentissage"

msgid "up"
msgstr "Remonter"

msgid "down"
msgstr "Descendre"

msgid "learning_achievements_headline"
msgstr "A la fin de cette unité d'enseignement, l'étudiant est capable de:"

msgid "User %(person)s do not have rights on this proposal."
msgstr "L'utilisateur %(person)s ne dispose pas de droits sur cette proposition."

msgid "Enrollments to learning unit"
msgstr "Inscriptions à l'UE"

msgid "Training"
msgstr "Formation"

msgid "Enrollments to training"
msgstr "Inscrits à la formation"

msgid "Enrolled to learning unit"
msgstr "Inscrits à l'UE"

msgid "No proposals was selected."
msgstr "Aucune propositions n'a été sélectionnées."

msgid "Proposal %(acronym)s (%(academic_year)s) successfully changed state."
msgstr "Proposition %(acronym)s (%(academic_year)s) a changé d'état avec succès."

msgid "Proposal %(acronym)s (%(academic_year)s) cannot be changed state."
msgstr "Proposition %(acronym)s (%(academic_year)s) ne peut pas changer d'état."

msgid "cancellation"
msgstr "annulation"

msgid "consolidation"
msgstr ""

msgid "borrowed_course_search"
msgstr "Cours empruntés"

msgid "add_another"
msgstr "Ajouter un autre"

msgid "faculty_borrowing"
msgstr "Faculté emprunteuse"

msgid "The value of this attribute is inherited from the parent UE"
msgstr "La valeur de cet attribut est héritée de l'UE parent"

msgid "to_complete"
msgstr "A compléter"

msgid "The value of this attribute is not annualized"
msgstr "La valeur de cet attribut n'est pas annualisée"

msgid "start_year"
msgstr "Début"

msgid "produce_xls_attributions"
msgstr "Les unités d'enseignement et les attributions"

msgid "produce_xls_proposals"
msgstr "Xls avec les propositions"

msgid "proposal_date"
msgstr "Date proposition"

msgid "search_type"
msgstr "Type de recherche"

msgid "The linked %(entity)s does not exist at the start date of the academic year linked to this learning unit"
msgstr "L'%(entity)s liée n'existe pas à la date de début de l'année académique liée à cette unité d'enseignement"

msgid "COURSE_ENROLLMENT"
msgstr "Inscription aux cours"

msgid "vol_global"
msgstr "Vol. global"

msgid "volume_global"
msgstr "volume total global"

msgid "Vol. annual"
msgstr "Vol. annuel"

msgid "Volume annual"
msgstr "Volume annuel"

msgid "missing_internship_subtype"
msgstr "Il est nécessaire d'indiquer le sous-type de stage"

msgid "Consistency error in %(academic_year)s : %(error)s"
msgstr "Erreur de consistance en %(academic_year)s : %(error)s"

msgid "%(col_name)s has been already modified. ({%(new_value)s} instead of {%(current_value)s})"
msgstr "%(col_name)s a déjà été modifié. ({%(new_value)s} à la place de {%(current_value)s})"

msgid "external_code"
msgstr "Code local"

msgid "Proposals"
msgstr "Propositions"

msgid "learning_units_and_attributions_filename"
msgstr "unites_enseignements_et_attributions"

msgid "attribution_list"
msgstr "Liste d'attributions"

msgid "List_proposals"
msgstr "Liste de propositions"

msgid "List_activities"
msgstr "Liste d'activités"

msgid "learning_units_filename"
msgstr "unite_enseignements"

msgid "new_external_learning_unit"
msgstr "Nouvelle UE externe"

msgid "external"
msgstr "Externe"

msgid "comment_title"
msgstr "Commentaire"

msgid "requesting_entity"
msgstr "Entité demandeuse"

msgid "local_credits"
msgstr "Crédits locaux"

msgid "warnigns_detected"
msgstr "Nous avons détecté des incohérences dans les données suivantes :"

msgid "Volumes are inconsistent"
msgstr "Les volumes sont inconsistants"

msgid "Volumes of {} are inconsistent"
msgstr "Les volumes de {} sont inconsistants"

msgid "planned classes cannot be 0"
msgstr "le nombre de classes prévues ne peut être 0"

msgid "Vol_tot is not equal to vol_q1 + vol_q2"
msgstr "Le volume total doit être égal à la somme des volumes de Q1 et de Q2"

msgid "Vol_global is not equal to Vol_tot * planned_classes"
msgstr "Le volume global doit être égal au volume annuel multiplié par le nombre de classes"

msgid "At least a partim volume value is greater than corresponding volume of parent"
msgstr "Au moins une valeur de volume d'un partim est supérieure à celle du volume correspondant du parent"

msgid "url of the learning unit"
msgstr "URL de l'unité d'enseignement"

msgid "professional_integration"
msgstr "Intégration professionnelle"

msgid "external_search"
msgstr "UE externes"

msgid "formerly"
msgstr "Anciennement"

msgid "title_1_in_english"
msgstr "Intitulé commun aux partims (partie 1) en anglais"

msgid "title_2_in_english"
msgstr "Intitulé propre au partim (partie 2) en anglais"

msgid "Manage volumes"
msgstr "Gérer les volumes"

msgid "New external learning unit"
msgstr "Nouvelle unité d'enseignement externe"

msgid "New partim"
msgstr "Nouveau partim"

msgid "middle_name"
msgstr "Deuxième nom"

msgid "Select the missing term for the offer"
msgstr "Sélectionner le terme manquant de l'offre"

msgid "Remove the term"
msgstr "Supprimer un terme"

msgid "Do you want to remove this term?"
msgstr "Êtes-vous certain de supprimer ce terme de l'offre ?"

msgid "Sorry but you can not remove the term of an offer"
msgstr "Désolé mais vous ne pouvez pas supprimer le terme d'une offre"

msgid "Do you want to remove the term?"
msgstr "Voulez-vous supprimer le terme ?"

msgid "Export"
msgstr "Exporter"

msgid "produce_xls_lus_desc"
msgstr "Produire un fichier Excel avec la liste des unités d'enseignement"

msgid "produce_xls_attributions_desc"
msgstr "Produire un fichier Excel avec la liste des unités d'enseignement et les attributions"

msgid "hourly volume total annual"
msgstr "volume horaire total annuel"

msgid "hourly volume partial q1"
msgstr "volume horaire partiel q1"

msgid "hourly volume partial q2"
msgstr "volume horaire partiel q2"

msgid "volume declared vacant"
msgstr "volume déclaré vacant"

msgid "Xls with education groups"
msgstr "Xls avec les formations"

msgid "education_groups_filename"
msgstr "formations"

msgid "list_education_groups"
msgstr "Liste d'organisations de formation"

msgid "Q1 and Q2"
msgstr "Q1 et Q2"

msgid "Q1 or Q2"
msgstr "Q1 ou Q2"

msgid "New Education Group"
msgstr "Nouveau Groupement"

msgid "The repartition volume of %(col_name)s has been already modified. ({%(new_value)s} instead of {%(current_value)s})"
msgstr "La répartition de volume de %(col_name)s a déjà été modifiée. ({%(new_value)s} a la place de {%(current_value)s})"

msgid "untyped"
msgstr "Non-typée"

msgid "validity"
msgstr "validité"

msgid "Education group year <a href='%(link)s'> %(acronym)s (%(academic_year)s) </a> successfuly created."
msgstr "Formation <a href='%(link)s'> %(acronym)s (%(academic_year)s) </a> créée avec succès."

msgid "minimum credits"
msgstr "crédits minimum"

msgid "maximum credits"
msgstr "crédits maximum"

msgid "EDUCATION_GROUP_EDITION"
msgstr "Edition programme"

msgid "The learning unit %(acronym)s is not included in any education group"
msgstr "L'unité d'enseignement %(acronym)s n'est incluse dans aucun groupement"

msgid "No enrollment for this learning unit"
msgstr "Il n'y a aucune inscription pour cette unité d'enseignement"

msgid "Changed"
msgstr "Modification apportée"

msgid "Other teacher(s)"
msgstr "Autre(s) enseignant(s)"

msgid "Summary responsible(s)"
msgstr "Responsable(s) des informations"

msgid "The annual volume must be equal to the sum of the volumes Q1 and Q2"
msgstr "Le volume annuel doit être égal à la somme des volumes Q1 et Q2"

msgid "The global volume corresponding to the product of the annual volume and the number of planned classes must be equal to the sum of the volumes for each entity"
msgstr "Le volume global correspondant au volume annuel multiplié par le nombre de classes doit être égal à la somme des volumes pour chaque entité"

msgid "This partim is %(partim_periodicity)s and the parent is %(parent_periodicty)s"
msgstr "Ce partim est %(partim_periodicity)s alors que l'UE parent est %(parent_periodicty)s"

msgid "The parent is %(parent_periodicty)s and there is at least one partim which is not %(parent_periodicty)s"
msgstr "L'UE parent est %(parent_periodicty)s et au moins un partim n'est pas %(parent_periodicty)s"

msgid "Admission Conditions for Bachelors"
msgstr "Conditions d'admissions pour Bacheliers"

msgid "Alert Message"
msgstr "Message d'alerte"

msgid "Free Text"
msgstr "Zone libre"

msgid "University Bachelors"
msgstr "Bacheliers universitaires"

msgid "Diploma"
msgstr "Diplôme"

msgid "Conditions"
msgstr "Conditions"

msgid "Access"
msgstr "Accès"

msgid "Actions"
msgstr "Actions"

msgid "UCL Bachelors"
msgstr "Bacheliers UCL"

msgid "Others Bachelors of the French speaking Community of Belgium"
msgstr "Autres bacheliers de la Communauté française de Belgique"

msgid "Bachelors of the Dutch speaking Community of Beligum"
msgstr "Bachelier de la Communauté flamande de Belgique"

msgid "Foreign Bachelors"
msgstr "Bacheliers étrangers"

msgid "Non university Bachelors"
msgstr "Bacheliers non universitaires"

msgid "Holders of a 2nd cycle University degree"
msgstr "Diplômés du 2° cycle universitaire"

msgid "Holders of a non-University 2nd cycle degree"
msgstr "Diplômés de 2° cycle non universitaire"

msgid "Adults taking up their university training"
msgstr "Adultes en reprise d'études"

msgid "Personalized access"
msgstr "Accès personnalisé"

msgid "Admission and Enrolment Procedures for general registration"
msgstr "Procédures d'admission et d'inscription"

msgid "Modify text"
msgstr "Modifier un texte"

msgid "Add a new line"
msgstr "Ajouter une nouvelle ligne"

msgid "Modify an existing line"
msgstr "Modifier une ligne existante"

msgid "Are you sure you want to delete %(education_group_year)s?"
msgstr "Êtes-vous sûr·e que vous voulez supprimer %(education_group_year)s?"

msgid "You are not summary responsible for this learning unit."
msgstr "Vous n'êtes pas responsable des informations pédagogiques pour cette unité d'enseignement."

msgid "The learning unit is not summary editable."
msgstr "La mise-à-jour des informations pédagogiques est bloqué pour cette unité d'enseignement."

msgid "Not in period to edit educational information."
msgstr "Vous n'êtes pas en période d'édition des informations pédagogiques."

msgid "Modification made"
msgstr "Modification apportée"

msgid "You can not delete this object because some dependencies are protected"
msgstr "Vous ne pouvez pas supprimer cet objet car certaines dépendances sont protégées"

msgid "It will delete also this following objects"
msgstr "Cela supprimera également les objets suivants"

msgid "The education group edition period is not open."
msgstr "La période de modification d'organisation de formation n'est pas ouverte."

msgid "The user has not permission to delete education groups."
msgstr "L'utilisateur n'a pas la permission de supprimer les organisations de formation."

msgid "The teaching material has been deleted"
msgstr "Le support de cours a été supprimé"

msgid "Teaching materials has been updated"
msgstr "Les supports de cours ont été mis à jour"

msgid "Are you sure you want to delete the teaching material?"
msgstr "Êtes-vous sûr·e de vouloir supprimer le support de cours?"

msgid "{} successfully updated"
msgstr "{} modifié(e) avec succès."

<<<<<<< HEAD
msgid "Mobility has been updated"
msgstr "Mobilité a été mis-à-jour"

msgid "lock"
msgstr "Bloquer"

msgid "unlock"
msgstr "Débloquer"

msgid "Update for teacher unlocked"
msgstr "Mise-à-jour débloquée pour l'enseignant"

msgid "Update for teacher locked"
msgstr "Mise-à-jour bloquée pour l'enseignant"

msgid "lock update for teacher"
msgstr "bloquer la mise à jour pour l'enseignant"

msgid "unlock update for teacher"
msgstr "débloquer la mise à jour pour l'enseignant"
=======
msgid "unit"
msgstr "unité"

msgid "Enter text to search"
msgstr "Entrez le texte à rechercher"
>>>>>>> 85a782bb
<|MERGE_RESOLUTION|>--- conflicted
+++ resolved
@@ -3176,7 +3176,12 @@
 msgid "{} successfully updated"
 msgstr "{} modifié(e) avec succès."
 
-<<<<<<< HEAD
+msgid "unit"
+msgstr "unité"
+
+msgid "Enter text to search"
+msgstr "Entrez le texte à rechercher"
+
 msgid "Mobility has been updated"
 msgstr "Mobilité a été mis-à-jour"
 
@@ -3196,11 +3201,4 @@
 msgstr "bloquer la mise à jour pour l'enseignant"
 
 msgid "unlock update for teacher"
-msgstr "débloquer la mise à jour pour l'enseignant"
-=======
-msgid "unit"
-msgstr "unité"
-
-msgid "Enter text to search"
-msgstr "Entrez le texte à rechercher"
->>>>>>> 85a782bb
+msgstr "débloquer la mise à jour pour l'enseignant"