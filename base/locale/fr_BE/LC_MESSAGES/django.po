--- conflicted
+++ resolved
@@ -2711,11 +2711,8 @@
 msgid "The learning unit has been updated until %(year)s."
 msgstr "L'unité d'enseignement a été modifiée jusqu'en %(year)s."
 
-<<<<<<< HEAD
-
 msgid "Prohibition to delete a learning unit before 2015."
 msgstr "Interdiction de supprimer une unité d'enseignement avant 2015."
-=======
+
 msgid "The entity '%(acronym)s' doesn't exist anymore in %(year)s"
-msgstr "L'entité '%(acronym)s' n'existe plus en %(year)s"
->>>>>>> 6940c070
+msgstr "L'entité '%(acronym)s' n'existe plus en %(year)s"