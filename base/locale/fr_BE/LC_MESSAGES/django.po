--- conflicted
+++ resolved
@@ -2999,10 +2999,8 @@
 msgid "Q1 or Q2"
 msgstr "Q1 ou Q2"
 
-<<<<<<< HEAD
 msgid "New Education Group"
 msgstr "Nouveau Groupement"
-=======
+
 msgid "untyped"
-msgstr "Non-typée"
->>>>>>> b07f8157
+msgstr "Non-typée"