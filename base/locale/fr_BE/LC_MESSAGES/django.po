--- conflicted
+++ resolved
@@ -3381,10 +3381,6 @@
 msgid "Please Select or Move an item before Attach it"
 msgstr "Veuillez Sélectionner ou Déplacer un élément avant d'Attacher"
 
-<<<<<<< HEAD
-msgid "legend"
-msgstr "légende"
-=======
 msgid "Used by an other education group"
 msgstr "Utilisé dans une autre formation"
 
@@ -3398,5 +3394,4 @@
 msgstr "Il n'est pas possible de détacher l'élément racine de l'arbre."
 
 msgid "Attached to \"%(acronym)s\""
-msgstr "L'élément sélectionné a été attaché à \"%(acronym)s\""
->>>>>>> 851b8863
+msgstr "L'élément sélectionné a été attaché à \"%(acronym)s\""