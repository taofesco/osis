--- conflicted
+++ resolved
@@ -1283,7 +1283,6 @@
 msgid "you_manage"
 msgstr "Vous gérez"
 
-<<<<<<< HEAD
 msgid "BACHELOR"
 msgstr "Bachelier"
 
@@ -1310,7 +1309,6 @@
 
 msgid "CAPAES"
 msgstr "CAPAES"
-=======
+
 msgid "start_date_must_be_lower_than_end_date"
-msgstr "La date de début doit être inférieure à la date de fin"
->>>>>>> 567bd01c
+msgstr "La date de début doit être inférieure à la date de fin"