# SOME DESCRIPTIVE TITLE.
# Copyright (C) YEAR THE PACKAGE'S COPYRIGHT HOLDER
# This file is distributed under the same license as the PACKAGE package.
# FIRST AUTHOR <EMAIL@ADDRESS>, YEAR.
#
msgid ""
msgstr ""
"Project-Id-Version: PACKAGE VERSION\n"
"Report-Msgid-Bugs-To: \n"
"POT-Creation-Date: 2016-04-22 15:14+0200\n"
"PO-Revision-Date: YEAR-MO-DA HO:MI+ZONE\n"
"Last-Translator: FULL NAME <EMAIL@ADDRESS>\n"
"Language-Team: LANGUAGE <LL@li.org>\n"
"Language: \n"
"MIME-Version: 1.0\n"
"Content-Type: text/plain; charset=UTF-8\n"
"Content-Transfer-Encoding: 8bit\n"

msgid "Create a xls file while activity\\"
msgstr ""

msgid "Get xls"
msgstr ""

msgid "ID"
msgstr "ID"

msgid "Legend : values allowed for 'justification'"
msgstr ""

msgid "Line"
msgstr "Ligne"

msgid "Note already submitted"
msgstr ""

msgid "OSIS"
msgstr "OSIS"

msgid "Print scores for all activities"
msgstr ""

msgid "Save"
msgstr ""

msgid "absent"
msgstr "Absent"

msgid "absent_pdf_legend"
msgstr "A=Absent"

msgid "academic_calendar"
msgstr "Calendrier académique"

msgid "academic_year_small"
msgstr "Anac."

msgid "academic_calendar_management"
msgstr "Gestion du calendrier académique"

msgid "academic_calendar_offer_year_calendar_end_date_error"
msgstr "La date de fermeture de '%s' du calendrier académique ne peut pas être inférieure au %s "
       "(date de fin de '%s' du programme '%s')"

msgid "academic_calendar_offer_year_calendar_start_date_error"
msgstr "La date d'ouverture de l'encodage des notes du calendrier académique ne peut pas être supérieure au %s "
       "(date de début de l'encodage des notes du programme '%s')"

msgid "academic_calendars"
msgstr "Calendriers académique"

msgid "academic_year_not_exist"
msgstr "L'année académique (%d) n'existe pas"

msgid "acces_denied"
msgstr "Accès refusé!"

msgid "acronym"
msgstr "Sigle"

msgid "activity"
msgstr "Activité"

msgid "activity_code"
msgstr "Activité"

msgid "activity_not_exit"
msgstr "L'activité %s n'existe pas"

msgid "add"
msgstr "Ajouter"

msgid "add_an_address_to_the_organization"
msgstr "Ajouter une adresse à l'organisation"

msgid "address(ses)"
msgstr "Adresse(s)"

msgid "addresses"
msgstr "Adresses"

msgid "administration"
msgstr "Administration"

msgid "after_submission_a_message_must_be_sent"
msgstr "Si un encodage est soumis , um message est envoyé au professeur de ce cours"

msgid "all"
msgstr "Tout"

msgid "application_management"
msgstr "Gestion de l'application"

msgid "are_you_sure"
msgstr "Êtes-vous sûr·e?"

msgid "assistants"
msgstr "Assistants"

msgid "attributions"
msgstr "Attributions"

msgid "authorized_decimal_for_this_activity"
msgstr "Les notes décimales sont autorisées pour ce cours"

msgid "bachelor"
msgstr "Bachelier"

msgid "back"
msgstr "Retour"

msgid "begin_date_lt_end_date"
msgstr "La date de début doit etre égale ou inferieure à la date de fin"

msgid "birth_date"
msgstr "Date de naissance"

msgid "btn_messages_history_search"
msgstr "Recherche dans l'historique des messages"

msgid "btn_send_message_again_title"
msgstr "Réenvoie le message au destinataire"

msgid "by_learning_unit"
msgstr "Par unité d'enseignement"

msgid "by_specific_criteria"
msgstr "Par critère spécifique"

msgid "cancel"
msgstr "Annuler"

msgid "catalogue"
msgstr "Catalogue de formation"

msgid "chair_of_the_exam_board"
msgstr "Président du jury"

msgid "cheating_pdf_legend"
msgstr "T=Tricherie"

msgid "unjustified_absence_export_legend"
msgstr "S=Absence injustifiée"

msgid "justified_absence_export_legend"
msgstr "M=Absence justifiée"

msgid "attached_entities"
msgstr "Entités attachées"

msgid "choose_file"
msgstr "Parcourir"

msgid "city"
msgstr "Ville"

msgid "close"
msgstr "Fermer"

msgid "closed"
msgstr "Fermé"

msgid "code"
msgstr "Code"

msgid "compare"
msgstr "Comparer"

msgid "complete"
msgstr "Complet"

msgid "constraint_score_other_score"
msgstr "Vous ne pouvez pas remplir simultanément les colonnes 'Note chiffrée' et 'Justification'"

msgid "coordinator"
msgstr "Coordinateur(trice)"

msgid "coordinators_can_submit_partial_encoding"
msgstr "Les coordinateurs peuvent soumettre des encodages partiels"

msgid "country"
msgstr "Pays"

msgid "create_an_organization"
msgstr "Créer une organisation"

msgid "creation_date"
msgstr "Date de création"

msgid "credits"
msgstr "Crédits"

msgid "customized"
msgstr "Personnalisée"

msgid "data"
msgstr "Données"

msgid "data_maintenance"
msgstr "Maintenance de données"

msgid "data_management"
msgstr "Gestion de données"

msgid "date"
msgstr "Date de remise"

msgid "date_not_passed"
msgstr "Date non communiquée"

msgid "day"
msgstr "jour"

msgid "days"
msgstr "jours"

msgid "decimal_score_allowed"
msgstr "Note décimale autorisée"

msgid "decimal_score_not_allowed"
msgstr "Note décimale non autorisée"

msgid "decimal_values_accepted"
msgstr "Les notes de ce cours peuvent recevoir des valeurs décimales."

msgid "decimal_values_ignored"
msgstr ""
"Les notes de ce cours ne peuvent PAS recevoir de valeurs décimales."

msgid "score_have_more_than_2_decimal_places"
msgstr "La note comporte plus de deux chiffres après la virgule"

msgid "definitive_save"
msgstr "Sauvegarde définitive (soumettre à la faculté)"

msgid "delete"
msgstr "Supprimer"

msgid "delete_selected_messages"
msgstr "Supprimer les messages sélectionnés"

msgid "desc_assistants"
msgstr "Processus visant à aider les enseignants pour l'encodage des notes."

msgid "desc_lnk_academic_year"
msgstr "Gestion du programme annualisé."

msgid "desc_lnk_assessments"
msgstr "Processus visant à aider les enseignants pour l'encodage des notes."

msgid "desc_lnk_data_maintenance"
msgstr "La maintenance de données avec la langage SQL"

msgid "desc_lnk_data_management"
msgstr "Gestion des données par entité du métier"

msgid "desc_lnk_entities"
msgstr "Gestion des la structure organisationnelle."

msgid "desc_lnk_files"
msgstr "Consultation des fichiers gérés par l'application."

msgid "desc_lnk_home_catalog"
msgstr "Elaboration et gestion du catalogue des formations."

msgid "desc_lnk_home_institution"
msgstr "Gestion de l'institution."

msgid "desc_lnk_home_studies"
msgstr ""
"Gestion du parcours des étudiants depuis leur inscription jusqu'à leur "
"diplôme."

msgid "desc_lnk_internships"
msgstr "Gestion des stages des étudiants."

msgid "desc_lnk_learning_units"
msgstr ""
"Gestion des cours, des formations et d'autres activités qui composent le "
"programme."

msgid "desc_lnk_my_osis"
msgstr "Vos données personnelles, des préférences et d'autres informations associés."

msgid "desc_lnk_offers"
msgstr "Gestion des programmes."

msgid "desc_lnk_organizations"
msgstr "Gestion des organisations."

msgid "desc_lnk_score_encoding"
msgstr ""
"Ce processus aide les enseignants à encoder les notes pendant les sessions "
"d'examen."

msgid "desc_lnk_storage"
msgstr "Surveillance de la capacité de stockage"

msgid "desc_messages_history"
msgstr "L'historique des messages vous permet d'accéder aux messages envoyés par courier électronique"

msgid "desc_messages_template"
msgstr "Le modèles de message permet la personnalisation dynamique des e-mails."

msgid "desc_my_messages"
msgstr "La liste des messages qui vous ont été envoyés par l'application"

msgid "desc_profile"
msgstr "Informations liées à votre profil"

msgid "description"
msgstr "Description"

msgid "details"
msgstr "Détails"

msgid "display_scores_for_one_learning_unit"
msgstr "Visualiser/charger les notes pour le cours"

msgid "display_tutors"
msgstr "Afficher tous les enseignants pour ce cours"

msgid "DOCTORAL_COMMISSION"
msgstr "Commision doctorale"

msgid "documentation"
msgstr "Documentation"

msgid "double_encoding"
msgstr "Double encodage"

msgid "double_encoding_test"
msgstr "Double encodage des notes"

msgid "dubble_encoding"
msgstr "Double encodage"

msgid "dubble_online_scores_encoding"
msgstr "Double encodage de notes en ligne"

msgid "edit"
msgstr "Éditer"

msgid "empty_note_pdf_legend"
msgstr "(vide)=Pas encore de note"

msgid "encode"
msgstr "Encoder"

msgid "encode_as_coordinator"
msgstr "Encoder en tant que coordinateur"

msgid "encode_as_pgm"
msgstr "Encoder en tant que gestionnaire de programme"

msgid "encode_as_professor"
msgstr "Encoder en tant que professeur"

msgid "encoding"
msgstr "Encodage"

msgid "encoding_status_ended"
msgstr "Toutes les notes ont été soumises."

msgid "encoding_status_notended"
msgstr "Il reste encore des notes à encoder."

msgid "end_date"
msgstr "Échéance Prof"

msgid "end_date_teacher"
msgstr "Échéance Prof"

msgid "enrollment_activity_not_exist"
msgstr "L'inscription à l'activité %s n'existe pas"

msgid "enrollment_exam_not_exists"
msgstr "L'inscription à l'unité d'enseignement %s n'existe pas"

msgid "enrollments"
msgstr "Inscriptions"

msgid "entities"
msgstr "Entités"

msgid "entity"
msgstr "Entité"

msgid "versions"
msgstr "Versions"

msgid "evaluations"
msgstr "Évaluations"

msgid "event"
msgstr "Événement"

msgid "exam_board_secretary"
msgstr "Secrétaire du jury"

msgid "execute"
msgstr "Exécuter"

msgid "FACULTY"
msgstr "Faculté"

msgid "female"
msgstr "Féminin"

msgid "file"
msgstr "Fichier"

msgid "file_must_be_xlsx"
msgstr "Le fichier doit être un fichier excel valide au format 'XLSX'"

msgid "file_production_date"
msgstr "Date de production du fichier excel"

msgid "students_deliberated_are_not_shown"
msgstr "Les étudiants déjà délibérés ne sont pas repris"

msgid "files"
msgstr "Fichiers"

msgid "final"
msgstr "Final"

msgid "fixed_line_phone"
msgstr "Téléphone fixe"

msgid "focuses"
msgstr "Finalités"

msgid "formation_catalogue"
msgstr "Catalogue des formations"

msgid "function"
msgstr "Fonction"

msgid "gender"
msgstr "Genre"

msgid "general_informations"
msgstr "Infos générales"

msgid "get_excel_file"
msgstr "Produire le fichier Excel"

msgid "global_identifiant"
msgstr "Identifiant global"

msgid "fgs"
msgstr "FGS"

msgid "go"
msgstr "Continuer"

msgid "grade"
msgstr "Niveau"

msgid "help_pnl_selectedfiles"
msgstr "Veuillez sélectionner un fichier xls pour l'injection des notes"

msgid "help_submission_scores_label"
msgstr "Vous êtes sur le point de soumettre %s note(s) à la (aux) faculté(s). Attention : les notes soumises <b>ne peuvent plus être modifiées.</b>"

msgid "highlight_description"
msgstr "Description de l'événement"

msgid "highlight_shortcut"
msgstr "Titre raccourcis de l'événement"

msgid "highlight_title"
msgstr "Titre de l'événement"

msgid "home"
msgstr "Page d'accueil"

msgid "html_message"
msgstr "Message HTML"

msgid "identification"
msgstr "Identification"

msgid "idle"
msgstr "En attente"

msgid "ill"
msgstr "Malade"

msgid "ill_pdf_legend"
msgstr "M=Malade"

msgid "incomplete"
msgstr "Incomplet"

msgid "info_address_changed_for_papersheet"
msgstr "Ce formulaire de modification des coordonnées d’une entité administrative du programme d’étude %s "
       "impacte uniquement l’affichage des coordonnées sur la feuille de notes. Cela ne modifie donc pas "
       "les coordonnées officielles d’une entité/structure. Par ailleurs, la liste déroulante "
       "« Veuillez sélectionner une adresse … » permet de faciliter l’encodage de l’adresse à partir de données "
       "préexistantes. Si l'adresse d'une entité change, l'adresse affichée sur les feuilles de notes sera impactée "
       "également"

msgid "inject"
msgstr "Injecter"

msgid "inject_xls_file"
msgstr "Injecter fichier excel"

msgid "INSTITUTE"
msgstr "Institut"

msgid "institution"
msgstr "Institution"

msgid "international_title"
msgstr "Titre international"

msgid "internships"
msgstr "Stages"

msgid "invalid_file"
msgstr "Fichier invalide"

msgid "javascript_is_disabled"
msgstr "JavaScript est désactivé dans votre navigateur, mais OSIS ne fonctionne pas sans JavaScript."

msgid "justification_invalid"
msgstr "Justification invalide"

msgid "justifications"
msgstr "Justifications"

msgid "justification_invalid_value"
msgstr "Justification invalide"

msgid "absence_justified_to_unjustified_invalid"
msgstr "L'absence justifiée ne peut pas être remplacée par une absence injustifiée"


msgid "justification_values_accepted"
msgstr "Valeurs acceptées: %s "

msgid "justification_other_values"
msgstr "D'autres valeurs: %s "

msgid "label"
msgstr "Label"

msgid "label_jumbotron_details_academic_cal"
msgstr "Comme présenté sur la page d'accueil"

msgid "language"
msgstr "Langue"

msgid "last_synchronization"
msgstr "Dernière synchronisation"

msgid "learning_unit"
msgstr "Unité d'enseignement"

msgid "learning_unit_not_access"
msgstr "Vous n'avez pas les droits d'accès à cette unité d'enseignement ou elle n'existe pas en pas de données"

msgid "learning_unit_not_access_or_not_exist"
msgstr "Vous n'avez pas les droits d'accès pour cette unité d'enseignement ou elle n'existe pas en base de données"

msgid "learning_unit_responsible"
msgstr "Responsable du cours"

msgid "learning_unit_search"
msgstr "Recherche d'unités d'enseignement"

msgid "learning_units"
msgstr "Unités d'enseignement"

msgid "learning_units_in"
msgstr "unités d'enseignement dans"

msgid "learning_units_with_inscription_must_be_shown"
msgstr "Tous les cours du professeur qui possèdent des inscriptions doivent être présents"

msgid "learning_units_without_inscription_must_not_be_shown"
msgstr "Les cours qui ne possèdent pas d'inscriptions ne devraient pas être présents"

msgid "lnk_message_history_read_title"
msgstr "Afficher le message"

msgid "location"
msgstr "Localité"

msgid "log-in"
msgstr "Log-in"

msgid "login"
msgstr "Login"

msgid "logistic"
msgstr "Logistique"

msgid "logout"
msgstr "Logout"

msgid "lu_could_contain_decimal_scores"
msgstr "Cette année d'étude accepte les notes décimales"

msgid "lu_must_not_contain_decimal_scores"
msgstr "Cette année d'étude n'accepte pas les notes décimales"

msgid "male"
msgstr "Masculin"

msgid "managed_programs"
msgstr "Programmes gérés"

msgid "mandates"
msgstr "Mandates"

msgid "mark_selected_messages_as_read"
msgstr "Marquer les messages sélectionnés comme lus"

msgid "master"
msgstr "Master"

msgid "message"
msgstr "Message"

msgid "message_address_papersheet"
msgstr "Réutilisez l'adresse d'une entité liée au programme ou informez l'adresse d'affichage pour la feuille de notes."

msgid "message_not_resent_no_email"
msgstr "Le message ne peut être réenvoyé , l'utilisateur n'a pas d'adresse mail."

msgid "message_resent_ok"
msgstr "Le message à bien été réenvoyé."

msgid "messages"
msgstr "Messages"

msgid "messages_history"
msgstr "Historique des messages"

msgid "messages_templates"
msgstr "Modèles de messages"

msgid "minimum_one_criteria"
msgstr "Veuillez remplir au moins 1 critère de recherche"

msgid "miss"
msgstr "Madame"

msgid "missing_column_session"
msgstr "Veuillez remplir la colonne 'session' de votre fichier excel."

msgid "mister"
msgstr "Monsieur"

msgid "mobile_phone"
msgstr "Téléphone mobile (GSM)"

msgid "more_than_one_academic_year_error"
msgstr "Il y a plusieurs années académiques dans la colonne 'Année académique' de votre fichier excel. "
      "Veuiller corriger votre fichier excel de manière à ce qu'il n'y ai qu'une seule année académique"

msgid "more_than_one_exam_enrol_for_one_learn_unit"
msgstr "Cet étudiant possède plusieurs inscriptions au même examen "
       "(il est inscrit à un même cours dans 2 programmes différents). "
       "Veuillez encoder cette note via l'onglet 'en ligne' de l'interface svp."

msgid "more_than_one_learning_unit_error"
msgstr "Vous avez encodé des notes pour plusieurs unités d'enseignements dans votre fichier excel "
       "(colonne 'Unité d'enseignement'). Veillez à ne faire qu'un seul fichier excel par unité d'enseignement."

msgid "more_than_one_session_error"
msgstr "Il y a plusieurs numéros de sessions dans la colonne 'Session' de votre fichier excel. "
      "Veuiller corriger votre fichier excel de manière à ce qu'il n'y ai qu'un seul numéro de session"

msgid "msg_error_username_password_not_matching"
msgstr ""
"La combinaison login/mot de passe entrée n'est pas valide. Veuillez "
"réessayer."

msgid "my_messages"
msgstr "Mes messages"

msgid "my_osis"
msgstr "Mon OSIS"

msgid "my_studies"
msgstr "Mes études"

msgid "name"
msgstr "Nom"

msgid "full_name"
msgstr "Nom complet"

msgid "national_register"
msgstr "Numéro de registre nationnal"

msgid "no_current_entity_version_found"
msgstr "L'entité sélectionnée n'existe plus aujourd'hui (fin de validité dépassée)."

msgid "no_data_for_this_academic_year"
msgstr "Aucune données pour cette année académique"

msgid "no_dubble_score_encoded_comparison_impossible"
msgstr "Aucune note n'a été double encodée ; aucune comparaison à effectuer."

msgid "no_entity_address_found"
msgstr "Aucune adresse trouvée pour l'entité sélectionnée."

msgid "no_exam_session_opened_for_the_moment"
msgstr "Aucune session d'encodage de notes ouverte pour le moment. "

msgid "no_file_submitted"
msgstr "Vous n'avez pas selectionné de fichier excel à soumettre."

msgid "no_messages"
msgstr "Pas de messages"

msgid "no_result"
msgstr "Aucun résultat!"

msgid "no_receiver_error"
msgstr "Pas de destinataire pour ce message"

msgid "no_score_encoded_double_encoding_impossible"
msgstr ""
 "Aucune nouvelle note encodée. "
 "Le double encodage n'est pas accessible car il n'y a pas de nouvelles notes encodés."

msgid "no_score_injected"
msgstr "Aucune note injectée (NB: les notes de votre fichier Excel ne sont injectées que si elles sont différentes "
       "de celles déjà sauvegardées précédemment)."

msgid "no_score_to_encode"
msgstr "Vous n'avez aucune note à encoder."

msgid "no_student_to_encode_xls"
msgstr "Aucun étudiant à encoder via excel"

msgid "no_valid_academic_year_error"
msgstr "Aucune année académique au format valide n'a été trouvé dans votre fichier excel. La date doit être formatée comme suit ; '2015-2016' ou '2015'."

msgid "deadline_reached"
msgstr "Date limite atteinte"

msgid "not_passed"
msgstr "Non communiquée"

msgid "not_sent"
msgstr "Pas envoyé"

msgid "number_of_enrollments"
msgstr "Nombre d'inscrits"

msgid "number_session"
msgstr "No. session"

msgid "numbered_score"
msgstr "Note chiffrée"

msgid "offer"
msgstr "Programme"

msgid "offer_enrollment_not_exist"
msgstr "L'inscription à ce programme n'existe pas"

msgid "offer_year_calendar"
msgstr "Calendrier des programmes"

msgid "offer_year_calendar_academic_calendar_end_date_error"
msgstr "La date de fin de l'encodage des notes de votre programme ne peut pas être ultérieure à la date de fermeture "
       "de l'encodage des notes du calendrier académique"

msgid "offer_year_calendar_academic_calendar_start_date_error"
msgstr "La date de début de l'encodage des notes de votre programme ne peut pas être antérieure à la date d'ouverture "
       "de l'encodage des notes du calendrier académique"

msgid "offer_year_not_access_or_not_exist"
msgstr "Vous n'avez pas les droits d'accès pour cette offre ou elle n'existe pas en base de données"

msgid "offer_year_not_exist"
msgstr "Le programme annualisé (%s) (%d) - n'existe pas"

msgid "offer_year_search"
msgstr "Recherche des programmes annualisés"

msgid "offers"
msgstr "Programmes"

msgid "old_browser_warning"
msgstr "Votre navigateur n'est pas à jour. Certaines fonctionnalités peuvent ne pas fonctionner correctement."

msgid "online"
msgstr "En ligne"

msgid "online_encoding"
msgstr "Encodage en ligne"

msgid "online_scores_encoding"
msgstr "Encodage de notes en ligne"

msgid "only_submited_scores_can_be_double_encoded"
msgstr "Seules les notes soumises peuvent être double encodées"

msgid "open"
msgstr "Ouvert"

msgid "campus"
msgstr "Campus"

msgid "organization_address"
msgstr "Adresse de l'organisation"

msgid "organization"
msgstr "Organisation"

msgid "organizations"
msgstr "Organisations"

msgid "origin"
msgstr "Origine"

msgid "other_score"
msgstr "Autre note"

msgid "other_sibling_offers"
msgstr "Autres finalités associées"

msgid "other_sibling_orientations"
msgstr "Autres orientations associées"

msgid "score_encoding_period_not_open"
msgstr "La période pour l'encodage des notes n'est pas encore ouverte"

msgid "outside_scores_encodings_period_latest_session"
msgstr "La période d'encodage des notes de la session %s est fermée depuis le %s"

msgid "outside_scores_encodings_period_closest_session"
msgstr "La période d'encodage des notes pour la session %s sera ouverte à partir du %s"

msgid "page_not_found"
msgstr "Page inexistante"

msgid "method_not_allowed"
msgstr "Methode non autorisée"

msgid "password"
msgstr "Mot de passe"

msgid "person"
msgstr ""

msgid "ph_d"
msgstr "Ph.D"

msgid "plain"
msgstr "Plain"

msgid "plain_and_html"
msgstr "Plain et HTML"

msgid "please_enable_javascript"
msgstr "Veuillez <a href='http://enable-javascript.com/fr/' target='_blank'>activer le JavaScript</a> pour utiliser l'application."

msgid "POLE"
msgstr "Pole"

msgid "postal_code"
msgstr "Code postal"

msgid "preferences"
msgstr "Préférences"

msgid "presence_note_pdf_legend"
msgstr "0=Cote de présence"

msgid "print"
msgstr "Imprimer"

msgid "print_all_courses"
msgstr "Imprimer tous les cours"

msgid "print_warning_and_info_messages"
msgstr ""

msgid "printable_title"
msgstr "Titre imprimable"

msgid "printing_date"
msgstr "Date d'impression"

msgid "professional"
msgstr "Professionnel"

msgid "professors_must_not_submit_scores"
msgstr "Les professeurs ne peuvent pas soumettre de notes"

msgid "profile"
msgstr "Profil"

msgid "program_commission"
msgstr "Commission d'enseignement/programme"

msgid "program_managers"
msgstr "Gestionnaires de programme"

msgid "program_s"
msgstr "programme(s)"

msgid "programs"
msgstr "Programmes"

msgid "progress"
msgstr "Progression"

msgid "received_on"
msgstr "Reçu le"

msgid "recipient"
msgstr "Destinataire"

msgid "redirect_to_login"
msgstr "Cliquez pour vous reconnectez"

msgid "reference"
msgstr "Référence"

msgid "refresh_list"
msgstr "Rechercher/mettre à jour la liste"

msgid "registration_id"
msgstr "NOMA"

msgid "registration_id_does_not_match_email"
msgstr "Le NOMA ne correspond pas à l'email"

msgid "identification_number"
msgstr "Matricule"

msgid "registration_id_not_access_or_not_exist"
msgstr "Étudiant non inscrit à l'examen"

msgid "research_center"
msgstr "Centre de recherche"

msgid "residential"
msgstr ""

msgid "responsible"
msgstr "Responsable"

msgid "return_doc_to_administrator"
msgstr ""
"Veuillez envoyer ce formulaire au secrétariat de l'entité gestionnaire avant le %s."

msgid "reuse_address_entity"
msgstr "Réutiliser l'adresse de"

msgid "save"
msgstr "Enregistrer"

msgid "saved"
msgstr "Enregistré"

msgid "saving"
msgstr "Sauvegarde en cours"

msgid "score"
msgstr "Note"

msgid "score_already_submitted"
msgstr "Note déjà soumise "

msgid "score_decimal_not_allowed"
msgstr "La note encodée est incorrecte : décimales non autorisées"

msgid "score_invalid"
msgstr "Note invalide"

msgid "score_saved"
msgstr "note(s) injectée(s)"

msgid "score_submitted"
msgstr "Soumis"

msgid "scores"
msgstr "Notes"

msgid "scores_encoding"
msgstr "Encodage des notes"

msgid "scores_encoding_tests"
msgstr "Tests de l'encodage des notes"

msgid "scores_gt_0_lt_20"
msgstr "La note encodée est incorrecte (elle doit être comprise entre 0 et 20)"

msgid "scores_injection"
msgstr "Injection des notes"

msgid "scores_responsible"
msgstr "Responsable de notes"

msgid "scores_responsibles"
msgstr "Responsables de notes"

msgid "scores_responsible_title"
msgstr "Responsable de notes"

msgid "scores_saved"
msgstr "note(s) enregistrée(s)"

msgid "scores_saved_cannot_be_saved_anymore"
msgstr "Notes sauvegardées, le bouton sauvegarder n'est plus présent"

msgid "scores_must_be_between_0_and_20"
msgstr "Les notes doivent être comprise entre 0 et 20"

msgid "search_for_a_file"
msgstr "Recherche d'un fichier"

msgid "search_for_an_entity"
msgstr "Rechercher une entité"

msgid "search_for_an_organization"
msgstr "Recherche d'organisations"

msgid "SECTOR"
msgstr "Secteur"

msgid "select"
msgstr "Sélectionnez"

msgid "select_a_xls_file_from_which_to_inject_scores"
msgstr ""

msgid "select_an_encoding_type"
msgstr "Sélectionnez un type d'encodage"

msgid "send_message_again"
msgstr "Réenvoyer"

msgid "sent"
msgstr "Envoyé"

msgid "server_error"
msgstr "Une erreur innatendue s'est produite"

msgid "server_error_message"
msgstr "Nous mettons tout en oeuvre pour résoudre ce problème."

msgid "short_title"
msgstr "Titre abrégé"

msgid "size"
msgstr "Taille"

msgid "source_code"
msgstr "Code source"

msgid "stages"
msgstr "Stages"

msgid "start_date"
msgstr "Date de début"

msgid "state"
msgstr "État"

msgid "status"
msgstr "Statut"

msgid "storage"
msgstr "Stockage"

msgid "storage_duration"
msgstr "Temps de stockage"

msgid "structure"
msgstr "Structure"

msgid "student_not_exist"
msgstr "L'étudiant (%s) n'existe pas"

msgid "student_path"
msgstr "Parcours de l'étudiant"

msgid "students"
msgstr "étudiants"

msgid "studies"
msgstr "Études"

msgid "subject"
msgstr "Sujet"

msgid "submission"
msgstr "Soumettre"

msgid "submission_date"
msgstr "Date de remise"

msgid "submission_of_scores_for"
msgstr "Soumission des score pour {0}"

msgid "submitted"
msgstr "Soumis"

msgid "submitted_scores_cannot_be_encoded_anymore"
msgstr "Les notes soumises ne peuvent plus être encodées"

msgid "succesfull_logout"
msgstr "Vous êtes à présent déconnecté."

msgid "technologic_platform"
msgstr "Plateforme technologique"

msgid "template_error"
msgstr "Aucun message n'a été envoyé : le modèle de message {} n'existe pas."

msgid "temporary_save"
msgstr "Sauvegarde temporaire (non soumis à la faculté)"

msgid "the_coordinator_must_still_submit_scores"
msgstr "Le coordinateur doit toujours soumettre les notes"

msgid "text"
msgstr "Texte"

msgid "title"
msgstr "Intitulé"

msgid "learning_unit_title"
msgstr "Intitulé du cours"

msgid "too_many_results"
msgstr "Votre recherche renvoie trop de résultats, veuillez affiner vos critères de recherche."

msgid "tooltip_delete_message"
msgstr "Supprimer le message"

msgid "tooltip_double_encode_for"
msgstr "Double encoder les notes"

msgid "tooltip_double_encode_no_more_possible_for"
msgstr "Toutes les notes ont été soumises.Il n'est plus possible de double encoder des notes pour ce cours."

msgid "tooltip_dowload_excel_file"
msgstr "Télécharger le fichier excel"

msgid "tooltip_encode_for"
msgstr "Encoder les notes"

msgid "tooltip_encode_no_more_possible_for"
msgstr "Toutes les notes ont été soumises.Il n'est plus possible d'encoder de notes pour ce cours."

msgid "tooltip_execute_my_message_action"
msgstr "Exécuter l'action sélectionnée"

msgid "tooltip_inject_excel_no_more_possible_for"
msgstr "Toutes les notes ont été soumises.Il n'est plus possible de soumettre de fichier excel pour ce cours."

msgid "tooltip_my_message_read"
msgstr "Lire le message"

msgid "tooltip_print_scores"
msgstr "Imprimer les notes"

msgid "tooltip_scores_encodings_progress_bar"
msgstr "Représente la quantité de notes soumises à la faculté par le professeur. Le nombre entre parenthèses correspond "
       "au nombre de notes encodées qui n'ont pas encore été soumises (en état 'brouillon')."

msgid "tooltip_select_action"
msgstr "Sélectionner l'action à exécuter"

msgid "tooltip_select_all_messages"
msgstr "Sélectionner tous les messages"

msgid "tooltip_select_excel_file_to_inject_scores"
msgstr "Séclectionnez le fichier excel à soumettre"

msgid "tooltip_to_my_messages"
msgstr "Retourner à la liste des messages"

msgid "tutor"
msgstr "Enseignant·e"

msgid "tutors"
msgstr "Enseignants"

msgid "other_tutors"
msgstr "Autre(s) Enseignant(s)"

msgid "txt_message"
msgstr "Message texte"

msgid "txt_origin_title"
msgstr "Origine du message"

msgid "txt_recipient_title"
msgstr "Destinataire du message (email ou nom ou nom d'utilisateur)"

msgid "txt_reference_title"
msgstr "Référence du template du message"

msgid "txt_subject_title"
msgstr "Sujet du message"

msgid "type"
msgstr "Type"

msgid "types"
msgstr "Types"

msgid "undated_events"
msgstr "Événements non planifiés"

msgid "undefined"
msgstr "Non défini"

msgid "unknown"
msgstr "Indéfini"

msgid "user"
msgstr "Utilisateur"

msgid "user_interface_language"
msgstr "Langue de l'interface utilisateur"

msgid "user_is_not_program_manager"
msgstr "Vous n'êtes pas un gestionnaire de programme. Par conséquent, vous n'avez pas accès à cette interface."

msgid "validated_double_encoding_cannot_be_validated_anymore"
msgstr "Un double encodage validé ne peut l'être une seconde fois"

msgid "validation_dubble_encoding_mandatory"
msgstr "Veuillez sélectionner une note finale pour toutes les différences détectées entre le premier encodage et le "
       "double encodage (ci-dessous). Si vous choisissez d'annuler, votre double encodage sera perdu."

msgid "via_excel"
msgstr "Via fichier Excel"

msgid "via_paper"
msgstr "Sur papier"

msgid "warning_all_scores_not_sumitted_yet"
msgstr "Attention : vous avez des notes enregistrées qui n'ont pas encore été soumises."

msgid "website"
msgstr "Site internet"

msgid "without_attribution"
msgstr "Sans attribution"

msgid "xls_columns_structure_error"
msgstr "Votre fichier excel n'est pas bien structuré. Veuillez respecter l'ordre des colonnes fournie lors du "
       "téléchargement de votre fichier (bouton '{}')."

msgid "order"
msgstr "Ordonner"

msgid "options"
msgstr "Options"

msgid "required"
msgstr "Obligatoire"

msgid "question"
msgstr "Question"

msgid "questions"
msgstr "Questions"

msgid "value"
msgstr "Valeur"

msgid "short_input_text"
msgstr "Short input text"

msgid "long_input_text"
msgstr "Long input text"

msgid "radio_button"
msgstr "Radio button"

msgid "checkbox"
msgstr "Checkbox"

msgid "upload_button"
msgstr "Upload button"

msgid "download_link"
msgstr "Download link"

msgid "dropdown_list"
msgstr "Dropdown list"

msgid "http_link"
msgstr "HTTP link"
msgid "you_manage"
msgstr "Vous gérez"

msgid "BACHELOR"
msgstr "Bachelier"

msgid "MASTER_60"
msgstr "Master 60"

msgid "MASTER_120"
msgstr "Master 120"

msgid "MASTER_180_OR_240"
msgstr "Master 180 ou 240"

msgid "ADVANCED_MASTER"
msgstr "Master de spécialisation"

msgid "TRAINING_CERTIFICATE"
msgstr "Agrégation"

msgid "CERTIFICATE"
msgstr "Certificat"

msgid "DOCTORATE"
msgstr "Doctorat"

msgid "CAPAES"
msgstr "CAPAES"

msgid "start_date_must_be_lower_than_end_date"
msgstr "La date de début doit être inférieure à la date de fin"

msgid "DEPUTY_AUTHORITY"
msgstr "Suppléant d'autorité"

msgid "DEPUTY_SABBATICAL"
msgstr "Suppléant sabbatique"

msgid "DEPUTY_TEMPORARY"
msgstr "Suppléant temporaire"

msgid "INTERNSHIP_SUPERVISOR"
msgstr "Directeur de stage"

msgid "INTERNSHIP_CO_SUPERVISOR"
msgstr "Co-directeur de stage"

msgid "PROFESSOR"
msgstr "Professeur"

msgid "COORDINATOR"
msgstr "Coordinateur"

msgid "HOLDER"
msgstr "Titulaire"

msgid "holder_number"
msgstr "Nb titulaires"

msgid "CO_HOLDER"
msgstr "Co-titulaire"

msgid "DEPUTY"
msgstr "Suppléant"

msgid "scores_responsible_can_submit_partial_encoding"
msgstr "Les responsables de notes peuvent soumettre des encodages partiels"

msgid "scores_responsible_must_still_submit_scores"
msgstr "Le responsable de notes doit toujours soumettre les notes"

msgid "NONE"
msgstr "Aucun"

msgid "keyword"
msgstr "Mot clé"

msgid "VALID"
msgstr "Valide"

msgid "INVALID"
msgstr "Invalide"

msgid "COURSE"
msgstr "Cours"

msgid "MASTER_THESIS"
msgstr "Thèse"

msgid "DISSERTATION"
msgstr "Mémoire"

msgid "INTERNSHIP"
msgstr "Stage"

msgid "OTHER_COLLECTIVE"
msgstr "Autre collectif"

msgid "OTHER_INDIVIDUAL"
msgstr "Autre individuel"

msgid "EXTERNAL"
msgstr "Externe"

msgid "TEACHING_INTERNSHIP"
msgstr "Stage d'enseignement"

msgid "CLINICAL_INTERNSHIP"
msgstr "Stage clinique"

msgid "PROFESSIONAL_INTERNSHIP"
msgstr "Stage socio-professionnel"

msgid "RESEARCH_INTERNSHIP"
msgstr "Stage de recherche"

msgid "LU_ERRORS_REQUIRED"
msgstr "Ce champ est requis."

msgid "LU_ERRORS_INVALID"
msgstr "'Entrez une valeur valide."

msgid "LU_ERRORS_INVALID_SEARCH"
msgstr "Recherche invalide - Veuillez remplir mininum 2 filtres lors de vos recherches."

msgid "LU_ERRORS_ACADEMIC_YEAR_REQUIRED"
msgstr "Veuillez préciser une année académique."

msgid "LU_ERRORS_YEAR_WITH_ACRONYM"
msgstr "Veuillez préciser une année académique ou entrer un acronyme valide."

msgid "LU_ERRORS_INVALID_REGEX_SYNTAX"
msgstr "Expression régulière incorrecte!"

msgid "ANNUAL"
msgstr "Annuel"

msgid "BIENNIAL_EVEN"
msgstr "Bisannuel pair"

msgid "BIENNIAL_ODD"
msgstr "Bisannuel impair"

msgid "no_valid_m_justification_error"
msgstr "Vous ne pouvez pas encoder d'absence justifiée (M) via l'injection xls"

msgid "abscence_justified_preserved"
msgstr "Abscence justifiée dèjà encodée et préservée"

msgid "tutors_of_course"
msgstr "Enseignant·e·s du cours"

msgid "academic_actors"
msgstr "Acteurs académiques"

msgid "academic_start_date_error"
msgstr "La date de début doit être comprise entre les dates de début/fin de l'année académique"

msgid "academic_end_date_error"
msgstr "La date de fin doit être comprise entre les dates de début/fin de l'année académique"

msgid "end_start_date_error"
msgstr "La date de fin doit être supérieure à la date début"

msgid "dates_mandatory_error"
msgstr "Les dates de début et de fin sont obligatoires"

msgid "date_format"
msgstr "%d/%m/%Y"

msgid "date_format_string"
msgstr "d/m/Y"

msgid "format_date"
msgstr "jj/mm/aaaa"

msgid "desc_lnk_academic_actors"
msgstr "Gestion des acteurs académiques"

msgid "all_years"
msgstr "Toutes les années"

msgid "trainings"
msgstr "Formations"

msgid "components"
msgstr "Composants"

msgid "educational_information"
msgstr "Infos pédagogiques"

msgid "propositions"
msgstr "Propositions"

msgid "tutor_attributions"
msgstr "Enseignants - attributions"

msgid "proposal"
msgstr "Proposition"

msgid "academic_calendar_offer_year_calendar_start_date_end_date_error"
msgstr "La date d'ouverture de '%s' du calendrier académique ne peut pas être supérieure au %s "
       "(date de fin de '%s' du programme '%s')"

msgid "component_type"
msgstr "Type de composant"

msgid "vol_q1"
msgstr "Vol. q1"

msgid "vol_q2"
msgstr "Vol. q2"

msgid "volume"
msgstr "Volume"

msgid "schedules_conformity"
msgstr "Conform. horaires"

msgid "planned_classrooms"
msgstr "Classes prévues"

msgid "real_on_planned_classrooms"
msgstr "Classes effectives/prévues"

msgid "classes"
msgstr "Classes"

msgid "class"
msgstr "Classe"

msgid "learning_unit_code"
msgstr "Code de l'UE"

msgid "partims"
msgstr "Partims"

msgid "periodicity"
msgstr "Périodicité"

msgid "nominal_credits"
msgstr "Crédits"

msgid "active"
msgstr "Actif"

msgid "inactive"
msgstr "Inactif"

msgid "MASTER_DISSERTATION"
msgstr "Mémoire"

msgid "FULL"
msgstr "Complet"

msgid "MOBILITY"
msgstr "Mobilité"

msgid "OTHER"
msgstr "Autre"

msgid "PARTIM"
msgstr "Partim"

msgid "PHD_THESIS"
msgstr "Thèse"

msgid "selected"
msgstr "sélectionné(s)"

msgid "subtype"
msgstr "Sous-type"

msgid "start"
msgstr "Début"

msgid "duration"
msgstr "Durée"

msgid "learning_unit_specifications"
msgstr "Cahier de charges"

msgid "experimental_phase"
msgstr "Cette fonctionnalité est en phase expérimentale"

msgid "title_1"
msgstr "Intitulé commun aux partims (partie 1)"

msgid "common_title"
msgstr "Intitulé commun"

msgid "common_english_title"
msgstr "Intitulé commun en anglais"

msgid "title_2"
msgstr "Intitulé propre au partim (partie 2)"

msgid "title_proper_to_UE"
msgstr "Intitulé propre"

msgid "english_title_proper_to_UE"
msgstr "Intitulé propre en anglais"

msgid "title_in_english"
msgstr "Intitulé en anglais"

msgid "title_in_english_1"
msgstr "(partie 1 commune aux partims)"

msgid "title_in_english_2"
msgstr "(partie 2 propre au partim)"

msgid "LECTURING"
msgstr "Partie magistrale"

msgid "PRACTICAL_EXERCISES"
msgstr "Partie pratique"

msgid "lecturing"
msgstr "Cours magistral"

msgid "PE"
msgstr "TP"

msgid "SCHOOL"
msgstr "Ecole"

msgid "PLATFORM"
msgstr "Plateforme"

msgid "LOGISTICS_ENTITY"
msgstr "Entitée logistique"

msgid "organogram"
msgstr "Organigramme"

msgid "attached_to"
msgstr "Attachée à"

msgid "ACADEMIC_PARTNER"
msgstr "Partenaire académique"

msgid "INDUSTRIAL_PARTNER"
msgstr "Partenaire industriel"

msgid "SERVICE_PARTNER"
msgstr "Partenaire de service"

msgid "COMMERCE_PARTNER"
msgstr "Partenaire commercial"

msgid "PUBLIC_PARTNER"
msgstr "Partenaire public"

msgid "requirement_entity"
msgstr "Entité resp. cahier de charges"

msgid "requirement_entity_small"
msgstr "Ent. charge"

msgid "allocation_entity"
msgstr "Entité resp. de l'attribution"

msgid "allocation_entity_small"
msgstr "Ent. attrib."

msgid "with_entity_subordinated_small"
msgstr "Avec ent. subord."

msgid "additional_requirement_entity"
msgstr "Entité resp. cahier de charges complémentaire"

msgid "additional_requirement_entity_1"
msgstr "Entité resp. cahier de charges complémentaire 1"

msgid "additional_requirement_entity_2"
msgstr "Entité resp. cahier de charges complémentaire 2"

msgid "academic_end_year"
msgstr "Anac de fin"

msgid "academic_start_year"
msgstr "Anac de début"

msgid "organization_name"
msgstr "Nom"

msgid "partial"
msgstr "Q1"

msgid "remaining"
msgstr "Q2"

msgid "partial_remaining"
msgstr "Q1&2"

msgid "partial_or_remaining"
msgstr "Q1|2"

msgid "volume_partial"
msgstr "Vol. Q1"

msgid "volume_remaining"
msgstr "Vol. Q2"

msgid "quadrimester"
msgstr "Quadrimestre"

msgid "composition"
msgstr "Composition"

msgid "real_classes"
msgstr "Classes effectives"

msgid "lu_usage"
msgstr "Utilisation par les UE"

msgid "academic_years"
msgstr "Années académiques"

msgid "from"
msgstr "De"

msgid "to"
msgstr "à"

msgid "since"
msgstr "Depuis"

msgid "editing"
msgstr "Edition"

msgid "component"
msgstr "Composant"

msgid "used_by"
msgstr "Utilisation par l'unité d'enseignement"

msgid "offers_enrollments"
msgstr "Inscriptions aux formations"

msgid "learning_units_enrollments"
msgstr "Inscription aux unités d'enseignement"

msgid "exams_enrollments"
msgstr "Inscription aux examens"

msgid "average"
msgstr "Moyenne"

msgid "global_average"
msgstr "Moyenne générale"

msgid "result"
msgstr "Résultat"

msgid "enrollment_date"
msgstr "Date d'inscription"

msgid "students_title"
msgstr "Etudiants"

msgid "student_title"
msgstr "Etudiant"

msgid "classe"
msgstr "Classe"

msgid "localization"
msgstr "Localisation"

msgid "internship_subtype"
msgstr "Sous-type de stage"

msgid "part1"
msgstr "partie 1"

msgid "part2"
msgstr "partie 2"

msgid "create_learning_unit"
msgstr "Création d'une unité d'enseignement"

msgid "existed_acronym"
msgstr "Code a déjà existé pour "

msgid "existing_acronym"
msgstr "Code déjà existant en "

msgid "invalid_acronym"
msgstr "Code non valide"

msgid "acronym_rules"
msgstr "Code composé de:\n"
       "site: 1 lettre\n"
       "partie alphabétique: 2 à 4 lettres\n"
       "partie numérique: 4 chiffres"

msgid "end_year_title"
msgstr "Année de fin"

msgid "active_title"
msgstr "Actif"

msgid "titles"
msgstr "Intitulés"

msgid "fixtures_build"
msgstr "Créer des fixtures anonymisées"

msgid "desc_lnk_fixtures_build"
msgstr "Crée un fichier json avec des fixtures anonymisées"

msgid "partial_volume_1"
msgstr "Volume Q1"

msgid "partial_volume_2"
msgstr "Volume Q2"

msgid "partial_volume_1Q"
msgstr "Q1"

msgid "partial_volume_2Q"
msgstr "Q2"

msgid "planned_classes"
msgstr "Classes prévues"

msgid "planned_classes_pc"
msgstr "C.P."

msgid "total_volume_voltot"
msgstr "Vol.tot"

msgid "volumes_management"
msgstr "Gestion des volumes horaires"

msgid "volumes_validation_success"
msgstr "Les données entrées respectent les règles de calculs des volumes horaires."

msgid "end_date_gt_begin_date"
msgstr "L'année de fin doit etre égale ou supérieur à l'année de départ"

msgid "session_title"
msgstr "Session dérogation"

msgid "remarks_title"
msgstr "Remarques"

msgid "faculty_remark"
msgstr "Remarque de faculté"

msgid "other_remark"
msgstr "Autre remarque"

msgid "new_learning_unit"
msgstr "Nouvelle UE"

msgid "previous"
msgstr "Précédent"

msgid "next"
msgstr "Suivant"

msgid "learning_location"
msgstr "Lieu d'enseignement"

msgid "NON_ACADEMIC"
msgstr "Non academique autre"

msgid "NON_ACADEMIC_CREF"
msgstr "Non académique CREF"

msgid "ACADEMIC"
msgstr "Académique"

msgid "ACTIVE"
msgstr "Actif"

msgid "INACTIVE"
msgstr "Inactif"

msgid "RE_REGISTRATION"
msgstr "Actif uniquement pour des réinscriptions"

msgid "OPTIONAL"
msgstr "Optionnel"

msgid "NO_PRINT"
msgstr "Pas d'impression"

msgid "IN_HEADING_2_OF_DIPLOMA"
msgstr "Dans rubrique 2 du diplôme"

msgid "IN_EXPECTED_FORM"
msgstr "Sous forme d'attendu"

msgid "FEE_1"
msgstr "Rôle"

msgid "FEE_2"
msgstr "Rôle + examen"

msgid "FEE_3"
msgstr "AESS, CAPAES ou fin de cycle"

msgid "FEE_4"
msgstr "Minerval sans examen"

msgid "FEE_5"
msgstr "Minerval complet"

msgid "FEE_6"
msgstr "certificat universitaire"

msgid "FEE_7"
msgstr "Master complémentaire spécialisation médicale"

msgid "FEE_8"
msgstr "Concours d’accès"

msgid "FEE_10"
msgstr "10 CU 30 crédits"

msgid "FEE_11"
msgstr "11 Certificat compétence méd"

msgid "FEE_12"
msgstr "12 Offres ISA : 12BA et 21MS"

msgid "FEE_13"
msgstr "13 Offres ISA : 13BA et 22MS"

msgid "DAILY"
msgstr "Horaire de jour"

msgid "SHIFTED"
msgstr "Horaire décalé"

msgid "ADAPTED"
msgstr "Horaire adapté"

msgid "academic_calendar_type"
msgstr "Type d'événement"

msgid "DELIBERATION"
msgstr "Délibération"

msgid "DISSERTATION_SUBMISSION"
msgstr "Soumission de mémoires"

msgid "EXAM_ENROLLMENTS"
msgstr "Inscription aux examens"

msgid "SCORES_EXAM_DIFFUSION"
msgstr "Diffusion des notes d'examen"

msgid "SCORES_EXAM_SUBMISSION"
msgstr "Soumission des feuilles de note"

msgid "TEACHING_CHARGE_APPLICATION"
msgstr "Application pour charges d'enseignement"

msgid "field_is_required"
msgstr "Ce champ est obligatoire."

msgid "associated_entity"
msgstr "Les entités associées"

msgid "LU_WARNING_INVALID_ACRONYM"
msgstr "Si l'acronym est introduit, il doit au minimum faire 3 caractères"

msgid "title_in_french"
msgstr "Intitulé en français"

msgid "schedule_type"
msgstr "Type horaire"

msgid "enrollment_campus"
msgstr "Lieu d'inscription"

msgid "other_campus_activities"
msgstr "Activités sur d'autres sites"

msgid "unspecified"
msgstr "Indéterminé"

msgid "university_certificate"
msgstr "Certificat universitaire"

msgid "studies_domain"
msgstr "Domaine d'études"

msgid "primary_language"
msgstr "Langue principale"

msgid "other_language_activities"
msgstr "Activité dans d'autres langues"

msgid "funding"
msgstr "Finançable"

msgid "funding_cud"
msgstr "Financement coopération internationale CCD/CUD"

msgid "funding_direction"
msgstr "Orientation de financement"

msgid "cud_funding_direction"
msgstr "Orientation coopération internationale CCD/CUD"

msgid "active_status"
msgstr "Actif"

msgid "partial_deliberation"
msgstr "Sous-épreuve"

msgid "admission_exam"
msgstr "Concours"

msgid "academic_type"
msgstr "Nature"

msgid "keywords"
msgstr "Mots clés"

msgid "training_type"
msgstr "Type de formation"

msgid "QUADRIMESTER"
msgstr "Quadrimestre(s)"

msgid "TRIMESTER"
msgstr "Trimestre(s)"

msgid "MONTH"
msgstr "Mois"

msgid "WEEK"
msgstr "Semaine(s)"

msgid "DAY"
msgstr "Jour(s)"

msgid "administration_entity"
msgstr "Entité d'administration"

msgid "management_entity"
msgstr "Entité académique"

msgid "enrollment_enabled"
msgstr "Inscriptible"

msgid "formations"
msgstr "Formations"

msgid "formations_lnk"
msgstr "Formations"

msgid "desc_lnk_formations"
msgstr "Organisation des formations"

msgid "education_groups"
msgstr "Organisations de formations"

msgid "entity_management"
msgstr "Fac. gestion"

msgid "of_category"
msgstr "Type d'organisation de formation"

msgid "activity_search"
msgstr "Unités d'enseignement"

msgid "service_course_search"
msgstr "Cours de service"

msgid "TRAINING"
msgstr "Formation"

msgid "MINI_TRAINING"
msgstr "Mini formation"

msgid "GROUP"
msgstr "Groupement"

msgid "PRIMARY_LANGUAGE"
msgstr "Langue principale"

msgid "OR"
msgstr "Ou"

msgid "AND"
msgstr "Et"

msgid "language_association"
msgstr "Opérateur langues principales"

msgid "prolong_or_create_learning_unit_message"
msgstr "<p>Le <b>sigle</b> utilisé est <b>déjà existant</b>.</p>"
       "<p>Vous avez le choix entre :"
       "<ul><li>soit <b>créer</b> une nouvelle UE qui reprendra ce sigle </li>"
       "<li>soit <b>prolonger</b> l'unité d'enseignement de même sigle </li></ul></p>"

msgid "confirm_your_action"
msgstr "Confirmer votre action."

msgid "create"
msgstr "Créer"

msgid "prolong"
msgstr "Prolonger"

msgid "diplomas_certificates"
msgstr "Diplômes /  Certificats"

msgid "diploma_title"
msgstr "Intitulé du diplôme/du certificat"

msgid "professionnal_title"
msgstr "Titre professionnel"

msgid "university_certificate_desc"
msgstr "Mène à diplôme/à certificat"

msgid "program_coorganization"
msgstr "Programme co-organisés avec d'autres institutions"

msgid "for_all_students"
msgstr "Pour tous les étudiants"

msgid "diploma"
msgstr "Diplôme"

msgid "UNIQUE"
msgstr "Diplôme unique"

msgid "SEPARATE"
msgstr "Diplôme séparé"

msgid "NOT_CONCERNED"
msgstr "Non concerné"

msgid "organization_address_save_error"
msgstr "Impossible d'enregistrer l'adresse de l'organisation"

msgid "i_confirm"
msgstr "Oui, je confirme."

msgid "msg_warning_delete_learning_unit"
msgstr "Cette opération est <strong>permanente</strong> et ne peut pas être défaite. Vous perdrez à jamais"
       " les données liées à l'UE <strong>%s</strong>."

msgid "The learning unit %(acronym)s has been successfully deleted for all years."
msgstr "L'unité d'enseignement %(acronym)s a été supprimée avec succès pour toutes les années."

msgid "cannot_delete_learning_unit_year"
msgstr "L’UE <strong>%(learning_unit)s</strong> dont vous demandez la suppression à partir de l’année %(year)s fait l’objet des liens suivants à supprimer au préalable :"

msgid "cannot_delete_learning_unit"
msgstr "L’UE <strong>%(learning_unit)s</strong> dont vous demandez la suppression fait l’objet des liens suivants à supprimer au préalable :"

msgid "There is %(count)d enrollments in %(subtype)s %(acronym)s for the year %(year)s"
msgstr "%(subtype)s %(acronym)s fait l’objet de %(count)d inscription(s) l’année %(year)s"

msgid "%(subtype)s %(acronym)s is assigned to %(tutor)s for the year %(year)s"
msgstr "%(subtype)s %(acronym)s est attribué(e) à %(tutor)s l’année %(year)s"

msgid "%(subtype)s %(acronym)s is assigned to the assistant %(assistant)s for the year %(year)s"
msgstr "%(subtype)s %(acronym)s est attribué(e) à l'assistant %(assistant)s l'année %(year)s"

msgid "lu_included_in_group"
msgstr "%(subtype)s %(acronym)s est repris dans le groupement %(group)s l’année %(year)s"

msgid "The learning unit %(acronym)s is related to the internship speciality %(speciality)s"
msgstr "L'unité d'enseignement %(acronym)s est liée à la spécialité de stage %(speciality)s"

msgid "%(subtype)s %(acronym)s has been deleted for the year %(year)s"
msgstr "%(subtype)s %(acronym)s a été supprimé(e) pour l'année %(year)s"

msgid "The class %(acronym)s has been deleted for the year %(year)s"
msgstr "La classe %(acronym)s a été supprimé(e) pour l'année %(year)s"

msgid "the partim"
msgstr "le partim"

msgid "The partim"
msgstr "Le partim"

msgid "The learning unit"
msgstr "L'unité d'enseignement"

msgid "the learning unit"
msgstr "l'unité d'enseignement"

msgid "Delete from this academic year"
msgstr "Supprimer à partir de cette année académique"

msgid "Delete the learning unit for all academic years"
msgstr "Supprimer l'unité d'enseignement pour toutes les années académiques"

msgid "You asked the deletion of the learning unit %(acronym)s from the year %(year)s"
msgstr "Vous avez demandé la suppression de l'unité d'enseignement %(acronym)s à partir de l'année %(year)s"

msgid "publish_attribution_to_portal"
msgstr "Publication des attributions sur Osis-Portal"

msgid "RESEVED_FOR_INTERNS"
msgstr "Réservé aux internes"

msgid "OPEN_FOR_EXTERNS"
msgstr "Ouvert aux externes"

msgid "EXCEPTIONAL_PROCEDURE"
msgstr "Procédure exceptionnelle"

msgid "VACANT_NOT_PUBLISH"
msgstr "Vacant à ne pas publier"

msgid "DO_NOT_ASSIGN"
msgstr "A ne pas attribuer"

msgid "folder"
msgstr "Dossier"

msgid "introduced_by"
msgstr "Introduit par"

msgid "the"
msgstr "Le"

msgid "proposal_management"
msgstr "Gestion de la proposition"

msgid "category"
msgstr "Catégorie"

msgid "PRESIDENT"
msgstr "Président"

msgid "SECRETARY"
msgstr "Secrétaire"

msgid "SIGNATORY"
msgstr "Signataire"

msgid "administrative_data"
msgstr "Données administratives"

msgid "jury"
msgstr "Jury"

msgid "signatory_qualification"
msgstr "Qualification du signataire"

msgid "course_enrollment"
msgstr "Inscription aux cours"

msgid "marks_presentation"
msgstr "Remise des notes"

msgid "dissertation_presentation"
msgstr "Remise du mémoire"

msgid "scores_diffusion"
msgstr "Diffusion des notes"

msgid "session"
msgstr "session"

msgid "at"
msgstr "à"

msgid "learning_unit_years_to_delete"
msgstr "Vous êtes sur le point de supprimer définitivement les UE suivantes"

msgid "type_must_be_full"
msgstr "Le type de l'unité d'enseignement doit être complet."

msgid "learning_unit_type_is_not_internship"
msgstr "L'unité d'enseignement n'est pas de type stage."

msgid "CREATION"
msgstr "Création"

msgid "MODIFICATION"
msgstr "Modification"

msgid "TRANSFORMATION"
msgstr "Transformation"

msgid "TRANSFORMATION_AND_MODIFICATION"
msgstr "Transformation et modification"

msgid "SUPPRESSION"
msgstr "Suppression"

msgid "CENTRAL"
msgstr "Central"

msgid "SUSPENDED"
msgstr "Suspendu"

msgid "ACCEPTED"
msgstr "Accepté"

msgid "REFUSED"
msgstr "Refusé"

msgid "success_modification_proposal"
msgstr "Une proposition de modification de type {} a été faite pour l'unité d'enseignement {}."

msgid "proposal_edited_successfully"
msgstr "Proposition modifiée avec succès"

msgid "proposals_cancelled_successfully"
msgstr "Propositions annulées avec succès"

msgid "proposals_consolidated_successfully"
msgstr "Propositions consolidées avec succès"

msgid "content"
msgstr "Contenu"

msgid "code_scs"
msgstr "Code SCS"

msgid "title_code_formation"
msgstr "Intitulé / Code OF"

msgid "absolute_credits"
msgstr "Crédits abs."

msgid "relative_target_credits"
msgstr "Créd. cible rel."

msgid "min_credits"
msgstr "Créd. min."

msgid "max_credits"
msgstr "Créd. max."

msgid "mandatory"
msgstr "Oblig."

msgid "block"
msgstr "Bloc"

msgid "current_order"
msgstr "Ordre présent"

msgid "sessions_derogation"
msgstr "Sessions en dérogation"

msgid "own_comment"
msgstr "Commentaire propre"

msgid "SESSION_1"
msgstr "1"

msgid "SESSION_2"
msgstr "2"

msgid "SESSION_3"
msgstr "3"

msgid "SESSION_1_2"
msgstr "12"

msgid "SESSION_1_3"
msgstr "13"

msgid "SESSION_2_3"
msgstr "23"

msgid "SESSION_1_2_3"
msgstr "123"

msgid "SESSION_UNDEFINED"
msgstr "Session indéfinie"

msgid "SESSION_PARTIAL_2_3"
msgstr "p23"

msgid "Put in proposal"
msgstr "Mettre en proposition"

msgid "Put in suppression proposal"
msgstr "Mettre en proposition de suppression"

msgid "Proposal for modification"
msgstr "Proposition de modification"

msgid "End of teaching"
msgstr "Fin d'enseignement"

msgid "academic_entity_small"
msgstr "Ent. académique"

msgid "academic_entity"
msgstr "Entité académique"

msgid "folder_number"
msgstr "Dossier n°{}"

msgid "produce_xls_lus"
msgstr "Les unités d'enseignement"

msgid "%(date)s must be set within %(start_date)s and %(end_date)s"
msgstr "%(date)s doit être comprise entre %(start_date)s et %(end_date)s"

msgid "Cancel the proposal"
msgstr "Annuler la proposition"

msgid "Edit the proposal"
msgstr "Editer la proposition"

msgid "Consolidate the proposal"
msgstr "Consolider la proposition"

msgid "msg_confirm_cancel_proposal"
msgstr "Etes-vous certain de vouloir annuler la proposition ?"

msgid "The administrative data has been successfully modified"
msgstr "Les données administratives ont été sauvées avec succès"

msgid "vacant"
msgstr "Vacant"

msgid "team_management"
msgstr "Gestion par équipe"

msgid "type_declaration_vacant"
msgstr "Décision"

msgid "procedure"
msgstr "Procédure"

msgid "educational_information_management"
msgstr "Gestion des informations pédagogiques"

msgid "SUMMARY_COURSE_SUBMISSION"
msgstr "Soumission des résumés de cours"

msgid "INTERNAL_TEAM"
msgstr "Interne/Equipe"

msgid "substitute"
msgstr "Suppléé"

msgid "not_end_year"
msgstr "pas de fin prévue"

msgid "Modify"
msgstr "Modifier"

msgid "Edit learning unit end date"
msgstr "Modifier la date de fin de l'unité d'enseignement"

msgid "Modify end date"
msgstr "Modifier la date de fin"

msgid "partim"
msgstr "Partim"

msgid "partim_character_rules"
msgstr "Identifiant partim: 1 lettre ou 1 chiffre"

msgid "invalid_partim_character"
msgstr "Caractère déjà utilisé"

msgid "learning_unit_successfuly_created"
msgstr "Unité d'enseignement <a href='%(link)s'> %(acronym)s (%(academic_year)s) </a> créée avec succès."

msgid "learning_unit_successfuly_deleted"
msgstr "Unité d'enseignement {acronym} ({academic_year}) supprimée avec succès."

msgid "learning_unit_creation_academic_year_max_error"
msgstr "Impossible de créer une UE dont l'année académique est supérieure à {}."

msgid "parent_greater_than_partim"
msgstr "L'année de fin selectionnée (%(partim_end_year)s) est plus grande que l'année de fin du parent %(lu_parent)s"

msgid "learning_unit_created"
msgstr "L'unité d'enseignement %(learning_unit)s créée pour l'année academique %(academic_year)s"

msgid "learning_unit_updated"
msgstr "Unité d'enseignement {acronym} mise à jour avec succès"

msgid "partim_greater_than_parent"
msgstr "L'unité d'enseignement %(learning_unit)s a un partim %(partim)s avec une année de fin plus grande que %(year)s"

msgid "remark"
msgstr "Remarque"

msgid "remark_english"
msgstr "Remarque en anglais"

msgid "Ensure this value is less than %(limit_value)s."
msgstr "Assurez-vous que cette valeur est inférieure à %(limit_value)s."

msgid "Ensure this value is greater than %(limit_value)s."
msgstr "Assurez-vous que cette valeur est supérieure à %(limit_value)s."

msgid "Entity_not_exist"
msgstr "L'entité %(entity_acronym)s n'existe pas pour l'année académique sélectionnée %(academic_year)s"

msgid "Edit the learning unit"
msgstr "Modifier l'unité d'enseignement"

msgid "requirement_entity_end_date_too_short"
msgstr "La durée de vie de l'entité responsable cahier de charges est trop courte."

msgid "Requirement and allocation entities must be linked to the same faculty for this learning unit type."
msgstr "L'entité responsable du cahier de charges et celle d'attribution doivent appartenir à la même faculté pour ce type d'unité d'enseignement."

msgid "success_modification_learning_unit"
msgstr "L'unité d'enseignement a été modifiée."

msgid "error_modification_learning_unit"
msgstr "Erreur lors de la modification de l'unité d'enseignement."

msgid "cannot_set_internship_subtype_for_type_other_than_internship"
msgstr "Le sous-type de stage ne peut pas être séléctionnné pour un type d'unité d'enseignement autre que stage."

msgid "%(subtype)s %(acronym)s is in proposal for the year %(year)s"
msgstr "%(subtype)s %(acronym)s est en proposition pour l'année %(year)s"

msgid "volume_have_more_than_2_decimal_places"
msgstr "Le volume a plus de 2 décimales"

msgid "Site"
msgstr "Site"

msgid "proposal_type"
msgstr "Type proposition"

msgid "proposal_status"
msgstr "Etat proposition"

msgid "folder_entity"
msgstr "Sigle dossier"

msgid "proposals_search"
msgstr "Propositions"

msgid "folder_num"
msgstr "N° dossier"

msgid "ask_to_report_modification"
msgstr "Voulez-vous reporter les modifications faites pour les années suivantes ?"

msgid "proposal_learning_unit_successfuly_created"
msgstr "Proposition d'unité d'enseignement <a href='%(link)s'> %(acronym)s (%(academic_year)s) </a> créée avec succès."

msgid "new_learning_unit_proposal"
msgstr "Nouvelle proposition d'unité d'enseignement"

msgid "proposal_creation"
msgstr "Proposition de création"

msgid "proposal_update"
msgstr "Modification de proposition"

msgid "value_before_proposal"
msgstr "Valeur avant proposition"

msgid "entity_not_found"
msgstr "Entité non-trouvée.  Il y a peut-être une erreur dans les données"

msgid "min_for_field"
msgstr "Veuillez entrer une valeur supérieure ou égale à 0."

msgid "max_for_field"
msgstr "Veuillez entrer une valeur inférieur ou égale à 500."

msgid "force_state"
msgstr "Forcer l'état"

msgid "do_you_want_change_status_proposals"
msgstr "Voulez-vous changer le statut de ces propositions?"

msgid "are_you_sure_to_change_state_from"
msgstr "Êtes-vous sûr de vouloir changer l'état de"

msgid "must_set_common_title_or_specific_title"
msgstr "L'intitulé propre ou l'intitulé commun est requis."

msgid "learning_unit_in_proposal_cannot_save"
msgstr "L'unité d'enseignement %(luy)s est en proposition, impossible de sauvegarder le changement à partir de l'année %(academic_year)s"

msgid "in_proposal"
msgstr "En proposition"

msgid "by"
msgstr "Par"

msgid "summary_locked"
msgstr "mise-à-jour bloquée"

msgid "get_back_to_initial"
msgstr "Retour à l'état initial"

msgid "do_you_want_to_get_back_to_initial"
msgstr "Voulez-vous retourner à l'état initial?"

msgid "error_proposal_suppression_to_initial"
msgstr "Erreur lors du retour à l'initial. Une des propositions sélectionnées n'est pas de type SUPPRESSION. Rien n'a été fait"

msgid "error_proposal_no_data"
msgstr "Erreur lors du retour à l'initial. Aucune donnée sélectionnée valide"

msgid "msg_confirm_delete_luy"
msgstr "Etes-vous certain de vouloir supprimer définitivement cette unité d'enseignement ?"

msgid "already_existing_acronym"
msgstr "Sigle déjà existant"

msgid "The value of field '%(field)s' is different between year %(year)s - %(value)s and year %(next_year)s - %(next_value)s"
msgstr "La valeur du champ '%(field)s' différe entre l'année %(year)s - %(value)s et l'année %(next_year)s - %(next_value)s"

msgid "There is not the learning unit %(acronym)s - %(next_year)s"
msgstr "Il n'existe pas d'unité d'enseigmenent %(acronym)s - %(next_year)s"

msgid "The value of field '%(field)s' for the learning unit %(acronym)s (%(component_type)s) is different between year %(year)s - %(value)s and year %(next_year)s - %(next_value)s"
msgstr "La valeur du champ '%(field)s'de l'unité d'enseignement %(acronym)s (%(component_type)s) différe entre l'année %(year)s - %(value)s et l'année %(next_year)s - %(next_value)s"

msgid "There is not %(component_type)s for the learning unit %(acronym)s - %(year)s but exist in %(existing_year)s"
msgstr "Il n'y a pas de %(component_type)s pour l'unité d'enseignement %(acronym)s - %(year)s mais existe en %(existing_year)s"

msgid "Educational information opening"
msgstr "Ouverture informations pédagoqiques"

msgid "Educational information ending"
msgstr "Fermeture informations pédagoqiques"

msgid "official_title_proper_to_partim"
msgstr "Intitulé propre au partim"

msgid "official_english_title_proper_to_partim"
msgstr "Intitulé en anglais propre au partim"

msgid "Educational information submission dates updated"
msgstr "Date de soumission des informations pédagogiques mis à jour"

msgid "The credits value of the partim %(acronym)s is greater or equal than the credits value of the parent learning unit."
msgstr "Le nombre de crédits du partim %(acronym)s est supérieur ou égal à celui de l'unité d'enseignement parent"

msgid "The learning unit has been updated until %(year)s."
msgstr "L'unité d'enseignement a été modifiée jusqu'en %(year)s."

msgid "Prohibition to delete a learning unit before 2015."
msgstr "Interdiction de supprimer une unité d'enseignement avant 2015."

msgid "The entity '%(acronym)s' doesn't exist anymore in %(year)s"
msgstr "L'entité '%(acronym)s' n'existe plus en %(year)s"

msgctxt "bibliography"
msgid "title"
msgstr "titre"

msgctxt "bibliography"
msgid "mandatory"
msgstr "obligatoire"

msgid "Bibliography"
msgstr "Bibliographie"

msgid "Modalities specific to IN and OUT mobility"
msgstr "Modalités propres à la mobilité IN et OUT"

msgid "updated"
msgstr "Mis à jour"

msgid "unupdated"
msgstr "Pas à jour"

msgid "summary_list"
msgstr "Statut des informations pédagogiques"

msgid "The periodicity of the parent and the partims do not match"
msgstr "La périodicité de l'UE parent et des partims est incompatible"

msgid "The parent is inactive and there is at least one partim active"
msgstr "L'UE parent est inactive et au moins un partim est actif"

msgid "This partim is active and the parent is inactive"
msgstr "Ce partim est actif alors que l'UE parent est inactive"

msgid "educational_information_update_reminder"
msgstr "Mail de rappel résumés"

msgid "do_you_want_to_sent_email"
msgstr "Voulez-vous envoyer un email de rappel?"

msgid "desc_mail_reminder"
msgstr "Envoyer un email de rappel pour la mise à jour des informations pédagogiques"

msgid "success_mail_reminder"
msgstr "Messages de rappel envoyés"

msgid "consolidate"
msgstr "Consolider"

msgid "do_you_want_to_consolidate"
msgstr "Voulez-vous consolider ?"

msgid "need_no_reminder"
msgstr "Pas besoin de rappel tout est en ordre"

msgid "Proposal %(acronym)s (%(academic_year)s) cannot be consolidated."
msgstr "Proposition %(acronym)s (%(academic_year)s) ne peut pas être consolidée."

msgid "Proposal %(acronym)s (%(academic_year)s) successfully consolidated."
msgstr "Proposition %(acronym)s (%(academic_year)s) consolidée avec succès."

msgid "Proposal %(acronym)s (%(academic_year)s) cannot be canceled."
msgstr "Proposition %(acronym)s (%(academic_year)s) ne peut pas être annulée."

msgid "Proposal %(acronym)s (%(academic_year)s) successfully canceled."
msgstr "Proposition %(acronym)s (%(academic_year)s) annulée avec succès"

msgid "A report has been sent."
msgstr "Un rapport a été envoyé."

msgid "Success"
msgstr "Succès"

msgid "Failure"
msgstr "Echec"

msgid "Remarks"
msgstr "Remarques"

msgid "Learning unit"
msgstr "Unité d'enseignement"

msgid "Research criteria"
msgstr "Critères de recherche"

msgid "The learning unit %(acronym)s is included in the following education groups"
msgstr "L'unité d'enseignement %(acronym)s est incluse dans les groupements suivants"

msgid "type_code_formation"
msgstr "Type d'OF"

msgid "absolute_and_relative_credits"
msgstr "Crédits<br>relatifs / absolus"

msgid "Proposal is neither accepted nor refused."
msgstr "La proposition n'est ni acceptée ni refusée."

msgid "learning_achievements"
msgstr "Acquis d'apprentissage"

msgid "up"
msgstr "Remonter"

msgid "down"
msgstr "Descendre"

msgid "learning_achievements_headline"
msgstr "A la fin de cette unité d'enseignement, l'étudiant est capable de:"

msgid "User %(person)s do not have rights on this proposal."
msgstr "L'utilisateur %(person)s ne dispose pas de droits sur cette proposition."

msgid "Enrollments to learning unit"
msgstr "Inscriptions à l'UE"

msgid "Training"
msgstr "Formation"

msgid "Enrollments to training"
msgstr "Inscrits à la formation"

msgid "Enrolled to learning unit"
msgstr "Inscrits à l'UE"

msgid "No proposals was selected."
msgstr "Aucune propositions n'a été sélectionnées."

msgid "Proposal %(acronym)s (%(academic_year)s) successfully changed state."
msgstr "Proposition %(acronym)s (%(academic_year)s) a changé d'état avec succès."

msgid "Proposal %(acronym)s (%(academic_year)s) cannot be changed state."
msgstr "Proposition %(acronym)s (%(academic_year)s) ne peut pas changer d'état."

msgid "cancellation"
msgstr "annulation"

msgid "consolidation"
msgstr ""

msgid "borrowed_course_search"
msgstr "Cours empruntés"

msgid "add_another"
msgstr "Ajouter un autre"

msgid "faculty_borrowing"
msgstr "Faculté emprunteuse"

msgid "The value of this attribute is inherited from the parent UE"
msgstr "La valeur de cet attribut est héritée de l'UE parent"

msgid "to_complete"
msgstr "A compléter"

msgid "The value of this attribute is not annualized"
msgstr "La valeur de cet attribut n'est pas annualisée"

msgid "start_year"
msgstr "Début"

msgid "produce_xls_attributions"
msgstr "Les unités d'enseignement et les attributions"

msgid "produce_xls_proposals"
msgstr "Xls avec les propositions"

msgid "proposal_date"
msgstr "Date proposition"

msgid "search_type"
msgstr "Type de recherche"

msgid "The linked entity does not exist at the start date of the academic year linked to this learning unit"
msgstr "L'entité liée n'existe pas à la date de début de l'année académique liée à cette unité d'enseignement"

msgid "COURSE_ENROLLMENT"
msgstr "Inscription aux cours"

msgid "vol_global"
msgstr "Vol. global"

msgid "volume_global"
msgstr "volume total global"

msgid "Vol. annual"
msgstr "Vol. annuel"

msgid "Volume annual"
msgstr "Volume annuel"

msgid "missing_internship_subtype"
msgstr "Il est nécessaire d'indiquer le sous-type de stage"

msgid "Consistency error in %(academic_year)s : %(error)s"
msgstr "Erreur de consistance en %(academic_year)s : %(error)s"

msgid "%(col_name)s has been already modified. ({%(new_value)s} instead of {%(current_value)s})"
msgstr "%(col_name)s a déjà été modifié. ({%(new_value)s} à la place de {%(current_value)s})"

msgid "external_code"
msgstr "Code local"

msgid "Proposals"
msgstr "Propositions"

msgid "learning_units_and_attributions_filename"
msgstr "unites_enseignements_et_attributions"

msgid "attribution_list"
msgstr "Liste d'attributions"

msgid "List_proposals"
msgstr "Liste de propositions"

msgid "List_activities"
msgstr "Liste d'activités"

msgid "learning_units_filename"
msgstr "unite_enseignements"

msgid "new_external_learning_unit"
msgstr "Nouvelle UE externe"

msgid "external"
msgstr "Externe"

msgid "comment_title"
msgstr "Commentaire"

msgid "requesting_entity"
msgstr "Entité demandeuse"

msgid "local_credits"
msgstr "Crédits locaux"

msgid "warnigns_detected"
msgstr "Nous avons détecté des incohérences dans les données suivantes :"

msgid "Volumes are inconsistent"
msgstr "Les volumes sont inconsistants"

msgid "planned classes cannot be 0"
msgstr "le nombre de classes prévues ne peut être 0"

msgid "Vol_tot is not equal to vol_q1 + vol_q2"
msgstr "Vol_tot n'est pas égal à vol_q1 + vol_q2"

msgid "Vol_global is not equal to Vol_tot * planned_classes"
msgstr "Le volume global doit être égal au volume annuel multiplié par le nombre de classes"

msgid "At least a partim volume value is greater than corresponding volume of parent"
msgstr "Au moins une valeur de volume d'un partim est supérieure à celle du volume correspondant du parent"

msgid "url of the learning unit"
msgstr "URL de l'unité d'enseignement"

msgid "professional_integration"
msgstr "Intégration professionnelle"

msgid "external_search"
msgstr "UE externes"

msgid "formerly"
msgstr "Anciennement"

msgid "title_1_in_english"
msgstr "Intitulé commun aux partims (partie 1) en anglais"

msgid "title_2_in_english"
msgstr "Intitulé propre au partim (partie 2) en anglais"

msgid "Manage volumes"
msgstr "Gérer les volumes"

msgid "New external learning unit"
msgstr "Nouvelle unité d'enseignement externe"

msgid "New partim"
msgstr "Nouveau partim"

msgid "middle_name"
msgstr "Deuxième nom"

msgid "Select the missing term for the offer"
msgstr "Sélectionner le terme manquant de l'offre"

msgid "Remove the term"
msgstr "Supprimer un terme"

msgid "Do you want to remove this term?"
msgstr "Êtes-vous certain de supprimer ce terme de l'offre ?"

msgid "Sorry but you can not remove the term of an offer"
msgstr "Désolé mais vous ne pouvez pas supprimer le terme d'une offre"

msgid "Do you want to remove the term?"
msgstr "Voulez-vous supprimer le terme ?"

msgid "Export"
msgstr "Exporter"

msgid "produce_xls_lus_desc"
msgstr "Produire un fichier Excel avec la liste des unités d'enseignement"

msgid "produce_xls_attributions_desc"
msgstr "Produire un fichier Excel avec la liste des unités d'enseignement et les attributions"

msgid "hourly volume total annual"
msgstr "volume horaire total annuel"

msgid "hourly volume partial q1"
msgstr "volume horaire partiel q1"

msgid "hourly volume partial q2"
msgstr "volume horaire partiel q2"

msgid "volume declared vacant"
msgstr "volume déclaré vacant"

msgid "Xls with education groups"
msgstr "Xls avec les formations"

msgid "education_groups_filename"
msgstr "formations"

msgid "list_education_groups"
msgstr "Liste d'organisations de formation"

msgid "Q1 and Q2"
msgstr "Q1 et Q2"

msgid "Q1 or Q2"
msgstr "Q1 ou Q2"

<<<<<<< HEAD
msgid "New Education Group"
msgstr "Nouveau Groupement"
=======
msgid "The repartition volume of %(col_name)s has been already modified. ({%(new_value)s} instead of {%(current_value)s})"
msgstr "La répartition de volume de %(col_name)s a déjà été modifiée. ({%(new_value)s} a la place de {%(current_value)s})"
>>>>>>> 2641690c

msgid "untyped"
msgstr "Non-typée"

msgid "validity"
msgstr "validité"

msgid "Education group year <a href='%(link)s'> %(acronym)s (%(academic_year)s) </a> successfuly created."
msgstr "Formation <a href='%(link)s'> %(acronym)s (%(academic_year)s) </a> créée avec succès."<|MERGE_RESOLUTION|>--- conflicted
+++ resolved
@@ -3011,13 +3011,11 @@
 msgid "Q1 or Q2"
 msgstr "Q1 ou Q2"
 
-<<<<<<< HEAD
 msgid "New Education Group"
 msgstr "Nouveau Groupement"
-=======
+
 msgid "The repartition volume of %(col_name)s has been already modified. ({%(new_value)s} instead of {%(current_value)s})"
 msgstr "La répartition de volume de %(col_name)s a déjà été modifiée. ({%(new_value)s} a la place de {%(current_value)s})"
->>>>>>> 2641690c
 
 msgid "untyped"
 msgstr "Non-typée"
