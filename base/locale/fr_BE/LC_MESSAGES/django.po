# SOME DESCRIPTIVE TITLE.
# Copyright (C) YEAR THE PACKAGE'S COPYRIGHT HOLDER
# This file is distributed under the same license as the PACKAGE package.
# FIRST AUTHOR <EMAIL@ADDRESS>, YEAR.
#
msgid ""
msgstr ""
"Project-Id-Version: PACKAGE VERSION\n"
"Report-Msgid-Bugs-To: \n"
"POT-Creation-Date: 2016-04-22 15:14+0200\n"
"PO-Revision-Date: YEAR-MO-DA HO:MI+ZONE\n"
"Last-Translator: FULL NAME <EMAIL@ADDRESS>\n"
"Language-Team: LANGUAGE <LL@li.org>\n"
"Language: \n"
"MIME-Version: 1.0\n"
"Content-Type: text/plain; charset=UTF-8\n"
"Content-Transfer-Encoding: 8bit\n"

msgid "Create a xls file while activity\\"
msgstr ""

msgid "Get xls"
msgstr ""

msgid "ID"
msgstr "ID"

msgid "Legend : values allowed for 'justification'"
msgstr ""

msgid "Line"
msgstr "Ligne"

msgid "Note already submitted"
msgstr ""

msgid "OSIS"
msgstr "OSIS"

msgid "Print scores for all activities"
msgstr ""

msgid "Save"
msgstr ""

msgid "absent"
msgstr "Absent"

msgid "absent_pdf_legend"
msgstr "A=Absent"

msgid "academic_calendar"
msgstr "Calendrier académique"

msgid "academic_year_small"
msgstr "Anac."

msgid "academic_calendar_management"
msgstr "Gestion du calendrier académique"

msgid "academic_calendar_offer_year_calendar_end_date_error"
msgstr "La date de fermeture de '%s' du calendrier académique ne peut pas être inférieure au %s "
       "(date de fin de '%s' du programme '%s')"

msgid "academic_calendar_offer_year_calendar_start_date_error"
msgstr "La date d'ouverture de l'encodage des notes du calendrier académique ne peut pas être supérieure au %s "
       "(date de début de l'encodage des notes du programme '%s')"

msgid "academic_calendars"
msgstr "Calendriers académique"

msgid "academic_year_not_exist"
msgstr "L'année académique (%d) n'existe pas"

msgid "acces_denied"
msgstr "Accès refusé!"

msgid "acronym"
msgstr "Sigle"

msgid "activity"
msgstr "Activité"

msgid "activity_code"
msgstr "Activité"

msgid "activity_not_exit"
msgstr "L'activité %s n'existe pas"

msgid "add"
msgstr "Ajouter"

msgid "add_an_address_to_the_organization"
msgstr "Ajouter une adresse à l'organisation"

msgid "address(ses)"
msgstr "Adresse(s)"

msgid "addresses"
msgstr "Adresses"

msgid "administration"
msgstr "Administration"

msgid "after_submission_a_message_must_be_sent"
msgstr "Si un encodage est soumis , um message est envoyé au professeur de ce cours"

msgid "all"
msgstr "Tout"

msgid "application_management"
msgstr "Gestion de l'application"

msgid "are_you_sure"
msgstr "Êtes-vous sûr·e?"

msgid "assistants"
msgstr "Assistants"

msgid "attributions"
msgstr "Attributions"

msgid "authorized_decimal_for_this_activity"
msgstr "Les notes décimales sont autorisées pour ce cours"

msgid "bachelor"
msgstr "Bachelier"

msgid "back"
msgstr "Retour"

msgid "begin_date_lt_end_date"
msgstr "La date de début doit etre égale ou inferieure à la date de fin"

msgid "birth_date"
msgstr "Date de naissance"

msgid "btn_messages_history_search"
msgstr "Recherche dans l'historique des messages"

msgid "btn_send_message_again_title"
msgstr "Réenvoie le message au destinataire"

msgid "by_learning_unit"
msgstr "Par unité d'enseignement"

msgid "by_specific_criteria"
msgstr "Par critère spécifique"

msgid "cancel"
msgstr "Annuler"

msgid "catalogue"
msgstr "Catalogue de formation"

msgid "chair_of_the_exam_board"
msgstr "Président du jury"

msgid "cheating_pdf_legend"
msgstr "T=Tricherie"

msgid "unjustified_absence_export_legend"
msgstr "S=Absence injustifiée"

msgid "justified_absence_export_legend"
msgstr "M=Absence justifiée"

msgid "attached_entities"
msgstr "Entités attachées"

msgid "choose_file"
msgstr "Parcourir"

msgid "city"
msgstr "Ville"

msgid "close"
msgstr "Fermer"

msgid "closed"
msgstr "Fermé"

msgid "code"
msgstr "Code"

msgid "compare"
msgstr "Comparer"

msgid "complete"
msgstr "Complet"

msgid "constraint_score_other_score"
msgstr "Vous ne pouvez pas remplir simultanément les colonnes 'Note chiffrée' et 'Justification'"

msgid "coordinator"
msgstr "Coordinateur(trice)"

msgid "coordinators_can_submit_partial_encoding"
msgstr "Les coordinateurs peuvent soumettre des encodages partiels"

msgid "country"
msgstr "Pays"

msgid "create_an_organization"
msgstr "Créer une organisation"

msgid "creation_date"
msgstr "Date de création"

msgid "credits"
msgstr "Crédits"

msgid "customized"
msgstr "Personnalisée"

msgid "data"
msgstr "Données"

msgid "data_maintenance"
msgstr "Maintenance de données"

msgid "data_management"
msgstr "Gestion de données"

msgid "date"
msgstr "Date de remise"

msgid "date_not_passed"
msgstr "Date non communiquée"

msgid "day"
msgstr "jour"

msgid "days"
msgstr "jours"

msgid "decimal_score_allowed"
msgstr "Note décimale autorisée"

msgid "decimal_score_not_allowed"
msgstr "Note décimale non autorisée"

msgid "decimal_values_accepted"
msgstr "Les notes de ce cours peuvent recevoir des valeurs décimales."

msgid "decimal_values_ignored"
msgstr ""
"Les notes de ce cours ne peuvent PAS recevoir de valeurs décimales."

msgid "score_have_more_than_2_decimal_places"
msgstr "La note comporte plus de deux chiffres après la virgule"

msgid "definitive_save"
msgstr "Sauvegarde définitive (soumettre à la faculté)"

msgid "delete"
msgstr "Supprimer"

msgid "delete_selected_messages"
msgstr "Supprimer les messages sélectionnés"

msgid "desc_assistants"
msgstr "Processus visant à aider les enseignants pour l'encodage des notes."

msgid "desc_lnk_academic_year"
msgstr "Gestion du programme annualisé."

msgid "desc_lnk_assessments"
msgstr "Processus visant à aider les enseignants pour l'encodage des notes."

msgid "desc_lnk_data_maintenance"
msgstr "La maintenance de données avec la langage SQL"

msgid "desc_lnk_data_management"
msgstr "Gestion des données par entité du métier"

msgid "desc_lnk_entities"
msgstr "Gestion des la structure organisationnelle."

msgid "desc_lnk_files"
msgstr "Consultation des fichiers gérés par l'application."

msgid "desc_lnk_home_catalog"
msgstr "Elaboration et gestion du catalogue des formations."

msgid "desc_lnk_home_institution"
msgstr "Gestion de l'institution."

msgid "desc_lnk_home_studies"
msgstr ""
"Gestion du parcours des étudiants depuis leur inscription jusqu'à leur "
"diplôme."

msgid "desc_lnk_internships"
msgstr "Gestion des stages des étudiants."

msgid "desc_lnk_learning_units"
msgstr ""
"Gestion des cours, des formations et d'autres activités qui composent le "
"programme."

msgid "desc_lnk_my_osis"
msgstr "Vos données personnelles, des préférences et d'autres informations associés."

msgid "desc_lnk_offers"
msgstr "Gestion des programmes."

msgid "desc_lnk_organizations"
msgstr "Gestion des organisations."

msgid "desc_lnk_score_encoding"
msgstr ""
"Ce processus aide les enseignants à encoder les notes pendant les sessions "
"d'examen."

msgid "desc_lnk_storage"
msgstr "Surveillance de la capacité de stockage"

msgid "desc_messages_history"
msgstr "L'historique des messages vous permet d'accéder aux messages envoyés par courier électronique"

msgid "desc_messages_template"
msgstr "Le modèles de message permet la personnalisation dynamique des e-mails."

msgid "desc_my_messages"
msgstr "La liste des messages qui vous ont été envoyés par l'application"

msgid "desc_profile"
msgstr "Informations liées à votre profil"

msgid "description"
msgstr "Description"

msgid "details"
msgstr "Détails"

msgid "display_scores_for_one_learning_unit"
msgstr "Visualiser/charger les notes pour le cours"

msgid "display_tutors"
msgstr "Afficher tous les enseignants pour ce cours"

msgid "DOCTORAL_COMMISSION"
msgstr "Commision doctorale"

msgid "documentation"
msgstr "Documentation"

msgid "double_encoding"
msgstr "Double encodage"

msgid "double_encoding_test"
msgstr "Double encodage des notes"

msgid "dubble_encoding"
msgstr "Double encodage"

msgid "dubble_online_scores_encoding"
msgstr "Double encodage de notes en ligne"

msgid "edit"
msgstr "Éditer"

msgid "empty_note_pdf_legend"
msgstr "(vide)=Pas encore de note"

msgid "encode"
msgstr "Encoder"

msgid "encode_as_coordinator"
msgstr "Encoder en tant que coordinateur"

msgid "encode_as_pgm"
msgstr "Encoder en tant que gestionnaire de programme"

msgid "encode_as_professor"
msgstr "Encoder en tant que professeur"

msgid "encoding"
msgstr "Encodage"

msgid "encoding_status_ended"
msgstr "Toutes les notes ont été soumises."

msgid "encoding_status_notended"
msgstr "Il reste encore des notes à encoder."

msgid "end_date"
msgstr "Date de fin"

msgid "end_date_teacher"
msgstr "Échéance Prof"

msgid "enrollment_activity_not_exist"
msgstr "L'inscription à l'activité %s n'existe pas"

msgid "enrollment_exam_not_exists"
msgstr "L'inscription à l'unité d'enseignement %s n'existe pas"

msgid "enrollments"
msgstr "Inscriptions"

msgid "entities"
msgstr "Entités"

msgid "entity"
msgstr "Entité"

msgid "versions"
msgstr "Versions"

msgid "evaluations"
msgstr "Évaluations"

msgid "event"
msgstr "Événement"

msgid "exam_board_secretary"
msgstr "Secrétaire du jury"

msgid "execute"
msgstr "Exécuter"

msgid "FACULTY"
msgstr "Faculté"

msgid "female"
msgstr "Féminin"

msgid "file"
msgstr "Fichier"

msgid "file_must_be_xlsx"
msgstr "Le fichier doit être un fichier excel valide au format 'XLSX'"

msgid "file_production_date"
msgstr "Date de production du fichier excel"

msgid "students_deliberated_are_not_shown"
msgstr "Les étudiants déjà délibérés ne sont pas repris"

msgid "files"
msgstr "Fichiers"

msgid "final"
msgstr "Final"

msgid "fixed_line_phone"
msgstr "Téléphone fixe"

msgid "focuses"
msgstr "Finalités"

msgid "formation_catalogue"
msgstr "Catalogue des formations"

msgid "function"
msgstr "Fonction"

msgid "gender"
msgstr "Genre"

msgid "general_informations"
msgstr "Infos générales"

msgid "get_excel_file"
msgstr "Produire le fichier Excel"

msgid "global_identifiant"
msgstr "Identifiant global"

msgid "fgs"
msgstr "FGS"

msgid "go"
msgstr "Continuer"

msgid "grade"
msgstr "Niveau"

msgid "help_pnl_selectedfiles"
msgstr "Veuillez sélectionner un fichier xls pour l'injection des notes"

msgid "help_submission_scores_label"
msgstr "Vous êtes sur le point de soumettre %s note(s) à la (aux) faculté(s). Attention : les notes soumises <b>ne peuvent plus être modifiées.</b>"

msgid "highlight_description"
msgstr "Description de l'événement"

msgid "highlight_shortcut"
msgstr "Titre raccourcis de l'événement"

msgid "highlight_title"
msgstr "Titre de l'événement"

msgid "home"
msgstr "Page d'accueil"

msgid "html_message"
msgstr "Message HTML"

msgid "identification"
msgstr "Identification"

msgid "idle"
msgstr "En attente"

msgid "ill"
msgstr "Malade"

msgid "ill_pdf_legend"
msgstr "M=Malade"

msgid "incomplete"
msgstr "Incomplet"

msgid "info_address_changed_for_papersheet"
msgstr "Ce formulaire de modification des coordonnées d’une entité administrative du programme d’étude %s "
       "impacte uniquement l’affichage des coordonnées sur la feuille de notes. Cela ne modifie donc pas "
       "les coordonnées officielles d’une entité/structure. Par ailleurs, la liste déroulante "
       "« Veuillez sélectionner une adresse … » permet de faciliter l’encodage de l’adresse à partir de données "
       "préexistantes. Si l'adresse d'une entité change, l'adresse affichée sur les feuilles de notes sera impactée "
       "également"

msgid "inject"
msgstr "Injecter"

msgid "inject_xls_file"
msgstr "Injecter fichier excel"

msgid "INSTITUTE"
msgstr "Institut"

msgid "institution"
msgstr "Institution"

msgid "international_title"
msgstr "Titre international"

msgid "internships"
msgstr "Stages"

msgid "invalid_file"
msgstr "Fichier invalide"

msgid "javascript_is_disabled"
msgstr "JavaScript est désactivé dans votre navigateur, mais OSIS ne fonctionne pas sans JavaScript."

msgid "justification_invalid"
msgstr "Justification invalide"

msgid "justifications"
msgstr "Justifications"

msgid "justification_invalid_value"
msgstr "Justification invalide"

msgid "absence_justified_to_unjustified_invalid"
msgstr "L'absence justifiée ne peut pas être remplacée par une absence injustifiée"


msgid "justification_values_accepted"
msgstr "Valeurs acceptées: %s "

msgid "justification_other_values"
msgstr "D'autres valeurs: %s "

msgid "label"
msgstr "Label"

msgid "label_jumbotron_details_academic_cal"
msgstr "Comme présenté sur la page d'accueil"

msgid "language"
msgstr "Langue"

msgid "last_synchronization"
msgstr "Dernière synchronisation"

msgid "learning_unit"
msgstr "Unité d'enseignement"

msgid "learning_unit_not_access"
msgstr "Vous n'avez pas les droits d'accès à cette unité d'enseignement ou elle n'existe pas en pas de données"

msgid "learning_unit_not_access_or_not_exist"
msgstr "Vous n'avez pas les droits d'accès pour cette unité d'enseignement ou elle n'existe pas en base de données"

msgid "learning_unit_responsible"
msgstr "Responsable du cours"

msgid "learning_unit_search"
msgstr "Recherche d'unités d'enseignement"

msgid "learning_units"
msgstr "Unités d'enseignement"

msgid "learning_units_in"
msgstr "unités d'enseignement dans"

msgid "learning_units_with_inscription_must_be_shown"
msgstr "Tous les cours du professeur qui possèdent des inscriptions doivent être présents"

msgid "learning_units_without_inscription_must_not_be_shown"
msgstr "Les cours qui ne possèdent pas d'inscriptions ne devraient pas être présents"

msgid "lnk_message_history_read_title"
msgstr "Afficher le message"

msgid "location"
msgstr "Localité"

msgid "log-in"
msgstr "Log-in"

msgid "login"
msgstr "Login"

msgid "logistic"
msgstr "Logistique"

msgid "logout"
msgstr "Logout"

msgid "lu_could_contain_decimal_scores"
msgstr "Cette année d'étude accepte les notes décimales"

msgid "lu_must_not_contain_decimal_scores"
msgstr "Cette année d'étude n'accepte pas les notes décimales"

msgid "male"
msgstr "Masculin"

msgid "managed_programs"
msgstr "Programmes gérés"

msgid "mandates"
msgstr "Mandates"

msgid "mark_selected_messages_as_read"
msgstr "Marquer les messages sélectionnés comme lus"

msgid "master"
msgstr "Master"

msgid "message"
msgstr "Message"

msgid "message_address_papersheet"
msgstr "Réutilisez l'adresse d'une entité liée au programme ou informez l'adresse d'affichage pour la feuille de notes."

msgid "message_not_resent_no_email"
msgstr "Le message ne peut être réenvoyé , l'utilisateur n'a pas d'adresse mail."

msgid "message_resent_ok"
msgstr "Le message à bien été réenvoyé."

msgid "messages"
msgstr "Messages"

msgid "messages_history"
msgstr "Historique des messages"

msgid "messages_templates"
msgstr "Modèles de messages"

msgid "minimum_one_criteria"
msgstr "Veuillez remplir au moins 1 critère de recherche"

msgid "miss"
msgstr "Madame"

msgid "missing_column_session"
msgstr "Veuillez remplir la colonne 'session' de votre fichier excel."

msgid "mister"
msgstr "Monsieur"

msgid "mobile_phone"
msgstr "Téléphone mobile (GSM)"

msgid "more_than_one_academic_year_error"
msgstr "Il y a plusieurs années académiques dans la colonne 'Année académique' de votre fichier excel. "
      "Veuiller corriger votre fichier excel de manière à ce qu'il n'y ai qu'une seule année académique"

msgid "more_than_one_exam_enrol_for_one_learn_unit"
msgstr "Cet étudiant possède plusieurs inscriptions au même examen "
       "(il est inscrit à un même cours dans 2 programmes différents). "
       "Veuillez encoder cette note via l'onglet 'en ligne' de l'interface svp."

msgid "more_than_one_learning_unit_error"
msgstr "Vous avez encodé des notes pour plusieurs unités d'enseignements dans votre fichier excel "
       "(colonne 'Unité d'enseignement'). Veillez à ne faire qu'un seul fichier excel par unité d'enseignement."

msgid "more_than_one_session_error"
msgstr "Il y a plusieurs numéros de sessions dans la colonne 'Session' de votre fichier excel. "
      "Veuiller corriger votre fichier excel de manière à ce qu'il n'y ai qu'un seul numéro de session"

msgid "msg_error_username_password_not_matching"
msgstr ""
"La combinaison login/mot de passe entrée n'est pas valide. Veuillez "
"réessayer."

msgid "my_messages"
msgstr "Mes messages"

msgid "my_osis"
msgstr "Mon OSIS"

msgid "my_studies"
msgstr "Mes études"

msgid "name"
msgstr "Nom"

msgid "full_name"
msgstr "Nom complet"

msgid "national_register"
msgstr "Numéro de registre nationnal"

msgid "no_current_entity_version_found"
msgstr "L'entité sélectionnée n'existe plus aujourd'hui (fin de validité dépassée)."

msgid "no_data_for_this_academic_year"
msgstr "Aucune données pour cette année académique"

msgid "no_dubble_score_encoded_comparison_impossible"
msgstr "Aucune note n'a été double encodée ; aucune comparaison à effectuer."

msgid "no_entity_address_found"
msgstr "Aucune adresse trouvée pour l'entité sélectionnée."

msgid "no_exam_session_opened_for_the_moment"
msgstr "Aucune session d'encodage de notes ouverte pour le moment. "

msgid "no_file_submitted"
msgstr "Vous n'avez pas selectionné de fichier excel à soumettre."

msgid "no_messages"
msgstr "Pas de messages"

msgid "no_result"
msgstr "Aucun résultat!"

msgid "no_receiver_error"
msgstr "Pas de destinataire pour ce message"

msgid "no_score_encoded_double_encoding_impossible"
msgstr ""
 "Aucune nouvelle note encodée. "
 "Le double encodage n'est pas accessible car il n'y a pas de nouvelles notes encodés."

msgid "no_score_injected"
msgstr "Aucune note injectée (NB: les notes de votre fichier Excel ne sont injectées que si elles sont différentes "
       "de celles déjà sauvegardées précédemment)."

msgid "no_score_to_encode"
msgstr "Vous n'avez aucune note à encoder."

msgid "no_student_to_encode_xls"
msgstr "Aucun étudiant à encoder via excel"

msgid "no_valid_academic_year_error"
msgstr "Aucune année académique au format valide n'a été trouvé dans votre fichier excel. La date doit être formatée comme suit ; '2015-2016' ou '2015'."

msgid "deadline_reached"
msgstr "Date limite atteinte"

msgid "not_passed"
msgstr "Non communiquée"

msgid "not_sent"
msgstr "Pas envoyé"

msgid "number_of_enrollments"
msgstr "Nombre d'inscrits"

msgid "number_session"
msgstr "No. session"

msgid "numbered_score"
msgstr "Note chiffrée"

msgid "offer"
msgstr "Programme"

msgid "offer_enrollment_not_exist"
msgstr "L'inscription à ce programme n'existe pas"

msgid "offer_year_calendar"
msgstr "Calendrier des programmes"

msgid "offer_year_calendar_academic_calendar_end_date_error"
msgstr "La date de fin de l'encodage des notes de votre programme ne peut pas être ultérieure à la date de fermeture "
       "de l'encodage des notes du calendrier académique"

msgid "offer_year_calendar_academic_calendar_start_date_error"
msgstr "La date de début de l'encodage des notes de votre programme ne peut pas être antérieure à la date d'ouverture "
       "de l'encodage des notes du calendrier académique"

msgid "offer_year_not_access_or_not_exist"
msgstr "Vous n'avez pas les droits d'accès pour cette offre ou elle n'existe pas en base de données"

msgid "offer_year_not_exist"
msgstr "Le programme annualisé (%s) (%d) - n'existe pas"

msgid "offer_year_search"
msgstr "Recherche des programmes annualisés"

msgid "offers"
msgstr "Programmes"

msgid "old_browser_warning"
msgstr "Votre navigateur n'est pas à jour. Certaines fonctionnalités peuvent ne pas fonctionner correctement."

msgid "online"
msgstr "En ligne"

msgid "online_encoding"
msgstr "Encodage en ligne"

msgid "online_scores_encoding"
msgstr "Encodage de notes en ligne"

msgid "only_submited_scores_can_be_double_encoded"
msgstr "Seules les notes soumises peuvent être double encodées"

msgid "open"
msgstr "Ouvert"

msgid "campus"
msgstr "Campus"

msgid "organization_address"
msgstr "Adresse de l'organisation"

msgid "organization"
msgstr "Organisation"

msgid "organizations"
msgstr "Organisations"

msgid "origin"
msgstr "Origine"

msgid "other_score"
msgstr "Autre note"

msgid "other_sibling_offers"
msgstr "Autres finalités associées"

msgid "other_sibling_orientations"
msgstr "Autres orientations associées"

msgid "score_encoding_period_not_open"
msgstr "La période pour l'encodage des notes n'est pas encore ouverte"

msgid "outside_scores_encodings_period_latest_session"
msgstr "La période d'encodage des notes de la session %s est fermée depuis le %s"

msgid "outside_scores_encodings_period_closest_session"
msgstr "La période d'encodage des notes pour la session %s sera ouverte à partir du %s"

msgid "page_not_found"
msgstr "Page inexistante"

msgid "method_not_allowed"
msgstr "Methode non autorisée"

msgid "password"
msgstr "Mot de passe"

msgid "person"
msgstr ""

msgid "ph_d"
msgstr "Ph.D"

msgid "plain"
msgstr "Plain"

msgid "plain_and_html"
msgstr "Plain et HTML"

msgid "please_enable_javascript"
msgstr "Veuillez <a href='http://enable-javascript.com/fr/' target='_blank'>activer le JavaScript</a> pour utiliser l'application."

msgid "POLE"
msgstr "Pole"

msgid "postal_code"
msgstr "Code postal"

msgid "preferences"
msgstr "Préférences"

msgid "presence_note_pdf_legend"
msgstr "0=Cote de présence"

msgid "print"
msgstr "Imprimer"

msgid "print_all_courses"
msgstr "Imprimer tous les cours"

msgid "print_warning_and_info_messages"
msgstr ""

msgid "printable_title"
msgstr "Titre imprimable"

msgid "printing_date"
msgstr "Date d'impression"

msgid "professional"
msgstr "Professionnel"

msgid "professors_must_not_submit_scores"
msgstr "Les professeurs ne peuvent pas soumettre de notes"

msgid "profile"
msgstr "Profil"

msgid "program_commission"
msgstr "Commission d'enseignement/programme"

msgid "program_managers"
msgstr "Gestionnaires de programme"

msgid "program_s"
msgstr "programme(s)"

msgid "programs"
msgstr "Programmes"

msgid "progress"
msgstr "Progression"

msgid "received_on"
msgstr "Reçu le"

msgid "recipient"
msgstr "Destinataire"

msgid "redirect_to_login"
msgstr "Cliquez pour vous reconnectez"

msgid "reference"
msgstr "Référence"

msgid "refresh_list"
msgstr "Rechercher/mettre à jour la liste"

msgid "registration_id"
msgstr "NOMA"

msgid "registration_id_does_not_match_email"
msgstr "Le NOMA ne correspond pas à l'email"

msgid "identification_number"
msgstr "Matricule"

msgid "registration_id_not_access_or_not_exist"
msgstr "Étudiant non inscrit à l'examen"

msgid "research_center"
msgstr "Centre de recherche"

msgid "residential"
msgstr ""

msgid "responsible"
msgstr "Responsable"

msgid "return_doc_to_administrator"
msgstr ""
"Veuillez envoyer ce formulaire au secrétariat de l'entité gestionnaire avant le %s."

msgid "reuse_address_entity"
msgstr "Réutiliser l'adresse de"

msgid "save"
msgstr "Enregistrer"

msgid "saved"
msgstr "Enregistré"

msgid "saving"
msgstr "Sauvegarde en cours"

msgid "score"
msgstr "Note"

msgid "score_already_submitted"
msgstr "Note déjà soumise "

msgid "score_decimal_not_allowed"
msgstr "La note encodée est incorrecte : décimales non autorisées"

msgid "score_invalid"
msgstr "Note invalide"

msgid "score_saved"
msgstr "note(s) injectée(s)"

msgid "score_submitted"
msgstr "Soumis"

msgid "scores"
msgstr "Notes"

msgid "scores_encoding"
msgstr "Encodage des notes"

msgid "scores_encoding_tests"
msgstr "Tests de l'encodage des notes"

msgid "scores_gt_0_lt_20"
msgstr "La note encodée est incorrecte (elle doit être comprise entre 0 et 20)"

msgid "scores_injection"
msgstr "Injection des notes"

msgid "scores_responsible"
msgstr "Responsable de notes"

msgid "scores_responsibles"
msgstr "Responsables de notes"

msgid "scores_responsible_title"
msgstr "Responsable de notes"

msgid "scores_saved"
msgstr "note(s) enregistrée(s)"

msgid "scores_saved_cannot_be_saved_anymore"
msgstr "Notes sauvegardées, le bouton sauvegarder n'est plus présent"

msgid "scores_must_be_between_0_and_20"
msgstr "Les notes doivent être comprise entre 0 et 20"

msgid "search_for_a_file"
msgstr "Recherche d'un fichier"

msgid "search_for_an_entity"
msgstr "Rechercher une entité"

msgid "search_for_an_organization"
msgstr "Recherche d'organisations"

msgid "SECTOR"
msgstr "Secteur"

msgid "select"
msgstr "Sélectionnez"

msgid "select_a_xls_file_from_which_to_inject_scores"
msgstr ""

msgid "select_an_encoding_type"
msgstr "Sélectionnez un type d'encodage"

msgid "send_message_again"
msgstr "Réenvoyer"

msgid "sent"
msgstr "Envoyé"

msgid "server_error"
msgstr "Une erreur innatendue s'est produite"

msgid "server_error_message"
msgstr "Nous mettons tout en oeuvre pour résoudre ce problème."

msgid "short_title"
msgstr "Titre abrégé"

msgid "size"
msgstr "Taille"

msgid "source_code"
msgstr "Code source"

msgid "stages"
msgstr "Stages"

msgid "start_date"
msgstr "Date de début"

msgid "state"
msgstr "État"

msgid "status"
msgstr "Statut"

msgid "storage"
msgstr "Stockage"

msgid "storage_duration"
msgstr "Temps de stockage"

msgid "structure"
msgstr "Structure"

msgid "student_not_exist"
msgstr "L'étudiant (%s) n'existe pas"

msgid "student_path"
msgstr "Parcours de l'étudiant"

msgid "students"
msgstr "étudiants"

msgid "studies"
msgstr "Études"

msgid "subject"
msgstr "Sujet"

msgid "submission"
msgstr "Soumettre"

msgid "submission_date"
msgstr "Date de remise"

msgid "submission_of_scores_for"
msgstr "Soumission des score pour {0}"

msgid "submitted"
msgstr "Soumis"

msgid "submitted_scores_cannot_be_encoded_anymore"
msgstr "Les notes soumises ne peuvent plus être encodées"

msgid "succesfull_logout"
msgstr "Vous êtes à présent déconnecté."

msgid "technologic_platform"
msgstr "Plateforme technologique"

msgid "template_error"
msgstr "Aucun message n'a été envoyé : le modèle de message {} n'existe pas."

msgid "temporary_save"
msgstr "Sauvegarde temporaire (non soumis à la faculté)"

msgid "the_coordinator_must_still_submit_scores"
msgstr "Le coordinateur doit toujours soumettre les notes"

msgid "text"
msgstr "Texte"

msgid "title"
msgstr "Intitulé"

msgid "learning_unit_title"
msgstr "Intitulé du cours"

msgid "too_many_results"
msgstr "Votre recherche renvoie trop de résultats, veuillez affiner vos critères de recherche."

msgid "tooltip_delete_message"
msgstr "Supprimer le message"

msgid "tooltip_double_encode_for"
msgstr "Double encoder les notes"

msgid "tooltip_double_encode_no_more_possible_for"
msgstr "Toutes les notes ont été soumises.Il n'est plus possible de double encoder des notes pour ce cours."

msgid "tooltip_dowload_excel_file"
msgstr "Télécharger le fichier excel"

msgid "tooltip_encode_for"
msgstr "Encoder les notes"

msgid "tooltip_encode_no_more_possible_for"
msgstr "Toutes les notes ont été soumises.Il n'est plus possible d'encoder de notes pour ce cours."

msgid "tooltip_execute_my_message_action"
msgstr "Exécuter l'action sélectionnée"

msgid "tooltip_inject_excel_no_more_possible_for"
msgstr "Toutes les notes ont été soumises.Il n'est plus possible de soumettre de fichier excel pour ce cours."

msgid "tooltip_my_message_read"
msgstr "Lire le message"

msgid "tooltip_print_scores"
msgstr "Imprimer les notes"

msgid "tooltip_scores_encodings_progress_bar"
msgstr "Représente la quantité de notes soumises à la faculté par le professeur. Le nombre entre parenthèses correspond "
       "au nombre de notes encodées qui n'ont pas encore été soumises (en état 'brouillon')."

msgid "tooltip_select_action"
msgstr "Sélectionner l'action à exécuter"

msgid "tooltip_select_all_messages"
msgstr "Sélectionner tous les messages"

msgid "tooltip_select_excel_file_to_inject_scores"
msgstr "Séclectionnez le fichier excel à soumettre"

msgid "tooltip_to_my_messages"
msgstr "Retourner à la liste des messages"

msgid "tutor"
msgstr "Enseignant·e"

msgid "tutors"
msgstr "Enseignants"

msgid "other_tutors"
msgstr "Autre(s) Enseignant(s)"

msgid "txt_message"
msgstr "Message texte"

msgid "txt_origin_title"
msgstr "Origine du message"

msgid "txt_recipient_title"
msgstr "Destinataire du message (email ou nom ou nom d'utilisateur)"

msgid "txt_reference_title"
msgstr "Référence du template du message"

msgid "txt_subject_title"
msgstr "Sujet du message"

msgid "type"
msgstr "Type"

msgid "types"
msgstr "Types"

msgid "undated_events"
msgstr "Événements non planifiés"

msgid "undefined"
msgstr "Non défini"

msgid "unknown"
msgstr "Indéfini"

msgid "user"
msgstr "Utilisateur"

msgid "user_interface_language"
msgstr "Langue de l'interface utilisateur"

msgid "user_is_not_program_manager"
msgstr "Vous n'êtes pas un gestionnaire de programme. Par conséquent, vous n'avez pas accès à cette interface."

msgid "validated_double_encoding_cannot_be_validated_anymore"
msgstr "Un double encodage validé ne peut l'être une seconde fois"

msgid "validation_dubble_encoding_mandatory"
msgstr "Veuillez sélectionner une note finale pour toutes les différences détectées entre le premier encodage et le "
       "double encodage (ci-dessous). Si vous choisissez d'annuler, votre double encodage sera perdu."

msgid "via_excel"
msgstr "Via fichier Excel"

msgid "via_paper"
msgstr "Sur papier"

msgid "warning_all_scores_not_sumitted_yet"
msgstr "Attention : vous avez des notes enregistrées qui n'ont pas encore été soumises."

msgid "website"
msgstr "Site internet"

msgid "without_attribution"
msgstr "Sans attribution"

msgid "xls_columns_structure_error"
msgstr "Votre fichier excel n'est pas bien structuré. Veuillez respecter l'ordre des colonnes fournie lors du "
       "téléchargement de votre fichier (bouton '{}')."

msgid "order"
msgstr "Ordonner"

msgid "options"
msgstr "Options"

msgid "required"
msgstr "Obligatoire"

msgid "question"
msgstr "Question"

msgid "questions"
msgstr "Questions"

msgid "value"
msgstr "Valeur"

msgid "short_input_text"
msgstr "Short input text"

msgid "long_input_text"
msgstr "Long input text"

msgid "radio_button"
msgstr "Radio button"

msgid "checkbox"
msgstr "Checkbox"

msgid "upload_button"
msgstr "Upload button"

msgid "download_link"
msgstr "Download link"

msgid "dropdown_list"
msgstr "Dropdown list"

msgid "http_link"
msgstr "HTTP link"
msgid "you_manage"
msgstr "Vous gérez"

msgid "BACHELOR"
msgstr "Bachelier"

msgid "MASTER_60"
msgstr "Master 60"

msgid "MASTER_120"
msgstr "Master 120"

msgid "MASTER_180_OR_240"
msgstr "Master 180 ou 240"

msgid "ADVANCED_MASTER"
msgstr "Master de spécialisation"

msgid "TRAINING_CERTIFICATE"
msgstr "Agrégation"

msgid "CERTIFICATE"
msgstr "Certificat"

msgid "DOCTORATE"
msgstr "Doctorat"

msgid "CAPAES"
msgstr "CAPAES"

msgid "start_date_must_be_lower_than_end_date"
msgstr "La date de début doit être inférieure à la date de fin"

msgid "DEPUTY_AUTHORITY"
msgstr "Suppléant d'autorité"

msgid "DEPUTY_SABBATICAL"
msgstr "Suppléant sabbatique"

msgid "DEPUTY_TEMPORARY"
msgstr "Suppléant temporaire"

msgid "INTERNSHIP_SUPERVISOR"
msgstr "Directeur de stage"

msgid "INTERNSHIP_CO_SUPERVISOR"
msgstr "Co-directeur de stage"

msgid "PROFESSOR"
msgstr "Professeur"

msgid "COORDINATOR"
msgstr "Coordinateur"

msgid "HOLDER"
msgstr "Titulaire"

msgid "holder_number"
msgstr "Nb titulaires"

msgid "CO_HOLDER"
msgstr "Co-titulaire"

msgid "DEPUTY"
msgstr "Suppléant"

msgid "scores_responsible_can_submit_partial_encoding"
msgstr "Les responsables de notes peuvent soumettre des encodages partiels"

msgid "scores_responsible_must_still_submit_scores"
msgstr "Le responsable de notes doit toujours soumettre les notes"

msgid "NONE"
msgstr "Aucun"

msgid "keyword"
msgstr "Mot clé"

msgid "VALID"
msgstr "Valide"

msgid "INVALID"
msgstr "Invalide"

msgid "COURSE"
msgstr "Cours"

msgid "MASTER_THESIS"
msgstr "Thèse"

msgid "DISSERTATION"
msgstr "Mémoire"

msgid "INTERNSHIP"
msgstr "Stage"

msgid "OTHER_COLLECTIVE"
msgstr "Autre collectif"

msgid "OTHER_INDIVIDUAL"
msgstr "Autre individuel"

msgid "EXTERNAL"
msgstr "Externe"

msgid "TEACHING_INTERNSHIP"
msgstr "Stage d'enseignement"

msgid "CLINICAL_INTERNSHIP"
msgstr "Stage clinique"

msgid "PROFESSIONAL_INTERNSHIP"
msgstr "Stage socio-professionnel"

msgid "RESEARCH_INTERNSHIP"
msgstr "Stage de recherche"

msgid "LU_ERRORS_REQUIRED"
msgstr "Ce champ est requis."

msgid "LU_ERRORS_INVALID"
msgstr "'Entrez une valeur valide."

msgid "LU_ERRORS_INVALID_SEARCH"
msgstr "Recherche invalide - Veuillez remplir mininum 2 filtres lors de vos recherches."

msgid "LU_ERRORS_ACADEMIC_YEAR_REQUIRED"
msgstr "Veuillez préciser une année académique."

msgid "LU_ERRORS_YEAR_WITH_ACRONYM"
msgstr "Veuillez préciser une année académique ou entrer un acronyme valide."

msgid "LU_ERRORS_INVALID_REGEX_SYNTAX"
msgstr "Expression régulière incorrecte!"

msgid "ANNUAL"
msgstr "Annuel"

msgid "BIENNIAL_EVEN"
msgstr "Bisannuel pair"

msgid "BIENNIAL_ODD"
msgstr "Bisannuel impair"

msgid "no_valid_m_justification_error"
msgstr "Vous ne pouvez pas encoder d'absence justifiée (M) via l'injection xls"

msgid "abscence_justified_preserved"
msgstr "Abscence justifiée dèjà encodée et préservée"

msgid "tutors_of_course"
msgstr "Enseignant·e·s du cours"

msgid "academic_actors"
msgstr "Acteurs académiques"

msgid "academic_start_date_error"
msgstr "La date de début doit être comprise entre les dates de début/fin de l'année académique"

msgid "academic_end_date_error"
msgstr "La date de fin doit être comprise entre les dates de début/fin de l'année académique"

msgid "end_start_date_error"
msgstr "La date de fin doit être supérieure à la date début"

msgid "dates_mandatory_error"
msgstr "Les dates de début et de fin sont obligatoires"

msgid "date_format"
msgstr "%d/%m/%Y"

msgid "date_format_string"
msgstr "d/m/Y"

msgid "format_date"
msgstr "jj/mm/aaaa"

msgid "desc_lnk_academic_actors"
msgstr "Gestion des acteurs académiques"

msgid "all_years"
msgstr "Toutes les années"

msgid "trainings"
msgstr "Formations"

msgid "components"
msgstr "Composants"

msgid "educational_information"
msgstr "Infos pédagogiques"

msgid "propositions"
msgstr "Propositions"

msgid "tutor_attributions"
msgstr "Enseignants - attributions"

msgid "proposal"
msgstr "Proposition"

msgid "academic_calendar_offer_year_calendar_start_date_end_date_error"
msgstr "La date d'ouverture de '%s' du calendrier académique ne peut pas être supérieure au %s "
       "(date de fin de '%s' du programme '%s')"

msgid "component_type"
msgstr "Type de composant"

msgid "vol_q1"
msgstr "Vol. q1"

msgid "vol_q2"
msgstr "Vol. q2"

msgid "volume"
msgstr "Volume"

msgid "schedules_conformity"
msgstr "Conform. horaires"

msgid "planned_classrooms"
msgstr "Classes prévues"

msgid "real_on_planned_classrooms"
msgstr "Classes effectives/prévues"

msgid "classes"
msgstr "Classes"

msgid "class"
msgstr "Classe"

msgid "learning_unit_code"
msgstr "Code de l'UE"

msgid "partims"
msgstr "Partims"

msgid "periodicity"
msgstr "Périodicité"

msgid "nominal_credits"
msgstr "Crédits"

msgid "active"
msgstr "Actif"

msgid "inactive"
msgstr "Inactif"

msgid "MASTER_DISSERTATION"
msgstr "Mémoire"

msgid "FULL"
msgstr "Complet"

msgid "MOBILITY"
msgstr "Mobilité"

msgid "OTHER"
msgstr "Autre"

msgid "PARTIM"
msgstr "Partim"

msgid "PHD_THESIS"
msgstr "Thèse"

msgid "selected"
msgstr "sélectionné(s)"

msgid "subtype"
msgstr "Sous-type"

msgid "start"
msgstr "Début"

msgid "duration"
msgstr "Durée"

msgid "learning_unit_specifications"
msgstr "Cahier des charges"

msgid "experimental_phase"
msgstr "Cette fonctionnalité est en phase expérimentale"

msgid "title_1"
msgstr "Intitulé commun aux partims (partie 1)"

msgid "common_title"
msgstr "Intitulé commun"

msgid "common_english_title"
msgstr "Intitulé commun en anglais"

msgid "title_2"
msgstr "Intitulé propre au partim (partie 2)"

msgid "title_proper_to_UE"
msgstr "Intitulé propre"

msgid "english_title_proper_to_UE"
msgstr "Intitulé propre en anglais"

msgid "title_in_english"
msgstr "Intitulé en anglais"

msgid "title_in_english_1"
msgstr "(partie 1 commune aux partims)"

msgid "title_in_english_2"
msgstr "(partie 2 propre au partim)"

msgid "LECTURING"
msgstr "Partie magistrale"

msgid "PRACTICAL_EXERCISES"
msgstr "Partie pratique"

msgid "lecturing"
msgstr "Cours magistral"

msgid "PE"
msgstr "TP"

msgid "SCHOOL"
msgstr "Ecole"

msgid "PLATFORM"
msgstr "Plateforme"

msgid "LOGISTICS_ENTITY"
msgstr "Entité logistique"

msgid "organogram"
msgstr "Organigramme"

msgid "attached_to"
msgstr "Attachée à"

msgid "ACADEMIC_PARTNER"
msgstr "Partenaire académique"

msgid "INDUSTRIAL_PARTNER"
msgstr "Partenaire industriel"

msgid "SERVICE_PARTNER"
msgstr "Partenaire de service"

msgid "COMMERCE_PARTNER"
msgstr "Partenaire commercial"

msgid "PUBLIC_PARTNER"
msgstr "Partenaire public"

msgid "requirement_entity"
msgstr "Entité resp. cahier des charges"

msgid "requirement_entity_small"
msgstr "Ent. charge"

msgid "allocation_entity"
msgstr "Entité resp. de l'attribution"

msgid "allocation_entity_small"
msgstr "Ent. attrib."

msgid "with_entity_subordinated_small"
msgstr "Avec ent. subord."

msgid "additional_requirement_entity"
msgstr "Entité resp. cahier des charges complémentaire"

msgid "additional_requirement_entity_1"
msgstr "Entité resp. cahier des charges complémentaire 1"

msgid "additional_requirement_entity_2"
msgstr "Entité resp. cahier des charges complémentaire 2"

msgid "academic_end_year"
msgstr "Anac de fin"

msgid "academic_start_year"
msgstr "Anac de début"

msgid "organization_name"
msgstr "Nom"

msgid "partial"
msgstr "Q1"

msgid "remaining"
msgstr "Q2"

msgid "partial_remaining"
msgstr "Q1&2"

msgid "partial_or_remaining"
msgstr "Q1|2"

msgid "volume_partial"
msgstr "Vol. Q1"

msgid "volume_remaining"
msgstr "Vol. Q2"

msgid "quadrimester"
msgstr "Quadrimestre"

msgid "composition"
msgstr "Composition"

msgid "real_classes"
msgstr "Classes effectives"

msgid "LU"
msgstr "UE"

msgid "academic_years"
msgstr "Années académiques"

msgid "from"
msgstr "De"

msgid "to"
msgstr "à"

msgid "since"
msgstr "Depuis"

msgid "editing"
msgstr "Edition"

msgid "component"
msgstr "Composant"

msgid "used_by"
msgstr "Utilisation par l'unité d'enseignement"

msgid "offers_enrollments"
msgstr "Inscriptions aux formations"

msgid "learning_units_enrollments"
msgstr "Inscription aux unités d'enseignement"

msgid "exams_enrollments"
msgstr "Inscription aux examens"

msgid "average"
msgstr "Moyenne"

msgid "global_average"
msgstr "Moyenne générale"

msgid "result"
msgstr "Résultat"

msgid "enrollment_date"
msgstr "Date d'inscription"

msgid "students_title"
msgstr "Etudiants"

msgid "student_title"
msgstr "Etudiant"

msgid "classe"
msgstr "Classe"

msgid "localization"
msgstr "Localisation"

msgid "internship_subtype"
msgstr "Sous-type de stage"

msgid "part1"
msgstr "partie 1"

msgid "part2"
msgstr "partie 2"

msgid "create_learning_unit"
msgstr "Création d'une unité d'enseignement"

msgid "existed_acronym"
msgstr "Code a déjà existé pour "

msgid "existing_acronym"
msgstr "Code déjà existant en "

msgid "invalid_acronym"
msgstr "Code non valide"

msgid "acronym_rules"
msgstr "Code composé de:\n"
       "site: 1 lettre\n"
       "partie alphabétique: 2 à 4 lettres\n"
       "partie numérique: 4 chiffres"

msgid "end_year_title"
msgstr "Année de fin"

msgid "active_title"
msgstr "Actif"

msgid "titles"
msgstr "Intitulés"

msgid "fixtures_build"
msgstr "Créer des fixtures anonymisées"

msgid "desc_lnk_fixtures_build"
msgstr "Crée un fichier json avec des fixtures anonymisées"

msgid "partial_volume_1"
msgstr "Volume Q1"

msgid "partial_volume_2"
msgstr "Volume Q2"

msgid "partial_volume_1Q"
msgstr "Q1"

msgid "partial_volume_2Q"
msgstr "Q2"

msgid "planned_classes"
msgstr "Classes prévues"

msgid "planned_classes_pc"
msgstr "C.P."

msgid "total_volume_voltot"
msgstr "Vol.tot"

msgid "volumes_management"
msgstr "Gestion des volumes horaires"

msgid "volumes_validation_success"
msgstr "Les données entrées respectent les règles de calculs des volumes horaires."

msgid "end_date_gt_begin_date"
msgstr "L'année de fin doit etre égale ou supérieur à l'année de départ"

msgid "session_title"
msgstr "Session dérogation"

msgid "remarks_title"
msgstr "Remarques"

msgid "faculty_remark"
msgstr "Remarque de faculté"

msgid "other_remark"
msgstr "Autre remarque"

msgid "new_learning_unit"
msgstr "Nouvelle UE"

msgid "previous"
msgstr "Précédent"

msgid "next"
msgstr "Suivant"

msgid "learning_location"
msgstr "Lieu d'enseignement"

msgid "NON_ACADEMIC"
msgstr "Non academique autre"

msgid "NON_ACADEMIC_CREF"
msgstr "Non académique CREF"

msgid "ACADEMIC"
msgstr "Académique"

msgid "ACTIVE"
msgstr "Actif"

msgid "INACTIVE"
msgstr "Inactif"

msgid "RE_REGISTRATION"
msgstr "Actif uniquement pour des réinscriptions"

msgid "OPTIONAL"
msgstr "Optionnel"

msgid "NO_PRINT"
msgstr "Pas d'impression"

msgid "IN_HEADING_2_OF_DIPLOMA"
msgstr "Dans rubrique 2 du diplôme"

msgid "IN_EXPECTED_FORM"
msgstr "Sous forme d'attendu"

msgid "FEE_1"
msgstr "Rôle"

msgid "FEE_2"
msgstr "Rôle + examen"

msgid "FEE_3"
msgstr "AESS, CAPAES ou fin de cycle"

msgid "FEE_4"
msgstr "Minerval sans examen"

msgid "FEE_5"
msgstr "Minerval complet"

msgid "FEE_6"
msgstr "certificat universitaire"

msgid "FEE_7"
msgstr "Master complémentaire spécialisation médicale"

msgid "FEE_8"
msgstr "Concours d’accès"

msgid "FEE_10"
msgstr "10 CU 30 crédits"

msgid "FEE_11"
msgstr "11 Certificat compétence méd"

msgid "FEE_12"
msgstr "12 Offres ISA : 12BA et 21MS"

msgid "FEE_13"
msgstr "13 Offres ISA : 13BA et 22MS"

msgid "DAILY"
msgstr "Horaire de jour"

msgid "SHIFTED"
msgstr "Horaire décalé"

msgid "ADAPTED"
msgstr "Horaire adapté"

msgid "academic_calendar_type"
msgstr "Type d'événement"

msgid "DELIBERATION"
msgstr "Délibération"

msgid "DISSERTATION_SUBMISSION"
msgstr "Soumission de mémoires"

msgid "EXAM_ENROLLMENTS"
msgstr "Inscription aux examens"

msgid "SCORES_EXAM_DIFFUSION"
msgstr "Diffusion des notes d'examen"

msgid "SCORES_EXAM_SUBMISSION"
msgstr "Soumission des feuilles de note"

msgid "TEACHING_CHARGE_APPLICATION"
msgstr "Application pour charges d'enseignement"

msgid "field_is_required"
msgstr "Ce champ est obligatoire."

msgid "associated_entity"
msgstr "Les entités associées"

msgid "LU_WARNING_INVALID_ACRONYM"
msgstr "Si l'acronym est introduit, il doit au minimum faire 3 caractères"

msgid "title_in_french"
msgstr "Intitulé en français"

msgid "schedule_type"
msgstr "Type horaire"

msgid "enrollment_campus"
msgstr "Lieu d'inscription"

msgid "other_campus_activities"
msgstr "Activités sur d'autres sites"

msgid "unspecified"
msgstr "Indéterminé"

msgid "university_certificate"
msgstr "Certificat universitaire"

msgid "studies_domain"
msgstr "Domaine d'études"

msgid "main domain"
msgstr "domaine principal"

msgid "secondary domains"
msgstr "domaines secondaires"

msgid "primary_language"
msgstr "Langue principale"

msgid "other_language_activities"
msgstr "Activité dans d'autres langues"

msgid "funding"
msgstr "Finançable"

msgid "funding_cud"
msgstr "Financement coopération internationale CCD/CUD"

msgid "funding_direction"
msgstr "Orientation de financement"

msgid "cud_funding_direction"
msgstr "Orientation coopération internationale CCD/CUD"

msgid "active_status"
msgstr "Actif"

msgid "partial_deliberation"
msgstr "Sous-épreuve"

msgid "admission_exam"
msgstr "Concours"

msgid "academic_type"
msgstr "Nature"

msgid "keywords"
msgstr "Mots clés"

msgid "training_type"
msgstr "Type de formation"

msgid "QUADRIMESTER"
msgstr "Quadrimestre(s)"

msgid "TRIMESTER"
msgstr "Trimestre(s)"

msgid "MONTH"
msgstr "Mois"

msgid "WEEK"
msgstr "Semaine(s)"

msgid "DAY"
msgstr "Jour(s)"

msgid "administration_entity"
msgstr "Entité d'administration"

msgid "management_entity"
msgstr "Entité de gestion"

msgid "enrollment_enabled"
msgstr "Inscriptible"

msgid "formations"
msgstr "Formations"

msgid "formations_lnk"
msgstr "Formations"

msgid "desc_lnk_formations"
msgstr "Organisation des formations"

msgid "education_groups"
msgstr "Organisations de formations"

msgid "education group year"
msgstr "Organisation de formations annualisée"

msgid "entity_management"
msgstr "Fac. gestion"

msgid "of_category"
msgstr "Type d'organisation de formation"

msgid "activity_search"
msgstr "Unités d'enseignement"

msgid "service_course_search"
msgstr "Cours de service"

msgid "TRAINING"
msgstr "Formation"

msgid "MINI_TRAINING"
msgstr "Mini formation"

msgid "GROUP"
msgstr "Groupement"

msgid "PRIMARY_LANGUAGE"
msgstr "Langue principale"

msgid "OR"
msgstr "Ou"

msgid "AND"
msgstr "Et"

msgid "language_association"
msgstr "Opérateur langues principales"

msgid "prolong_or_create_learning_unit_message"
msgstr "<p>Le <b>sigle</b> utilisé est <b>déjà existant</b>.</p>"
       "<p>Vous avez le choix entre :"
       "<ul><li>soit <b>créer</b> une nouvelle UE qui reprendra ce sigle </li>"
       "<li>soit <b>prolonger</b> l'unité d'enseignement de même sigle </li></ul></p>"

msgid "confirm_your_action"
msgstr "Confirmer votre action."

msgid "create"
msgstr "Créer"

msgid "prolong"
msgstr "Prolonger"

msgid "diplomas_certificates"
msgstr "Diplômes /  Certificats"

msgid "diploma_title"
msgstr "Intitulé du diplôme/du certificat"

msgid "professionnal_title"
msgstr "Titre professionnel"

msgid "university_certificate_desc"
msgstr "Mène à diplôme/à certificat"

msgid "program_coorganization"
msgstr "Programme co-organisés avec d'autres institutions"

msgid "for_all_students"
msgstr "Pour tous les étudiants"

msgid "diploma"
msgstr "Diplôme"

msgid "UNIQUE"
msgstr "Diplôme unique"

msgid "SEPARATE"
msgstr "Diplôme séparé"

msgid "NOT_CONCERNED"
msgstr "Non concerné"

msgid "organization_address_save_error"
msgstr "Impossible d'enregistrer l'adresse de l'organisation"

msgid "i_confirm"
msgstr "Oui, je confirme."

msgid "msg_warning_delete_learning_unit"
msgstr "Cette opération est <strong>permanente</strong> et ne peut pas être défaite. Vous perdrez à jamais"
       " les données liées à l'UE <strong>%s</strong>."

msgid "The learning unit %(acronym)s has been successfully deleted for all years."
msgstr "L'unité d'enseignement %(acronym)s a été supprimée avec succès pour toutes les années."

msgid "cannot_delete_learning_unit_year"
msgstr "L’UE <strong>%(learning_unit)s</strong> dont vous demandez la suppression à partir de l’année %(year)s fait l’objet des liens suivants à supprimer au préalable :"

msgid "cannot_delete_learning_unit"
msgstr "L’UE <strong>%(learning_unit)s</strong> dont vous demandez la suppression fait l’objet des liens suivants à supprimer au préalable :"

msgid "There is %(count)d enrollments in %(subtype)s %(acronym)s for the year %(year)s"
msgstr "%(subtype)s %(acronym)s fait l’objet de %(count)d inscription(s) l’année %(year)s"

msgid "%(subtype)s %(acronym)s is assigned to %(tutor)s for the year %(year)s"
msgstr "%(subtype)s %(acronym)s est attribué(e) à %(tutor)s l’année %(year)s"

msgid "%(subtype)s %(acronym)s is assigned to the assistant %(assistant)s for the year %(year)s"
msgstr "%(subtype)s %(acronym)s est attribué(e) à l'assistant %(assistant)s l'année %(year)s"

msgid "lu_included_in_group"
msgstr "%(subtype)s %(acronym)s est repris dans le groupement %(group)s l’année %(year)s"

msgid "The learning unit %(acronym)s is related to the internship speciality %(speciality)s"
msgstr "L'unité d'enseignement %(acronym)s est liée à la spécialité de stage %(speciality)s"

msgid "%(subtype)s %(acronym)s has been deleted for the year %(year)s"
msgstr "%(subtype)s %(acronym)s a été supprimé(e) pour l'année %(year)s"

msgid "The class %(acronym)s has been deleted for the year %(year)s"
msgstr "La classe %(acronym)s a été supprimé(e) pour l'année %(year)s"

msgid "the partim"
msgstr "le partim"

msgid "The partim"
msgstr "Le partim"

msgid "The learning unit"
msgstr "L'unité d'enseignement"

msgid "the learning unit"
msgstr "l'unité d'enseignement"

msgid "Delete from this academic year"
msgstr "Supprimer à partir de cette année académique"

msgid "Delete the learning unit for all academic years"
msgstr "Supprimer l'unité d'enseignement pour toutes les années académiques"

msgid "You asked the deletion of the learning unit %(acronym)s from the year %(year)s"
msgstr "Vous avez demandé la suppression de l'unité d'enseignement %(acronym)s à partir de l'année %(year)s"

msgid "publish_attribution_to_portal"
msgstr "Publication des attributions sur Osis-Portal"

msgid "RESEVED_FOR_INTERNS"
msgstr "Réservé aux internes"

msgid "OPEN_FOR_EXTERNS"
msgstr "Ouvert aux externes"

msgid "EXCEPTIONAL_PROCEDURE"
msgstr "Procédure exceptionnelle"

msgid "VACANT_NOT_PUBLISH"
msgstr "Vacant à ne pas publier"

msgid "DO_NOT_ASSIGN"
msgstr "A ne pas attribuer"

msgid "folder"
msgstr "Dossier"

msgid "introduced_by"
msgstr "Introduit par"

msgid "the"
msgstr "Le"

msgid "proposal_management"
msgstr "Gestion de la proposition"

msgid "category"
msgstr "Catégorie"

msgid "PRESIDENT"
msgstr "Président"

msgid "SECRETARY"
msgstr "Secrétaire"

msgid "SIGNATORY"
msgstr "Signataire"

msgid "administrative_data"
msgstr "Données administratives"

msgid "jury"
msgstr "Jury"

msgid "signatory_qualification"
msgstr "Qualification du signataire"

msgid "course_enrollment"
msgstr "Inscription aux cours"

msgid "marks_presentation"
msgstr "Remise des notes"

msgid "dissertation_presentation"
msgstr "Remise du mémoire"

msgid "scores_diffusion"
msgstr "Diffusion des notes"

msgid "session"
msgstr "session"

msgid "at"
msgstr "à"

msgid "learning_unit_years_to_delete"
msgstr "Vous êtes sur le point de supprimer définitivement les UE suivantes"

msgid "type_must_be_full"
msgstr "Le type de l'unité d'enseignement doit être complet."

msgid "learning_unit_type_is_not_internship"
msgstr "L'unité d'enseignement n'est pas de type stage."

msgid "CREATION"
msgstr "Création"

msgid "MODIFICATION"
msgstr "Modification"

msgid "TRANSFORMATION"
msgstr "Transformation"

msgid "TRANSFORMATION_AND_MODIFICATION"
msgstr "Transformation et modification"

msgid "SUPPRESSION"
msgstr "Suppression"

msgid "CENTRAL"
msgstr "Central"

msgid "SUSPENDED"
msgstr "Suspendu"

msgid "ACCEPTED"
msgstr "Accepté"

msgid "REFUSED"
msgstr "Refusé"

msgid "success_modification_proposal"
msgstr "Une proposition de modification de type {} a été faite pour l'unité d'enseignement {}."

msgid "proposal_edited_successfully"
msgstr "Proposition modifiée avec succès"

msgid "proposals_cancelled_successfully"
msgstr "Propositions annulées avec succès"

msgid "proposals_consolidated_successfully"
msgstr "Propositions consolidées avec succès"

msgid "content"
msgstr "Contenu"

msgid "code_scs"
msgstr "Code SCS"

msgid "title_code_formation"
msgstr "Intitulé / Code OF"

msgid "absolute_credits"
msgstr "Crédits abs."

msgid "relative_target_credits"
msgstr "Créd. cible rel."

msgid "relative credits"
msgstr "crédits relatifs"

msgid "min_credits"
msgstr "Créd. min."

msgid "max_credits"
msgstr "Créd. max."

msgid "mandatory"
msgstr "Oblig."

msgid "block"
msgstr "Bloc"

msgid "current_order"
msgstr "Ordre présent"

msgid "sessions_derogation"
msgstr "Sessions en dérogation"

msgid "own_comment"
msgstr "Commentaire propre"

msgid "SESSION_1"
msgstr "1"

msgid "SESSION_2"
msgstr "2"

msgid "SESSION_3"
msgstr "3"

msgid "SESSION_1_2"
msgstr "12"

msgid "SESSION_1_3"
msgstr "13"

msgid "SESSION_2_3"
msgstr "23"

msgid "SESSION_1_2_3"
msgstr "123"

msgid "SESSION_UNDEFINED"
msgstr "Session indéfinie"

msgid "SESSION_PARTIAL_2_3"
msgstr "p23"

msgid "Put in proposal"
msgstr "Mettre en proposition"

msgid "Put in suppression proposal"
msgstr "Mettre en proposition de suppression"

msgid "Proposal for modification"
msgstr "Proposition de modification"

msgid "End of teaching"
msgstr "Fin d'enseignement"

msgid "academic_entity_small"
msgstr "Ent. académique"

msgid "academic_entity"
msgstr "Entité académique"

msgid "folder_number"
msgstr "Dossier n°{}"

msgid "produce_xls_lus"
msgstr "Les unités d'enseignement"

msgid "%(date)s must be set within %(start_date)s and %(end_date)s"
msgstr "%(date)s doit être comprise entre %(start_date)s et %(end_date)s"

msgid "Cancel the proposal"
msgstr "Annuler la proposition"

msgid "Edit the proposal"
msgstr "Editer la proposition"

msgid "Consolidate the proposal"
msgstr "Consolider la proposition"

msgid "msg_confirm_cancel_proposal"
msgstr "Etes-vous certain de vouloir annuler la proposition ?"

msgid "The administrative data has been successfully modified"
msgstr "Les données administratives ont été sauvées avec succès"

msgid "vacant"
msgstr "Vacant"

msgid "team_management"
msgstr "Gestion par équipe"

msgid "type_declaration_vacant"
msgstr "Décision"

msgid "procedure"
msgstr "Procédure"

msgid "educational_information_management"
msgstr "Gestion des informations pédagogiques"

msgid "SUMMARY_COURSE_SUBMISSION"
msgstr "Soumission des résumés de cours"

msgid "INTERNAL_TEAM"
msgstr "Interne/Equipe"

msgid "substitute"
msgstr "Suppléé"

msgid "not_end_year"
msgstr "pas de fin prévue"

msgid "Modify"
msgstr "Modifier"

msgid "Edit learning unit end date"
msgstr "Modifier la date de fin de l'unité d'enseignement"

msgid "Modify end date"
msgstr "Modifier la date de fin"

msgid "partim"
msgstr "Partim"

msgid "partim_character_rules"
msgstr "Identifiant partim: 1 lettre ou 1 chiffre"

msgid "invalid_partim_character"
msgstr "Caractère déjà utilisé"

msgid "learning_unit_successfuly_created"
msgstr "Unité d'enseignement <a href='%(link)s'> %(acronym)s (%(academic_year)s) </a> créée avec succès."

msgid "learning_unit_successfuly_deleted"
msgstr "Unité d'enseignement {acronym} ({academic_year}) supprimée avec succès."

msgid "learning_unit_creation_academic_year_max_error"
msgstr "Impossible de créer une UE dont l'année académique est supérieure à {}."

msgid "parent_greater_than_partim"
msgstr "L'année de fin selectionnée (%(partim_end_year)s) est plus grande que l'année de fin du parent %(lu_parent)s"

msgid "learning_unit_created"
msgstr "L'unité d'enseignement %(learning_unit)s créée pour l'année academique %(academic_year)s"

msgid "learning_unit_updated"
msgstr "Unité d'enseignement {acronym} mise à jour avec succès"

msgid "partim_greater_than_parent"
msgstr "L'unité d'enseignement %(learning_unit)s a un partim %(partim)s avec une année de fin plus grande que %(year)s"

msgid "remark"
msgstr "Remarque"

msgid "remark_english"
msgstr "Remarque en anglais"

msgid "Ensure this value is less than %(limit_value)s."
msgstr "Assurez-vous que cette valeur est inférieure à %(limit_value)s."

msgid "Ensure this value is greater than %(limit_value)s."
msgstr "Assurez-vous que cette valeur est supérieure à %(limit_value)s."

msgid "Entity_not_exist"
msgstr "L'entité %(entity_acronym)s n'existe pas pour l'année académique sélectionnée %(academic_year)s"

msgid "Edit the learning unit"
msgstr "Modifier l'unité d'enseignement"

msgid "requirement_entity_end_date_too_short"
msgstr "La durée de vie de l'entité responsable cahier des charges est trop courte."

msgid "Requirement and allocation entities must be linked to the same faculty for this learning unit type."
msgstr "L'entité responsable du cahier des charges et celle d'attribution doivent appartenir à la même faculté pour ce type d'unité d'enseignement."

msgid "success_modification_learning_unit"
msgstr "L'unité d'enseignement a été modifiée."

msgid "error_modification_learning_unit"
msgstr "Erreur lors de la modification de l'unité d'enseignement."

msgid "cannot_set_internship_subtype_for_type_other_than_internship"
msgstr "Le sous-type de stage ne peut pas être séléctionnné pour un type d'unité d'enseignement autre que stage."

msgid "%(subtype)s %(acronym)s is in proposal for the year %(year)s"
msgstr "%(subtype)s %(acronym)s est en proposition pour l'année %(year)s"

msgid "volume_have_more_than_2_decimal_places"
msgstr "Le volume a plus de 2 décimales"

msgid "Site"
msgstr "Site"

msgid "proposal_type"
msgstr "Type proposition"

msgid "proposal_status"
msgstr "Etat proposition"

msgid "folder_entity"
msgstr "Sigle dossier"

msgid "proposals_search"
msgstr "Propositions"

msgid "folder_num"
msgstr "N° dossier"

msgid "ask_to_report_modification"
msgstr "Voulez-vous reporter les modifications faites pour les années suivantes ?"

msgid "proposal_learning_unit_successfuly_created"
msgstr "Proposition d'unité d'enseignement <a href='%(link)s'> %(acronym)s (%(academic_year)s) </a> créée avec succès."

msgid "new_learning_unit_proposal"
msgstr "Nouvelle proposition d'unité d'enseignement"

msgid "proposal_creation"
msgstr "Proposition de création"

msgid "proposal_update"
msgstr "Modification de proposition"

msgid "value_before_proposal"
msgstr "Valeur avant proposition"

msgid "entity_not_found"
msgstr "Entité non-trouvée.  Il y a peut-être une erreur dans les données"

msgid "min_for_field"
msgstr "Veuillez entrer une valeur supérieure ou égale à 0."

msgid "max_for_field"
msgstr "Veuillez entrer une valeur inférieur ou égale à 500."

msgid "force_state"
msgstr "Forcer l'état"

msgid "do_you_want_change_status_proposals"
msgstr "Voulez-vous changer le statut de ces propositions?"

msgid "are_you_sure_to_change_state_from"
msgstr "Êtes-vous sûr de vouloir changer l'état de"

msgid "must_set_common_title_or_specific_title"
msgstr "L'intitulé propre ou l'intitulé commun est requis."

msgid "learning_unit_in_proposal_cannot_save"
msgstr "L'unité d'enseignement %(luy)s est en proposition, impossible de sauvegarder le changement à partir de l'année %(academic_year)s"

msgid "in_proposal"
msgstr "En proposition"

msgid "by"
msgstr "Par"

msgid "summary_locked"
msgstr "mise-à-jour bloquée pour l'enseignant"

msgid "get_back_to_initial"
msgstr "Retour à l'état initial"

msgid "do_you_want_to_get_back_to_initial"
msgstr "Voulez-vous retourner à l'état initial?"

msgid "error_proposal_suppression_to_initial"
msgstr "Erreur lors du retour à l'initial. Une des propositions sélectionnées n'est pas de type SUPPRESSION. Rien n'a été fait"

msgid "error_proposal_no_data"
msgstr "Erreur lors du retour à l'initial. Aucune donnée sélectionnée valide"

msgid "msg_confirm_delete_luy"
msgstr "Etes-vous certain de vouloir supprimer définitivement cette unité d'enseignement ?"

msgid "already_existing_acronym"
msgstr "Sigle déjà existant"

msgid "The value of field '%(field)s' is different between year %(year)s - %(value)s and year %(next_year)s - %(next_value)s"
msgstr "La valeur du champ '%(field)s' différe entre l'année %(year)s - %(value)s et l'année %(next_year)s - %(next_value)s"

msgid "There is not the learning unit %(acronym)s - %(next_year)s"
msgstr "Il n'existe pas d'unité d'enseigmenent %(acronym)s - %(next_year)s"

msgid "The value of field '%(field)s' for the learning unit %(acronym)s (%(component_type)s) is different between year %(year)s - %(value)s and year %(next_year)s - %(next_value)s"
msgstr "La valeur du champ '%(field)s'de l'unité d'enseignement %(acronym)s (%(component_type)s) différe entre l'année %(year)s - %(value)s et l'année %(next_year)s - %(next_value)s"

msgid "There is not %(component_type)s for the learning unit %(acronym)s - %(year)s but exist in %(existing_year)s"
msgstr "Il n'y a pas de %(component_type)s pour l'unité d'enseignement %(acronym)s - %(year)s mais existe en %(existing_year)s"

msgid "Educational information opening"
msgstr "Ouverture informations pédagoqiques"

msgid "Educational information ending"
msgstr "Fermeture informations pédagoqiques"

msgid "official_title_proper_to_partim"
msgstr "Intitulé propre au partim"

msgid "official_english_title_proper_to_partim"
msgstr "Intitulé en anglais propre au partim"

msgid "Educational information submission dates updated"
msgstr "Date de soumission des informations pédagogiques mis à jour"

msgid "The credits value of the partim %(acronym)s is greater or equal than the credits value of the parent learning unit."
msgstr "Le nombre de crédits du partim %(acronym)s est supérieur ou égal à celui de l'unité d'enseignement parent"

msgid "The learning unit has been updated until %(year)s."
msgstr "L'unité d'enseignement a été modifiée jusqu'en %(year)s."

msgid "Prohibition to delete a learning unit before 2015."
msgstr "Interdiction de supprimer une unité d'enseignement avant 2015."

msgid "The entity '%(acronym)s' doesn't exist anymore in %(year)s"
msgstr "L'entité '%(acronym)s' n'existe plus en %(year)s"

msgctxt "teachingmaterial"
msgid "title"
msgstr "titre"

msgctxt "teachingmaterial"
msgid "mandatory"
msgstr "obligatoire"

msgid "Bibliography"
msgstr "Bibliographie"

msgid "bibliography"
msgstr "bibliographie"

msgid "Teaching material"
msgstr "Supports de cours"

msgid "teaching materials"
msgstr "supports de cours"

msgid "online resources"
msgstr "ressources en ligne"

msgid "Mobility"
msgstr "Mobilité"

msgid "updated"
msgstr "Mis à jour"

msgid "unupdated"
msgstr "Pas à jour"

msgid "summary_list"
msgstr "Statut des informations pédagogiques"

msgid "The periodicity of the parent and the partims do not match"
msgstr "La périodicité de l'UE parent et des partims est incompatible"

msgid "The parent is inactive and there is at least one partim active"
msgstr "L'UE parent est inactive et au moins un partim est actif"

msgid "This partim is active and the parent is inactive"
msgstr "Ce partim est actif alors que l'UE parent est inactive"

msgid "educational_information_update_reminder"
msgstr "Mail de rappel résumés"

msgid "do_you_want_to_sent_email"
msgstr "Voulez-vous envoyer un email de rappel?"

msgid "desc_mail_reminder"
msgstr "Envoyer un email de rappel pour la mise à jour des informations pédagogiques"

msgid "success_mail_reminder"
msgstr "Messages de rappel envoyés"

msgid "consolidate"
msgstr "Consolider"

msgid "do_you_want_to_consolidate"
msgstr "Voulez-vous consolider ?"

msgid "need_no_reminder"
msgstr "Pas besoin de rappel tout est en ordre"

msgid "Proposal %(acronym)s (%(academic_year)s) cannot be consolidated."
msgstr "Proposition %(acronym)s (%(academic_year)s) ne peut pas être consolidée."

msgid "Proposal %(acronym)s (%(academic_year)s) successfully consolidated."
msgstr "Proposition %(acronym)s (%(academic_year)s) consolidée avec succès."

msgid "Proposal %(acronym)s (%(academic_year)s) cannot be canceled."
msgstr "Proposition %(acronym)s (%(academic_year)s) ne peut pas être annulée."

msgid "Proposal %(acronym)s (%(academic_year)s) successfully canceled."
msgstr "Proposition %(acronym)s (%(academic_year)s) annulée avec succès"

msgid "A report has been sent."
msgstr "Un rapport a été envoyé."

msgid "Success"
msgstr "Succès"

msgid "Failure"
msgstr "Echec"

msgid "Remarks"
msgstr "Remarques"

msgid "Learning unit"
msgstr "Unité d'enseignement"

msgid "Research criteria"
msgstr "Critères de recherche"

msgid "The learning unit %(acronym)s is included in the following education groups"
msgstr "L'unité d'enseignement %(acronym)s est incluse dans les groupements suivants"

msgid "type_code_formation"
msgstr "Type d'OF"

msgid "absolute_and_relative_credits"
msgstr "Crédits<br>relatifs / absolus"

msgid "Proposal is neither accepted nor refused."
msgstr "La proposition n'est ni acceptée ni refusée."

msgid "learning_achievements"
msgstr "Acquis d'apprentissage"

msgid "up"
msgstr "Remonter"

msgid "down"
msgstr "Descendre"

msgid "learning_achievements_headline"
msgstr "A la fin de cette unité d'enseignement, l'étudiant est capable de:"

msgid "User %(person)s do not have rights on this proposal."
msgstr "L'utilisateur %(person)s ne dispose pas de droits sur cette proposition."

msgid "Enrollments to learning unit"
msgstr "Inscriptions à l'UE"

msgid "Training"
msgstr "Formation"

msgid "Enrollments to training"
msgstr "Inscrits à la formation"

msgid "Enrolled to learning unit"
msgstr "Inscrits à l'UE"

msgid "No proposals was selected."
msgstr "Aucune propositions n'a été sélectionnées."

msgid "Proposal %(acronym)s (%(academic_year)s) successfully changed state."
msgstr "Proposition %(acronym)s (%(academic_year)s) a changé d'état avec succès."

msgid "Proposal %(acronym)s (%(academic_year)s) cannot be changed state."
msgstr "Proposition %(acronym)s (%(academic_year)s) ne peut pas changer d'état."

msgid "cancellation"
msgstr "annulation"

msgid "consolidation"
msgstr ""

msgid "borrowed_course_search"
msgstr "Cours empruntés"

msgid "add_another"
msgstr "Ajouter un autre"

msgid "faculty_borrowing"
msgstr "Faculté emprunteuse"

msgid "The value of this attribute is inherited from the parent UE"
msgstr "La valeur de cet attribut est héritée de l'UE parent"

msgid "to_complete"
msgstr "A compléter"

msgid "The value of this attribute is not annualized"
msgstr "La valeur de cet attribut n'est pas annualisée"

msgid "start_year"
msgstr "Début"

msgid "produce_xls_attributions"
msgstr "Les unités d'enseignement et les attributions"

msgid "produce_xls_proposals"
msgstr "Xls avec les propositions"

msgid "proposal_date"
msgstr "Date proposition"

msgid "search_type"
msgstr "Type de recherche"

msgid "The linked %(entity)s does not exist at the start date of the academic year linked to this learning unit"
msgstr "L'%(entity)s liée n'existe pas à la date de début de l'année académique liée à cette unité d'enseignement"

msgid "COURSE_ENROLLMENT"
msgstr "Inscription aux cours"

msgid "vol_global"
msgstr "Vol. global"

msgid "volume_global"
msgstr "volume total global"

msgid "Vol. annual"
msgstr "Vol. annuel"

msgid "Volume annual"
msgstr "Volume annuel"

msgid "missing_internship_subtype"
msgstr "Il est nécessaire d'indiquer le sous-type de stage"

msgid "Consistency error in %(academic_year)s : %(error)s"
msgstr "Erreur de consistance en %(academic_year)s : %(error)s"

msgid "%(col_name)s has been already modified. ({%(new_value)s} instead of {%(current_value)s})"
msgstr "%(col_name)s a déjà été modifié. ({%(new_value)s} à la place de {%(current_value)s})"

msgid "%(col_name)s has been already modified."
msgstr "%(col_name)s a déjà été modifié."

msgid "external_code"
msgstr "Code local"

msgid "Proposals"
msgstr "Propositions"

msgid "learning_units_and_attributions_filename"
msgstr "unites_enseignements_et_attributions"

msgid "attribution_list"
msgstr "Liste d'attributions"

msgid "List_proposals"
msgstr "Liste de propositions"

msgid "List_activities"
msgstr "Liste d'activités"

msgid "learning_units_filename"
msgstr "unite_enseignements"

msgid "new_external_learning_unit"
msgstr "Nouvelle UE externe"

msgid "external"
msgstr "Externe"

msgid "comment_title"
msgstr "Commentaire"

msgid "comment"
msgstr "commentaire"

msgid "english comment"
msgstr "commentaire anglais"

msgid "The comments of %(acronym)s has been updated"
msgstr "Les commentaires de %(acronym)s ont été mis à jour"

msgid "requesting_entity"
msgstr "Entité demandeuse"

msgid "local_credits"
msgstr "Crédits locaux"

msgid "warnings_detected"
msgstr "Nous avons détecté des incohérences dans les données suivantes :"

msgid "Volumes are inconsistent"
msgstr "Les volumes sont inconsistants"

msgid "Volumes of {} are inconsistent"
msgstr "Les volumes de {} sont inconsistants"

msgid "planned classes cannot be 0"
msgstr "le nombre de classes prévues ne peut être 0"

msgid "Vol_tot is not equal to vol_q1 + vol_q2"
msgstr "Le volume annuel doit être égal à la somme des volumes de Q1 et de Q2"

msgid "Vol_global is not equal to Vol_tot * planned_classes"
msgstr "Le volume global doit être égal au volume annuel multiplié par le nombre de classes"

msgid "At least a partim volume value is greater than corresponding volume of parent"
msgstr "Au moins une valeur de volume d'un partim est supérieure à celle du volume correspondant du parent"

msgid "url of the learning unit"
msgstr "URL de l'unité d'enseignement"

msgid "professional_integration"
msgstr "Intégration professionnelle"

msgid "external_search"
msgstr "UE externes"

msgid "formerly"
msgstr "Anciennement"

msgid "title_1_in_english"
msgstr "Intitulé commun aux partims (partie 1) en anglais"

msgid "title_2_in_english"
msgstr "Intitulé propre au partim (partie 2) en anglais"

msgid "Manage volumes"
msgstr "Gérer les volumes"

msgid "New external learning unit"
msgstr "Nouvelle unité d'enseignement externe"

msgid "New partim"
msgstr "Nouveau partim"

msgid "middle_name"
msgstr "Deuxième nom"

msgid "Select the missing term for the offer"
msgstr "Sélectionner le terme manquant de l'offre"

msgid "Remove the term"
msgstr "Supprimer un terme"

msgid "Do you want to remove this term?"
msgstr "Êtes-vous certain de supprimer ce terme de l'offre ?"

msgid "Sorry but you can not remove the term of an offer"
msgstr "Désolé mais vous ne pouvez pas supprimer le terme d'une offre"

msgid "Do you want to remove the term?"
msgstr "Voulez-vous supprimer le terme ?"

msgid "Export"
msgstr "Exporter"

msgid "produce_xls_lus_desc"
msgstr "Produire un fichier Excel avec la liste des unités d'enseignement"

msgid "produce_xls_attributions_desc"
msgstr "Produire un fichier Excel avec la liste des unités d'enseignement et les attributions"

msgid "hourly volume total annual"
msgstr "volume horaire total annuel"

msgid "hourly volume partial q1"
msgstr "volume horaire partiel q1"

msgid "hourly volume partial q2"
msgstr "volume horaire partiel q2"

msgid "volume declared vacant"
msgstr "volume déclaré vacant"

msgid "Xls with education groups"
msgstr "Xls avec les formations"

msgid "education_groups_filename"
msgstr "formations"

msgid "list_education_groups"
msgstr "Liste d'organisations de formation"

msgid "Q1 and Q2"
msgstr "Q1 et Q2"

msgid "Q1 or Q2"
msgstr "Q1 ou Q2"

msgid "New Education Group"
msgstr "Nouveau Groupement"

msgid "New Training"
msgstr "Nouvelle Formation"

msgid "New Mini-Training"
msgstr "Nouvelle Mini-Formation"

msgid "The repartition volume of %(col_name)s has been already modified. ({%(new_value)s} instead of {%(current_value)s})"
msgstr "La répartition de volume de %(col_name)s a déjà été modifiée. ({%(new_value)s} a la place de {%(current_value)s})"

msgid "untyped"
msgstr "Non-typée"

msgid "validity"
msgstr "validité"

msgid "Education group year <a href='%(link)s'> %(acronym)s (%(academic_year)s) </a> successfuly created."
msgstr "Organisation de formation <a href='%(link)s'> %(acronym)s (%(academic_year)s) </a> créée avec succès."

msgid "minimum constraint"
msgstr "contrainte minimum"

msgid "maximum constraint"
msgstr "contrainte maximum"

msgid "type of constraint"
msgstr "type de contrainte"

msgid "EDUCATION_GROUP_EDITION"
msgstr "Edition programme"

msgid "The learning unit %(acronym)s is not included in any education group"
msgstr "L'unité d'enseignement %(acronym)s n'est incluse dans aucun groupement"

msgid "No enrollment for this learning unit"
msgstr "Il n'y a aucune inscription pour cette unité d'enseignement"

msgid "Changed"
msgstr "Modification apportée"

msgid "Other teacher(s)"
msgstr "Autre(s) enseignant(s)"

msgid "Summary responsible(s)"
msgstr "Responsable(s) des informations"

msgid "The annual volume must be equal to the sum of the volumes Q1 and Q2"
msgstr "Le volume annuel doit être égal à la somme des volumes Q1 et Q2"

msgid "The global volume corresponding to the product of the annual volume and the number of planned classes must be equal to the sum of the volumes for each entity"
msgstr "Le volume global correspondant au volume annuel multiplié par le nombre de classes doit être égal à la somme des volumes pour chaque entité"

msgid "This partim is %(partim_periodicity)s and the parent is %(parent_periodicty)s"
msgstr "Ce partim est %(partim_periodicity)s alors que l'UE parent est %(parent_periodicty)s"

msgid "The parent is %(parent_periodicty)s and there is at least one partim which is not %(parent_periodicty)s"
msgstr "L'UE parent est %(parent_periodicty)s et au moins un partim n'est pas %(parent_periodicty)s"

msgid "Admission Conditions for Bachelors"
msgstr "Conditions d'admissions pour Bacheliers"

msgid "Alert Message"
msgstr "Message d'alerte"

msgid "Free Text"
msgstr "Zone libre"

msgid "University Bachelors"
msgstr "Bacheliers universitaires"

msgid "Diploma"
msgstr "Diplôme"

msgid "Conditions"
msgstr "Conditions"

msgid "Access"
msgstr "Accès"

msgid "Actions"
msgstr "Actions"

msgid "UCL Bachelors"
msgstr "Bacheliers UCL"

msgid "Others Bachelors of the French speaking Community of Belgium"
msgstr "Autres bacheliers de la Communauté française de Belgique"

msgid "Bachelors of the Dutch speaking Community of Belgium"
msgstr "Bachelier de la Communauté flamande de Belgique"

msgid "Foreign Bachelors"
msgstr "Bacheliers étrangers"

msgid "Non university Bachelors"
msgstr "Bacheliers non universitaires"

msgid "Holders of a 2nd cycle University degree"
msgstr "Diplômés du 2° cycle universitaire"

msgid "Holders of a non-University 2nd cycle degree"
msgstr "Diplômés de 2° cycle non universitaire"

msgid "Adults taking up their university training"
msgstr "Adultes en reprise d'études"

msgid "Personalized access"
msgstr "Accès personnalisé"

msgid "Admission and Enrolment Procedures for general registration"
msgstr "Procédures d'admission et d'inscription"

msgid "Modify text"
msgstr "Modifier un texte"

msgid "Add a new line"
msgstr "Ajouter une nouvelle ligne"

msgid "Modify an existing line"
msgstr "Modifier une ligne existante"

msgid "Are you sure you want to delete %(education_group_year)s?"
msgstr "Êtes-vous sûr·e que vous voulez supprimer %(education_group_year)s?"

msgid "You are not summary responsible for this learning unit."
msgstr "Vous n'êtes pas responsable des informations pédagogiques pour cette unité d'enseignement."

msgid "The learning unit is not summary editable."
msgstr "La mise-à-jour des informations pédagogiques est bloqué pour cette unité d'enseignement."

msgid "Not in period to edit educational information."
msgstr "Vous n'êtes pas en période d'édition des informations pédagogiques."

msgid "Modification made"
msgstr "Modification apportée"

msgid "You can not delete this object because some dependencies are protected"
msgstr "Vous ne pouvez pas supprimer cet objet car certaines dépendances sont protégées"

msgid "It will delete also this following objects"
msgstr "Cela supprimera également les objets suivants"

msgid "The education group edition period is not open."
msgstr "La période de modification d'organisation de formation n'est pas ouverte."

msgid "The user has not permission to delete education groups."
msgstr "L'utilisateur n'a pas la permission de supprimer les organisations de formation."

msgid "The teaching material has been deleted"
msgstr "Le support de cours a été supprimé"

msgid "Teaching materials has been updated"
msgstr "Les supports de cours ont été mis à jour"

msgid "Are you sure you want to delete the teaching material?"
msgstr "Êtes-vous sûr·e de vouloir supprimer le support de cours?"

msgid "{} successfully updated"
msgstr "{} modifié(e) avec succès."

msgid "unit"
msgstr "unité"

msgid "Enter text to search"
msgstr "Entrez le texte à rechercher"

msgid "Mobility has been updated"
msgstr "Mobilité a été mis-à-jour"

msgid "lock"
msgstr "Bloquer"

msgid "unlock"
msgstr "Débloquer"

msgid "Update for teacher unlocked"
msgstr "Mise-à-jour débloquée pour l'enseignant"

msgid "Update for teacher locked"
msgstr "Mise-à-jour bloquée pour l'enseignant"

msgid "lock update for teacher"
msgstr "bloquer la mise à jour pour l'enseignant"

msgid "unlock update for teacher"
msgstr "débloquer la mise à jour pour l'enseignant"

msgid "The education group has been deleted."
msgstr "L'organisation de formation a été supprimée."

msgid "The %(acronym)s has been moved"
msgstr "%(acronym)s a été déplacé"

msgid "\"%(child)s\" has been detached from \"%(parent)s\""
msgstr "\"%(child)s\" a été détaché de \"%(parent)s\""

msgid "Additional info"
msgstr "Infos complémentaires"

msgid "Weighting"
msgstr "Pondération par crédit"

msgid "Default learning unit enrollment"
msgstr "Inscription par défaut aux cours"

msgid "Session"
msgstr "Session"

msgid "The user is not attached to the management entity"
msgstr "L'utilisateur n'est pas rattaché à l'entité de gestion"

msgid "Help"
msgstr "Aide"

msgid "Are you sure you want to detach this content?"
msgstr "Êtes-vous sûr·e de vouloir détacher ce contenu?"

msgid "detach"
msgstr "détacher"

msgid "Abs. cred."
msgstr "Abs. créd."

msgid "Sess. derog."
msgstr "Sess. dérog."

msgid "%(count_enrollment)d student is enrolled in the offer."
msgid_plural "%(count_enrollment)d students are enrolled in the offer."
msgstr[0] "%(count_enrollment)d étudiant est inscrit à l'offre."
msgstr[1] "%(count_enrollment)d étudiants sont inscrits à l'offre."

msgid "The content of the education group is not empty."
msgstr "Le contenu du programme type n'est pas vide."

msgid "Cred. rel./abs."
msgstr "Créd. rel./abs."

msgid "Decree category"
msgstr "Catégorie décret"

msgid "Rate code"
msgstr "Code tarif"

msgid "NO_ADDITIONAL_FEES"
msgstr "Sans frais complémentaire"

msgid "AESS_CAPAES"
msgstr "AESS et CAPAES"

msgid "MINERVAL_COMPLETE"
msgstr "Minerval complet"

msgid "UNIVERSITY_CERTIFICATE"
msgstr "Certificat universitaire"

msgid "ADVANCED_MASTER_IN_MEDICAL_SPECIALIZATION"
msgstr "Master complémentaire spécialisation médicale"

msgid "ACCESS_CONTEST"
msgstr "Concours d’accès"

msgid "UNIVERSITY_CERTIFICATE_30_CREDITS"
msgstr "Certificat universitaire 30 crédits "

msgid "CERTIFICATE_MEDECINE_COMPETENCE"
msgstr "Certificat compétence médecine "

msgid "Generate pdf"
msgstr "Générer le pdf"

msgid "%(acronym)s %(title)s [%(volumes)s] (%(credits)s credits)"
msgstr "%(acronym)s %(title)s [%(volumes)s] (%(credits)s crédits)"

msgid "Link type"
msgstr "Type de lien"

msgid "REFERENCE"
msgstr "Référence"

msgid "Quadrimester derogation"
msgstr "Quadrimestre dérogation"

msgid "Quad. derog."
msgstr "Quad. dérog."

msgctxt "male"
msgid "No type of %(child_category)s can be created as child of %(category)s of type %(type)s"
msgstr "Aucun type de %(child_category)s ne peut être créé comme enfant d'un %(category)s de type %(type)s"

msgctxt "female"
msgid "No type of %(child_category)s can be created as child of %(category)s of type %(type)s"
msgstr "Aucun type de %(child_category)s ne peut être créé comme enfant d'une %(category)s de type %(type)s"

msgid "Produce xls with a list of education groups"
msgstr "Produire un fichier Excel avec la liste des organisations de formations"

msgid "Produce xls of trainings with administrative data"
msgstr "Produire un fichier Excel pour les organisations de type 'formation' avec le détail des données administratives"

msgid "Begining of course registration"
msgstr "Début inscription au cours"

msgid "Ending of course registration"
msgstr "Fin inscription au cours"

msgid "Begining of exam registration"
msgstr "Début Inscription examens"

msgid "Ending of exam registration"
msgstr "Fin Inscription examens"

msgid "Exam board signatory"
msgstr "Signataire du jury"

msgid "List of trainings, with administrative data"
msgstr "Liste des formations avec leurs données administratives"

msgid "List of trainings"
msgstr "Liste des organisation de formation"

msgid "List of trainings with administrative data"
msgstr "Liste des formations avec données administratives"

msgid "Validity"
msgstr "Validité"

msgid "Attach"
msgstr "Attacher"

msgid "Detach"
msgstr "Détacher"

msgid "Select"
msgstr "Sélectionner"

msgid "Please Select or Move an item before Attach it"
msgstr "Veuillez Sélectionner ou Déplacer un élément avant d'Attacher"

msgid "Used by an other education group"
msgstr "Utilisé dans une autre formation"

msgid "The user has not permission to change education groups."
msgstr "L'utilisateur n'a pas la permission de modifier les formations."

msgid "It is not possible to move the root element."
msgstr "Il n'est pas possible de déplacer l'élément racine de l'arbre."

msgid "It is not possible to detach the root element."
msgstr "Il n'est pas possible de détacher l'élément racine de l'arbre."

msgid "Attached to \"%(acronym)s\""
msgstr "L'élément sélectionné a été attaché à \"%(acronym)s\""

msgid "Learning units comparison"
msgstr "Fiche comparative"

msgid "specific_title"
msgstr "Intitulé"

msgid "specific_title_english"
msgstr "Intitulé en anglais"

msgid "attribution_procedure"
msgstr "Procédure"

msgid "No difference"
msgstr "Aucune différence"

msgid "is_vacant"
msgstr "Vacant"

msgid "team"
msgstr "Gestion par équipe"

msgid "Selected element"
msgstr "Élément sélectionné"

msgid "English"
msgstr "Anglais"

msgid "French"
msgstr "Français"

msgid "Which type of %(category)s do you want to create ?"
msgstr "Quel type de %(category)s voulez-vous créer ?"

msgid "Select a language"
msgstr "Sélectionnez une langue"

msgid "VOLUME_Q1"
msgstr "Vol. Q1"

msgid "VOLUME_Q2"
msgstr "Vol. Q2"

msgid "VOLUME_TOTAL"
msgstr "Vol. annuel"

msgid "PLANNED_CLASSES"
msgstr "Classes prévues"

msgid "REAL_CLASSES"
msgstr "Classes effectives"

msgid "VOLUME_REQUIREMENT_ENTITY"
msgstr "Entité resp. cahier des charges"

msgid "VOLUME_ALLOCATION_ENTITY"
msgstr "Entité resp. de l'attribution"

msgid "VOLUME_ADDITIONAL_REQUIREMENT_ENTITY_1"
msgstr "Entité resp. cahier des charges complémentaire 1"

msgid "VOLUME_ADDITIONAL_REQUIREMENT_ENTITY_2"
msgstr "Entité resp. cahier des charges complémentaire 2"

msgid "This field is empty"
msgstr "Ce champ est vide"

msgid "Do you want to continue ?"
msgstr "Voulez-vous continuer ?"

msgid "There are warnings in the form."
msgstr "Il y a des avertissements dans le formulaire."

msgid "Number of elements"
msgstr "Nombre d'éléments"

msgid "Education group year <a href='%(link)s'> %(acronym)s (%(academic_year)s) </a> successfuly updated."
msgstr "Organisation de formation <a href='%(link)s'> %(acronym)s (%(academic_year)s) </a> mis à jour avec succès."

msgid "%(max)s must be greater or equals than %(min)s"
msgstr "%(max)s doit être plus grand ou égal à %(min)s"

msgid "Education group year %(acronym)s (%(academic_year)s) successfuly deleted."
msgstr "Organisation de formation %(acronym)s (%(academic_year)s) a été supprimée avec succès."

msgid "VOLUME_GLOBAL"
msgstr "Vol. global"

msgid "Produce xls of comparison"
msgstr "Produire une fiche comparative entre unités d'enseignement"

msgid "List of learning_units with comparison"
msgstr "Comparaison entre unités d'enseignement"

msgid "Choose academic years"
msgstr "Choisir les années"

msgid "Produce Xls"
msgstr "Produire Excel"

msgid "Internship subtype"
msgstr "Sous-type stage"

msgid "Add. requ. ent. 1"
msgstr "Ent.charges compl. 1"

msgid "Add. requ. ent. 2"
msgstr "Ent.charges compl. 2"

msgid "Profes. integration"
msgstr "Intégration prof."

msgid "Req. Entities"
msgstr "Ent. charges"

msgid "list_learning_units_comparison"
msgstr "Liste comparative d'unités d'enseignement"

msgid "Utilizations"
msgstr "Utilisations"

msgid "You cannot attach \"%(child)s\" (type \"%(child_type)s\") to \"%(parent)s\" (type \"%(parent_type)s\")"
msgstr "Vous ne pouvez pas attacher \"%(child)s\" (de type \"%(child_type)s\") à \"%(parent)s\" (de type \"%(parent_type)s\")"

msgid "is using in"
msgstr "est utilisée dans :"

msgid "Prerequisite"
msgid_plural "Prerequisites"
msgstr[0] "Prérequis"
msgstr[1] "Prérequis"

msgid "has the following prerequisites"
msgstr "dispose des prérequis suivants"

msgid "Cannot set end year to %(end_year)s :"
msgstr "Impossible de mettre la fin à %(end_year)s :"

msgid "You cannot attach an element to a learning unit year"
msgstr "Vous ne pouvez pas attacher un élément à une unité d'enseignement"

msgid "It is forbidden to save a GroupElementYear with a child branch and a child leaf."
msgstr "Il est interdit de créer un GroupElementYear avec un child branch et un child leaf."

msgid "It is forbidden to attach an element to itself."
msgstr "Il est inderdit d'attacher un élement à lui-même."

msgid "It is forbidden to attach an element to one of its included elements."
msgstr "Il est interdit d'attacher un élement à un autre élement y étant inclus."

msgid "Modify prerequisites"
msgstr "Modifier les prérequis"

msgid "Prerequisites are invalid"
msgstr "<p>Prérequis invalides</p>"

msgid "prerequisites_syntax_rules"
msgstr "<b>Règles de syntaxe:</b>"
       "<ul><li>Pas de doubles parenthèses.</li>"
       "<li>Les opérateurs valides sont OU et ET.</li>"
       "<li>L'opérateur doit être le même à l'intérieur de toutes les parenthèses (groupes).</li>"
       "<li>L'opérateur qui unit les groupes doit être différent de celui qui unit les UEs dans un groupe (parenthèses).</li>"
       "<li>Le code de l'UE ne peut pas comporté d'espaces (ex: LDROI1001 et non LDROI&nbsp;1001).</li></ul></p>"
       "<p><b>Exemples</b>:"
       "<ul><li>A OU B OU C: valide</li>"
       "<li>A ET B ET C : valide</li>"
       "<li>A ET (B OU C) ET (D OU E): valide</li>"
       "<li>A ET (B OU C) OU (D OU E): non valide</li>"
       "<li>A ET (B ET C) ET (D ET E): non valide</li>"
       "<li>A ET (B OU C) ET (D ET E): non valide</li></ul>"

msgid "Prerequisites saved."
msgstr "Prérequis enregistrés."

msgid "The credits value should be an integer"
msgstr "La valeur du champs crédits doit être un entier"

msgid "The prerequisites %s for the learning unit %s are not inside the selected formation %s"
msgstr "Les prérequis %s pour l'unité d'enseignement %s ne sont pas dans la formation sélectionnée %s"

msgid "This form must be submitted to the secretariat of your faculty"
msgstr "Ce formulaire doit être remis au secrétariat de votre faculté"

msgid "This form must be signed by the designated authority and delivered to the secretariat of your faculty."
msgstr "Ce formulaire doit être revêtu de la signature de l'autorité désignée et remis au secrétariat de votre faculté."

msgid "The registration form is available at the Secretariat of"
msgstr "Le formulaire d'inscription est disponible au Secrétariat de"

msgid "training"
msgstr "formation"

msgid "faculty number"
msgstr "n° facultaire"

msgid "(optional)"
msgstr "(optionnel)"

msgid "Agregation"
msgstr "Agrégation"

msgid "Certificate of participation"
msgstr "Attestation de participation"

msgid "Certificate of success"
msgstr "Attestation de réussite"

msgid "Certificate of holding credits"
msgstr "Attestation d'obtention de crédits"

msgid "Bachelor"
msgstr "Bachelier"

msgid "Certificat"
msgstr ""

msgid "Research certificat"
msgstr "Certificat de recherche"

msgid "University first cycle certificat"
msgstr "Certificat d'université 1er cycle"

msgid "University second cycle certificat"
msgstr "Certificat d'université 2eme cycle"

msgid "Access contest"
msgstr "Concours d’accès"

msgid "Language classes"
msgstr "Cours de langue"

msgid "Isoldated classes"
msgstr "Cours isolés"

msgid "PHD"
msgstr "Doctorat"

msgid "Formation PHD"
msgstr "Formation doctorale"

msgid "Junior year"
msgstr "Junior year"

msgid "Program master 120"
msgstr "Master en 120 crédits (programme)"

msgid "Master MA 120"
msgstr "Master en 120 crédits à finalité approfondie"

msgid "Master MD 120"
msgstr "Master en 120 crédits à finalité didactique"

msgid "Master MS 120"
msgstr "Master en 120 crédits à finalité spécialisée"

msgid "Program master 180-240"
msgstr "Master en 180-240 crédits (programme)"

msgid "Master MA 180-240"
msgstr "Master en 180-240 crédits à finalité approfondie"

msgid "Master MD 180-240"
msgstr "Master en 180-240 crédits à finalité didactique"

msgid "Master MS 180-240"
msgstr "Master en 180-240 crédits à finalité spécialisée"

msgid "Master in 60 credits"
msgstr "Master en 60 crédits"

msgid "Master of specialist"
msgstr "Master de spécialisation"

msgid "Internship"
msgstr "Stagiaire"

msgid "Deepening"
msgstr "Approfondissement"

msgid "Sociaty minor"
msgstr "Mineure de société"

msgid "Access minor"
msgstr "Mineure d'accès"

msgid "Open minor"
msgstr "Mineure d'ouverture"

msgid "Disciplinary complement minor"
msgstr "Mineure complément disciplinaire"

msgid "FSA speciality"
msgstr "Spécialité FSA (Majeure)"

msgid "Option"
msgstr "Option"

msgid "Mobility partnership"
msgstr "Partenariat de mobilité"

msgid "Common core"
msgstr "Partie de base (Tronc commun)"

msgid "Minor list choice"
msgstr "Liste au choix Mineures"

msgid "Major list choice"
msgstr "Liste au choix Majeures"

msgid "Option list choice"
msgstr "Liste au choix Options"

msgid "Finality 120 list choice"
msgstr "Liste au choix de Finalités (120)"

msgid "Finality 180 list choice"
msgstr "Liste au choix de Finalités (180)"

msgid "Mobility partnership list choice"
msgstr "Liste au choix Partenariat mobilité"

msgid "Complementary module"
msgstr "Module complémentaire"

msgid "Sub group"
msgstr "Sous-groupe"

msgid "The user has not permission to create a %(category)s."
msgstr "L'utilisateur n'a pas la permission de créer une %(category)s."

msgid "from %(min)s to %(max)s among"
msgstr "de %(min)s à %(max)s parmi"

msgid "from %(min)s to %(max)s credits among"
msgstr "de %(min)s à %(max)s crédits parmi"

#: backoffice/settings/base.py:402
msgid "Teaching profile"
msgstr "Profil enseignement"

#: backoffice/settings/base.py:403
msgid "Learning outcomes"
msgstr "Compétences et acquis"

#: backoffice/settings/base.py:404
msgid "Programme structure"
msgstr "Structure du programme"

#: backoffice/settings/base.py:406
msgid "Detailed programme"
msgstr "Programme détaillé"

#: backoffice/settings/base.py:407
msgid "Options courses"
msgstr "Options et/ou cours au choix"

#: backoffice/settings/base.py:408
msgid "The programme's courses and learning outcomes"
msgstr "Cours et acquis d'apprentissage du programme"

#: backoffice/settings/base.py:410
msgid "Admission"
msgstr "Conditions d'admission"

#: backoffice/settings/base.py:412
msgid "Preparatory module"
msgstr "Module complémentaire"

#: backoffice/settings/base.py:414
msgid "Benefits and organization"
msgstr "Atouts et organisation"

#: backoffice/settings/base.py:415
msgid "Pedagogy"
msgstr "Pédagogie"

#: backoffice/settings/base.py:416
msgid "Course evaluation methods"
msgstr "Evaluation"

#: backoffice/settings/base.py:417
msgid "Mobility and/or Internationalisation outlook"
msgstr "Mobilité et internationalisation"

#: backoffice/settings/base.py:418
msgid "Then after, Further degree programs"
msgstr "Et après ... quelles formations"

#: backoffice/settings/base.py:419
msgid "Certificates"
msgstr "Certificats"

#: backoffice/settings/base.py:421
msgid "In practice"
msgstr "En pratique"

#: backoffice/settings/base.py:422
msgid "Curriculum Management and contacts"
msgstr "Gestion et contacts"

msgid "Welcome"
msgstr "Page d'accueil"

msgid "Add the French content of this paragraph"
msgstr "Ajouter le contenu Français de ce paragraphe"

msgid "Add the English content of this paragraph"
msgstr "Ajouter le contenu Anglais de ce paragraphe"

msgid "Add potential courses"
msgstr "Ajouts de cours éventuels"

msgid "Made in ..................."
msgstr "Fait à ..................."

msgid "on ......./......./......."
msgstr "Le ......./......./......."

msgid "For approval"
msgstr "Pour accord,"

msgid "Legend"
msgstr "Légende"

msgid "Registration form for the content of"
msgstr "Formulaire d'inscription au contenu de"

msgid "Student's contact information"
msgstr "Coordonnées de l'étudiant.e"

msgid "Student's signature"
msgstr "Signature de l'étudiant.e"

msgid "Own components"
msgstr "Composants propres"

msgid "list of required teaching material"
msgstr "liste des supports de cours obligatoires"

msgid "the list to generate is empty."
msgstr "la liste à générer est vide."

<<<<<<< HEAD
msgid "Only program managers of the education group OR central manager linked to entity can edit."
msgstr "Seuls les gestionnaires de programme d'organisation de formation OU les gestionnaires facultaires liées à l'entité peuvent éditer."
=======
msgid "Add/Modify a line"
msgstr "Ajouter/Modifier une ligne"

msgid "Update the text"
msgstr "Mettre à jour le texte"

msgid "General Conditions"
msgstr "Conditions Générales"

msgid "French language proficiency examination"
msgstr "Maîtrise de la langue française"

msgid "Reduction"
msgstr "Inscriptions en allègement"

msgid "Opening to Adults"
msgstr "Ouverture aux adultes"

msgid "comment (internal)"
msgstr "commentaire (interne)"
>>>>>>> 1c9abb01
<|MERGE_RESOLUTION|>--- conflicted
+++ resolved
@@ -3846,10 +3846,9 @@
 msgid "the list to generate is empty."
 msgstr "la liste à générer est vide."
 
-<<<<<<< HEAD
 msgid "Only program managers of the education group OR central manager linked to entity can edit."
 msgstr "Seuls les gestionnaires de programme d'organisation de formation OU les gestionnaires facultaires liées à l'entité peuvent éditer."
-=======
+
 msgid "Add/Modify a line"
 msgstr "Ajouter/Modifier une ligne"
 
@@ -3869,5 +3868,4 @@
 msgstr "Ouverture aux adultes"
 
 msgid "comment (internal)"
-msgstr "commentaire (interne)"
->>>>>>> 1c9abb01
+msgstr "commentaire (interne)"