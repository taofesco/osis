--- conflicted
+++ resolved
@@ -2486,10 +2486,9 @@
 msgid "not_end_year"
 msgstr "pas de fin prévue"
 
-<<<<<<< HEAD
 msgid "edit_learning_unit_end_date"
 msgstr "Modifier la date de fin l'unité d'enseignement"
-=======
+
 msgid "new_partim"
 msgstr "Créer un nouveau partim"
 
@@ -2501,7 +2500,6 @@
 
 msgid "invalid_partim_letter"
 msgstr "Lettre déjà utilisée"
->>>>>>> a3fb3a49
 
 msgid "learning_unit_successfuly_created"
 msgstr "L'Unité d'Enseignement {} a été créée jusqu'en {} avec succès."
