# SOME DESCRIPTIVE TITLE.
# Copyright (C) YEAR THE PACKAGE'S COPYRIGHT HOLDER
# This file is distributed under the same license as the PACKAGE package.
# FIRST AUTHOR <EMAIL@ADDRESS>, YEAR.
#
msgid ""
msgstr ""
"Project-Id-Version: PACKAGE VERSION\n"
"Report-Msgid-Bugs-To: \n"
"POT-Creation-Date: 2016-04-22 15:14+0200\n"
"PO-Revision-Date: YEAR-MO-DA HO:MI+ZONE\n"
"Last-Translator: FULL NAME <EMAIL@ADDRESS>\n"
"Language-Team: LANGUAGE <LL@li.org>\n"
"Language: \n"
"MIME-Version: 1.0\n"
"Content-Type: text/plain; charset=UTF-8\n"
"Content-Transfer-Encoding: 8bit\n"

msgid "Create a xls file while activity\\"
msgstr ""

msgid "Get xls"
msgstr ""

msgid "ID"
msgstr "ID"

msgid "Legend : values allowed for 'justification'"
msgstr ""

msgid "Line"
msgstr "Ligne"

msgid "Note already submitted"
msgstr ""

msgid "OSIS"
msgstr "OSIS"

msgid "Print scores for all activities"
msgstr ""

msgid "Save"
msgstr ""

msgid "absent"
msgstr "Absent"

msgid "absent_pdf_legend"
msgstr "A=Absent"

msgid "academic_calendar"
msgstr "Calendrier académique"

msgid "academic_year_small"
msgstr "Anac."

msgid "academic_calendar_management"
msgstr "Gestion du calendrier académique"

msgid "academic_calendar_offer_year_calendar_end_date_error"
msgstr "La date de fermeture de '%s' du calendrier académique ne peut pas être inférieure au %s "
       "(date de fin de '%s' du programme '%s')"

msgid "academic_calendar_offer_year_calendar_start_date_error"
msgstr "La date d'ouverture de l'encodage des notes du calendrier académique ne peut pas être supérieure au %s "
       "(date de début de l'encodage des notes du programme '%s')"

msgid "academic_calendars"
msgstr "Calendriers académique"

msgid "academic_year_not_exist"
msgstr "L'année académique (%d) n'existe pas"

msgid "acces_denied"
msgstr "Accès refusé!"

msgid "acronym"
msgstr "Sigle"

msgid "activity"
msgstr "Activité"

msgid "activity_code"
msgstr "Activité"

msgid "activity_not_exit"
msgstr "L'activité %s n'existe pas"

msgid "add"
msgstr "Ajouter"

msgid "add_an_address_to_the_organization"
msgstr "Ajouter une adresse à l'organisation"

msgid "address(ses)"
msgstr "Adresse(s)"

msgid "addresses"
msgstr "Adresses"

msgid "administration"
msgstr "Administration"

msgid "after_submission_a_message_must_be_sent"
msgstr "Si un encodage est soumis , um message est envoyé au professeur de ce cours"

msgid "all"
msgstr "Tout"

msgid "application_management"
msgstr "Gestion de l'application"

msgid "are_you_sure"
msgstr "Êtes-vous sûr·e?"

msgid "assistants"
msgstr "Assistants"

msgid "attributions"
msgstr "Attributions"

msgid "authorized_decimal_for_this_activity"
msgstr "Les notes décimales sont autorisées pour ce cours"

msgid "bachelor"
msgstr "Bachelier"

msgid "back"
msgstr "Retour"

msgid "begin_date_lt_end_date"
msgstr "La date de début doit etre égale ou inferieure à la date de fin"

msgid "birth_date"
msgstr "Date de naissance"

msgid "btn_messages_history_search"
msgstr "Recherche dans l'historique des messages"

msgid "btn_send_message_again_title"
msgstr "Réenvoie le message au destinataire"

msgid "by_learning_unit"
msgstr "Par unité d'enseignement"

msgid "by_specific_criteria"
msgstr "Par critère spécifique"

msgid "cancel"
msgstr "Annuler"

msgid "catalogue"
msgstr "Catalogue de formation"

msgid "chair_of_the_exam_board"
msgstr "Président du jury"

msgid "cheating_pdf_legend"
msgstr "T=Tricherie"

msgid "unjustified_absence_export_legend"
msgstr "S=Absence injustifiée"

msgid "justified_absence_export_legend"
msgstr "M=Absence justifiée"

msgid "attached_entities"
msgstr "Entités attachées"

msgid "choose_file"
msgstr "Parcourir"

msgid "city"
msgstr "Ville"

msgid "close"
msgstr "Fermer"

msgid "closed"
msgstr "Fermé"

msgid "code"
msgstr "Code"

msgid "compare"
msgstr "Comparer"

msgid "complete"
msgstr "Complet"

msgid "constraint_score_other_score"
msgstr "Vous ne pouvez pas remplir simultanément les colonnes 'Note chiffrée' et 'Justification'"

msgid "coordinator"
msgstr "Coordinateur(trice)"

msgid "coordinators_can_submit_partial_encoding"
msgstr "Les coordinateurs peuvent soumettre des encodages partiels"

msgid "country"
msgstr "Pays"

msgid "create_an_organization"
msgstr "Créer une organisation"

msgid "creation_date"
msgstr "Date de création"

msgid "credits"
msgstr "Crédits"

msgid "customized"
msgstr "Personnalisée"

msgid "data"
msgstr "Données"

msgid "data_maintenance"
msgstr "Maintenance de données"

msgid "data_management"
msgstr "Gestion de données"

msgid "date"
msgstr "Date de remise"

msgid "date_not_passed"
msgstr "Date non communiquée"

msgid "day"
msgstr "jour"

msgid "days"
msgstr "jours"

msgid "decimal_score_allowed"
msgstr "Note décimale autorisée"

msgid "decimal_score_not_allowed"
msgstr "Note décimale non autorisée"

msgid "decimal_values_accepted"
msgstr "Les notes de ce cours peuvent recevoir des valeurs décimales."

msgid "decimal_values_ignored"
msgstr ""
"Les notes de ce cours ne peuvent PAS recevoir de valeurs décimales."

msgid "score_have_more_than_2_decimal_places"
msgstr "La note comporte plus de deux chiffres après la virgule"

msgid "definitive_save"
msgstr "Sauvegarde définitive (soumettre à la faculté)"

msgid "delete"
msgstr "Supprimer"

msgid "delete_selected_messages"
msgstr "Supprimer les messages sélectionnés"

msgid "desc_assistants"
msgstr "Processus visant à aider les enseignants pour l'encodage des notes."

msgid "desc_lnk_academic_year"
msgstr "Gestion du programme annualisé."

msgid "desc_lnk_assessments"
msgstr "Processus visant à aider les enseignants pour l'encodage des notes."

msgid "desc_lnk_data_maintenance"
msgstr "La maintenance de données avec la langage SQL"

msgid "desc_lnk_data_management"
msgstr "Gestion des données par entité du métier"

msgid "desc_lnk_entities"
msgstr "Gestion des la structure organisationnelle."

msgid "desc_lnk_files"
msgstr "Consultation des fichiers gérés par l'application."

msgid "desc_lnk_home_catalog"
msgstr "Elaboration et gestion du catalogue des formations."

msgid "desc_lnk_home_institution"
msgstr "Gestion de l'institution."

msgid "desc_lnk_home_studies"
msgstr ""
"Gestion du parcours des étudiants depuis leur inscription jusqu'à leur "
"diplôme."

msgid "desc_lnk_internships"
msgstr "Gestion des stages des étudiants."

msgid "desc_lnk_learning_units"
msgstr ""
"Gestion des cours, des formations et d'autres activités qui composent le "
"programme."

msgid "desc_lnk_my_osis"
msgstr "Vos données personnelles, des préférences et d'autres informations associés."

msgid "desc_lnk_offers"
msgstr "Gestion des programmes."

msgid "desc_lnk_organizations"
msgstr "Gestion des organisations."

msgid "desc_lnk_score_encoding"
msgstr ""
"Ce processus aide les enseignants à encoder les notes pendant les sessions "
"d'examen."

msgid "desc_lnk_storage"
msgstr "Surveillance de la capacité de stockage"

msgid "desc_messages_history"
msgstr "L'historique des messages vous permet d'accéder aux messages envoyés par courier électronique"

msgid "desc_messages_template"
msgstr "Le modèles de message permet la personnalisation dynamique des e-mails."

msgid "desc_my_messages"
msgstr "La liste des messages qui vous ont été envoyés par l'application"

msgid "desc_profile"
msgstr "Informations liées à votre profil"

msgid "description"
msgstr "Description"

msgid "details"
msgstr "Détails"

msgid "display_scores_for_one_learning_unit"
msgstr "Visualiser/charger les notes pour le cours"

msgid "display_tutors"
msgstr "Afficher tous les enseignants pour ce cours"

msgid "DOCTORAL_COMMISSION"
msgstr "Commision doctorale"

msgid "documentation"
msgstr "Documentation"

msgid "double_encoding"
msgstr "Double encodage"

msgid "double_encoding_test"
msgstr "Double encodage des notes"

msgid "dubble_encoding"
msgstr "Double encodage"

msgid "dubble_online_scores_encoding"
msgstr "Double encodage de notes en ligne"

msgid "edit"
msgstr "Éditer"

msgid "empty_note_pdf_legend"
msgstr "(vide)=Pas encore de note"

msgid "encode"
msgstr "Encoder"

msgid "encode_as_coordinator"
msgstr "Encoder en tant que coordinateur"

msgid "encode_as_pgm"
msgstr "Encoder en tant que gestionnaire de programme"

msgid "encode_as_professor"
msgstr "Encoder en tant que professeur"

msgid "encoding"
msgstr "Encodage"

msgid "encoding_status_ended"
msgstr "Toutes les notes ont été soumises."

msgid "encoding_status_notended"
msgstr "Il reste encore des notes à encoder."

msgid "end_date"
msgstr "Échéance Prof"

msgid "end_date_teacher"
msgstr "Échéance Prof"

msgid "enrollment_activity_not_exist"
msgstr "L'inscription à l'activité %s n'existe pas"

msgid "enrollment_exam_not_exists"
msgstr "L'inscription à l'unité d'enseignement %s n'existe pas"

msgid "enrollments"
msgstr "Inscriptions"

msgid "entities"
msgstr "Entités"

msgid "entity"
msgstr "Entité"

msgid "versions"
msgstr "Versions"

msgid "evaluations"
msgstr "Évaluations"

msgid "event"
msgstr "Événement"

msgid "exam_board_secretary"
msgstr "Secrétaire du jury"

msgid "execute"
msgstr "Exécuter"

msgid "FACULTY"
msgstr "Faculté"

msgid "female"
msgstr "Féminin"

msgid "file"
msgstr "Fichier"

msgid "file_must_be_xlsx"
msgstr "Le fichier doit être un fichier excel valide au format 'XLSX'"

msgid "file_production_date"
msgstr "Date de production du fichier excel"

msgid "students_deliberated_are_not_shown"
msgstr "Les étudiants déjà délibérés ne sont pas repris"

msgid "files"
msgstr "Fichiers"

msgid "final"
msgstr "Final"

msgid "fixed_line_phone"
msgstr "Téléphone fixe"

msgid "focuses"
msgstr "Finalités"

msgid "formation_catalogue"
msgstr "Catalogue des formations"

msgid "function"
msgstr "Fonction"

msgid "gender"
msgstr "Genre"

msgid "general_informations"
msgstr "Infos générales"

msgid "get_excel_file"
msgstr "Produire le fichier Excel"

msgid "global_identifiant"
msgstr "Identifiant global"

msgid "fgs"
msgstr "FGS"

msgid "go"
msgstr "Continuer"

msgid "grade"
msgstr "Niveau"

msgid "help_pnl_selectedfiles"
msgstr "Veuillez sélectionner un fichier xls pour l'injection des notes"

msgid "help_submission_scores_label"
msgstr "Vous êtes sur le point de soumettre %s note(s) à la (aux) faculté(s). Attention : les notes soumises <b>ne peuvent plus être modifiées.</b>"

msgid "highlight_description"
msgstr "Description de l'événement"

msgid "highlight_shortcut"
msgstr "Titre raccourcis de l'événement"

msgid "highlight_title"
msgstr "Titre de l'événement"

msgid "home"
msgstr "Page d'accueil"

msgid "html_message"
msgstr "Message HTML"

msgid "identification"
msgstr "Identification"

msgid "idle"
msgstr "En attente"

msgid "ill"
msgstr "Malade"

msgid "ill_pdf_legend"
msgstr "M=Malade"

msgid "incomplete"
msgstr "Incomplet"

msgid "info_address_changed_for_papersheet"
msgstr "Ce formulaire de modification des coordonnées d’une entité administrative du programme d’étude %s "
       "impacte uniquement l’affichage des coordonnées sur la feuille de notes. Cela ne modifie donc pas "
       "les coordonnées officielles d’une entité/structure. Par ailleurs, la liste déroulante "
       "« Veuillez sélectionner une adresse … » permet de faciliter l’encodage de l’adresse à partir de données "
       "préexistantes. Si l'adresse d'une entité change, l'adresse affichée sur les feuilles de notes sera impactée "
       "également"

msgid "inject"
msgstr "Injecter"

msgid "inject_xls_file"
msgstr "Injecter fichier excel"

msgid "INSTITUTE"
msgstr "Institut"

msgid "institution"
msgstr "Institution"

msgid "international_title"
msgstr "Titre international"

msgid "internships"
msgstr "Stages"

msgid "invalid_file"
msgstr "Fichier invalide"

msgid "javascript_is_disabled"
msgstr "JavaScript est désactivé dans votre navigateur, mais OSIS ne fonctionne pas sans JavaScript."

msgid "justification_invalid"
msgstr "Justification invalide"

msgid "justifications"
msgstr "Justifications"

msgid "justification_invalid_value"
msgstr "Justification invalide"

msgid "absence_justified_to_unjustified_invalid"
msgstr "L'absence justifiée ne peut pas être remplacée par une absence injustifiée"


msgid "justification_values_accepted"
msgstr "Valeurs acceptées: %s "

msgid "justification_other_values"
msgstr "D'autres valeurs: %s "

msgid "label"
msgstr "Label"

msgid "label_jumbotron_details_academic_cal"
msgstr "Comme présenté sur la page d'accueil"

msgid "language"
msgstr "Langue"

msgid "last_synchronization"
msgstr "Dernière synchronisation"

msgid "learning_unit"
msgstr "Unité d'enseignement"

msgid "learning_unit_not_access"
msgstr "Vous n'avez pas les droits d'accès à cette unité d'enseignement ou elle n'existe pas en pas de données"

msgid "learning_unit_not_access_or_not_exist"
msgstr "Vous n'avez pas les droits d'accès pour cette unité d'enseignement ou elle n'existe pas en base de données"

msgid "learning_unit_responsible"
msgstr "Responsable du cours"

msgid "learning_unit_search"
msgstr "Recherche d'unités d'enseignement"

msgid "learning_units"
msgstr "Unités d'enseignement"

msgid "learning_units_in"
msgstr "unités d'enseignement dans"

msgid "learning_units_with_inscription_must_be_shown"
msgstr "Tous les cours du professeur qui possèdent des inscriptions doivent être présents"

msgid "learning_units_without_inscription_must_not_be_shown"
msgstr "Les cours qui ne possèdent pas d'inscriptions ne devraient pas être présents"

msgid "lnk_message_history_read_title"
msgstr "Afficher le message"

msgid "location"
msgstr "Localité"

msgid "log-in"
msgstr "Log-in"

msgid "login"
msgstr "Login"

msgid "logistic"
msgstr "Logistique"

msgid "logout"
msgstr "Logout"

msgid "lu_could_contain_decimal_scores"
msgstr "Cette année d'étude accepte les notes décimales"

msgid "lu_must_not_contain_decimal_scores"
msgstr "Cette année d'étude n'accepte pas les notes décimales"

msgid "male"
msgstr "Masculin"

msgid "managed_programs"
msgstr "Programmes gérés"

msgid "mandates"
msgstr "Mandates"

msgid "mark_selected_messages_as_read"
msgstr "Marquer les messages sélectionnés comme lus"

msgid "master"
msgstr "Master"

msgid "message"
msgstr "Message"

msgid "message_address_papersheet"
msgstr "Réutilisez l'adresse d'une entité liée au programme ou informez l'adresse d'affichage pour la feuille de notes."

msgid "message_not_resent_no_email"
msgstr "Le message ne peut être réenvoyé , l'utilisateur n'a pas d'adresse mail."

msgid "message_resent_ok"
msgstr "Le message à bien été réenvoyé."

msgid "messages"
msgstr "Messages"

msgid "messages_history"
msgstr "Historique des messages"

msgid "messages_templates"
msgstr "Modèles de messages"

msgid "minimum_one_criteria"
msgstr "Veuillez remplir au moins 1 critère de recherche"

msgid "miss"
msgstr "Madame"

msgid "missing_column_session"
msgstr "Veuillez remplir la colonne 'session' de votre fichier excel."

msgid "mister"
msgstr "Monsieur"

msgid "mobile_phone"
msgstr "Téléphone mobile (GSM)"

msgid "more_than_one_academic_year_error"
msgstr "Il y a plusieurs années académiques dans la colonne 'Année académique' de votre fichier excel. "
      "Veuiller corriger votre fichier excel de manière à ce qu'il n'y ai qu'une seule année académique"

msgid "more_than_one_exam_enrol_for_one_learn_unit"
msgstr "Cet étudiant possède plusieurs inscriptions au même examen "
       "(il est inscrit à un même cours dans 2 programmes différents). "
       "Veuillez encoder cette note via l'onglet 'en ligne' de l'interface svp."

msgid "more_than_one_learning_unit_error"
msgstr "Vous avez encodé des notes pour plusieurs unités d'enseignements dans votre fichier excel "
       "(colonne 'Unité d'enseignement'). Veillez à ne faire qu'un seul fichier excel par unité d'enseignement."

msgid "more_than_one_session_error"
msgstr "Il y a plusieurs numéros de sessions dans la colonne 'Session' de votre fichier excel. "
      "Veuiller corriger votre fichier excel de manière à ce qu'il n'y ai qu'un seul numéro de session"

msgid "msg_error_username_password_not_matching"
msgstr ""
"La combinaison login/mot de passe entrée n'est pas valide. Veuillez "
"réessayer."

msgid "my_messages"
msgstr "Mes messages"

msgid "my_osis"
msgstr "Mon OSIS"

msgid "my_studies"
msgstr "Mes études"

msgid "name"
msgstr "Nom"

msgid "full_name"
msgstr "Nom complet"

msgid "national_register"
msgstr "Numéro de registre nationnal"

msgid "no_current_entity_version_found"
msgstr "L'entité sélectionnée n'existe plus aujourd'hui (fin de validité dépassée)."

msgid "no_data_for_this_academic_year"
msgstr "Aucune données pour cette année académique"

msgid "no_dubble_score_encoded_comparison_impossible"
msgstr "Aucune note n'a été double encodée ; aucune comparaison à effectuer."

msgid "no_entity_address_found"
msgstr "Aucune adresse trouvée pour l'entité sélectionnée."

msgid "no_exam_session_opened_for_the_moment"
msgstr "Aucune session d'encodage de notes ouverte pour le moment. "

msgid "no_file_submitted"
msgstr "Vous n'avez pas selectionné de fichier excel à soumettre."

msgid "no_messages"
msgstr "Pas de messages"

msgid "no_result"
msgstr "Aucun résultat!"

msgid "no_receiver_error"
msgstr "Pas de destinataire pour ce message"

msgid "no_score_encoded_double_encoding_impossible"
msgstr ""
 "Aucune nouvelle note encodée. "
 "Le double encodage n'est pas accessible car il n'y a pas de nouvelles notes encodés."

msgid "no_score_injected"
msgstr "Aucune note injectée (NB: les notes de votre fichier Excel ne sont injectées que si elles sont différentes "
       "de celles déjà sauvegardées précédemment)."

msgid "no_score_to_encode"
msgstr "Vous n'avez aucune note à encoder."

msgid "no_student_to_encode_xls"
msgstr "Aucun étudiant à encoder via excel"

msgid "no_valid_academic_year_error"
msgstr "Aucune année académique au format valide n'a été trouvé dans votre fichier excel. La date doit être formatée comme suit ; '2015-2016' ou '2015'."

msgid "deadline_reached"
msgstr "Date limite atteinte"

msgid "not_passed"
msgstr "Non communiquée"

msgid "not_sent"
msgstr "Pas envoyé"

msgid "number_of_enrollments"
msgstr "Nombre d'inscrits"

msgid "number_session"
msgstr "No. session"

msgid "numbered_score"
msgstr "Note chiffrée"

msgid "offer"
msgstr "Programme"

msgid "offer_enrollment_not_exist"
msgstr "L'inscription à ce programme n'existe pas"

msgid "offer_year_calendar"
msgstr "Calendrier des programmes"

msgid "offer_year_calendar_academic_calendar_end_date_error"
msgstr "La date de fin de l'encodage des notes de votre programme ne peut pas être ultérieure à la date de fermeture "
       "de l'encodage des notes du calendrier académique"

msgid "offer_year_calendar_academic_calendar_start_date_error"
msgstr "La date de début de l'encodage des notes de votre programme ne peut pas être antérieure à la date d'ouverture "
       "de l'encodage des notes du calendrier académique"

msgid "offer_year_not_access_or_not_exist"
msgstr "Vous n'avez pas les droits d'accès pour cette offre ou elle n'existe pas en base de données"

msgid "offer_year_not_exist"
msgstr "Le programme annualisé (%s) (%d) - n'existe pas"

msgid "offer_year_search"
msgstr "Recherche des programmes annualisés"

msgid "offers"
msgstr "Programmes"

msgid "old_browser_warning"
msgstr "Votre navigateur n'est pas à jour. Certaines fonctionnalités peuvent ne pas fonctionner correctement."

msgid "online"
msgstr "En ligne"

msgid "online_encoding"
msgstr "Encodage en ligne"

msgid "online_scores_encoding"
msgstr "Encodage de notes en ligne"

msgid "only_submited_scores_can_be_double_encoded"
msgstr "Seules les notes soumises peuvent être double encodées"

msgid "open"
msgstr "Ouvert"

msgid "campus"
msgstr "Campus"

msgid "organization_address"
msgstr "Adresse de l'organisation"

msgid "organization"
msgstr "Organisation"

msgid "organizations"
msgstr "Organisations"

msgid "origin"
msgstr "Origine"

msgid "other_score"
msgstr "Autre note"

msgid "other_sibling_offers"
msgstr "Autres finalités associées"

msgid "other_sibling_orientations"
msgstr "Autres orientations associées"

msgid "score_encoding_period_not_open"
msgstr "La période pour l'encodage des notes n'est pas encore ouverte"

msgid "outside_scores_encodings_period_latest_session"
msgstr "La période d'encodage des notes de la session %s est fermée depuis le %s"

msgid "outside_scores_encodings_period_closest_session"
msgstr "La période d'encodage des notes pour la session %s sera ouverte à partir du %s"

msgid "page_not_found"
msgstr "Page inexistante"

msgid "method_not_allowed"
msgstr "Methode non autorisée"

msgid "password"
msgstr "Mot de passe"

msgid "person"
msgstr ""

msgid "ph_d"
msgstr "Ph.D"

msgid "plain"
msgstr "Plain"

msgid "plain_and_html"
msgstr "Plain et HTML"

msgid "please_enable_javascript"
msgstr "Veuillez <a href='http://enable-javascript.com/fr/' target='_blank'>activer le JavaScript</a> pour utiliser l'application."

msgid "POLE"
msgstr "Pole"

msgid "postal_code"
msgstr "Code postal"

msgid "preferences"
msgstr "Préférences"

msgid "presence_note_pdf_legend"
msgstr "0=Cote de présence"

msgid "print"
msgstr "Imprimer"

msgid "print_all_courses"
msgstr "Imprimer tous les cours"

msgid "print_warning_and_info_messages"
msgstr ""

msgid "printable_title"
msgstr "Titre imprimable"

msgid "printing_date"
msgstr "Date d'impression"

msgid "professional"
msgstr "Professionnel"

msgid "professors_must_not_submit_scores"
msgstr "Les professeurs ne peuvent pas soumettre de notes"

msgid "profile"
msgstr "Profil"

msgid "program_commission"
msgstr "Commission d'enseignement/programme"

msgid "program_managers"
msgstr "Gestionnaires de programme"

msgid "program_s"
msgstr "programme(s)"

msgid "programs"
msgstr "Programmes"

msgid "progress"
msgstr "Progression"

msgid "received_on"
msgstr "Reçu le"

msgid "recipient"
msgstr "Destinataire"

msgid "redirect_to_login"
msgstr "Cliquez pour vous reconnectez"

msgid "reference"
msgstr "Référence"

msgid "refresh_list"
msgstr "Rechercher/mettre à jour la liste"

msgid "registration_id"
msgstr "NOMA"

msgid "registration_id_does_not_match_email"
msgstr "Le NOMA ne correspond pas à l'email"

msgid "identification_number"
msgstr "Matricule"

msgid "registration_id_not_access_or_not_exist"
msgstr "Étudiant non inscrit à l'examen"

msgid "research_center"
msgstr "Centre de recherche"

msgid "residential"
msgstr ""

msgid "responsible"
msgstr "Responsable"

msgid "return_doc_to_administrator"
msgstr ""
"Veuillez envoyer ce formulaire au secrétariat de l'entité gestionnaire avant le %s."

msgid "reuse_address_entity"
msgstr "Réutiliser l'adresse de"

msgid "save"
msgstr "Enregistrer"

msgid "saved"
msgstr "Enregistré"

msgid "saving"
msgstr "Sauvegarde en cours"

msgid "score"
msgstr "Note"

msgid "score_already_submitted"
msgstr "Note déjà soumise "

msgid "score_decimal_not_allowed"
msgstr "La note encodée est incorrecte : décimales non autorisées"

msgid "score_invalid"
msgstr "Note invalide"

msgid "score_saved"
msgstr "note(s) injectée(s)"

msgid "score_submitted"
msgstr "Soumis"

msgid "scores"
msgstr "Notes"

msgid "scores_encoding"
msgstr "Encodage des notes"

msgid "scores_encoding_tests"
msgstr "Tests de l'encodage des notes"

msgid "scores_gt_0_lt_20"
msgstr "La note encodée est incorrecte (elle doit être comprise entre 0 et 20)"

msgid "scores_injection"
msgstr "Injection des notes"

msgid "scores_responsible"
msgstr "Responsable de notes"

msgid "scores_responsibles"
msgstr "Responsables de notes"

msgid "scores_responsible_title"
msgstr "Responsable de notes"

msgid "scores_saved"
msgstr "note(s) enregistrée(s)"

msgid "scores_saved_cannot_be_saved_anymore"
msgstr "Notes sauvegardées, le bouton sauvegarder n'est plus présent"

msgid "scores_must_be_between_0_and_20"
msgstr "Les notes doivent être comprise entre 0 et 20"

msgid "search_for_a_file"
msgstr "Recherche d'un fichier"

msgid "search_for_an_entity"
msgstr "Rechercher une entité"

msgid "search_for_an_organization"
msgstr "Recherche d'organisations"

msgid "SECTOR"
msgstr "Secteur"

msgid "select"
msgstr "Sélectionnez"

msgid "select_a_xls_file_from_which_to_inject_scores"
msgstr ""

msgid "select_an_encoding_type"
msgstr "Sélectionnez un type d'encodage"

msgid "send_message_again"
msgstr "Réenvoyer"

msgid "sent"
msgstr "Envoyé"

msgid "server_error"
msgstr "Une erreur innatendue s'est produite"

msgid "server_error_message"
msgstr "Nous mettons tout en oeuvre pour résoudre ce problème."

msgid "short_title"
msgstr "Titre abrégé"

msgid "size"
msgstr "Taille"

msgid "source_code"
msgstr "Code source"

msgid "stages"
msgstr "Stages"

msgid "start_date"
msgstr "Date de début"

msgid "state"
msgstr "État"

msgid "status"
msgstr "Statut"

msgid "storage"
msgstr "Stockage"

msgid "storage_duration"
msgstr "Temps de stockage"

msgid "structure"
msgstr "Structure"

msgid "student_not_exist"
msgstr "L'étudiant (%s) n'existe pas"

msgid "student_path"
msgstr "Parcours de l'étudiant"

msgid "students"
msgstr "étudiants"

msgid "studies"
msgstr "Études"

msgid "subject"
msgstr "Sujet"

msgid "submission"
msgstr "Soumettre"

msgid "submission_date"
msgstr "Date de remise"

msgid "submission_of_scores_for"
msgstr "Soumission des score pour {0}"

msgid "submitted"
msgstr "Soumis"

msgid "submitted_scores_cannot_be_encoded_anymore"
msgstr "Les notes soumises ne peuvent plus être encodées"

msgid "succesfull_logout"
msgstr "Vous êtes à présent déconnecté."

msgid "technologic_platform"
msgstr "Plateforme technologique"

msgid "template_error"
msgstr "Aucun message n'a été envoyé : le modèle de message {} n'existe pas."

msgid "temporary_save"
msgstr "Sauvegarde temporaire (non soumis à la faculté)"

msgid "the_coordinator_must_still_submit_scores"
msgstr "Le coordinateur doit toujours soumettre les notes"

msgid "text"
msgstr "Texte"

msgid "title"
msgstr "Intitulé"

msgid "learning_unit_title"
msgstr "Intitulé du cours"

msgid "too_many_results"
msgstr "Votre recherche renvoie trop de résultats, veuillez affiner vos critères de recherche."

msgid "tooltip_delete_message"
msgstr "Supprimer le message"

msgid "tooltip_double_encode_for"
msgstr "Double encoder les notes"

msgid "tooltip_double_encode_no_more_possible_for"
msgstr "Toutes les notes ont été soumises.Il n'est plus possible de double encoder des notes pour ce cours."

msgid "tooltip_dowload_excel_file"
msgstr "Télécharger le fichier excel"

msgid "tooltip_encode_for"
msgstr "Encoder les notes"

msgid "tooltip_encode_no_more_possible_for"
msgstr "Toutes les notes ont été soumises.Il n'est plus possible d'encoder de notes pour ce cours."

msgid "tooltip_execute_my_message_action"
msgstr "Exécuter l'action sélectionnée"

msgid "tooltip_inject_excel_no_more_possible_for"
msgstr "Toutes les notes ont été soumises.Il n'est plus possible de soumettre de fichier excel pour ce cours."

msgid "tooltip_my_message_read"
msgstr "Lire le message"

msgid "tooltip_print_scores"
msgstr "Imprimer les notes"

msgid "tooltip_scores_encodings_progress_bar"
msgstr "Représente la quantité de notes soumises à la faculté par le professeur. Le nombre entre parenthèses correspond "
       "au nombre de notes encodées qui n'ont pas encore été soumises (en état 'brouillon')."

msgid "tooltip_select_action"
msgstr "Sélectionner l'action à exécuter"

msgid "tooltip_select_all_messages"
msgstr "Sélectionner tous les messages"

msgid "tooltip_select_excel_file_to_inject_scores"
msgstr "Séclectionnez le fichier excel à soumettre"

msgid "tooltip_to_my_messages"
msgstr "Retourner à la liste des messages"

msgid "tutor"
msgstr "Enseignant·e"

msgid "tutors"
msgstr "Enseignants"

msgid "other_tutors"
msgstr "Autre(s) Enseignant(s)"

msgid "txt_message"
msgstr "Message texte"

msgid "txt_origin_title"
msgstr "Origine du message"

msgid "txt_recipient_title"
msgstr "Destinataire du message (email ou nom ou nom d'utilisateur)"

msgid "txt_reference_title"
msgstr "Référence du template du message"

msgid "txt_subject_title"
msgstr "Sujet du message"

msgid "type"
msgstr "Type"

msgid "types"
msgstr "Types"

msgid "undated_events"
msgstr "Événements non planifiés"

msgid "undefined"
msgstr "Non défini"

msgid "unknown"
msgstr "Indéfini"

msgid "user"
msgstr "Utilisateur"

msgid "user_interface_language"
msgstr "Langue de l'interface utilisateur"

msgid "user_is_not_program_manager"
msgstr "Vous n'êtes pas un gestionnaire de programme. Par conséquent, vous n'avez pas accès à cette interface."

msgid "validated_double_encoding_cannot_be_validated_anymore"
msgstr "Un double encodage validé ne peut l'être une seconde fois"

msgid "validation_dubble_encoding_mandatory"
msgstr "Veuillez sélectionner une note finale pour toutes les différences détectées entre le premier encodage et le "
       "double encodage (ci-dessous). Si vous choisissez d'annuler, votre double encodage sera perdu."

msgid "via_excel"
msgstr "Via fichier Excel"

msgid "via_paper"
msgstr "Sur papier"

msgid "warning_all_scores_not_sumitted_yet"
msgstr "Attention : vous avez des notes enregistrées qui n'ont pas encore été soumises."

msgid "website"
msgstr "Site internet"

msgid "without_attribution"
msgstr "Sans attribution"

msgid "xls_columns_structure_error"
msgstr "Votre fichier excel n'est pas bien structuré. Veuillez respecter l'ordre des colonnes fournie lors du "
       "téléchargement de votre fichier (bouton '{}')."

msgid "order"
msgstr "Ordonner"

msgid "options"
msgstr "Options"

msgid "required"
msgstr "Obligatoire"

msgid "question"
msgstr "Question"

msgid "questions"
msgstr "Questions"

msgid "value"
msgstr "Valeur"

msgid "short_input_text"
msgstr "Short input text"

msgid "long_input_text"
msgstr "Long input text"

msgid "radio_button"
msgstr "Radio button"

msgid "checkbox"
msgstr "Checkbox"

msgid "upload_button"
msgstr "Upload button"

msgid "download_link"
msgstr "Download link"

msgid "dropdown_list"
msgstr "Dropdown list"

msgid "http_link"
msgstr "HTTP link"
msgid "you_manage"
msgstr "Vous gérez"

msgid "BACHELOR"
msgstr "Bachelier"

msgid "MASTER_60"
msgstr "Master 60"

msgid "MASTER_120"
msgstr "Master 120"

msgid "MASTER_180_OR_240"
msgstr "Master 180 ou 240"

msgid "ADVANCED_MASTER"
msgstr "Master de spécialisation"

msgid "TRAINING_CERTIFICATE"
msgstr "Agrégation"

msgid "CERTIFICATE"
msgstr "Certificat"

msgid "DOCTORATE"
msgstr "Doctorat"

msgid "CAPAES"
msgstr "CAPAES"

msgid "start_date_must_be_lower_than_end_date"
msgstr "La date de début doit être inférieure à la date de fin"

msgid "DEPUTY_AUTHORITY"
msgstr "Suppléant d'autorité"

msgid "DEPUTY_SABBATICAL"
msgstr "Suppléant sabbatique"

msgid "DEPUTY_TEMPORARY"
msgstr "Suppléant temporaire"

msgid "INTERNSHIP_SUPERVISOR"
msgstr "Directeur de stage"

msgid "INTERNSHIP_CO_SUPERVISOR"
msgstr "Co-directeur de stage"

msgid "PROFESSOR"
msgstr "Professeur"

msgid "COORDINATOR"
msgstr "Coordinateur"

msgid "HOLDER"
msgstr "Titulaire"

msgid "holder_number"
msgstr "Nb titulaires"

msgid "CO_HOLDER"
msgstr "Co-titulaire"

msgid "DEPUTY"
msgstr "Suppléant"

msgid "scores_responsible_can_submit_partial_encoding"
msgstr "Les responsables de notes peuvent soumettre des encodages partiels"

msgid "scores_responsible_must_still_submit_scores"
msgstr "Le responsable de notes doit toujours soumettre les notes"

msgid "NONE"
msgstr "Aucun"

msgid "keyword"
msgstr "Mot clé"

msgid "VALID"
msgstr "Valide"

msgid "INVALID"
msgstr "Invalide"

msgid "COURSE"
msgstr "Cours"

msgid "MASTER_THESIS"
msgstr "Thèse"

msgid "DISSERTATION"
msgstr "Mémoire"

msgid "INTERNSHIP"
msgstr "Stage"

msgid "OTHER_COLLECTIVE"
msgstr "Autre collectif"

msgid "OTHER_INDIVIDUAL"
msgstr "Autre individuel"

msgid "EXTERNAL"
msgstr "Externe"

msgid "TEACHING_INTERNSHIP"
msgstr "Stage d'enseignement"

msgid "CLINICAL_INTERNSHIP"
msgstr "Stage clinique"

msgid "PROFESSIONAL_INTERNSHIP"
msgstr "Stage socio-professionnel"

msgid "RESEARCH_INTERNSHIP"
msgstr "Stage de recherche"

msgid "LU_ERRORS_REQUIRED"
msgstr "Ce champ est requis."

msgid "LU_ERRORS_INVALID"
msgstr "'Entrez une valeur valide."

msgid "LU_ERRORS_INVALID_SEARCH"
msgstr "Recherche invalide - Veuillez remplir mininum 2 filtres lors de vos recherches."

msgid "LU_ERRORS_ACADEMIC_YEAR_REQUIRED"
msgstr "Veuillez préciser une année académique."

msgid "LU_ERRORS_YEAR_WITH_ACRONYM"
msgstr "Veuillez préciser une année académique ou entrer un acronyme valide."

msgid "LU_ERRORS_INVALID_REGEX_SYNTAX"
msgstr "Expression régulière incorrecte!"

msgid "ANNUAL"
msgstr "Annuel"

msgid "BIENNIAL_EVEN"
msgstr "Bisannuel pair"

msgid "BIENNIAL_ODD"
msgstr "Bisannuel impair"

msgid "no_valid_m_justification_error"
msgstr "Vous ne pouvez pas encoder d'absence justifiée (M) via l'injection xls"

msgid "abscence_justified_preserved"
msgstr "Abscence justifiée dèjà encodée et préservée"

msgid "tutors_of_course"
msgstr "Enseignant·e·s du cours"

msgid "academic_actors"
msgstr "Acteurs académiques"

msgid "academic_start_date_error"
msgstr "La date de début doit être comprise entre les dates de début/fin de l'année académique"

msgid "academic_end_date_error"
msgstr "La date de fin doit être comprise entre les dates de début/fin de l'année académique"

msgid "end_start_date_error"
msgstr "La date de fin doit être supérieure à la date début"

msgid "dates_mandatory_error"
msgstr "Les dates de début et de fin sont obligatoires"

msgid "date_format"
msgstr "%d/%m/%Y"

msgid "date_format_string"
msgstr "d/m/Y"

msgid "format_date"
msgstr "jj/mm/aaaa"

msgid "desc_lnk_academic_actors"
msgstr "Gestion des acteurs académiques"

msgid "all_years"
msgstr "Toutes les années"

msgid "trainings"
msgstr "Formations"

msgid "components"
msgstr "Composants"

msgid "educational_information"
msgstr "Infos pédagogiques"

msgid "propositions"
msgstr "Propositions"

msgid "tutor_attributions"
msgstr "Enseignants - attributions"

msgid "proposal"
msgstr "Proposition"

msgid "academic_calendar_offer_year_calendar_start_date_end_date_error"
msgstr "La date d'ouverture de '%s' du calendrier académique ne peut pas être supérieure au %s "
       "(date de fin de '%s' du programme '%s')"

msgid "component_type"
msgstr "Type de composant"

msgid "volume_quarter"
msgstr "Quadri. "

msgid "vol_q1"
msgstr "Vol. q1"

msgid "vol_q2"
msgstr "Vol. q2"

msgid "volume"
msgstr "Volume"

msgid "schedules_conformity"
msgstr "Conform. horaires"

msgid "planned_classrooms"
msgstr "Classes prévues"

msgid "real_on_planned_classrooms"
msgstr "Classes effectives/prévues"


msgid "classes"
msgstr "Classes"

msgid "class"
msgstr "Classe"

msgid "learning_unit_code"
msgstr "Code de l'UE"

msgid "partims"
msgstr "Partims"

msgid "periodicity"
msgstr "Périodicité"

msgid "nominal_credits"
msgstr "Crédits"

msgid "active"
msgstr "Actif"

msgid "inactive"
msgstr "Inactif"

msgid "MASTER_DISSERTATION"
msgstr "Mémoire"

msgid "FULL"
msgstr "Complet"

msgid "MOBILITY"
msgstr "Mobilité"

msgid "OTHER"
msgstr "Autre"

msgid "PARTIM"
msgstr "Partim"

msgid "PHD_THESIS"
msgstr "Thèse"

msgid "selected"
msgstr "sélectionné(s)"

msgid "subtype"
msgstr "Sous-type"

msgid "start"
msgstr "Début"

msgid "duration"
msgstr "Durée"

msgid "learning_unit_specifications"
msgstr "Cahier de charges"

msgid "experimental_phase"
msgstr "Cette fonctionnalité est en phase expérimentale"

msgid "title_1"
msgstr "Intitulé commun aux partims (partie 1)"

msgid "common_title"
msgstr "Intitulé commun"

msgid "common_english_title"
msgstr "Intitulé commun en anglais"

msgid "title_2"
msgstr "Intitulé propre au partim (partie 2)"

msgid "title_proper_to_UE"
msgstr "Intitulé propre"

msgid "english_title_proper_to_UE"
msgstr "Intitulé propre en anglais"

msgid "title_in_english"
msgstr "Intitulé en anglais"

msgid "title_in_english_1"
msgstr "(partie 1 commune aux partims)"

msgid "title_in_english_2"
msgstr "(partie 2 propre au partim)"

msgid "LECTURING"
msgstr "Partie magistrale"

msgid "PRACTICAL_EXERCISES"
msgstr "Partie pratique"

msgid "lecturing"
msgstr "Cours magistral"

msgid "PE"
msgstr "TP"

msgid "SCHOOL"
msgstr "Ecole"

msgid "PLATFORM"
msgstr "Plateforme"

msgid "LOGISTICS_ENTITY"
msgstr "Entitée logistique"

msgid "organogram"
msgstr "Organigramme"

msgid "attached_to"
msgstr "Attachée à"

msgid "ACADEMIC_PARTNER"
msgstr "Partenaire académique"

msgid "INDUSTRIAL_PARTNER"
msgstr "Partenaire industriel"

msgid "SERVICE_PARTNER"
msgstr "Partenaire de service"

msgid "COMMERCE_PARTNER"
msgstr "Partenaire commercial"

msgid "PUBLIC_PARTNER"
msgstr "Partenaire public"

msgid "requirement_entity"
msgstr "Entité resp. cahier de charges"

msgid "requirement_entity_small"
msgstr "Ent. charge"

msgid "allocation_entity"
msgstr "Entité resp. de l'attribution"

msgid "allocation_entity_small"
msgstr "Ent. attrib."

msgid "with_entity_subordinated_small"
msgstr "Avec ent. subord."

msgid "additional_requirement_entity"
msgstr "Entité resp. cahier de charges complémentaire"

msgid "additional_requirement_entity_1"
msgstr "Entité resp. cahier de charges complémentaire 1"

msgid "additional_requirement_entity_2"
msgstr "Entité resp. cahier de charges complémentaire 2"

msgid "academic_end_year"
msgstr "Anac de fin"

msgid "academic_start_year"
msgstr "Anac de début"

msgid "organization_name"
msgstr "Nom"

msgid "partial"
msgstr "Q1"

msgid "remaining"
msgstr "Q2"

msgid "partial_remaining"
msgstr "Q1&2"

msgid "partial_or_remaining"
msgstr "Q1|2"

msgid "volume_partial"
msgstr "Vol. Q1"

msgid "volume_remaining"
msgstr "Vol. Q2"

msgid "quadrimester"
msgstr "Quadrimestre"

msgid "composition"
msgstr "Composition"

msgid "real_classes"
msgstr "Classes effectives"

msgid "lu_usage"
msgstr "Utilisation par les UE"

msgid "academic_years"
msgstr "Années académiques"

msgid "from"
msgstr "De"

msgid "to"
msgstr "à"

msgid "since"
msgstr "Depuis"

msgid "editing"
msgstr "Edition"

msgid "component"
msgstr "Composant"

msgid "used_by"
msgstr "Utilisation par l'unité d'enseignement"

msgid "offers_enrollments"
msgstr "Inscriptions aux formations"

msgid "learning_units_enrollments"
msgstr "Inscription aux unités d'enseignement"

msgid "exams_enrollments"
msgstr "Inscription aux examens"

msgid "average"
msgstr "Moyenne"

msgid "global_average"
msgstr "Moyenne générale"

msgid "result"
msgstr "Résultat"

msgid "enrollment_date"
msgstr "Date d'inscription"

msgid "students_title"
msgstr "Etudiants"

msgid "student_title"
msgstr "Etudiant"

msgid "classe"
msgstr "Classe"

msgid "localization"
msgstr "Localisation"

msgid "internship_subtype"
msgstr "Sous-type de stage"

msgid "part1"
msgstr "partie 1"

msgid "part2"
msgstr "partie 2"

msgid "create_learning_unit"
msgstr "Création d'une unité d'enseignement"

msgid "existed_acronym"
msgstr "Code a déjà existé pour "

msgid "existing_acronym"
msgstr "Code déjà existant en "

msgid "invalid_acronym"
msgstr "Code non valide"

msgid "acronym_rules"
msgstr "Code composé de:\n"
       "site: 1 lettre\n"
       "partie alphabétique: 2 à 4 lettres\n"
       "partie numérique: 4 chiffres"

msgid "end_year_title"
msgstr "Année de fin"

msgid "basic_informations_title"
msgstr "Informations de base"

msgid "active_title"
msgstr "Actif"

msgid "titles"
msgstr "Intitulés"

msgid "fixtures_build"
msgstr "Créer des fixtures anonymisées"

msgid "desc_lnk_fixtures_build"
msgstr "Crée un fichier json avec des fixtures anonymisées"

msgid "partial_volume_1"
msgstr "Volume Q1"

msgid "partial_volume_2"
msgstr "Volume Q2"

msgid "partial_volume_1Q"
msgstr "Q1"

msgid "partial_volume_2Q"
msgstr "Q2"

msgid "planned_classes"
msgstr "Classes prévues"

msgid "planned_classes_pc"
msgstr "C.P."

msgid "total_volume"
msgstr "Volume total annuel"

msgid "total_volume_voltot"
msgstr "Vol.tot"

msgid "volumes_management"
msgstr "Gestion des volumes horaires"

msgid "volumes_validation_success"
msgstr "Les données entrées respectent les règles de calculs des volumes horaires."

msgid "vol_tot_not_equal_to_q1_q2"
msgstr "Vol.tot = Q1 + Q2"

msgid "vol_tot_req_entities_not_equal_to_entity"
msgstr "Le volume total de charge n'est pas égal à la somme des volumes de charge"

msgid "vol_tot_req_entities_not_equal_to_vol_tot_mult_cp"
msgstr "Vol.global = Vol.tot * C.P"

msgid "vol_tot_full_must_be_greater_or_equal_than_partim"
msgstr "Vol.tot du cours principal >= Vol.tot du partim"

msgid "vol_q1_full_must_be_greater_or_equal_to_partim"
msgstr "Q1 du cours principal >= Q1 du partim"

msgid "vol_q2_full_must_be_greater_or_equal_to_partim"
msgstr "Q2 du cours principal >= Q2 du partim"

msgid "planned_classes_full_must_be_greater_or_equal_to_partim"
msgstr "C.P. du cours principal >= C.P. du partim"

msgid "entity_requirement_full_must_be_greater_or_equal_to_partim"
msgstr "Entité de charge du cours principal >= Entité de charge du partim"

msgid "end_date_gt_begin_date"
msgstr "L'année de fin doit etre égale ou supérieur à l'année de départ"

msgid "session_title"
msgstr "Sessions"

msgid "remarks_title"
msgstr "Remarques"

msgid "faculty_remark"
msgstr "Remarque de faculté"

msgid "other_remark"
msgstr "Autre remarque"

msgid "new_learning_unit"
msgstr "Nouvelle UE"

msgid "previous"
msgstr "Précédent"

msgid "next"
msgstr "Suivant"

msgid "learning_location"
msgstr "Lieu d'enseignement"

msgid "NON_ACADEMIC"
msgstr "Non academique autre"

msgid "NON_ACADEMIC_CREF"
msgstr "Non académique CREF"

msgid "ACADEMIC"
msgstr "Académique"

msgid "ACTIVE"
msgstr "Actif"

msgid "INACTIVE"
msgstr "Inactif"

msgid "RE_REGISTRATION"
msgstr "Actif uniquement pour des réinscriptions"

msgid "OPTIONAL"
msgstr "Optionnel"

msgid "NO_PRINT"
msgstr "Pas d'impression"

msgid "IN_HEADING_2_OF_DIPLOMA"
msgstr "Dans rubrique 2 du diplôme"

msgid "IN_EXPECTED_FORM"
msgstr "Sous forme d'attendu"

msgid "FEE_1"
msgstr "Rôle"

msgid "FEE_2"
msgstr "Rôle + examen"

msgid "FEE_3"
msgstr "AESS, CAPAES ou fin de cycle"

msgid "FEE_4"
msgstr "Minerval sans examen"

msgid "FEE_5"
msgstr "Minerval complet"

msgid "FEE_6"
msgstr "certificat universitaire"

msgid "FEE_7"
msgstr "Master complémentaire spécialisation médicale"

msgid "FEE_8"
msgstr "Concours d’accès"

msgid "FEE_10"
msgstr "10 CU 30 crédits"

msgid "FEE_11"
msgstr "11 Certificat compétence méd"

msgid "FEE_12"
msgstr "12 Offres ISA : 12BA et 21MS"

msgid "FEE_13"
msgstr "13 Offres ISA : 13BA et 22MS"

msgid "DAILY"
msgstr "Horaire de jour"

msgid "SHIFTED"
msgstr "Horaire décalé"

msgid "ADAPTED"
msgstr "Horaire adapté"

msgid "academic_calendar_type"
msgstr "Type d'événement"

msgid "DELIBERATION"
msgstr "Délibération"

msgid "DISSERTATION_SUBMISSION"
msgstr "Soumission de mémoires"

msgid "EXAM_ENROLLMENTS"
msgstr "Inscription aux examens"

msgid "SCORES_EXAM_DIFFUSION"
msgstr "Diffusion des notes d'examen"

msgid "SCORES_EXAM_SUBMISSION"
msgstr "Soumission des feuilles de note"

msgid "TEACHING_CHARGE_APPLICATION"
msgstr "Application pour charges d'enseignement"

msgid "field_is_required"
msgstr "Ce champ est obligatoire."

msgid "associated_entity"
msgstr "Les entités associées"

msgid "LU_WARNING_INVALID_ACRONYM"
msgstr "Si l'acronym est introduit, il doit au minimum faire 3 caractères"

msgid "title_in_french"
msgstr "Intitulé en français"

msgid "schedule_type"
msgstr "Type horaire"

msgid "enrollment_campus"
msgstr "Lieu d'inscription"

msgid "other_campus_activities"
msgstr "Activités sur d'autres sites"

msgid "unspecified"
msgstr "Indéterminé"

msgid "university_certificate"
msgstr "Certificat universitaire"

msgid "studies_domain"
msgstr "Domaine d'études"

msgid "primary_language"
msgstr "Langue principale"

msgid "other_language_activities"
msgstr "Activité dans d'autres langues"

msgid "funding"
msgstr "Finançable"

msgid "funding_cud"
msgstr "Financement coopération internationale CCD/CUD"

msgid "funding_direction"
msgstr "Orientation de financement"

msgid "cud_funding_direction"
msgstr "Orientation coopération internationale CCD/CUD"

msgid "active_status"
msgstr "Actif"

msgid "partial_deliberation"
msgstr "Sous-épreuve"

msgid "admission_exam"
msgstr "Concours"

msgid "academic_type"
msgstr "Nature"

msgid "keywords"
msgstr "Mots clés"

msgid "training_type"
msgstr "Type de formation"

msgid "QUADRIMESTER"
msgstr "Quadrimestre(s)"

msgid "TRIMESTER"
msgstr "Trimestre(s)"

msgid "MONTH"
msgstr "Mois"

msgid "WEEK"
msgstr "Semaine(s)"

msgid "DAY"
msgstr "Jour(s)"

msgid "administration_entity"
msgstr "Entité d'administration"

msgid "management_entity"
msgstr "Entité académique"

msgid "enrollment_enabled"
msgstr "Inscriptible"

msgid "formations"
msgstr "Formations"

msgid "formations_lnk"
msgstr "Formations"

msgid "desc_lnk_formations"
msgstr "Organisation des formations"

msgid "education_groups"
msgstr "Organisations de formations"

msgid "entity_management"
msgstr "Fac. gestion"

msgid "of_category"
msgstr "Type d'organisation de formation"

msgid "activity_search"
msgstr "Unités d'enseignement"

msgid "service_course_search"
msgstr "Cours de service"

msgid "TRAINING"
msgstr "Formation"

msgid "MINI_TRAINING"
msgstr "Mini formation"

msgid "GROUP"
msgstr "Groupement"

msgid "PRIMARY_LANGUAGE"
msgstr "Langue principale"

msgid "OR"
msgstr "Ou"

msgid "AND"
msgstr "Et"

msgid "language_association"
msgstr "Opérateur langues principales"

msgid "prolong_or_create_learning_unit_message"
msgstr "<p>Le <b>sigle</b> utilisé est <b>déjà existant</b>.</p>"
       "<p>Vous avez le choix entre :"
       "<ul><li>soit <b>créer</b> une nouvelle UE qui reprendra ce sigle </li>"
       "<li>soit <b>prolonger</b> l'unité d'enseignement de même sigle </li></ul></p>"

msgid "confirm_your_action"
msgstr "Confirmer votre action."

msgid "create"
msgstr "Créer"

msgid "prolong"
msgstr "Prolonger"

msgid "diplomas_certificates"
msgstr "Diplômes /  Certificats"

msgid "diploma_title"
msgstr "Intitulé du diplôme/du certificat"

msgid "professionnal_title"
msgstr "Titre professionnel"

msgid "university_certificate_desc"
msgstr "Mène à diplôme/à certificat"

msgid "program_coorganization"
msgstr "Programme co-organisés avec d'autres institutions"

msgid "for_all_students"
msgstr "Pour tous les étudiants"

msgid "diploma"
msgstr "Diplôme"

msgid "UNIQUE"
msgstr "Diplôme unique"

msgid "SEPARATE"
msgstr "Diplôme séparé"

msgid "NOT_CONCERNED"
msgstr "Non concerné"

msgid "organization_address_save_error"
msgstr "Impossible d'enregistrer l'adresse de l'organisation"

msgid "i_confirm"
msgstr "Oui, je confirme."

msgid "msg_warning_delete_learning_unit"
msgstr "Cette opération est <strong>permanente</strong> et ne peut pas être défaite. Vous perdrez à jamais"
       " les données liées à l'UE <strong>%s</strong>."

msgid "The learning unit %(acronym)s has been successfully deleted for all years."
msgstr "L'unité d'enseignement %(acronym)s a été supprimée avec succès pour toutes les années."

msgid "cannot_delete_learning_unit_year"
msgstr "L’UE <strong>%(learning_unit)s</strong> dont vous demandez la suppression à partir de l’année %(year)s fait l’objet des liens suivants à supprimer au préalable :"

msgid "cannot_delete_learning_unit"
msgstr "L’UE <strong>%(learning_unit)s</strong> dont vous demandez la suppression fait l’objet des liens suivants à supprimer au préalable :"

msgid "There is %(count)d enrollments in %(subtype)s %(acronym)s for the year %(year)s"
msgstr "%(subtype)s %(acronym)s fait l’objet de %(count)d inscription(s) l’année %(year)s"

msgid "%(subtype)s %(acronym)s is assigned to %(tutor)s for the year %(year)s"
msgstr "%(subtype)s %(acronym)s est attribué(e) à %(tutor)s l’année %(year)s"

msgid "%(subtype)s %(acronym)s is assigned to the assistant %(assistant)s for the year %(year)s"
msgstr "%(subtype)s %(acronym)s est attribué(e) à l'assistant %(assistant)s l'année %(year)s"

msgid "lu_included_in_group"
msgstr "%(subtype)s %(acronym)s est repris dans le groupement %(group)s l’année %(year)s"

msgid "The learning unit %(acronym)s is related to the internship speciality %(speciality)s"
msgstr "L'unité d'enseignement %(acronym)s est liée à la spécialité de stage %(speciality)s"

msgid "%(subtype)s %(acronym)s has been deleted for the year %(year)s"
msgstr "%(subtype)s %(acronym)s a été supprimé(e) pour l'année %(year)s"

msgid "The class %(acronym)s has been deleted for the year %(year)s"
msgstr "La classe %(acronym)s a été supprimé(e) pour l'année %(year)s"

msgid "the partim"
msgstr "le partim"

msgid "The partim"
msgstr "Le partim"

msgid "The learning unit"
msgstr "L'unité d'enseignement"

msgid "the learning unit"
msgstr "l'unité d'enseignement"

msgid "Delete from this academic year"
msgstr "Supprimer à partir de cette année académique"

msgid "Delete all the learning unit"
msgstr "Supprimer toute l'unité d'enseignement (sur toutes les années académiques)"

msgid "You asked the deletion of the learning unit %(acronym)s from the year %(year)s"
msgstr "Vous avez demandé la suppression de l'unité d'enseignement %(acronym)s à partir de l'année %(year)s"

msgid "publish_attribution_to_portal"
msgstr "Publication des attributions sur Osis-Portal"

msgid "RESEVED_FOR_INTERNS"
msgstr "Réservé aux internes"

msgid "OPEN_FOR_EXTERNS"
msgstr "Ouvert aux externes"

msgid "EXCEPTIONAL_PROCEDURE"
msgstr "Procédure exceptionnelle"

msgid "VACANT_NOT_PUBLISH"
msgstr "Vacant à ne pas publier"

msgid "DO_NOT_ASSIGN"
msgstr "A ne pas attribuer"

msgid "folder"
msgstr "Dossier"

msgid "introduced_by"
msgstr "Introduit par"

msgid "the"
msgstr "Le"

msgid "proposal_management"
msgstr "Gestion de la proposition"

msgid "category"
msgstr "Catégorie"

msgid "PRESIDENT"
msgstr "Président"

msgid "SECRETARY"
msgstr "Secrétaire"

msgid "SIGNATORY"
msgstr "Signataire"

msgid "administrative_data"
msgstr "Données administratives"

msgid "jury"
msgstr "Jury"

msgid "signatory_qualification"
msgstr "Qualification du signataire"

msgid "course_enrollment"
msgstr "Inscription aux cours"

msgid "marks_presentation"
msgstr "Remise des notes"

msgid "dissertation_presentation"
msgstr "Remise du mémoire"

msgid "scores_diffusion"
msgstr "Diffusion des notes"

msgid "session"
msgstr "session"

msgid "at"
msgstr "à"

msgid "learning_unit_years_to_delete"
msgstr "Vous êtes sur le point de supprimer définitivement les UE suivantes"

msgid "type_must_be_full"
msgstr "Le type de l'unité d'enseignement doit être complet."

msgid "learning_unit_type_is_not_internship"
msgstr "L'unité d'enseignement n'est pas de type stage."

msgid "CREATION"
msgstr "Création"

msgid "MODIFICATION"
msgstr "Modification"

msgid "TRANSFORMATION"
msgstr "Transformation"

msgid "TRANSFORMATION_AND_MODIFICATION"
msgstr "Transformation et modification"

msgid "SUPPRESSION"
msgstr "Suppression"

msgid "CENTRAL"
msgstr "Central"

msgid "SUSPENDED"
msgstr "Suspendu"

msgid "ACCEPTED"
msgstr "Accepté"

msgid "REFUSED"
msgstr "Refusé"

msgid "success_modification_proposal"
msgstr "Une proposition de modification de type {} a été faite pour l'unité d'enseignement {}."

msgid "proposal_edited_successfully"
msgstr "Proposition modifiée avec succès"

msgid "proposals_cancelled_successfully"
msgstr "Propositions annulées avec succès"

msgid "proposals_consolidated_successfully"
msgstr "Propositions consolidées avec succès"

msgid "content"
msgstr "Contenu"

msgid "code_scs"
msgstr "Code SCS"

msgid "title_code_formation"
msgstr "Intitulé / Code OF"

msgid "absolute_credits"
msgstr "Crédits abs."

msgid "relative_target_credits"
msgstr "Créd. cible rel."

msgid "min_credits"
msgstr "Créd. min."

msgid "max_credits"
msgstr "Créd. max."

msgid "mandatory"
msgstr "Oblig."

msgid "block"
msgstr "Bloc"

msgid "current_order"
msgstr "Ordre présent"

msgid "sessions_derogation"
msgstr "Sessions en dérogation"

msgid "own_comment"
msgstr "Commentaire propre"

msgid "SESSION_1"
msgstr "1"

msgid "SESSION_2"
msgstr "2"

msgid "SESSION_3"
msgstr "3"

msgid "SESSION_1_2"
msgstr "12"

msgid "SESSION_1_3"
msgstr "13"

msgid "SESSION_2_3"
msgstr "23"

msgid "SESSION_1_2_3"
msgstr "123"

msgid "SESSION_UNDEFINED"
msgstr "Session indéfinie"

msgid "SESSION_PARTIAL_2_3"
msgstr "p23"

msgid "Put in proposal"
msgstr "Mettre en proposition"

msgid "Put in suppression proposal"
msgstr "Mettre en proposition de suppression"

msgid "Proposal for modification"
msgstr "Proposition de modification"

msgid "End of teaching"
msgstr "Fin d'enseignement"

msgid "academic_entity_small"
msgstr "Ent. académique"

msgid "academic_entity"
msgstr "Entité académique"

msgid "folder_number"
msgstr "Dossier n°{}"

msgid "produce_xls"
msgstr "Produire un excel avec la liste des résultats"

msgid "produce_xls_lu"
msgstr "Xls avec les activités"

msgid "%(date)s must be set within %(start_date)s and %(end_date)s"
msgstr "%(date)s doit être comprise entre %(start_date)s et %(end_date)s"

msgid "cancel_proposal"
msgstr "Annuler proposition"

msgid "edit_proposal"
msgstr "Editer proposition"

msgid "Consolidate proposal"
msgstr "Consolider proposition"

msgid "msg_confirm_cancel_proposal"
msgstr "Etes-vous certain de vouloir annuler la proposition ?"

msgid "The administrative data has been successfully modified"
msgstr "Les données administratives ont été sauvées avec succès"

msgid "vacant"
msgstr "Vacant"

msgid "team_management"
msgstr "Gestion par équipe"

msgid "type_declaration_vacant"
msgstr "Décision"

msgid "procedure"
msgstr "Procédure"

msgid "educational_information_management"
msgstr "Gestion des informations pédagogiques"

msgid "SUMMARY_COURSE_SUBMISSION"
msgstr "Soumission des résumés de cours"

msgid "INTERNAL_TEAM"
msgstr "Interne/Equipe"

msgid "substitute"
msgstr "Suppléé"

msgid "not_end_year"
msgstr "pas de fin prévue"

msgid "edit_learning_unit_end_date"
msgstr "Modifier la date de fin l'unité d'enseignement"

msgid "new_partim"
msgstr "Créer un nouveau partim"

msgid "partim"
msgstr "Partim"

msgid "partim_character_rules"
msgstr "Identifiant partim: 1 lettre ou 1 chiffre"

msgid "invalid_partim_character"
msgstr "Caractère déjà utilisé"

msgid "learning_unit_successfuly_created"
msgstr "Unité d'enseignement <a href='%(link)s'> %(acronym)s (%(academic_year)s) </a> créée avec succès."

msgid "learning_unit_successfuly_deleted"
msgstr "Unité d'enseignement {acronym} ({academic_year}) supprimée avec succès."

msgid "learning_unit_creation_academic_year_max_error"
msgstr "Impossible de créer une UE dont l'année académique est supérieure à {}."

msgid "parent_greater_than_partim"
msgstr "L'année de fin selectionnée (%(partim_end_year)s) est plus grande que l'année de fin du parent %(lu_parent)s"

msgid "learning_unit_created"
msgstr "L'unité d'enseignement %(learning_unit)s créée pour l'année academique %(academic_year)s"

msgid "learning_unit_updated"
msgstr "Unité d'enseignement {acronym} mise à jour avec succès"

msgid "partim_greater_than_parent"
msgstr "L'unité d'enseignement %(learning_unit)s a un partim %(partim)s avec une année de fin plus grande que %(year)s"

msgid "remark"
msgstr "Remarque"

msgid "remark_english"
msgstr "Remarque en anglais"

msgid "Ensure this value is less than %(limit_value)s."
msgstr "Assurez-vous que cette valeur est inférieure à %(limit_value)s."

msgid "Ensure this value is greater than %(limit_value)s."
msgstr "Assurez-vous que cette valeur est supérieure à %(limit_value)s."

msgid "Entity_not_exist"
msgstr "L'entité %(entity_acronym)s n'existe pas pour l'année académique sélectionnée %(academic_year)s"

msgid "edit_learning_unit"
msgstr "Modifier l'unité d'enseignement"

msgid "requirement_entity_end_date_too_short"
msgstr "La durée de vie de l'entité responsable cahier de charges est trop courte."

msgid "Requirement and allocation entities must be linked to the same faculty for this learning unit type."
msgstr "L'entité responsable du cahier de charges et celle d'attribution doivent appartenir à la même faculté pour ce type d'unité d'enseignement."

msgid "success_modification_learning_unit"
msgstr "L'unité d'enseignement a été modifiée."

msgid "error_modification_learning_unit"
msgstr "Erreur lors de la modification de l'unité d'enseignement."

msgid "cannot_set_internship_subtype_for_type_other_than_internship"
msgstr "Le sous-type de stage ne peut pas être séléctionnné pour un type d'unité d'enseignement autre que stage."

msgid "%(subtype)s %(acronym)s is in proposal for the year %(year)s"
msgstr "%(subtype)s %(acronym)s est en proposition pour l'année %(year)s"

msgid "volume_have_more_than_2_decimal_places"
msgstr "Le volume a plus de 2 décimales"

msgid "Site"
msgstr "Site"

msgid "proposal_type"
msgstr "Type proposition"

msgid "proposal_status"
msgstr "Etat proposition"

msgid "folder_entity"
msgstr "Sigle dossier"

msgid "proposals_search"
msgstr "Propositions"

msgid "folder_num"
msgstr "N° dossier"

msgid "ask_to_report_modification"
msgstr "Voulez-vous reporter les modifications faites pour les années suivantes ?"

msgid "proposal_learning_unit_successfuly_created"
msgstr "Proposition d'unité d'enseignement <a href='%(link)s'> %(acronym)s (%(academic_year)s) </a> créée avec succès."

msgid "new_learning_unit_proposal"
msgstr "Nouvelle proposition d'unité d'enseignement"

msgid "proposal_creation"
msgstr "Proposition de création"

msgid "proposal_update"
msgstr "Modification de proposition"

msgid "value_before_proposal"
msgstr "Valeur avant proposition"

msgid "entity_not_found"
msgstr "Entité non-trouvée.  Il y a peut-être une erreur dans les données"

msgid "min_for_field"
msgstr "Veuillez entrer une valeur supérieure ou égale à 0."

msgid "max_for_field"
msgstr "Veuillez entrer une valeur inférieur ou égale à 500."

msgid "force_state"
msgstr "Forcer l'état"

msgid "do_you_want_change_status_proposals"
msgstr "Voulez-vous changer le statut de ces propositions?"

msgid "are_you_sure_to_change_state_from"
msgstr "Êtes-vous sûr de vouloir changer l'état de"

msgid "must_set_common_title_or_specific_title"
msgstr "L'intitulé propre ou l'intitulé commun est requis."

msgid "learning_unit_in_proposal_cannot_save"
msgstr "L'unité d'enseignement %(luy)s est en proposition, impossible de sauvegarder le changement à partir de l'année %(academic_year)s"

msgid "in_proposal"
msgstr "En proposition"

msgid "by"
msgstr "Par"

msgid "summary_locked"
msgstr "mise-à-jour bloquée"

msgid "get_back_to_initial"
msgstr "Retour à l'état initial"

msgid "do_you_want_to_get_back_to_initial"
msgstr "Voulez-vous retourner à l'état initial?"

msgid "error_proposal_suppression_to_initial"
msgstr "Erreur lors du retour à l'initial. Une des propositions sélectionnées n'est pas de type SUPPRESSION. Rien n'a été fait"

msgid "error_proposal_no_data"
msgstr "Erreur lors du retour à l'initial. Aucune donnée sélectionnée valide"

msgid "msg_confirm_delete_luy"
msgstr "Etes-vous certain de vouloir supprimer définitivement cette unité d'enseignement ?"

msgid "already_existing_acronym"
msgstr "Sigle déjà existant"

msgid "The value of field '%(field)s' is different between year %(year)s - %(value)s and year %(next_year)s - %(next_value)s"
msgstr "La valeur du champ '%(field)s' différe entre l'année %(year)s - %(value)s et l'année %(next_year)s - %(next_value)s"

msgid "There is not the learning unit %(acronym)s - %(next_year)s"
msgstr "Il n'existe pas d'unité d'enseigmenent %(acronym)s - %(next_year)s"

msgid "The value of field '%(field)s' for the learning unit %(acronym)s (%(component_type)s) is different between year %(year)s - %(value)s and year %(next_year)s - %(next_value)s"
msgstr "La valeur du champ '%(field)s'de l'unité d'enseignement %(acronym)s (%(component_type)s) différe entre l'année %(year)s - %(value)s et l'année %(next_year)s - %(next_value)s"

msgid "There is not %(component_type)s for the learning unit %(acronym)s - %(year)s but exist in %(existing_year)s"
msgstr "Il n'y a pas de %(component_type)s pour l'unité d'enseignement %(acronym)s - %(year)s mais existe en %(existing_year)s"

msgid "Educational information opening"
msgstr "Ouverture informations pédagoqiques"

msgid "Educational information ending"
msgstr "Fermeture informations pédagoqiques"

msgid "official_title_proper_to_partim"
msgstr "Intitulé propre au partim"

msgid "official_english_title_proper_to_partim"
msgstr "Intitulé en anglais propre au partim"

msgid "Educational information submission dates updated"
msgstr "Date de soumission des informations pédagogiques mis à jour"

msgid "The credits value of the partim %(acronym)s is greater or equal than the credits value of the parent learning unit."
msgstr "Le nombre de crédits du partim %(acronym)s est supérieur ou égal à celui de l'unité d'enseignement parent"

msgid "The learning unit has been updated until %(year)s."
msgstr "L'unité d'enseignement a été modifiée jusqu'en %(year)s."

msgid "Prohibition to delete a learning unit before 2015."
msgstr "Interdiction de supprimer une unité d'enseignement avant 2015."

msgid "The entity '%(acronym)s' doesn't exist anymore in %(year)s"
msgstr "L'entité '%(acronym)s' n'existe plus en %(year)s"

msgctxt "bibliography"
msgid "title"
msgstr "titre"

msgctxt "bibliography"
msgid "mandatory"
msgstr "obligatoire"

msgid "Bibliography"
msgstr "Bibliographie"

msgid "Modalities specific to IN and OUT mobility"
msgstr "Modalités propres à la mobilité IN et OUT"

msgid "updated"
msgstr "Mis à jour"

msgid "unupdated"
msgstr "Pas à jour"

msgid "summary_list"
msgstr "Statut des informations pédagogiques"

msgid "The periodicity of the parent and the partims do not match"
msgstr "La périodicité de l'UE parent et des partims est incompatible"

msgid "The parent is inactive and there is at least one partim active"
msgstr "L'UE parent est inactive et au moins un partim est actif"

msgid "This partim is active and the parent is inactive"
msgstr "Ce partim est actif alors que l'UE parent est inactive"

msgid "educational_information_update_reminder"
msgstr "Mail de rappel résumés"

msgid "do_you_want_to_sent_email"
msgstr "Voulez-vous envoyer un email de rappel?"

msgid "desc_mail_reminder"
msgstr "Envoyer un email de rappel pour la mise à jour des informations pédagogiques"

msgid "success_mail_reminder"
msgstr "Messages de rappel envoyés"

msgid "consolidate"
msgstr "Consolider"

msgid "do_you_want_to_consolidate"
msgstr "Voulez-vous consolider ?"

msgid "need_no_reminder"
msgstr "Pas besoin de rappel tout est en ordre"

msgid "Proposal %(acronym)s (%(academic_year)s) cannot be consolidated."
msgstr "Proposition %(acronym)s (%(academic_year)s) ne peut pas être consolidée."

msgid "Proposal %(acronym)s (%(academic_year)s) successfully consolidated."
msgstr "Proposition %(acronym)s (%(academic_year)s) consolidée avec succès."

msgid "Proposal %(acronym)s (%(academic_year)s) cannot be canceled."
msgstr "Proposition %(acronym)s (%(academic_year)s) ne peut pas être annulée."

msgid "Proposal %(acronym)s (%(academic_year)s) successfully canceled."
msgstr "Proposition %(acronym)s (%(academic_year)s) annulée avec succès"

msgid "A report has been sent."
msgstr "Un rapport a été envoyé."

msgid "Success"
msgstr "Succès"

msgid "Failure"
msgstr "Echec"

msgid "Remarks"
msgstr "Remarques"

msgid "Learning unit"
msgstr "Unité d'enseignement"

msgid "Research criteria"
msgstr "Critères de recherche"

msgid "The learning unit %(acronym)s is included in the following education groups"
msgstr "L'unité d'enseignement %(acronym)s est incluse dans les groupements suivants"

msgid "type_code_formation"
msgstr "Type d'OF"

msgid "absolute_and_relative_credits"
msgstr "Crédits<br>relatifs / absolus"

msgid "Proposal is neither accepted nor refused."
msgstr "La proposition n'est ni acceptée ni refusée."

msgid "learning_achievements"
msgstr "Acquis d'apprentissage"

msgid "up"
msgstr "Remonter"

msgid "down"
msgstr "Descendre"

msgid "learning_achievements_headline"
msgstr "A la fin de cette unité d'enseignement, l'étudiant est capable de:"

msgid "User %(person)s do not have rights on this proposal."
msgstr "L'utilisateur %(person)s ne dispose pas de droits sur cette proposition."

msgid "Enrollments to learning unit"
msgstr "Inscriptions à l'UE"

msgid "Training"
msgstr "Formation"

msgid "Enrollments to training"
msgstr "Inscrits à la formation"

msgid "Enrolled to learning unit"
msgstr "Inscrits à l'UE"

msgid "No proposals was selected."
msgstr "Aucune propositions n'a été sélectionnées."

msgid "Proposal %(acronym)s (%(academic_year)s) successfully changed state."
msgstr "Proposition %(acronym)s (%(academic_year)s) a changé d'état avec succès."

msgid "Proposal %(acronym)s (%(academic_year)s) cannot be changed state."
msgstr "Proposition %(acronym)s (%(academic_year)s) ne peut pas changer d'état."

msgid "cancellation"
msgstr "annulation"

msgid "consolidation"
msgstr ""

msgid "borrowed_course_search"
msgstr "Cours empruntés"

msgid "add_another"
msgstr "Ajouter un autre"

msgid "faculty_borrowing"
msgstr "Faculté emprunteuse"

msgid "The value of this attribute is inherited from the parent UE"
msgstr "La valeur de cet attribut est héritée de l'UE parent"

msgid "to_complete"
msgstr "A compléter"

msgid "The value of this attribute is not annualized"
msgstr "La valeur de cet attribut n'est pas annualisée"

msgid "start_year"
msgstr "Début"

msgid "produce_xls_attributions"
msgstr "Xls avec les activités et les attributions"

msgid "produce_xls_proposals"
msgstr "Xls avec les propositions"

msgid "proposal_date"
msgstr "Date proposition"

msgid "search_type"
msgstr "Type de recherche"

msgid "The linked entity does not exist at the start date of the academic year linked to this learning unit"
msgstr "L'entité liée n'existe pas à la date de début de l'année académique liée à cette unité d'enseignement"

msgid "COURSE_ENROLLMENT"
msgstr "Inscription aux cours"

msgid "vol_global"
msgstr "Vol.global"

msgid "volume_global"
msgstr "volume total global"

msgid "missing_internship_subtype"
msgstr "Il est nécessaire d'indiquer le sous-type de stage"

msgid "Consistency error in %(academic_year)s : %(error)s"
msgstr "Erreur de consistance en %(academic_year)s : %(error)s"

msgid "%(col_name)s has been already modified. ({%(new_value)s} instead of {%(current_value)s})"
msgstr "%(col_name)s a déjà été modifié. ({%(new_value)s} à la place de {%(current_value)s})"

msgid "external_code"
msgstr "Code local"

msgid "Proposals"
msgstr "Propositions"

msgid "learning_units_and_attributions_filename"
msgstr "unites_enseignements_et_attributions"

msgid "attribution_list"
msgstr "Liste d'attributions"

msgid "List_proposals"
msgstr "Liste de propositions"

msgid "List_activities"
msgstr "Liste d'activités"

msgid "learning_units_filename"
msgstr "unite_enseignements"

msgid "new_external_learning_unit"
msgstr "Nouvelle UE externe"

msgid "external"
msgstr "Externe"

msgid "comment_title"
msgstr "Commentaire"

msgid "requesting_entity"
msgstr "Entité demandeuse"

msgid "local_credits"
msgstr "Crédits locaux"

msgid "warnigns_detected"
msgstr "Nous avons détecté des incohérences dans les données suivantes :"

msgid "Volumes are inconsistent"
msgstr "Les volumes sont inconsistants"

msgid "planned classes cannot be 0"
msgstr "le nombre de classes prévues ne peut être 0"

msgid "url of the learning unit"
msgstr "URL de l'unité d'enseignement"

msgid "professional_integration"
msgstr "Intégration professionnelle"

msgid "external_search"
msgstr "UE externes"

msgid "formerly"
msgstr "Anciennement"

msgid "title_1_in_english"
msgstr "Intitulé commun aux partims (partie 1) en anglais"

msgid "title_2_in_english"
msgstr "Intitulé propre au partim (partie 2) en anglais"

msgid "Manage volumes"
msgstr "Gérer les volumes"

<<<<<<< HEAD
msgid "New partim"
msgstr "Nouveau partim"
=======
msgid "New external learning unit"
msgstr "Nouvelle unité d'enseignement externe"
>>>>>>> 68d9f538
<|MERGE_RESOLUTION|>--- conflicted
+++ resolved
@@ -2970,10 +2970,10 @@
 msgid "Manage volumes"
 msgstr "Gérer les volumes"
 
-<<<<<<< HEAD
+msgid "New external learning unit"
+msgstr "Nouvelle unité d'enseignement externe"
+
 msgid "New partim"
 msgstr "Nouveau partim"
-=======
-msgid "New external learning unit"
-msgstr "Nouvelle unité d'enseignement externe"
->>>>>>> 68d9f538
+
+
