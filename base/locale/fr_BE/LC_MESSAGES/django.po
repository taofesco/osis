--- conflicted
+++ resolved
@@ -2591,10 +2591,8 @@
 msgid "proposal_creation"
 msgstr "Proposition de création"
 
-<<<<<<< HEAD
-msgid "value_before_proposal"
-msgstr "Valeur avant proposition"
-=======
 msgid "proposal_update"
 msgstr "Modification de proposition"
->>>>>>> 0c844766
+
+msgid "value_before_proposal"
+msgstr "Valeur avant proposition"