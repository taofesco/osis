# SOME DESCRIPTIVE TITLE.
# Copyright (C) YEAR THE PACKAGE'S COPYRIGHT HOLDER
# This file is distributed under the same license as the PACKAGE package.
# FIRST AUTHOR <EMAIL@ADDRESS>, YEAR.
#
msgid ""
msgstr ""
"Project-Id-Version: PACKAGE VERSION\n"
"Report-Msgid-Bugs-To: \n"
"POT-Creation-Date: 2016-04-22 15:14+0200\n"
"PO-Revision-Date: YEAR-MO-DA HO:MI+ZONE\n"
"Last-Translator: FULL NAME <EMAIL@ADDRESS>\n"
"Language-Team: LANGUAGE <LL@li.org>\n"
"Language: \n"
"MIME-Version: 1.0\n"
"Content-Type: text/plain; charset=UTF-8\n"
"Content-Transfer-Encoding: 8bit\n"

msgid "ABSENCE_JUSTIFIED"
msgstr "Absence justifiée"

msgid "ABSENCE_UNJUSTIFIED"
msgstr "Absence injustifiée"

msgid "CHEATING"
msgstr "Tricherie"

msgid "Create a xls file while activity\\"
msgstr ""

msgid "Get xls"
msgstr ""

msgid "ID"
msgstr "ID"

msgid "Legend : values allowed for 'justification'"
msgstr ""

msgid "Line"
msgstr "Ligne"

msgid "Note already submitted"
msgstr ""

msgid "OSIS"
msgstr "OSIS"

msgid "Print scores for all activities"
msgstr ""

msgid "SCORE_MISSING"
msgstr "Note manquante"

msgid "Save"
msgstr ""

msgid "absent"
msgstr "Absent"

msgid "absent_pdf_legend"
msgstr "A=Absent"

msgid "academic_calendar"
msgstr "Calendrier académique"

msgid "academic_calendar_management"
msgstr "Gestion du calendrier académique"

msgid "academic_calendar_offer_year_calendar_end_date_error"
msgstr "La date de fermeture de l'encodage des notes du calendrier académique ne peut pas être inférieure au %s "
       "(date de fin de l'encodage des notes du programme '%s')"

msgid "academic_calendar_offer_year_calendar_start_date_error"
msgstr "La date d'ouverture de l'encodage des notes du calendrier académique ne peut pas être supérieure au %s "
       "(date de début de l'encodage des notes du programme '%s')"

msgid "academic_calendars"
msgstr "Calendriers académique"

msgid "academic_year"
msgstr "Année académique"

msgid "academic_year_not_exist"
msgstr "L'année académique (%d) n'existe pas"

msgid "acces_denied"
msgstr "Accès refusé!"

msgid "acronym"
msgstr "Sigle"

msgid "activity"
msgstr "Activité"

msgid "activity_code"
msgstr "Activité"

msgid "activity_not_exit"
msgstr "L'activité %s n'existe pas"

msgid "add"
msgstr "Ajouter"

msgid "add_an_address_to_the_organization"
msgstr "Ajouter une adresse à l'organisation"

msgid "address(ses)"
msgstr "Adresse(s)"

msgid "addresses"
msgstr "Adresses"

msgid "administration"
msgstr "Administration"

msgid "after_submission_a_message_must_be_sent"
msgstr "Si un encodage est soumis , um message est envoyé au professeur de ce cours"

msgid "all"
msgstr "Tout"

msgid "application_management"
msgstr "Gestion de l'application"

msgid "are_you_sure"
msgstr "Êtes-vous sûr?"

msgid "assistants"
msgstr "Assistants"

msgid "attributions"
msgstr "Attributions"

msgid "authorized_decimal_for_this_activity"
msgstr "Les notes décimales sont autorisées pour ce cours"

msgid "bachelor"
msgstr "Bachelier"

msgid "back"
msgstr "Retour"

msgid "begin_date_lt_end_date"
msgstr "La date de début doit etre égale ou inferieure à la date de fin"

msgid "birth_date"
msgstr "Date de naissance"

msgid "btn_messages_history_search"
msgstr "Recherche dans l'historique des messages"

msgid "btn_send_message_again_title"
msgstr "Réenvoie le message au destinataire"

msgid "by_learning_unit"
msgstr "Par unité d'enseignement"

msgid "by_specific_criteria"
msgstr "Par critère spécifique"

msgid "cancel"
msgstr "Annuler"

msgid "catalogue"
msgstr "Catalogue de formation"

msgid "chair_of_the_exam_board"
msgstr "Président du jury"

msgid "cheating_pdf_legend"
msgstr "T=Tricherie"

msgid "child_entities"
msgstr "Entités 'enfant'"

msgid "choose_file"
msgstr "Parcourir"

msgid "city"
msgstr "Ville"

msgid "close"
msgstr "Fermer"

msgid "closed"
msgstr "Fermé"

msgid "code"
msgstr "Code"

msgid "compare"
msgstr "Comparer"

msgid "complete"
msgstr "Complet"

msgid "constraint_score_other_score"
msgstr "Vous ne pouvez pas remplir simultanément les colonnes 'Note chiffrée' et 'Justification'"

msgid "coordinator"
msgstr "Coordinateur(trice)"

msgid "coordinators_can_submit_partial_encoding"
msgstr "Les coordinateurs peuvent soumettre des encodages partiels"

msgid "country"
msgstr "Pays"

msgid "create_an_organization"
msgstr "Créer une organisation"

msgid "creation_date"
msgstr "Date de création"

msgid "credits"
msgstr "Crédits"

msgid "data"
msgstr "Données"

msgid "data_maintenance"
msgstr "Maintenance de données"

msgid "data_management"
msgstr "Gestion de données"

msgid "date"
msgstr "Date de remise"

msgid "date_not_passed"
msgstr "Date non communiquée"

msgid "decimal_score_allowed"
msgstr "Note décimale autorisée"

msgid "decimal_score_not_allowed"
msgstr "Note décimale non autorisée"

msgid "decimal_values_accepted"
msgstr "Les notes de ce cours peuvent recevoir des valeurs décimales."

msgid "decimal_values_ignored"
msgstr ""
"Les notes de ce cours ne peuvent PAS recevoir de valeurs décimales."

msgid "score_have_more_than_2_decimal_places"
msgstr "La note comporte plus de deux chiffres après la virgule"

msgid "definitive_save"
msgstr "Sauvegarde définitive (soumettre à la faculté)"

msgid "delete"
msgstr "Supprimer"

msgid "delete_selected_messages"
msgstr "Supprimer les messages sélectionnés"

msgid "deliberation_date"
msgstr "Date de délibération"

msgid "desc_assistants"
msgstr "Processus visant à aider les enseignants pour l'encodage des notes."

msgid "desc_lnk_academic_year"
msgstr "Gestion du programme annualisé."

msgid "desc_lnk_assessments"
msgstr "Processus visant à aider les enseignants pour l'encodage des notes."

msgid "desc_lnk_data_maintenance"
msgstr "La maintenance de données avec la langage SQL"

msgid "desc_lnk_data_management"
msgstr "Gestion des données par entité du métier"

msgid "desc_lnk_entities"
msgstr "Gestion des la structure organisationnelle."

msgid "desc_lnk_files"
msgstr "Consultation des fichiers gérés par l'application."

msgid "desc_lnk_home_catalog"
msgstr "Elaboration et gestion du catalogue de formation."

msgid "desc_lnk_home_institution"
msgstr "Gestion de l'institution."

msgid "desc_lnk_home_studies"
msgstr ""
"Gestion du parcours des étudiants depuis leur inscription jusqu'à leur "
"diplôme."

msgid "desc_lnk_internships"
msgstr "Gestion des stages des étudiants."

msgid "desc_lnk_learning_units"
msgstr ""
"Gestion des cours, des formations et d'autres activités qui composent le "
"programme."

msgid "desc_lnk_my_osis"
msgstr "Vos données personnelles, des préférences et d'autres informations associés."

msgid "desc_lnk_offers"
msgstr "Gestion des programmes."

msgid "desc_lnk_organizations"
msgstr "Gestion des organisations."

msgid "desc_lnk_score_encoding"
msgstr ""
"Ce processus aide les enseignants à encoder les notes pendant les sessions "
"d'examen."

msgid "desc_lnk_storage"
msgstr "Surveillance de la capacité de stockage"

msgid "desc_messages_history"
msgstr "L'historique des messages vous permet d'accéder aux messages envoyés par courier électronique"

msgid "desc_messages_template"
msgstr "Le modèles de message permet la personnalisation dynamique des e-mails."

msgid "desc_my_messages"
msgstr "La liste des messages qui vous ont été envoyés par l'application"

msgid "desc_profile"
msgstr "Informations liées à votre profil"

msgid "description"
msgstr "Description"

msgid "display_scores_for_one_learning_unit"
msgstr "Visualiser/charger les notes pour le cours"

msgid "display_tutors"
msgstr "Afficher tous les enseignants pour ce cours"

msgid "doctoral_commission"
msgstr "Commision doctorale"

msgid "documentation"
msgstr "Documentation"

msgid "done_at"
msgstr "Fait à"

msgid "double_encoding"
msgstr "Double encodage"

msgid "double_encoding_test"
msgstr "Double encodage des notes"

msgid "dubble_encoding"
msgstr "Double encodage"

msgid "dubble_online_scores_encoding"
msgstr "Double encodage de notes en ligne"

msgid "edit"
msgstr "Éditer"

msgid "email"
msgstr "Email"

msgid "empty_note_pdf_legend"
msgstr "(vide)=Pas encore de note"

msgid "encode"
msgstr "Encoder"

msgid "encode_as_coordinator"
msgstr "Encoder en tant que coordinateur"

msgid "encode_as_pgm"
msgstr "Encoder en tant que gestionnaire de programme"

msgid "encode_as_professor"
msgstr "Encoder en tant que professeur"

msgid "encoding"
msgstr "Encodage"

msgid "encoding_status_ended"
msgstr "Toutes les notes ont été soumises."

msgid "encoding_status_notended"
msgstr "Il reste encore des notes à encoder."

msgid "end_date"
msgstr "Date de fin"

msgid "enrollment_activity_not_exist"
msgstr "L'inscription à l'activité %s n'existe pas"

msgid "enrollment_exam_not_exists"
msgstr "L'inscription à l'unité d'enseignement %s n'existe pas"

msgid "enrollments"
msgstr "Inscriptions"

msgid "entities"
msgstr "Entités"

msgid "entity"
msgstr "Entité"

msgid "evaluations"
msgstr "Évaluations"

msgid "event"
msgstr "Événement"

msgid "exam_board_secretary"
msgstr "Secrétaire du jury"

msgid "execute"
msgstr "Exécuter"

msgid "faculty"
msgstr "Faculté"

msgid "fax"
msgstr "Fax"

msgid "female"
msgstr "Féminin"

msgid "file"
msgstr "Fichier"

msgid "file_must_be_xlsx"
msgstr "Le fichier doit être un fichier excel valide au format 'XLSX'"

msgid "file_production_date"
msgstr "Date de production du fichier excel"

msgid "students_deliberated_are_not_shown"
msgstr "Les étudiants déjà délibérés ne sont pas repris"

msgid "files"
msgstr "Fichiers"

msgid "final"
msgstr "Final"

msgid "firstname"
msgstr "Prénom"

msgid "fixed_line_phone"
msgstr "Téléphone fixe"

msgid "focuses"
msgstr "Finalités"

msgid "formation_catalogue"
msgstr "Catalogue de formation"

msgid "function"
msgstr "Fonction"

msgid "gender"
msgstr "Genre"

msgid "general_informations"
msgstr "Informations générales"

msgid "get_excel_file"
msgstr "Produire le fichier Excel"

msgid "global_identifiant"
msgstr "Identifiant global"

msgid "go"
msgstr "Continuer"

msgid "grade"
msgstr "Niveau"

msgid "help_pnl_selectedfiles"
msgstr "Veuillez sélectionner un fichier xls pour l'injection des notes"

msgid "help_submission_scores_label"
msgstr "Vous êtes sur le point de soumettre %s note(s) à la (aux) faculté(s). Attention : les notes soumises <b>ne peuvent plus être modifiées.</b>"

msgid "highlight_description"
msgstr "Description de l'événement"

msgid "highlight_shortcut"
msgstr "Titre raccourcis de l'événement"

msgid "highlight_title"
msgstr "Titre de l'événement"

msgid "home"
msgstr "Page d'accueil"

msgid "html_message"
msgstr "Message HTML"

msgid "identification"
msgstr "Identification"

msgid "idle"
msgstr "En attente"

msgid "ill"
msgstr "Malade"

msgid "ill_pdf_legend"
msgstr "M=Malade"

msgid "in_accordance_to_regulation"
msgstr "Conformément aux articles 104, 109 et 111 RGEE (Règlement Général des Examens) disponible au lien suivant"

msgid "incomplete"
msgstr "Incomplet"

msgid "info_address_changed_for_papersheet"
msgstr "Ce formulaire de modification des coordonnées d’une entité administrative du programme d’étude %s "
       "impacte uniquement l’affichage des coordonnées sur la feuille de notes. Cela ne modifie donc pas "
       "les coordonnées officielles d’une entité/structure. Par ailleurs, la liste déroulante "
       "« Réutiliser l’adresse de … » permet de faciliter l’encodage de l’adresse à partir de données préexistantes"

msgid "inject"
msgstr "Injecter"

msgid "inject_xls_file"
msgstr "Injecter fichier excel"

msgid "institute"
msgstr "Institut"

msgid "institution"
msgstr "Institution"

msgid "international_title"
msgstr "Titre international"

msgid "internships"
msgstr "Stages"

msgid "invalid_file"
msgstr "Fichier invalide"

msgid "javascript_is_disabled"
msgstr "JavaScript est désactivé dans votre navigateur, mais OSIS ne fonctionne pas sans JavaScript."

msgid "justification"
msgstr "Justification"

msgid "justification_invalid"
msgstr "Justification invalide"

msgid "justification_legend"
msgstr "Légende pour le champ 'Justification': %s"

msgid "justifications"
msgstr "Justifications"

msgid "label"
msgstr "Label"

msgid "label_jumbotron_details_academic_cal"
msgstr "Comme présenté sur la page d'accueil"

msgid "language"
msgstr "Langue"

msgid "lastname"
msgstr "Nom"

msgid "last_synchronization"
msgstr "Dernière synchronisation"

msgid "learning_unit"
msgstr "Unité d'enseignement"

msgid "learning_unit_not_access"
msgstr "Vous n'avez pas les droits d'accès à cette unité d'enseignement ou elle n'existe pas en pas de données"

msgid "learning_unit_not_access_or_not_exist"
msgstr "Vous n'avez pas les droits d'accès pour cette unité d'enseignement ou elle n'existe pas en base de données"

msgid "learning_unit_responsible"
msgstr "Responsable du cours"

msgid "learning_unit_search"
msgstr "Recherche d'unités d'enseignement"

msgid "learning_units"
msgstr "Unités d'enseignement"

msgid "learning_units_in"
msgstr "unités d'enseignement dans"

msgid "learning_units_with_inscription_must_be_shown"
msgstr "Tous les cours du professeur qui possèdent des inscriptions doivent être présents"

msgid "learning_units_without_inscription_must_not_be_shown"
msgstr "Les cours qui ne possèdent pas d'inscriptions ne devraient pas être présents"

msgid "link_to_RGEE"
msgstr "https://www.uclouvain.be/enseignement-reglements.html"

msgid "lnk_message_history_read_title"
msgstr "Afficher le message"

msgid "location"
msgstr "Rue et numéro"

msgid "log-in"
msgstr "Log-in"

msgid "login"
msgstr "Login"

msgid "logistic"
msgstr "Logistique"

msgid "logout"
msgstr "Logout"

msgid "lu_could_contain_decimal_scores"
msgstr "Cette année d'étude accepte les notes décimales"

msgid "lu_must_not_contain_decimal_scores"
msgstr "Cette année d'étude n'accepte pas les notes décimales"

msgid "male"
msgstr "Masculin"

msgid "managed_programs"
msgstr "Programmes gérés"

msgid "mandates"
msgstr "Mandates"

msgid "mark_selected_messages_as_read"
msgstr "Marquer les messages sélectionnés comme lus"

msgid "master"
msgstr "Master"

msgid "message"
msgstr "Message"

msgid "message_address_papersheet"
msgstr "Réutilisez l'adresse d'une entité liée au programme ou informez l'adresse d'affichage pour la feuille des notes"

msgid "message_not_resent_no_email"
msgstr "Le message ne peut être réenvoyé , l'utilisateur n'a pas d'adresse mail."

msgid "message_resent_ok"
msgstr "Le message à bien été réenvoyé."

msgid "messages"
msgstr "Messages"

msgid "messages_history"
msgstr "Historique des messages"

msgid "messages_templates"
msgstr "Modèles de messages"

msgid "minimum_one_criteria"
msgstr "Veuillez remplir au moins 1 critère de recherche"

msgid "miss"
msgstr "Madame"

msgid "missing_column_session"
msgstr "Veuillez remplir la colonne 'session' de votre fichier excel."

msgid "mister"
msgstr "Monsieur"

msgid "mobile_phone"
msgstr "Téléphone mobile (GSM)"

msgid "more_than_one_academic_year_error"
msgstr "Il y a plusieurs années académiques dans la colonne 'Année académique' de votre fichier excel. "
      "Veuiller corriger votre fichier excel de manière à ce qu'il n'y ai qu'une seule année académique"

msgid "more_than_one_exam_enrol_for_one_learn_unit"
msgstr "Cet étudiant possède plusieurs inscriptions au même examen "
       "(il est inscrit à un même cours dans 2 programmes différents). "
       "Veuillez encoder cette note via l'onglet 'en ligne' de l'interface svp."

msgid "more_than_one_learning_unit_error"
msgstr "Vous avez encodé des notes pour plusieurs unités d'enseignements dans votre fichier excel "
       "(colonne 'Unité d'enseignement'). Veillez à ne faire qu'un seul fichier excel par unité d'enseignement."

msgid "more_than_one_session_error"
msgstr "Il y a plusieurs numéros de sessions dans la colonne 'Session' de votre fichier excel. "
      "Veuiller corriger votre fichier excel de manière à ce qu'il n'y ai qu'un seul numéro de session"

msgid "msg_error_username_password_not_matching"
msgstr ""
"La combinaison login/mot de passe entrée n'est pas valide. Veuillez "
"réessayer."

msgid "my_messages"
msgstr "Mes messages"

msgid "my_osis"
msgstr "Mon OSIS"

msgid "my_studies"
msgstr "Mes études"

msgid "name"
msgstr "Nom"

msgid "national_register"
msgstr "Numéro de registre nationnal"

msgid "no_data_for_this_academic_year"
msgstr "Aucune données pour cette année académique"

msgid "no_dubble_score_encoded_comparison_impossible"
msgstr "Aucune note n'a été double encodée ; aucune comparaison à effectuer."

msgid "no_exam_session_opened_for_the_moment"
msgstr "Aucune session d'encodage de notes ouverte pour le moment. "

msgid "no_file_submitted"
msgstr "Vous n'avez pas selectionné de fichier excel à soumettre."

msgid "no_messages"
msgstr "Pas de messages"

msgid "no_result"
msgstr "Aucun résultat!"

msgid "no_receiver_error"
msgstr "Pas de destinataire pour ce message"

msgid "no_score_encoded_double_encoding_impossible"
msgstr ""
 "Aucune nouvelle note encodée. "
 "Le double encodage n'est pas accessible car il n'y a pas de nouvelles notes encodés."

msgid "no_score_injected"
msgstr "Aucune note injectée (NB: les notes de votre fichier excel ne sont injectées que si elles sont différentes "
       "de celles déjà enregistrées précédemment)."

msgid "no_score_to_encode"
msgstr "Vous n'avez aucune note à encoder."

msgid "no_valid_academic_year_error"
msgstr "Aucune année académique au format valide n'a été trouvé dans votre fichier excel. La date doit être formatée comme suit ; '2015-2016' ou '2015'."

msgid "deadline_reached"
msgstr "Date limite atteinte"

msgid "none"
msgstr "Aucun"

msgid "not_passed"
msgstr "Non communiquée"

msgid "not_sent"
msgstr "Pas envoyé"

msgid "number_of_enrollments"
msgstr "Nombre d'inscrits"

msgid "number_session"
msgstr "No. session"

msgid "numbered_score"
msgstr "Note chiffrée"

msgid "offer"
msgstr "Programme"

msgid "offer_enrollment_not_exist"
msgstr "L'inscription à ce programme n'existe pas"

msgid "offer_year_calendar"
msgstr "Calendrier des programmes"

msgid "offer_year_calendar_academic_calendar_end_date_error"
msgstr "La date de fin de l'encodage des notes de votre programme ne peut pas être ultérieure à la date de fermeture "
       "de l'encodage des notes du calendrier académique"

msgid "offer_year_calendar_academic_calendar_start_date_error"
msgstr "La date de début de l'encodage des notes de votre programme ne peut pas être antérieure à la date d'ouverture "
       "de l'encodage des notes du calendrier académique"

msgid "offer_year_not_access_or_not_exist"
msgstr "Vous n'avez pas les droits d'accès pour cette offre ou elle n'existe pas en base de données"

msgid "offer_year_not_exist"
msgstr "Le programme annualisé (%s) (%d) - n'existe pas"

msgid "offer_year_search"
msgstr "Recherche des programmes annualisés"

msgid "offers"
msgstr "Programmes"

msgid "old_browser_warning"
msgstr "Votre navigateur n'est pas à jour. Certaines fonctionnalités peuvent ne pas fonctionner correctement."

msgid "online"
msgstr "En ligne"

msgid "online_encoding"
msgstr "Encodage en ligne"

msgid "online_scores_encoding"
msgstr "Encodage de notes en ligne"

msgid "only_submited_scores_can_be_double_encoded"
msgstr "Seules les notes soumises peuvent être double encodées"

msgid "open"
msgstr "Ouvert"

msgid "organization"
msgstr "Organisation"

msgid "organization_address"
msgstr "Adresse de l'organisation"

msgid "organizations"
msgstr "Organisations"

msgid "origin"
msgstr "Origine"

msgid "other_score"
msgstr "Autre note"

msgid "other_sibling_offers"
msgstr "Autres finalités associées"

msgid "other_sibling_orientations"
msgstr "Autres orientations associées"

msgid "score_encoding_period_not_open"
msgstr "La période pour l'encodage des notes n'est pas encore ouverte"

msgid "outside_scores_encodings_period_latest_session"
msgstr "La période d'encodage des notes de la session %s est fermée depuis le %s"

msgid "outside_scores_encodings_period_closest_session"
msgstr "La période d'encodage des notes pour la session %s sera ouverte à partir du %s"

msgid "page_not_found"
msgstr "Page inexistante"

msgid "password"
msgstr "Mot de passe"

msgid "person"
msgstr ""

msgid "ph_d"
msgstr "Ph.D"

msgid "phone"
msgstr "Téléphone"

msgid "plain"
msgstr "Plain"

msgid "plain_and_html"
msgstr "Plain et HTML"

msgid "please_enable_javascript"
msgstr "Veuillez <a href='http://enable-javascript.com/fr/' target='_blank'>activer le JavaScript</a> pour utiliser l'application."

msgid "pole"
msgstr "Pole"

msgid "postal_code"
msgstr "Code postal"

msgid "preferences"
msgstr "Préférences"

msgid "presence_note_pdf_legend"
msgstr "0=Cote de présence"

msgid "print"
msgstr "Imprimer"

msgid "print_all_courses"
msgstr "Imprimer tous les cours"

msgid "print_warning_and_info_messages"
msgstr ""

msgid "printable_title"
msgstr "Titre imprimable"

msgid "printing_date"
msgstr "Date d'impression"

msgid "professional"
msgstr "Professionnel"

msgid "professors_must_not_submit_scores"
msgstr "Les professeurs ne peuvent pas soumettre de notes"

msgid "profile"
msgstr "Profil"

msgid "program"
msgstr "Programme"

msgid "program_commission"
msgstr "Commison d'enseignement/programme"

msgid "program_managers"
msgstr "Program managers"

msgid "program_s"
msgstr "programme(s)"

msgid "programs"
msgstr "Programmes"

msgid "progress"
msgstr "Progression"

msgid "received_on"
msgstr "Reçu le"

msgid "recipient"
msgstr "Destinataire"

msgid "redirect_to_login"
msgstr "Cliquez pour vous reconnectez"

msgid "reference"
msgstr "Référence"

msgid "refresh_list"
msgstr "Rechercher/mettre à jour la liste"

msgid "registration_id"
msgstr "NOMA"

msgid "registration_id_not_access_or_not_exist"
msgstr "Vous n'avez pas des droits accès pour cet étudiant ou il n'existe pas en base de données"

msgid "registration_number"
msgstr "Noma"

msgid "research_center"
msgstr "Centre de recherche"

msgid "residential"
msgstr ""

msgid "responsible"
msgstr "Responsable"

msgid "return_doc_to_administrator"
msgstr ""
"Veuillez envoyer ce formulaire au secrétariat de l'entité gestionnaire avant le %s."

msgid "reuse_address_entity"
msgstr "Réutiliser l'adresse de"

msgid "save"
msgstr "Sauvegarder"

msgid "saved"
msgstr "Enregistré"

msgid "saving"
msgstr "Sauvegarde en cours"

msgid "score"
msgstr "Note"

msgid "score_already_submitted"
msgstr "Note déjà soumise "

msgid "score_decimal_not_allowed"
msgstr "La note encodée est incorrecte : décimales non autorisées"

msgid "score_invalid"
msgstr "Note invalide"

msgid "score_legend"
msgstr "Légende pour le champ 'Note chiffrée': %s (0=Cote de présence)"

msgid "score_missing_pdf_legend"
msgstr "?=Note manquante"

msgid "score_saved"
msgstr "note(s) injectée(s)"

msgid "score_submitted"
msgstr "Soumis"

msgid "scores"
msgstr "Notes"

msgid "scores_encoding"
msgstr "Encodage des notes"

msgid "scores_encoding_tests"
msgstr "Tests de l'encodage des notes"

msgid "scores_gt_0_lt_20"
msgstr "La note encodée est incorrecte (elle doit être comprise entre 0 et 20)"

msgid "scores_injection"
msgstr "Injection des notes"

msgid "scores_responsible"
msgstr "Responsable(s) de notes"

msgid "scores_responsibles_administration"
msgstr "Administration des Responsables de notes pour les cours de la faculté"

msgid "scores_saved"
msgstr "note(s) enregistrée(s)"

msgid "scores_saved_cannot_be_saved_anymore"
msgstr "Notes sauvegardées, le bouton sauvegarder n'est plus présent"

msgid "scores_must_be_between_0_and_20"
msgstr "Les notes doivent être comprise entre 0 et 20"

msgid "scores_sheet"
msgstr "Feuille de notes"

msgid "scores_transcript"
msgstr "Feuille de notes"

msgid "search_for_a_file"
msgstr "Recherche d'un fichier"

msgid "search_for_an_entity"
msgstr "Rechercher une entité"

msgid "search_for_an_organization"
msgstr "Recherche d'organisations"

msgid "sector"
msgstr "Secteur"

msgid "select"
msgstr "Sélectionnez"

msgid "select_a_xls_file_from_which_to_inject_scores"
msgstr ""

msgid "select_an_encoding_type"
msgstr "Sélectionnez un type d'encodage"

msgid "send_message_again"
msgstr "Réenvoyer"

msgid "sent"
msgstr "Envoyé"

msgid "server_error"
msgstr "Une erreur innatendue s'est produite"

msgid "server_error_message"
msgstr "Nous mettons tout en oeuvre pour résoudre ce problème."

msgid "sessionn"
msgstr "Session"

msgid "short_title"
msgstr "Titre abrégé"

msgid "signature"
msgstr "Signature"

msgid "size"
msgstr "Taille"

msgid "source_code"
msgstr "Code source"

msgid "stages"
msgstr "Stages"

msgid "start_date"
msgstr "Date de début"

msgid "status"
msgstr "Statut"

msgid "storage"
msgstr "Stockage"

msgid "storage_duration"
msgstr "Temps de stockage"

msgid "structure"
msgstr "Structure"

msgid "student_not_exist"
msgstr "L'étudiant (%s) n'existe pas"

msgid "student_path"
msgstr "Parcours de l'étudiant"

msgid "students"
msgstr "étudiants"

msgid "studies"
msgstr "Études"

msgid "subject"
msgstr "Sujet"

msgid "submission"
msgstr "Soumettre"

msgid "submission_date"
msgstr "Date de remise"

msgid "submission_of_scores_for"
msgstr "Soumission des score pour {0}"

msgid "submitted"
msgstr "Soumis"

msgid "submitted_scores_cannot_be_encoded_anymore"
msgstr "Les notes soumises ne peuvent plus être encodées"

msgid "succesfull_logout"
msgstr "Vous êtes à présent déconnecté."

msgid "technologic_platform"
msgstr "Plateforme technologique"

msgid "template_error"
msgstr "Aucun message n'a été envoyé : le modèle de message {} n'existe pas."

msgid "temporary_save"
msgstr "Sauvegarde temporaire (non soumis à la faculté)"

msgid "the"
msgstr "le"

msgid "the_coordinator_must_still_submit_scores"
msgstr "Le coordinateur doit toujours soumettre les notes"

msgid "title"
msgstr "Intitulé"

msgid "learning_unit_title"
msgstr "Intitulé du cours"

msgid "too_many_results"
msgstr "Votre recherche retourne trop de résultats, veuillez spécifier la recherche."

msgid "tooltip_delete_message"
msgstr "Supprimer le message"

msgid "tooltip_double_encode_for"
msgstr "Double encoder les notes"

msgid "tooltip_double_encode_no_more_possible_for"
msgstr "Toutes les notes ont été soumises.Il n'est plus possible de double encoder des notes pour ce cours."

msgid "tooltip_dowload_excel_file"
msgstr "Télécharger le fichier excel"

msgid "tooltip_encode_for"
msgstr "Encoder les notes"

msgid "tooltip_encode_no_more_possible_for"
msgstr "Toutes les notes ont été soumises.Il n'est plus possible d'encoder de notes pour ce cours."

msgid "tooltip_execute_my_message_action"
msgstr "Exécuter l'action sélectionnée"

msgid "tooltip_inject_excel_no_more_possible_for"
msgstr "Toutes les notes ont été soumises.Il n'est plus possible de soumettre de fichier excel pour ce cours."

msgid "tooltip_my_message_read"
msgstr "Lire le message"

msgid "tooltip_print_scores"
msgstr "Imprimer les notes"

msgid "tooltip_scores_encodings_progress_bar"
msgstr "Représente la quantité de notes soumises à la faculté par le professeur. Le nombre entre parenthèses correspond "
       "au nombre de notes encodées qui n'ont pas encore été soumises (en état 'brouillon')."

msgid "tooltip_select_action"
msgstr "Sélectionner l'action à exécuter"

msgid "tooltip_select_all_messages"
msgstr "Sélectionner tous les messages"

msgid "tooltip_select_excel_file_to_inject_scores"
msgstr "Séclectionnez le fichier excel à soumettre"

msgid "tooltip_to_my_messages"
msgstr "Retourner à la liste des messages"

msgid "tutor"
msgstr "Enseignant(e)"

msgid "tutors"
msgstr "Enseignants"

msgid "other_tutors"
msgstr "Autre(s) Enseignant(s)"

msgid "txt_message"
msgstr "Message texte"

msgid "txt_origin_title"
msgstr "Origine du message"

msgid "txt_recipient_title"
msgstr "Destinataire du message (email ou nom ou nom d'utilisateur)"

msgid "txt_reference_title"
msgstr "Référence du template du message"

msgid "txt_subject_title"
msgstr "Sujet du message"

msgid "type"
msgstr "Type"

msgid "types"
msgstr "Types"

msgid "ucl_denom_location"
msgstr "Université catholique de Louvain"

msgid "unauthorized_decimal_for_this_activity"
msgstr "Attention : décimales non autorisées pour ce cours"

msgid "undefined"
msgstr "Non défini"

msgid "unknown"
msgstr "Indéfini"

msgid "user"
msgstr "Utilisateur"

msgid "user_interface_language"
msgstr "Langue de l'interface utilisateur"

msgid "user_is_not_program_manager"
msgstr "Vous n'êtes pas un gestionnaire de programme. Par conséquent, vous n'avez pas accès à cette interface."

msgid "validated_double_encoding_cannot_be_validated_anymore"
msgstr "Un double encodage validé ne peut l'être une seconde fois"

msgid "validation_dubble_encoding_mandatory"
msgstr "Veuillez sélectionner une note finale pour toutes les différences détectées entre le premier encodage et le "
       "double encodage (ci-dessous). Si vous choisissez d'annuler, votre double encodage sera perdu."

msgid "via_excel"
msgstr "Via fichier Excel"

msgid "via_paper"
msgstr "Sur papier"

msgid "warning_all_scores_not_sumitted_yet"
msgstr "Attention : vous avez des notes enregistrées qui n'ont pas encore été soumises."

msgid "website"
msgstr "Site internet"

msgid "without_attribution"
msgstr "Sans attribution"

msgid "xls_columns_structure_error"
msgstr "Votre fichier excel n'est pas bien structuré. Veuillez respecter l'ordre des colonnes fournie lors du "
       "téléchargement de votre fichier (bouton '{}')."

msgid "order"
msgstr "Ordonner"

msgid "options"
msgstr "Options"

msgid "required"
msgstr "Obligatoire"

msgid "question"
msgstr "Question"

msgid "questions"
msgstr "Questions"

msgid "value"
msgstr "Valeur"

msgid "short_input_text"
msgstr "Short input text"

msgid "long_input_text"
msgstr "Long input text"

msgid "radio_button"
msgstr "Radio button"

msgid "checkbox"
msgstr "Checkbox"

msgid "upload_button"
msgstr "Upload button"

msgid "download_link"
msgstr "Download link"

msgid "dropdown_list"
msgstr "Dropdown list"

msgid "http_link"
msgstr "HTTP link"
msgid "you_manage"
msgstr "Vous gérez"

msgid "BACHELOR"
msgstr "Bachelier"

msgid "MASTER_60"
msgstr "Master 60"

msgid "MASTER_120"
msgstr "Master 120"

msgid "MASTER_180_OR_240"
msgstr "Master 180 ou 240"

msgid "ADVANCED_MASTER"
msgstr "Master de spécialisation"

msgid "TRAINING_CERTIFICATE"
msgstr "Agrégation"

msgid "CERTIFICATE"
msgstr "Certificat"

msgid "DOCTORATE"
msgstr "Doctorat"

msgid "CAPAES"
msgstr "CAPAES"

msgid "start_date_must_be_lower_than_end_date"
msgstr "La date de début doit être inférieure à la date de fin"

msgid "DEPUTY_AUTHORITY"
msgstr "Suppléant d'autorité"

msgid "DEPUTY_SABBATICAL"
msgstr "Suppléant sabbatique"

msgid "DEPUTY_TEMPORARY"
msgstr "Suppléant temporaire"

msgid "INTERNSHIP_SUPERVISOR"
msgstr "Directeur de stage"

msgid "INTERNSHIP_CO_SUPERVISOR"
msgstr "Co-directeur de stage"

msgid "PROFESSOR"
msgstr "Professeur"

msgid "COORDINATOR"
msgstr "Coordinateur"

msgid "HOLDER"
msgstr "Titulaire"

msgid "holder_number"
msgstr "Nb titulaires"

msgid "CO_HOLDER"
msgstr "Co-titulaire"

msgid "DEPUTY"
msgstr "Suppléant"

msgid "SCORES_RESPONSIBLE"
msgstr "Responsable de notes"

msgid "scores_responsible_can_submit_partial_encoding"
msgstr "Les responsables de notes peuvent soumettre des encodages partiels"

msgid "scores_responsible_must_still_submit_scores"
msgstr "Le responsable de notes doit toujours soumettre les notes"

msgid "no_valid_m_justification_error"
msgstr "Vous ne pouvez pas encoder d'absence justifiée (M) via l'injection xls"

msgid "abscence_justified_preserved"
msgstr "Abscence justifiée dèjà encodée et préservée"

<<<<<<< HEAD
msgid "tutors_of_course"
msgstr "Titulaires du cours"
=======
msgid "academic_actors"
msgstr "Les acteurs académiques"
>>>>>>> c104e7e3
<|MERGE_RESOLUTION|>--- conflicted
+++ resolved
@@ -1405,10 +1405,8 @@
 msgid "abscence_justified_preserved"
 msgstr "Abscence justifiée dèjà encodée et préservée"
 
-<<<<<<< HEAD
 msgid "tutors_of_course"
 msgstr "Titulaires du cours"
-=======
+
 msgid "academic_actors"
 msgstr "Les acteurs académiques"
->>>>>>> c104e7e3
