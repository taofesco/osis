--- conflicted
+++ resolved
@@ -2710,7 +2710,6 @@
 
 msgid "The learning unit has been updated until %(year)s."
 msgstr "L'unité d'enseignement a été modifiée jusqu'en %(year)s."
-<<<<<<< HEAD
 
 msgid "updated"
 msgstr "Mis à jour"
@@ -2719,6 +2718,4 @@
 msgstr "Pas à jour"
 
 msgid "summary_list"
-msgstr "Statut des informations pédagogiques"
-=======
->>>>>>> 902c8f10
+msgstr "Statut des informations pédagogiques"