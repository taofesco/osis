--- conflicted
+++ resolved
@@ -3970,8 +3970,6 @@
 
 msgid "fac. level"
 msgstr "niveau fac."
-<<<<<<< HEAD
-=======
 
 msgid "Are you sure you want to delete the event"
 msgstr "Êtes-vous certain de vouloir supprimer l'événement"
@@ -3980,5 +3978,4 @@
 msgstr "L'événement \"%(event)s\" a été supprimé avec succès"
 
 msgid "Name of the teacher responsible"
-msgstr "Nom du professeur responsable de programme"
->>>>>>> cf5aa371
+msgstr "Nom du professeur responsable de programme"