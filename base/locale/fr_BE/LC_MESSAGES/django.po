--- conflicted
+++ resolved
@@ -2486,7 +2486,6 @@
 msgid "not_end_year"
 msgstr "pas de fin prévue"
 
-<<<<<<< HEAD
 msgid "new_partim"
 msgstr "Créer un nouveau partim"
 
@@ -2498,10 +2497,9 @@
 
 msgid "invalid_partim_letter"
 msgstr "Lettre déjà utilisée"
-=======
+
 msgid "learning_unit_successfuly_created"
 msgstr "L'Unité d'Enseignement {} a été créée jusqu'en {} avec succès."
 
 msgid "learning_unit_creation_academic_year_max_error"
-msgstr "Impossible de créer une UE dont l'année académique est supérieure à {}."
->>>>>>> 0ae60abd
+msgstr "Impossible de créer une UE dont l'année académique est supérieure à {}."