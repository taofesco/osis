--- conflicted
+++ resolved
@@ -2717,7 +2717,6 @@
 msgid "The entity '%(acronym)s' doesn't exist anymore in %(year)s"
 msgstr "L'entité '%(acronym)s' n'existe plus en %(year)s"
 
-<<<<<<< HEAD
 msgctxt "bibliography"
 msgid "title"
 msgstr "titre"
@@ -2728,7 +2727,7 @@
 
 msgid "Modalities specific to IN and OUT mobility"
 msgstr "Modalités propores à la mobilité IN et OUT"
-=======
+
 msgid "updated"
 msgstr "Mis à jour"
 
@@ -2736,5 +2735,4 @@
 msgstr "Pas à jour"
 
 msgid "summary_list"
-msgstr "Statut des informations pédagogiques"
->>>>>>> d2f2b502
+msgstr "Statut des informations pédagogiques"