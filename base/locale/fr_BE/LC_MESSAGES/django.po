--- conflicted
+++ resolved
@@ -2644,10 +2644,8 @@
 msgid "msg_confirm_delete_luy"
 msgstr "Etes-vous certain de vouloir supprimer définitivement cette unité d'enseignement ?"
 
-<<<<<<< HEAD
-msgid "The value of field '%(field)s' is different between year %(year)s - %(value)s and year %(next_year)s - %(next_value)s"
-msgstr "La valeur du champ '%(field)s' différe entre l'année %(year)s - %(value)s et l'année %(next_year)s - %(next_value)s"
-=======
 msgid "already_existing_acronym"
 msgstr "Sigle déjà existant"
->>>>>>> 629d1083
+
+msgid "The value of field '%(field)s' is different between year %(year)s - %(value)s and year %(next_year)s - %(next_value)s"
+msgstr "La valeur du champ '%(field)s' différe entre l'année %(year)s - %(value)s et l'année %(next_year)s - %(next_value)s"