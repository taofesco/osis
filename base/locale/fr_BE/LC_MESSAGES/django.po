# SOME DESCRIPTIVE TITLE.
# Copyright (C) YEAR THE PACKAGE'S COPYRIGHT HOLDER
# This file is distributed under the same license as the PACKAGE package.
# FIRST AUTHOR <EMAIL@ADDRESS>, YEAR.
#
msgid ""
msgstr ""
"Project-Id-Version: PACKAGE VERSION\n"
"Report-Msgid-Bugs-To: \n"
"POT-Creation-Date: 2016-04-22 15:14+0200\n"
"PO-Revision-Date: YEAR-MO-DA HO:MI+ZONE\n"
"Last-Translator: FULL NAME <EMAIL@ADDRESS>\n"
"Language-Team: LANGUAGE <LL@li.org>\n"
"Language: \n"
"MIME-Version: 1.0\n"
"Content-Type: text/plain; charset=UTF-8\n"
"Content-Transfer-Encoding: 8bit\n"

msgid "Create a xls file while activity\\"
msgstr ""

msgid "Get xls"
msgstr ""

msgid "ID"
msgstr "ID"

msgid "Legend : values allowed for 'justification'"
msgstr ""

msgid "Line"
msgstr "Ligne"

msgid "Note already submitted"
msgstr ""

msgid "OSIS"
msgstr "OSIS"

msgid "Print scores for all activities"
msgstr ""

msgid "Save"
msgstr ""

msgid "absent"
msgstr "Absent"

msgid "absent_pdf_legend"
msgstr "A=Absent"

msgid "academic_calendar"
msgstr "Calendrier académique"

msgid "academic_year_small"
msgstr "Anac."

msgid "academic_calendar_management"
msgstr "Gestion du calendrier académique"

msgid "academic_calendar_offer_year_calendar_end_date_error"
msgstr "La date de fermeture de '%s' du calendrier académique ne peut pas être inférieure au %s "
       "(date de fin de '%s' du programme '%s')"

msgid "academic_calendar_offer_year_calendar_start_date_error"
msgstr "La date d'ouverture de l'encodage des notes du calendrier académique ne peut pas être supérieure au %s "
       "(date de début de l'encodage des notes du programme '%s')"

msgid "academic_calendars"
msgstr "Calendriers académique"

msgid "academic_year_not_exist"
msgstr "L'année académique (%d) n'existe pas"

msgid "acces_denied"
msgstr "Accès refusé!"

msgid "acronym"
msgstr "Sigle"

msgid "activity"
msgstr "Activité"

msgid "activity_code"
msgstr "Activité"

msgid "activity_not_exit"
msgstr "L'activité %s n'existe pas"

msgid "add"
msgstr "Ajouter"

msgid "add_an_address_to_the_organization"
msgstr "Ajouter une adresse à l'organisation"

msgid "address(ses)"
msgstr "Adresse(s)"

msgid "addresses"
msgstr "Adresses"

msgid "administration"
msgstr "Administration"

msgid "after_submission_a_message_must_be_sent"
msgstr "Si un encodage est soumis , um message est envoyé au professeur de ce cours"

msgid "all"
msgstr "Tout"

msgid "application_management"
msgstr "Gestion de l'application"

msgid "are_you_sure"
msgstr "Êtes-vous sûr?"

msgid "assistants"
msgstr "Assistants"

msgid "attributions"
msgstr "Attributions"

msgid "authorized_decimal_for_this_activity"
msgstr "Les notes décimales sont autorisées pour ce cours"

msgid "bachelor"
msgstr "Bachelier"

msgid "back"
msgstr "Retour"

msgid "begin_date_lt_end_date"
msgstr "La date de début doit etre égale ou inferieure à la date de fin"

msgid "birth_date"
msgstr "Date de naissance"

msgid "btn_messages_history_search"
msgstr "Recherche dans l'historique des messages"

msgid "btn_send_message_again_title"
msgstr "Réenvoie le message au destinataire"

msgid "by_learning_unit"
msgstr "Par unité d'enseignement"

msgid "by_specific_criteria"
msgstr "Par critère spécifique"

msgid "cancel"
msgstr "Annuler"

msgid "catalogue"
msgstr "Catalogue de formation"

msgid "chair_of_the_exam_board"
msgstr "Président du jury"

msgid "cheating_pdf_legend"
msgstr "T=Tricherie"

msgid "unjustified_absence_export_legend"
msgstr "S=Absence injustifiée"

msgid "justified_absence_export_legend"
msgstr "M=Absence justifiée"

msgid "attached_entities"
msgstr "Entités attachées"

msgid "choose_file"
msgstr "Parcourir"

msgid "city"
msgstr "Ville"

msgid "close"
msgstr "Fermer"

msgid "closed"
msgstr "Fermé"

msgid "code"
msgstr "Code"

msgid "compare"
msgstr "Comparer"

msgid "complete"
msgstr "Complet"

msgid "constraint_score_other_score"
msgstr "Vous ne pouvez pas remplir simultanément les colonnes 'Note chiffrée' et 'Justification'"

msgid "coordinator"
msgstr "Coordinateur(trice)"

msgid "coordinators_can_submit_partial_encoding"
msgstr "Les coordinateurs peuvent soumettre des encodages partiels"

msgid "country"
msgstr "Pays"

msgid "create_an_organization"
msgstr "Créer une organisation"

msgid "creation_date"
msgstr "Date de création"

msgid "credits"
msgstr "Crédits"

msgid "customized"
msgstr "Personnalisée"

msgid "data"
msgstr "Données"

msgid "data_maintenance"
msgstr "Maintenance de données"

msgid "data_management"
msgstr "Gestion de données"

msgid "date"
msgstr "Date de remise"

msgid "date_not_passed"
msgstr "Date non communiquée"

msgid "day"
msgstr "jour"

msgid "days"
msgstr "jours"

msgid "decimal_score_allowed"
msgstr "Note décimale autorisée"

msgid "decimal_score_not_allowed"
msgstr "Note décimale non autorisée"

msgid "decimal_values_accepted"
msgstr "Les notes de ce cours peuvent recevoir des valeurs décimales."

msgid "decimal_values_ignored"
msgstr ""
"Les notes de ce cours ne peuvent PAS recevoir de valeurs décimales."

msgid "score_have_more_than_2_decimal_places"
msgstr "La note comporte plus de deux chiffres après la virgule"

msgid "definitive_save"
msgstr "Sauvegarde définitive (soumettre à la faculté)"

msgid "delete"
msgstr "Supprimer"

msgid "delete_selected_messages"
msgstr "Supprimer les messages sélectionnés"

msgid "desc_assistants"
msgstr "Processus visant à aider les enseignants pour l'encodage des notes."

msgid "desc_lnk_academic_year"
msgstr "Gestion du programme annualisé."

msgid "desc_lnk_assessments"
msgstr "Processus visant à aider les enseignants pour l'encodage des notes."

msgid "desc_lnk_data_maintenance"
msgstr "La maintenance de données avec la langage SQL"

msgid "desc_lnk_data_management"
msgstr "Gestion des données par entité du métier"

msgid "desc_lnk_entities"
msgstr "Gestion des la structure organisationnelle."

msgid "desc_lnk_files"
msgstr "Consultation des fichiers gérés par l'application."

msgid "desc_lnk_home_catalog"
msgstr "Elaboration et gestion du catalogue des formations."

msgid "desc_lnk_home_institution"
msgstr "Gestion de l'institution."

msgid "desc_lnk_home_studies"
msgstr ""
"Gestion du parcours des étudiants depuis leur inscription jusqu'à leur "
"diplôme."

msgid "desc_lnk_internships"
msgstr "Gestion des stages des étudiants."

msgid "desc_lnk_learning_units"
msgstr ""
"Gestion des cours, des formations et d'autres activités qui composent le "
"programme."

msgid "desc_lnk_my_osis"
msgstr "Vos données personnelles, des préférences et d'autres informations associés."

msgid "desc_lnk_offers"
msgstr "Gestion des programmes."

msgid "desc_lnk_organizations"
msgstr "Gestion des organisations."

msgid "desc_lnk_score_encoding"
msgstr ""
"Ce processus aide les enseignants à encoder les notes pendant les sessions "
"d'examen."

msgid "desc_lnk_storage"
msgstr "Surveillance de la capacité de stockage"

msgid "desc_messages_history"
msgstr "L'historique des messages vous permet d'accéder aux messages envoyés par courier électronique"

msgid "desc_messages_template"
msgstr "Le modèles de message permet la personnalisation dynamique des e-mails."

msgid "desc_my_messages"
msgstr "La liste des messages qui vous ont été envoyés par l'application"

msgid "desc_profile"
msgstr "Informations liées à votre profil"

msgid "description"
msgstr "Description"

msgid "details"
msgstr "Détails"

msgid "display_scores_for_one_learning_unit"
msgstr "Visualiser/charger les notes pour le cours"

msgid "display_tutors"
msgstr "Afficher tous les enseignants pour ce cours"

msgid "DOCTORAL_COMMISSION"
msgstr "Commision doctorale"

msgid "documentation"
msgstr "Documentation"

msgid "double_encoding"
msgstr "Double encodage"

msgid "double_encoding_test"
msgstr "Double encodage des notes"

msgid "dubble_encoding"
msgstr "Double encodage"

msgid "dubble_online_scores_encoding"
msgstr "Double encodage de notes en ligne"

msgid "edit"
msgstr "Éditer"

msgid "empty_note_pdf_legend"
msgstr "(vide)=Pas encore de note"

msgid "encode"
msgstr "Encoder"

msgid "encode_as_coordinator"
msgstr "Encoder en tant que coordinateur"

msgid "encode_as_pgm"
msgstr "Encoder en tant que gestionnaire de programme"

msgid "encode_as_professor"
msgstr "Encoder en tant que professeur"

msgid "encoding"
msgstr "Encodage"

msgid "encoding_status_ended"
msgstr "Toutes les notes ont été soumises."

msgid "encoding_status_notended"
msgstr "Il reste encore des notes à encoder."

msgid "end_date"
msgstr "Date de fin"

msgid "enrollment_activity_not_exist"
msgstr "L'inscription à l'activité %s n'existe pas"

msgid "enrollment_exam_not_exists"
msgstr "L'inscription à l'unité d'enseignement %s n'existe pas"

msgid "enrollments"
msgstr "Inscriptions"

msgid "entities"
msgstr "Entités"

msgid "entity"
msgstr "Entité"

msgid "versions"
msgstr "Versions"

msgid "evaluations"
msgstr "Évaluations"

msgid "event"
msgstr "Événement"

msgid "exam_board_secretary"
msgstr "Secrétaire du jury"

msgid "execute"
msgstr "Exécuter"

msgid "FACULTY"
msgstr "Faculté"

msgid "female"
msgstr "Féminin"

msgid "file"
msgstr "Fichier"

msgid "file_must_be_xlsx"
msgstr "Le fichier doit être un fichier excel valide au format 'XLSX'"

msgid "file_production_date"
msgstr "Date de production du fichier excel"

msgid "students_deliberated_are_not_shown"
msgstr "Les étudiants déjà délibérés ne sont pas repris"

msgid "files"
msgstr "Fichiers"

msgid "final"
msgstr "Final"

msgid "fixed_line_phone"
msgstr "Téléphone fixe"

msgid "focuses"
msgstr "Finalités"

msgid "formation_catalogue"
msgstr "Catalogue des formations"

msgid "function"
msgstr "Fonction"

msgid "gender"
msgstr "Genre"

msgid "general_informations"
msgstr "Informations générales"

msgid "get_excel_file"
msgstr "Produire le fichier Excel"

msgid "global_identifiant"
msgstr "Identifiant global"

msgid "fgs"
msgstr "FGS"

msgid "go"
msgstr "Continuer"

msgid "grade"
msgstr "Niveau"

msgid "help_pnl_selectedfiles"
msgstr "Veuillez sélectionner un fichier xls pour l'injection des notes"

msgid "help_submission_scores_label"
msgstr "Vous êtes sur le point de soumettre %s note(s) à la (aux) faculté(s). Attention : les notes soumises <b>ne peuvent plus être modifiées.</b>"

msgid "highlight_description"
msgstr "Description de l'événement"

msgid "highlight_shortcut"
msgstr "Titre raccourcis de l'événement"

msgid "highlight_title"
msgstr "Titre de l'événement"

msgid "home"
msgstr "Page d'accueil"

msgid "html_message"
msgstr "Message HTML"

msgid "identification"
msgstr "Identification"

msgid "idle"
msgstr "En attente"

msgid "ill"
msgstr "Malade"

msgid "ill_pdf_legend"
msgstr "M=Malade"

msgid "incomplete"
msgstr "Incomplet"

msgid "info_address_changed_for_papersheet"
msgstr "Ce formulaire de modification des coordonnées d’une entité administrative du programme d’étude %s "
       "impacte uniquement l’affichage des coordonnées sur la feuille de notes. Cela ne modifie donc pas "
       "les coordonnées officielles d’une entité/structure. Par ailleurs, la liste déroulante "
       "« Veuillez sélectionner une adresse … » permet de faciliter l’encodage de l’adresse à partir de données "
       "préexistantes. Si l'adresse d'une entité change, l'adresse affichée sur les feuilles de notes sera impactée "
       "également"

msgid "inject"
msgstr "Injecter"

msgid "inject_xls_file"
msgstr "Injecter fichier excel"

msgid "INSTITUTE"
msgstr "Institut"

msgid "institution"
msgstr "Institution"

msgid "international_title"
msgstr "Titre international"

msgid "internships"
msgstr "Stages"

msgid "invalid_file"
msgstr "Fichier invalide"

msgid "javascript_is_disabled"
msgstr "JavaScript est désactivé dans votre navigateur, mais OSIS ne fonctionne pas sans JavaScript."

msgid "justification_invalid"
msgstr "Justification invalide"

msgid "justifications"
msgstr "Justifications"

msgid "justification_invalid_value"
msgstr "Justification invalide"

msgid "absence_justified_to_unjustified_invalid"
msgstr "L'absence justifiée ne peut pas être remplacée par une absence injustifiée"


msgid "justification_values_accepted"
msgstr "Valeurs acceptées: %s "

msgid "justification_other_values"
msgstr "D'autres valeurs: %s "

msgid "label"
msgstr "Label"

msgid "label_jumbotron_details_academic_cal"
msgstr "Comme présenté sur la page d'accueil"

msgid "language"
msgstr "Langue"

msgid "last_synchronization"
msgstr "Dernière synchronisation"

msgid "learning_unit"
msgstr "Unité d'enseignement"

msgid "learning_unit_not_access"
msgstr "Vous n'avez pas les droits d'accès à cette unité d'enseignement ou elle n'existe pas en pas de données"

msgid "learning_unit_not_access_or_not_exist"
msgstr "Vous n'avez pas les droits d'accès pour cette unité d'enseignement ou elle n'existe pas en base de données"

msgid "learning_unit_responsible"
msgstr "Responsable du cours"

msgid "learning_unit_search"
msgstr "Recherche d'unités d'enseignement"

msgid "learning_units"
msgstr "Unités d'enseignement"

msgid "learning_units_in"
msgstr "unités d'enseignement dans"

msgid "learning_units_with_inscription_must_be_shown"
msgstr "Tous les cours du professeur qui possèdent des inscriptions doivent être présents"

msgid "learning_units_without_inscription_must_not_be_shown"
msgstr "Les cours qui ne possèdent pas d'inscriptions ne devraient pas être présents"

msgid "lnk_message_history_read_title"
msgstr "Afficher le message"

msgid "location"
msgstr "Localité"

msgid "log-in"
msgstr "Log-in"

msgid "login"
msgstr "Login"

msgid "logistic"
msgstr "Logistique"

msgid "logout"
msgstr "Logout"

msgid "lu_could_contain_decimal_scores"
msgstr "Cette année d'étude accepte les notes décimales"

msgid "lu_must_not_contain_decimal_scores"
msgstr "Cette année d'étude n'accepte pas les notes décimales"

msgid "male"
msgstr "Masculin"

msgid "managed_programs"
msgstr "Programmes gérés"

msgid "mandates"
msgstr "Mandates"

msgid "mark_selected_messages_as_read"
msgstr "Marquer les messages sélectionnés comme lus"

msgid "master"
msgstr "Master"

msgid "message"
msgstr "Message"

msgid "message_address_papersheet"
msgstr "Réutilisez l'adresse d'une entité liée au programme ou informez l'adresse d'affichage pour la feuille de notes."

msgid "message_not_resent_no_email"
msgstr "Le message ne peut être réenvoyé , l'utilisateur n'a pas d'adresse mail."

msgid "message_resent_ok"
msgstr "Le message à bien été réenvoyé."

msgid "messages"
msgstr "Messages"

msgid "messages_history"
msgstr "Historique des messages"

msgid "messages_templates"
msgstr "Modèles de messages"

msgid "minimum_one_criteria"
msgstr "Veuillez remplir au moins 1 critère de recherche"

msgid "miss"
msgstr "Madame"

msgid "missing_column_session"
msgstr "Veuillez remplir la colonne 'session' de votre fichier excel."

msgid "mister"
msgstr "Monsieur"

msgid "mobile_phone"
msgstr "Téléphone mobile (GSM)"

msgid "more_than_one_academic_year_error"
msgstr "Il y a plusieurs années académiques dans la colonne 'Année académique' de votre fichier excel. "
      "Veuiller corriger votre fichier excel de manière à ce qu'il n'y ai qu'une seule année académique"

msgid "more_than_one_exam_enrol_for_one_learn_unit"
msgstr "Cet étudiant possède plusieurs inscriptions au même examen "
       "(il est inscrit à un même cours dans 2 programmes différents). "
       "Veuillez encoder cette note via l'onglet 'en ligne' de l'interface svp."

msgid "more_than_one_learning_unit_error"
msgstr "Vous avez encodé des notes pour plusieurs unités d'enseignements dans votre fichier excel "
       "(colonne 'Unité d'enseignement'). Veillez à ne faire qu'un seul fichier excel par unité d'enseignement."

msgid "more_than_one_session_error"
msgstr "Il y a plusieurs numéros de sessions dans la colonne 'Session' de votre fichier excel. "
      "Veuiller corriger votre fichier excel de manière à ce qu'il n'y ai qu'un seul numéro de session"

msgid "msg_error_username_password_not_matching"
msgstr ""
"La combinaison login/mot de passe entrée n'est pas valide. Veuillez "
"réessayer."

msgid "my_messages"
msgstr "Mes messages"

msgid "my_osis"
msgstr "Mon OSIS"

msgid "my_studies"
msgstr "Mes études"

msgid "name"
msgstr "Nom"

msgid "full_name"
msgstr "Nom complet"

msgid "national_register"
msgstr "Numéro de registre nationnal"

msgid "no_current_entity_version_found"
msgstr "L'entité sélectionnée n'existe plus aujourd'hui (fin de validité dépassée)."

msgid "no_data_for_this_academic_year"
msgstr "Aucune données pour cette année académique"

msgid "no_dubble_score_encoded_comparison_impossible"
msgstr "Aucune note n'a été double encodée ; aucune comparaison à effectuer."

msgid "no_entity_address_found"
msgstr "Aucune adresse trouvée pour l'entité sélectionnée."

msgid "no_exam_session_opened_for_the_moment"
msgstr "Aucune session d'encodage de notes ouverte pour le moment. "

msgid "no_file_submitted"
msgstr "Vous n'avez pas selectionné de fichier excel à soumettre."

msgid "no_messages"
msgstr "Pas de messages"

msgid "no_result"
msgstr "Aucun résultat!"

msgid "no_receiver_error"
msgstr "Pas de destinataire pour ce message"

msgid "no_score_encoded_double_encoding_impossible"
msgstr ""
 "Aucune nouvelle note encodée. "
 "Le double encodage n'est pas accessible car il n'y a pas de nouvelles notes encodés."

msgid "no_score_injected"
msgstr "Aucune note injectée (NB: les notes de votre fichier Excel ne sont injectées que si elles sont différentes "
       "de celles déjà sauvegardées précédemment)."

msgid "no_score_to_encode"
msgstr "Vous n'avez aucune note à encoder."

msgid "no_student_to_encode_xls"
msgstr "Aucun étudiant à encoder via excel"

msgid "no_valid_academic_year_error"
msgstr "Aucune année académique au format valide n'a été trouvé dans votre fichier excel. La date doit être formatée comme suit ; '2015-2016' ou '2015'."

msgid "deadline_reached"
msgstr "Date limite atteinte"

msgid "not_passed"
msgstr "Non communiquée"

msgid "not_sent"
msgstr "Pas envoyé"

msgid "number_of_enrollments"
msgstr "Nombre d'inscrits"

msgid "number_session"
msgstr "No. session"

msgid "numbered_score"
msgstr "Note chiffrée"

msgid "offer"
msgstr "Programme"

msgid "offer_enrollment_not_exist"
msgstr "L'inscription à ce programme n'existe pas"

msgid "offer_year_calendar"
msgstr "Calendrier des programmes"

msgid "offer_year_calendar_academic_calendar_end_date_error"
msgstr "La date de fin de l'encodage des notes de votre programme ne peut pas être ultérieure à la date de fermeture "
       "de l'encodage des notes du calendrier académique"

msgid "offer_year_calendar_academic_calendar_start_date_error"
msgstr "La date de début de l'encodage des notes de votre programme ne peut pas être antérieure à la date d'ouverture "
       "de l'encodage des notes du calendrier académique"

msgid "offer_year_not_access_or_not_exist"
msgstr "Vous n'avez pas les droits d'accès pour cette offre ou elle n'existe pas en base de données"

msgid "offer_year_not_exist"
msgstr "Le programme annualisé (%s) (%d) - n'existe pas"

msgid "offer_year_search"
msgstr "Recherche des programmes annualisés"

msgid "offers"
msgstr "Programmes"

msgid "old_browser_warning"
msgstr "Votre navigateur n'est pas à jour. Certaines fonctionnalités peuvent ne pas fonctionner correctement."

msgid "online"
msgstr "En ligne"

msgid "online_encoding"
msgstr "Encodage en ligne"

msgid "online_scores_encoding"
msgstr "Encodage de notes en ligne"

msgid "only_submited_scores_can_be_double_encoded"
msgstr "Seules les notes soumises peuvent être double encodées"

msgid "open"
msgstr "Ouvert"

msgid "campus"
msgstr "Campus"

msgid "organization_address"
msgstr "Adresse de l'organisation"

msgid "organization"
msgstr "Organisation"

msgid "organizations"
msgstr "Organisations"

msgid "origin"
msgstr "Origine"

msgid "other_score"
msgstr "Autre note"

msgid "other_sibling_offers"
msgstr "Autres finalités associées"

msgid "other_sibling_orientations"
msgstr "Autres orientations associées"

msgid "score_encoding_period_not_open"
msgstr "La période pour l'encodage des notes n'est pas encore ouverte"

msgid "outside_scores_encodings_period_latest_session"
msgstr "La période d'encodage des notes de la session %s est fermée depuis le %s"

msgid "outside_scores_encodings_period_closest_session"
msgstr "La période d'encodage des notes pour la session %s sera ouverte à partir du %s"

msgid "page_not_found"
msgstr "Page inexistante"

msgid "method_not_allowed"
msgstr "Methode non autorisée"

msgid "password"
msgstr "Mot de passe"

msgid "person"
msgstr ""

msgid "ph_d"
msgstr "Ph.D"

msgid "plain"
msgstr "Plain"

msgid "plain_and_html"
msgstr "Plain et HTML"

msgid "please_enable_javascript"
msgstr "Veuillez <a href='http://enable-javascript.com/fr/' target='_blank'>activer le JavaScript</a> pour utiliser l'application."

msgid "POLE"
msgstr "Pole"

msgid "postal_code"
msgstr "Code postal"

msgid "preferences"
msgstr "Préférences"

msgid "presence_note_pdf_legend"
msgstr "0=Cote de présence"

msgid "print"
msgstr "Imprimer"

msgid "print_all_courses"
msgstr "Imprimer tous les cours"

msgid "print_warning_and_info_messages"
msgstr ""

msgid "printable_title"
msgstr "Titre imprimable"

msgid "printing_date"
msgstr "Date d'impression"

msgid "professional"
msgstr "Professionnel"

msgid "professors_must_not_submit_scores"
msgstr "Les professeurs ne peuvent pas soumettre de notes"

msgid "profile"
msgstr "Profil"

msgid "program_commission"
msgstr "Commison d'enseignement/programme"

msgid "program_managers"
msgstr "Program managers"

msgid "program_s"
msgstr "programme(s)"

msgid "programs"
msgstr "Programmes"

msgid "progress"
msgstr "Progression"

msgid "received_on"
msgstr "Reçu le"

msgid "recipient"
msgstr "Destinataire"

msgid "redirect_to_login"
msgstr "Cliquez pour vous reconnectez"

msgid "reference"
msgstr "Référence"

msgid "refresh_list"
msgstr "Rechercher/mettre à jour la liste"

msgid "registration_id"
msgstr "NOMA"

msgid "identification_number"
msgstr "Matricule"


msgid "registration_id_not_access_or_not_exist"
msgstr "Étudiant non inscrit à l'examen"

msgid "research_center"
msgstr "Centre de recherche"

msgid "residential"
msgstr ""

msgid "responsible"
msgstr "Responsable"

msgid "return_doc_to_administrator"
msgstr ""
"Veuillez envoyer ce formulaire au secrétariat de l'entité gestionnaire avant le %s."

msgid "reuse_address_entity"
msgstr "Réutiliser l'adresse de"

msgid "save"
msgstr "Sauvegarder"

msgid "saved"
msgstr "Enregistré"

msgid "saving"
msgstr "Sauvegarde en cours"

msgid "score"
msgstr "Note"

msgid "score_already_submitted"
msgstr "Note déjà soumise "

msgid "score_decimal_not_allowed"
msgstr "La note encodée est incorrecte : décimales non autorisées"

msgid "score_invalid"
msgstr "Note invalide"

msgid "score_saved"
msgstr "note(s) injectée(s)"

msgid "score_submitted"
msgstr "Soumis"

msgid "scores"
msgstr "Notes"

msgid "scores_encoding"
msgstr "Encodage des notes"

msgid "scores_encoding_tests"
msgstr "Tests de l'encodage des notes"

msgid "scores_gt_0_lt_20"
msgstr "La note encodée est incorrecte (elle doit être comprise entre 0 et 20)"

msgid "scores_injection"
msgstr "Injection des notes"

msgid "scores_responsible"
msgstr "Responsable de notes"

msgid "scores_responsibles"
msgstr "Responsables de notes"

msgid "scores_responsible_title"
msgstr "Responsable de notes"

msgid "scores_saved"
msgstr "note(s) enregistrée(s)"

msgid "scores_saved_cannot_be_saved_anymore"
msgstr "Notes sauvegardées, le bouton sauvegarder n'est plus présent"

msgid "scores_must_be_between_0_and_20"
msgstr "Les notes doivent être comprise entre 0 et 20"

msgid "search_for_a_file"
msgstr "Recherche d'un fichier"

msgid "search_for_an_entity"
msgstr "Rechercher une entité"

msgid "search_for_an_organization"
msgstr "Recherche d'organisations"

msgid "SECTOR"
msgstr "Secteur"

msgid "select"
msgstr "Sélectionnez"

msgid "select_a_xls_file_from_which_to_inject_scores"
msgstr ""

msgid "select_an_encoding_type"
msgstr "Sélectionnez un type d'encodage"

msgid "send_message_again"
msgstr "Réenvoyer"

msgid "sent"
msgstr "Envoyé"

msgid "server_error"
msgstr "Une erreur innatendue s'est produite"

msgid "server_error_message"
msgstr "Nous mettons tout en oeuvre pour résoudre ce problème."

msgid "sessionn"
msgstr "Session"

msgid "short_title"
msgstr "Titre abrégé"

msgid "size"
msgstr "Taille"

msgid "source_code"
msgstr "Code source"

msgid "stages"
msgstr "Stages"

msgid "start_date"
msgstr "Date de début"

msgid "state"
msgstr "État"

msgid "status"
msgstr "Statut"

msgid "storage"
msgstr "Stockage"

msgid "storage_duration"
msgstr "Temps de stockage"

msgid "structure"
msgstr "Structure"

msgid "student_not_exist"
msgstr "L'étudiant (%s) n'existe pas"

msgid "student_path"
msgstr "Parcours de l'étudiant"

msgid "students"
msgstr "étudiants"

msgid "studies"
msgstr "Études"

msgid "subject"
msgstr "Sujet"

msgid "submission"
msgstr "Soumettre"

msgid "submission_date"
msgstr "Date de remise"

msgid "submission_of_scores_for"
msgstr "Soumission des score pour {0}"

msgid "submitted"
msgstr "Soumis"

msgid "submitted_scores_cannot_be_encoded_anymore"
msgstr "Les notes soumises ne peuvent plus être encodées"

msgid "succesfull_logout"
msgstr "Vous êtes à présent déconnecté."

msgid "technologic_platform"
msgstr "Plateforme technologique"

msgid "template_error"
msgstr "Aucun message n'a été envoyé : le modèle de message {} n'existe pas."

msgid "temporary_save"
msgstr "Sauvegarde temporaire (non soumis à la faculté)"

msgid "the_coordinator_must_still_submit_scores"
msgstr "Le coordinateur doit toujours soumettre les notes"

msgid "title"
msgstr "Intitulé"

msgid "learning_unit_title"
msgstr "Intitulé du cours"

msgid "too_many_results"
msgstr "Votre recherche retourne trop de résultats, veuillez spécifier la recherche."

msgid "tooltip_delete_message"
msgstr "Supprimer le message"

msgid "tooltip_double_encode_for"
msgstr "Double encoder les notes"

msgid "tooltip_double_encode_no_more_possible_for"
msgstr "Toutes les notes ont été soumises.Il n'est plus possible de double encoder des notes pour ce cours."

msgid "tooltip_dowload_excel_file"
msgstr "Télécharger le fichier excel"

msgid "tooltip_encode_for"
msgstr "Encoder les notes"

msgid "tooltip_encode_no_more_possible_for"
msgstr "Toutes les notes ont été soumises.Il n'est plus possible d'encoder de notes pour ce cours."

msgid "tooltip_execute_my_message_action"
msgstr "Exécuter l'action sélectionnée"

msgid "tooltip_inject_excel_no_more_possible_for"
msgstr "Toutes les notes ont été soumises.Il n'est plus possible de soumettre de fichier excel pour ce cours."

msgid "tooltip_my_message_read"
msgstr "Lire le message"

msgid "tooltip_print_scores"
msgstr "Imprimer les notes"

msgid "tooltip_scores_encodings_progress_bar"
msgstr "Représente la quantité de notes soumises à la faculté par le professeur. Le nombre entre parenthèses correspond "
       "au nombre de notes encodées qui n'ont pas encore été soumises (en état 'brouillon')."

msgid "tooltip_select_action"
msgstr "Sélectionner l'action à exécuter"

msgid "tooltip_select_all_messages"
msgstr "Sélectionner tous les messages"

msgid "tooltip_select_excel_file_to_inject_scores"
msgstr "Séclectionnez le fichier excel à soumettre"

msgid "tooltip_to_my_messages"
msgstr "Retourner à la liste des messages"

msgid "tutor"
msgstr "Enseignant·e"

msgid "tutors"
msgstr "Enseignants"

msgid "other_tutors"
msgstr "Autre(s) Enseignant(s)"

msgid "txt_message"
msgstr "Message texte"

msgid "txt_origin_title"
msgstr "Origine du message"

msgid "txt_recipient_title"
msgstr "Destinataire du message (email ou nom ou nom d'utilisateur)"

msgid "txt_reference_title"
msgstr "Référence du template du message"

msgid "txt_subject_title"
msgstr "Sujet du message"

msgid "type"
msgstr "Type"

msgid "types"
msgstr "Types"

msgid "undated_events"
msgstr "Événements non planifiés"

msgid "undefined"
msgstr "Non défini"

msgid "unknown"
msgstr "Indéfini"

msgid "user"
msgstr "Utilisateur"

msgid "user_interface_language"
msgstr "Langue de l'interface utilisateur"

msgid "user_is_not_program_manager"
msgstr "Vous n'êtes pas un gestionnaire de programme. Par conséquent, vous n'avez pas accès à cette interface."

msgid "validated_double_encoding_cannot_be_validated_anymore"
msgstr "Un double encodage validé ne peut l'être une seconde fois"

msgid "validation_dubble_encoding_mandatory"
msgstr "Veuillez sélectionner une note finale pour toutes les différences détectées entre le premier encodage et le "
       "double encodage (ci-dessous). Si vous choisissez d'annuler, votre double encodage sera perdu."

msgid "via_excel"
msgstr "Via fichier Excel"

msgid "via_paper"
msgstr "Sur papier"

msgid "warning_all_scores_not_sumitted_yet"
msgstr "Attention : vous avez des notes enregistrées qui n'ont pas encore été soumises."

msgid "website"
msgstr "Site internet"

msgid "without_attribution"
msgstr "Sans attribution"

msgid "xls_columns_structure_error"
msgstr "Votre fichier excel n'est pas bien structuré. Veuillez respecter l'ordre des colonnes fournie lors du "
       "téléchargement de votre fichier (bouton '{}')."

msgid "order"
msgstr "Ordonner"

msgid "options"
msgstr "Options"

msgid "required"
msgstr "Obligatoire"

msgid "question"
msgstr "Question"

msgid "questions"
msgstr "Questions"

msgid "value"
msgstr "Valeur"

msgid "short_input_text"
msgstr "Short input text"

msgid "long_input_text"
msgstr "Long input text"

msgid "radio_button"
msgstr "Radio button"

msgid "checkbox"
msgstr "Checkbox"

msgid "upload_button"
msgstr "Upload button"

msgid "download_link"
msgstr "Download link"

msgid "dropdown_list"
msgstr "Dropdown list"

msgid "http_link"
msgstr "HTTP link"
msgid "you_manage"
msgstr "Vous gérez"

msgid "BACHELOR"
msgstr "Bachelier"

msgid "MASTER_60"
msgstr "Master 60"

msgid "MASTER_120"
msgstr "Master 120"

msgid "MASTER_180_OR_240"
msgstr "Master 180 ou 240"

msgid "ADVANCED_MASTER"
msgstr "Master de spécialisation"

msgid "TRAINING_CERTIFICATE"
msgstr "Agrégation"

msgid "CERTIFICATE"
msgstr "Certificat"

msgid "DOCTORATE"
msgstr "Doctorat"

msgid "CAPAES"
msgstr "CAPAES"

msgid "start_date_must_be_lower_than_end_date"
msgstr "La date de début doit être inférieure à la date de fin"

msgid "DEPUTY_AUTHORITY"
msgstr "Suppléant d'autorité"

msgid "DEPUTY_SABBATICAL"
msgstr "Suppléant sabbatique"

msgid "DEPUTY_TEMPORARY"
msgstr "Suppléant temporaire"

msgid "INTERNSHIP_SUPERVISOR"
msgstr "Directeur de stage"

msgid "INTERNSHIP_CO_SUPERVISOR"
msgstr "Co-directeur de stage"

msgid "PROFESSOR"
msgstr "Professeur"

msgid "COORDINATOR"
msgstr "Coordinateur"

msgid "HOLDER"
msgstr "Titulaire"

msgid "holder_number"
msgstr "Nb titulaires"

msgid "CO_HOLDER"
msgstr "Co-titulaire"

msgid "DEPUTY"
msgstr "Suppléant"

msgid "scores_responsible_can_submit_partial_encoding"
msgstr "Les responsables de notes peuvent soumettre des encodages partiels"

msgid "scores_responsible_must_still_submit_scores"
msgstr "Le responsable de notes doit toujours soumettre les notes"

msgid "NONE"
msgstr "Aucun"

msgid "keyword"
msgstr "Mot clé"

msgid "VALID"
msgstr "Valide"

msgid "INVALID"
msgstr "Invalide"

msgid "COURSE"
msgstr "Cours"

msgid "MASTER_THESIS"
msgstr "Thèse"

msgid "DISSERTATION"
msgstr "Mémoire"

msgid "INTERNSHIP"
msgstr "Stage"

msgid "OTHER_COLLECTIVE"
msgstr "Autre collectif"

msgid "OTHER_INDIVIDUAL"
msgstr "Autre individuel"

msgid "EXTERNAL"
msgstr "Externe"

msgid "TEACHING_INTERNSHIP"
msgstr "Stage d'enseignement"

msgid "CLINICAL_INTERNSHIP"
msgstr "Stage clinique"

msgid "PROFESSIONAL_INTERNSHIP"
msgstr "Stage socio-professionnel"

msgid "RESEARCH_INTERNSHIP"
msgstr "Stage de recherche"

msgid "LU_ERRORS_REQUIRED"
msgstr "Ce champ est requis."

msgid "LU_ERRORS_INVALID"
msgstr "'Entrez une valeur valide."

msgid "LU_ERRORS_INVALID_SEARCH"
msgstr "Recherche invalide - Veuillez remplir mininum 2 filtres lors de vos recherches."

msgid "LU_ERRORS_ACADEMIC_YEAR_REQUIRED"
msgstr "Veuillez préciser une année académique."

msgid "LU_ERRORS_YEAR_WITH_ACRONYM"
msgstr "Veuillez préciser une année académique ou entrer un acronyme valide."

msgid "ANNUAL"
msgstr "Annuel"

msgid "BIENNIAL_EVEN"
msgstr "Bisannuel pair"

msgid "BIENNIAL_ODD"
msgstr "Bisannuel impair"

msgid "no_valid_m_justification_error"
msgstr "Vous ne pouvez pas encoder d'absence justifiée (M) via l'injection xls"

msgid "abscence_justified_preserved"
msgstr "Abscence justifiée dèjà encodée et préservée"

msgid "tutors_of_course"
msgstr "Enseignant·e·s du cours"

msgid "academic_actors"
msgstr "Acteurs académiques"

msgid "academic_start_date_error"
msgstr "La date de début doit être comprise entre les dates de début/fin de l'année académique"

msgid "academic_end_date_error"
msgstr "La date de fin doit être comprise entre les dates de début/fin de l'année académique"

msgid "end_start_date_error"
msgstr "La date de fin doit être supérieure à la date début"

msgid "dates_mandatory_error"
msgstr "Les dates de début et de fin sont obligatoires"

msgid "date_format"
msgstr "%d/%m/%Y"

msgid "date_format_string"
msgstr "d/m/Y"

msgid "format_date"
msgstr "jj/mm/aaaa"

msgid "desc_lnk_academic_actors"
msgstr "Gestion des acteurs académiques"

msgid "all_years"
msgstr "Toutes les années"

msgid "trainings"
msgstr "Formations"

msgid "components"
msgstr "Composants"

msgid "educational_information"
msgstr "Infos pédagogiques"

msgid "propositions"
msgstr "Propositions"

msgid "tutor_attributions"
msgstr "Enseignants - attributions"

msgid "proposal"
msgstr "Proposition"

msgid "academic_calendar_offer_year_calendar_start_date_end_date_error"
msgstr "La date d'ouverture de '%s' du calendrier académique ne peut pas être supérieure au %s "
       "(date de fin de '%s' du programme '%s')"

msgid "component_type"
msgstr "Type de composant"

msgid "volume_quarter"
msgstr "Quadri. "

msgid "vol_q1"
msgstr "Vol. q1"

msgid "vol_q2"
msgstr "Vol. q2"

msgid "volume"
msgstr "Volume"

msgid "schedules_conformity"
msgstr "Conform. horaires"

msgid "planned_classrooms"
msgstr "Classes prévues"

msgid "real_on_planned_classrooms"
msgstr "Classes effectives/prévues"


msgid "classes"
msgstr "Classes"

msgid "class"
msgstr "Classe"

msgid "learning_unit_code"
msgstr "Code de l'UE"

msgid "partims"
msgstr "Partims"

msgid "periodicity"
msgstr "Périodicité"

msgid "nominal_credits"
msgstr "Crédits"

msgid "active"
msgstr "Actif"

msgid "inactive"
msgstr "Inactif"

msgid "MASTER_DISSERTATION"
msgstr "Mémoire"

msgid "FULL"
msgstr "Complet"

msgid "MOBILITY"
msgstr "Mobilité"

msgid "OTHER"
msgstr "Autre"

msgid "PARTIM"
msgstr "Partim"

msgid "PHD_THESIS"
msgstr "Thèse"

msgid "selected"
msgstr "sélectionné(s)"

msgid "subtype"
msgstr "Sous-type"

msgid "start"
msgstr "Début"

msgid "duration"
msgstr "Durée"

msgid "learning_unit_specifications"
msgstr "Cahier de charges"

msgid "experimental_phase"
msgstr "Cette fonctionnalité est en phase expérimentale"

msgid "title_official_1"
msgstr "Intitulé officiel (partie 1 commune aux partims)"

msgid "title_official_2"
msgstr "Intitulé officiel (partie 2 propre au partim)"

msgid "title_in_english"
msgstr "Intitulé en anglais"

msgid "title_in_english_1"
msgstr "(partie 1 commune aux partims)"

msgid "title_in_english_2"
msgstr "(partie 2 propre au partim)"

msgid "LECTURING"
msgstr "Partie magistrale"

msgid "PRACTICAL_EXERCISES"
msgstr "Travaux pratiques"

msgid "lecturing"
msgstr "Cours magistral"

msgid "PE"
msgstr "TP"

msgid "SCHOOL"
msgstr "Ecole"

msgid "PLATFORM"
msgstr "Plateforme"

msgid "LOGISTICS_ENTITY"
msgstr "Entitée logistique"

msgid "organogram"
msgstr "Organigramme"

msgid "attached_to"
msgstr "Attachée à"

msgid "ACADEMIC_PARTNER"
msgstr "Partenaire académique"

msgid "INDUSTRIAL_PARTNER"
msgstr "Partenaire industriel"

msgid "SERVICE_PARTNER"
msgstr "Partenaire de service"

msgid "COMMERCE_PARTNER"
msgstr "Partenaire commercial"

msgid "PUBLIC_PARTNER"
msgstr "Partenaire public"

msgid "requirement_entity"
msgstr "Entité resp. cahier de charges"

msgid "requirement_entity_small"
msgstr "Ent. charge"

msgid "allocation_entity"
msgstr "Entité resp. de l'attribution"

msgid "allocation_entity_small"
msgstr "Ent. attrib."

msgid "with_entity_subordinated_small"
msgstr "Avec ent. subord."

msgid "additional_requirement_entity"
msgstr "Entité resp. cahier de charges complémentaire"

msgid "academic_end_year"
msgstr "Anac de fin"

msgid "academic_start_year"
msgstr "Anac de début"

msgid "organization_name"
msgstr "Nom"

msgid "partial"
msgstr "Q1"

msgid "remaining"
msgstr "Q2"

msgid "partial_remaining"
msgstr "Q1&2"

msgid "partial_or_remaining"
msgstr "Q1|2"

msgid "volume_partial"
msgstr "Vol. Q1"

msgid "volume_remaining"
msgstr "Vol. Q2"

msgid "learning_unit_quarter"
msgstr "Quadri. de l'UE"

msgid "composition"
msgstr "Composition"

msgid "real_classes"
msgstr "Classes effectives"

msgid "lu_usage"
msgstr "Utilisation par les UE"

msgid "academic_years"
msgstr "Années académiques"

msgid "from"
msgstr "De"

msgid "to"
msgstr "à"

msgid "since"
msgstr "Depuis"

msgid "editing"
msgstr "Edition"

msgid "component"
msgstr "Composant"

msgid "used_by"
msgstr "Utilisation par l'unité d'enseignement"

msgid "offers_enrollments"
msgstr "Inscriptions aux formations"

msgid "learning_units_enrollments"
msgstr "Inscription aux unités d'enseignement"

msgid "exams_enrollments"
msgstr "Inscription aux examens"

msgid "average"
msgstr "Moyenne"

msgid "global_average"
msgstr "Moyenne générale"

msgid "result"
msgstr "Résultat"

msgid "enrollment_date"
msgstr "Date d'inscription"

msgid "students_title"
msgstr "Etudiants"

msgid "student_title"
msgstr "Etudiant"

msgid "classe"
msgstr "Classe"

msgid "localization"
msgstr "Localisation"

msgid "internship_subtype"
msgstr "Sous-type de stage"

msgid "part1"
msgstr "partie 1"

msgid "part2"
msgstr "partie 2"

msgid "title_official"
msgstr "Intitulé officiel"

msgid "create_learning_unit"
msgstr "Création d'une unité d'enseignement"

msgid "existed_acronym"
msgstr "Sigle a déjà existé pour "

msgid "existing_acronym"
msgstr "Sigle déja existant"

msgid "invalid_acronym"
msgstr "Sigle non valide"

msgid "acronym_rules"
msgstr "Site en une lettre\n"
       "Sigle en min 2 et max 4 lettres\n"
       "Code numérique en 4 chiffres"

msgid "end_year_title"
msgstr "Année de fin"

msgid "basic_informations_title"
msgstr "Informations de base"

msgid "active_title"
msgstr "Actif"

msgid "titles"
msgstr "Intitulés"

msgid "fixtures_build"
msgstr "Créer des fixtures anonymisées"

msgid "desc_lnk_fixtures_build"
msgstr "Crée un fichier json avec des fixtures anonymisées"

msgid "partial_volume_1"
msgstr "Volume Q1"

msgid "partial_volume_2"
msgstr "Volume Q2"

msgid "partial_volume_1Q"
msgstr "Q1"

msgid "partial_volume_2Q"
msgstr "Q2"

msgid "planned_classes"
msgstr "Classes prévues"

msgid "planned_classes_pc"
msgstr "P.C."

msgid "total_volume"
msgstr "Volume total"

msgid "total_volume_charge"
msgstr "Volume de charge total"

msgid "total_volume_voltot"
msgstr "Vol.tot"

msgid "vol_charge"
msgstr "Vol.charge"

msgid "volumes_management"
msgstr "Gestion des volumes horaires"

msgid "volumes_validation_success"
msgstr "Les données entrées respectent les règles de calculs des volumes horaires."

msgid "vol_tot_not_equal_to_q1_q2"
msgstr "Vol.tot = Q1 + Q2"

msgid "vol_tot_req_entities_not_equal_to_entity"
msgstr "Le volume total de charge n'est pas égal à la somme des volumes de charge"

msgid "vol_tot_req_entities_not_equal_to_vol_tot_mult_cp"
msgstr "Vol.charge = Vol.tot * C.P"

msgid "vol_tot_full_must_be_greater_than_partim"
msgstr "Vol.tot du cours principal > Vol.tot du partim"

msgid "vol_q1_full_must_be_greater_or_equal_to_partim"
msgstr "Q1 du cours principal >= Q1 du partim"

msgid "vol_q2_full_must_be_greater_or_equal_to_partim"
msgstr "Q2 du cours principal >= Q2 du partim"

msgid "planned_classes_full_must_be_greater_or_equal_to_partim"
msgstr "C.P. du cours principal >= C.P. du partim"

msgid "entity_requirement_full_must_be_greater_or_equal_to_partim"
msgstr "Entité de charge du cours principal >= Entité de charge du partim"

msgid "end_date_gt_begin_date"
msgstr "L'année de fin doit etre égale ou supérieur à l'année de départ"

msgid "session_title"
msgstr "Session"

msgid "remarks_title"
msgstr "Remarques"

msgid "faculty_remark"
msgstr "Faculté"

msgid "other_remark"
msgstr "Autre"

msgid "new_learning_unit"
msgstr "Nouvelle unité d'enseignement"

msgid "previous"
msgstr "Précédent"

msgid "next"
msgstr "Suivant"

msgid "learning_location"
msgstr "Lieu d'enseignement"

msgid "NON_ACADEMIC"
msgstr "Non academique autre"

msgid "NON_ACADEMIC_CREF"
msgstr "Non académique CREF"

msgid "ACADEMIC"
msgstr "Académique"

msgid "ACTIVE"
msgstr "Actif"

msgid "INACTIVE"
msgstr "Inactif"

msgid "RE_REGISTRATION"
msgstr "Actif uniquement pour des réinscriptions"

msgid "OPTIONAL"
msgstr "Optionnel"

msgid "NO_PRINT"
msgstr "Pas d'impression"

msgid "IN_HEADING_2_OF_DIPLOMA"
msgstr "Dans rubrique 2 du diplôme"

msgid "IN_EXPECTED_FORM"
msgstr "Sous forme d'attendu"

msgid "FEE_1"
msgstr "Rôle"

msgid "FEE_2"
msgstr "Rôle + examen"

msgid "FEE_3"
msgstr "AESS, CAPAES ou fin de cycle"

msgid "FEE_4"
msgstr "Minerval sans examen"

msgid "FEE_5"
msgstr "Minerval complet"

msgid "FEE_6"
msgstr "certificat universitaire"

msgid "FEE_7"
msgstr "Master complémentaire spécialisation médicale"

msgid "FEE_8"
msgstr "Concours d’accès"

msgid "FEE_10"
msgstr "10 CU 30 crédits"

msgid "FEE_11"
msgstr "11 Certificat compétence méd"

msgid "FEE_12"
msgstr "12 Offres ISA : 12BA et 21MS"

msgid "FEE_13"
msgstr "13 Offres ISA : 13BA et 22MS"

msgid "DAILY"
msgstr "Horaire de jour"

msgid "SHIFTED"
msgstr "Horaire décalé"

msgid "ADAPTED"
msgstr "Horaire adapté"

msgid "academic_calendar_type"
msgstr "Type d'événement"

msgid "DELIBERATION"
msgstr "Délibération"

msgid "DISSERTATION_SUBMISSION"
msgstr "Soumission de mémoires"

msgid "EXAM_ENROLLMENTS"
msgstr "Inscription aux examens"

msgid "SCORES_EXAM_DIFFUSION"
msgstr "Diffusion des notes d'examen"

msgid "SCORES_EXAM_SUBMISSION"
msgstr "Soumission des feuilles de note"

msgid "TEACHING_CHARGE_APPLICATION"
msgstr "Application pour charges d'enseignement"

msgid "field_is_required"
msgstr "Ce champ est obligatoire."

msgid "associated_entity"
msgstr "Les entités associées"

msgid "LU_WARNING_INVALID_ACRONYM"
msgstr "Si l'acronym est introduit, il doit au minimum faire 3 caractères"

msgid "title_in_french"
msgstr "Intitulé en français"

msgid "schedule_type"
msgstr "Type horaire"

msgid "enrollment_campus"
msgstr "Lieu d'inscription"

msgid "other_campus_activities"
msgstr "Activités sur d'autres sites"

msgid "unspecified"
msgstr "Indéterminé"

msgid "university_certificate"
msgstr "Certificat universitaire"

msgid "studies_domain"
msgstr "Domaine d'études"

msgid "primary_language"
msgstr "Langue principale"

msgid "other_language_activities"
msgstr "Activité dans d'autres langues"

msgid "funding"
msgstr "Finançable"

msgid "funding_cud"
msgstr "Financement coopération internationale CCD/CUD"

msgid "funding_direction"
msgstr "Orientation de financement"

msgid "cud_funding_direction"
msgstr "Orientation coopération internationale CCD/CUD"

msgid "active_status"
msgstr "Actif"

msgid "partial_deliberation"
msgstr "Sous-épreuve"

msgid "admission_exam"
msgstr "Concours"

msgid "academic_type"
msgstr "Nature"

msgid "keywords"
msgstr "Mots clés"

msgid "training_type"
msgstr "Type de formation"

msgid "QUADRIMESTER"
msgstr "Quadrimestre(s)"

msgid "TRIMESTER"
msgstr "Trimestre(s)"

msgid "MONTH"
msgstr "Mois"

msgid "WEEK"
msgstr "Semaine(s)"

msgid "DAY"
msgstr "Jour(s)"

msgid "administration_entity"
msgstr "Entité d'administration"

msgid "management_entity"
msgstr "Entité académique"

msgid "enrollment_enabled"
msgstr "Inscriptible"

msgid "formations"
msgstr "Formations"

msgid "formations_lnk"
msgstr "Formations"

msgid "desc_lnk_formations"
msgstr "Organisation des formations"

<<<<<<< HEAD
msgid "education_groups"
msgstr "Organisations de formations"

msgid "entity_management"
msgstr "Fac. gestion"

msgid "of_category"
msgstr "Type d'organisation de formation"
=======
msgid "activity_search"
msgstr "Recherche - Activité"

msgid "service_course_search"
msgstr "Recherche - Cours de service"

>>>>>>> cf424f6e
<|MERGE_RESOLUTION|>--- conflicted
+++ resolved
@@ -2100,7 +2100,6 @@
 msgid "desc_lnk_formations"
 msgstr "Organisation des formations"
 
-<<<<<<< HEAD
 msgid "education_groups"
 msgstr "Organisations de formations"
 
@@ -2109,11 +2108,9 @@
 
 msgid "of_category"
 msgstr "Type d'organisation de formation"
-=======
+
 msgid "activity_search"
 msgstr "Recherche - Activité"
 
 msgid "service_course_search"
-msgstr "Recherche - Cours de service"
-
->>>>>>> cf424f6e
+msgstr "Recherche - Cours de service"