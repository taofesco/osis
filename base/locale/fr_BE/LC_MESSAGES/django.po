--- conflicted
+++ resolved
@@ -3516,10 +3516,8 @@
 msgid "list_learning_units_comparison"
 msgstr "Liste comparative d'unités d'enseignement"
 
-<<<<<<< HEAD
-msgid "You cannot attach \"%(child)s\" (type \"%(child_type)s\") to \"%(parent)s\" (type \"%(parent_type)s\")"
-msgstr "Vous ne pouvez pas attacher \"%(child)s\" (de type \"%(child_type)s\") à \"%(parent)s\" (de type \"%(parent_type)s\")"
-=======
 msgid "Using"
 msgstr "Utilisation"
->>>>>>> f2f6b8ee
+
+msgid "You cannot attach \"%(child)s\" (type \"%(child_type)s\") to \"%(parent)s\" (type \"%(parent_type)s\")"
+msgstr "Vous ne pouvez pas attacher \"%(child)s\" (de type \"%(child_type)s\") à \"%(parent)s\" (de type \"%(parent_type)s\")"