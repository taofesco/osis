--- conflicted
+++ resolved
@@ -4007,10 +4007,9 @@
 msgid "Access with additional training"
 msgstr "Accès moyennant compléments de formation"
 
-<<<<<<< HEAD
 msgid "%(number_notifications)s notification(s)"
 msgstr "%(number_notifications)s notification(s)"
-=======
+
 msgid "Producing certificat"
 msgstr "Production du diplôme / certificat"
 
@@ -4021,5 +4020,4 @@
 msgstr "Diplôme avec l'UCL"
 
 msgid "Reference institution"
-msgstr "Institution de référence"
->>>>>>> 24d7f266
+msgstr "Institution de référence"