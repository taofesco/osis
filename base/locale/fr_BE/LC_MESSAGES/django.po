# SOME DESCRIPTIVE TITLE.
# Copyright (C) YEAR THE PACKAGE'S COPYRIGHT HOLDER
# This file is distributed under the same license as the PACKAGE package.
# FIRST AUTHOR <EMAIL@ADDRESS>, YEAR.
#
msgid ""
msgstr ""
"Project-Id-Version: PACKAGE VERSION\n"
"Report-Msgid-Bugs-To: \n"
"POT-Creation-Date: 2016-04-22 15:14+0200\n"
"PO-Revision-Date: YEAR-MO-DA HO:MI+ZONE\n"
"Last-Translator: FULL NAME <EMAIL@ADDRESS>\n"
"Language-Team: LANGUAGE <LL@li.org>\n"
"Language: \n"
"MIME-Version: 1.0\n"
"Content-Type: text/plain; charset=UTF-8\n"
"Content-Transfer-Encoding: 8bit\n"

msgid "Create a xls file while activity\\"
msgstr ""

msgid "Get xls"
msgstr ""

msgid "ID"
msgstr "ID"

msgid "Legend : values allowed for 'justification'"
msgstr ""

msgid "Line"
msgstr "Ligne"

msgid "Note already submitted"
msgstr ""

msgid "OSIS"
msgstr "OSIS"

msgid "Print scores for all activities"
msgstr ""

msgid "Save"
msgstr ""

msgid "absent"
msgstr "Absent"

msgid "absent_pdf_legend"
msgstr "A=Absent"

msgid "academic_calendar"
msgstr "Calendrier académique"

msgid "academic_year_small"
msgstr "Anac."

msgid "academic_calendar_management"
msgstr "Gestion du calendrier académique"

msgid "academic_calendar_offer_year_calendar_end_date_error"
msgstr "La date de fermeture de '%s' du calendrier académique ne peut pas être inférieure au %s "
       "(date de fin de '%s' du programme '%s')"

msgid "academic_calendar_offer_year_calendar_start_date_error"
msgstr "La date d'ouverture de l'encodage des notes du calendrier académique ne peut pas être supérieure au %s "
       "(date de début de l'encodage des notes du programme '%s')"

msgid "academic_calendars"
msgstr "Calendriers académique"

msgid "academic_year_not_exist"
msgstr "L'année académique (%d) n'existe pas"

msgid "acces_denied"
msgstr "Accès refusé!"

msgid "acronym"
msgstr "Sigle"

msgid "activity"
msgstr "Activité"

msgid "activity_code"
msgstr "Activité"

msgid "activity_not_exit"
msgstr "L'activité %s n'existe pas"

msgid "add"
msgstr "Ajouter"

msgid "add_an_address_to_the_organization"
msgstr "Ajouter une adresse à l'organisation"

msgid "address(ses)"
msgstr "Adresse(s)"

msgid "addresses"
msgstr "Adresses"

msgid "administration"
msgstr "Administration"

msgid "after_submission_a_message_must_be_sent"
msgstr "Si un encodage est soumis , um message est envoyé au professeur de ce cours"

msgid "all"
msgstr "Tout"

msgid "application_management"
msgstr "Gestion de l'application"

msgid "are_you_sure"
msgstr "Êtes-vous sûr·e?"

msgid "assistants"
msgstr "Assistants"

msgid "attributions"
msgstr "Attributions"

msgid "authorized_decimal_for_this_activity"
msgstr "Les notes décimales sont autorisées pour ce cours"

msgid "bachelor"
msgstr "Bachelier"

msgid "back"
msgstr "Retour"

msgid "begin_date_lt_end_date"
msgstr "La date de début doit etre égale ou inferieure à la date de fin"

msgid "birth_date"
msgstr "Date de naissance"

msgid "btn_messages_history_search"
msgstr "Recherche dans l'historique des messages"

msgid "btn_send_message_again_title"
msgstr "Réenvoie le message au destinataire"

msgid "by_learning_unit"
msgstr "Par unité d'enseignement"

msgid "by_specific_criteria"
msgstr "Par critère spécifique"

msgid "cancel"
msgstr "Annuler"

msgid "catalogue"
msgstr "Catalogue de formation"

msgid "chair_of_the_exam_board"
msgstr "Président du jury"

msgid "cheating_pdf_legend"
msgstr "T=Tricherie"

msgid "unjustified_absence_export_legend"
msgstr "S=Absence injustifiée"

msgid "justified_absence_export_legend"
msgstr "M=Absence justifiée"

msgid "attached_entities"
msgstr "Entités attachées"

msgid "choose_file"
msgstr "Parcourir"

msgid "city"
msgstr "Ville"

msgid "close"
msgstr "Fermer"

msgid "closed"
msgstr "Fermé"

msgid "code"
msgstr "Code"

msgid "compare"
msgstr "Comparer"

msgid "complete"
msgstr "Complet"

msgid "constraint_score_other_score"
msgstr "Vous ne pouvez pas remplir simultanément les colonnes 'Note chiffrée' et 'Justification'"

msgid "coordinator"
msgstr "Coordinateur(trice)"

msgid "coordinators_can_submit_partial_encoding"
msgstr "Les coordinateurs peuvent soumettre des encodages partiels"

msgid "country"
msgstr "Pays"

msgid "create_an_organization"
msgstr "Créer une organisation"

msgid "creation_date"
msgstr "Date de création"

msgid "credits"
msgstr "Crédits"

msgid "customized"
msgstr "Personnalisée"

msgid "data"
msgstr "Données"

msgid "data_maintenance"
msgstr "Maintenance de données"

msgid "data_management"
msgstr "Gestion de données"

msgid "date"
msgstr "Date de remise"

msgid "date_not_passed"
msgstr "Date non communiquée"

msgid "day"
msgstr "jour"

msgid "days"
msgstr "jours"

msgid "decimal_score_allowed"
msgstr "Note décimale autorisée"

msgid "decimal_score_not_allowed"
msgstr "Note décimale non autorisée"

msgid "decimal_values_accepted"
msgstr "Les notes de ce cours peuvent recevoir des valeurs décimales."

msgid "decimal_values_ignored"
msgstr ""
"Les notes de ce cours ne peuvent PAS recevoir de valeurs décimales."

msgid "score_have_more_than_2_decimal_places"
msgstr "La note comporte plus de deux chiffres après la virgule"

msgid "definitive_save"
msgstr "Sauvegarde définitive (soumettre à la faculté)"

msgid "delete"
msgstr "Supprimer"

msgid "delete_selected_messages"
msgstr "Supprimer les messages sélectionnés"

msgid "desc_assistants"
msgstr "Processus visant à aider les enseignants pour l'encodage des notes."

msgid "desc_lnk_academic_year"
msgstr "Gestion du programme annualisé."

msgid "desc_lnk_assessments"
msgstr "Processus visant à aider les enseignants pour l'encodage des notes."

msgid "desc_lnk_data_maintenance"
msgstr "La maintenance de données avec la langage SQL"

msgid "desc_lnk_data_management"
msgstr "Gestion des données par entité du métier"

msgid "desc_lnk_entities"
msgstr "Gestion des la structure organisationnelle."

msgid "desc_lnk_files"
msgstr "Consultation des fichiers gérés par l'application."

msgid "desc_lnk_home_catalog"
msgstr "Elaboration et gestion du catalogue des formations."

msgid "desc_lnk_home_institution"
msgstr "Gestion de l'institution."

msgid "desc_lnk_home_studies"
msgstr ""
"Gestion du parcours des étudiants depuis leur inscription jusqu'à leur "
"diplôme."

msgid "desc_lnk_internships"
msgstr "Gestion des stages des étudiants."

msgid "desc_lnk_learning_units"
msgstr ""
"Gestion des cours, des formations et d'autres activités qui composent le "
"programme."

msgid "desc_lnk_my_osis"
msgstr "Vos données personnelles, des préférences et d'autres informations associés."

msgid "desc_lnk_offers"
msgstr "Gestion des programmes."

msgid "desc_lnk_organizations"
msgstr "Gestion des organisations."

msgid "desc_lnk_score_encoding"
msgstr ""
"Ce processus aide les enseignants à encoder les notes pendant les sessions "
"d'examen."

msgid "desc_lnk_storage"
msgstr "Surveillance de la capacité de stockage"

msgid "desc_messages_history"
msgstr "L'historique des messages vous permet d'accéder aux messages envoyés par courier électronique"

msgid "desc_messages_template"
msgstr "Le modèles de message permet la personnalisation dynamique des e-mails."

msgid "desc_my_messages"
msgstr "La liste des messages qui vous ont été envoyés par l'application"

msgid "desc_profile"
msgstr "Informations liées à votre profil"

msgid "description"
msgstr "Description"

msgid "details"
msgstr "Détails"

msgid "display_scores_for_one_learning_unit"
msgstr "Visualiser/charger les notes pour le cours"

msgid "display_tutors"
msgstr "Afficher tous les enseignants pour ce cours"

msgid "DOCTORAL_COMMISSION"
msgstr "Commision doctorale"

msgid "documentation"
msgstr "Documentation"

msgid "double_encoding"
msgstr "Double encodage"

msgid "double_encoding_test"
msgstr "Double encodage des notes"

msgid "dubble_encoding"
msgstr "Double encodage"

msgid "dubble_online_scores_encoding"
msgstr "Double encodage de notes en ligne"

msgid "edit"
msgstr "Éditer"

msgid "empty_note_pdf_legend"
msgstr "(vide)=Pas encore de note"

msgid "encode"
msgstr "Encoder"

msgid "encode_as_coordinator"
msgstr "Encoder en tant que coordinateur"

msgid "encode_as_pgm"
msgstr "Encoder en tant que gestionnaire de programme"

msgid "encode_as_professor"
msgstr "Encoder en tant que professeur"

msgid "encoding"
msgstr "Encodage"

msgid "encoding_status_ended"
msgstr "Toutes les notes ont été soumises."

msgid "encoding_status_notended"
msgstr "Il reste encore des notes à encoder."

msgid "end_date"
msgstr "Échéance Prof"

msgid "end_date_teacher"
msgstr "Échéance Prof"

msgid "enrollment_activity_not_exist"
msgstr "L'inscription à l'activité %s n'existe pas"

msgid "enrollment_exam_not_exists"
msgstr "L'inscription à l'unité d'enseignement %s n'existe pas"

msgid "enrollments"
msgstr "Inscriptions"

msgid "entities"
msgstr "Entités"

msgid "entity"
msgstr "Entité"

msgid "versions"
msgstr "Versions"

msgid "evaluations"
msgstr "Évaluations"

msgid "event"
msgstr "Événement"

msgid "exam_board_secretary"
msgstr "Secrétaire du jury"

msgid "execute"
msgstr "Exécuter"

msgid "FACULTY"
msgstr "Faculté"

msgid "female"
msgstr "Féminin"

msgid "file"
msgstr "Fichier"

msgid "file_must_be_xlsx"
msgstr "Le fichier doit être un fichier excel valide au format 'XLSX'"

msgid "file_production_date"
msgstr "Date de production du fichier excel"

msgid "students_deliberated_are_not_shown"
msgstr "Les étudiants déjà délibérés ne sont pas repris"

msgid "files"
msgstr "Fichiers"

msgid "final"
msgstr "Final"

msgid "fixed_line_phone"
msgstr "Téléphone fixe"

msgid "focuses"
msgstr "Finalités"

msgid "formation_catalogue"
msgstr "Catalogue des formations"

msgid "function"
msgstr "Fonction"

msgid "gender"
msgstr "Genre"

msgid "general_informations"
msgstr "Infos générales"

msgid "get_excel_file"
msgstr "Produire le fichier Excel"

msgid "global_identifiant"
msgstr "Identifiant global"

msgid "fgs"
msgstr "FGS"

msgid "go"
msgstr "Continuer"

msgid "grade"
msgstr "Niveau"

msgid "help_pnl_selectedfiles"
msgstr "Veuillez sélectionner un fichier xls pour l'injection des notes"

msgid "help_submission_scores_label"
msgstr "Vous êtes sur le point de soumettre %s note(s) à la (aux) faculté(s). Attention : les notes soumises <b>ne peuvent plus être modifiées.</b>"

msgid "highlight_description"
msgstr "Description de l'événement"

msgid "highlight_shortcut"
msgstr "Titre raccourcis de l'événement"

msgid "highlight_title"
msgstr "Titre de l'événement"

msgid "home"
msgstr "Page d'accueil"

msgid "html_message"
msgstr "Message HTML"

msgid "identification"
msgstr "Identification"

msgid "idle"
msgstr "En attente"

msgid "ill"
msgstr "Malade"

msgid "ill_pdf_legend"
msgstr "M=Malade"

msgid "incomplete"
msgstr "Incomplet"

msgid "info_address_changed_for_papersheet"
msgstr "Ce formulaire de modification des coordonnées d’une entité administrative du programme d’étude %s "
       "impacte uniquement l’affichage des coordonnées sur la feuille de notes. Cela ne modifie donc pas "
       "les coordonnées officielles d’une entité/structure. Par ailleurs, la liste déroulante "
       "« Veuillez sélectionner une adresse … » permet de faciliter l’encodage de l’adresse à partir de données "
       "préexistantes. Si l'adresse d'une entité change, l'adresse affichée sur les feuilles de notes sera impactée "
       "également"

msgid "inject"
msgstr "Injecter"

msgid "inject_xls_file"
msgstr "Injecter fichier excel"

msgid "INSTITUTE"
msgstr "Institut"

msgid "institution"
msgstr "Institution"

msgid "international_title"
msgstr "Titre international"

msgid "internships"
msgstr "Stages"

msgid "invalid_file"
msgstr "Fichier invalide"

msgid "javascript_is_disabled"
msgstr "JavaScript est désactivé dans votre navigateur, mais OSIS ne fonctionne pas sans JavaScript."

msgid "justification_invalid"
msgstr "Justification invalide"

msgid "justifications"
msgstr "Justifications"

msgid "justification_invalid_value"
msgstr "Justification invalide"

msgid "absence_justified_to_unjustified_invalid"
msgstr "L'absence justifiée ne peut pas être remplacée par une absence injustifiée"


msgid "justification_values_accepted"
msgstr "Valeurs acceptées: %s "

msgid "justification_other_values"
msgstr "D'autres valeurs: %s "

msgid "label"
msgstr "Label"

msgid "label_jumbotron_details_academic_cal"
msgstr "Comme présenté sur la page d'accueil"

msgid "language"
msgstr "Langue"

msgid "last_synchronization"
msgstr "Dernière synchronisation"

msgid "learning_unit"
msgstr "Unité d'enseignement"

msgid "learning_unit_not_access"
msgstr "Vous n'avez pas les droits d'accès à cette unité d'enseignement ou elle n'existe pas en pas de données"

msgid "learning_unit_not_access_or_not_exist"
msgstr "Vous n'avez pas les droits d'accès pour cette unité d'enseignement ou elle n'existe pas en base de données"

msgid "learning_unit_responsible"
msgstr "Responsable du cours"

msgid "learning_unit_search"
msgstr "Recherche d'unités d'enseignement"

msgid "learning_units"
msgstr "Unités d'enseignement"

msgid "learning_units_in"
msgstr "unités d'enseignement dans"

msgid "learning_units_with_inscription_must_be_shown"
msgstr "Tous les cours du professeur qui possèdent des inscriptions doivent être présents"

msgid "learning_units_without_inscription_must_not_be_shown"
msgstr "Les cours qui ne possèdent pas d'inscriptions ne devraient pas être présents"

msgid "lnk_message_history_read_title"
msgstr "Afficher le message"

msgid "location"
msgstr "Localité"

msgid "log-in"
msgstr "Log-in"

msgid "login"
msgstr "Login"

msgid "logistic"
msgstr "Logistique"

msgid "logout"
msgstr "Logout"

msgid "lu_could_contain_decimal_scores"
msgstr "Cette année d'étude accepte les notes décimales"

msgid "lu_must_not_contain_decimal_scores"
msgstr "Cette année d'étude n'accepte pas les notes décimales"

msgid "male"
msgstr "Masculin"

msgid "managed_programs"
msgstr "Programmes gérés"

msgid "mandates"
msgstr "Mandates"

msgid "mark_selected_messages_as_read"
msgstr "Marquer les messages sélectionnés comme lus"

msgid "master"
msgstr "Master"

msgid "message"
msgstr "Message"

msgid "message_address_papersheet"
msgstr "Réutilisez l'adresse d'une entité liée au programme ou informez l'adresse d'affichage pour la feuille de notes."

msgid "message_not_resent_no_email"
msgstr "Le message ne peut être réenvoyé , l'utilisateur n'a pas d'adresse mail."

msgid "message_resent_ok"
msgstr "Le message à bien été réenvoyé."

msgid "messages"
msgstr "Messages"

msgid "messages_history"
msgstr "Historique des messages"

msgid "messages_templates"
msgstr "Modèles de messages"

msgid "minimum_one_criteria"
msgstr "Veuillez remplir au moins 1 critère de recherche"

msgid "miss"
msgstr "Madame"

msgid "missing_column_session"
msgstr "Veuillez remplir la colonne 'session' de votre fichier excel."

msgid "mister"
msgstr "Monsieur"

msgid "mobile_phone"
msgstr "Téléphone mobile (GSM)"

msgid "more_than_one_academic_year_error"
msgstr "Il y a plusieurs années académiques dans la colonne 'Année académique' de votre fichier excel. "
      "Veuiller corriger votre fichier excel de manière à ce qu'il n'y ai qu'une seule année académique"

msgid "more_than_one_exam_enrol_for_one_learn_unit"
msgstr "Cet étudiant possède plusieurs inscriptions au même examen "
       "(il est inscrit à un même cours dans 2 programmes différents). "
       "Veuillez encoder cette note via l'onglet 'en ligne' de l'interface svp."

msgid "more_than_one_learning_unit_error"
msgstr "Vous avez encodé des notes pour plusieurs unités d'enseignements dans votre fichier excel "
       "(colonne 'Unité d'enseignement'). Veillez à ne faire qu'un seul fichier excel par unité d'enseignement."

msgid "more_than_one_session_error"
msgstr "Il y a plusieurs numéros de sessions dans la colonne 'Session' de votre fichier excel. "
      "Veuiller corriger votre fichier excel de manière à ce qu'il n'y ai qu'un seul numéro de session"

msgid "msg_error_username_password_not_matching"
msgstr ""
"La combinaison login/mot de passe entrée n'est pas valide. Veuillez "
"réessayer."

msgid "my_messages"
msgstr "Mes messages"

msgid "my_osis"
msgstr "Mon OSIS"

msgid "my_studies"
msgstr "Mes études"

msgid "name"
msgstr "Nom"

msgid "full_name"
msgstr "Nom complet"

msgid "national_register"
msgstr "Numéro de registre nationnal"

msgid "no_current_entity_version_found"
msgstr "L'entité sélectionnée n'existe plus aujourd'hui (fin de validité dépassée)."

msgid "no_data_for_this_academic_year"
msgstr "Aucune données pour cette année académique"

msgid "no_dubble_score_encoded_comparison_impossible"
msgstr "Aucune note n'a été double encodée ; aucune comparaison à effectuer."

msgid "no_entity_address_found"
msgstr "Aucune adresse trouvée pour l'entité sélectionnée."

msgid "no_exam_session_opened_for_the_moment"
msgstr "Aucune session d'encodage de notes ouverte pour le moment. "

msgid "no_file_submitted"
msgstr "Vous n'avez pas selectionné de fichier excel à soumettre."

msgid "no_messages"
msgstr "Pas de messages"

msgid "no_result"
msgstr "Aucun résultat!"

msgid "no_receiver_error"
msgstr "Pas de destinataire pour ce message"

msgid "no_score_encoded_double_encoding_impossible"
msgstr ""
 "Aucune nouvelle note encodée. "
 "Le double encodage n'est pas accessible car il n'y a pas de nouvelles notes encodés."

msgid "no_score_injected"
msgstr "Aucune note injectée (NB: les notes de votre fichier Excel ne sont injectées que si elles sont différentes "
       "de celles déjà sauvegardées précédemment)."

msgid "no_score_to_encode"
msgstr "Vous n'avez aucune note à encoder."

msgid "no_student_to_encode_xls"
msgstr "Aucun étudiant à encoder via excel"

msgid "no_valid_academic_year_error"
msgstr "Aucune année académique au format valide n'a été trouvé dans votre fichier excel. La date doit être formatée comme suit ; '2015-2016' ou '2015'."

msgid "deadline_reached"
msgstr "Date limite atteinte"

msgid "not_passed"
msgstr "Non communiquée"

msgid "not_sent"
msgstr "Pas envoyé"

msgid "number_of_enrollments"
msgstr "Nombre d'inscrits"

msgid "number_session"
msgstr "No. session"

msgid "numbered_score"
msgstr "Note chiffrée"

msgid "offer"
msgstr "Programme"

msgid "offer_enrollment_not_exist"
msgstr "L'inscription à ce programme n'existe pas"

msgid "offer_year_calendar"
msgstr "Calendrier des programmes"

msgid "offer_year_calendar_academic_calendar_end_date_error"
msgstr "La date de fin de l'encodage des notes de votre programme ne peut pas être ultérieure à la date de fermeture "
       "de l'encodage des notes du calendrier académique"

msgid "offer_year_calendar_academic_calendar_start_date_error"
msgstr "La date de début de l'encodage des notes de votre programme ne peut pas être antérieure à la date d'ouverture "
       "de l'encodage des notes du calendrier académique"

msgid "offer_year_not_access_or_not_exist"
msgstr "Vous n'avez pas les droits d'accès pour cette offre ou elle n'existe pas en base de données"

msgid "offer_year_not_exist"
msgstr "Le programme annualisé (%s) (%d) - n'existe pas"

msgid "offer_year_search"
msgstr "Recherche des programmes annualisés"

msgid "offers"
msgstr "Programmes"

msgid "old_browser_warning"
msgstr "Votre navigateur n'est pas à jour. Certaines fonctionnalités peuvent ne pas fonctionner correctement."

msgid "online"
msgstr "En ligne"

msgid "online_encoding"
msgstr "Encodage en ligne"

msgid "online_scores_encoding"
msgstr "Encodage de notes en ligne"

msgid "only_submited_scores_can_be_double_encoded"
msgstr "Seules les notes soumises peuvent être double encodées"

msgid "open"
msgstr "Ouvert"

msgid "campus"
msgstr "Campus"

msgid "organization_address"
msgstr "Adresse de l'organisation"

msgid "organization"
msgstr "Organisation"

msgid "organizations"
msgstr "Organisations"

msgid "origin"
msgstr "Origine"

msgid "other_score"
msgstr "Autre note"

msgid "other_sibling_offers"
msgstr "Autres finalités associées"

msgid "other_sibling_orientations"
msgstr "Autres orientations associées"

msgid "score_encoding_period_not_open"
msgstr "La période pour l'encodage des notes n'est pas encore ouverte"

msgid "outside_scores_encodings_period_latest_session"
msgstr "La période d'encodage des notes de la session %s est fermée depuis le %s"

msgid "outside_scores_encodings_period_closest_session"
msgstr "La période d'encodage des notes pour la session %s sera ouverte à partir du %s"

msgid "page_not_found"
msgstr "Page inexistante"

msgid "method_not_allowed"
msgstr "Methode non autorisée"

msgid "password"
msgstr "Mot de passe"

msgid "person"
msgstr ""

msgid "ph_d"
msgstr "Ph.D"

msgid "plain"
msgstr "Plain"

msgid "plain_and_html"
msgstr "Plain et HTML"

msgid "please_enable_javascript"
msgstr "Veuillez <a href='http://enable-javascript.com/fr/' target='_blank'>activer le JavaScript</a> pour utiliser l'application."

msgid "POLE"
msgstr "Pole"

msgid "postal_code"
msgstr "Code postal"

msgid "preferences"
msgstr "Préférences"

msgid "presence_note_pdf_legend"
msgstr "0=Cote de présence"

msgid "print"
msgstr "Imprimer"

msgid "print_all_courses"
msgstr "Imprimer tous les cours"

msgid "print_warning_and_info_messages"
msgstr ""

msgid "printable_title"
msgstr "Titre imprimable"

msgid "printing_date"
msgstr "Date d'impression"

msgid "professional"
msgstr "Professionnel"

msgid "professors_must_not_submit_scores"
msgstr "Les professeurs ne peuvent pas soumettre de notes"

msgid "profile"
msgstr "Profil"

msgid "program_commission"
msgstr "Commison d'enseignement/programme"

msgid "program_managers"
msgstr "Program managers"

msgid "program_s"
msgstr "programme(s)"

msgid "programs"
msgstr "Programmes"

msgid "progress"
msgstr "Progression"

msgid "received_on"
msgstr "Reçu le"

msgid "recipient"
msgstr "Destinataire"

msgid "redirect_to_login"
msgstr "Cliquez pour vous reconnectez"

msgid "reference"
msgstr "Référence"

msgid "refresh_list"
msgstr "Rechercher/mettre à jour la liste"

msgid "registration_id"
msgstr "NOMA"

msgid "identification_number"
msgstr "Matricule"


msgid "registration_id_not_access_or_not_exist"
msgstr "Étudiant non inscrit à l'examen"

msgid "research_center"
msgstr "Centre de recherche"

msgid "residential"
msgstr ""

msgid "responsible"
msgstr "Responsable"

msgid "return_doc_to_administrator"
msgstr ""
"Veuillez envoyer ce formulaire au secrétariat de l'entité gestionnaire avant le %s."

msgid "reuse_address_entity"
msgstr "Réutiliser l'adresse de"

msgid "save"
msgstr "Sauvegarder"

msgid "saved"
msgstr "Enregistré"

msgid "saving"
msgstr "Sauvegarde en cours"

msgid "score"
msgstr "Note"

msgid "score_already_submitted"
msgstr "Note déjà soumise "

msgid "score_decimal_not_allowed"
msgstr "La note encodée est incorrecte : décimales non autorisées"

msgid "score_invalid"
msgstr "Note invalide"

msgid "score_saved"
msgstr "note(s) injectée(s)"

msgid "score_submitted"
msgstr "Soumis"

msgid "scores"
msgstr "Notes"

msgid "scores_encoding"
msgstr "Encodage des notes"

msgid "scores_encoding_tests"
msgstr "Tests de l'encodage des notes"

msgid "scores_gt_0_lt_20"
msgstr "La note encodée est incorrecte (elle doit être comprise entre 0 et 20)"

msgid "scores_injection"
msgstr "Injection des notes"

msgid "scores_responsible"
msgstr "Responsable de notes"

msgid "scores_responsibles"
msgstr "Responsables de notes"

msgid "scores_responsible_title"
msgstr "Responsable de notes"

msgid "scores_saved"
msgstr "note(s) enregistrée(s)"

msgid "scores_saved_cannot_be_saved_anymore"
msgstr "Notes sauvegardées, le bouton sauvegarder n'est plus présent"

msgid "scores_must_be_between_0_and_20"
msgstr "Les notes doivent être comprise entre 0 et 20"

msgid "search_for_a_file"
msgstr "Recherche d'un fichier"

msgid "search_for_an_entity"
msgstr "Rechercher une entité"

msgid "search_for_an_organization"
msgstr "Recherche d'organisations"

msgid "SECTOR"
msgstr "Secteur"

msgid "select"
msgstr "Sélectionnez"

msgid "select_a_xls_file_from_which_to_inject_scores"
msgstr ""

msgid "select_an_encoding_type"
msgstr "Sélectionnez un type d'encodage"

msgid "send_message_again"
msgstr "Réenvoyer"

msgid "sent"
msgstr "Envoyé"

msgid "server_error"
msgstr "Une erreur innatendue s'est produite"

msgid "server_error_message"
msgstr "Nous mettons tout en oeuvre pour résoudre ce problème."

msgid "sessionn"
msgstr "Session"

msgid "short_title"
msgstr "Titre abrégé"

msgid "size"
msgstr "Taille"

msgid "source_code"
msgstr "Code source"

msgid "stages"
msgstr "Stages"

msgid "start_date"
msgstr "Date de début"

msgid "state"
msgstr "État"

msgid "status"
msgstr "Statut"

msgid "storage"
msgstr "Stockage"

msgid "storage_duration"
msgstr "Temps de stockage"

msgid "structure"
msgstr "Structure"

msgid "student_not_exist"
msgstr "L'étudiant (%s) n'existe pas"

msgid "student_path"
msgstr "Parcours de l'étudiant"

msgid "students"
msgstr "étudiants"

msgid "studies"
msgstr "Études"

msgid "subject"
msgstr "Sujet"

msgid "submission"
msgstr "Soumettre"

msgid "submission_date"
msgstr "Date de remise"

msgid "submission_of_scores_for"
msgstr "Soumission des score pour {0}"

msgid "submitted"
msgstr "Soumis"

msgid "submitted_scores_cannot_be_encoded_anymore"
msgstr "Les notes soumises ne peuvent plus être encodées"

msgid "succesfull_logout"
msgstr "Vous êtes à présent déconnecté."

msgid "technologic_platform"
msgstr "Plateforme technologique"

msgid "template_error"
msgstr "Aucun message n'a été envoyé : le modèle de message {} n'existe pas."

msgid "temporary_save"
msgstr "Sauvegarde temporaire (non soumis à la faculté)"

msgid "the_coordinator_must_still_submit_scores"
msgstr "Le coordinateur doit toujours soumettre les notes"

msgid "title"
msgstr "Intitulé"

msgid "learning_unit_title"
msgstr "Intitulé du cours"

msgid "too_many_results"
msgstr "Votre recherche renvoie trop de résultats, veuillez affiner vos critères de recherche."

msgid "tooltip_delete_message"
msgstr "Supprimer le message"

msgid "tooltip_double_encode_for"
msgstr "Double encoder les notes"

msgid "tooltip_double_encode_no_more_possible_for"
msgstr "Toutes les notes ont été soumises.Il n'est plus possible de double encoder des notes pour ce cours."

msgid "tooltip_dowload_excel_file"
msgstr "Télécharger le fichier excel"

msgid "tooltip_encode_for"
msgstr "Encoder les notes"

msgid "tooltip_encode_no_more_possible_for"
msgstr "Toutes les notes ont été soumises.Il n'est plus possible d'encoder de notes pour ce cours."

msgid "tooltip_execute_my_message_action"
msgstr "Exécuter l'action sélectionnée"

msgid "tooltip_inject_excel_no_more_possible_for"
msgstr "Toutes les notes ont été soumises.Il n'est plus possible de soumettre de fichier excel pour ce cours."

msgid "tooltip_my_message_read"
msgstr "Lire le message"

msgid "tooltip_print_scores"
msgstr "Imprimer les notes"

msgid "tooltip_scores_encodings_progress_bar"
msgstr "Représente la quantité de notes soumises à la faculté par le professeur. Le nombre entre parenthèses correspond "
       "au nombre de notes encodées qui n'ont pas encore été soumises (en état 'brouillon')."

msgid "tooltip_select_action"
msgstr "Sélectionner l'action à exécuter"

msgid "tooltip_select_all_messages"
msgstr "Sélectionner tous les messages"

msgid "tooltip_select_excel_file_to_inject_scores"
msgstr "Séclectionnez le fichier excel à soumettre"

msgid "tooltip_to_my_messages"
msgstr "Retourner à la liste des messages"

msgid "tutor"
msgstr "Enseignant·e"

msgid "tutors"
msgstr "Enseignants"

msgid "other_tutors"
msgstr "Autre(s) Enseignant(s)"

msgid "txt_message"
msgstr "Message texte"

msgid "txt_origin_title"
msgstr "Origine du message"

msgid "txt_recipient_title"
msgstr "Destinataire du message (email ou nom ou nom d'utilisateur)"

msgid "txt_reference_title"
msgstr "Référence du template du message"

msgid "txt_subject_title"
msgstr "Sujet du message"

msgid "type"
msgstr "Type"

msgid "types"
msgstr "Types"

msgid "undated_events"
msgstr "Événements non planifiés"

msgid "undefined"
msgstr "Non défini"

msgid "unknown"
msgstr "Indéfini"

msgid "user"
msgstr "Utilisateur"

msgid "user_interface_language"
msgstr "Langue de l'interface utilisateur"

msgid "user_is_not_program_manager"
msgstr "Vous n'êtes pas un gestionnaire de programme. Par conséquent, vous n'avez pas accès à cette interface."

msgid "validated_double_encoding_cannot_be_validated_anymore"
msgstr "Un double encodage validé ne peut l'être une seconde fois"

msgid "validation_dubble_encoding_mandatory"
msgstr "Veuillez sélectionner une note finale pour toutes les différences détectées entre le premier encodage et le "
       "double encodage (ci-dessous). Si vous choisissez d'annuler, votre double encodage sera perdu."

msgid "via_excel"
msgstr "Via fichier Excel"

msgid "via_paper"
msgstr "Sur papier"

msgid "warning_all_scores_not_sumitted_yet"
msgstr "Attention : vous avez des notes enregistrées qui n'ont pas encore été soumises."

msgid "website"
msgstr "Site internet"

msgid "without_attribution"
msgstr "Sans attribution"

msgid "xls_columns_structure_error"
msgstr "Votre fichier excel n'est pas bien structuré. Veuillez respecter l'ordre des colonnes fournie lors du "
       "téléchargement de votre fichier (bouton '{}')."

msgid "order"
msgstr "Ordonner"

msgid "options"
msgstr "Options"

msgid "required"
msgstr "Obligatoire"

msgid "question"
msgstr "Question"

msgid "questions"
msgstr "Questions"

msgid "value"
msgstr "Valeur"

msgid "short_input_text"
msgstr "Short input text"

msgid "long_input_text"
msgstr "Long input text"

msgid "radio_button"
msgstr "Radio button"

msgid "checkbox"
msgstr "Checkbox"

msgid "upload_button"
msgstr "Upload button"

msgid "download_link"
msgstr "Download link"

msgid "dropdown_list"
msgstr "Dropdown list"

msgid "http_link"
msgstr "HTTP link"
msgid "you_manage"
msgstr "Vous gérez"

msgid "BACHELOR"
msgstr "Bachelier"

msgid "MASTER_60"
msgstr "Master 60"

msgid "MASTER_120"
msgstr "Master 120"

msgid "MASTER_180_OR_240"
msgstr "Master 180 ou 240"

msgid "ADVANCED_MASTER"
msgstr "Master de spécialisation"

msgid "TRAINING_CERTIFICATE"
msgstr "Agrégation"

msgid "CERTIFICATE"
msgstr "Certificat"

msgid "DOCTORATE"
msgstr "Doctorat"

msgid "CAPAES"
msgstr "CAPAES"

msgid "start_date_must_be_lower_than_end_date"
msgstr "La date de début doit être inférieure à la date de fin"

msgid "DEPUTY_AUTHORITY"
msgstr "Suppléant d'autorité"

msgid "DEPUTY_SABBATICAL"
msgstr "Suppléant sabbatique"

msgid "DEPUTY_TEMPORARY"
msgstr "Suppléant temporaire"

msgid "INTERNSHIP_SUPERVISOR"
msgstr "Directeur de stage"

msgid "INTERNSHIP_CO_SUPERVISOR"
msgstr "Co-directeur de stage"

msgid "PROFESSOR"
msgstr "Professeur"

msgid "COORDINATOR"
msgstr "Coordinateur"

msgid "HOLDER"
msgstr "Titulaire"

msgid "holder_number"
msgstr "Nb titulaires"

msgid "CO_HOLDER"
msgstr "Co-titulaire"

msgid "DEPUTY"
msgstr "Suppléant"

msgid "scores_responsible_can_submit_partial_encoding"
msgstr "Les responsables de notes peuvent soumettre des encodages partiels"

msgid "scores_responsible_must_still_submit_scores"
msgstr "Le responsable de notes doit toujours soumettre les notes"

msgid "NONE"
msgstr "Aucun"

msgid "keyword"
msgstr "Mot clé"

msgid "VALID"
msgstr "Valide"

msgid "INVALID"
msgstr "Invalide"

msgid "COURSE"
msgstr "Cours"

msgid "MASTER_THESIS"
msgstr "Thèse"

msgid "DISSERTATION"
msgstr "Mémoire"

msgid "INTERNSHIP"
msgstr "Stage"

msgid "OTHER_COLLECTIVE"
msgstr "Autre collectif"

msgid "OTHER_INDIVIDUAL"
msgstr "Autre individuel"

msgid "EXTERNAL"
msgstr "Externe"

msgid "TEACHING_INTERNSHIP"
msgstr "Stage d'enseignement"

msgid "CLINICAL_INTERNSHIP"
msgstr "Stage clinique"

msgid "PROFESSIONAL_INTERNSHIP"
msgstr "Stage socio-professionnel"

msgid "RESEARCH_INTERNSHIP"
msgstr "Stage de recherche"

msgid "LU_ERRORS_REQUIRED"
msgstr "Ce champ est requis."

msgid "LU_ERRORS_INVALID"
msgstr "'Entrez une valeur valide."

msgid "LU_ERRORS_INVALID_SEARCH"
msgstr "Recherche invalide - Veuillez remplir mininum 2 filtres lors de vos recherches."

msgid "LU_ERRORS_ACADEMIC_YEAR_REQUIRED"
msgstr "Veuillez préciser une année académique."

msgid "LU_ERRORS_YEAR_WITH_ACRONYM"
msgstr "Veuillez préciser une année académique ou entrer un acronyme valide."

msgid "LU_ERRORS_INVALID_REGEX_SYNTAX"
msgstr "Expression régulière incorrecte!"

msgid "ANNUAL"
msgstr "Annuel"

msgid "BIENNIAL_EVEN"
msgstr "Bisannuel pair"

msgid "BIENNIAL_ODD"
msgstr "Bisannuel impair"

msgid "no_valid_m_justification_error"
msgstr "Vous ne pouvez pas encoder d'absence justifiée (M) via l'injection xls"

msgid "abscence_justified_preserved"
msgstr "Abscence justifiée dèjà encodée et préservée"

msgid "tutors_of_course"
msgstr "Enseignant·e·s du cours"

msgid "academic_actors"
msgstr "Acteurs académiques"

msgid "academic_start_date_error"
msgstr "La date de début doit être comprise entre les dates de début/fin de l'année académique"

msgid "academic_end_date_error"
msgstr "La date de fin doit être comprise entre les dates de début/fin de l'année académique"

msgid "end_start_date_error"
msgstr "La date de fin doit être supérieure à la date début"

msgid "dates_mandatory_error"
msgstr "Les dates de début et de fin sont obligatoires"

msgid "date_format"
msgstr "%d/%m/%Y"

msgid "date_format_string"
msgstr "d/m/Y"

msgid "format_date"
msgstr "jj/mm/aaaa"

msgid "desc_lnk_academic_actors"
msgstr "Gestion des acteurs académiques"

msgid "all_years"
msgstr "Toutes les années"

msgid "trainings"
msgstr "Formations"

msgid "components"
msgstr "Composants"

msgid "educational_information"
msgstr "Infos pédagogiques"

msgid "propositions"
msgstr "Propositions"

msgid "tutor_attributions"
msgstr "Enseignants - attributions"

msgid "proposal"
msgstr "Proposition"

msgid "academic_calendar_offer_year_calendar_start_date_end_date_error"
msgstr "La date d'ouverture de '%s' du calendrier académique ne peut pas être supérieure au %s "
       "(date de fin de '%s' du programme '%s')"

msgid "component_type"
msgstr "Type de composant"

msgid "volume_quarter"
msgstr "Quadri. "

msgid "vol_q1"
msgstr "Vol. q1"

msgid "vol_q2"
msgstr "Vol. q2"

msgid "volume"
msgstr "Volume"

msgid "schedules_conformity"
msgstr "Conform. horaires"

msgid "planned_classrooms"
msgstr "Classes prévues"

msgid "real_on_planned_classrooms"
msgstr "Classes effectives/prévues"


msgid "classes"
msgstr "Classes"

msgid "class"
msgstr "Classe"

msgid "learning_unit_code"
msgstr "Code de l'UE"

msgid "partims"
msgstr "Partims"

msgid "periodicity"
msgstr "Périodicité"

msgid "nominal_credits"
msgstr "Crédits"

msgid "active"
msgstr "Actif"

msgid "inactive"
msgstr "Inactif"

msgid "MASTER_DISSERTATION"
msgstr "Mémoire"

msgid "FULL"
msgstr "Complet"

msgid "MOBILITY"
msgstr "Mobilité"

msgid "OTHER"
msgstr "Autre"

msgid "PARTIM"
msgstr "Partim"

msgid "PHD_THESIS"
msgstr "Thèse"

msgid "selected"
msgstr "sélectionné(s)"

msgid "subtype"
msgstr "Sous-type"

msgid "start"
msgstr "Début"

msgid "duration"
msgstr "Durée"

msgid "learning_unit_specifications"
msgstr "Cahier de charges"

msgid "experimental_phase"
msgstr "Cette fonctionnalité est en phase expérimentale"

msgid "title_official_1"
msgstr "Intitulé officiel (partie 1 commune aux partims)"

msgid "title_official_2"
msgstr "Intitulé officiel (partie 2 propre au partim)"

msgid "title_in_english"
msgstr "Intitulé en anglais"

msgid "title_in_english_1"
msgstr "(partie 1 commune aux partims)"

msgid "title_in_english_2"
msgstr "(partie 2 propre au partim)"

msgid "LECTURING"
msgstr "Partie magistrale"

msgid "PRACTICAL_EXERCISES"
msgstr "Travaux pratiques"

msgid "lecturing"
msgstr "Cours magistral"

msgid "PE"
msgstr "TP"

msgid "SCHOOL"
msgstr "Ecole"

msgid "PLATFORM"
msgstr "Plateforme"

msgid "LOGISTICS_ENTITY"
msgstr "Entitée logistique"

msgid "organogram"
msgstr "Organigramme"

msgid "attached_to"
msgstr "Attachée à"

msgid "ACADEMIC_PARTNER"
msgstr "Partenaire académique"

msgid "INDUSTRIAL_PARTNER"
msgstr "Partenaire industriel"

msgid "SERVICE_PARTNER"
msgstr "Partenaire de service"

msgid "COMMERCE_PARTNER"
msgstr "Partenaire commercial"

msgid "PUBLIC_PARTNER"
msgstr "Partenaire public"

msgid "requirement_entity"
msgstr "Entité resp. cahier de charges"

msgid "requirement_entity_small"
msgstr "Ent. charge"

msgid "allocation_entity"
msgstr "Entité resp. de l'attribution"

msgid "allocation_entity_small"
msgstr "Ent. attrib."

msgid "with_entity_subordinated_small"
msgstr "Avec ent. subord."

msgid "additional_requirement_entity"
msgstr "Entité resp. cahier de charges complémentaire"

msgid "academic_end_year"
msgstr "Anac de fin"

msgid "academic_start_year"
msgstr "Anac de début"

msgid "organization_name"
msgstr "Nom"

msgid "partial"
msgstr "Q1"

msgid "remaining"
msgstr "Q2"

msgid "partial_remaining"
msgstr "Q1&2"

msgid "partial_or_remaining"
msgstr "Q1|2"

msgid "volume_partial"
msgstr "Vol. Q1"

msgid "volume_remaining"
msgstr "Vol. Q2"

msgid "quadrimester"
msgstr "Quadrimestre"

msgid "composition"
msgstr "Composition"

msgid "real_classes"
msgstr "Classes effectives"

msgid "lu_usage"
msgstr "Utilisation par les UE"

msgid "academic_years"
msgstr "Années académiques"

msgid "from"
msgstr "De"

msgid "to"
msgstr "à"

msgid "since"
msgstr "Depuis"

msgid "editing"
msgstr "Edition"

msgid "component"
msgstr "Composant"

msgid "used_by"
msgstr "Utilisation par l'unité d'enseignement"

msgid "offers_enrollments"
msgstr "Inscriptions aux formations"

msgid "learning_units_enrollments"
msgstr "Inscription aux unités d'enseignement"

msgid "exams_enrollments"
msgstr "Inscription aux examens"

msgid "average"
msgstr "Moyenne"

msgid "global_average"
msgstr "Moyenne générale"

msgid "result"
msgstr "Résultat"

msgid "enrollment_date"
msgstr "Date d'inscription"

msgid "students_title"
msgstr "Etudiants"

msgid "student_title"
msgstr "Etudiant"

msgid "classe"
msgstr "Classe"

msgid "localization"
msgstr "Localisation"

msgid "internship_subtype"
msgstr "Sous-type de stage"

msgid "part1"
msgstr "partie 1"

msgid "part2"
msgstr "partie 2"

msgid "title_official"
msgstr "Intitulé officiel"

msgid "create_learning_unit"
msgstr "Création d'une unité d'enseignement"

msgid "existed_acronym"
msgstr "Sigle a déjà existé pour "

msgid "existing_acronym"
msgstr "Sigle déja existant"

msgid "invalid_acronym"
msgstr "Sigle non valide"

msgid "acronym_rules"
msgstr "Site en une lettre\n"
       "Sigle en min 2 et max 4 lettres\n"
       "Code numérique en 4 chiffres"

msgid "end_year_title"
msgstr "Année de fin"

msgid "basic_informations_title"
msgstr "Informations de base"

msgid "active_title"
msgstr "Actif"

msgid "titles"
msgstr "Intitulés"

msgid "fixtures_build"
msgstr "Créer des fixtures anonymisées"

msgid "desc_lnk_fixtures_build"
msgstr "Crée un fichier json avec des fixtures anonymisées"

msgid "partial_volume_1"
msgstr "Volume Q1"

msgid "partial_volume_2"
msgstr "Volume Q2"

msgid "partial_volume_1Q"
msgstr "Q1"

msgid "partial_volume_2Q"
msgstr "Q2"

msgid "planned_classes"
msgstr "Classes prévues"

msgid "planned_classes_pc"
msgstr "P.C."

msgid "total_volume"
msgstr "Volume total"

msgid "total_volume_charge"
msgstr "Volume de charge total"

msgid "total_volume_voltot"
msgstr "Vol.tot"

msgid "vol_charge"
msgstr "Vol.charge"

msgid "volumes_management"
msgstr "Gestion des volumes horaires"

msgid "volumes_validation_success"
msgstr "Les données entrées respectent les règles de calculs des volumes horaires."

msgid "vol_tot_not_equal_to_q1_q2"
msgstr "Vol.tot = Q1 + Q2"

msgid "vol_tot_req_entities_not_equal_to_entity"
msgstr "Le volume total de charge n'est pas égal à la somme des volumes de charge"

msgid "vol_tot_req_entities_not_equal_to_vol_tot_mult_cp"
msgstr "Vol.charge = Vol.tot * C.P"

msgid "vol_tot_full_must_be_greater_than_partim"
msgstr "Vol.tot du cours principal > Vol.tot du partim"

msgid "vol_q1_full_must_be_greater_or_equal_to_partim"
msgstr "Q1 du cours principal >= Q1 du partim"

msgid "vol_q2_full_must_be_greater_or_equal_to_partim"
msgstr "Q2 du cours principal >= Q2 du partim"

msgid "planned_classes_full_must_be_greater_or_equal_to_partim"
msgstr "C.P. du cours principal >= C.P. du partim"

msgid "entity_requirement_full_must_be_greater_or_equal_to_partim"
msgstr "Entité de charge du cours principal >= Entité de charge du partim"

msgid "end_date_gt_begin_date"
msgstr "L'année de fin doit etre égale ou supérieur à l'année de départ"

msgid "session_title"
msgstr "Session"

msgid "remarks_title"
msgstr "Remarques"

msgid "faculty_remark"
msgstr "Faculté"

msgid "other_remark"
msgstr "Autre"

msgid "new_learning_unit"
msgstr "Nouvelle unité d'enseignement"

msgid "previous"
msgstr "Précédent"

msgid "next"
msgstr "Suivant"

msgid "learning_location"
msgstr "Lieu d'enseignement"

msgid "NON_ACADEMIC"
msgstr "Non academique autre"

msgid "NON_ACADEMIC_CREF"
msgstr "Non académique CREF"

msgid "ACADEMIC"
msgstr "Académique"

msgid "ACTIVE"
msgstr "Actif"

msgid "INACTIVE"
msgstr "Inactif"

msgid "RE_REGISTRATION"
msgstr "Actif uniquement pour des réinscriptions"

msgid "OPTIONAL"
msgstr "Optionnel"

msgid "NO_PRINT"
msgstr "Pas d'impression"

msgid "IN_HEADING_2_OF_DIPLOMA"
msgstr "Dans rubrique 2 du diplôme"

msgid "IN_EXPECTED_FORM"
msgstr "Sous forme d'attendu"

msgid "FEE_1"
msgstr "Rôle"

msgid "FEE_2"
msgstr "Rôle + examen"

msgid "FEE_3"
msgstr "AESS, CAPAES ou fin de cycle"

msgid "FEE_4"
msgstr "Minerval sans examen"

msgid "FEE_5"
msgstr "Minerval complet"

msgid "FEE_6"
msgstr "certificat universitaire"

msgid "FEE_7"
msgstr "Master complémentaire spécialisation médicale"

msgid "FEE_8"
msgstr "Concours d’accès"

msgid "FEE_10"
msgstr "10 CU 30 crédits"

msgid "FEE_11"
msgstr "11 Certificat compétence méd"

msgid "FEE_12"
msgstr "12 Offres ISA : 12BA et 21MS"

msgid "FEE_13"
msgstr "13 Offres ISA : 13BA et 22MS"

msgid "DAILY"
msgstr "Horaire de jour"

msgid "SHIFTED"
msgstr "Horaire décalé"

msgid "ADAPTED"
msgstr "Horaire adapté"

msgid "academic_calendar_type"
msgstr "Type d'événement"

msgid "DELIBERATION"
msgstr "Délibération"

msgid "DISSERTATION_SUBMISSION"
msgstr "Soumission de mémoires"

msgid "EXAM_ENROLLMENTS"
msgstr "Inscription aux examens"

msgid "SCORES_EXAM_DIFFUSION"
msgstr "Diffusion des notes d'examen"

msgid "SCORES_EXAM_SUBMISSION"
msgstr "Soumission des feuilles de note"

msgid "TEACHING_CHARGE_APPLICATION"
msgstr "Application pour charges d'enseignement"

msgid "field_is_required"
msgstr "Ce champ est obligatoire."

msgid "associated_entity"
msgstr "Les entités associées"

msgid "LU_WARNING_INVALID_ACRONYM"
msgstr "Si l'acronym est introduit, il doit au minimum faire 3 caractères"

msgid "title_in_french"
msgstr "Intitulé en français"

msgid "schedule_type"
msgstr "Type horaire"

msgid "enrollment_campus"
msgstr "Lieu d'inscription"

msgid "other_campus_activities"
msgstr "Activités sur d'autres sites"

msgid "unspecified"
msgstr "Indéterminé"

msgid "university_certificate"
msgstr "Certificat universitaire"

msgid "studies_domain"
msgstr "Domaine d'études"

msgid "primary_language"
msgstr "Langue principale"

msgid "other_language_activities"
msgstr "Activité dans d'autres langues"

msgid "funding"
msgstr "Finançable"

msgid "funding_cud"
msgstr "Financement coopération internationale CCD/CUD"

msgid "funding_direction"
msgstr "Orientation de financement"

msgid "cud_funding_direction"
msgstr "Orientation coopération internationale CCD/CUD"

msgid "active_status"
msgstr "Actif"

msgid "partial_deliberation"
msgstr "Sous-épreuve"

msgid "admission_exam"
msgstr "Concours"

msgid "academic_type"
msgstr "Nature"

msgid "keywords"
msgstr "Mots clés"

msgid "training_type"
msgstr "Type de formation"

msgid "QUADRIMESTER"
msgstr "Quadrimestre(s)"

msgid "TRIMESTER"
msgstr "Trimestre(s)"

msgid "MONTH"
msgstr "Mois"

msgid "WEEK"
msgstr "Semaine(s)"

msgid "DAY"
msgstr "Jour(s)"

msgid "administration_entity"
msgstr "Entité d'administration"

msgid "management_entity"
msgstr "Entité académique"

msgid "enrollment_enabled"
msgstr "Inscriptible"

msgid "formations"
msgstr "Formations"

msgid "formations_lnk"
msgstr "Formations"

msgid "desc_lnk_formations"
msgstr "Organisation des formations"

msgid "education_groups"
msgstr "Organisations de formations"

msgid "entity_management"
msgstr "Fac. gestion"

msgid "of_category"
msgstr "Type d'organisation de formation"

msgid "activity_search"
msgstr "Recherche - Activité"

msgid "service_course_search"
msgstr "Recherche - Cours de service"

msgid "TRAINING"
msgstr "Formation"

msgid "MINI_TRAINING"
msgstr "Mini formation"

msgid "GROUP"
msgstr "Groupement"

msgid "PRIMARY_LANGUAGE"
msgstr "Langue principale"

msgid "OR"
msgstr "Ou"

msgid "AND"
msgstr "Et"

msgid "language_association"
msgstr "Opérateur langues principales"

msgid "prolong_or_create_learning_unit_message"
msgstr "<p>Le <b>sigle</b> utilisé est <b>déjà existant</b>.</p>"
       "<p>Vous avez le choix entre :"
       "<ul><li>soit <b>créer</b> une nouvelle UE qui reprendra ce sigle </li>"
       "<li>soit <b>prolonger</b> l'unité d'enseignement de même sigle </li></ul></p>"

msgid "confirm_your_action"
msgstr "Confirmer votre action."

msgid "create"
msgstr "Créer"

msgid "prolong"
msgstr "Prolonger"

msgid "diplomas_certificates"
msgstr "Diplômes /  Certificats"

msgid "diploma_title"
msgstr "Intitulé du diplôme/du certificat"

msgid "professionnal_title"
msgstr "Titre professionnel"

msgid "university_certificate_desc"
msgstr "Mène à diplôme/à certificat"

msgid "program_coorganization"
msgstr "Programme co-organisés avec d'autres institutions"

msgid "for_all_students"
msgstr "Pour tous les étudiants"

msgid "diploma"
msgstr "Diplôme"

msgid "UNIQUE"
msgstr "Diplôme unique"

msgid "SEPARATE"
msgstr "Diplôme séparé"

msgid "NOT_CONCERNED"
msgstr "Non concerné"

msgid "organization_address_save_error"
msgstr "Impossible d'enregistrer l'adresse de l'organisation"

msgid "i_confirm"
msgstr "Oui, je confirme."

msgid "msg_warning_delete_learning_unit"
msgstr "Cette opération est <strong>permanente</strong> et ne peut pas être défaite. Vous perdrez à jamais"
       " les données liées à l'UE <strong>%s</strong>."

msgid "The learning unit %(acronym)s has been successfully deleted for all years."
msgstr "L'unité d'enseignement %(acronym)s a été supprimée avec succès pour toutes les années."

msgid "cannot_delete_learning_unit_year"
msgstr "L’UE <strong>%(learning_unit)s</strong> dont vous demandez la suppression à partir de l’année %(year)s fait l’objet des liens suivants à supprimer au préalable :"

msgid "cannot_delete_learning_unit"
msgstr "L’UE <strong>%(learning_unit)s</strong> dont vous demandez la suppression fait l’objet des liens suivants à supprimer au préalable :"

msgid "There is %(count)d enrollments in %(subtype)s %(acronym)s for the year %(year)s"
msgstr "%(subtype)s %(acronym)s fait l’objet de %(count)d inscription(s) l’année %(year)s"

msgid "%(subtype)s %(acronym)s is assigned to %(tutor)s for the year %(year)s"
msgstr "%(subtype)s %(acronym)s est attribué(e) à %(tutor)s l’année %(year)s"

msgid "%(subtype)s %(acronym)s is assigned to the assistant %(assistant)s for the year %(year)s"
msgstr "%(subtype)s %(acronym)s est attribué(e) à l'assistant %(assistant)s l'année %(year)s"

msgid "%(subtype)s %(acronym)s is included in the group %(group)s of the program %(program)s for the year %(year)s"
msgstr "%(subtype)s %(acronym)s est repris dans le groupement %(group)s du programme %(program)s l’année %(year)s"

msgid "The learning unit %(acronym)s is related to the internship speciality %(speciality)s"
msgstr "L'unité d'enseignement %(acronym)s est liée à la spécialité de stage %(speciality)s"

msgid "%(subtype)s %(acronym)s has been deleted for the year %(year)s"
msgstr "%(subtype)s %(acronym)s a été supprimé(e) pour l'année %(year)s"

msgid "The class %(acronym)s has been deleted for the year %(year)s"
msgstr "La classe %(acronym)s a été supprimé(e) pour l'année %(year)s"

msgid "the partim"
msgstr "le partim"

msgid "The partim"
msgstr "Le partim"

msgid "The learning unit"
msgstr "L'unité d'enseignement"

msgid "the learning unit"
msgstr "l'unité d'enseignement"

msgid "Delete from this academic year"
msgstr "Supprimer à partir de cette année académique"

msgid "Delete all the learning unit"
msgstr "Supprimer toute l'unité d'enseignement (sur toutes les années académiques)"

msgid "You asked the deletion of the learning unit %(acronym)s from the year %(year)s"
msgstr "Vous avez demandé la suppression de l'unité d'enseignement %(acronym)s à partir de l'année %(year)s"

msgid "publish_attribution_to_portal"
msgstr "Publication des attributions sur Osis-Portal"

msgid "RESEVED_FOR_INTERNS"
msgstr "Réservé aux internes"

msgid "OPEN_FOR_EXTERNS"
msgstr "Ouvert aux externes"

msgid "EXCEPTIONAL_PROCEDURE"
msgstr "Procédure exceptionnelle"

msgid "VACANT_NOT_PUBLISH"
msgstr "Vacant à ne pas publier"

msgid "DO_NOT_ASSIGN"
msgstr "A ne pas attribuer"

msgid "folder"
msgstr "Dossier"

msgid "introduced_by"
msgstr "Introduit par"

msgid "the"
msgstr "Le"

msgid "proposal_management"
msgstr "Gestion de la proposition"

msgid "category"
msgstr "Catégorie"

msgid "PRESIDENT"
msgstr "Président"

msgid "SECRETARY"
msgstr "Secrétaire"

msgid "SIGNATORY"
msgstr "Signataire"

msgid "administrative_data"
msgstr "Données administratives"

msgid "jury"
msgstr "Jury"

msgid "signatory_qualification"
msgstr "Qualification du signataire"

msgid "course_enrollment"
msgstr "Inscription aux cours"

msgid "marks_presentation"
msgstr "Remise des notes"

msgid "dissertation_presentation"
msgstr "Remise du mémoire"

msgid "scores_diffusion"
msgstr "Diffusion des notes"

msgid "session"
msgstr "Session"

msgid "at"
msgstr "à"

msgid "learning_unit_years_to_delete"
msgstr "Vous êtes sur le point de supprimer définitivement les UE suivantes"

msgid "type_must_be_full"
msgstr "Le type de l'unité d'enseignement doit être complet."

msgid "learning_unit_type_is_not_internship"
msgstr "L'unité d'enseignement n'est pas de type stage."

msgid "CREATION"
msgstr "Création"

msgid "MODIFICATION"
msgstr "Modification"

msgid "TRANSFORMATION"
msgstr "Transformation"

msgid "TRANSFORMATION_AND_MODIFICATION"
msgstr "Transformation et modification"

msgid "SUPPRESSION"
msgstr "Suppression"

msgid "CENTRAL"
msgstr "Central"

msgid "SUSPENDED"
msgstr "Suspendu"

msgid "ACCEPTED"
msgstr "Accepté"

msgid "REFUSED"
msgstr "Refusé"

msgid "success_modification_proposal"
msgstr "Une proposition de modification de type {} a été faite pour l'unité d'enseignement {}."


msgid "content"
msgstr "Contenu"

msgid "code_scs"
msgstr "Code SCS"

msgid "title_code_formation"
msgstr "Intitulé / Code OF"

msgid "absolute_credits"
msgstr "Crédits abs."

msgid "relative_target_credits"
msgstr "Créd. cible rel."

msgid "min_credits"
msgstr "Créd. min."

msgid "max_credits"
msgstr "Créd. max."

msgid "mandatory"
msgstr "Oblig."

msgid "block"
msgstr "Bloc"

msgid "current_order"
msgstr "Ordre présent"

msgid "sessions_derogation"
msgstr "Sessions en dérogation"

msgid "own_comment"
msgstr "Commentaire propre"

msgid "SESSION_1"
msgstr "1"

msgid "SESSION_2"
msgstr "2"

msgid "SESSION_3"
msgstr "3"

msgid "SESSION_1_2"
msgstr "12"

msgid "SESSION_1_3"
msgstr "13"

msgid "SESSION_2_3"
msgstr "23"

msgid "SESSION_1_2_3"
msgstr "123"

msgid "SESSION_UNDEFINED"
msgstr "Session indéfinie"

msgid "SESSION_PARTIAL_2_3"
msgstr "p23"

msgid "Put in proposal"
msgstr "Mettre en proposition"

msgid "Proposal for modification"
msgstr "Proposition de modification"

msgid "End of teaching"
msgstr "Fin d'enseignement"

msgid "academic_entity_small"
msgstr "Ent. académique"

msgid "academic_entity"
msgstr "Entité académique"

msgid "folder_number"
msgstr "Dossier n°{}"

msgid "produce_xls"
msgstr "Produire un excel avec la liste des résultats"

msgid "produce_xls_lu"
msgstr "Xls avec les activités"

msgid "%(date)s must be set within %(start_date)s and %(end_date)s"
msgstr "%(date)s doit être comprise entre %(start_date)s et %(end_date)s"

msgid "success_cancel_proposal"
msgstr "La proposition pour {} a été annulée."

msgid "cancel_proposal"
msgstr "Annuler proposition"

msgid "msg_confirm_cancel_proposal"
msgstr "Etes-vous certain de vouloir annuler la proposition ?"

msgid "The administrative data has been successfully modified"
msgstr "Les données administratives ont été sauvées avec succès"

<<<<<<< HEAD
msgid "educational_information_management"
msgstr "Gestion des informations pédagogiques"

msgid "resume_edit"
msgstr "Editer le résumé de cours"
=======
msgid "SUMMARY_COURSE_SUBMISSION"
msgstr "Soumission des résumés de cours"

msgid "INTERNAL_TEAM"
msgstr "Interne/Equipe"
>>>>>>> baf0c216
<|MERGE_RESOLUTION|>--- conflicted
+++ resolved
@@ -2459,16 +2459,14 @@
 msgid "The administrative data has been successfully modified"
 msgstr "Les données administratives ont été sauvées avec succès"
 
-<<<<<<< HEAD
 msgid "educational_information_management"
 msgstr "Gestion des informations pédagogiques"
 
 msgid "resume_edit"
 msgstr "Editer le résumé de cours"
-=======
+
 msgid "SUMMARY_COURSE_SUBMISSION"
 msgstr "Soumission des résumés de cours"
 
 msgid "INTERNAL_TEAM"
 msgstr "Interne/Equipe"
->>>>>>> baf0c216
