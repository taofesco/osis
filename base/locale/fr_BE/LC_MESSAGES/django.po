# SOME DESCRIPTIVE TITLE.
# Copyright (C) YEAR THE PACKAGE'S COPYRIGHT HOLDER
# This file is distributed under the same license as the PACKAGE package.
# FIRST AUTHOR <EMAIL@ADDRESS>, YEAR.
#
msgid ""
msgstr ""
"Project-Id-Version: PACKAGE VERSION\n"
"Report-Msgid-Bugs-To: \n"
"POT-Creation-Date: 2016-04-22 15:14+0200\n"
"PO-Revision-Date: YEAR-MO-DA HO:MI+ZONE\n"
"Last-Translator: FULL NAME <EMAIL@ADDRESS>\n"
"Language-Team: LANGUAGE <LL@li.org>\n"
"Language: \n"
"MIME-Version: 1.0\n"
"Content-Type: text/plain; charset=UTF-8\n"
"Content-Transfer-Encoding: 8bit\n"

msgid "Create a xls file while activity\\"
msgstr ""

msgid "Get xls"
msgstr ""

msgid "ID"
msgstr "ID"

msgid "Legend : values allowed for 'justification'"
msgstr ""

msgid "Line"
msgstr "Ligne"

msgid "Note already submitted"
msgstr ""

msgid "OSIS"
msgstr "OSIS"

msgid "Print scores for all activities"
msgstr ""

msgid "Save"
msgstr ""

msgid "absent"
msgstr "Absent"

msgid "absent_pdf_legend"
msgstr "A=Absent"

msgid "academic_calendar"
msgstr "Calendrier académique"

msgid "academic_calendar_management"
msgstr "Gestion du calendrier académique"

msgid "academic_calendar_offer_year_calendar_end_date_error"
msgstr "La date de fermeture de '%s' du calendrier académique ne peut pas être inférieure au %s "
       "(date de fin de '%s' du programme '%s')"

msgid "academic_calendar_offer_year_calendar_start_date_error"
msgstr "La date d'ouverture de l'encodage des notes du calendrier académique ne peut pas être supérieure au %s "
       "(date de début de l'encodage des notes du programme '%s')"

msgid "academic_calendars"
msgstr "Calendriers académique"

msgid "academic_year_not_exist"
msgstr "L'année académique (%d) n'existe pas"

msgid "acces_denied"
msgstr "Accès refusé!"

msgid "acronym"
msgstr "Sigle"

msgid "activity"
msgstr "Activité"

msgid "activity_code"
msgstr "Activité"

msgid "activity_not_exit"
msgstr "L'activité %s n'existe pas"

msgid "add"
msgstr "Ajouter"

msgid "add_an_address_to_the_organization"
msgstr "Ajouter une adresse à l'organisation"

msgid "address(ses)"
msgstr "Adresse(s)"

msgid "addresses"
msgstr "Adresses"

msgid "administration"
msgstr "Administration"

msgid "after_submission_a_message_must_be_sent"
msgstr "Si un encodage est soumis , um message est envoyé au professeur de ce cours"

msgid "all"
msgstr "Tout"

msgid "application_management"
msgstr "Gestion de l'application"

msgid "are_you_sure"
msgstr "Êtes-vous sûr?"

msgid "assistants"
msgstr "Assistants"

msgid "attributions"
msgstr "Attributions"

msgid "authorized_decimal_for_this_activity"
msgstr "Les notes décimales sont autorisées pour ce cours"

msgid "bachelor"
msgstr "Bachelier"

msgid "back"
msgstr "Retour"

msgid "begin_date_lt_end_date"
msgstr "La date de début doit etre égale ou inferieure à la date de fin"

msgid "birth_date"
msgstr "Date de naissance"

msgid "btn_messages_history_search"
msgstr "Recherche dans l'historique des messages"

msgid "btn_send_message_again_title"
msgstr "Réenvoie le message au destinataire"

msgid "by_learning_unit"
msgstr "Par unité d'enseignement"

msgid "by_specific_criteria"
msgstr "Par critère spécifique"

msgid "cancel"
msgstr "Annuler"

msgid "catalogue"
msgstr "Catalogue de formation"

msgid "chair_of_the_exam_board"
msgstr "Président du jury"

msgid "cheating_pdf_legend"
msgstr "T=Tricherie"

msgid "unjustified_absence_export_legend"
msgstr "S=Absence injustifiée"

msgid "justified_absence_export_legend"
msgstr "M=Absence justifiée"

msgid "child_entities"
msgstr "Entités 'enfant'"

msgid "choose_file"
msgstr "Parcourir"

msgid "city"
msgstr "Ville"

msgid "close"
msgstr "Fermer"

msgid "closed"
msgstr "Fermé"

msgid "code"
msgstr "Code"

msgid "compare"
msgstr "Comparer"

msgid "complete"
msgstr "Complet"

msgid "constraint_score_other_score"
msgstr "Vous ne pouvez pas remplir simultanément les colonnes 'Note chiffrée' et 'Justification'"

msgid "coordinator"
msgstr "Coordinateur(trice)"

msgid "coordinators_can_submit_partial_encoding"
msgstr "Les coordinateurs peuvent soumettre des encodages partiels"

msgid "country"
msgstr "Pays"

msgid "create_an_organization"
msgstr "Créer une organisation"

msgid "creation_date"
msgstr "Date de création"

msgid "credits"
msgstr "Crédits"

msgid "data"
msgstr "Données"

msgid "data_maintenance"
msgstr "Maintenance de données"

msgid "data_management"
msgstr "Gestion de données"

msgid "date"
msgstr "Date de remise"

msgid "date_not_passed"
msgstr "Date non communiquée"

msgid "decimal_score_allowed"
msgstr "Note décimale autorisée"

msgid "decimal_score_not_allowed"
msgstr "Note décimale non autorisée"

msgid "decimal_values_accepted"
msgstr "Les notes de ce cours peuvent recevoir des valeurs décimales."

msgid "decimal_values_ignored"
msgstr ""
"Les notes de ce cours ne peuvent PAS recevoir de valeurs décimales."

msgid "score_have_more_than_2_decimal_places"
msgstr "La note comporte plus de deux chiffres après la virgule"

msgid "definitive_save"
msgstr "Sauvegarde définitive (soumettre à la faculté)"

msgid "delete"
msgstr "Supprimer"

msgid "delete_selected_messages"
msgstr "Supprimer les messages sélectionnés"

msgid "desc_assistants"
msgstr "Processus visant à aider les enseignants pour l'encodage des notes."

msgid "desc_lnk_academic_year"
msgstr "Gestion du programme annualisé."

msgid "desc_lnk_assessments"
msgstr "Processus visant à aider les enseignants pour l'encodage des notes."

msgid "desc_lnk_data_maintenance"
msgstr "La maintenance de données avec la langage SQL"

msgid "desc_lnk_data_management"
msgstr "Gestion des données par entité du métier"

msgid "desc_lnk_entities"
msgstr "Gestion des la structure organisationnelle."

msgid "desc_lnk_files"
msgstr "Consultation des fichiers gérés par l'application."

msgid "desc_lnk_home_catalog"
msgstr "Elaboration et gestion du catalogue de formation."

msgid "desc_lnk_home_institution"
msgstr "Gestion de l'institution."

msgid "desc_lnk_home_studies"
msgstr ""
"Gestion du parcours des étudiants depuis leur inscription jusqu'à leur "
"diplôme."

msgid "desc_lnk_internships"
msgstr "Gestion des stages des étudiants."

msgid "desc_lnk_learning_units"
msgstr ""
"Gestion des cours, des formations et d'autres activités qui composent le "
"programme."

msgid "desc_lnk_my_osis"
msgstr "Vos données personnelles, des préférences et d'autres informations associés."

msgid "desc_lnk_offers"
msgstr "Gestion des programmes."

msgid "desc_lnk_organizations"
msgstr "Gestion des organisations."

msgid "desc_lnk_score_encoding"
msgstr ""
"Ce processus aide les enseignants à encoder les notes pendant les sessions "
"d'examen."

msgid "desc_lnk_storage"
msgstr "Surveillance de la capacité de stockage"

msgid "desc_messages_history"
msgstr "L'historique des messages vous permet d'accéder aux messages envoyés par courier électronique"

msgid "desc_messages_template"
msgstr "Le modèles de message permet la personnalisation dynamique des e-mails."

msgid "desc_my_messages"
msgstr "La liste des messages qui vous ont été envoyés par l'application"

msgid "desc_profile"
msgstr "Informations liées à votre profil"

msgid "description"
msgstr "Description"

msgid "display_scores_for_one_learning_unit"
msgstr "Visualiser/charger les notes pour le cours"

msgid "display_tutors"
msgstr "Afficher tous les enseignants pour ce cours"

msgid "doctoral_commission"
msgstr "Commision doctorale"

msgid "documentation"
msgstr "Documentation"

msgid "double_encoding"
msgstr "Double encodage"

msgid "double_encoding_test"
msgstr "Double encodage des notes"

msgid "dubble_encoding"
msgstr "Double encodage"

msgid "dubble_online_scores_encoding"
msgstr "Double encodage de notes en ligne"

msgid "edit"
msgstr "Éditer"

msgid "empty_note_pdf_legend"
msgstr "(vide)=Pas encore de note"

msgid "encode"
msgstr "Encoder"

msgid "encode_as_coordinator"
msgstr "Encoder en tant que coordinateur"

msgid "encode_as_pgm"
msgstr "Encoder en tant que gestionnaire de programme"

msgid "encode_as_professor"
msgstr "Encoder en tant que professeur"

msgid "encoding"
msgstr "Encodage"

msgid "encoding_status_ended"
msgstr "Toutes les notes ont été soumises."

msgid "encoding_status_notended"
msgstr "Il reste encore des notes à encoder."

msgid "end_date"
msgstr "Date de fin"

msgid "enrollment_activity_not_exist"
msgstr "L'inscription à l'activité %s n'existe pas"

msgid "enrollment_exam_not_exists"
msgstr "L'inscription à l'unité d'enseignement %s n'existe pas"

msgid "enrollments"
msgstr "Inscriptions"

msgid "entities"
msgstr "Entités"

msgid "entity"
msgstr "Entité"

msgid "evaluations"
msgstr "Évaluations"

msgid "event"
msgstr "Événement"

msgid "exam_board_secretary"
msgstr "Secrétaire du jury"

msgid "execute"
msgstr "Exécuter"

msgid "faculty"
msgstr "Faculté"

msgid "female"
msgstr "Féminin"

msgid "file"
msgstr "Fichier"

msgid "file_must_be_xlsx"
msgstr "Le fichier doit être un fichier excel valide au format 'XLSX'"

msgid "file_production_date"
msgstr "Date de production du fichier excel"

msgid "students_deliberated_are_not_shown"
msgstr "Les étudiants déjà délibérés ne sont pas repris"

msgid "files"
msgstr "Fichiers"

msgid "final"
msgstr "Final"

msgid "fixed_line_phone"
msgstr "Téléphone fixe"

msgid "focuses"
msgstr "Finalités"

msgid "formation_catalogue"
msgstr "Catalogue de formation"

msgid "function"
msgstr "Fonction"

msgid "gender"
msgstr "Genre"

msgid "general_informations"
msgstr "Informations générales"

msgid "get_excel_file"
msgstr "Produire le fichier Excel"

msgid "global_identifiant"
msgstr "Identifiant global"

msgid "go"
msgstr "Continuer"

msgid "grade"
msgstr "Niveau"

msgid "help_pnl_selectedfiles"
msgstr "Veuillez sélectionner un fichier xls pour l'injection des notes"

msgid "help_submission_scores_label"
msgstr "Vous êtes sur le point de soumettre %s note(s) à la (aux) faculté(s). Attention : les notes soumises <b>ne peuvent plus être modifiées.</b>"

msgid "highlight_description"
msgstr "Description de l'événement"

msgid "highlight_shortcut"
msgstr "Titre raccourcis de l'événement"

msgid "highlight_title"
msgstr "Titre de l'événement"

msgid "home"
msgstr "Page d'accueil"

msgid "html_message"
msgstr "Message HTML"

msgid "identification"
msgstr "Identification"

msgid "idle"
msgstr "En attente"

msgid "ill"
msgstr "Malade"

msgid "ill_pdf_legend"
msgstr "M=Malade"

msgid "incomplete"
msgstr "Incomplet"

msgid "info_address_changed_for_papersheet"
msgstr "Ce formulaire de modification des coordonnées d’une entité administrative du programme d’étude %s "
       "impacte uniquement l’affichage des coordonnées sur la feuille de notes. Cela ne modifie donc pas "
       "les coordonnées officielles d’une entité/structure. Par ailleurs, la liste déroulante "
       "« Réutiliser l’adresse de … » permet de faciliter l’encodage de l’adresse à partir de données préexistantes"

msgid "inject"
msgstr "Injecter"

msgid "inject_xls_file"
msgstr "Injecter fichier excel"

msgid "institute"
msgstr "Institut"

msgid "institution"
msgstr "Institution"

msgid "international_title"
msgstr "Titre international"

msgid "internships"
msgstr "Stages"

msgid "invalid_file"
msgstr "Fichier invalide"

msgid "javascript_is_disabled"
msgstr "JavaScript est désactivé dans votre navigateur, mais OSIS ne fonctionne pas sans JavaScript."

msgid "justification_invalid"
msgstr "Justification invalide"

msgid "justifications"
msgstr "Justifications"

msgid "justification_invalid_value"
msgstr "Justification invalide"

msgid "absence_justified_to_unjustified_invalid"
msgstr "L'absence justifiée ne peut pas être remplacée par une absence injustifiée"


msgid "justification_values_accepted"
msgstr "Valeurs acceptées: %s "

msgid "justification_other_values"
msgstr "D'autres valeurs: %s "

msgid "label"
msgstr "Label"

msgid "label_jumbotron_details_academic_cal"
msgstr "Comme présenté sur la page d'accueil"

msgid "language"
msgstr "Langue"

msgid "last_synchronization"
msgstr "Dernière synchronisation"

msgid "learning_unit"
msgstr "Unité d'enseignement"

msgid "learning_unit_not_access"
msgstr "Vous n'avez pas les droits d'accès à cette unité d'enseignement ou elle n'existe pas en pas de données"

msgid "learning_unit_not_access_or_not_exist"
msgstr "Vous n'avez pas les droits d'accès pour cette unité d'enseignement ou elle n'existe pas en base de données"

msgid "learning_unit_responsible"
msgstr "Responsable du cours"

msgid "learning_unit_search"
msgstr "Recherche d'unités d'enseignement"

msgid "learning_units"
msgstr "Unités d'enseignement"

msgid "learning_units_in"
msgstr "unités d'enseignement dans"

msgid "learning_units_with_inscription_must_be_shown"
msgstr "Tous les cours du professeur qui possèdent des inscriptions doivent être présents"

msgid "learning_units_without_inscription_must_not_be_shown"
msgstr "Les cours qui ne possèdent pas d'inscriptions ne devraient pas être présents"

msgid "lnk_message_history_read_title"
msgstr "Afficher le message"

msgid "location"
msgstr "Rue et numéro"

msgid "log-in"
msgstr "Log-in"

msgid "login"
msgstr "Login"

msgid "logistic"
msgstr "Logistique"

msgid "logout"
msgstr "Logout"

msgid "lu_could_contain_decimal_scores"
msgstr "Cette année d'étude accepte les notes décimales"

msgid "lu_must_not_contain_decimal_scores"
msgstr "Cette année d'étude n'accepte pas les notes décimales"

msgid "male"
msgstr "Masculin"

msgid "managed_programs"
msgstr "Programmes gérés"

msgid "mandates"
msgstr "Mandates"

msgid "mark_selected_messages_as_read"
msgstr "Marquer les messages sélectionnés comme lus"

msgid "master"
msgstr "Master"

msgid "message"
msgstr "Message"

msgid "message_address_papersheet"
msgstr "Réutilisez l'adresse d'une entité liée au programme ou informez l'adresse d'affichage pour la feuille des notes"

msgid "message_not_resent_no_email"
msgstr "Le message ne peut être réenvoyé , l'utilisateur n'a pas d'adresse mail."

msgid "message_resent_ok"
msgstr "Le message à bien été réenvoyé."

msgid "messages"
msgstr "Messages"

msgid "messages_history"
msgstr "Historique des messages"

msgid "messages_templates"
msgstr "Modèles de messages"

msgid "minimum_one_criteria"
msgstr "Veuillez remplir au moins 1 critère de recherche"

msgid "miss"
msgstr "Madame"

msgid "missing_column_session"
msgstr "Veuillez remplir la colonne 'session' de votre fichier excel."

msgid "mister"
msgstr "Monsieur"

msgid "mobile_phone"
msgstr "Téléphone mobile (GSM)"

msgid "more_than_one_academic_year_error"
msgstr "Il y a plusieurs années académiques dans la colonne 'Année académique' de votre fichier excel. "
      "Veuiller corriger votre fichier excel de manière à ce qu'il n'y ai qu'une seule année académique"

msgid "more_than_one_exam_enrol_for_one_learn_unit"
msgstr "Cet étudiant possède plusieurs inscriptions au même examen "
       "(il est inscrit à un même cours dans 2 programmes différents). "
       "Veuillez encoder cette note via l'onglet 'en ligne' de l'interface svp."

msgid "more_than_one_learning_unit_error"
msgstr "Vous avez encodé des notes pour plusieurs unités d'enseignements dans votre fichier excel "
       "(colonne 'Unité d'enseignement'). Veillez à ne faire qu'un seul fichier excel par unité d'enseignement."

msgid "more_than_one_session_error"
msgstr "Il y a plusieurs numéros de sessions dans la colonne 'Session' de votre fichier excel. "
      "Veuiller corriger votre fichier excel de manière à ce qu'il n'y ai qu'un seul numéro de session"

msgid "msg_error_username_password_not_matching"
msgstr ""
"La combinaison login/mot de passe entrée n'est pas valide. Veuillez "
"réessayer."

msgid "my_messages"
msgstr "Mes messages"

msgid "my_osis"
msgstr "Mon OSIS"

msgid "my_studies"
msgstr "Mes études"

msgid "name"
msgstr "Nom"

msgid "national_register"
msgstr "Numéro de registre nationnal"

msgid "no_data_for_this_academic_year"
msgstr "Aucune données pour cette année académique"

msgid "no_dubble_score_encoded_comparison_impossible"
msgstr "Aucune note n'a été double encodée ; aucune comparaison à effectuer."

msgid "no_exam_session_opened_for_the_moment"
msgstr "Aucune session d'encodage de notes ouverte pour le moment. "

msgid "no_file_submitted"
msgstr "Vous n'avez pas selectionné de fichier excel à soumettre."

msgid "no_messages"
msgstr "Pas de messages"

msgid "no_result"
msgstr "Aucun résultat!"

msgid "no_receiver_error"
msgstr "Pas de destinataire pour ce message"

msgid "no_score_encoded_double_encoding_impossible"
msgstr ""
 "Aucune nouvelle note encodée. "
 "Le double encodage n'est pas accessible car il n'y a pas de nouvelles notes encodés."

msgid "no_score_injected"
msgstr "Aucune note injectée (NB: les notes de votre fichier Excel ne sont injectées que si elles sont différentes "
       "de celles déjà sauvegardées précédemment)."

msgid "no_score_to_encode"
msgstr "Vous n'avez aucune note à encoder."

msgid "no_student_to_encode_xls"
msgstr "Aucun étudiant à encoder via excel"

msgid "no_valid_academic_year_error"
msgstr "Aucune année académique au format valide n'a été trouvé dans votre fichier excel. La date doit être formatée comme suit ; '2015-2016' ou '2015'."

msgid "deadline_reached"
msgstr "Date limite atteinte"

msgid "not_passed"
msgstr "Non communiquée"

msgid "not_sent"
msgstr "Pas envoyé"

msgid "number_of_enrollments"
msgstr "Nombre d'inscrits"

msgid "number_session"
msgstr "No. session"

msgid "numbered_score"
msgstr "Note chiffrée"

msgid "offer"
msgstr "Programme"

msgid "offer_enrollment_not_exist"
msgstr "L'inscription à ce programme n'existe pas"

msgid "offer_year_calendar"
msgstr "Calendrier des programmes"

msgid "offer_year_calendar_academic_calendar_end_date_error"
msgstr "La date de fin de l'encodage des notes de votre programme ne peut pas être ultérieure à la date de fermeture "
       "de l'encodage des notes du calendrier académique"

msgid "offer_year_calendar_academic_calendar_start_date_error"
msgstr "La date de début de l'encodage des notes de votre programme ne peut pas être antérieure à la date d'ouverture "
       "de l'encodage des notes du calendrier académique"

msgid "offer_year_not_access_or_not_exist"
msgstr "Vous n'avez pas les droits d'accès pour cette offre ou elle n'existe pas en base de données"

msgid "offer_year_not_exist"
msgstr "Le programme annualisé (%s) (%d) - n'existe pas"

msgid "offer_year_search"
msgstr "Recherche des programmes annualisés"

msgid "offers"
msgstr "Programmes"

msgid "old_browser_warning"
msgstr "Votre navigateur n'est pas à jour. Certaines fonctionnalités peuvent ne pas fonctionner correctement."

msgid "online"
msgstr "En ligne"

msgid "online_encoding"
msgstr "Encodage en ligne"

msgid "online_scores_encoding"
msgstr "Encodage de notes en ligne"

msgid "only_submited_scores_can_be_double_encoded"
msgstr "Seules les notes soumises peuvent être double encodées"

msgid "open"
msgstr "Ouvert"

msgid "organization"
msgstr "Organisation"

msgid "organization_address"
msgstr "Adresse de l'organisation"

msgid "organizations"
msgstr "Organisations"

msgid "origin"
msgstr "Origine"

msgid "other_score"
msgstr "Autre note"

msgid "other_sibling_offers"
msgstr "Autres finalités associées"

msgid "other_sibling_orientations"
msgstr "Autres orientations associées"

msgid "score_encoding_period_not_open"
msgstr "La période pour l'encodage des notes n'est pas encore ouverte"

msgid "outside_scores_encodings_period_latest_session"
msgstr "La période d'encodage des notes de la session %s est fermée depuis le %s"

msgid "outside_scores_encodings_period_closest_session"
msgstr "La période d'encodage des notes pour la session %s sera ouverte à partir du %s"

msgid "page_not_found"
msgstr "Page inexistante"

msgid "password"
msgstr "Mot de passe"

msgid "person"
msgstr ""

msgid "ph_d"
msgstr "Ph.D"

msgid "plain"
msgstr "Plain"

msgid "plain_and_html"
msgstr "Plain et HTML"

msgid "please_enable_javascript"
msgstr "Veuillez <a href='http://enable-javascript.com/fr/' target='_blank'>activer le JavaScript</a> pour utiliser l'application."

msgid "pole"
msgstr "Pole"

msgid "postal_code"
msgstr "Code postal"

msgid "preferences"
msgstr "Préférences"

msgid "presence_note_pdf_legend"
msgstr "0=Cote de présence"

msgid "print"
msgstr "Imprimer"

msgid "print_all_courses"
msgstr "Imprimer tous les cours"

msgid "print_warning_and_info_messages"
msgstr ""

msgid "printable_title"
msgstr "Titre imprimable"

msgid "printing_date"
msgstr "Date d'impression"

msgid "professional"
msgstr "Professionnel"

msgid "professors_must_not_submit_scores"
msgstr "Les professeurs ne peuvent pas soumettre de notes"

msgid "profile"
msgstr "Profil"

msgid "program_commission"
msgstr "Commison d'enseignement/programme"

msgid "program_managers"
msgstr "Program managers"

msgid "program_s"
msgstr "programme(s)"

msgid "programs"
msgstr "Programmes"

msgid "progress"
msgstr "Progression"

msgid "received_on"
msgstr "Reçu le"

msgid "recipient"
msgstr "Destinataire"

msgid "redirect_to_login"
msgstr "Cliquez pour vous reconnectez"

msgid "reference"
msgstr "Référence"

msgid "refresh_list"
msgstr "Rechercher/mettre à jour la liste"

msgid "registration_id"
msgstr "NOMA"

msgid "registration_id_not_access_or_not_exist"
msgstr "Étudiant non inscrit à l'examen"

msgid "research_center"
msgstr "Centre de recherche"

msgid "residential"
msgstr ""

msgid "responsible"
msgstr "Responsable"

msgid "return_doc_to_administrator"
msgstr ""
"Veuillez envoyer ce formulaire au secrétariat de l'entité gestionnaire avant le %s."

msgid "reuse_address_entity"
msgstr "Réutiliser l'adresse de"

msgid "save"
msgstr "Sauvegarder"

msgid "saved"
msgstr "Enregistré"

msgid "saving"
msgstr "Sauvegarde en cours"

msgid "score"
msgstr "Note"

msgid "score_already_submitted"
msgstr "Note déjà soumise "

msgid "score_decimal_not_allowed"
msgstr "La note encodée est incorrecte : décimales non autorisées"

msgid "score_invalid"
msgstr "Note invalide"

msgid "score_saved"
msgstr "note(s) injectée(s)"

msgid "score_submitted"
msgstr "Soumis"

msgid "scores"
msgstr "Notes"

msgid "scores_encoding"
msgstr "Encodage des notes"

msgid "scores_encoding_tests"
msgstr "Tests de l'encodage des notes"

msgid "scores_gt_0_lt_20"
msgstr "La note encodée est incorrecte (elle doit être comprise entre 0 et 20)"

msgid "scores_injection"
msgstr "Injection des notes"

msgid "scores_responsible"
msgstr "Responsable(s) de notes"

msgid "scores_responsibles_administration"
msgstr "Responsables de notes des programmes"

msgid "scores_saved"
msgstr "note(s) enregistrée(s)"

msgid "scores_saved_cannot_be_saved_anymore"
msgstr "Notes sauvegardées, le bouton sauvegarder n'est plus présent"

msgid "scores_must_be_between_0_and_20"
msgstr "Les notes doivent être comprise entre 0 et 20"

msgid "search_for_a_file"
msgstr "Recherche d'un fichier"

msgid "search_for_an_entity"
msgstr "Rechercher une entité"

msgid "search_for_an_organization"
msgstr "Recherche d'organisations"

msgid "sector"
msgstr "Secteur"

msgid "select"
msgstr "Sélectionnez"

msgid "select_a_xls_file_from_which_to_inject_scores"
msgstr ""

msgid "select_an_encoding_type"
msgstr "Sélectionnez un type d'encodage"

msgid "send_message_again"
msgstr "Réenvoyer"

msgid "sent"
msgstr "Envoyé"

msgid "server_error"
msgstr "Une erreur innatendue s'est produite"

msgid "server_error_message"
msgstr "Nous mettons tout en oeuvre pour résoudre ce problème."

msgid "sessionn"
msgstr "Session"

msgid "short_title"
msgstr "Titre abrégé"

msgid "size"
msgstr "Taille"

msgid "source_code"
msgstr "Code source"

msgid "stages"
msgstr "Stages"

msgid "start_date"
msgstr "Date de début"

msgid "state"
msgstr "État"

msgid "status"
msgstr "Statut"

msgid "storage"
msgstr "Stockage"

msgid "storage_duration"
msgstr "Temps de stockage"

msgid "structure"
msgstr "Structure"

msgid "student_not_exist"
msgstr "L'étudiant (%s) n'existe pas"

msgid "student_path"
msgstr "Parcours de l'étudiant"

msgid "students"
msgstr "étudiants"

msgid "studies"
msgstr "Études"

msgid "subject"
msgstr "Sujet"

msgid "submission"
msgstr "Soumettre"

msgid "submission_date"
msgstr "Date de remise"

msgid "submission_of_scores_for"
msgstr "Soumission des score pour {0}"

msgid "submitted"
msgstr "Soumis"

msgid "submitted_scores_cannot_be_encoded_anymore"
msgstr "Les notes soumises ne peuvent plus être encodées"

msgid "succesfull_logout"
msgstr "Vous êtes à présent déconnecté."

msgid "technologic_platform"
msgstr "Plateforme technologique"

msgid "template_error"
msgstr "Aucun message n'a été envoyé : le modèle de message {} n'existe pas."

msgid "temporary_save"
msgstr "Sauvegarde temporaire (non soumis à la faculté)"

msgid "the_coordinator_must_still_submit_scores"
msgstr "Le coordinateur doit toujours soumettre les notes"

msgid "title"
msgstr "Intitulé"

msgid "learning_unit_title"
msgstr "Intitulé du cours"

msgid "too_many_results"
msgstr "Votre recherche retourne trop de résultats, veuillez spécifier la recherche."

msgid "tooltip_delete_message"
msgstr "Supprimer le message"

msgid "tooltip_double_encode_for"
msgstr "Double encoder les notes"

msgid "tooltip_double_encode_no_more_possible_for"
msgstr "Toutes les notes ont été soumises.Il n'est plus possible de double encoder des notes pour ce cours."

msgid "tooltip_dowload_excel_file"
msgstr "Télécharger le fichier excel"

msgid "tooltip_encode_for"
msgstr "Encoder les notes"

msgid "tooltip_encode_no_more_possible_for"
msgstr "Toutes les notes ont été soumises.Il n'est plus possible d'encoder de notes pour ce cours."

msgid "tooltip_execute_my_message_action"
msgstr "Exécuter l'action sélectionnée"

msgid "tooltip_inject_excel_no_more_possible_for"
msgstr "Toutes les notes ont été soumises.Il n'est plus possible de soumettre de fichier excel pour ce cours."

msgid "tooltip_my_message_read"
msgstr "Lire le message"

msgid "tooltip_print_scores"
msgstr "Imprimer les notes"

msgid "tooltip_scores_encodings_progress_bar"
msgstr "Représente la quantité de notes soumises à la faculté par le professeur. Le nombre entre parenthèses correspond "
       "au nombre de notes encodées qui n'ont pas encore été soumises (en état 'brouillon')."

msgid "tooltip_select_action"
msgstr "Sélectionner l'action à exécuter"

msgid "tooltip_select_all_messages"
msgstr "Sélectionner tous les messages"

msgid "tooltip_select_excel_file_to_inject_scores"
msgstr "Séclectionnez le fichier excel à soumettre"

msgid "tooltip_to_my_messages"
msgstr "Retourner à la liste des messages"

msgid "tutor"
msgstr "Enseignant(e)"

msgid "tutors"
msgstr "Enseignants"

msgid "other_tutors"
msgstr "Autre(s) Enseignant(s)"

msgid "txt_message"
msgstr "Message texte"

msgid "txt_origin_title"
msgstr "Origine du message"

msgid "txt_recipient_title"
msgstr "Destinataire du message (email ou nom ou nom d'utilisateur)"

msgid "txt_reference_title"
msgstr "Référence du template du message"

msgid "txt_subject_title"
msgstr "Sujet du message"

msgid "type"
msgstr "Type"

msgid "types"
msgstr "Types"

msgid "undefined"
msgstr "Non défini"

msgid "unknown"
msgstr "Indéfini"

msgid "user"
msgstr "Utilisateur"

msgid "user_interface_language"
msgstr "Langue de l'interface utilisateur"

msgid "user_is_not_program_manager"
msgstr "Vous n'êtes pas un gestionnaire de programme. Par conséquent, vous n'avez pas accès à cette interface."

msgid "validated_double_encoding_cannot_be_validated_anymore"
msgstr "Un double encodage validé ne peut l'être une seconde fois"

msgid "validation_dubble_encoding_mandatory"
msgstr "Veuillez sélectionner une note finale pour toutes les différences détectées entre le premier encodage et le "
       "double encodage (ci-dessous). Si vous choisissez d'annuler, votre double encodage sera perdu."

msgid "via_excel"
msgstr "Via fichier Excel"

msgid "via_paper"
msgstr "Sur papier"

msgid "warning_all_scores_not_sumitted_yet"
msgstr "Attention : vous avez des notes enregistrées qui n'ont pas encore été soumises."

msgid "website"
msgstr "Site internet"

msgid "without_attribution"
msgstr "Sans attribution"

msgid "xls_columns_structure_error"
msgstr "Votre fichier excel n'est pas bien structuré. Veuillez respecter l'ordre des colonnes fournie lors du "
       "téléchargement de votre fichier (bouton '{}')."

msgid "order"
msgstr "Ordonner"

msgid "options"
msgstr "Options"

msgid "required"
msgstr "Obligatoire"

msgid "question"
msgstr "Question"

msgid "questions"
msgstr "Questions"

msgid "value"
msgstr "Valeur"

msgid "short_input_text"
msgstr "Short input text"

msgid "long_input_text"
msgstr "Long input text"

msgid "radio_button"
msgstr "Radio button"

msgid "checkbox"
msgstr "Checkbox"

msgid "upload_button"
msgstr "Upload button"

msgid "download_link"
msgstr "Download link"

msgid "dropdown_list"
msgstr "Dropdown list"

msgid "http_link"
msgstr "HTTP link"
msgid "you_manage"
msgstr "Vous gérez"

msgid "BACHELOR"
msgstr "Bachelier"

msgid "MASTER_60"
msgstr "Master 60"

msgid "MASTER_120"
msgstr "Master 120"

msgid "MASTER_180_OR_240"
msgstr "Master 180 ou 240"

msgid "ADVANCED_MASTER"
msgstr "Master de spécialisation"

msgid "TRAINING_CERTIFICATE"
msgstr "Agrégation"

msgid "CERTIFICATE"
msgstr "Certificat"

msgid "DOCTORATE"
msgstr "Doctorat"

msgid "CAPAES"
msgstr "CAPAES"

msgid "start_date_must_be_lower_than_end_date"
msgstr "La date de début doit être inférieure à la date de fin"

msgid "DEPUTY_AUTHORITY"
msgstr "Suppléant d'autorité"

msgid "DEPUTY_SABBATICAL"
msgstr "Suppléant sabbatique"

msgid "DEPUTY_TEMPORARY"
msgstr "Suppléant temporaire"

msgid "INTERNSHIP_SUPERVISOR"
msgstr "Directeur de stage"

msgid "INTERNSHIP_CO_SUPERVISOR"
msgstr "Co-directeur de stage"

msgid "PROFESSOR"
msgstr "Professeur"

msgid "COORDINATOR"
msgstr "Coordinateur"

msgid "HOLDER"
msgstr "Titulaire"

msgid "holder_number"
msgstr "Nb titulaires"

msgid "CO_HOLDER"
msgstr "Co-titulaire"

msgid "DEPUTY"
msgstr "Suppléant"

msgid "scores_responsible_can_submit_partial_encoding"
msgstr "Les responsables de notes peuvent soumettre des encodages partiels"

msgid "scores_responsible_must_still_submit_scores"
msgstr "Le responsable de notes doit toujours soumettre les notes"

msgid "NONE"
msgstr "Aucun"

msgid "keyword"
msgstr "Mot clé"

msgid "VALID"
msgstr "Valide"

msgid "INVALID"
msgstr "Invalide"

msgid "COURSE"
msgstr "Cours"

msgid "MASTER_THESIS"
msgstr "Mémoire"

msgid "INTERNSHIP"
msgstr "Stage"

msgid "LU_ERRORS_REQUIRED"
msgstr "Ce champ est requis."

msgid "LU_ERRORS_INVALID"
msgstr "'Entrez une valeur valide."

msgid "LU_ERRORS_INVALID_SEARCH"
msgstr "Recherche invalide - Veuillez ajouter des informations avant d'exécuter une recherche."

msgid "LU_ERRORS_ACADEMIC_YEAR_REQUIRED"
msgstr "Veuillez préciser une année académique."

msgid "LU_ERRORS_YEAR_WITH_ACRONYM"
msgstr "Veuillez préciser une année académique ou entrer un acronyme valide."

msgid "ANNUAL"
msgstr "Annuel"

msgid "BIENNIAL_EVEN"
msgstr "Bisannuel pair"

msgid "BIENNIAL_ODD"
msgstr "Bisannuel impair"

msgid "no_valid_m_justification_error"
msgstr "Vous ne pouvez pas encoder d'absence justifiée (M) via l'injection xls"

msgid "abscence_justified_preserved"
msgstr "Abscence justifiée dèjà encodée et préservée"

msgid "tutors_of_course"
msgstr "Enseignant(e)(s) du cours"

msgid "academic_actors"
msgstr "Les acteurs académiques"

msgid "academic_start_date_error"
msgstr "La date de début doit être comprise entre les dates de début/fin de l'année académique"

msgid "academic_end_date_error"
msgstr "La date de fin doit être comprise entre les dates de début/fin de l'année académique"

msgid "end_start_date_error"
msgstr "La date de fin doit être supérieure à la date début"

msgid "dates_mandatory_error"
msgstr "Les dates de début et de fin sont obligatoires"

msgid "date_format"
msgstr "%d/%m/%Y"

msgid "date_format_string"
msgstr "d/m/Y"

msgid "format_date"
msgstr "jj/mm/aaaa"

msgid "desc_lnk_academic_actors"
msgstr "Gestion des acteurs académiques"

msgid "all_years"
msgstr "Toutes les années"

msgid "trainings"
msgstr "Formations"

msgid "components"
msgstr "Composants"

msgid "educational_information"
msgstr "Infos pédagogiques"

msgid "propositions"
msgstr "Propositions"

msgid "tutor_attributions"
msgstr "Enseignants - attributions"

msgid "proposal"
msgstr "Proposition"

msgid "academic_calendar_offer_year_calendar_start_date_end_date_error"
msgstr "La date d'ouverture de '%s' du calendrier académique ne peut pas être supérieure au %s "
       "(date de fin de '%s' du programme '%s')"

msgid "component_type"
msgstr "Type de composant"

msgid "nominal_quater"
msgstr "Quadri. nominal "

msgid "vol_q1"
msgstr "Vol. q1"

msgid "vol_q2"
msgstr "Vol. q2"

msgid "nominal_volume"
msgstr "Volume nominal"

msgid "schedules_conformity"
msgstr "Conform. horaires"

msgid "planned_classrooms"
msgstr "Classes prévues"

msgid "classes"
msgstr "Classes"

msgid "learning_unit_code"
msgstr "Code de l'UE"

msgid "partims"
msgstr "Partims"

msgid "periodicity"
msgstr "Périodicité"

msgid "nominal_credits"
msgstr "Credits nominaux"

msgid "ACTIVE"
msgstr "Actif"

msgid "PASSIVE"
msgstr "Passif"

msgid "INACTIVE"
msgstr "Inactif"

msgid "MASTER_DISSERTATION"
msgstr "Mémoire"

msgid "FULL"
msgstr "Complet"

msgid "MOBILITY"
msgstr "Mobilité"

msgid "OTHER"
msgstr "Autre"

msgid "PARTIM"
msgstr "Partim"

msgid "PHD_THESIS"
msgstr "Thèse"

msgid "selected"
msgstr "sélectionné(s)"

msgid "subtype"
msgstr "Sous-type"

msgid "start"
msgstr "Début"

msgid "duration"
msgstr "Durée"

msgid "learning_unit_specifications"
msgstr "Cahier de charges"

<<<<<<< HEAD
msgid "experimental_phase"
msgstr "Cette fonctionnalité est en phase expérimentale"
=======
msgid "title_official_1"
msgstr "Intitulé officiel (partie 1 commune aux partims)"

msgid "title_official_2"
msgstr "Intitulé officiel (partie 2 propre au partim)"

msgid "title_in_english"
msgstr "Intitulé en anglais"

msgid "title_in_english_1"
msgstr "(partie 1 commune aux partims)"

msgid "title_in_english_2"
msgstr "(partie 2 propre au partim)"
>>>>>>> 13079800
<|MERGE_RESOLUTION|>--- conflicted
+++ resolved
@@ -1524,10 +1524,9 @@
 msgid "learning_unit_specifications"
 msgstr "Cahier de charges"
 
-<<<<<<< HEAD
 msgid "experimental_phase"
 msgstr "Cette fonctionnalité est en phase expérimentale"
-=======
+
 msgid "title_official_1"
 msgstr "Intitulé officiel (partie 1 commune aux partims)"
 
@@ -1541,5 +1540,4 @@
 msgstr "(partie 1 commune aux partims)"
 
 msgid "title_in_english_2"
-msgstr "(partie 2 propre au partim)"
->>>>>>> 13079800
+msgstr "(partie 2 propre au partim)"