# SOME DESCRIPTIVE TITLE.
# Copyright (C) YEAR THE PACKAGE'S COPYRIGHT HOLDER
# This file is distributed under the same license as the PACKAGE package.
# FIRST AUTHOR <EMAIL@ADDRESS>, YEAR.
#
msgid ""
msgstr ""
"Project-Id-Version: PACKAGE VERSION\n"
"Report-Msgid-Bugs-To: \n"
"POT-Creation-Date: 2016-04-22 15:14+0200\n"
"PO-Revision-Date: YEAR-MO-DA HO:MI+ZONE\n"
"Last-Translator: FULL NAME <EMAIL@ADDRESS>\n"
"Language-Team: LANGUAGE <LL@li.org>\n"
"Language: \n"
"MIME-Version: 1.0\n"
"Content-Type: text/plain; charset=UTF-8\n"
"Content-Transfer-Encoding: 8bit\n"

msgid "Create a xls file while activity\\"
msgstr ""

msgid "Get xls"
msgstr ""

msgid "ID"
msgstr "ID"

msgid "Legend : values allowed for 'justification'"
msgstr ""

msgid "Line"
msgstr "Ligne"

msgid "Note already submitted"
msgstr ""

msgid "OSIS"
msgstr "OSIS"

msgid "Print scores for all activities"
msgstr ""

msgid "Save"
msgstr ""

msgid "absent"
msgstr "Absent"

msgid "absent_pdf_legend"
msgstr "A=Absent"

msgid "academic_calendar"
msgstr "Calendrier académique"

msgid "academic_year_small"
msgstr "Anac."

msgid "academic_calendar_management"
msgstr "Gestion du calendrier académique"

msgid "academic_calendar_offer_year_calendar_end_date_error"
msgstr "La date de fermeture de '%s' du calendrier académique ne peut pas être inférieure au %s "
       "(date de fin de '%s' du programme '%s')"

msgid "academic_calendar_offer_year_calendar_start_date_error"
msgstr "La date d'ouverture de l'encodage des notes du calendrier académique ne peut pas être supérieure au %s "
       "(date de début de l'encodage des notes du programme '%s')"

msgid "academic_calendars"
msgstr "Calendriers académique"

msgid "academic_year_not_exist"
msgstr "L'année académique (%d) n'existe pas"

msgid "acces_denied"
msgstr "Accès refusé!"

msgid "acronym"
msgstr "Sigle"

msgid "activity"
msgstr "Activité"

msgid "activity_code"
msgstr "Activité"

msgid "activity_not_exit"
msgstr "L'activité %s n'existe pas"

msgid "add"
msgstr "Ajouter"

msgid "add_an_address_to_the_organization"
msgstr "Ajouter une adresse à l'organisation"

msgid "address(ses)"
msgstr "Adresse(s)"

msgid "addresses"
msgstr "Adresses"

msgid "administration"
msgstr "Administration"

msgid "after_submission_a_message_must_be_sent"
msgstr "Si un encodage est soumis , um message est envoyé au professeur de ce cours"

msgid "all"
msgstr "Tout"

msgid "application_management"
msgstr "Gestion de l'application"

msgid "are_you_sure"
msgstr "Êtes-vous sûr·e?"

msgid "assistants"
msgstr "Assistants"

msgid "attributions"
msgstr "Attributions"

msgid "authorized_decimal_for_this_activity"
msgstr "Les notes décimales sont autorisées pour ce cours"

msgid "bachelor"
msgstr "Bachelier"

msgid "back"
msgstr "Retour"

msgid "begin_date_lt_end_date"
msgstr "La date de début doit etre égale ou inferieure à la date de fin"

msgid "birth_date"
msgstr "Date de naissance"

msgid "btn_messages_history_search"
msgstr "Recherche dans l'historique des messages"

msgid "btn_send_message_again_title"
msgstr "Réenvoie le message au destinataire"

msgid "by_learning_unit"
msgstr "Par unité d'enseignement"

msgid "by_specific_criteria"
msgstr "Par critère spécifique"

msgid "cancel"
msgstr "Annuler"

msgid "catalogue"
msgstr "Catalogue de formation"

msgid "chair_of_the_exam_board"
msgstr "Président du jury"

msgid "cheating_pdf_legend"
msgstr "T=Tricherie"

msgid "unjustified_absence_export_legend"
msgstr "S=Absence injustifiée"

msgid "justified_absence_export_legend"
msgstr "M=Absence justifiée"

msgid "attached_entities"
msgstr "Entités attachées"

msgid "choose_file"
msgstr "Parcourir"

msgid "city"
msgstr "Ville"

msgid "close"
msgstr "Fermer"

msgid "closed"
msgstr "Fermé"

msgid "code"
msgstr "Code"

msgid "compare"
msgstr "Comparer"

msgid "complete"
msgstr "Complet"

msgid "constraint_score_other_score"
msgstr "Vous ne pouvez pas remplir simultanément les colonnes 'Note chiffrée' et 'Justification'"

msgid "coordinator"
msgstr "Coordinateur(trice)"

msgid "coordinators_can_submit_partial_encoding"
msgstr "Les coordinateurs peuvent soumettre des encodages partiels"

msgid "country"
msgstr "Pays"

msgid "create_an_organization"
msgstr "Créer une organisation"

msgid "creation_date"
msgstr "Date de création"

msgid "credits"
msgstr "Crédits"

msgid "customized"
msgstr "Personnalisée"

msgid "data"
msgstr "Données"

msgid "data_maintenance"
msgstr "Maintenance de données"

msgid "data_management"
msgstr "Gestion de données"

msgid "date"
msgstr "Date de remise"

msgid "date_not_passed"
msgstr "Date non communiquée"

msgid "day"
msgstr "jour"

msgid "days"
msgstr "jours"

msgid "decimal_score_allowed"
msgstr "Note décimale autorisée"

msgid "decimal_score_not_allowed"
msgstr "Note décimale non autorisée"

msgid "decimal_values_accepted"
msgstr "Les notes de ce cours peuvent recevoir des valeurs décimales."

msgid "decimal_values_ignored"
msgstr ""
"Les notes de ce cours ne peuvent PAS recevoir de valeurs décimales."

msgid "score_have_more_than_2_decimal_places"
msgstr "La note comporte plus de deux chiffres après la virgule"

msgid "definitive_save"
msgstr "Sauvegarde définitive (soumettre à la faculté)"

msgid "delete"
msgstr "Supprimer"

msgid "delete_selected_messages"
msgstr "Supprimer les messages sélectionnés"

msgid "desc_assistants"
msgstr "Processus visant à aider les enseignants pour l'encodage des notes."

msgid "desc_lnk_academic_year"
msgstr "Gestion du programme annualisé."

msgid "desc_lnk_assessments"
msgstr "Processus visant à aider les enseignants pour l'encodage des notes."

msgid "desc_lnk_data_maintenance"
msgstr "La maintenance de données avec la langage SQL"

msgid "desc_lnk_data_management"
msgstr "Gestion des données par entité du métier"

msgid "desc_lnk_entities"
msgstr "Gestion des la structure organisationnelle."

msgid "desc_lnk_files"
msgstr "Consultation des fichiers gérés par l'application."

msgid "desc_lnk_home_catalog"
msgstr "Elaboration et gestion du catalogue des formations."

msgid "desc_lnk_home_institution"
msgstr "Gestion de l'institution."

msgid "desc_lnk_home_studies"
msgstr ""
"Gestion du parcours des étudiants depuis leur inscription jusqu'à leur "
"diplôme."

msgid "desc_lnk_internships"
msgstr "Gestion des stages des étudiants."

msgid "desc_lnk_learning_units"
msgstr ""
"Gestion des cours, des formations et d'autres activités qui composent le "
"programme."

msgid "desc_lnk_my_osis"
msgstr "Vos données personnelles, des préférences et d'autres informations associés."

msgid "desc_lnk_offers"
msgstr "Gestion des programmes."

msgid "desc_lnk_organizations"
msgstr "Gestion des organisations."

msgid "desc_lnk_score_encoding"
msgstr ""
"Ce processus aide les enseignants à encoder les notes pendant les sessions "
"d'examen."

msgid "desc_lnk_storage"
msgstr "Surveillance de la capacité de stockage"

msgid "desc_messages_history"
msgstr "L'historique des messages vous permet d'accéder aux messages envoyés par courier électronique"

msgid "desc_messages_template"
msgstr "Le modèles de message permet la personnalisation dynamique des e-mails."

msgid "desc_my_messages"
msgstr "La liste des messages qui vous ont été envoyés par l'application"

msgid "desc_profile"
msgstr "Informations liées à votre profil"

msgid "description"
msgstr "Description"

msgid "details"
msgstr "Détails"

msgid "display_scores_for_one_learning_unit"
msgstr "Visualiser/charger les notes pour le cours"

msgid "display_tutors"
msgstr "Afficher tous les enseignants pour ce cours"

msgid "DOCTORAL_COMMISSION"
msgstr "Commision doctorale"

msgid "documentation"
msgstr "Documentation"

msgid "double_encoding"
msgstr "Double encodage"

msgid "double_encoding_test"
msgstr "Double encodage des notes"

msgid "dubble_encoding"
msgstr "Double encodage"

msgid "dubble_online_scores_encoding"
msgstr "Double encodage de notes en ligne"

msgid "edit"
msgstr "Éditer"

msgid "empty_note_pdf_legend"
msgstr "(vide)=Pas encore de note"

msgid "encode"
msgstr "Encoder"

msgid "encode_as_coordinator"
msgstr "Encoder en tant que coordinateur"

msgid "encode_as_pgm"
msgstr "Encoder en tant que gestionnaire de programme"

msgid "encode_as_professor"
msgstr "Encoder en tant que professeur"

msgid "encoding"
msgstr "Encodage"

msgid "encoding_status_ended"
msgstr "Toutes les notes ont été soumises."

msgid "encoding_status_notended"
msgstr "Il reste encore des notes à encoder."

msgid "end_date"
msgstr "Échéance Prof"

msgid "end_date_teacher"
msgstr "Échéance Prof"

msgid "enrollment_activity_not_exist"
msgstr "L'inscription à l'activité %s n'existe pas"

msgid "enrollment_exam_not_exists"
msgstr "L'inscription à l'unité d'enseignement %s n'existe pas"

msgid "enrollments"
msgstr "Inscriptions"

msgid "entities"
msgstr "Entités"

msgid "entity"
msgstr "Entité"

msgid "versions"
msgstr "Versions"

msgid "evaluations"
msgstr "Évaluations"

msgid "event"
msgstr "Événement"

msgid "exam_board_secretary"
msgstr "Secrétaire du jury"

msgid "execute"
msgstr "Exécuter"

msgid "FACULTY"
msgstr "Faculté"

msgid "female"
msgstr "Féminin"

msgid "file"
msgstr "Fichier"

msgid "file_must_be_xlsx"
msgstr "Le fichier doit être un fichier excel valide au format 'XLSX'"

msgid "file_production_date"
msgstr "Date de production du fichier excel"

msgid "students_deliberated_are_not_shown"
msgstr "Les étudiants déjà délibérés ne sont pas repris"

msgid "files"
msgstr "Fichiers"

msgid "final"
msgstr "Final"

msgid "fixed_line_phone"
msgstr "Téléphone fixe"

msgid "focuses"
msgstr "Finalités"

msgid "formation_catalogue"
msgstr "Catalogue des formations"

msgid "function"
msgstr "Fonction"

msgid "gender"
msgstr "Genre"

msgid "general_informations"
msgstr "Infos générales"

msgid "get_excel_file"
msgstr "Produire le fichier Excel"

msgid "global_identifiant"
msgstr "Identifiant global"

msgid "fgs"
msgstr "FGS"

msgid "go"
msgstr "Continuer"

msgid "grade"
msgstr "Niveau"

msgid "help_pnl_selectedfiles"
msgstr "Veuillez sélectionner un fichier xls pour l'injection des notes"

msgid "help_submission_scores_label"
msgstr "Vous êtes sur le point de soumettre %s note(s) à la (aux) faculté(s). Attention : les notes soumises <b>ne peuvent plus être modifiées.</b>"

msgid "highlight_description"
msgstr "Description de l'événement"

msgid "highlight_shortcut"
msgstr "Titre raccourcis de l'événement"

msgid "highlight_title"
msgstr "Titre de l'événement"

msgid "home"
msgstr "Page d'accueil"

msgid "html_message"
msgstr "Message HTML"

msgid "identification"
msgstr "Identification"

msgid "idle"
msgstr "En attente"

msgid "ill"
msgstr "Malade"

msgid "ill_pdf_legend"
msgstr "M=Malade"

msgid "incomplete"
msgstr "Incomplet"

msgid "info_address_changed_for_papersheet"
msgstr "Ce formulaire de modification des coordonnées d’une entité administrative du programme d’étude %s "
       "impacte uniquement l’affichage des coordonnées sur la feuille de notes. Cela ne modifie donc pas "
       "les coordonnées officielles d’une entité/structure. Par ailleurs, la liste déroulante "
       "« Veuillez sélectionner une adresse … » permet de faciliter l’encodage de l’adresse à partir de données "
       "préexistantes. Si l'adresse d'une entité change, l'adresse affichée sur les feuilles de notes sera impactée "
       "également"

msgid "inject"
msgstr "Injecter"

msgid "inject_xls_file"
msgstr "Injecter fichier excel"

msgid "INSTITUTE"
msgstr "Institut"

msgid "institution"
msgstr "Institution"

msgid "international_title"
msgstr "Titre international"

msgid "internships"
msgstr "Stages"

msgid "invalid_file"
msgstr "Fichier invalide"

msgid "javascript_is_disabled"
msgstr "JavaScript est désactivé dans votre navigateur, mais OSIS ne fonctionne pas sans JavaScript."

msgid "justification_invalid"
msgstr "Justification invalide"

msgid "justifications"
msgstr "Justifications"

msgid "justification_invalid_value"
msgstr "Justification invalide"

msgid "absence_justified_to_unjustified_invalid"
msgstr "L'absence justifiée ne peut pas être remplacée par une absence injustifiée"


msgid "justification_values_accepted"
msgstr "Valeurs acceptées: %s "

msgid "justification_other_values"
msgstr "D'autres valeurs: %s "

msgid "label"
msgstr "Label"

msgid "label_jumbotron_details_academic_cal"
msgstr "Comme présenté sur la page d'accueil"

msgid "language"
msgstr "Langue"

msgid "last_synchronization"
msgstr "Dernière synchronisation"

msgid "learning_unit"
msgstr "Unité d'enseignement"

msgid "learning_unit_not_access"
msgstr "Vous n'avez pas les droits d'accès à cette unité d'enseignement ou elle n'existe pas en pas de données"

msgid "learning_unit_not_access_or_not_exist"
msgstr "Vous n'avez pas les droits d'accès pour cette unité d'enseignement ou elle n'existe pas en base de données"

msgid "learning_unit_responsible"
msgstr "Responsable du cours"

msgid "learning_unit_search"
msgstr "Recherche d'unités d'enseignement"

msgid "learning_units"
msgstr "Unités d'enseignement"

msgid "learning_units_in"
msgstr "unités d'enseignement dans"

msgid "learning_units_with_inscription_must_be_shown"
msgstr "Tous les cours du professeur qui possèdent des inscriptions doivent être présents"

msgid "learning_units_without_inscription_must_not_be_shown"
msgstr "Les cours qui ne possèdent pas d'inscriptions ne devraient pas être présents"

msgid "lnk_message_history_read_title"
msgstr "Afficher le message"

msgid "location"
msgstr "Localité"

msgid "log-in"
msgstr "Log-in"

msgid "login"
msgstr "Login"

msgid "logistic"
msgstr "Logistique"

msgid "logout"
msgstr "Logout"

msgid "lu_could_contain_decimal_scores"
msgstr "Cette année d'étude accepte les notes décimales"

msgid "lu_must_not_contain_decimal_scores"
msgstr "Cette année d'étude n'accepte pas les notes décimales"

msgid "male"
msgstr "Masculin"

msgid "managed_programs"
msgstr "Programmes gérés"

msgid "mandates"
msgstr "Mandates"

msgid "mark_selected_messages_as_read"
msgstr "Marquer les messages sélectionnés comme lus"

msgid "master"
msgstr "Master"

msgid "message"
msgstr "Message"

msgid "message_address_papersheet"
msgstr "Réutilisez l'adresse d'une entité liée au programme ou informez l'adresse d'affichage pour la feuille de notes."

msgid "message_not_resent_no_email"
msgstr "Le message ne peut être réenvoyé , l'utilisateur n'a pas d'adresse mail."

msgid "message_resent_ok"
msgstr "Le message à bien été réenvoyé."

msgid "messages"
msgstr "Messages"

msgid "messages_history"
msgstr "Historique des messages"

msgid "messages_templates"
msgstr "Modèles de messages"

msgid "minimum_one_criteria"
msgstr "Veuillez remplir au moins 1 critère de recherche"

msgid "miss"
msgstr "Madame"

msgid "missing_column_session"
msgstr "Veuillez remplir la colonne 'session' de votre fichier excel."

msgid "mister"
msgstr "Monsieur"

msgid "mobile_phone"
msgstr "Téléphone mobile (GSM)"

msgid "more_than_one_academic_year_error"
msgstr "Il y a plusieurs années académiques dans la colonne 'Année académique' de votre fichier excel. "
      "Veuiller corriger votre fichier excel de manière à ce qu'il n'y ai qu'une seule année académique"

msgid "more_than_one_exam_enrol_for_one_learn_unit"
msgstr "Cet étudiant possède plusieurs inscriptions au même examen "
       "(il est inscrit à un même cours dans 2 programmes différents). "
       "Veuillez encoder cette note via l'onglet 'en ligne' de l'interface svp."

msgid "more_than_one_learning_unit_error"
msgstr "Vous avez encodé des notes pour plusieurs unités d'enseignements dans votre fichier excel "
       "(colonne 'Unité d'enseignement'). Veillez à ne faire qu'un seul fichier excel par unité d'enseignement."

msgid "more_than_one_session_error"
msgstr "Il y a plusieurs numéros de sessions dans la colonne 'Session' de votre fichier excel. "
      "Veuiller corriger votre fichier excel de manière à ce qu'il n'y ai qu'un seul numéro de session"

msgid "msg_error_username_password_not_matching"
msgstr ""
"La combinaison login/mot de passe entrée n'est pas valide. Veuillez "
"réessayer."

msgid "my_messages"
msgstr "Mes messages"

msgid "my_osis"
msgstr "Mon OSIS"

msgid "my_studies"
msgstr "Mes études"

msgid "name"
msgstr "Nom"

msgid "full_name"
msgstr "Nom complet"

msgid "national_register"
msgstr "Numéro de registre nationnal"

msgid "no_current_entity_version_found"
msgstr "L'entité sélectionnée n'existe plus aujourd'hui (fin de validité dépassée)."

msgid "no_data_for_this_academic_year"
msgstr "Aucune données pour cette année académique"

msgid "no_dubble_score_encoded_comparison_impossible"
msgstr "Aucune note n'a été double encodée ; aucune comparaison à effectuer."

msgid "no_entity_address_found"
msgstr "Aucune adresse trouvée pour l'entité sélectionnée."

msgid "no_exam_session_opened_for_the_moment"
msgstr "Aucune session d'encodage de notes ouverte pour le moment. "

msgid "no_file_submitted"
msgstr "Vous n'avez pas selectionné de fichier excel à soumettre."

msgid "no_messages"
msgstr "Pas de messages"

msgid "no_result"
msgstr "Aucun résultat!"

msgid "no_receiver_error"
msgstr "Pas de destinataire pour ce message"

msgid "no_score_encoded_double_encoding_impossible"
msgstr ""
 "Aucune nouvelle note encodée. "
 "Le double encodage n'est pas accessible car il n'y a pas de nouvelles notes encodés."

msgid "no_score_injected"
msgstr "Aucune note injectée (NB: les notes de votre fichier Excel ne sont injectées que si elles sont différentes "
       "de celles déjà sauvegardées précédemment)."

msgid "no_score_to_encode"
msgstr "Vous n'avez aucune note à encoder."

msgid "no_student_to_encode_xls"
msgstr "Aucun étudiant à encoder via excel"

msgid "no_valid_academic_year_error"
msgstr "Aucune année académique au format valide n'a été trouvé dans votre fichier excel. La date doit être formatée comme suit ; '2015-2016' ou '2015'."

msgid "deadline_reached"
msgstr "Date limite atteinte"

msgid "not_passed"
msgstr "Non communiquée"

msgid "not_sent"
msgstr "Pas envoyé"

msgid "number_of_enrollments"
msgstr "Nombre d'inscrits"

msgid "number_session"
msgstr "No. session"

msgid "numbered_score"
msgstr "Note chiffrée"

msgid "offer"
msgstr "Programme"

msgid "offer_enrollment_not_exist"
msgstr "L'inscription à ce programme n'existe pas"

msgid "offer_year_calendar"
msgstr "Calendrier des programmes"

msgid "offer_year_calendar_academic_calendar_end_date_error"
msgstr "La date de fin de l'encodage des notes de votre programme ne peut pas être ultérieure à la date de fermeture "
       "de l'encodage des notes du calendrier académique"

msgid "offer_year_calendar_academic_calendar_start_date_error"
msgstr "La date de début de l'encodage des notes de votre programme ne peut pas être antérieure à la date d'ouverture "
       "de l'encodage des notes du calendrier académique"

msgid "offer_year_not_access_or_not_exist"
msgstr "Vous n'avez pas les droits d'accès pour cette offre ou elle n'existe pas en base de données"

msgid "offer_year_not_exist"
msgstr "Le programme annualisé (%s) (%d) - n'existe pas"

msgid "offer_year_search"
msgstr "Recherche des programmes annualisés"

msgid "offers"
msgstr "Programmes"

msgid "old_browser_warning"
msgstr "Votre navigateur n'est pas à jour. Certaines fonctionnalités peuvent ne pas fonctionner correctement."

msgid "online"
msgstr "En ligne"

msgid "online_encoding"
msgstr "Encodage en ligne"

msgid "online_scores_encoding"
msgstr "Encodage de notes en ligne"

msgid "only_submited_scores_can_be_double_encoded"
msgstr "Seules les notes soumises peuvent être double encodées"

msgid "open"
msgstr "Ouvert"

msgid "campus"
msgstr "Campus"

msgid "organization_address"
msgstr "Adresse de l'organisation"

msgid "organization"
msgstr "Organisation"

msgid "organizations"
msgstr "Organisations"

msgid "origin"
msgstr "Origine"

msgid "other_score"
msgstr "Autre note"

msgid "other_sibling_offers"
msgstr "Autres finalités associées"

msgid "other_sibling_orientations"
msgstr "Autres orientations associées"

msgid "score_encoding_period_not_open"
msgstr "La période pour l'encodage des notes n'est pas encore ouverte"

msgid "outside_scores_encodings_period_latest_session"
msgstr "La période d'encodage des notes de la session %s est fermée depuis le %s"

msgid "outside_scores_encodings_period_closest_session"
msgstr "La période d'encodage des notes pour la session %s sera ouverte à partir du %s"

msgid "page_not_found"
msgstr "Page inexistante"

msgid "method_not_allowed"
msgstr "Methode non autorisée"

msgid "password"
msgstr "Mot de passe"

msgid "person"
msgstr ""

msgid "ph_d"
msgstr "Ph.D"

msgid "plain"
msgstr "Plain"

msgid "plain_and_html"
msgstr "Plain et HTML"

msgid "please_enable_javascript"
msgstr "Veuillez <a href='http://enable-javascript.com/fr/' target='_blank'>activer le JavaScript</a> pour utiliser l'application."

msgid "POLE"
msgstr "Pole"

msgid "postal_code"
msgstr "Code postal"

msgid "preferences"
msgstr "Préférences"

msgid "presence_note_pdf_legend"
msgstr "0=Cote de présence"

msgid "print"
msgstr "Imprimer"

msgid "print_all_courses"
msgstr "Imprimer tous les cours"

msgid "print_warning_and_info_messages"
msgstr ""

msgid "printable_title"
msgstr "Titre imprimable"

msgid "printing_date"
msgstr "Date d'impression"

msgid "professional"
msgstr "Professionnel"

msgid "professors_must_not_submit_scores"
msgstr "Les professeurs ne peuvent pas soumettre de notes"

msgid "profile"
msgstr "Profil"

msgid "program_commission"
msgstr "Commison d'enseignement/programme"

msgid "program_managers"
msgstr "Program managers"

msgid "program_s"
msgstr "programme(s)"

msgid "programs"
msgstr "Programmes"

msgid "progress"
msgstr "Progression"

msgid "received_on"
msgstr "Reçu le"

msgid "recipient"
msgstr "Destinataire"

msgid "redirect_to_login"
msgstr "Cliquez pour vous reconnectez"

msgid "reference"
msgstr "Référence"

msgid "refresh_list"
msgstr "Rechercher/mettre à jour la liste"

msgid "registration_id"
msgstr "NOMA"

msgid "identification_number"
msgstr "Matricule"


msgid "registration_id_not_access_or_not_exist"
msgstr "Étudiant non inscrit à l'examen"

msgid "research_center"
msgstr "Centre de recherche"

msgid "residential"
msgstr ""

msgid "responsible"
msgstr "Responsable"

msgid "return_doc_to_administrator"
msgstr ""
"Veuillez envoyer ce formulaire au secrétariat de l'entité gestionnaire avant le %s."

msgid "reuse_address_entity"
msgstr "Réutiliser l'adresse de"

msgid "save"
msgstr "Sauvegarder"

msgid "saved"
msgstr "Enregistré"

msgid "saving"
msgstr "Sauvegarde en cours"

msgid "score"
msgstr "Note"

msgid "score_already_submitted"
msgstr "Note déjà soumise "

msgid "score_decimal_not_allowed"
msgstr "La note encodée est incorrecte : décimales non autorisées"

msgid "score_invalid"
msgstr "Note invalide"

msgid "score_saved"
msgstr "note(s) injectée(s)"

msgid "score_submitted"
msgstr "Soumis"

msgid "scores"
msgstr "Notes"

msgid "scores_encoding"
msgstr "Encodage des notes"

msgid "scores_encoding_tests"
msgstr "Tests de l'encodage des notes"

msgid "scores_gt_0_lt_20"
msgstr "La note encodée est incorrecte (elle doit être comprise entre 0 et 20)"

msgid "scores_injection"
msgstr "Injection des notes"

msgid "scores_responsible"
msgstr "Responsable de notes"

msgid "scores_responsibles"
msgstr "Responsables de notes"

msgid "scores_responsible_title"
msgstr "Responsable de notes"

msgid "scores_saved"
msgstr "note(s) enregistrée(s)"

msgid "scores_saved_cannot_be_saved_anymore"
msgstr "Notes sauvegardées, le bouton sauvegarder n'est plus présent"

msgid "scores_must_be_between_0_and_20"
msgstr "Les notes doivent être comprise entre 0 et 20"

msgid "search_for_a_file"
msgstr "Recherche d'un fichier"

msgid "search_for_an_entity"
msgstr "Rechercher une entité"

msgid "search_for_an_organization"
msgstr "Recherche d'organisations"

msgid "SECTOR"
msgstr "Secteur"

msgid "select"
msgstr "Sélectionnez"

msgid "select_a_xls_file_from_which_to_inject_scores"
msgstr ""

msgid "select_an_encoding_type"
msgstr "Sélectionnez un type d'encodage"

msgid "send_message_again"
msgstr "Réenvoyer"

msgid "sent"
msgstr "Envoyé"

msgid "server_error"
msgstr "Une erreur innatendue s'est produite"

msgid "server_error_message"
msgstr "Nous mettons tout en oeuvre pour résoudre ce problème."

msgid "short_title"
msgstr "Titre abrégé"

msgid "size"
msgstr "Taille"

msgid "source_code"
msgstr "Code source"

msgid "stages"
msgstr "Stages"

msgid "start_date"
msgstr "Date de début"

msgid "state"
msgstr "État"

msgid "status"
msgstr "Statut"

msgid "storage"
msgstr "Stockage"

msgid "storage_duration"
msgstr "Temps de stockage"

msgid "structure"
msgstr "Structure"

msgid "student_not_exist"
msgstr "L'étudiant (%s) n'existe pas"

msgid "student_path"
msgstr "Parcours de l'étudiant"

msgid "students"
msgstr "étudiants"

msgid "studies"
msgstr "Études"

msgid "subject"
msgstr "Sujet"

msgid "submission"
msgstr "Soumettre"

msgid "submission_date"
msgstr "Date de remise"

msgid "submission_of_scores_for"
msgstr "Soumission des score pour {0}"

msgid "submitted"
msgstr "Soumis"

msgid "submitted_scores_cannot_be_encoded_anymore"
msgstr "Les notes soumises ne peuvent plus être encodées"

msgid "succesfull_logout"
msgstr "Vous êtes à présent déconnecté."

msgid "technologic_platform"
msgstr "Plateforme technologique"

msgid "template_error"
msgstr "Aucun message n'a été envoyé : le modèle de message {} n'existe pas."

msgid "temporary_save"
msgstr "Sauvegarde temporaire (non soumis à la faculté)"

msgid "the_coordinator_must_still_submit_scores"
msgstr "Le coordinateur doit toujours soumettre les notes"

msgid "title"
msgstr "Intitulé"

msgid "learning_unit_title"
msgstr "Intitulé du cours"

msgid "too_many_results"
msgstr "Votre recherche renvoie trop de résultats, veuillez affiner vos critères de recherche."

msgid "tooltip_delete_message"
msgstr "Supprimer le message"

msgid "tooltip_double_encode_for"
msgstr "Double encoder les notes"

msgid "tooltip_double_encode_no_more_possible_for"
msgstr "Toutes les notes ont été soumises.Il n'est plus possible de double encoder des notes pour ce cours."

msgid "tooltip_dowload_excel_file"
msgstr "Télécharger le fichier excel"

msgid "tooltip_encode_for"
msgstr "Encoder les notes"

msgid "tooltip_encode_no_more_possible_for"
msgstr "Toutes les notes ont été soumises.Il n'est plus possible d'encoder de notes pour ce cours."

msgid "tooltip_execute_my_message_action"
msgstr "Exécuter l'action sélectionnée"

msgid "tooltip_inject_excel_no_more_possible_for"
msgstr "Toutes les notes ont été soumises.Il n'est plus possible de soumettre de fichier excel pour ce cours."

msgid "tooltip_my_message_read"
msgstr "Lire le message"

msgid "tooltip_print_scores"
msgstr "Imprimer les notes"

msgid "tooltip_scores_encodings_progress_bar"
msgstr "Représente la quantité de notes soumises à la faculté par le professeur. Le nombre entre parenthèses correspond "
       "au nombre de notes encodées qui n'ont pas encore été soumises (en état 'brouillon')."

msgid "tooltip_select_action"
msgstr "Sélectionner l'action à exécuter"

msgid "tooltip_select_all_messages"
msgstr "Sélectionner tous les messages"

msgid "tooltip_select_excel_file_to_inject_scores"
msgstr "Séclectionnez le fichier excel à soumettre"

msgid "tooltip_to_my_messages"
msgstr "Retourner à la liste des messages"

msgid "tutor"
msgstr "Enseignant·e"

msgid "tutors"
msgstr "Enseignants"

msgid "other_tutors"
msgstr "Autre(s) Enseignant(s)"

msgid "txt_message"
msgstr "Message texte"

msgid "txt_origin_title"
msgstr "Origine du message"

msgid "txt_recipient_title"
msgstr "Destinataire du message (email ou nom ou nom d'utilisateur)"

msgid "txt_reference_title"
msgstr "Référence du template du message"

msgid "txt_subject_title"
msgstr "Sujet du message"

msgid "type"
msgstr "Type"

msgid "types"
msgstr "Types"

msgid "undated_events"
msgstr "Événements non planifiés"

msgid "undefined"
msgstr "Non défini"

msgid "unknown"
msgstr "Indéfini"

msgid "user"
msgstr "Utilisateur"

msgid "user_interface_language"
msgstr "Langue de l'interface utilisateur"

msgid "user_is_not_program_manager"
msgstr "Vous n'êtes pas un gestionnaire de programme. Par conséquent, vous n'avez pas accès à cette interface."

msgid "validated_double_encoding_cannot_be_validated_anymore"
msgstr "Un double encodage validé ne peut l'être une seconde fois"

msgid "validation_dubble_encoding_mandatory"
msgstr "Veuillez sélectionner une note finale pour toutes les différences détectées entre le premier encodage et le "
       "double encodage (ci-dessous). Si vous choisissez d'annuler, votre double encodage sera perdu."

msgid "via_excel"
msgstr "Via fichier Excel"

msgid "via_paper"
msgstr "Sur papier"

msgid "warning_all_scores_not_sumitted_yet"
msgstr "Attention : vous avez des notes enregistrées qui n'ont pas encore été soumises."

msgid "website"
msgstr "Site internet"

msgid "without_attribution"
msgstr "Sans attribution"

msgid "xls_columns_structure_error"
msgstr "Votre fichier excel n'est pas bien structuré. Veuillez respecter l'ordre des colonnes fournie lors du "
       "téléchargement de votre fichier (bouton '{}')."

msgid "order"
msgstr "Ordonner"

msgid "options"
msgstr "Options"

msgid "required"
msgstr "Obligatoire"

msgid "question"
msgstr "Question"

msgid "questions"
msgstr "Questions"

msgid "value"
msgstr "Valeur"

msgid "short_input_text"
msgstr "Short input text"

msgid "long_input_text"
msgstr "Long input text"

msgid "radio_button"
msgstr "Radio button"

msgid "checkbox"
msgstr "Checkbox"

msgid "upload_button"
msgstr "Upload button"

msgid "download_link"
msgstr "Download link"

msgid "dropdown_list"
msgstr "Dropdown list"

msgid "http_link"
msgstr "HTTP link"
msgid "you_manage"
msgstr "Vous gérez"

msgid "BACHELOR"
msgstr "Bachelier"

msgid "MASTER_60"
msgstr "Master 60"

msgid "MASTER_120"
msgstr "Master 120"

msgid "MASTER_180_OR_240"
msgstr "Master 180 ou 240"

msgid "ADVANCED_MASTER"
msgstr "Master de spécialisation"

msgid "TRAINING_CERTIFICATE"
msgstr "Agrégation"

msgid "CERTIFICATE"
msgstr "Certificat"

msgid "DOCTORATE"
msgstr "Doctorat"

msgid "CAPAES"
msgstr "CAPAES"

msgid "start_date_must_be_lower_than_end_date"
msgstr "La date de début doit être inférieure à la date de fin"

msgid "DEPUTY_AUTHORITY"
msgstr "Suppléant d'autorité"

msgid "DEPUTY_SABBATICAL"
msgstr "Suppléant sabbatique"

msgid "DEPUTY_TEMPORARY"
msgstr "Suppléant temporaire"

msgid "INTERNSHIP_SUPERVISOR"
msgstr "Directeur de stage"

msgid "INTERNSHIP_CO_SUPERVISOR"
msgstr "Co-directeur de stage"

msgid "PROFESSOR"
msgstr "Professeur"

msgid "COORDINATOR"
msgstr "Coordinateur"

msgid "HOLDER"
msgstr "Titulaire"

msgid "holder_number"
msgstr "Nb titulaires"

msgid "CO_HOLDER"
msgstr "Co-titulaire"

msgid "DEPUTY"
msgstr "Suppléant"

msgid "scores_responsible_can_submit_partial_encoding"
msgstr "Les responsables de notes peuvent soumettre des encodages partiels"

msgid "scores_responsible_must_still_submit_scores"
msgstr "Le responsable de notes doit toujours soumettre les notes"

msgid "NONE"
msgstr "Aucun"

msgid "keyword"
msgstr "Mot clé"

msgid "VALID"
msgstr "Valide"

msgid "INVALID"
msgstr "Invalide"

msgid "COURSE"
msgstr "Cours"

msgid "MASTER_THESIS"
msgstr "Thèse"

msgid "DISSERTATION"
msgstr "Mémoire"

msgid "INTERNSHIP"
msgstr "Stage"

msgid "OTHER_COLLECTIVE"
msgstr "Autre collectif"

msgid "OTHER_INDIVIDUAL"
msgstr "Autre individuel"

msgid "EXTERNAL"
msgstr "Externe"

msgid "TEACHING_INTERNSHIP"
msgstr "Stage d'enseignement"

msgid "CLINICAL_INTERNSHIP"
msgstr "Stage clinique"

msgid "PROFESSIONAL_INTERNSHIP"
msgstr "Stage socio-professionnel"

msgid "RESEARCH_INTERNSHIP"
msgstr "Stage de recherche"

msgid "LU_ERRORS_REQUIRED"
msgstr "Ce champ est requis."

msgid "LU_ERRORS_INVALID"
msgstr "'Entrez une valeur valide."

msgid "LU_ERRORS_INVALID_SEARCH"
msgstr "Recherche invalide - Veuillez remplir mininum 2 filtres lors de vos recherches."

msgid "LU_ERRORS_ACADEMIC_YEAR_REQUIRED"
msgstr "Veuillez préciser une année académique."

msgid "LU_ERRORS_YEAR_WITH_ACRONYM"
msgstr "Veuillez préciser une année académique ou entrer un acronyme valide."

msgid "LU_ERRORS_INVALID_REGEX_SYNTAX"
msgstr "Expression régulière incorrecte!"

msgid "ANNUAL"
msgstr "Annuel"

msgid "BIENNIAL_EVEN"
msgstr "Bisannuel pair"

msgid "BIENNIAL_ODD"
msgstr "Bisannuel impair"

msgid "no_valid_m_justification_error"
msgstr "Vous ne pouvez pas encoder d'absence justifiée (M) via l'injection xls"

msgid "abscence_justified_preserved"
msgstr "Abscence justifiée dèjà encodée et préservée"

msgid "tutors_of_course"
msgstr "Enseignant·e·s du cours"

msgid "academic_actors"
msgstr "Acteurs académiques"

msgid "academic_start_date_error"
msgstr "La date de début doit être comprise entre les dates de début/fin de l'année académique"

msgid "academic_end_date_error"
msgstr "La date de fin doit être comprise entre les dates de début/fin de l'année académique"

msgid "end_start_date_error"
msgstr "La date de fin doit être supérieure à la date début"

msgid "dates_mandatory_error"
msgstr "Les dates de début et de fin sont obligatoires"

msgid "date_format"
msgstr "%d/%m/%Y"

msgid "date_format_string"
msgstr "d/m/Y"

msgid "format_date"
msgstr "jj/mm/aaaa"

msgid "desc_lnk_academic_actors"
msgstr "Gestion des acteurs académiques"

msgid "all_years"
msgstr "Toutes les années"

msgid "trainings"
msgstr "Formations"

msgid "components"
msgstr "Composants"

msgid "educational_information"
msgstr "Infos pédagogiques"

msgid "propositions"
msgstr "Propositions"

msgid "tutor_attributions"
msgstr "Enseignants - attributions"

msgid "proposal"
msgstr "Proposition"

msgid "academic_calendar_offer_year_calendar_start_date_end_date_error"
msgstr "La date d'ouverture de '%s' du calendrier académique ne peut pas être supérieure au %s "
       "(date de fin de '%s' du programme '%s')"

msgid "component_type"
msgstr "Type de composant"

msgid "volume_quarter"
msgstr "Quadri. "

msgid "vol_q1"
msgstr "Vol. q1"

msgid "vol_q2"
msgstr "Vol. q2"

msgid "volume"
msgstr "Volume"

msgid "schedules_conformity"
msgstr "Conform. horaires"

msgid "planned_classrooms"
msgstr "Classes prévues"

msgid "real_on_planned_classrooms"
msgstr "Classes effectives/prévues"


msgid "classes"
msgstr "Classes"

msgid "class"
msgstr "Classe"

msgid "learning_unit_code"
msgstr "Code de l'UE"

msgid "partims"
msgstr "Partims"

msgid "periodicity"
msgstr "Périodicité"

msgid "nominal_credits"
msgstr "Crédits"

msgid "active"
msgstr "Actif"

msgid "inactive"
msgstr "Inactif"

msgid "MASTER_DISSERTATION"
msgstr "Mémoire"

msgid "FULL"
msgstr "Complet"

msgid "MOBILITY"
msgstr "Mobilité"

msgid "OTHER"
msgstr "Autre"

msgid "PARTIM"
msgstr "Partim"

msgid "PHD_THESIS"
msgstr "Thèse"

msgid "selected"
msgstr "sélectionné(s)"

msgid "subtype"
msgstr "Sous-type"

msgid "start"
msgstr "Début"

msgid "duration"
msgstr "Durée"

msgid "learning_unit_specifications"
msgstr "Cahier de charges"

msgid "experimental_phase"
msgstr "Cette fonctionnalité est en phase expérimentale"

msgid "title_official_1"
msgstr "Intitulé officiel (partie 1 commune aux partims)"

msgid "common_official_title"
msgstr "Intitulé officiel commun"

msgid "common_official_english_title"
msgstr "Intitulé officiel commun en anglais"

msgid "title_official_2"
msgstr "Intitulé officiel (partie 2 propre au partim)"

msgid "official_title_proper_to_UE"
msgstr "Intitulé officiel propre à l'UE"

msgid "official_english_title_proper_to_UE"
msgstr "Intitulé officiel en anglais propre à l'UE"

msgid "title_in_english"
msgstr "Intitulé en anglais"

msgid "title_in_english_1"
msgstr "(partie 1 commune aux partims)"

msgid "title_in_english_2"
msgstr "(partie 2 propre au partim)"

msgid "LECTURING"
msgstr "Partie magistrale"

msgid "PRACTICAL_EXERCISES"
msgstr "Travaux pratiques"

msgid "lecturing"
msgstr "Cours magistral"

msgid "PE"
msgstr "TP"

msgid "SCHOOL"
msgstr "Ecole"

msgid "PLATFORM"
msgstr "Plateforme"

msgid "LOGISTICS_ENTITY"
msgstr "Entitée logistique"

msgid "organogram"
msgstr "Organigramme"

msgid "attached_to"
msgstr "Attachée à"

msgid "ACADEMIC_PARTNER"
msgstr "Partenaire académique"

msgid "INDUSTRIAL_PARTNER"
msgstr "Partenaire industriel"

msgid "SERVICE_PARTNER"
msgstr "Partenaire de service"

msgid "COMMERCE_PARTNER"
msgstr "Partenaire commercial"

msgid "PUBLIC_PARTNER"
msgstr "Partenaire public"

msgid "requirement_entity"
msgstr "Entité resp. cahier de charges"

msgid "requirement_entity_small"
msgstr "Ent. charge"

msgid "allocation_entity"
msgstr "Entité resp. de l'attribution"

msgid "allocation_entity_small"
msgstr "Ent. attrib."

msgid "with_entity_subordinated_small"
msgstr "Avec ent. subord."

msgid "additional_requirement_entity"
msgstr "Entité resp. cahier de charges complémentaire"

msgid "additional_requirement_entity_1"
msgstr "Entité resp. cahier de charges complémentaire 1"

msgid "additional_requirement_entity_2"
msgstr "Entité resp. cahier de charges complémentaire 2"

msgid "academic_end_year"
msgstr "Anac de fin"

msgid "academic_start_year"
msgstr "Anac de début"

msgid "organization_name"
msgstr "Nom"

msgid "partial"
msgstr "Q1"

msgid "remaining"
msgstr "Q2"

msgid "partial_remaining"
msgstr "Q1&2"

msgid "partial_or_remaining"
msgstr "Q1|2"

msgid "volume_partial"
msgstr "Vol. Q1"

msgid "volume_remaining"
msgstr "Vol. Q2"

msgid "quadrimester"
msgstr "Quadrimestre"

msgid "composition"
msgstr "Composition"

msgid "real_classes"
msgstr "Classes effectives"

msgid "lu_usage"
msgstr "Utilisation par les UE"

msgid "academic_years"
msgstr "Années académiques"

msgid "from"
msgstr "De"

msgid "to"
msgstr "à"

msgid "since"
msgstr "Depuis"

msgid "editing"
msgstr "Edition"

msgid "component"
msgstr "Composant"

msgid "used_by"
msgstr "Utilisation par l'unité d'enseignement"

msgid "offers_enrollments"
msgstr "Inscriptions aux formations"

msgid "learning_units_enrollments"
msgstr "Inscription aux unités d'enseignement"

msgid "exams_enrollments"
msgstr "Inscription aux examens"

msgid "average"
msgstr "Moyenne"

msgid "global_average"
msgstr "Moyenne générale"

msgid "result"
msgstr "Résultat"

msgid "enrollment_date"
msgstr "Date d'inscription"

msgid "students_title"
msgstr "Etudiants"

msgid "student_title"
msgstr "Etudiant"

msgid "classe"
msgstr "Classe"

msgid "localization"
msgstr "Localisation"

msgid "internship_subtype"
msgstr "Sous-type de stage"

msgid "part1"
msgstr "partie 1"

msgid "part2"
msgstr "partie 2"

msgid "title_official"
msgstr "Intitulé officiel"

msgid "create_learning_unit"
msgstr "Création d'une unité d'enseignement"

msgid "existed_acronym"
msgstr "Code a déjà existé pour "

msgid "existing_acronym"
msgstr "Code déja existant en "

msgid "invalid_acronym"
msgstr "Code non valide"

msgid "acronym_rules"
msgstr "Code composé de:\n"
       "site: 1 lettre\n"
       "partie alphabétique: 2 à 4 lettres\n"
       "partie numérique: 4 chiffres"

msgid "end_year_title"
msgstr "Année de fin"

msgid "basic_informations_title"
msgstr "Informations de base"

msgid "active_title"
msgstr "Actif"

msgid "titles"
msgstr "Intitulés"

msgid "fixtures_build"
msgstr "Créer des fixtures anonymisées"

msgid "desc_lnk_fixtures_build"
msgstr "Crée un fichier json avec des fixtures anonymisées"

msgid "partial_volume_1"
msgstr "Volume Q1"

msgid "partial_volume_2"
msgstr "Volume Q2"

msgid "partial_volume_1Q"
msgstr "Q1"

msgid "partial_volume_2Q"
msgstr "Q2"

msgid "planned_classes"
msgstr "Classes prévues"

msgid "planned_classes_pc"
msgstr "P.C."

msgid "total_volume"
msgstr "Volume total"

msgid "total_volume_charge"
msgstr "Volume de charge total"

msgid "total_volume_voltot"
msgstr "Vol.tot"

msgid "vol_charge"
msgstr "Vol.charge"

msgid "volumes_management"
msgstr "Gestion des volumes horaires"

msgid "volumes_validation_success"
msgstr "Les données entrées respectent les règles de calculs des volumes horaires."

msgid "vol_tot_not_equal_to_q1_q2"
msgstr "Vol.tot = Q1 + Q2"

msgid "vol_tot_req_entities_not_equal_to_entity"
msgstr "Le volume total de charge n'est pas égal à la somme des volumes de charge"

msgid "vol_tot_req_entities_not_equal_to_vol_tot_mult_cp"
msgstr "Vol.charge = Vol.tot * C.P"

msgid "vol_tot_full_must_be_greater_than_partim"
msgstr "Vol.tot du cours principal > Vol.tot du partim"

msgid "vol_q1_full_must_be_greater_or_equal_to_partim"
msgstr "Q1 du cours principal >= Q1 du partim"

msgid "vol_q2_full_must_be_greater_or_equal_to_partim"
msgstr "Q2 du cours principal >= Q2 du partim"

msgid "planned_classes_full_must_be_greater_or_equal_to_partim"
msgstr "C.P. du cours principal >= C.P. du partim"

msgid "entity_requirement_full_must_be_greater_or_equal_to_partim"
msgstr "Entité de charge du cours principal >= Entité de charge du partim"

msgid "end_date_gt_begin_date"
msgstr "L'année de fin doit etre égale ou supérieur à l'année de départ"

msgid "session_title"
msgstr "Sessions"

msgid "remarks_title"
msgstr "Remarques"

msgid "faculty_remark"
msgstr "Remarque de faculté"

msgid "other_remark"
msgstr "Autre remarque"

msgid "new_learning_unit"
msgstr "Nouvelle unité d'enseignement"

msgid "previous"
msgstr "Précédent"

msgid "next"
msgstr "Suivant"

msgid "learning_location"
msgstr "Lieu d'enseignement"

msgid "NON_ACADEMIC"
msgstr "Non academique autre"

msgid "NON_ACADEMIC_CREF"
msgstr "Non académique CREF"

msgid "ACADEMIC"
msgstr "Académique"

msgid "ACTIVE"
msgstr "Actif"

msgid "INACTIVE"
msgstr "Inactif"

msgid "RE_REGISTRATION"
msgstr "Actif uniquement pour des réinscriptions"

msgid "OPTIONAL"
msgstr "Optionnel"

msgid "NO_PRINT"
msgstr "Pas d'impression"

msgid "IN_HEADING_2_OF_DIPLOMA"
msgstr "Dans rubrique 2 du diplôme"

msgid "IN_EXPECTED_FORM"
msgstr "Sous forme d'attendu"

msgid "FEE_1"
msgstr "Rôle"

msgid "FEE_2"
msgstr "Rôle + examen"

msgid "FEE_3"
msgstr "AESS, CAPAES ou fin de cycle"

msgid "FEE_4"
msgstr "Minerval sans examen"

msgid "FEE_5"
msgstr "Minerval complet"

msgid "FEE_6"
msgstr "certificat universitaire"

msgid "FEE_7"
msgstr "Master complémentaire spécialisation médicale"

msgid "FEE_8"
msgstr "Concours d’accès"

msgid "FEE_10"
msgstr "10 CU 30 crédits"

msgid "FEE_11"
msgstr "11 Certificat compétence méd"

msgid "FEE_12"
msgstr "12 Offres ISA : 12BA et 21MS"

msgid "FEE_13"
msgstr "13 Offres ISA : 13BA et 22MS"

msgid "DAILY"
msgstr "Horaire de jour"

msgid "SHIFTED"
msgstr "Horaire décalé"

msgid "ADAPTED"
msgstr "Horaire adapté"

msgid "academic_calendar_type"
msgstr "Type d'événement"

msgid "DELIBERATION"
msgstr "Délibération"

msgid "DISSERTATION_SUBMISSION"
msgstr "Soumission de mémoires"

msgid "EXAM_ENROLLMENTS"
msgstr "Inscription aux examens"

msgid "SCORES_EXAM_DIFFUSION"
msgstr "Diffusion des notes d'examen"

msgid "SCORES_EXAM_SUBMISSION"
msgstr "Soumission des feuilles de note"

msgid "TEACHING_CHARGE_APPLICATION"
msgstr "Application pour charges d'enseignement"

msgid "field_is_required"
msgstr "Ce champ est obligatoire."

msgid "associated_entity"
msgstr "Les entités associées"

msgid "LU_WARNING_INVALID_ACRONYM"
msgstr "Si l'acronym est introduit, il doit au minimum faire 3 caractères"

msgid "title_in_french"
msgstr "Intitulé en français"

msgid "schedule_type"
msgstr "Type horaire"

msgid "enrollment_campus"
msgstr "Lieu d'inscription"

msgid "other_campus_activities"
msgstr "Activités sur d'autres sites"

msgid "unspecified"
msgstr "Indéterminé"

msgid "university_certificate"
msgstr "Certificat universitaire"

msgid "studies_domain"
msgstr "Domaine d'études"

msgid "primary_language"
msgstr "Langue principale"

msgid "other_language_activities"
msgstr "Activité dans d'autres langues"

msgid "funding"
msgstr "Finançable"

msgid "funding_cud"
msgstr "Financement coopération internationale CCD/CUD"

msgid "funding_direction"
msgstr "Orientation de financement"

msgid "cud_funding_direction"
msgstr "Orientation coopération internationale CCD/CUD"

msgid "active_status"
msgstr "Actif"

msgid "partial_deliberation"
msgstr "Sous-épreuve"

msgid "admission_exam"
msgstr "Concours"

msgid "academic_type"
msgstr "Nature"

msgid "keywords"
msgstr "Mots clés"

msgid "training_type"
msgstr "Type de formation"

msgid "QUADRIMESTER"
msgstr "Quadrimestre(s)"

msgid "TRIMESTER"
msgstr "Trimestre(s)"

msgid "MONTH"
msgstr "Mois"

msgid "WEEK"
msgstr "Semaine(s)"

msgid "DAY"
msgstr "Jour(s)"

msgid "administration_entity"
msgstr "Entité d'administration"

msgid "management_entity"
msgstr "Entité académique"

msgid "enrollment_enabled"
msgstr "Inscriptible"

msgid "formations"
msgstr "Formations"

msgid "formations_lnk"
msgstr "Formations"

msgid "desc_lnk_formations"
msgstr "Organisation des formations"

msgid "education_groups"
msgstr "Organisations de formations"

msgid "entity_management"
msgstr "Fac. gestion"

msgid "of_category"
msgstr "Type d'organisation de formation"

msgid "activity_search"
msgstr "Recherche - Activité"

msgid "service_course_search"
msgstr "Recherche - Cours de service"

msgid "TRAINING"
msgstr "Formation"

msgid "MINI_TRAINING"
msgstr "Mini formation"

msgid "GROUP"
msgstr "Groupement"

msgid "PRIMARY_LANGUAGE"
msgstr "Langue principale"

msgid "OR"
msgstr "Ou"

msgid "AND"
msgstr "Et"

msgid "language_association"
msgstr "Opérateur langues principales"

msgid "prolong_or_create_learning_unit_message"
msgstr "<p>Le <b>sigle</b> utilisé est <b>déjà existant</b>.</p>"
       "<p>Vous avez le choix entre :"
       "<ul><li>soit <b>créer</b> une nouvelle UE qui reprendra ce sigle </li>"
       "<li>soit <b>prolonger</b> l'unité d'enseignement de même sigle </li></ul></p>"

msgid "confirm_your_action"
msgstr "Confirmer votre action."

msgid "create"
msgstr "Créer"

msgid "prolong"
msgstr "Prolonger"

msgid "diplomas_certificates"
msgstr "Diplômes /  Certificats"

msgid "diploma_title"
msgstr "Intitulé du diplôme/du certificat"

msgid "professionnal_title"
msgstr "Titre professionnel"

msgid "university_certificate_desc"
msgstr "Mène à diplôme/à certificat"

msgid "program_coorganization"
msgstr "Programme co-organisés avec d'autres institutions"

msgid "for_all_students"
msgstr "Pour tous les étudiants"

msgid "diploma"
msgstr "Diplôme"

msgid "UNIQUE"
msgstr "Diplôme unique"

msgid "SEPARATE"
msgstr "Diplôme séparé"

msgid "NOT_CONCERNED"
msgstr "Non concerné"

msgid "organization_address_save_error"
msgstr "Impossible d'enregistrer l'adresse de l'organisation"

msgid "i_confirm"
msgstr "Oui, je confirme."

msgid "msg_warning_delete_learning_unit"
msgstr "Cette opération est <strong>permanente</strong> et ne peut pas être défaite. Vous perdrez à jamais"
       " les données liées à l'UE <strong>%s</strong>."

msgid "The learning unit %(acronym)s has been successfully deleted for all years."
msgstr "L'unité d'enseignement %(acronym)s a été supprimée avec succès pour toutes les années."

msgid "cannot_delete_learning_unit_year"
msgstr "L’UE <strong>%(learning_unit)s</strong> dont vous demandez la suppression à partir de l’année %(year)s fait l’objet des liens suivants à supprimer au préalable :"

msgid "cannot_delete_learning_unit"
msgstr "L’UE <strong>%(learning_unit)s</strong> dont vous demandez la suppression fait l’objet des liens suivants à supprimer au préalable :"

msgid "There is %(count)d enrollments in %(subtype)s %(acronym)s for the year %(year)s"
msgstr "%(subtype)s %(acronym)s fait l’objet de %(count)d inscription(s) l’année %(year)s"

msgid "%(subtype)s %(acronym)s is assigned to %(tutor)s for the year %(year)s"
msgstr "%(subtype)s %(acronym)s est attribué(e) à %(tutor)s l’année %(year)s"

msgid "%(subtype)s %(acronym)s is assigned to the assistant %(assistant)s for the year %(year)s"
msgstr "%(subtype)s %(acronym)s est attribué(e) à l'assistant %(assistant)s l'année %(year)s"

msgid "lu_included_in_group"
msgstr "%(subtype)s %(acronym)s est repris dans le groupement %(group)s l’année %(year)s"

msgid "The learning unit %(acronym)s is related to the internship speciality %(speciality)s"
msgstr "L'unité d'enseignement %(acronym)s est liée à la spécialité de stage %(speciality)s"

msgid "%(subtype)s %(acronym)s has been deleted for the year %(year)s"
msgstr "%(subtype)s %(acronym)s a été supprimé(e) pour l'année %(year)s"

msgid "The class %(acronym)s has been deleted for the year %(year)s"
msgstr "La classe %(acronym)s a été supprimé(e) pour l'année %(year)s"

msgid "the partim"
msgstr "le partim"

msgid "The partim"
msgstr "Le partim"

msgid "The learning unit"
msgstr "L'unité d'enseignement"

msgid "the learning unit"
msgstr "l'unité d'enseignement"

msgid "Delete from this academic year"
msgstr "Supprimer à partir de cette année académique"

msgid "Delete all the learning unit"
msgstr "Supprimer toute l'unité d'enseignement (sur toutes les années académiques)"

msgid "You asked the deletion of the learning unit %(acronym)s from the year %(year)s"
msgstr "Vous avez demandé la suppression de l'unité d'enseignement %(acronym)s à partir de l'année %(year)s"

msgid "publish_attribution_to_portal"
msgstr "Publication des attributions sur Osis-Portal"

msgid "RESEVED_FOR_INTERNS"
msgstr "Réservé aux internes"

msgid "OPEN_FOR_EXTERNS"
msgstr "Ouvert aux externes"

msgid "EXCEPTIONAL_PROCEDURE"
msgstr "Procédure exceptionnelle"

msgid "VACANT_NOT_PUBLISH"
msgstr "Vacant à ne pas publier"

msgid "DO_NOT_ASSIGN"
msgstr "A ne pas attribuer"

msgid "folder"
msgstr "Dossier"

msgid "introduced_by"
msgstr "Introduit par"

msgid "the"
msgstr "Le"

msgid "proposal_management"
msgstr "Gestion de la proposition"

msgid "category"
msgstr "Catégorie"

msgid "PRESIDENT"
msgstr "Président"

msgid "SECRETARY"
msgstr "Secrétaire"

msgid "SIGNATORY"
msgstr "Signataire"

msgid "administrative_data"
msgstr "Données administratives"

msgid "jury"
msgstr "Jury"

msgid "signatory_qualification"
msgstr "Qualification du signataire"

msgid "course_enrollment"
msgstr "Inscription aux cours"

msgid "marks_presentation"
msgstr "Remise des notes"

msgid "dissertation_presentation"
msgstr "Remise du mémoire"

msgid "scores_diffusion"
msgstr "Diffusion des notes"

msgid "session"
msgstr "session"

msgid "at"
msgstr "à"

msgid "learning_unit_years_to_delete"
msgstr "Vous êtes sur le point de supprimer définitivement les UE suivantes"

msgid "type_must_be_full"
msgstr "Le type de l'unité d'enseignement doit être complet."

msgid "learning_unit_type_is_not_internship"
msgstr "L'unité d'enseignement n'est pas de type stage."

msgid "CREATION"
msgstr "Création"

msgid "MODIFICATION"
msgstr "Modification"

msgid "TRANSFORMATION"
msgstr "Transformation"

msgid "TRANSFORMATION_AND_MODIFICATION"
msgstr "Transformation et modification"

msgid "SUPPRESSION"
msgstr "Suppression"

msgid "CENTRAL"
msgstr "Central"

msgid "SUSPENDED"
msgstr "Suspendu"

msgid "ACCEPTED"
msgstr "Accepté"

msgid "REFUSED"
msgstr "Refusé"

msgid "success_modification_proposal"
msgstr "Une proposition de modification de type {} a été faite pour l'unité d'enseignement {}."

msgid "proposal_edited_successfully"
msgstr "Proposition modifiée avec succès"

msgid "proposals_cancelled_successfully"
msgstr "Propositions annulées avec succès"

msgid "content"
msgstr "Contenu"

msgid "code_scs"
msgstr "Code SCS"

msgid "title_code_formation"
msgstr "Intitulé / Code OF"

msgid "absolute_credits"
msgstr "Crédits abs."

msgid "relative_target_credits"
msgstr "Créd. cible rel."

msgid "min_credits"
msgstr "Créd. min."

msgid "max_credits"
msgstr "Créd. max."

msgid "mandatory"
msgstr "Oblig."

msgid "block"
msgstr "Bloc"

msgid "current_order"
msgstr "Ordre présent"

msgid "sessions_derogation"
msgstr "Sessions en dérogation"

msgid "own_comment"
msgstr "Commentaire propre"

msgid "SESSION_1"
msgstr "1"

msgid "SESSION_2"
msgstr "2"

msgid "SESSION_3"
msgstr "3"

msgid "SESSION_1_2"
msgstr "12"

msgid "SESSION_1_3"
msgstr "13"

msgid "SESSION_2_3"
msgstr "23"

msgid "SESSION_1_2_3"
msgstr "123"

msgid "SESSION_UNDEFINED"
msgstr "Session indéfinie"

msgid "SESSION_PARTIAL_2_3"
msgstr "p23"

msgid "Put in proposal"
msgstr "Mettre en proposition"

msgid "Put in suppression proposal"
msgstr "Mettre en proposition de suppression"

msgid "Proposal for modification"
msgstr "Proposition de modification"

msgid "End of teaching"
msgstr "Fin d'enseignement"

msgid "academic_entity_small"
msgstr "Ent. académique"

msgid "academic_entity"
msgstr "Entité académique"

msgid "folder_number"
msgstr "Dossier n°{}"

msgid "produce_xls"
msgstr "Produire un excel avec la liste des résultats"

msgid "produce_xls_lu"
msgstr "Xls avec les activités"

msgid "%(date)s must be set within %(start_date)s and %(end_date)s"
msgstr "%(date)s doit être comprise entre %(start_date)s et %(end_date)s"

msgid "success_cancel_proposal"
msgstr "La proposition pour {} a été annulée."

msgid "cancel_proposal"
msgstr "Annuler proposition"

msgid "edit_proposal"
msgstr "Editer proposition"

msgid "msg_confirm_cancel_proposal"
msgstr "Etes-vous certain de vouloir annuler la proposition ?"

msgid "The administrative data has been successfully modified"
msgstr "Les données administratives ont été sauvées avec succès"

msgid "vacant"
msgstr "Vacant"

msgid "team_management"
msgstr "Gestion par équipe"

msgid "type_declaration_vacant"
msgstr "Décision"

msgid "procedure"
msgstr "Procédure"

msgid "educational_information_management"
msgstr "Gestion des informations pédagogiques"

msgid "SUMMARY_COURSE_SUBMISSION"
msgstr "Soumission des résumés de cours"

msgid "INTERNAL_TEAM"
msgstr "Interne/Equipe"

msgid "substitute"
msgstr "Suppléé"

msgid "not_end_year"
msgstr "pas de fin prévue"

msgid "edit_learning_unit_end_date"
msgstr "Modifier la date de fin l'unité d'enseignement"

msgid "new_partim"
msgstr "Créer un nouveau partim"

msgid "partim"
msgstr "Partim"

msgid "partim_character_rules"
msgstr "Identifiant partim: 1 lettre ou 1 chiffre"

msgid "invalid_partim_character"
msgstr "Caractère déjà utilisé"

msgid "learning_unit_successfuly_created"
msgstr "Unité d'enseignement <a href='%(link)s'> %(acronym)s (%(academic_year)s) </a> créée avec succès."

msgid "learning_unit_creation_academic_year_max_error"
msgstr "Impossible de créer une UE dont l'année académique est supérieure à {}."

msgid "parent_greater_than_partim"
msgstr "L'année de fin selectionnée (%(partim_end_year)s) est plus grande que l'année de fin du parent %(lu_parent)s"

msgid "learning_unit_created"
msgstr "L'unité d'enseignement %(learning_unit)s créée pour l'année academique %(academic_year)s"

msgid "learning_unit_updated"
msgstr "L'unité d'enseignement %(learning_unit)s a été mise à jour avec succès"

msgid "partim_greater_than_parent"
msgstr "L'unité d'enseignement %(learning_unit)s a un partim %(partim)s avec une année de fin plus grande que %(year)s"

msgid "remark"
msgstr "Remarque"

msgid "remark_english"
msgstr "Remarque en anglais"

msgid "Ensure this value is less than %(limit_value)s."
msgstr "Assurez-vous que cette valeur est inférieure à %(limit_value)s."

msgid "Ensure this value is greater than %(limit_value)s."
msgstr "Assurez-vous que cette valeur est supérieure à %(limit_value)s."

msgid "Entity_not_exist"
msgstr "L'entité %(entity_acronym)s n'existe pas pour l'année académique sélectionnée %(academic_year)s"

msgid "edit_learning_unit"
msgstr "Modifier l'unité d'enseignement"

msgid "requirement_entity_end_date_too_short"
msgstr "La durée de vie de l'entité responsable cahier de charges est trop courte."

msgid "requirement_and_allocation_entities_cannot_be_different"
msgstr "L'entité responsable cahier de charges et celle d'attribution ne peuvent pas être différentes pour ce type d'unite d'enseignement."

msgid "success_modification_learning_unit"
msgstr "L'unité d'enseignement a été modifiée."

msgid "error_modification_learning_unit"
msgstr "Erreur lors de la modification de l'unité d'enseignement."

msgid "cannot_set_internship_subtype_for_type_other_than_internship"
msgstr "Le sous-type de stage ne peut pas être séléctionnné pour un type d'unité d'enseignement autre que stage."

msgid "%(subtype)s %(acronym)s is in proposal for the year %(year)s"
msgstr "%(subtype)s %(acronym)s est en proposition pour l'année %(year)s"

msgid "volume_have_more_than_2_decimal_places"
msgstr "Le volume a plus de 2 décimales"

msgid "Site"
msgstr "Site"

msgid "proposal_type"
msgstr "Type proposition"

msgid "proposal_status"
msgstr "Etat proposition"

msgid "folder_entity"
msgstr "Sigle dossier"

msgid "proposals_search"
msgstr "Recherche - Propositions"

msgid "folder_num"
msgstr "N° dossier"

msgid "ask_to_report_modification"
msgstr "Voulez-vous reporter les modifications faites pour les années suivantes ?"

msgid "proposal_learning_unit_successfuly_created"
msgstr "Proposition d'unité d'enseignement <a href='%(link)s'> %(acronym)s (%(academic_year)s) </a> créée avec succès."

msgid "new_learning_unit_proposal"
msgstr "Nouvelle proposition d'unité d'enseignement"

msgid "proposal_creation"
msgstr "Proposition de création"

msgid "proposal_update"
msgstr "Modification de proposition"

msgid "value_before_proposal"
msgstr "Valeur avant proposition"

msgid "entity_not_found"
msgstr "Entité non-trouvée.  Il y a peut-être une erreur dans les données"

msgid "min_for_field"
msgstr "Veuillez entrer une valeur supérieure ou égale à 0."

msgid "max_for_field"
msgstr "Veuillez entrer une valeur inférieur ou égale à 500."

msgid "force_state"
msgstr "Forcer l'état"

msgid "do_you_want_change_status_proposals"
msgstr "Voulez-vous changer le statut de ces propositions?"

msgid "are_you_sure_to_change_state_from"
msgstr "Êtes-vous sûr de vouloir changer l'état de"

msgid "must_set_common_title_or_specific_title"
msgstr "L'intitulé officiel ou l'intitulé commun est requis."

msgid "learning_unit_in_proposal_cannot_save"
msgstr "L'unité d'enseignement %(luy)s est en proposition, impossible de sauvegarder le changement à partir de l'année %(academic_year)s"

msgid "in_proposal"
msgstr "En proposition"

msgid "by"
msgstr "Par"

msgid "summary_editable"
msgstr "informations pédagogiques modifiables"

msgid "get_back_to_initial"
msgstr "Retour à l'état initial"

msgid "do_you_want_to_get_back_to_initial"
msgstr "Voulez-vous retourner à l'état initial?"

msgid "error_proposal_suppression_to_initial"
msgstr "Erreur lors du retour à l'initial. Une des propositions sélectionnées n'est pas de type SUPPRESSION. Rien n'a été fait"

msgid "error_proposal_no_data"
msgstr "Erreur lors du retour à l'initial. Aucune donnée sélectionnée valide"

msgid "summary_editable_field_successfuly_updated"
msgstr "La possibilité de modifier les informations pédagogiques a été correctement mise à jour."

msgid "msg_confirm_delete_luy"
msgstr "Etes-vous certain de vouloir supprimer définitivement cette unité d'enseignement ?"

msgid "already_existing_acronym"
msgstr "Sigle déjà existant"

msgid "The value of field '%(field)s' is different between year %(year)s - %(value)s and year %(next_year)s - %(next_value)s"
msgstr "La valeur du champ '%(field)s' différe entre l'année %(year)s - %(value)s et l'année %(next_year)s - %(next_value)s"

msgid "There is not the learning unit %(acronym)s - %(next_year)s"
msgstr "Il n'existe pas d'unité d'enseigmenent %(acronym)s - %(next_year)s"

msgid "The value of field '%(field)s' for the learning unit %(acronym)s (%(component_type)s) is different between year %(year)s - %(value)s and year %(next_year)s - %(next_value)s"
msgstr "La valeur du champ '%(field)s'de l'unité d'enseignement %(acronym)s (%(component_type)s) différe entre l'année %(year)s - %(value)s et l'année %(next_year)s - %(next_value)s"

msgid "There is not %(component_type)s for the learning unit %(acronym)s - %(year)s but exist in %(existing_year)s"
msgstr "Il n'y a pas de %(component_type)s pour l'unité d'enseignement %(acronym)s - %(year)s mais existe en %(existing_year)s"

msgid "Educational information opening"
msgstr "Ouverture informations pédagoqiques"

msgid "Educational information ending"
msgstr "Fermeture informations pédagoqiques"

msgid "official_title_proper_to_partim"
msgstr "Intitulé officiel propre au partim"

msgid "official_english_title_proper_to_partim"
msgstr "Intitulé officiel en anglais propre au partim"

msgid "Educational information submission dates updated"
msgstr "Date de soumission des informations pédagogiques mis à jour"

msgid "partim_credits_gt_parent_credits"
msgstr "Le nombre de crédits est supérieur à celui de l'unité d'enseignement"

msgid "partim_credits_equals_parent_credits"
msgstr "Le nombre de crédits est égal à celui de l'unité d'enseignement"

msgid "The learning unit has been updated until %(year)s."
msgstr "L'unité d'enseignement a été modifiée jusqu'en %(year)s."

<<<<<<< HEAD
msgid "updated"
msgstr "Mis à jour"

msgid "unupdated"
msgstr "Pas à jour"

msgid "summary_list"
msgstr "Statut des informations pédagogiques"
=======
msgid "Prohibition to delete a learning unit before 2015."
msgstr "Interdiction de supprimer une unité d'enseignement avant 2015."

msgid "The entity '%(acronym)s' doesn't exist anymore in %(year)s"
msgstr "L'entité '%(acronym)s' n'existe plus en %(year)s"
>>>>>>> cd14b1fe
<|MERGE_RESOLUTION|>--- conflicted
+++ resolved
@@ -2711,7 +2711,12 @@
 msgid "The learning unit has been updated until %(year)s."
 msgstr "L'unité d'enseignement a été modifiée jusqu'en %(year)s."
 
-<<<<<<< HEAD
+msgid "Prohibition to delete a learning unit before 2015."
+msgstr "Interdiction de supprimer une unité d'enseignement avant 2015."
+
+msgid "The entity '%(acronym)s' doesn't exist anymore in %(year)s"
+msgstr "L'entité '%(acronym)s' n'existe plus en %(year)s"
+
 msgid "updated"
 msgstr "Mis à jour"
 
@@ -2719,11 +2724,4 @@
 msgstr "Pas à jour"
 
 msgid "summary_list"
-msgstr "Statut des informations pédagogiques"
-=======
-msgid "Prohibition to delete a learning unit before 2015."
-msgstr "Interdiction de supprimer une unité d'enseignement avant 2015."
-
-msgid "The entity '%(acronym)s' doesn't exist anymore in %(year)s"
-msgstr "L'entité '%(acronym)s' n'existe plus en %(year)s"
->>>>>>> cd14b1fe
+msgstr "Statut des informations pédagogiques"