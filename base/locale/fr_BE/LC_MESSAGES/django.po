--- conflicted
+++ resolved
@@ -1086,7 +1086,9 @@
 msgid "tooltip_print_scores"
 msgstr "Imprimer les notes"
 
-<<<<<<< HEAD
+msgid "without_attribution"
+msgstr "Sans attribution"
+
 msgid "learning_unit_not_access"
 msgstr "Vous n'avez pas les droits d'accès à cette unité d'enseignement ou elle n'existe pas en pas de données"
 
@@ -1112,8 +1114,4 @@
 
 msgid "more_than_one_learning_unit_error"
 msgstr "Vous avez encodé des notes pour plusieurs unités d'enseignements dans votre fichier excel "
-       "(colonne 'Unité d'enseignement'). Veillez à ne faire qu'un seul fichier excel par unité d'enseignement."
-=======
-msgid "without_attribution"
-msgstr "Sans attribution"
->>>>>>> 66780cdf
+       "(colonne 'Unité d'enseignement'). Veillez à ne faire qu'un seul fichier excel par unité d'enseignement."