--- conflicted
+++ resolved
@@ -2892,10 +2892,8 @@
 msgid "search_type"
 msgstr "Type de recherche"
 
-<<<<<<< HEAD
 msgid "The linked entity does not exist at the start date of the academic year linked to this learning unit"
 msgstr "L'entité liée n'existe pas à la date de début de l'année académique liée à cette unité d'enseignement"
-=======
+
 msgid "COURSE_ENROLLMENT"
-msgstr "Inscription aux cours"
->>>>>>> 1828fdd5
+msgstr "Inscription aux cours"