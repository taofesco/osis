# SOME DESCRIPTIVE TITLE.
# Copyright (C) YEAR THE PACKAGE'S COPYRIGHT HOLDER
# This file is distributed under the same license as the PACKAGE package.
# FIRST AUTHOR <EMAIL@ADDRESS>, YEAR.
#
msgid ""
msgstr ""
"Project-Id-Version: PACKAGE VERSION\n"
"Report-Msgid-Bugs-To: \n"
"POT-Creation-Date: 2016-04-22 15:14+0200\n"
"PO-Revision-Date: YEAR-MO-DA HO:MI+ZONE\n"
"Last-Translator: FULL NAME <EMAIL@ADDRESS>\n"
"Language-Team: LANGUAGE <LL@li.org>\n"
"Language: \n"
"MIME-Version: 1.0\n"
"Content-Type: text/plain; charset=UTF-8\n"
"Content-Transfer-Encoding: 8bit\n"

msgid "Create a xls file while activity\\"
msgstr ""

msgid "Get xls"
msgstr ""

msgid "ID"
msgstr "ID"

msgid "Legend : values allowed for 'justification'"
msgstr ""

msgid "Line"
msgstr "Ligne"

msgid "Note already submitted"
msgstr ""

msgid "OSIS"
msgstr "OSIS"

msgid "Print scores for all activities"
msgstr ""

msgid "Save"
msgstr ""

msgid "absent"
msgstr "Absent"

msgid "absent_pdf_legend"
msgstr "A=Absent"

msgid "academic_calendar"
msgstr "Calendrier académique"

msgid "academic_year_small"
msgstr "Anac."

msgid "academic_calendar_management"
msgstr "Gestion du calendrier académique"

msgid "academic_calendar_offer_year_calendar_end_date_error"
msgstr "La date de fermeture de '%s' du calendrier académique ne peut pas être inférieure au %s "
       "(date de fin de '%s' du programme '%s')"

msgid "academic_calendar_offer_year_calendar_start_date_error"
msgstr "La date d'ouverture de l'encodage des notes du calendrier académique ne peut pas être supérieure au %s "
       "(date de début de l'encodage des notes du programme '%s')"

msgid "academic_calendars"
msgstr "Calendriers académique"

msgid "academic_year_not_exist"
msgstr "L'année académique (%d) n'existe pas"

msgid "acces_denied"
msgstr "Accès refusé!"

msgid "acronym"
msgstr "Sigle"

msgid "activity"
msgstr "Activité"

msgid "activity_code"
msgstr "Activité"

msgid "activity_not_exit"
msgstr "L'activité %s n'existe pas"

msgid "add"
msgstr "Ajouter"

msgid "add_an_address_to_the_organization"
msgstr "Ajouter une adresse à l'organisation"

msgid "address(ses)"
msgstr "Adresse(s)"

msgid "addresses"
msgstr "Adresses"

msgid "administration"
msgstr "Administration"

msgid "after_submission_a_message_must_be_sent"
msgstr "Si un encodage est soumis , um message est envoyé au professeur de ce cours"

msgid "all"
msgstr "Tout"

msgid "application_management"
msgstr "Gestion de l'application"

msgid "are_you_sure"
msgstr "Êtes-vous sûr·e?"

msgid "assistants"
msgstr "Assistants"

msgid "attributions"
msgstr "Attributions"

msgid "authorized_decimal_for_this_activity"
msgstr "Les notes décimales sont autorisées pour ce cours"

msgid "bachelor"
msgstr "Bachelier"

msgid "back"
msgstr "Retour"

msgid "begin_date_lt_end_date"
msgstr "La date de début doit etre égale ou inferieure à la date de fin"

msgid "birth_date"
msgstr "Date de naissance"

msgid "btn_messages_history_search"
msgstr "Recherche dans l'historique des messages"

msgid "btn_send_message_again_title"
msgstr "Réenvoie le message au destinataire"

msgid "by_learning_unit"
msgstr "Par unité d'enseignement"

msgid "by_specific_criteria"
msgstr "Par critère spécifique"

msgid "cancel"
msgstr "Annuler"

msgid "catalogue"
msgstr "Catalogue de formation"

msgid "chair_of_the_exam_board"
msgstr "Président du jury"

msgid "cheating_pdf_legend"
msgstr "T=Tricherie"

msgid "unjustified_absence_export_legend"
msgstr "S=Absence injustifiée"

msgid "justified_absence_export_legend"
msgstr "M=Absence justifiée"

msgid "attached_entities"
msgstr "Entités attachées"

msgid "choose_file"
msgstr "Parcourir"

msgid "city"
msgstr "Ville"

msgid "close"
msgstr "Fermer"

msgid "closed"
msgstr "Fermé"

msgid "code"
msgstr "Code"

msgid "compare"
msgstr "Comparer"

msgid "complete"
msgstr "Complet"

msgid "constraint_score_other_score"
msgstr "Vous ne pouvez pas remplir simultanément les colonnes 'Note chiffrée' et 'Justification'"

msgid "coordinator"
msgstr "Coordinateur(trice)"

msgid "coordinators_can_submit_partial_encoding"
msgstr "Les coordinateurs peuvent soumettre des encodages partiels"

msgid "country"
msgstr "Pays"

msgid "create_an_organization"
msgstr "Créer une organisation"

msgid "creation_date"
msgstr "Date de création"

msgid "credits"
msgstr "Crédits"

msgid "customized"
msgstr "Personnalisée"

msgid "data"
msgstr "Données"

msgid "data_maintenance"
msgstr "Maintenance de données"

msgid "data_management"
msgstr "Gestion de données"

msgid "date"
msgstr "Date de remise"

msgid "date_not_passed"
msgstr "Date non communiquée"

msgid "day"
msgstr "jour"

msgid "days"
msgstr "jours"

msgid "decimal_score_allowed"
msgstr "Note décimale autorisée"

msgid "decimal_score_not_allowed"
msgstr "Note décimale non autorisée"

msgid "decimal_values_accepted"
msgstr "Les notes de ce cours peuvent recevoir des valeurs décimales."

msgid "decimal_values_ignored"
msgstr ""
"Les notes de ce cours ne peuvent PAS recevoir de valeurs décimales."

msgid "score_have_more_than_2_decimal_places"
msgstr "La note comporte plus de deux chiffres après la virgule"

msgid "definitive_save"
msgstr "Sauvegarde définitive (soumettre à la faculté)"

msgid "delete"
msgstr "Supprimer"

msgid "delete_selected_messages"
msgstr "Supprimer les messages sélectionnés"

msgid "desc_assistants"
msgstr "Processus visant à aider les enseignants pour l'encodage des notes."

msgid "desc_lnk_academic_year"
msgstr "Gestion du programme annualisé."

msgid "desc_lnk_assessments"
msgstr "Processus visant à aider les enseignants pour l'encodage des notes."

msgid "desc_lnk_data_maintenance"
msgstr "La maintenance de données avec la langage SQL"

msgid "desc_lnk_data_management"
msgstr "Gestion des données par entité du métier"

msgid "desc_lnk_entities"
msgstr "Gestion des la structure organisationnelle."

msgid "desc_lnk_files"
msgstr "Consultation des fichiers gérés par l'application."

msgid "desc_lnk_home_catalog"
msgstr "Elaboration et gestion du catalogue des formations."

msgid "desc_lnk_home_institution"
msgstr "Gestion de l'institution."

msgid "desc_lnk_home_studies"
msgstr ""
"Gestion du parcours des étudiants depuis leur inscription jusqu'à leur "
"diplôme."

msgid "desc_lnk_internships"
msgstr "Gestion des stages des étudiants."

msgid "desc_lnk_learning_units"
msgstr ""
"Gestion des cours, des formations et d'autres activités qui composent le "
"programme."

msgid "desc_lnk_my_osis"
msgstr "Vos données personnelles, des préférences et d'autres informations associés."

msgid "desc_lnk_offers"
msgstr "Gestion des programmes."

msgid "desc_lnk_organizations"
msgstr "Gestion des organisations."

msgid "desc_lnk_score_encoding"
msgstr ""
"Ce processus aide les enseignants à encoder les notes pendant les sessions "
"d'examen."

msgid "desc_lnk_storage"
msgstr "Surveillance de la capacité de stockage"

msgid "desc_messages_history"
msgstr "L'historique des messages vous permet d'accéder aux messages envoyés par courier électronique"

msgid "desc_messages_template"
msgstr "Le modèles de message permet la personnalisation dynamique des e-mails."

msgid "desc_my_messages"
msgstr "La liste des messages qui vous ont été envoyés par l'application"

msgid "desc_profile"
msgstr "Informations liées à votre profil"

msgid "description"
msgstr "Description"

msgid "details"
msgstr "Détails"

msgid "display_scores_for_one_learning_unit"
msgstr "Visualiser/charger les notes pour le cours"

msgid "display_tutors"
msgstr "Afficher tous les enseignants pour ce cours"

msgid "DOCTORAL_COMMISSION"
msgstr "Commision doctorale"

msgid "documentation"
msgstr "Documentation"

msgid "double_encoding"
msgstr "Double encodage"

msgid "double_encoding_test"
msgstr "Double encodage des notes"

msgid "dubble_encoding"
msgstr "Double encodage"

msgid "dubble_online_scores_encoding"
msgstr "Double encodage de notes en ligne"

msgid "edit"
msgstr "Éditer"

msgid "empty_note_pdf_legend"
msgstr "(vide)=Pas encore de note"

msgid "encode"
msgstr "Encoder"

msgid "encode_as_coordinator"
msgstr "Encoder en tant que coordinateur"

msgid "encode_as_pgm"
msgstr "Encoder en tant que gestionnaire de programme"

msgid "encode_as_professor"
msgstr "Encoder en tant que professeur"

msgid "encoding"
msgstr "Encodage"

msgid "encoding_status_ended"
msgstr "Toutes les notes ont été soumises."

msgid "encoding_status_notended"
msgstr "Il reste encore des notes à encoder."

msgid "end_date"
msgstr "Échéance Prof"

msgid "end_date_teacher"
msgstr "Échéance Prof"

msgid "enrollment_activity_not_exist"
msgstr "L'inscription à l'activité %s n'existe pas"

msgid "enrollment_exam_not_exists"
msgstr "L'inscription à l'unité d'enseignement %s n'existe pas"

msgid "enrollments"
msgstr "Inscriptions"

msgid "entities"
msgstr "Entités"

msgid "entity"
msgstr "Entité"

msgid "versions"
msgstr "Versions"

msgid "evaluations"
msgstr "Évaluations"

msgid "event"
msgstr "Événement"

msgid "exam_board_secretary"
msgstr "Secrétaire du jury"

msgid "execute"
msgstr "Exécuter"

msgid "FACULTY"
msgstr "Faculté"

msgid "female"
msgstr "Féminin"

msgid "file"
msgstr "Fichier"

msgid "file_must_be_xlsx"
msgstr "Le fichier doit être un fichier excel valide au format 'XLSX'"

msgid "file_production_date"
msgstr "Date de production du fichier excel"

msgid "students_deliberated_are_not_shown"
msgstr "Les étudiants déjà délibérés ne sont pas repris"

msgid "files"
msgstr "Fichiers"

msgid "final"
msgstr "Final"

msgid "fixed_line_phone"
msgstr "Téléphone fixe"

msgid "focuses"
msgstr "Finalités"

msgid "formation_catalogue"
msgstr "Catalogue des formations"

msgid "function"
msgstr "Fonction"

msgid "gender"
msgstr "Genre"

msgid "general_informations"
msgstr "Infos générales"

msgid "get_excel_file"
msgstr "Produire le fichier Excel"

msgid "global_identifiant"
msgstr "Identifiant global"

msgid "fgs"
msgstr "FGS"

msgid "go"
msgstr "Continuer"

msgid "grade"
msgstr "Niveau"

msgid "help_pnl_selectedfiles"
msgstr "Veuillez sélectionner un fichier xls pour l'injection des notes"

msgid "help_submission_scores_label"
msgstr "Vous êtes sur le point de soumettre %s note(s) à la (aux) faculté(s). Attention : les notes soumises <b>ne peuvent plus être modifiées.</b>"

msgid "highlight_description"
msgstr "Description de l'événement"

msgid "highlight_shortcut"
msgstr "Titre raccourcis de l'événement"

msgid "highlight_title"
msgstr "Titre de l'événement"

msgid "home"
msgstr "Page d'accueil"

msgid "html_message"
msgstr "Message HTML"

msgid "identification"
msgstr "Identification"

msgid "idle"
msgstr "En attente"

msgid "ill"
msgstr "Malade"

msgid "ill_pdf_legend"
msgstr "M=Malade"

msgid "incomplete"
msgstr "Incomplet"

msgid "info_address_changed_for_papersheet"
msgstr "Ce formulaire de modification des coordonnées d’une entité administrative du programme d’étude %s "
       "impacte uniquement l’affichage des coordonnées sur la feuille de notes. Cela ne modifie donc pas "
       "les coordonnées officielles d’une entité/structure. Par ailleurs, la liste déroulante "
       "« Veuillez sélectionner une adresse … » permet de faciliter l’encodage de l’adresse à partir de données "
       "préexistantes. Si l'adresse d'une entité change, l'adresse affichée sur les feuilles de notes sera impactée "
       "également"

msgid "inject"
msgstr "Injecter"

msgid "inject_xls_file"
msgstr "Injecter fichier excel"

msgid "INSTITUTE"
msgstr "Institut"

msgid "institution"
msgstr "Institution"

msgid "international_title"
msgstr "Titre international"

msgid "internships"
msgstr "Stages"

msgid "invalid_file"
msgstr "Fichier invalide"

msgid "javascript_is_disabled"
msgstr "JavaScript est désactivé dans votre navigateur, mais OSIS ne fonctionne pas sans JavaScript."

msgid "justification_invalid"
msgstr "Justification invalide"

msgid "justifications"
msgstr "Justifications"

msgid "justification_invalid_value"
msgstr "Justification invalide"

msgid "absence_justified_to_unjustified_invalid"
msgstr "L'absence justifiée ne peut pas être remplacée par une absence injustifiée"


msgid "justification_values_accepted"
msgstr "Valeurs acceptées: %s "

msgid "justification_other_values"
msgstr "D'autres valeurs: %s "

msgid "label"
msgstr "Label"

msgid "label_jumbotron_details_academic_cal"
msgstr "Comme présenté sur la page d'accueil"

msgid "language"
msgstr "Langue"

msgid "last_synchronization"
msgstr "Dernière synchronisation"

msgid "learning_unit"
msgstr "Unité d'enseignement"

msgid "learning_unit_not_access"
msgstr "Vous n'avez pas les droits d'accès à cette unité d'enseignement ou elle n'existe pas en pas de données"

msgid "learning_unit_not_access_or_not_exist"
msgstr "Vous n'avez pas les droits d'accès pour cette unité d'enseignement ou elle n'existe pas en base de données"

msgid "learning_unit_responsible"
msgstr "Responsable du cours"

msgid "learning_unit_search"
msgstr "Recherche d'unités d'enseignement"

msgid "learning_units"
msgstr "Unités d'enseignement"

msgid "learning_units_in"
msgstr "unités d'enseignement dans"

msgid "learning_units_with_inscription_must_be_shown"
msgstr "Tous les cours du professeur qui possèdent des inscriptions doivent être présents"

msgid "learning_units_without_inscription_must_not_be_shown"
msgstr "Les cours qui ne possèdent pas d'inscriptions ne devraient pas être présents"

msgid "lnk_message_history_read_title"
msgstr "Afficher le message"

msgid "location"
msgstr "Localité"

msgid "log-in"
msgstr "Log-in"

msgid "login"
msgstr "Login"

msgid "logistic"
msgstr "Logistique"

msgid "logout"
msgstr "Logout"

msgid "lu_could_contain_decimal_scores"
msgstr "Cette année d'étude accepte les notes décimales"

msgid "lu_must_not_contain_decimal_scores"
msgstr "Cette année d'étude n'accepte pas les notes décimales"

msgid "male"
msgstr "Masculin"

msgid "managed_programs"
msgstr "Programmes gérés"

msgid "mandates"
msgstr "Mandates"

msgid "mark_selected_messages_as_read"
msgstr "Marquer les messages sélectionnés comme lus"

msgid "master"
msgstr "Master"

msgid "message"
msgstr "Message"

msgid "message_address_papersheet"
msgstr "Réutilisez l'adresse d'une entité liée au programme ou informez l'adresse d'affichage pour la feuille de notes."

msgid "message_not_resent_no_email"
msgstr "Le message ne peut être réenvoyé , l'utilisateur n'a pas d'adresse mail."

msgid "message_resent_ok"
msgstr "Le message à bien été réenvoyé."

msgid "messages"
msgstr "Messages"

msgid "messages_history"
msgstr "Historique des messages"

msgid "messages_templates"
msgstr "Modèles de messages"

msgid "minimum_one_criteria"
msgstr "Veuillez remplir au moins 1 critère de recherche"

msgid "miss"
msgstr "Madame"

msgid "missing_column_session"
msgstr "Veuillez remplir la colonne 'session' de votre fichier excel."

msgid "mister"
msgstr "Monsieur"

msgid "mobile_phone"
msgstr "Téléphone mobile (GSM)"

msgid "more_than_one_academic_year_error"
msgstr "Il y a plusieurs années académiques dans la colonne 'Année académique' de votre fichier excel. "
      "Veuiller corriger votre fichier excel de manière à ce qu'il n'y ai qu'une seule année académique"

msgid "more_than_one_exam_enrol_for_one_learn_unit"
msgstr "Cet étudiant possède plusieurs inscriptions au même examen "
       "(il est inscrit à un même cours dans 2 programmes différents). "
       "Veuillez encoder cette note via l'onglet 'en ligne' de l'interface svp."

msgid "more_than_one_learning_unit_error"
msgstr "Vous avez encodé des notes pour plusieurs unités d'enseignements dans votre fichier excel "
       "(colonne 'Unité d'enseignement'). Veillez à ne faire qu'un seul fichier excel par unité d'enseignement."

msgid "more_than_one_session_error"
msgstr "Il y a plusieurs numéros de sessions dans la colonne 'Session' de votre fichier excel. "
      "Veuiller corriger votre fichier excel de manière à ce qu'il n'y ai qu'un seul numéro de session"

msgid "msg_error_username_password_not_matching"
msgstr ""
"La combinaison login/mot de passe entrée n'est pas valide. Veuillez "
"réessayer."

msgid "my_messages"
msgstr "Mes messages"

msgid "my_osis"
msgstr "Mon OSIS"

msgid "my_studies"
msgstr "Mes études"

msgid "name"
msgstr "Nom"

msgid "full_name"
msgstr "Nom complet"

msgid "national_register"
msgstr "Numéro de registre nationnal"

msgid "no_current_entity_version_found"
msgstr "L'entité sélectionnée n'existe plus aujourd'hui (fin de validité dépassée)."

msgid "no_data_for_this_academic_year"
msgstr "Aucune données pour cette année académique"

msgid "no_dubble_score_encoded_comparison_impossible"
msgstr "Aucune note n'a été double encodée ; aucune comparaison à effectuer."

msgid "no_entity_address_found"
msgstr "Aucune adresse trouvée pour l'entité sélectionnée."

msgid "no_exam_session_opened_for_the_moment"
msgstr "Aucune session d'encodage de notes ouverte pour le moment. "

msgid "no_file_submitted"
msgstr "Vous n'avez pas selectionné de fichier excel à soumettre."

msgid "no_messages"
msgstr "Pas de messages"

msgid "no_result"
msgstr "Aucun résultat!"

msgid "no_receiver_error"
msgstr "Pas de destinataire pour ce message"

msgid "no_score_encoded_double_encoding_impossible"
msgstr ""
 "Aucune nouvelle note encodée. "
 "Le double encodage n'est pas accessible car il n'y a pas de nouvelles notes encodés."

msgid "no_score_injected"
msgstr "Aucune note injectée (NB: les notes de votre fichier Excel ne sont injectées que si elles sont différentes "
       "de celles déjà sauvegardées précédemment)."

msgid "no_score_to_encode"
msgstr "Vous n'avez aucune note à encoder."

msgid "no_student_to_encode_xls"
msgstr "Aucun étudiant à encoder via excel"

msgid "no_valid_academic_year_error"
msgstr "Aucune année académique au format valide n'a été trouvé dans votre fichier excel. La date doit être formatée comme suit ; '2015-2016' ou '2015'."

msgid "deadline_reached"
msgstr "Date limite atteinte"

msgid "not_passed"
msgstr "Non communiquée"

msgid "not_sent"
msgstr "Pas envoyé"

msgid "number_of_enrollments"
msgstr "Nombre d'inscrits"

msgid "number_session"
msgstr "No. session"

msgid "numbered_score"
msgstr "Note chiffrée"

msgid "offer"
msgstr "Programme"

msgid "offer_enrollment_not_exist"
msgstr "L'inscription à ce programme n'existe pas"

msgid "offer_year_calendar"
msgstr "Calendrier des programmes"

msgid "offer_year_calendar_academic_calendar_end_date_error"
msgstr "La date de fin de l'encodage des notes de votre programme ne peut pas être ultérieure à la date de fermeture "
       "de l'encodage des notes du calendrier académique"

msgid "offer_year_calendar_academic_calendar_start_date_error"
msgstr "La date de début de l'encodage des notes de votre programme ne peut pas être antérieure à la date d'ouverture "
       "de l'encodage des notes du calendrier académique"

msgid "offer_year_not_access_or_not_exist"
msgstr "Vous n'avez pas les droits d'accès pour cette offre ou elle n'existe pas en base de données"

msgid "offer_year_not_exist"
msgstr "Le programme annualisé (%s) (%d) - n'existe pas"

msgid "offer_year_search"
msgstr "Recherche des programmes annualisés"

msgid "offers"
msgstr "Programmes"

msgid "old_browser_warning"
msgstr "Votre navigateur n'est pas à jour. Certaines fonctionnalités peuvent ne pas fonctionner correctement."

msgid "online"
msgstr "En ligne"

msgid "online_encoding"
msgstr "Encodage en ligne"

msgid "online_scores_encoding"
msgstr "Encodage de notes en ligne"

msgid "only_submited_scores_can_be_double_encoded"
msgstr "Seules les notes soumises peuvent être double encodées"

msgid "open"
msgstr "Ouvert"

msgid "campus"
msgstr "Campus"

msgid "organization_address"
msgstr "Adresse de l'organisation"

msgid "organization"
msgstr "Organisation"

msgid "organizations"
msgstr "Organisations"

msgid "origin"
msgstr "Origine"

msgid "other_score"
msgstr "Autre note"

msgid "other_sibling_offers"
msgstr "Autres finalités associées"

msgid "other_sibling_orientations"
msgstr "Autres orientations associées"

msgid "score_encoding_period_not_open"
msgstr "La période pour l'encodage des notes n'est pas encore ouverte"

msgid "outside_scores_encodings_period_latest_session"
msgstr "La période d'encodage des notes de la session %s est fermée depuis le %s"

msgid "outside_scores_encodings_period_closest_session"
msgstr "La période d'encodage des notes pour la session %s sera ouverte à partir du %s"

msgid "page_not_found"
msgstr "Page inexistante"

msgid "method_not_allowed"
msgstr "Methode non autorisée"

msgid "password"
msgstr "Mot de passe"

msgid "person"
msgstr ""

msgid "ph_d"
msgstr "Ph.D"

msgid "plain"
msgstr "Plain"

msgid "plain_and_html"
msgstr "Plain et HTML"

msgid "please_enable_javascript"
msgstr "Veuillez <a href='http://enable-javascript.com/fr/' target='_blank'>activer le JavaScript</a> pour utiliser l'application."

msgid "POLE"
msgstr "Pole"

msgid "postal_code"
msgstr "Code postal"

msgid "preferences"
msgstr "Préférences"

msgid "presence_note_pdf_legend"
msgstr "0=Cote de présence"

msgid "print"
msgstr "Imprimer"

msgid "print_all_courses"
msgstr "Imprimer tous les cours"

msgid "print_warning_and_info_messages"
msgstr ""

msgid "printable_title"
msgstr "Titre imprimable"

msgid "printing_date"
msgstr "Date d'impression"

msgid "professional"
msgstr "Professionnel"

msgid "professors_must_not_submit_scores"
msgstr "Les professeurs ne peuvent pas soumettre de notes"

msgid "profile"
msgstr "Profil"

msgid "program_commission"
msgstr "Commission d'enseignement/programme"

msgid "program_managers"
msgstr "Gestionnaires de programme"

msgid "program_s"
msgstr "programme(s)"

msgid "programs"
msgstr "Programmes"

msgid "progress"
msgstr "Progression"

msgid "received_on"
msgstr "Reçu le"

msgid "recipient"
msgstr "Destinataire"

msgid "redirect_to_login"
msgstr "Cliquez pour vous reconnectez"

msgid "reference"
msgstr "Référence"

msgid "refresh_list"
msgstr "Rechercher/mettre à jour la liste"

msgid "registration_id"
msgstr "NOMA"

msgid "registration_id_does_not_match_email"
msgstr "Le NOMA ne correspond pas à l'email"

msgid "identification_number"
msgstr "Matricule"

msgid "registration_id_not_access_or_not_exist"
msgstr "Étudiant non inscrit à l'examen"

msgid "research_center"
msgstr "Centre de recherche"

msgid "residential"
msgstr ""

msgid "responsible"
msgstr "Responsable"

msgid "return_doc_to_administrator"
msgstr ""
"Veuillez envoyer ce formulaire au secrétariat de l'entité gestionnaire avant le %s."

msgid "reuse_address_entity"
msgstr "Réutiliser l'adresse de"

msgid "save"
msgstr "Enregistrer"

msgid "saved"
msgstr "Enregistré"

msgid "saving"
msgstr "Sauvegarde en cours"

msgid "score"
msgstr "Note"

msgid "score_already_submitted"
msgstr "Note déjà soumise "

msgid "score_decimal_not_allowed"
msgstr "La note encodée est incorrecte : décimales non autorisées"

msgid "score_invalid"
msgstr "Note invalide"

msgid "score_saved"
msgstr "note(s) injectée(s)"

msgid "score_submitted"
msgstr "Soumis"

msgid "scores"
msgstr "Notes"

msgid "scores_encoding"
msgstr "Encodage des notes"

msgid "scores_encoding_tests"
msgstr "Tests de l'encodage des notes"

msgid "scores_gt_0_lt_20"
msgstr "La note encodée est incorrecte (elle doit être comprise entre 0 et 20)"

msgid "scores_injection"
msgstr "Injection des notes"

msgid "scores_responsible"
msgstr "Responsable de notes"

msgid "scores_responsibles"
msgstr "Responsables de notes"

msgid "scores_responsible_title"
msgstr "Responsable de notes"

msgid "scores_saved"
msgstr "note(s) enregistrée(s)"

msgid "scores_saved_cannot_be_saved_anymore"
msgstr "Notes sauvegardées, le bouton sauvegarder n'est plus présent"

msgid "scores_must_be_between_0_and_20"
msgstr "Les notes doivent être comprise entre 0 et 20"

msgid "search_for_a_file"
msgstr "Recherche d'un fichier"

msgid "search_for_an_entity"
msgstr "Rechercher une entité"

msgid "search_for_an_organization"
msgstr "Recherche d'organisations"

msgid "SECTOR"
msgstr "Secteur"

msgid "select"
msgstr "Sélectionnez"

msgid "select_a_xls_file_from_which_to_inject_scores"
msgstr ""

msgid "select_an_encoding_type"
msgstr "Sélectionnez un type d'encodage"

msgid "send_message_again"
msgstr "Réenvoyer"

msgid "sent"
msgstr "Envoyé"

msgid "server_error"
msgstr "Une erreur innatendue s'est produite"

msgid "server_error_message"
msgstr "Nous mettons tout en oeuvre pour résoudre ce problème."

msgid "short_title"
msgstr "Titre abrégé"

msgid "size"
msgstr "Taille"

msgid "source_code"
msgstr "Code source"

msgid "stages"
msgstr "Stages"

msgid "start_date"
msgstr "Date de début"

msgid "state"
msgstr "État"

msgid "status"
msgstr "Statut"

msgid "storage"
msgstr "Stockage"

msgid "storage_duration"
msgstr "Temps de stockage"

msgid "structure"
msgstr "Structure"

msgid "student_not_exist"
msgstr "L'étudiant (%s) n'existe pas"

msgid "student_path"
msgstr "Parcours de l'étudiant"

msgid "students"
msgstr "étudiants"

msgid "studies"
msgstr "Études"

msgid "subject"
msgstr "Sujet"

msgid "submission"
msgstr "Soumettre"

msgid "submission_date"
msgstr "Date de remise"

msgid "submission_of_scores_for"
msgstr "Soumission des score pour {0}"

msgid "submitted"
msgstr "Soumis"

msgid "submitted_scores_cannot_be_encoded_anymore"
msgstr "Les notes soumises ne peuvent plus être encodées"

msgid "succesfull_logout"
msgstr "Vous êtes à présent déconnecté."

msgid "technologic_platform"
msgstr "Plateforme technologique"

msgid "template_error"
msgstr "Aucun message n'a été envoyé : le modèle de message {} n'existe pas."

msgid "temporary_save"
msgstr "Sauvegarde temporaire (non soumis à la faculté)"

msgid "the_coordinator_must_still_submit_scores"
msgstr "Le coordinateur doit toujours soumettre les notes"

msgid "text"
msgstr "Texte"

msgid "title"
msgstr "Intitulé"

msgid "learning_unit_title"
msgstr "Intitulé du cours"

msgid "too_many_results"
msgstr "Votre recherche renvoie trop de résultats, veuillez affiner vos critères de recherche."

msgid "tooltip_delete_message"
msgstr "Supprimer le message"

msgid "tooltip_double_encode_for"
msgstr "Double encoder les notes"

msgid "tooltip_double_encode_no_more_possible_for"
msgstr "Toutes les notes ont été soumises.Il n'est plus possible de double encoder des notes pour ce cours."

msgid "tooltip_dowload_excel_file"
msgstr "Télécharger le fichier excel"

msgid "tooltip_encode_for"
msgstr "Encoder les notes"

msgid "tooltip_encode_no_more_possible_for"
msgstr "Toutes les notes ont été soumises.Il n'est plus possible d'encoder de notes pour ce cours."

msgid "tooltip_execute_my_message_action"
msgstr "Exécuter l'action sélectionnée"

msgid "tooltip_inject_excel_no_more_possible_for"
msgstr "Toutes les notes ont été soumises.Il n'est plus possible de soumettre de fichier excel pour ce cours."

msgid "tooltip_my_message_read"
msgstr "Lire le message"

msgid "tooltip_print_scores"
msgstr "Imprimer les notes"

msgid "tooltip_scores_encodings_progress_bar"
msgstr "Représente la quantité de notes soumises à la faculté par le professeur. Le nombre entre parenthèses correspond "
       "au nombre de notes encodées qui n'ont pas encore été soumises (en état 'brouillon')."

msgid "tooltip_select_action"
msgstr "Sélectionner l'action à exécuter"

msgid "tooltip_select_all_messages"
msgstr "Sélectionner tous les messages"

msgid "tooltip_select_excel_file_to_inject_scores"
msgstr "Séclectionnez le fichier excel à soumettre"

msgid "tooltip_to_my_messages"
msgstr "Retourner à la liste des messages"

msgid "tutor"
msgstr "Enseignant·e"

msgid "tutors"
msgstr "Enseignants"

msgid "other_tutors"
msgstr "Autre(s) Enseignant(s)"

msgid "txt_message"
msgstr "Message texte"

msgid "txt_origin_title"
msgstr "Origine du message"

msgid "txt_recipient_title"
msgstr "Destinataire du message (email ou nom ou nom d'utilisateur)"

msgid "txt_reference_title"
msgstr "Référence du template du message"

msgid "txt_subject_title"
msgstr "Sujet du message"

msgid "type"
msgstr "Type"

msgid "types"
msgstr "Types"

msgid "undated_events"
msgstr "Événements non planifiés"

msgid "undefined"
msgstr "Non défini"

msgid "unknown"
msgstr "Indéfini"

msgid "user"
msgstr "Utilisateur"

msgid "user_interface_language"
msgstr "Langue de l'interface utilisateur"

msgid "user_is_not_program_manager"
msgstr "Vous n'êtes pas un gestionnaire de programme. Par conséquent, vous n'avez pas accès à cette interface."

msgid "validated_double_encoding_cannot_be_validated_anymore"
msgstr "Un double encodage validé ne peut l'être une seconde fois"

msgid "validation_dubble_encoding_mandatory"
msgstr "Veuillez sélectionner une note finale pour toutes les différences détectées entre le premier encodage et le "
       "double encodage (ci-dessous). Si vous choisissez d'annuler, votre double encodage sera perdu."

msgid "via_excel"
msgstr "Via fichier Excel"

msgid "via_paper"
msgstr "Sur papier"

msgid "warning_all_scores_not_sumitted_yet"
msgstr "Attention : vous avez des notes enregistrées qui n'ont pas encore été soumises."

msgid "website"
msgstr "Site internet"

msgid "without_attribution"
msgstr "Sans attribution"

msgid "xls_columns_structure_error"
msgstr "Votre fichier excel n'est pas bien structuré. Veuillez respecter l'ordre des colonnes fournie lors du "
       "téléchargement de votre fichier (bouton '{}')."

msgid "order"
msgstr "Ordonner"

msgid "options"
msgstr "Options"

msgid "required"
msgstr "Obligatoire"

msgid "question"
msgstr "Question"

msgid "questions"
msgstr "Questions"

msgid "value"
msgstr "Valeur"

msgid "short_input_text"
msgstr "Short input text"

msgid "long_input_text"
msgstr "Long input text"

msgid "radio_button"
msgstr "Radio button"

msgid "checkbox"
msgstr "Checkbox"

msgid "upload_button"
msgstr "Upload button"

msgid "download_link"
msgstr "Download link"

msgid "dropdown_list"
msgstr "Dropdown list"

msgid "http_link"
msgstr "HTTP link"
msgid "you_manage"
msgstr "Vous gérez"

msgid "BACHELOR"
msgstr "Bachelier"

msgid "MASTER_60"
msgstr "Master 60"

msgid "MASTER_120"
msgstr "Master 120"

msgid "MASTER_180_OR_240"
msgstr "Master 180 ou 240"

msgid "ADVANCED_MASTER"
msgstr "Master de spécialisation"

msgid "TRAINING_CERTIFICATE"
msgstr "Agrégation"

msgid "CERTIFICATE"
msgstr "Certificat"

msgid "DOCTORATE"
msgstr "Doctorat"

msgid "CAPAES"
msgstr "CAPAES"

msgid "start_date_must_be_lower_than_end_date"
msgstr "La date de début doit être inférieure à la date de fin"

msgid "DEPUTY_AUTHORITY"
msgstr "Suppléant d'autorité"

msgid "DEPUTY_SABBATICAL"
msgstr "Suppléant sabbatique"

msgid "DEPUTY_TEMPORARY"
msgstr "Suppléant temporaire"

msgid "INTERNSHIP_SUPERVISOR"
msgstr "Directeur de stage"

msgid "INTERNSHIP_CO_SUPERVISOR"
msgstr "Co-directeur de stage"

msgid "PROFESSOR"
msgstr "Professeur"

msgid "COORDINATOR"
msgstr "Coordinateur"

msgid "HOLDER"
msgstr "Titulaire"

msgid "holder_number"
msgstr "Nb titulaires"

msgid "CO_HOLDER"
msgstr "Co-titulaire"

msgid "DEPUTY"
msgstr "Suppléant"

msgid "scores_responsible_can_submit_partial_encoding"
msgstr "Les responsables de notes peuvent soumettre des encodages partiels"

msgid "scores_responsible_must_still_submit_scores"
msgstr "Le responsable de notes doit toujours soumettre les notes"

msgid "NONE"
msgstr "Aucun"

msgid "keyword"
msgstr "Mot clé"

msgid "VALID"
msgstr "Valide"

msgid "INVALID"
msgstr "Invalide"

msgid "COURSE"
msgstr "Cours"

msgid "MASTER_THESIS"
msgstr "Thèse"

msgid "DISSERTATION"
msgstr "Mémoire"

msgid "INTERNSHIP"
msgstr "Stage"

msgid "OTHER_COLLECTIVE"
msgstr "Autre collectif"

msgid "OTHER_INDIVIDUAL"
msgstr "Autre individuel"

msgid "EXTERNAL"
msgstr "Externe"

msgid "TEACHING_INTERNSHIP"
msgstr "Stage d'enseignement"

msgid "CLINICAL_INTERNSHIP"
msgstr "Stage clinique"

msgid "PROFESSIONAL_INTERNSHIP"
msgstr "Stage socio-professionnel"

msgid "RESEARCH_INTERNSHIP"
msgstr "Stage de recherche"

msgid "LU_ERRORS_REQUIRED"
msgstr "Ce champ est requis."

msgid "LU_ERRORS_INVALID"
msgstr "'Entrez une valeur valide."

msgid "LU_ERRORS_INVALID_SEARCH"
msgstr "Recherche invalide - Veuillez remplir mininum 2 filtres lors de vos recherches."

msgid "LU_ERRORS_ACADEMIC_YEAR_REQUIRED"
msgstr "Veuillez préciser une année académique."

msgid "LU_ERRORS_YEAR_WITH_ACRONYM"
msgstr "Veuillez préciser une année académique ou entrer un acronyme valide."

msgid "LU_ERRORS_INVALID_REGEX_SYNTAX"
msgstr "Expression régulière incorrecte!"

msgid "ANNUAL"
msgstr "Annuel"

msgid "BIENNIAL_EVEN"
msgstr "Bisannuel pair"

msgid "BIENNIAL_ODD"
msgstr "Bisannuel impair"

msgid "no_valid_m_justification_error"
msgstr "Vous ne pouvez pas encoder d'absence justifiée (M) via l'injection xls"

msgid "abscence_justified_preserved"
msgstr "Abscence justifiée dèjà encodée et préservée"

msgid "tutors_of_course"
msgstr "Enseignant·e·s du cours"

msgid "academic_actors"
msgstr "Acteurs académiques"

msgid "academic_start_date_error"
msgstr "La date de début doit être comprise entre les dates de début/fin de l'année académique"

msgid "academic_end_date_error"
msgstr "La date de fin doit être comprise entre les dates de début/fin de l'année académique"

msgid "end_start_date_error"
msgstr "La date de fin doit être supérieure à la date début"

msgid "dates_mandatory_error"
msgstr "Les dates de début et de fin sont obligatoires"

msgid "date_format"
msgstr "%d/%m/%Y"

msgid "date_format_string"
msgstr "d/m/Y"

msgid "format_date"
msgstr "jj/mm/aaaa"

msgid "desc_lnk_academic_actors"
msgstr "Gestion des acteurs académiques"

msgid "all_years"
msgstr "Toutes les années"

msgid "trainings"
msgstr "Formations"

msgid "components"
msgstr "Composants"

msgid "educational_information"
msgstr "Infos pédagogiques"

msgid "propositions"
msgstr "Propositions"

msgid "tutor_attributions"
msgstr "Enseignants - attributions"

msgid "proposal"
msgstr "Proposition"

msgid "academic_calendar_offer_year_calendar_start_date_end_date_error"
msgstr "La date d'ouverture de '%s' du calendrier académique ne peut pas être supérieure au %s "
       "(date de fin de '%s' du programme '%s')"

msgid "component_type"
msgstr "Type de composant"

msgid "volume_quarter"
msgstr "Quadri. "

msgid "vol_q1"
msgstr "Vol. q1"

msgid "vol_q2"
msgstr "Vol. q2"

msgid "volume"
msgstr "Volume"

msgid "schedules_conformity"
msgstr "Conform. horaires"

msgid "planned_classrooms"
msgstr "Classes prévues"

msgid "real_on_planned_classrooms"
msgstr "Classes effectives/prévues"


msgid "classes"
msgstr "Classes"

msgid "class"
msgstr "Classe"

msgid "learning_unit_code"
msgstr "Code de l'UE"

msgid "partims"
msgstr "Partims"

msgid "periodicity"
msgstr "Périodicité"

msgid "nominal_credits"
msgstr "Crédits"

msgid "active"
msgstr "Actif"

msgid "inactive"
msgstr "Inactif"

msgid "MASTER_DISSERTATION"
msgstr "Mémoire"

msgid "FULL"
msgstr "Complet"

msgid "MOBILITY"
msgstr "Mobilité"

msgid "OTHER"
msgstr "Autre"

msgid "PARTIM"
msgstr "Partim"

msgid "PHD_THESIS"
msgstr "Thèse"

msgid "selected"
msgstr "sélectionné(s)"

msgid "subtype"
msgstr "Sous-type"

msgid "start"
msgstr "Début"

msgid "duration"
msgstr "Durée"

msgid "learning_unit_specifications"
msgstr "Cahier de charges"

msgid "experimental_phase"
msgstr "Cette fonctionnalité est en phase expérimentale"

msgid "title_official_1"
msgstr "Intitulé officiel (partie 1 commune aux partims)"

msgid "common_official_title"
msgstr "Intitulé officiel commun"

msgid "common_official_english_title"
msgstr "Intitulé officiel commun en anglais"

msgid "title_official_2"
msgstr "Intitulé officiel (partie 2 propre au partim)"

msgid "official_title_proper_to_UE"
msgstr "Intitulé officiel propre à l'UE"

msgid "official_english_title_proper_to_UE"
msgstr "Intitulé officiel en anglais propre à l'UE"

msgid "title_in_english"
msgstr "Intitulé en anglais"

msgid "title_in_english_1"
msgstr "(partie 1 commune aux partims)"

msgid "title_in_english_2"
msgstr "(partie 2 propre au partim)"

msgid "LECTURING"
msgstr "Partie magistrale"

msgid "PRACTICAL_EXERCISES"
msgstr "Travaux pratiques"

msgid "lecturing"
msgstr "Cours magistral"

msgid "PE"
msgstr "TP"

msgid "SCHOOL"
msgstr "Ecole"

msgid "PLATFORM"
msgstr "Plateforme"

msgid "LOGISTICS_ENTITY"
msgstr "Entitée logistique"

msgid "organogram"
msgstr "Organigramme"

msgid "attached_to"
msgstr "Attachée à"

msgid "ACADEMIC_PARTNER"
msgstr "Partenaire académique"

msgid "INDUSTRIAL_PARTNER"
msgstr "Partenaire industriel"

msgid "SERVICE_PARTNER"
msgstr "Partenaire de service"

msgid "COMMERCE_PARTNER"
msgstr "Partenaire commercial"

msgid "PUBLIC_PARTNER"
msgstr "Partenaire public"

msgid "requirement_entity"
msgstr "Entité resp. cahier de charges"

msgid "requirement_entity_small"
msgstr "Ent. charge"

msgid "allocation_entity"
msgstr "Entité resp. de l'attribution"

msgid "allocation_entity_small"
msgstr "Ent. attrib."

msgid "with_entity_subordinated_small"
msgstr "Avec ent. subord."

msgid "additional_requirement_entity"
msgstr "Entité resp. cahier de charges complémentaire"

msgid "additional_requirement_entity_1"
msgstr "Entité resp. cahier de charges complémentaire 1"

msgid "additional_requirement_entity_2"
msgstr "Entité resp. cahier de charges complémentaire 2"

msgid "academic_end_year"
msgstr "Anac de fin"

msgid "academic_start_year"
msgstr "Anac de début"

msgid "organization_name"
msgstr "Nom"

msgid "partial"
msgstr "Q1"

msgid "remaining"
msgstr "Q2"

msgid "partial_remaining"
msgstr "Q1&2"

msgid "partial_or_remaining"
msgstr "Q1|2"

msgid "volume_partial"
msgstr "Vol. Q1"

msgid "volume_remaining"
msgstr "Vol. Q2"

msgid "quadrimester"
msgstr "Quadrimestre"

msgid "composition"
msgstr "Composition"

msgid "real_classes"
msgstr "Classes effectives"

msgid "lu_usage"
msgstr "Utilisation par les UE"

msgid "academic_years"
msgstr "Années académiques"

msgid "from"
msgstr "De"

msgid "to"
msgstr "à"

msgid "since"
msgstr "Depuis"

msgid "editing"
msgstr "Edition"

msgid "component"
msgstr "Composant"

msgid "used_by"
msgstr "Utilisation par l'unité d'enseignement"

msgid "offers_enrollments"
msgstr "Inscriptions aux formations"

msgid "learning_units_enrollments"
msgstr "Inscription aux unités d'enseignement"

msgid "exams_enrollments"
msgstr "Inscription aux examens"

msgid "average"
msgstr "Moyenne"

msgid "global_average"
msgstr "Moyenne générale"

msgid "result"
msgstr "Résultat"

msgid "enrollment_date"
msgstr "Date d'inscription"

msgid "students_title"
msgstr "Etudiants"

msgid "student_title"
msgstr "Etudiant"

msgid "classe"
msgstr "Classe"

msgid "localization"
msgstr "Localisation"

msgid "internship_subtype"
msgstr "Sous-type de stage"

msgid "part1"
msgstr "partie 1"

msgid "part2"
msgstr "partie 2"

msgid "title_official"
msgstr "Intitulé officiel"

msgid "create_learning_unit"
msgstr "Création d'une unité d'enseignement"

msgid "existed_acronym"
msgstr "Code a déjà existé pour "

msgid "existing_acronym"
msgstr "Code déjà existant en "

msgid "invalid_acronym"
msgstr "Code non valide"

msgid "acronym_rules"
msgstr "Code composé de:\n"
       "site: 1 lettre\n"
       "partie alphabétique: 2 à 4 lettres\n"
       "partie numérique: 4 chiffres"

msgid "end_year_title"
msgstr "Année de fin"

msgid "basic_informations_title"
msgstr "Informations de base"

msgid "active_title"
msgstr "Actif"

msgid "titles"
msgstr "Intitulés"

msgid "fixtures_build"
msgstr "Créer des fixtures anonymisées"

msgid "desc_lnk_fixtures_build"
msgstr "Crée un fichier json avec des fixtures anonymisées"

msgid "partial_volume_1"
msgstr "Volume Q1"

msgid "partial_volume_2"
msgstr "Volume Q2"

msgid "partial_volume_1Q"
msgstr "Q1"

msgid "partial_volume_2Q"
msgstr "Q2"

msgid "planned_classes"
msgstr "Classes prévues"

msgid "planned_classes_pc"
msgstr "C.P."

msgid "total_volume"
msgstr "Volume total"

msgid "total_volume_charge"
msgstr "Volume de charge total"

msgid "total_volume_voltot"
msgstr "Vol.tot"

msgid "vol_charge"
msgstr "Vol.charge"

msgid "volumes_management"
msgstr "Gestion des volumes horaires"

msgid "volumes_validation_success"
msgstr "Les données entrées respectent les règles de calculs des volumes horaires."

msgid "vol_tot_not_equal_to_q1_q2"
msgstr "Vol.tot = Q1 + Q2"

msgid "vol_tot_req_entities_not_equal_to_entity"
msgstr "Le volume total de charge n'est pas égal à la somme des volumes de charge"

msgid "vol_tot_req_entities_not_equal_to_vol_tot_mult_cp"
msgstr "Vol.charge = Vol.tot * C.P"

msgid "vol_tot_full_must_be_greater_than_partim"
msgstr "Vol.tot du cours principal > Vol.tot du partim"

msgid "vol_q1_full_must_be_greater_or_equal_to_partim"
msgstr "Q1 du cours principal >= Q1 du partim"

msgid "vol_q2_full_must_be_greater_or_equal_to_partim"
msgstr "Q2 du cours principal >= Q2 du partim"

msgid "planned_classes_full_must_be_greater_or_equal_to_partim"
msgstr "C.P. du cours principal >= C.P. du partim"

msgid "entity_requirement_full_must_be_greater_or_equal_to_partim"
msgstr "Entité de charge du cours principal >= Entité de charge du partim"

msgid "end_date_gt_begin_date"
msgstr "L'année de fin doit etre égale ou supérieur à l'année de départ"

msgid "session_title"
msgstr "Sessions"

msgid "remarks_title"
msgstr "Remarques"

msgid "faculty_remark"
msgstr "Remarque de faculté"

msgid "other_remark"
msgstr "Autre remarque"

msgid "new_learning_unit"
msgstr "Nouvelle unité d'enseignement"

msgid "previous"
msgstr "Précédent"

msgid "next"
msgstr "Suivant"

msgid "learning_location"
msgstr "Lieu d'enseignement"

msgid "NON_ACADEMIC"
msgstr "Non academique autre"

msgid "NON_ACADEMIC_CREF"
msgstr "Non académique CREF"

msgid "ACADEMIC"
msgstr "Académique"

msgid "ACTIVE"
msgstr "Actif"

msgid "INACTIVE"
msgstr "Inactif"

msgid "RE_REGISTRATION"
msgstr "Actif uniquement pour des réinscriptions"

msgid "OPTIONAL"
msgstr "Optionnel"

msgid "NO_PRINT"
msgstr "Pas d'impression"

msgid "IN_HEADING_2_OF_DIPLOMA"
msgstr "Dans rubrique 2 du diplôme"

msgid "IN_EXPECTED_FORM"
msgstr "Sous forme d'attendu"

msgid "FEE_1"
msgstr "Rôle"

msgid "FEE_2"
msgstr "Rôle + examen"

msgid "FEE_3"
msgstr "AESS, CAPAES ou fin de cycle"

msgid "FEE_4"
msgstr "Minerval sans examen"

msgid "FEE_5"
msgstr "Minerval complet"

msgid "FEE_6"
msgstr "certificat universitaire"

msgid "FEE_7"
msgstr "Master complémentaire spécialisation médicale"

msgid "FEE_8"
msgstr "Concours d’accès"

msgid "FEE_10"
msgstr "10 CU 30 crédits"

msgid "FEE_11"
msgstr "11 Certificat compétence méd"

msgid "FEE_12"
msgstr "12 Offres ISA : 12BA et 21MS"

msgid "FEE_13"
msgstr "13 Offres ISA : 13BA et 22MS"

msgid "DAILY"
msgstr "Horaire de jour"

msgid "SHIFTED"
msgstr "Horaire décalé"

msgid "ADAPTED"
msgstr "Horaire adapté"

msgid "academic_calendar_type"
msgstr "Type d'événement"

msgid "DELIBERATION"
msgstr "Délibération"

msgid "DISSERTATION_SUBMISSION"
msgstr "Soumission de mémoires"

msgid "EXAM_ENROLLMENTS"
msgstr "Inscription aux examens"

msgid "SCORES_EXAM_DIFFUSION"
msgstr "Diffusion des notes d'examen"

msgid "SCORES_EXAM_SUBMISSION"
msgstr "Soumission des feuilles de note"

msgid "TEACHING_CHARGE_APPLICATION"
msgstr "Application pour charges d'enseignement"

msgid "field_is_required"
msgstr "Ce champ est obligatoire."

msgid "associated_entity"
msgstr "Les entités associées"

msgid "LU_WARNING_INVALID_ACRONYM"
msgstr "Si l'acronym est introduit, il doit au minimum faire 3 caractères"

msgid "title_in_french"
msgstr "Intitulé en français"

msgid "schedule_type"
msgstr "Type horaire"

msgid "enrollment_campus"
msgstr "Lieu d'inscription"

msgid "other_campus_activities"
msgstr "Activités sur d'autres sites"

msgid "unspecified"
msgstr "Indéterminé"

msgid "university_certificate"
msgstr "Certificat universitaire"

msgid "studies_domain"
msgstr "Domaine d'études"

msgid "primary_language"
msgstr "Langue principale"

msgid "other_language_activities"
msgstr "Activité dans d'autres langues"

msgid "funding"
msgstr "Finançable"

msgid "funding_cud"
msgstr "Financement coopération internationale CCD/CUD"

msgid "funding_direction"
msgstr "Orientation de financement"

msgid "cud_funding_direction"
msgstr "Orientation coopération internationale CCD/CUD"

msgid "active_status"
msgstr "Actif"

msgid "partial_deliberation"
msgstr "Sous-épreuve"

msgid "admission_exam"
msgstr "Concours"

msgid "academic_type"
msgstr "Nature"

msgid "keywords"
msgstr "Mots clés"

msgid "training_type"
msgstr "Type de formation"

msgid "QUADRIMESTER"
msgstr "Quadrimestre(s)"

msgid "TRIMESTER"
msgstr "Trimestre(s)"

msgid "MONTH"
msgstr "Mois"

msgid "WEEK"
msgstr "Semaine(s)"

msgid "DAY"
msgstr "Jour(s)"

msgid "administration_entity"
msgstr "Entité d'administration"

msgid "management_entity"
msgstr "Entité académique"

msgid "enrollment_enabled"
msgstr "Inscriptible"

msgid "formations"
msgstr "Formations"

msgid "formations_lnk"
msgstr "Formations"

msgid "desc_lnk_formations"
msgstr "Organisation des formations"

msgid "education_groups"
msgstr "Organisations de formations"

msgid "entity_management"
msgstr "Fac. gestion"

msgid "of_category"
msgstr "Type d'organisation de formation"

msgid "activity_search"
msgstr "Recherche - Activité"

msgid "service_course_search"
msgstr "Recherche - Cours de service"

msgid "TRAINING"
msgstr "Formation"

msgid "MINI_TRAINING"
msgstr "Mini formation"

msgid "GROUP"
msgstr "Groupement"

msgid "PRIMARY_LANGUAGE"
msgstr "Langue principale"

msgid "OR"
msgstr "Ou"

msgid "AND"
msgstr "Et"

msgid "language_association"
msgstr "Opérateur langues principales"

msgid "prolong_or_create_learning_unit_message"
msgstr "<p>Le <b>sigle</b> utilisé est <b>déjà existant</b>.</p>"
       "<p>Vous avez le choix entre :"
       "<ul><li>soit <b>créer</b> une nouvelle UE qui reprendra ce sigle </li>"
       "<li>soit <b>prolonger</b> l'unité d'enseignement de même sigle </li></ul></p>"

msgid "confirm_your_action"
msgstr "Confirmer votre action."

msgid "create"
msgstr "Créer"

msgid "prolong"
msgstr "Prolonger"

msgid "diplomas_certificates"
msgstr "Diplômes /  Certificats"

msgid "diploma_title"
msgstr "Intitulé du diplôme/du certificat"

msgid "professionnal_title"
msgstr "Titre professionnel"

msgid "university_certificate_desc"
msgstr "Mène à diplôme/à certificat"

msgid "program_coorganization"
msgstr "Programme co-organisés avec d'autres institutions"

msgid "for_all_students"
msgstr "Pour tous les étudiants"

msgid "diploma"
msgstr "Diplôme"

msgid "UNIQUE"
msgstr "Diplôme unique"

msgid "SEPARATE"
msgstr "Diplôme séparé"

msgid "NOT_CONCERNED"
msgstr "Non concerné"

msgid "organization_address_save_error"
msgstr "Impossible d'enregistrer l'adresse de l'organisation"

msgid "i_confirm"
msgstr "Oui, je confirme."

msgid "msg_warning_delete_learning_unit"
msgstr "Cette opération est <strong>permanente</strong> et ne peut pas être défaite. Vous perdrez à jamais"
       " les données liées à l'UE <strong>%s</strong>."

msgid "The learning unit %(acronym)s has been successfully deleted for all years."
msgstr "L'unité d'enseignement %(acronym)s a été supprimée avec succès pour toutes les années."

msgid "cannot_delete_learning_unit_year"
msgstr "L’UE <strong>%(learning_unit)s</strong> dont vous demandez la suppression à partir de l’année %(year)s fait l’objet des liens suivants à supprimer au préalable :"

msgid "cannot_delete_learning_unit"
msgstr "L’UE <strong>%(learning_unit)s</strong> dont vous demandez la suppression fait l’objet des liens suivants à supprimer au préalable :"

msgid "There is %(count)d enrollments in %(subtype)s %(acronym)s for the year %(year)s"
msgstr "%(subtype)s %(acronym)s fait l’objet de %(count)d inscription(s) l’année %(year)s"

msgid "%(subtype)s %(acronym)s is assigned to %(tutor)s for the year %(year)s"
msgstr "%(subtype)s %(acronym)s est attribué(e) à %(tutor)s l’année %(year)s"

msgid "%(subtype)s %(acronym)s is assigned to the assistant %(assistant)s for the year %(year)s"
msgstr "%(subtype)s %(acronym)s est attribué(e) à l'assistant %(assistant)s l'année %(year)s"

msgid "lu_included_in_group"
msgstr "%(subtype)s %(acronym)s est repris dans le groupement %(group)s l’année %(year)s"

msgid "The learning unit %(acronym)s is related to the internship speciality %(speciality)s"
msgstr "L'unité d'enseignement %(acronym)s est liée à la spécialité de stage %(speciality)s"

msgid "%(subtype)s %(acronym)s has been deleted for the year %(year)s"
msgstr "%(subtype)s %(acronym)s a été supprimé(e) pour l'année %(year)s"

msgid "The class %(acronym)s has been deleted for the year %(year)s"
msgstr "La classe %(acronym)s a été supprimé(e) pour l'année %(year)s"

msgid "the partim"
msgstr "le partim"

msgid "The partim"
msgstr "Le partim"

msgid "The learning unit"
msgstr "L'unité d'enseignement"

msgid "the learning unit"
msgstr "l'unité d'enseignement"

msgid "Delete from this academic year"
msgstr "Supprimer à partir de cette année académique"

msgid "Delete all the learning unit"
msgstr "Supprimer toute l'unité d'enseignement (sur toutes les années académiques)"

msgid "You asked the deletion of the learning unit %(acronym)s from the year %(year)s"
msgstr "Vous avez demandé la suppression de l'unité d'enseignement %(acronym)s à partir de l'année %(year)s"

msgid "publish_attribution_to_portal"
msgstr "Publication des attributions sur Osis-Portal"

msgid "RESEVED_FOR_INTERNS"
msgstr "Réservé aux internes"

msgid "OPEN_FOR_EXTERNS"
msgstr "Ouvert aux externes"

msgid "EXCEPTIONAL_PROCEDURE"
msgstr "Procédure exceptionnelle"

msgid "VACANT_NOT_PUBLISH"
msgstr "Vacant à ne pas publier"

msgid "DO_NOT_ASSIGN"
msgstr "A ne pas attribuer"

msgid "folder"
msgstr "Dossier"

msgid "introduced_by"
msgstr "Introduit par"

msgid "the"
msgstr "Le"

msgid "proposal_management"
msgstr "Gestion de la proposition"

msgid "category"
msgstr "Catégorie"

msgid "PRESIDENT"
msgstr "Président"

msgid "SECRETARY"
msgstr "Secrétaire"

msgid "SIGNATORY"
msgstr "Signataire"

msgid "administrative_data"
msgstr "Données administratives"

msgid "jury"
msgstr "Jury"

msgid "signatory_qualification"
msgstr "Qualification du signataire"

msgid "course_enrollment"
msgstr "Inscription aux cours"

msgid "marks_presentation"
msgstr "Remise des notes"

msgid "dissertation_presentation"
msgstr "Remise du mémoire"

msgid "scores_diffusion"
msgstr "Diffusion des notes"

msgid "session"
msgstr "session"

msgid "at"
msgstr "à"

msgid "learning_unit_years_to_delete"
msgstr "Vous êtes sur le point de supprimer définitivement les UE suivantes"

msgid "type_must_be_full"
msgstr "Le type de l'unité d'enseignement doit être complet."

msgid "learning_unit_type_is_not_internship"
msgstr "L'unité d'enseignement n'est pas de type stage."

msgid "CREATION"
msgstr "Création"

msgid "MODIFICATION"
msgstr "Modification"

msgid "TRANSFORMATION"
msgstr "Transformation"

msgid "TRANSFORMATION_AND_MODIFICATION"
msgstr "Transformation et modification"

msgid "SUPPRESSION"
msgstr "Suppression"

msgid "CENTRAL"
msgstr "Central"

msgid "SUSPENDED"
msgstr "Suspendu"

msgid "ACCEPTED"
msgstr "Accepté"

msgid "REFUSED"
msgstr "Refusé"

msgid "success_modification_proposal"
msgstr "Une proposition de modification de type {} a été faite pour l'unité d'enseignement {}."

msgid "proposal_edited_successfully"
msgstr "Proposition modifiée avec succès"

msgid "proposals_cancelled_successfully"
msgstr "Propositions annulées avec succès"

msgid "proposals_consolidated_successfully"
msgstr "Propositions consolidées avec succès"

msgid "content"
msgstr "Contenu"

msgid "code_scs"
msgstr "Code SCS"

msgid "title_code_formation"
msgstr "Intitulé / Code OF"

msgid "absolute_credits"
msgstr "Crédits abs."

msgid "relative_target_credits"
msgstr "Créd. cible rel."

msgid "min_credits"
msgstr "Créd. min."

msgid "max_credits"
msgstr "Créd. max."

msgid "mandatory"
msgstr "Oblig."

msgid "block"
msgstr "Bloc"

msgid "current_order"
msgstr "Ordre présent"

msgid "sessions_derogation"
msgstr "Sessions en dérogation"

msgid "own_comment"
msgstr "Commentaire propre"

msgid "SESSION_1"
msgstr "1"

msgid "SESSION_2"
msgstr "2"

msgid "SESSION_3"
msgstr "3"

msgid "SESSION_1_2"
msgstr "12"

msgid "SESSION_1_3"
msgstr "13"

msgid "SESSION_2_3"
msgstr "23"

msgid "SESSION_1_2_3"
msgstr "123"

msgid "SESSION_UNDEFINED"
msgstr "Session indéfinie"

msgid "SESSION_PARTIAL_2_3"
msgstr "p23"

msgid "Put in proposal"
msgstr "Mettre en proposition"

msgid "Put in suppression proposal"
msgstr "Mettre en proposition de suppression"

msgid "Proposal for modification"
msgstr "Proposition de modification"

msgid "End of teaching"
msgstr "Fin d'enseignement"

msgid "academic_entity_small"
msgstr "Ent. académique"

msgid "academic_entity"
msgstr "Entité académique"

msgid "folder_number"
msgstr "Dossier n°{}"

msgid "produce_xls"
msgstr "Produire un excel avec la liste des résultats"

msgid "produce_xls_lu"
msgstr "Xls avec les activités"

msgid "%(date)s must be set within %(start_date)s and %(end_date)s"
msgstr "%(date)s doit être comprise entre %(start_date)s et %(end_date)s"

msgid "cancel_proposal"
msgstr "Annuler proposition"

msgid "edit_proposal"
msgstr "Editer proposition"

msgid "Consolidate proposal"
msgstr "Consolider proposition"

msgid "msg_confirm_cancel_proposal"
msgstr "Etes-vous certain de vouloir annuler la proposition ?"

msgid "The administrative data has been successfully modified"
msgstr "Les données administratives ont été sauvées avec succès"

msgid "vacant"
msgstr "Vacant"

msgid "team_management"
msgstr "Gestion par équipe"

msgid "type_declaration_vacant"
msgstr "Décision"

msgid "procedure"
msgstr "Procédure"

msgid "educational_information_management"
msgstr "Gestion des informations pédagogiques"

msgid "SUMMARY_COURSE_SUBMISSION"
msgstr "Soumission des résumés de cours"

msgid "INTERNAL_TEAM"
msgstr "Interne/Equipe"

msgid "substitute"
msgstr "Suppléé"

msgid "not_end_year"
msgstr "pas de fin prévue"

msgid "edit_learning_unit_end_date"
msgstr "Modifier la date de fin l'unité d'enseignement"

msgid "new_partim"
msgstr "Créer un nouveau partim"

msgid "partim"
msgstr "Partim"

msgid "partim_character_rules"
msgstr "Identifiant partim: 1 lettre ou 1 chiffre"

msgid "invalid_partim_character"
msgstr "Caractère déjà utilisé"

msgid "learning_unit_successfuly_created"
msgstr "Unité d'enseignement <a href='%(link)s'> %(acronym)s (%(academic_year)s) </a> créée avec succès."

msgid "learning_unit_successfuly_deleted"
msgstr "Unité d'enseignement {acronym} ({academic_year}) supprimée avec succès."

msgid "learning_unit_creation_academic_year_max_error"
msgstr "Impossible de créer une UE dont l'année académique est supérieure à {}."

msgid "parent_greater_than_partim"
msgstr "L'année de fin selectionnée (%(partim_end_year)s) est plus grande que l'année de fin du parent %(lu_parent)s"

msgid "learning_unit_created"
msgstr "L'unité d'enseignement %(learning_unit)s créée pour l'année academique %(academic_year)s"

msgid "learning_unit_updated"
msgstr "Unité d'enseignement {acronym} mise à jour avec succès"

msgid "partim_greater_than_parent"
msgstr "L'unité d'enseignement %(learning_unit)s a un partim %(partim)s avec une année de fin plus grande que %(year)s"

msgid "remark"
msgstr "Remarque"

msgid "remark_english"
msgstr "Remarque en anglais"

msgid "Ensure this value is less than %(limit_value)s."
msgstr "Assurez-vous que cette valeur est inférieure à %(limit_value)s."

msgid "Ensure this value is greater than %(limit_value)s."
msgstr "Assurez-vous que cette valeur est supérieure à %(limit_value)s."

msgid "Entity_not_exist"
msgstr "L'entité %(entity_acronym)s n'existe pas pour l'année académique sélectionnée %(academic_year)s"

msgid "edit_learning_unit"
msgstr "Modifier l'unité d'enseignement"

msgid "requirement_entity_end_date_too_short"
msgstr "La durée de vie de l'entité responsable cahier de charges est trop courte."

msgid "Requirement and allocation entities must be linked to the same faculty for this learning unit type."
msgstr "L'entité responsable du cahier de charges et celle d'attribution doivent appartenir à la même faculté pour ce type d'unité d'enseignement."

msgid "success_modification_learning_unit"
msgstr "L'unité d'enseignement a été modifiée."

msgid "error_modification_learning_unit"
msgstr "Erreur lors de la modification de l'unité d'enseignement."

msgid "cannot_set_internship_subtype_for_type_other_than_internship"
msgstr "Le sous-type de stage ne peut pas être séléctionnné pour un type d'unité d'enseignement autre que stage."

msgid "%(subtype)s %(acronym)s is in proposal for the year %(year)s"
msgstr "%(subtype)s %(acronym)s est en proposition pour l'année %(year)s"

msgid "volume_have_more_than_2_decimal_places"
msgstr "Le volume a plus de 2 décimales"

msgid "Site"
msgstr "Site"

msgid "proposal_type"
msgstr "Type proposition"

msgid "proposal_status"
msgstr "Etat proposition"

msgid "folder_entity"
msgstr "Sigle dossier"

msgid "proposals_search"
msgstr "Recherche - Propositions"

msgid "folder_num"
msgstr "N° dossier"

msgid "ask_to_report_modification"
msgstr "Voulez-vous reporter les modifications faites pour les années suivantes ?"

msgid "proposal_learning_unit_successfuly_created"
msgstr "Proposition d'unité d'enseignement <a href='%(link)s'> %(acronym)s (%(academic_year)s) </a> créée avec succès."

msgid "new_learning_unit_proposal"
msgstr "Nouvelle proposition d'unité d'enseignement"

msgid "proposal_creation"
msgstr "Proposition de création"

msgid "proposal_update"
msgstr "Modification de proposition"

msgid "value_before_proposal"
msgstr "Valeur avant proposition"

msgid "entity_not_found"
msgstr "Entité non-trouvée.  Il y a peut-être une erreur dans les données"

msgid "min_for_field"
msgstr "Veuillez entrer une valeur supérieure ou égale à 0."

msgid "max_for_field"
msgstr "Veuillez entrer une valeur inférieur ou égale à 500."

msgid "force_state"
msgstr "Forcer l'état"

msgid "do_you_want_change_status_proposals"
msgstr "Voulez-vous changer le statut de ces propositions?"

msgid "are_you_sure_to_change_state_from"
msgstr "Êtes-vous sûr de vouloir changer l'état de"

msgid "must_set_common_title_or_specific_title"
msgstr "L'intitulé officiel ou l'intitulé commun est requis."

msgid "learning_unit_in_proposal_cannot_save"
msgstr "L'unité d'enseignement %(luy)s est en proposition, impossible de sauvegarder le changement à partir de l'année %(academic_year)s"

msgid "in_proposal"
msgstr "En proposition"

msgid "by"
msgstr "Par"

msgid "summary_locked"
msgstr "mise-à-jour bloquée"

msgid "get_back_to_initial"
msgstr "Retour à l'état initial"

msgid "do_you_want_to_get_back_to_initial"
msgstr "Voulez-vous retourner à l'état initial?"

msgid "error_proposal_suppression_to_initial"
msgstr "Erreur lors du retour à l'initial. Une des propositions sélectionnées n'est pas de type SUPPRESSION. Rien n'a été fait"

msgid "error_proposal_no_data"
msgstr "Erreur lors du retour à l'initial. Aucune donnée sélectionnée valide"

msgid "msg_confirm_delete_luy"
msgstr "Etes-vous certain de vouloir supprimer définitivement cette unité d'enseignement ?"

msgid "already_existing_acronym"
msgstr "Sigle déjà existant"

msgid "The value of field '%(field)s' is different between year %(year)s - %(value)s and year %(next_year)s - %(next_value)s"
msgstr "La valeur du champ '%(field)s' différe entre l'année %(year)s - %(value)s et l'année %(next_year)s - %(next_value)s"

msgid "There is not the learning unit %(acronym)s - %(next_year)s"
msgstr "Il n'existe pas d'unité d'enseigmenent %(acronym)s - %(next_year)s"

msgid "The value of field '%(field)s' for the learning unit %(acronym)s (%(component_type)s) is different between year %(year)s - %(value)s and year %(next_year)s - %(next_value)s"
msgstr "La valeur du champ '%(field)s'de l'unité d'enseignement %(acronym)s (%(component_type)s) différe entre l'année %(year)s - %(value)s et l'année %(next_year)s - %(next_value)s"

msgid "There is not %(component_type)s for the learning unit %(acronym)s - %(year)s but exist in %(existing_year)s"
msgstr "Il n'y a pas de %(component_type)s pour l'unité d'enseignement %(acronym)s - %(year)s mais existe en %(existing_year)s"

msgid "Educational information opening"
msgstr "Ouverture informations pédagoqiques"

msgid "Educational information ending"
msgstr "Fermeture informations pédagoqiques"

msgid "official_title_proper_to_partim"
msgstr "Intitulé officiel propre au partim"

msgid "official_english_title_proper_to_partim"
msgstr "Intitulé officiel en anglais propre au partim"

msgid "Educational information submission dates updated"
msgstr "Date de soumission des informations pédagogiques mis à jour"

msgid "The credits value of the partim %(acronym)s is greater or equal than the credits value of the parent learning unit."
msgstr "Le nombre de crédits du partim %(acronym)s est supérieur ou égal à celui de l'unité d'enseignement parent"

msgid "The learning unit has been updated until %(year)s."
msgstr "L'unité d'enseignement a été modifiée jusqu'en %(year)s."

msgid "Prohibition to delete a learning unit before 2015."
msgstr "Interdiction de supprimer une unité d'enseignement avant 2015."

msgid "The entity '%(acronym)s' doesn't exist anymore in %(year)s"
msgstr "L'entité '%(acronym)s' n'existe plus en %(year)s"

msgctxt "bibliography"
msgid "title"
msgstr "titre"

msgctxt "bibliography"
msgid "mandatory"
msgstr "obligatoire"

msgid "Bibliography"
msgstr "Bibliographie"

msgid "Modalities specific to IN and OUT mobility"
msgstr "Modalités propres à la mobilité IN et OUT"

msgid "updated"
msgstr "Mis à jour"

msgid "unupdated"
msgstr "Pas à jour"

msgid "summary_list"
msgstr "Statut des informations pédagogiques"

msgid "The partim must be inactive because the parent is inactive"
msgstr "Le partim doit être inactif car le cours complet est inactif"

msgid "The periodicity of the parent and the partims do not match"
msgstr "La périodicité de l'UE parent et des partims est incompatible"

msgid "There is at least one partim active, so the parent must be active"
msgstr "Il existe au moins un partim actif, donc l'UE parent doit être active"

msgid "educational_information_update_reminder"
msgstr "Mail de rappel résumés"

msgid "do_you_want_to_sent_email"
msgstr "Voulez-vous envoyer un email de rappel?"

msgid "desc_mail_reminder"
msgstr "Envoyer un email de rappel pour la mise à jour des informations pédagogiques"

msgid "success_mail_reminder"
msgstr "Messages de rappel envoyés"

msgid "consolidate"
msgstr "Consolider"

msgid "do_you_want_to_consolidate"
msgstr "Voulez-vous consolider ?"

msgid "need_no_reminder"
msgstr "Pas besoin de rappel tout est en ordre"

msgid "Proposal %(acronym)s (%(academic_year)s) cannot be consolidated."
msgstr "Proposition %(acronym)s (%(academic_year)s) ne peut pas être consolidée."

msgid "Proposal %(acronym)s (%(academic_year)s) successfully consolidated."
msgstr "Proposition %(acronym)s (%(academic_year)s) consolidée avec succès."

msgid "Proposal %(acronym)s (%(academic_year)s) cannot be canceled."
msgstr "Proposition %(acronym)s (%(academic_year)s) ne peut pas être annulée."

msgid "Proposal %(acronym)s (%(academic_year)s) successfully canceled."
msgstr "Proposition %(acronym)s (%(academic_year)s) annulée avec succès"

msgid "A report has been sent."
msgstr "Un rapport a été envoyé."

msgid "Success"
msgstr "Succès"

msgid "Failure"
msgstr "Echec"

msgid "Remarks"
msgstr "Remarques"

msgid "Learning unit"
msgstr "Unité d'enseignement"

msgid "Research criteria"
msgstr "Critères de recherche"

msgid "The learning unit %(acronym)s is included in the following education groups"
msgstr "L'unité d'enseignement %(acronym)s est incluse dans les groupements suivants"

msgid "type_code_formation"
msgstr "Type d'OF"

msgid "absolute_and_relative_credits"
msgstr "Crédits<br>relatifs / absolus"

msgid "Proposal is neither accepted nor refused."
msgstr "La proposition n'est ni acceptée ni refusée."

msgid "learning_achievements"
msgstr "Acquis d'apprentissage"

msgid "up"
msgstr "Remonter"

msgid "down"
msgstr "Descendre"

msgid "learning_achievements_headline"
msgstr "A la fin de cette unité d'enseignement, l'étudiant est capable de:"

msgid "User %(person)s do not have rights on this proposal."
msgstr "L'utilisateur %(person)s ne dispose pas de droits sur cette proposition."

msgid "Enrollments to learning unit"
msgstr "Inscriptions à l'UE"

msgid "Training"
msgstr "Formation"

msgid "Enrollments to training"
msgstr "Inscrits à la formation"

msgid "Enrolled to learning unit"
msgstr "Inscrits à l'UE"

msgid "No proposals was selected."
msgstr "Aucune propositions n'a été sélectionnées."

msgid "Proposal %(acronym)s (%(academic_year)s) successfully changed state."
msgstr "Proposition %(acronym)s (%(academic_year)s) a changé d'état avec succès."

msgid "Proposal %(acronym)s (%(academic_year)s) cannot be changed state."
msgstr "Proposition %(acronym)s (%(academic_year)s) ne peut pas changer d'état."

msgid "cancellation"
msgstr "annulation"

msgid "consolidation"
msgstr ""

msgid "borrowed_course_search"
msgstr "Recherche - Cours empruntés"

msgid "add_another"
msgstr "Ajouter un autre"

msgid "faculty_borrowing"
msgstr "Faculté emprunteuse"

msgid "inherited"
msgstr "Hérité"

msgid "to_complete"
msgstr "A compléter"

msgid "annualized"
msgstr "Annualisé"

msgid "start_year"
msgstr "Début"

msgid "produce_xls_attributions"
msgstr "Xls avec les activités et les attributions"

msgid "produce_xls_proposals"
msgstr "Xls avec les propositions"

msgid "proposal_date"
msgstr "Date proposition"

msgid "search_type"
msgstr "Type de recherche"

msgid "The linked entity does not exist at the start date of the academic year linked to this learning unit"
msgstr "L'entité liée n'existe pas à la date de début de l'année académique liée à cette unité d'enseignement"

msgid "COURSE_ENROLLMENT"
msgstr "Inscription aux cours"

msgid "missing_internship_subtype"
msgstr "Il est nécessaire d'indiquer le sous-type de stage"

msgid "different_status_with_parent"
msgstr "L'UE parent est inactif"

<<<<<<< HEAD
msgid "Consistency error in %(academic_year)s : %(error)s"
msgstr "Erreur de consistance en %(academic_year)s : %(error)s"

msgid "%(col_name)s has been already modified. ({%(new_value)s} instead of {%(current_value)s})"
msgstr "%(col_name)s a déjà été modifié. ({%(new_value)s} à la place de {%(current_value)s})"
=======
msgid "external_code"
msgstr "Code local"
>>>>>>> 15aff105
<|MERGE_RESOLUTION|>--- conflicted
+++ resolved
@@ -2904,13 +2904,11 @@
 msgid "different_status_with_parent"
 msgstr "L'UE parent est inactif"
 
-<<<<<<< HEAD
 msgid "Consistency error in %(academic_year)s : %(error)s"
 msgstr "Erreur de consistance en %(academic_year)s : %(error)s"
 
 msgid "%(col_name)s has been already modified. ({%(new_value)s} instead of {%(current_value)s})"
 msgstr "%(col_name)s a déjà été modifié. ({%(new_value)s} à la place de {%(current_value)s})"
-=======
+
 msgid "external_code"
-msgstr "Code local"
->>>>>>> 15aff105
+msgstr "Code local"