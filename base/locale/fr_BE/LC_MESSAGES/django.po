--- conflicted
+++ resolved
@@ -2124,7 +2124,6 @@
 msgid "GROUP"
 msgstr "Groupe"
 
-<<<<<<< HEAD
 msgid "PRIMARY_LANGUAGE"
 msgstr "Langue principale"
 
@@ -2136,7 +2135,7 @@
 
 msgid "language_association"
 msgstr "Opérateur langues principales"
-=======
+
 msgid "prolong_or_create_learning_unit_message"
 msgstr "Le sigle utilisé est <b>déjà existant</b>. Souhaitez-vous <b>créer</b> une nouvelle unité d'enseignement en utilisant ce sigle"
        " ou bien <b>prolonger</b> l'unité d'enseignement de même sigle ? "
@@ -2175,5 +2174,4 @@
 msgstr "Diplôme séparé"
 
 msgid "NOT_CONCERNED"
-msgstr "Non concerné"
->>>>>>> 74a07b4e
+msgstr "Non concerné"