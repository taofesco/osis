# SOME DESCRIPTIVE TITLE.
# Copyright (C) YEAR THE PACKAGE'S COPYRIGHT HOLDER
# This file is distributed under the same license as the PACKAGE package.
# FIRST AUTHOR <EMAIL@ADDRESS>, YEAR.
#
msgid ""
msgstr ""
"Project-Id-Version: PACKAGE VERSION\n"
"Report-Msgid-Bugs-To: \n"
"POT-Creation-Date: 2016-04-22 15:14+0200\n"
"PO-Revision-Date: YEAR-MO-DA HO:MI+ZONE\n"
"Last-Translator: FULL NAME <EMAIL@ADDRESS>\n"
"Language-Team: LANGUAGE <LL@li.org>\n"
"Language: \n"
"MIME-Version: 1.0\n"
"Content-Type: text/plain; charset=UTF-8\n"
"Content-Transfer-Encoding: 8bit\n"

msgid "Create a xls file while activity\\"
msgstr ""

msgid "Get xls"
msgstr ""

msgid "ID"
msgstr "ID"

msgid "Legend : values allowed for 'justification'"
msgstr ""

msgid "Line"
msgstr "Ligne"

msgid "Note already submitted"
msgstr ""

msgid "OSIS"
msgstr "OSIS"

msgid "Print scores for all activities"
msgstr ""

msgid "Save"
msgstr ""

msgid "absent"
msgstr "Absent"

msgid "absent_pdf_legend"
msgstr "A=Absent"

msgid "academic_calendar"
msgstr "Calendrier académique"

msgid "academic_year_small"
msgstr "Anac."

msgid "academic_calendar_management"
msgstr "Gestion du calendrier académique"

msgid "academic_calendar_offer_year_calendar_end_date_error"
msgstr "La date de fermeture de '%s' du calendrier académique ne peut pas être inférieure au %s "
       "(date de fin de '%s' du programme '%s')"

msgid "academic_calendar_offer_year_calendar_start_date_error"
msgstr "La date d'ouverture de l'encodage des notes du calendrier académique ne peut pas être supérieure au %s "
       "(date de début de l'encodage des notes du programme '%s')"

msgid "academic_calendars"
msgstr "Calendriers académique"

msgid "academic_year_not_exist"
msgstr "L'année académique (%d) n'existe pas"

msgid "acces_denied"
msgstr "Accès refusé!"

msgid "acronym"
msgstr "Sigle"

msgid "activity"
msgstr "Activité"

msgid "activity_code"
msgstr "Activité"

msgid "activity_not_exit"
msgstr "L'activité %s n'existe pas"

msgid "add"
msgstr "Ajouter"

msgid "add_an_address_to_the_organization"
msgstr "Ajouter une adresse à l'organisation"

msgid "address(ses)"
msgstr "Adresse(s)"

msgid "addresses"
msgstr "Adresses"

msgid "administration"
msgstr "Administration"

msgid "after_submission_a_message_must_be_sent"
msgstr "Si un encodage est soumis , um message est envoyé au professeur de ce cours"

msgid "all"
msgstr "Tout"

msgid "application_management"
msgstr "Gestion de l'application"

msgid "are_you_sure"
msgstr "Êtes-vous sûr·e?"

msgid "assistants"
msgstr "Assistants"

msgid "attributions"
msgstr "Attributions"

msgid "authorized_decimal_for_this_activity"
msgstr "Les notes décimales sont autorisées pour ce cours"

msgid "bachelor"
msgstr "Bachelier"

msgid "back"
msgstr "Retour"

msgid "begin_date_lt_end_date"
msgstr "La date de début doit etre égale ou inferieure à la date de fin"

msgid "birth_date"
msgstr "Date de naissance"

msgid "btn_messages_history_search"
msgstr "Recherche dans l'historique des messages"

msgid "btn_send_message_again_title"
msgstr "Réenvoie le message au destinataire"

msgid "by_learning_unit"
msgstr "Par unité d'enseignement"

msgid "by_specific_criteria"
msgstr "Par critère spécifique"

msgid "cancel"
msgstr "Annuler"

msgid "catalogue"
msgstr "Catalogue de formation"

msgid "chair_of_the_exam_board"
msgstr "Président du jury"

msgid "cheating_pdf_legend"
msgstr "T=Tricherie"

msgid "unjustified_absence_export_legend"
msgstr "S=Absence injustifiée"

msgid "justified_absence_export_legend"
msgstr "M=Absence justifiée"

msgid "attached_entities"
msgstr "Entités attachées"

msgid "choose_file"
msgstr "Parcourir"

msgid "city"
msgstr "Ville"

msgid "close"
msgstr "Fermer"

msgid "closed"
msgstr "Fermé"

msgid "code"
msgstr "Code"

msgid "compare"
msgstr "Comparer"

msgid "complete"
msgstr "Complet"

msgid "constraint_score_other_score"
msgstr "Vous ne pouvez pas remplir simultanément les colonnes 'Note chiffrée' et 'Justification'"

msgid "coordinator"
msgstr "Coordinateur(trice)"

msgid "coordinators_can_submit_partial_encoding"
msgstr "Les coordinateurs peuvent soumettre des encodages partiels"

msgid "country"
msgstr "Pays"

msgid "create_an_organization"
msgstr "Créer une organisation"

msgid "creation_date"
msgstr "Date de création"

msgid "credits"
msgstr "Crédits"

msgid "customized"
msgstr "Personnalisée"

msgid "data"
msgstr "Données"

msgid "data_maintenance"
msgstr "Maintenance de données"

msgid "data_management"
msgstr "Gestion de données"

msgid "date"
msgstr "Date de remise"

msgid "date_not_passed"
msgstr "Date non communiquée"

msgid "day"
msgstr "jour"

msgid "days"
msgstr "jours"

msgid "decimal_score_allowed"
msgstr "Note décimale autorisée"

msgid "decimal_score_not_allowed"
msgstr "Note décimale non autorisée"

msgid "decimal_values_accepted"
msgstr "Les notes de ce cours peuvent recevoir des valeurs décimales."

msgid "decimal_values_ignored"
msgstr ""
"Les notes de ce cours ne peuvent PAS recevoir de valeurs décimales."

msgid "score_have_more_than_2_decimal_places"
msgstr "La note comporte plus de deux chiffres après la virgule"

msgid "definitive_save"
msgstr "Sauvegarde définitive (soumettre à la faculté)"

msgid "delete"
msgstr "Supprimer"

msgid "delete_selected_messages"
msgstr "Supprimer les messages sélectionnés"

msgid "desc_assistants"
msgstr "Processus visant à aider les enseignants pour l'encodage des notes."

msgid "desc_lnk_academic_year"
msgstr "Gestion du programme annualisé."

msgid "desc_lnk_assessments"
msgstr "Processus visant à aider les enseignants pour l'encodage des notes."

msgid "desc_lnk_data_maintenance"
msgstr "La maintenance de données avec la langage SQL"

msgid "desc_lnk_data_management"
msgstr "Gestion des données par entité du métier"

msgid "desc_lnk_entities"
msgstr "Gestion des la structure organisationnelle."

msgid "desc_lnk_files"
msgstr "Consultation des fichiers gérés par l'application."

msgid "desc_lnk_home_catalog"
msgstr "Elaboration et gestion du catalogue des formations."

msgid "desc_lnk_home_institution"
msgstr "Gestion de l'institution."

msgid "desc_lnk_home_studies"
msgstr ""
"Gestion du parcours des étudiants depuis leur inscription jusqu'à leur "
"diplôme."

msgid "desc_lnk_internships"
msgstr "Gestion des stages des étudiants."

msgid "desc_lnk_learning_units"
msgstr ""
"Gestion des cours, des formations et d'autres activités qui composent le "
"programme."

msgid "desc_lnk_my_osis"
msgstr "Vos données personnelles, des préférences et d'autres informations associés."

msgid "desc_lnk_offers"
msgstr "Gestion des programmes."

msgid "desc_lnk_organizations"
msgstr "Gestion des organisations."

msgid "desc_lnk_score_encoding"
msgstr ""
"Ce processus aide les enseignants à encoder les notes pendant les sessions "
"d'examen."

msgid "desc_lnk_storage"
msgstr "Surveillance de la capacité de stockage"

msgid "desc_messages_history"
msgstr "L'historique des messages vous permet d'accéder aux messages envoyés par courier électronique"

msgid "desc_messages_template"
msgstr "Le modèles de message permet la personnalisation dynamique des e-mails."

msgid "desc_my_messages"
msgstr "La liste des messages qui vous ont été envoyés par l'application"

msgid "desc_profile"
msgstr "Informations liées à votre profil"

msgid "description"
msgstr "Description"

msgid "details"
msgstr "Détails"

msgid "display_scores_for_one_learning_unit"
msgstr "Visualiser/charger les notes pour le cours"

msgid "display_tutors"
msgstr "Afficher tous les enseignants pour ce cours"

msgid "DOCTORAL_COMMISSION"
msgstr "Commision doctorale"

msgid "documentation"
msgstr "Documentation"

msgid "double_encoding"
msgstr "Double encodage"

msgid "double_encoding_test"
msgstr "Double encodage des notes"

msgid "dubble_encoding"
msgstr "Double encodage"

msgid "dubble_online_scores_encoding"
msgstr "Double encodage de notes en ligne"

msgid "edit"
msgstr "Éditer"

msgid "empty_note_pdf_legend"
msgstr "(vide)=Pas encore de note"

msgid "encode"
msgstr "Encoder"

msgid "encode_as_coordinator"
msgstr "Encoder en tant que coordinateur"

msgid "encode_as_pgm"
msgstr "Encoder en tant que gestionnaire de programme"

msgid "encode_as_professor"
msgstr "Encoder en tant que professeur"

msgid "encoding"
msgstr "Encodage"

msgid "encoding_status_ended"
msgstr "Toutes les notes ont été soumises."

msgid "encoding_status_notended"
msgstr "Il reste encore des notes à encoder."

msgid "end_date"
msgstr "Échéance Prof"

msgid "end_date_teacher"
msgstr "Échéance Prof"

msgid "enrollment_activity_not_exist"
msgstr "L'inscription à l'activité %s n'existe pas"

msgid "enrollment_exam_not_exists"
msgstr "L'inscription à l'unité d'enseignement %s n'existe pas"

msgid "enrollments"
msgstr "Inscriptions"

msgid "entities"
msgstr "Entités"

msgid "entity"
msgstr "Entité"

msgid "versions"
msgstr "Versions"

msgid "evaluations"
msgstr "Évaluations"

msgid "event"
msgstr "Événement"

msgid "exam_board_secretary"
msgstr "Secrétaire du jury"

msgid "execute"
msgstr "Exécuter"

msgid "FACULTY"
msgstr "Faculté"

msgid "female"
msgstr "Féminin"

msgid "file"
msgstr "Fichier"

msgid "file_must_be_xlsx"
msgstr "Le fichier doit être un fichier excel valide au format 'XLSX'"

msgid "file_production_date"
msgstr "Date de production du fichier excel"

msgid "students_deliberated_are_not_shown"
msgstr "Les étudiants déjà délibérés ne sont pas repris"

msgid "files"
msgstr "Fichiers"

msgid "final"
msgstr "Final"

msgid "fixed_line_phone"
msgstr "Téléphone fixe"

msgid "focuses"
msgstr "Finalités"

msgid "formation_catalogue"
msgstr "Catalogue des formations"

msgid "function"
msgstr "Fonction"

msgid "gender"
msgstr "Genre"

msgid "general_informations"
msgstr "Infos générales"

msgid "get_excel_file"
msgstr "Produire le fichier Excel"

msgid "global_identifiant"
msgstr "Identifiant global"

msgid "fgs"
msgstr "FGS"

msgid "go"
msgstr "Continuer"

msgid "grade"
msgstr "Niveau"

msgid "help_pnl_selectedfiles"
msgstr "Veuillez sélectionner un fichier xls pour l'injection des notes"

msgid "help_submission_scores_label"
msgstr "Vous êtes sur le point de soumettre %s note(s) à la (aux) faculté(s). Attention : les notes soumises <b>ne peuvent plus être modifiées.</b>"

msgid "highlight_description"
msgstr "Description de l'événement"

msgid "highlight_shortcut"
msgstr "Titre raccourcis de l'événement"

msgid "highlight_title"
msgstr "Titre de l'événement"

msgid "home"
msgstr "Page d'accueil"

msgid "html_message"
msgstr "Message HTML"

msgid "identification"
msgstr "Identification"

msgid "idle"
msgstr "En attente"

msgid "ill"
msgstr "Malade"

msgid "ill_pdf_legend"
msgstr "M=Malade"

msgid "incomplete"
msgstr "Incomplet"

msgid "info_address_changed_for_papersheet"
msgstr "Ce formulaire de modification des coordonnées d’une entité administrative du programme d’étude %s "
       "impacte uniquement l’affichage des coordonnées sur la feuille de notes. Cela ne modifie donc pas "
       "les coordonnées officielles d’une entité/structure. Par ailleurs, la liste déroulante "
       "« Veuillez sélectionner une adresse … » permet de faciliter l’encodage de l’adresse à partir de données "
       "préexistantes. Si l'adresse d'une entité change, l'adresse affichée sur les feuilles de notes sera impactée "
       "également"

msgid "inject"
msgstr "Injecter"

msgid "inject_xls_file"
msgstr "Injecter fichier excel"

msgid "INSTITUTE"
msgstr "Institut"

msgid "institution"
msgstr "Institution"

msgid "international_title"
msgstr "Titre international"

msgid "internships"
msgstr "Stages"

msgid "invalid_file"
msgstr "Fichier invalide"

msgid "javascript_is_disabled"
msgstr "JavaScript est désactivé dans votre navigateur, mais OSIS ne fonctionne pas sans JavaScript."

msgid "justification_invalid"
msgstr "Justification invalide"

msgid "justifications"
msgstr "Justifications"

msgid "justification_invalid_value"
msgstr "Justification invalide"

msgid "absence_justified_to_unjustified_invalid"
msgstr "L'absence justifiée ne peut pas être remplacée par une absence injustifiée"


msgid "justification_values_accepted"
msgstr "Valeurs acceptées: %s "

msgid "justification_other_values"
msgstr "D'autres valeurs: %s "

msgid "label"
msgstr "Label"

msgid "label_jumbotron_details_academic_cal"
msgstr "Comme présenté sur la page d'accueil"

msgid "language"
msgstr "Langue"

msgid "last_synchronization"
msgstr "Dernière synchronisation"

msgid "learning_unit"
msgstr "Unité d'enseignement"

msgid "learning_unit_not_access"
msgstr "Vous n'avez pas les droits d'accès à cette unité d'enseignement ou elle n'existe pas en pas de données"

msgid "learning_unit_not_access_or_not_exist"
msgstr "Vous n'avez pas les droits d'accès pour cette unité d'enseignement ou elle n'existe pas en base de données"

msgid "learning_unit_responsible"
msgstr "Responsable du cours"

msgid "learning_unit_search"
msgstr "Recherche d'unités d'enseignement"

msgid "learning_units"
msgstr "Unités d'enseignement"

msgid "learning_units_in"
msgstr "unités d'enseignement dans"

msgid "learning_units_with_inscription_must_be_shown"
msgstr "Tous les cours du professeur qui possèdent des inscriptions doivent être présents"

msgid "learning_units_without_inscription_must_not_be_shown"
msgstr "Les cours qui ne possèdent pas d'inscriptions ne devraient pas être présents"

msgid "lnk_message_history_read_title"
msgstr "Afficher le message"

msgid "location"
msgstr "Localité"

msgid "log-in"
msgstr "Log-in"

msgid "login"
msgstr "Login"

msgid "logistic"
msgstr "Logistique"

msgid "logout"
msgstr "Logout"

msgid "lu_could_contain_decimal_scores"
msgstr "Cette année d'étude accepte les notes décimales"

msgid "lu_must_not_contain_decimal_scores"
msgstr "Cette année d'étude n'accepte pas les notes décimales"

msgid "male"
msgstr "Masculin"

msgid "managed_programs"
msgstr "Programmes gérés"

msgid "mandates"
msgstr "Mandates"

msgid "mark_selected_messages_as_read"
msgstr "Marquer les messages sélectionnés comme lus"

msgid "master"
msgstr "Master"

msgid "message"
msgstr "Message"

msgid "message_address_papersheet"
msgstr "Réutilisez l'adresse d'une entité liée au programme ou informez l'adresse d'affichage pour la feuille de notes."

msgid "message_not_resent_no_email"
msgstr "Le message ne peut être réenvoyé , l'utilisateur n'a pas d'adresse mail."

msgid "message_resent_ok"
msgstr "Le message à bien été réenvoyé."

msgid "messages"
msgstr "Messages"

msgid "messages_history"
msgstr "Historique des messages"

msgid "messages_templates"
msgstr "Modèles de messages"

msgid "minimum_one_criteria"
msgstr "Veuillez remplir au moins 1 critère de recherche"

msgid "miss"
msgstr "Madame"

msgid "missing_column_session"
msgstr "Veuillez remplir la colonne 'session' de votre fichier excel."

msgid "mister"
msgstr "Monsieur"

msgid "mobile_phone"
msgstr "Téléphone mobile (GSM)"

msgid "more_than_one_academic_year_error"
msgstr "Il y a plusieurs années académiques dans la colonne 'Année académique' de votre fichier excel. "
      "Veuiller corriger votre fichier excel de manière à ce qu'il n'y ai qu'une seule année académique"

msgid "more_than_one_exam_enrol_for_one_learn_unit"
msgstr "Cet étudiant possède plusieurs inscriptions au même examen "
       "(il est inscrit à un même cours dans 2 programmes différents). "
       "Veuillez encoder cette note via l'onglet 'en ligne' de l'interface svp."

msgid "more_than_one_learning_unit_error"
msgstr "Vous avez encodé des notes pour plusieurs unités d'enseignements dans votre fichier excel "
       "(colonne 'Unité d'enseignement'). Veillez à ne faire qu'un seul fichier excel par unité d'enseignement."

msgid "more_than_one_session_error"
msgstr "Il y a plusieurs numéros de sessions dans la colonne 'Session' de votre fichier excel. "
      "Veuiller corriger votre fichier excel de manière à ce qu'il n'y ai qu'un seul numéro de session"

msgid "msg_error_username_password_not_matching"
msgstr ""
"La combinaison login/mot de passe entrée n'est pas valide. Veuillez "
"réessayer."

msgid "my_messages"
msgstr "Mes messages"

msgid "my_osis"
msgstr "Mon OSIS"

msgid "my_studies"
msgstr "Mes études"

msgid "name"
msgstr "Nom"

msgid "full_name"
msgstr "Nom complet"

msgid "national_register"
msgstr "Numéro de registre nationnal"

msgid "no_current_entity_version_found"
msgstr "L'entité sélectionnée n'existe plus aujourd'hui (fin de validité dépassée)."

msgid "no_data_for_this_academic_year"
msgstr "Aucune données pour cette année académique"

msgid "no_dubble_score_encoded_comparison_impossible"
msgstr "Aucune note n'a été double encodée ; aucune comparaison à effectuer."

msgid "no_entity_address_found"
msgstr "Aucune adresse trouvée pour l'entité sélectionnée."

msgid "no_exam_session_opened_for_the_moment"
msgstr "Aucune session d'encodage de notes ouverte pour le moment. "

msgid "no_file_submitted"
msgstr "Vous n'avez pas selectionné de fichier excel à soumettre."

msgid "no_messages"
msgstr "Pas de messages"

msgid "no_result"
msgstr "Aucun résultat!"

msgid "no_receiver_error"
msgstr "Pas de destinataire pour ce message"

msgid "no_score_encoded_double_encoding_impossible"
msgstr ""
 "Aucune nouvelle note encodée. "
 "Le double encodage n'est pas accessible car il n'y a pas de nouvelles notes encodés."

msgid "no_score_injected"
msgstr "Aucune note injectée (NB: les notes de votre fichier Excel ne sont injectées que si elles sont différentes "
       "de celles déjà sauvegardées précédemment)."

msgid "no_score_to_encode"
msgstr "Vous n'avez aucune note à encoder."

msgid "no_student_to_encode_xls"
msgstr "Aucun étudiant à encoder via excel"

msgid "no_valid_academic_year_error"
msgstr "Aucune année académique au format valide n'a été trouvé dans votre fichier excel. La date doit être formatée comme suit ; '2015-2016' ou '2015'."

msgid "deadline_reached"
msgstr "Date limite atteinte"

msgid "not_passed"
msgstr "Non communiquée"

msgid "not_sent"
msgstr "Pas envoyé"

msgid "number_of_enrollments"
msgstr "Nombre d'inscrits"

msgid "number_session"
msgstr "No. session"

msgid "numbered_score"
msgstr "Note chiffrée"

msgid "offer"
msgstr "Programme"

msgid "offer_enrollment_not_exist"
msgstr "L'inscription à ce programme n'existe pas"

msgid "offer_year_calendar"
msgstr "Calendrier des programmes"

msgid "offer_year_calendar_academic_calendar_end_date_error"
msgstr "La date de fin de l'encodage des notes de votre programme ne peut pas être ultérieure à la date de fermeture "
       "de l'encodage des notes du calendrier académique"

msgid "offer_year_calendar_academic_calendar_start_date_error"
msgstr "La date de début de l'encodage des notes de votre programme ne peut pas être antérieure à la date d'ouverture "
       "de l'encodage des notes du calendrier académique"

msgid "offer_year_not_access_or_not_exist"
msgstr "Vous n'avez pas les droits d'accès pour cette offre ou elle n'existe pas en base de données"

msgid "offer_year_not_exist"
msgstr "Le programme annualisé (%s) (%d) - n'existe pas"

msgid "offer_year_search"
msgstr "Recherche des programmes annualisés"

msgid "offers"
msgstr "Programmes"

msgid "old_browser_warning"
msgstr "Votre navigateur n'est pas à jour. Certaines fonctionnalités peuvent ne pas fonctionner correctement."

msgid "online"
msgstr "En ligne"

msgid "online_encoding"
msgstr "Encodage en ligne"

msgid "online_scores_encoding"
msgstr "Encodage de notes en ligne"

msgid "only_submited_scores_can_be_double_encoded"
msgstr "Seules les notes soumises peuvent être double encodées"

msgid "open"
msgstr "Ouvert"

msgid "campus"
msgstr "Campus"

msgid "organization_address"
msgstr "Adresse de l'organisation"

msgid "organization"
msgstr "Organisation"

msgid "organizations"
msgstr "Organisations"

msgid "origin"
msgstr "Origine"

msgid "other_score"
msgstr "Autre note"

msgid "other_sibling_offers"
msgstr "Autres finalités associées"

msgid "other_sibling_orientations"
msgstr "Autres orientations associées"

msgid "score_encoding_period_not_open"
msgstr "La période pour l'encodage des notes n'est pas encore ouverte"

msgid "outside_scores_encodings_period_latest_session"
msgstr "La période d'encodage des notes de la session %s est fermée depuis le %s"

msgid "outside_scores_encodings_period_closest_session"
msgstr "La période d'encodage des notes pour la session %s sera ouverte à partir du %s"

msgid "page_not_found"
msgstr "Page inexistante"

msgid "method_not_allowed"
msgstr "Methode non autorisée"

msgid "password"
msgstr "Mot de passe"

msgid "person"
msgstr ""

msgid "ph_d"
msgstr "Ph.D"

msgid "plain"
msgstr "Plain"

msgid "plain_and_html"
msgstr "Plain et HTML"

msgid "please_enable_javascript"
msgstr "Veuillez <a href='http://enable-javascript.com/fr/' target='_blank'>activer le JavaScript</a> pour utiliser l'application."

msgid "POLE"
msgstr "Pole"

msgid "postal_code"
msgstr "Code postal"

msgid "preferences"
msgstr "Préférences"

msgid "presence_note_pdf_legend"
msgstr "0=Cote de présence"

msgid "print"
msgstr "Imprimer"

msgid "print_all_courses"
msgstr "Imprimer tous les cours"

msgid "print_warning_and_info_messages"
msgstr ""

msgid "printable_title"
msgstr "Titre imprimable"

msgid "printing_date"
msgstr "Date d'impression"

msgid "professional"
msgstr "Professionnel"

msgid "professors_must_not_submit_scores"
msgstr "Les professeurs ne peuvent pas soumettre de notes"

msgid "profile"
msgstr "Profil"

msgid "program_commission"
msgstr "Commission d'enseignement/programme"

msgid "program_managers"
msgstr "Gestionnaires de programme"

msgid "program_s"
msgstr "programme(s)"

msgid "programs"
msgstr "Programmes"

msgid "progress"
msgstr "Progression"

msgid "received_on"
msgstr "Reçu le"

msgid "recipient"
msgstr "Destinataire"

msgid "redirect_to_login"
msgstr "Cliquez pour vous reconnectez"

msgid "reference"
msgstr "Référence"

msgid "refresh_list"
msgstr "Rechercher/mettre à jour la liste"

msgid "registration_id"
msgstr "NOMA"

msgid "registration_id_does_not_match_email"
msgstr "Le NOMA ne correspond pas à l'email"

msgid "identification_number"
msgstr "Matricule"

msgid "registration_id_not_access_or_not_exist"
msgstr "Étudiant non inscrit à l'examen"

msgid "research_center"
msgstr "Centre de recherche"

msgid "residential"
msgstr ""

msgid "responsible"
msgstr "Responsable"

msgid "return_doc_to_administrator"
msgstr ""
"Veuillez envoyer ce formulaire au secrétariat de l'entité gestionnaire avant le %s."

msgid "reuse_address_entity"
msgstr "Réutiliser l'adresse de"

msgid "save"
msgstr "Enregistrer"

msgid "saved"
msgstr "Enregistré"

msgid "saving"
msgstr "Sauvegarde en cours"

msgid "score"
msgstr "Note"

msgid "score_already_submitted"
msgstr "Note déjà soumise "

msgid "score_decimal_not_allowed"
msgstr "La note encodée est incorrecte : décimales non autorisées"

msgid "score_invalid"
msgstr "Note invalide"

msgid "score_saved"
msgstr "note(s) injectée(s)"

msgid "score_submitted"
msgstr "Soumis"

msgid "scores"
msgstr "Notes"

msgid "scores_encoding"
msgstr "Encodage des notes"

msgid "scores_encoding_tests"
msgstr "Tests de l'encodage des notes"

msgid "scores_gt_0_lt_20"
msgstr "La note encodée est incorrecte (elle doit être comprise entre 0 et 20)"

msgid "scores_injection"
msgstr "Injection des notes"

msgid "scores_responsible"
msgstr "Responsable de notes"

msgid "scores_responsibles"
msgstr "Responsables de notes"

msgid "scores_responsible_title"
msgstr "Responsable de notes"

msgid "scores_saved"
msgstr "note(s) enregistrée(s)"

msgid "scores_saved_cannot_be_saved_anymore"
msgstr "Notes sauvegardées, le bouton sauvegarder n'est plus présent"

msgid "scores_must_be_between_0_and_20"
msgstr "Les notes doivent être comprise entre 0 et 20"

msgid "search_for_a_file"
msgstr "Recherche d'un fichier"

msgid "search_for_an_entity"
msgstr "Rechercher une entité"

msgid "search_for_an_organization"
msgstr "Recherche d'organisations"

msgid "SECTOR"
msgstr "Secteur"

msgid "select"
msgstr "Sélectionnez"

msgid "select_a_xls_file_from_which_to_inject_scores"
msgstr ""

msgid "select_an_encoding_type"
msgstr "Sélectionnez un type d'encodage"

msgid "send_message_again"
msgstr "Réenvoyer"

msgid "sent"
msgstr "Envoyé"

msgid "server_error"
msgstr "Une erreur innatendue s'est produite"

msgid "server_error_message"
msgstr "Nous mettons tout en oeuvre pour résoudre ce problème."

msgid "short_title"
msgstr "Titre abrégé"

msgid "size"
msgstr "Taille"

msgid "source_code"
msgstr "Code source"

msgid "stages"
msgstr "Stages"

msgid "start_date"
msgstr "Date de début"

msgid "state"
msgstr "État"

msgid "status"
msgstr "Statut"

msgid "storage"
msgstr "Stockage"

msgid "storage_duration"
msgstr "Temps de stockage"

msgid "structure"
msgstr "Structure"

msgid "student_not_exist"
msgstr "L'étudiant (%s) n'existe pas"

msgid "student_path"
msgstr "Parcours de l'étudiant"

msgid "students"
msgstr "étudiants"

msgid "studies"
msgstr "Études"

msgid "subject"
msgstr "Sujet"

msgid "submission"
msgstr "Soumettre"

msgid "submission_date"
msgstr "Date de remise"

msgid "submission_of_scores_for"
msgstr "Soumission des score pour {0}"

msgid "submitted"
msgstr "Soumis"

msgid "submitted_scores_cannot_be_encoded_anymore"
msgstr "Les notes soumises ne peuvent plus être encodées"

msgid "succesfull_logout"
msgstr "Vous êtes à présent déconnecté."

msgid "technologic_platform"
msgstr "Plateforme technologique"

msgid "template_error"
msgstr "Aucun message n'a été envoyé : le modèle de message {} n'existe pas."

msgid "temporary_save"
msgstr "Sauvegarde temporaire (non soumis à la faculté)"

msgid "the_coordinator_must_still_submit_scores"
msgstr "Le coordinateur doit toujours soumettre les notes"

msgid "text"
msgstr "Texte"

msgid "title"
msgstr "Intitulé"

msgid "learning_unit_title"
msgstr "Intitulé du cours"

msgid "too_many_results"
msgstr "Votre recherche renvoie trop de résultats, veuillez affiner vos critères de recherche."

msgid "tooltip_delete_message"
msgstr "Supprimer le message"

msgid "tooltip_double_encode_for"
msgstr "Double encoder les notes"

msgid "tooltip_double_encode_no_more_possible_for"
msgstr "Toutes les notes ont été soumises.Il n'est plus possible de double encoder des notes pour ce cours."

msgid "tooltip_dowload_excel_file"
msgstr "Télécharger le fichier excel"

msgid "tooltip_encode_for"
msgstr "Encoder les notes"

msgid "tooltip_encode_no_more_possible_for"
msgstr "Toutes les notes ont été soumises.Il n'est plus possible d'encoder de notes pour ce cours."

msgid "tooltip_execute_my_message_action"
msgstr "Exécuter l'action sélectionnée"

msgid "tooltip_inject_excel_no_more_possible_for"
msgstr "Toutes les notes ont été soumises.Il n'est plus possible de soumettre de fichier excel pour ce cours."

msgid "tooltip_my_message_read"
msgstr "Lire le message"

msgid "tooltip_print_scores"
msgstr "Imprimer les notes"

msgid "tooltip_scores_encodings_progress_bar"
msgstr "Représente la quantité de notes soumises à la faculté par le professeur. Le nombre entre parenthèses correspond "
       "au nombre de notes encodées qui n'ont pas encore été soumises (en état 'brouillon')."

msgid "tooltip_select_action"
msgstr "Sélectionner l'action à exécuter"

msgid "tooltip_select_all_messages"
msgstr "Sélectionner tous les messages"

msgid "tooltip_select_excel_file_to_inject_scores"
msgstr "Séclectionnez le fichier excel à soumettre"

msgid "tooltip_to_my_messages"
msgstr "Retourner à la liste des messages"

msgid "tutor"
msgstr "Enseignant·e"

msgid "tutors"
msgstr "Enseignants"

msgid "other_tutors"
msgstr "Autre(s) Enseignant(s)"

msgid "txt_message"
msgstr "Message texte"

msgid "txt_origin_title"
msgstr "Origine du message"

msgid "txt_recipient_title"
msgstr "Destinataire du message (email ou nom ou nom d'utilisateur)"

msgid "txt_reference_title"
msgstr "Référence du template du message"

msgid "txt_subject_title"
msgstr "Sujet du message"

msgid "type"
msgstr "Type"

msgid "types"
msgstr "Types"

msgid "undated_events"
msgstr "Événements non planifiés"

msgid "undefined"
msgstr "Non défini"

msgid "unknown"
msgstr "Indéfini"

msgid "user"
msgstr "Utilisateur"

msgid "user_interface_language"
msgstr "Langue de l'interface utilisateur"

msgid "user_is_not_program_manager"
msgstr "Vous n'êtes pas un gestionnaire de programme. Par conséquent, vous n'avez pas accès à cette interface."

msgid "validated_double_encoding_cannot_be_validated_anymore"
msgstr "Un double encodage validé ne peut l'être une seconde fois"

msgid "validation_dubble_encoding_mandatory"
msgstr "Veuillez sélectionner une note finale pour toutes les différences détectées entre le premier encodage et le "
       "double encodage (ci-dessous). Si vous choisissez d'annuler, votre double encodage sera perdu."

msgid "via_excel"
msgstr "Via fichier Excel"

msgid "via_paper"
msgstr "Sur papier"

msgid "warning_all_scores_not_sumitted_yet"
msgstr "Attention : vous avez des notes enregistrées qui n'ont pas encore été soumises."

msgid "website"
msgstr "Site internet"

msgid "without_attribution"
msgstr "Sans attribution"

msgid "xls_columns_structure_error"
msgstr "Votre fichier excel n'est pas bien structuré. Veuillez respecter l'ordre des colonnes fournie lors du "
       "téléchargement de votre fichier (bouton '{}')."

msgid "order"
msgstr "Ordonner"

msgid "options"
msgstr "Options"

msgid "required"
msgstr "Obligatoire"

msgid "question"
msgstr "Question"

msgid "questions"
msgstr "Questions"

msgid "value"
msgstr "Valeur"

msgid "short_input_text"
msgstr "Short input text"

msgid "long_input_text"
msgstr "Long input text"

msgid "radio_button"
msgstr "Radio button"

msgid "checkbox"
msgstr "Checkbox"

msgid "upload_button"
msgstr "Upload button"

msgid "download_link"
msgstr "Download link"

msgid "dropdown_list"
msgstr "Dropdown list"

msgid "http_link"
msgstr "HTTP link"
msgid "you_manage"
msgstr "Vous gérez"

msgid "BACHELOR"
msgstr "Bachelier"

msgid "MASTER_60"
msgstr "Master 60"

msgid "MASTER_120"
msgstr "Master 120"

msgid "MASTER_180_OR_240"
msgstr "Master 180 ou 240"

msgid "ADVANCED_MASTER"
msgstr "Master de spécialisation"

msgid "TRAINING_CERTIFICATE"
msgstr "Agrégation"

msgid "CERTIFICATE"
msgstr "Certificat"

msgid "DOCTORATE"
msgstr "Doctorat"

msgid "CAPAES"
msgstr "CAPAES"

msgid "start_date_must_be_lower_than_end_date"
msgstr "La date de début doit être inférieure à la date de fin"

msgid "DEPUTY_AUTHORITY"
msgstr "Suppléant d'autorité"

msgid "DEPUTY_SABBATICAL"
msgstr "Suppléant sabbatique"

msgid "DEPUTY_TEMPORARY"
msgstr "Suppléant temporaire"

msgid "INTERNSHIP_SUPERVISOR"
msgstr "Directeur de stage"

msgid "INTERNSHIP_CO_SUPERVISOR"
msgstr "Co-directeur de stage"

msgid "PROFESSOR"
msgstr "Professeur"

msgid "COORDINATOR"
msgstr "Coordinateur"

msgid "HOLDER"
msgstr "Titulaire"

msgid "holder_number"
msgstr "Nb titulaires"

msgid "CO_HOLDER"
msgstr "Co-titulaire"

msgid "DEPUTY"
msgstr "Suppléant"

msgid "scores_responsible_can_submit_partial_encoding"
msgstr "Les responsables de notes peuvent soumettre des encodages partiels"

msgid "scores_responsible_must_still_submit_scores"
msgstr "Le responsable de notes doit toujours soumettre les notes"

msgid "NONE"
msgstr "Aucun"

msgid "keyword"
msgstr "Mot clé"

msgid "VALID"
msgstr "Valide"

msgid "INVALID"
msgstr "Invalide"

msgid "COURSE"
msgstr "Cours"

msgid "MASTER_THESIS"
msgstr "Thèse"

msgid "DISSERTATION"
msgstr "Mémoire"

msgid "INTERNSHIP"
msgstr "Stage"

msgid "OTHER_COLLECTIVE"
msgstr "Autre collectif"

msgid "OTHER_INDIVIDUAL"
msgstr "Autre individuel"

msgid "EXTERNAL"
msgstr "Externe"

msgid "TEACHING_INTERNSHIP"
msgstr "Stage d'enseignement"

msgid "CLINICAL_INTERNSHIP"
msgstr "Stage clinique"

msgid "PROFESSIONAL_INTERNSHIP"
msgstr "Stage socio-professionnel"

msgid "RESEARCH_INTERNSHIP"
msgstr "Stage de recherche"

msgid "LU_ERRORS_REQUIRED"
msgstr "Ce champ est requis."

msgid "LU_ERRORS_INVALID"
msgstr "'Entrez une valeur valide."

msgid "LU_ERRORS_INVALID_SEARCH"
msgstr "Recherche invalide - Veuillez remplir mininum 2 filtres lors de vos recherches."

msgid "LU_ERRORS_ACADEMIC_YEAR_REQUIRED"
msgstr "Veuillez préciser une année académique."

msgid "LU_ERRORS_YEAR_WITH_ACRONYM"
msgstr "Veuillez préciser une année académique ou entrer un acronyme valide."

msgid "LU_ERRORS_INVALID_REGEX_SYNTAX"
msgstr "Expression régulière incorrecte!"

msgid "ANNUAL"
msgstr "Annuel"

msgid "BIENNIAL_EVEN"
msgstr "Bisannuel pair"

msgid "BIENNIAL_ODD"
msgstr "Bisannuel impair"

msgid "no_valid_m_justification_error"
msgstr "Vous ne pouvez pas encoder d'absence justifiée (M) via l'injection xls"

msgid "abscence_justified_preserved"
msgstr "Abscence justifiée dèjà encodée et préservée"

msgid "tutors_of_course"
msgstr "Enseignant·e·s du cours"

msgid "academic_actors"
msgstr "Acteurs académiques"

msgid "academic_start_date_error"
msgstr "La date de début doit être comprise entre les dates de début/fin de l'année académique"

msgid "academic_end_date_error"
msgstr "La date de fin doit être comprise entre les dates de début/fin de l'année académique"

msgid "end_start_date_error"
msgstr "La date de fin doit être supérieure à la date début"

msgid "dates_mandatory_error"
msgstr "Les dates de début et de fin sont obligatoires"

msgid "date_format"
msgstr "%d/%m/%Y"

msgid "date_format_string"
msgstr "d/m/Y"

msgid "format_date"
msgstr "jj/mm/aaaa"

msgid "desc_lnk_academic_actors"
msgstr "Gestion des acteurs académiques"

msgid "all_years"
msgstr "Toutes les années"

msgid "trainings"
msgstr "Formations"

msgid "components"
msgstr "Composants"

msgid "educational_information"
msgstr "Infos pédagogiques"

msgid "propositions"
msgstr "Propositions"

msgid "tutor_attributions"
msgstr "Enseignants - attributions"

msgid "proposal"
msgstr "Proposition"

msgid "academic_calendar_offer_year_calendar_start_date_end_date_error"
msgstr "La date d'ouverture de '%s' du calendrier académique ne peut pas être supérieure au %s "
       "(date de fin de '%s' du programme '%s')"

msgid "component_type"
msgstr "Type de composant"

msgid "vol_q1"
msgstr "Vol. q1"

msgid "vol_q2"
msgstr "Vol. q2"

msgid "volume"
msgstr "Volume"

msgid "schedules_conformity"
msgstr "Conform. horaires"

msgid "planned_classrooms"
msgstr "Classes prévues"

msgid "real_on_planned_classrooms"
msgstr "Classes effectives/prévues"

msgid "classes"
msgstr "Classes"

msgid "class"
msgstr "Classe"

msgid "learning_unit_code"
msgstr "Code de l'UE"

msgid "partims"
msgstr "Partims"

msgid "periodicity"
msgstr "Périodicité"

msgid "nominal_credits"
msgstr "Crédits"

msgid "active"
msgstr "Actif"

msgid "inactive"
msgstr "Inactif"

msgid "MASTER_DISSERTATION"
msgstr "Mémoire"

msgid "FULL"
msgstr "Complet"

msgid "MOBILITY"
msgstr "Mobilité"

msgid "OTHER"
msgstr "Autre"

msgid "PARTIM"
msgstr "Partim"

msgid "PHD_THESIS"
msgstr "Thèse"

msgid "selected"
msgstr "sélectionné(s)"

msgid "subtype"
msgstr "Sous-type"

msgid "start"
msgstr "Début"

msgid "duration"
msgstr "Durée"

msgid "learning_unit_specifications"
msgstr "Cahier de charges"

msgid "experimental_phase"
msgstr "Cette fonctionnalité est en phase expérimentale"

msgid "title_1"
msgstr "Intitulé commun aux partims (partie 1)"

msgid "common_title"
msgstr "Intitulé commun"

msgid "common_english_title"
msgstr "Intitulé commun en anglais"

msgid "title_2"
msgstr "Intitulé propre au partim (partie 2)"

msgid "title_proper_to_UE"
msgstr "Intitulé propre"

msgid "english_title_proper_to_UE"
msgstr "Intitulé propre en anglais"

msgid "title_in_english"
msgstr "Intitulé en anglais"

msgid "title_in_english_1"
msgstr "(partie 1 commune aux partims)"

msgid "title_in_english_2"
msgstr "(partie 2 propre au partim)"

msgid "LECTURING"
msgstr "Partie magistrale"

msgid "PRACTICAL_EXERCISES"
msgstr "Partie pratique"

msgid "lecturing"
msgstr "Cours magistral"

msgid "PE"
msgstr "TP"

msgid "SCHOOL"
msgstr "Ecole"

msgid "PLATFORM"
msgstr "Plateforme"

msgid "LOGISTICS_ENTITY"
msgstr "Entitée logistique"

msgid "organogram"
msgstr "Organigramme"

msgid "attached_to"
msgstr "Attachée à"

msgid "ACADEMIC_PARTNER"
msgstr "Partenaire académique"

msgid "INDUSTRIAL_PARTNER"
msgstr "Partenaire industriel"

msgid "SERVICE_PARTNER"
msgstr "Partenaire de service"

msgid "COMMERCE_PARTNER"
msgstr "Partenaire commercial"

msgid "PUBLIC_PARTNER"
msgstr "Partenaire public"

msgid "requirement_entity"
msgstr "Entité resp. cahier de charges"

msgid "requirement_entity_small"
msgstr "Ent. charge"

msgid "allocation_entity"
msgstr "Entité resp. de l'attribution"

msgid "allocation_entity_small"
msgstr "Ent. attrib."

msgid "with_entity_subordinated_small"
msgstr "Avec ent. subord."

msgid "additional_requirement_entity"
msgstr "Entité resp. cahier de charges complémentaire"

msgid "additional_requirement_entity_1"
msgstr "Entité resp. cahier de charges complémentaire 1"

msgid "additional_requirement_entity_2"
msgstr "Entité resp. cahier de charges complémentaire 2"

msgid "academic_end_year"
msgstr "Anac de fin"

msgid "academic_start_year"
msgstr "Anac de début"

msgid "organization_name"
msgstr "Nom"

msgid "partial"
msgstr "Q1"

msgid "remaining"
msgstr "Q2"

msgid "partial_remaining"
msgstr "Q1&2"

msgid "partial_or_remaining"
msgstr "Q1|2"

msgid "volume_partial"
msgstr "Vol. Q1"

msgid "volume_remaining"
msgstr "Vol. Q2"

msgid "quadrimester"
msgstr "Quadrimestre"

msgid "composition"
msgstr "Composition"

msgid "real_classes"
msgstr "Classes effectives"

msgid "lu_usage"
msgstr "Utilisation par les UE"

msgid "academic_years"
msgstr "Années académiques"

msgid "from"
msgstr "De"

msgid "to"
msgstr "à"

msgid "since"
msgstr "Depuis"

msgid "editing"
msgstr "Edition"

msgid "component"
msgstr "Composant"

msgid "used_by"
msgstr "Utilisation par l'unité d'enseignement"

msgid "offers_enrollments"
msgstr "Inscriptions aux formations"

msgid "learning_units_enrollments"
msgstr "Inscription aux unités d'enseignement"

msgid "exams_enrollments"
msgstr "Inscription aux examens"

msgid "average"
msgstr "Moyenne"

msgid "global_average"
msgstr "Moyenne générale"

msgid "result"
msgstr "Résultat"

msgid "enrollment_date"
msgstr "Date d'inscription"

msgid "students_title"
msgstr "Etudiants"

msgid "student_title"
msgstr "Etudiant"

msgid "classe"
msgstr "Classe"

msgid "localization"
msgstr "Localisation"

msgid "internship_subtype"
msgstr "Sous-type de stage"

msgid "part1"
msgstr "partie 1"

msgid "part2"
msgstr "partie 2"

msgid "create_learning_unit"
msgstr "Création d'une unité d'enseignement"

msgid "existed_acronym"
msgstr "Code a déjà existé pour "

msgid "existing_acronym"
msgstr "Code déjà existant en "

msgid "invalid_acronym"
msgstr "Code non valide"

msgid "acronym_rules"
msgstr "Code composé de:\n"
       "site: 1 lettre\n"
       "partie alphabétique: 2 à 4 lettres\n"
       "partie numérique: 4 chiffres"

msgid "end_year_title"
msgstr "Année de fin"

msgid "active_title"
msgstr "Actif"

msgid "titles"
msgstr "Intitulés"

msgid "fixtures_build"
msgstr "Créer des fixtures anonymisées"

msgid "desc_lnk_fixtures_build"
msgstr "Crée un fichier json avec des fixtures anonymisées"

msgid "partial_volume_1"
msgstr "Volume Q1"

msgid "partial_volume_2"
msgstr "Volume Q2"

msgid "partial_volume_1Q"
msgstr "Q1"

msgid "partial_volume_2Q"
msgstr "Q2"

msgid "planned_classes"
msgstr "Classes prévues"

msgid "planned_classes_pc"
msgstr "C.P."

msgid "total_volume_voltot"
msgstr "Vol.tot"

msgid "volumes_management"
msgstr "Gestion des volumes horaires"

msgid "volumes_validation_success"
msgstr "Les données entrées respectent les règles de calculs des volumes horaires."

msgid "end_date_gt_begin_date"
msgstr "L'année de fin doit etre égale ou supérieur à l'année de départ"

msgid "session_title"
msgstr "Sessions dérogations"

msgid "remarks_title"
msgstr "Remarques"

msgid "faculty_remark"
msgstr "Remarque de faculté"

msgid "other_remark"
msgstr "Autre remarque"

msgid "new_learning_unit"
msgstr "Nouvelle UE"

msgid "previous"
msgstr "Précédent"

msgid "next"
msgstr "Suivant"

msgid "learning_location"
msgstr "Lieu d'enseignement"

msgid "NON_ACADEMIC"
msgstr "Non academique autre"

msgid "NON_ACADEMIC_CREF"
msgstr "Non académique CREF"

msgid "ACADEMIC"
msgstr "Académique"

msgid "ACTIVE"
msgstr "Actif"

msgid "INACTIVE"
msgstr "Inactif"

msgid "RE_REGISTRATION"
msgstr "Actif uniquement pour des réinscriptions"

msgid "OPTIONAL"
msgstr "Optionnel"

msgid "NO_PRINT"
msgstr "Pas d'impression"

msgid "IN_HEADING_2_OF_DIPLOMA"
msgstr "Dans rubrique 2 du diplôme"

msgid "IN_EXPECTED_FORM"
msgstr "Sous forme d'attendu"

msgid "FEE_1"
msgstr "Rôle"

msgid "FEE_2"
msgstr "Rôle + examen"

msgid "FEE_3"
msgstr "AESS, CAPAES ou fin de cycle"

msgid "FEE_4"
msgstr "Minerval sans examen"

msgid "FEE_5"
msgstr "Minerval complet"

msgid "FEE_6"
msgstr "certificat universitaire"

msgid "FEE_7"
msgstr "Master complémentaire spécialisation médicale"

msgid "FEE_8"
msgstr "Concours d’accès"

msgid "FEE_10"
msgstr "10 CU 30 crédits"

msgid "FEE_11"
msgstr "11 Certificat compétence méd"

msgid "FEE_12"
msgstr "12 Offres ISA : 12BA et 21MS"

msgid "FEE_13"
msgstr "13 Offres ISA : 13BA et 22MS"

msgid "DAILY"
msgstr "Horaire de jour"

msgid "SHIFTED"
msgstr "Horaire décalé"

msgid "ADAPTED"
msgstr "Horaire adapté"

msgid "academic_calendar_type"
msgstr "Type d'événement"

msgid "DELIBERATION"
msgstr "Délibération"

msgid "DISSERTATION_SUBMISSION"
msgstr "Soumission de mémoires"

msgid "EXAM_ENROLLMENTS"
msgstr "Inscription aux examens"

msgid "SCORES_EXAM_DIFFUSION"
msgstr "Diffusion des notes d'examen"

msgid "SCORES_EXAM_SUBMISSION"
msgstr "Soumission des feuilles de note"

msgid "TEACHING_CHARGE_APPLICATION"
msgstr "Application pour charges d'enseignement"

msgid "field_is_required"
msgstr "Ce champ est obligatoire."

msgid "associated_entity"
msgstr "Les entités associées"

msgid "LU_WARNING_INVALID_ACRONYM"
msgstr "Si l'acronym est introduit, il doit au minimum faire 3 caractères"

msgid "title_in_french"
msgstr "Intitulé en français"

msgid "schedule_type"
msgstr "Type horaire"

msgid "enrollment_campus"
msgstr "Lieu d'inscription"

msgid "other_campus_activities"
msgstr "Activités sur d'autres sites"

msgid "unspecified"
msgstr "Indéterminé"

msgid "university_certificate"
msgstr "Certificat universitaire"

msgid "studies_domain"
msgstr "Domaine d'études"

msgid "primary_language"
msgstr "Langue principale"

msgid "other_language_activities"
msgstr "Activité dans d'autres langues"

msgid "funding"
msgstr "Finançable"

msgid "funding_cud"
msgstr "Financement coopération internationale CCD/CUD"

msgid "funding_direction"
msgstr "Orientation de financement"

msgid "cud_funding_direction"
msgstr "Orientation coopération internationale CCD/CUD"

msgid "active_status"
msgstr "Actif"

msgid "partial_deliberation"
msgstr "Sous-épreuve"

msgid "admission_exam"
msgstr "Concours"

msgid "academic_type"
msgstr "Nature"

msgid "keywords"
msgstr "Mots clés"

msgid "training_type"
msgstr "Type de formation"

msgid "QUADRIMESTER"
msgstr "Quadrimestre(s)"

msgid "TRIMESTER"
msgstr "Trimestre(s)"

msgid "MONTH"
msgstr "Mois"

msgid "WEEK"
msgstr "Semaine(s)"

msgid "DAY"
msgstr "Jour(s)"

msgid "administration_entity"
msgstr "Entité d'administration"

msgid "management_entity"
msgstr "Entité académique"

msgid "enrollment_enabled"
msgstr "Inscriptible"

msgid "formations"
msgstr "Formations"

msgid "formations_lnk"
msgstr "Formations"

msgid "desc_lnk_formations"
msgstr "Organisation des formations"

msgid "education_groups"
msgstr "Organisations de formations"

msgid "entity_management"
msgstr "Fac. gestion"

msgid "of_category"
msgstr "Type d'organisation de formation"

msgid "activity_search"
msgstr "Unités d'enseignement"

msgid "service_course_search"
msgstr "Cours de service"

msgid "TRAINING"
msgstr "Formation"

msgid "MINI_TRAINING"
msgstr "Mini formation"

msgid "GROUP"
msgstr "Groupement"

msgid "PRIMARY_LANGUAGE"
msgstr "Langue principale"

msgid "OR"
msgstr "Ou"

msgid "AND"
msgstr "Et"

msgid "language_association"
msgstr "Opérateur langues principales"

msgid "prolong_or_create_learning_unit_message"
msgstr "<p>Le <b>sigle</b> utilisé est <b>déjà existant</b>.</p>"
       "<p>Vous avez le choix entre :"
       "<ul><li>soit <b>créer</b> une nouvelle UE qui reprendra ce sigle </li>"
       "<li>soit <b>prolonger</b> l'unité d'enseignement de même sigle </li></ul></p>"

msgid "confirm_your_action"
msgstr "Confirmer votre action."

msgid "create"
msgstr "Créer"

msgid "prolong"
msgstr "Prolonger"

msgid "diplomas_certificates"
msgstr "Diplômes /  Certificats"

msgid "diploma_title"
msgstr "Intitulé du diplôme/du certificat"

msgid "professionnal_title"
msgstr "Titre professionnel"

msgid "university_certificate_desc"
msgstr "Mène à diplôme/à certificat"

msgid "program_coorganization"
msgstr "Programme co-organisés avec d'autres institutions"

msgid "for_all_students"
msgstr "Pour tous les étudiants"

msgid "diploma"
msgstr "Diplôme"

msgid "UNIQUE"
msgstr "Diplôme unique"

msgid "SEPARATE"
msgstr "Diplôme séparé"

msgid "NOT_CONCERNED"
msgstr "Non concerné"

msgid "organization_address_save_error"
msgstr "Impossible d'enregistrer l'adresse de l'organisation"

msgid "i_confirm"
msgstr "Oui, je confirme."

msgid "msg_warning_delete_learning_unit"
msgstr "Cette opération est <strong>permanente</strong> et ne peut pas être défaite. Vous perdrez à jamais"
       " les données liées à l'UE <strong>%s</strong>."

msgid "The learning unit %(acronym)s has been successfully deleted for all years."
msgstr "L'unité d'enseignement %(acronym)s a été supprimée avec succès pour toutes les années."

msgid "cannot_delete_learning_unit_year"
msgstr "L’UE <strong>%(learning_unit)s</strong> dont vous demandez la suppression à partir de l’année %(year)s fait l’objet des liens suivants à supprimer au préalable :"

msgid "cannot_delete_learning_unit"
msgstr "L’UE <strong>%(learning_unit)s</strong> dont vous demandez la suppression fait l’objet des liens suivants à supprimer au préalable :"

msgid "There is %(count)d enrollments in %(subtype)s %(acronym)s for the year %(year)s"
msgstr "%(subtype)s %(acronym)s fait l’objet de %(count)d inscription(s) l’année %(year)s"

msgid "%(subtype)s %(acronym)s is assigned to %(tutor)s for the year %(year)s"
msgstr "%(subtype)s %(acronym)s est attribué(e) à %(tutor)s l’année %(year)s"

msgid "%(subtype)s %(acronym)s is assigned to the assistant %(assistant)s for the year %(year)s"
msgstr "%(subtype)s %(acronym)s est attribué(e) à l'assistant %(assistant)s l'année %(year)s"

msgid "lu_included_in_group"
msgstr "%(subtype)s %(acronym)s est repris dans le groupement %(group)s l’année %(year)s"

msgid "The learning unit %(acronym)s is related to the internship speciality %(speciality)s"
msgstr "L'unité d'enseignement %(acronym)s est liée à la spécialité de stage %(speciality)s"

msgid "%(subtype)s %(acronym)s has been deleted for the year %(year)s"
msgstr "%(subtype)s %(acronym)s a été supprimé(e) pour l'année %(year)s"

msgid "The class %(acronym)s has been deleted for the year %(year)s"
msgstr "La classe %(acronym)s a été supprimé(e) pour l'année %(year)s"

msgid "the partim"
msgstr "le partim"

msgid "The partim"
msgstr "Le partim"

msgid "The learning unit"
msgstr "L'unité d'enseignement"

msgid "the learning unit"
msgstr "l'unité d'enseignement"

msgid "Delete from this academic year"
msgstr "Supprimer à partir de cette année académique"

msgid "Delete the learning unit for all academic years"
msgstr "Supprimer l'unité d'enseignement pour toutes les années académiques"

msgid "You asked the deletion of the learning unit %(acronym)s from the year %(year)s"
msgstr "Vous avez demandé la suppression de l'unité d'enseignement %(acronym)s à partir de l'année %(year)s"

msgid "publish_attribution_to_portal"
msgstr "Publication des attributions sur Osis-Portal"

msgid "RESEVED_FOR_INTERNS"
msgstr "Réservé aux internes"

msgid "OPEN_FOR_EXTERNS"
msgstr "Ouvert aux externes"

msgid "EXCEPTIONAL_PROCEDURE"
msgstr "Procédure exceptionnelle"

msgid "VACANT_NOT_PUBLISH"
msgstr "Vacant à ne pas publier"

msgid "DO_NOT_ASSIGN"
msgstr "A ne pas attribuer"

msgid "folder"
msgstr "Dossier"

msgid "introduced_by"
msgstr "Introduit par"

msgid "the"
msgstr "Le"

msgid "proposal_management"
msgstr "Gestion de la proposition"

msgid "category"
msgstr "Catégorie"

msgid "PRESIDENT"
msgstr "Président"

msgid "SECRETARY"
msgstr "Secrétaire"

msgid "SIGNATORY"
msgstr "Signataire"

msgid "administrative_data"
msgstr "Données administratives"

msgid "jury"
msgstr "Jury"

msgid "signatory_qualification"
msgstr "Qualification du signataire"

msgid "course_enrollment"
msgstr "Inscription aux cours"

msgid "marks_presentation"
msgstr "Remise des notes"

msgid "dissertation_presentation"
msgstr "Remise du mémoire"

msgid "scores_diffusion"
msgstr "Diffusion des notes"

msgid "session"
msgstr "session"

msgid "at"
msgstr "à"

msgid "learning_unit_years_to_delete"
msgstr "Vous êtes sur le point de supprimer définitivement les UE suivantes"

msgid "type_must_be_full"
msgstr "Le type de l'unité d'enseignement doit être complet."

msgid "learning_unit_type_is_not_internship"
msgstr "L'unité d'enseignement n'est pas de type stage."

msgid "CREATION"
msgstr "Création"

msgid "MODIFICATION"
msgstr "Modification"

msgid "TRANSFORMATION"
msgstr "Transformation"

msgid "TRANSFORMATION_AND_MODIFICATION"
msgstr "Transformation et modification"

msgid "SUPPRESSION"
msgstr "Suppression"

msgid "CENTRAL"
msgstr "Central"

msgid "SUSPENDED"
msgstr "Suspendu"

msgid "ACCEPTED"
msgstr "Accepté"

msgid "REFUSED"
msgstr "Refusé"

msgid "success_modification_proposal"
msgstr "Une proposition de modification de type {} a été faite pour l'unité d'enseignement {}."

msgid "proposal_edited_successfully"
msgstr "Proposition modifiée avec succès"

msgid "proposals_cancelled_successfully"
msgstr "Propositions annulées avec succès"

msgid "proposals_consolidated_successfully"
msgstr "Propositions consolidées avec succès"

msgid "content"
msgstr "Contenu"

msgid "code_scs"
msgstr "Code SCS"

msgid "title_code_formation"
msgstr "Intitulé / Code OF"

msgid "absolute_credits"
msgstr "Crédits abs."

msgid "relative_target_credits"
msgstr "Créd. cible rel."

msgid "min_credits"
msgstr "Créd. min."

msgid "max_credits"
msgstr "Créd. max."

msgid "mandatory"
msgstr "Oblig."

msgid "block"
msgstr "Bloc"

msgid "current_order"
msgstr "Ordre présent"

msgid "sessions_derogation"
msgstr "Sessions en dérogation"

msgid "own_comment"
msgstr "Commentaire propre"

msgid "SESSION_1"
msgstr "1"

msgid "SESSION_2"
msgstr "2"

msgid "SESSION_3"
msgstr "3"

msgid "SESSION_1_2"
msgstr "12"

msgid "SESSION_1_3"
msgstr "13"

msgid "SESSION_2_3"
msgstr "23"

msgid "SESSION_1_2_3"
msgstr "123"

msgid "SESSION_UNDEFINED"
msgstr "Session indéfinie"

msgid "SESSION_PARTIAL_2_3"
msgstr "p23"

msgid "Put in proposal"
msgstr "Mettre en proposition"

msgid "Put in suppression proposal"
msgstr "Mettre en proposition de suppression"

msgid "Proposal for modification"
msgstr "Proposition de modification"

msgid "End of teaching"
msgstr "Fin d'enseignement"

msgid "academic_entity_small"
msgstr "Ent. académique"

msgid "academic_entity"
msgstr "Entité académique"

msgid "folder_number"
msgstr "Dossier n°{}"

msgid "produce_xls_lus"
msgstr "Les unités d'enseignement"

msgid "%(date)s must be set within %(start_date)s and %(end_date)s"
msgstr "%(date)s doit être comprise entre %(start_date)s et %(end_date)s"

msgid "Cancel the proposal"
msgstr "Annuler la proposition"

msgid "Edit the proposal"
msgstr "Editer la proposition"

msgid "Consolidate the proposal"
msgstr "Consolider la proposition"

msgid "msg_confirm_cancel_proposal"
msgstr "Etes-vous certain de vouloir annuler la proposition ?"

msgid "The administrative data has been successfully modified"
msgstr "Les données administratives ont été sauvées avec succès"

msgid "vacant"
msgstr "Vacant"

msgid "team_management"
msgstr "Gestion par équipe"

msgid "type_declaration_vacant"
msgstr "Décision"

msgid "procedure"
msgstr "Procédure"

msgid "educational_information_management"
msgstr "Gestion des informations pédagogiques"

msgid "SUMMARY_COURSE_SUBMISSION"
msgstr "Soumission des résumés de cours"

msgid "INTERNAL_TEAM"
msgstr "Interne/Equipe"

msgid "substitute"
msgstr "Suppléé"

msgid "not_end_year"
msgstr "pas de fin prévue"

msgid "Modify"
msgstr "Modifier"

msgid "Edit learning unit end date"
msgstr "Modifier la date de fin de l'unité d'enseignement"

msgid "Modify end date"
msgstr "Modifier la date de fin"

msgid "partim"
msgstr "Partim"

msgid "partim_character_rules"
msgstr "Identifiant partim: 1 lettre ou 1 chiffre"

msgid "invalid_partim_character"
msgstr "Caractère déjà utilisé"

msgid "learning_unit_successfuly_created"
msgstr "Unité d'enseignement <a href='%(link)s'> %(acronym)s (%(academic_year)s) </a> créée avec succès."

msgid "learning_unit_successfuly_deleted"
msgstr "Unité d'enseignement {acronym} ({academic_year}) supprimée avec succès."

msgid "learning_unit_creation_academic_year_max_error"
msgstr "Impossible de créer une UE dont l'année académique est supérieure à {}."

msgid "parent_greater_than_partim"
msgstr "L'année de fin selectionnée (%(partim_end_year)s) est plus grande que l'année de fin du parent %(lu_parent)s"

msgid "learning_unit_created"
msgstr "L'unité d'enseignement %(learning_unit)s créée pour l'année academique %(academic_year)s"

msgid "learning_unit_updated"
msgstr "Unité d'enseignement {acronym} mise à jour avec succès"

msgid "partim_greater_than_parent"
msgstr "L'unité d'enseignement %(learning_unit)s a un partim %(partim)s avec une année de fin plus grande que %(year)s"

msgid "remark"
msgstr "Remarque"

msgid "remark_english"
msgstr "Remarque en anglais"

msgid "Ensure this value is less than %(limit_value)s."
msgstr "Assurez-vous que cette valeur est inférieure à %(limit_value)s."

msgid "Ensure this value is greater than %(limit_value)s."
msgstr "Assurez-vous que cette valeur est supérieure à %(limit_value)s."

msgid "Entity_not_exist"
msgstr "L'entité %(entity_acronym)s n'existe pas pour l'année académique sélectionnée %(academic_year)s"

msgid "Edit the learning unit"
msgstr "Modifier l'unité d'enseignement"

msgid "requirement_entity_end_date_too_short"
msgstr "La durée de vie de l'entité responsable cahier de charges est trop courte."

msgid "Requirement and allocation entities must be linked to the same faculty for this learning unit type."
msgstr "L'entité responsable du cahier de charges et celle d'attribution doivent appartenir à la même faculté pour ce type d'unité d'enseignement."

msgid "success_modification_learning_unit"
msgstr "L'unité d'enseignement a été modifiée."

msgid "error_modification_learning_unit"
msgstr "Erreur lors de la modification de l'unité d'enseignement."

msgid "cannot_set_internship_subtype_for_type_other_than_internship"
msgstr "Le sous-type de stage ne peut pas être séléctionnné pour un type d'unité d'enseignement autre que stage."

msgid "%(subtype)s %(acronym)s is in proposal for the year %(year)s"
msgstr "%(subtype)s %(acronym)s est en proposition pour l'année %(year)s"

msgid "volume_have_more_than_2_decimal_places"
msgstr "Le volume a plus de 2 décimales"

msgid "Site"
msgstr "Site"

msgid "proposal_type"
msgstr "Type proposition"

msgid "proposal_status"
msgstr "Etat proposition"

msgid "folder_entity"
msgstr "Sigle dossier"

msgid "proposals_search"
msgstr "Propositions"

msgid "folder_num"
msgstr "N° dossier"

msgid "ask_to_report_modification"
msgstr "Voulez-vous reporter les modifications faites pour les années suivantes ?"

msgid "proposal_learning_unit_successfuly_created"
msgstr "Proposition d'unité d'enseignement <a href='%(link)s'> %(acronym)s (%(academic_year)s) </a> créée avec succès."

msgid "new_learning_unit_proposal"
msgstr "Nouvelle proposition d'unité d'enseignement"

msgid "proposal_creation"
msgstr "Proposition de création"

msgid "proposal_update"
msgstr "Modification de proposition"

msgid "value_before_proposal"
msgstr "Valeur avant proposition"

msgid "entity_not_found"
msgstr "Entité non-trouvée.  Il y a peut-être une erreur dans les données"

msgid "min_for_field"
msgstr "Veuillez entrer une valeur supérieure ou égale à 0."

msgid "max_for_field"
msgstr "Veuillez entrer une valeur inférieur ou égale à 500."

msgid "force_state"
msgstr "Forcer l'état"

msgid "do_you_want_change_status_proposals"
msgstr "Voulez-vous changer le statut de ces propositions?"

msgid "are_you_sure_to_change_state_from"
msgstr "Êtes-vous sûr de vouloir changer l'état de"

msgid "must_set_common_title_or_specific_title"
msgstr "L'intitulé propre ou l'intitulé commun est requis."

msgid "learning_unit_in_proposal_cannot_save"
msgstr "L'unité d'enseignement %(luy)s est en proposition, impossible de sauvegarder le changement à partir de l'année %(academic_year)s"

msgid "in_proposal"
msgstr "En proposition"

msgid "by"
msgstr "Par"

msgid "summary_locked"
msgstr "mise-à-jour bloquée"

msgid "get_back_to_initial"
msgstr "Retour à l'état initial"

msgid "do_you_want_to_get_back_to_initial"
msgstr "Voulez-vous retourner à l'état initial?"

msgid "error_proposal_suppression_to_initial"
msgstr "Erreur lors du retour à l'initial. Une des propositions sélectionnées n'est pas de type SUPPRESSION. Rien n'a été fait"

msgid "error_proposal_no_data"
msgstr "Erreur lors du retour à l'initial. Aucune donnée sélectionnée valide"

msgid "msg_confirm_delete_luy"
msgstr "Etes-vous certain de vouloir supprimer définitivement cette unité d'enseignement ?"

msgid "already_existing_acronym"
msgstr "Sigle déjà existant"

msgid "The value of field '%(field)s' is different between year %(year)s - %(value)s and year %(next_year)s - %(next_value)s"
msgstr "La valeur du champ '%(field)s' différe entre l'année %(year)s - %(value)s et l'année %(next_year)s - %(next_value)s"

msgid "There is not the learning unit %(acronym)s - %(next_year)s"
msgstr "Il n'existe pas d'unité d'enseigmenent %(acronym)s - %(next_year)s"

msgid "The value of field '%(field)s' for the learning unit %(acronym)s (%(component_type)s) is different between year %(year)s - %(value)s and year %(next_year)s - %(next_value)s"
msgstr "La valeur du champ '%(field)s'de l'unité d'enseignement %(acronym)s (%(component_type)s) différe entre l'année %(year)s - %(value)s et l'année %(next_year)s - %(next_value)s"

msgid "There is not %(component_type)s for the learning unit %(acronym)s - %(year)s but exist in %(existing_year)s"
msgstr "Il n'y a pas de %(component_type)s pour l'unité d'enseignement %(acronym)s - %(year)s mais existe en %(existing_year)s"

msgid "Educational information opening"
msgstr "Ouverture informations pédagoqiques"

msgid "Educational information ending"
msgstr "Fermeture informations pédagoqiques"

msgid "official_title_proper_to_partim"
msgstr "Intitulé propre au partim"

msgid "official_english_title_proper_to_partim"
msgstr "Intitulé en anglais propre au partim"

msgid "Educational information submission dates updated"
msgstr "Date de soumission des informations pédagogiques mis à jour"

msgid "The credits value of the partim %(acronym)s is greater or equal than the credits value of the parent learning unit."
msgstr "Le nombre de crédits du partim %(acronym)s est supérieur ou égal à celui de l'unité d'enseignement parent"

msgid "The learning unit has been updated until %(year)s."
msgstr "L'unité d'enseignement a été modifiée jusqu'en %(year)s."

msgid "Prohibition to delete a learning unit before 2015."
msgstr "Interdiction de supprimer une unité d'enseignement avant 2015."

msgid "The entity '%(acronym)s' doesn't exist anymore in %(year)s"
msgstr "L'entité '%(acronym)s' n'existe plus en %(year)s"

msgctxt "bibliography"
msgid "title"
msgstr "titre"

msgctxt "bibliography"
msgid "mandatory"
msgstr "obligatoire"

msgid "Bibliography"
msgstr "Bibliographie"

msgid "Modalities specific to IN and OUT mobility"
msgstr "Modalités propres à la mobilité IN et OUT"

msgid "updated"
msgstr "Mis à jour"

msgid "unupdated"
msgstr "Pas à jour"

msgid "summary_list"
msgstr "Statut des informations pédagogiques"

msgid "The periodicity of the parent and the partims do not match"
msgstr "La périodicité de l'UE parent et des partims est incompatible"

msgid "The parent is inactive and there is at least one partim active"
msgstr "L'UE parent est inactive et au moins un partim est actif"

msgid "This partim is active and the parent is inactive"
msgstr "Ce partim est actif alors que l'UE parent est inactive"

msgid "educational_information_update_reminder"
msgstr "Mail de rappel résumés"

msgid "do_you_want_to_sent_email"
msgstr "Voulez-vous envoyer un email de rappel?"

msgid "desc_mail_reminder"
msgstr "Envoyer un email de rappel pour la mise à jour des informations pédagogiques"

msgid "success_mail_reminder"
msgstr "Messages de rappel envoyés"

msgid "consolidate"
msgstr "Consolider"

msgid "do_you_want_to_consolidate"
msgstr "Voulez-vous consolider ?"

msgid "need_no_reminder"
msgstr "Pas besoin de rappel tout est en ordre"

msgid "Proposal %(acronym)s (%(academic_year)s) cannot be consolidated."
msgstr "Proposition %(acronym)s (%(academic_year)s) ne peut pas être consolidée."

msgid "Proposal %(acronym)s (%(academic_year)s) successfully consolidated."
msgstr "Proposition %(acronym)s (%(academic_year)s) consolidée avec succès."

msgid "Proposal %(acronym)s (%(academic_year)s) cannot be canceled."
msgstr "Proposition %(acronym)s (%(academic_year)s) ne peut pas être annulée."

msgid "Proposal %(acronym)s (%(academic_year)s) successfully canceled."
msgstr "Proposition %(acronym)s (%(academic_year)s) annulée avec succès"

msgid "A report has been sent."
msgstr "Un rapport a été envoyé."

msgid "Success"
msgstr "Succès"

msgid "Failure"
msgstr "Echec"

msgid "Remarks"
msgstr "Remarques"

msgid "Learning unit"
msgstr "Unité d'enseignement"

msgid "Research criteria"
msgstr "Critères de recherche"

msgid "The learning unit %(acronym)s is included in the following education groups"
msgstr "L'unité d'enseignement %(acronym)s est incluse dans les groupements suivants"

msgid "type_code_formation"
msgstr "Type d'OF"

msgid "absolute_and_relative_credits"
msgstr "Crédits<br>relatifs / absolus"

msgid "Proposal is neither accepted nor refused."
msgstr "La proposition n'est ni acceptée ni refusée."

msgid "learning_achievements"
msgstr "Acquis d'apprentissage"

msgid "up"
msgstr "Remonter"

msgid "down"
msgstr "Descendre"

msgid "learning_achievements_headline"
msgstr "A la fin de cette unité d'enseignement, l'étudiant est capable de:"

msgid "User %(person)s do not have rights on this proposal."
msgstr "L'utilisateur %(person)s ne dispose pas de droits sur cette proposition."

msgid "Enrollments to learning unit"
msgstr "Inscriptions à l'UE"

msgid "Training"
msgstr "Formation"

msgid "Enrollments to training"
msgstr "Inscrits à la formation"

msgid "Enrolled to learning unit"
msgstr "Inscrits à l'UE"

msgid "No proposals was selected."
msgstr "Aucune propositions n'a été sélectionnées."

msgid "Proposal %(acronym)s (%(academic_year)s) successfully changed state."
msgstr "Proposition %(acronym)s (%(academic_year)s) a changé d'état avec succès."

msgid "Proposal %(acronym)s (%(academic_year)s) cannot be changed state."
msgstr "Proposition %(acronym)s (%(academic_year)s) ne peut pas changer d'état."

msgid "cancellation"
msgstr "annulation"

msgid "consolidation"
msgstr ""

msgid "borrowed_course_search"
msgstr "Cours empruntés"

msgid "add_another"
msgstr "Ajouter un autre"

msgid "faculty_borrowing"
msgstr "Faculté emprunteuse"

msgid "The value of this attribute is inherited from the parent UE"
msgstr "La valeur de cet attribut est héritée de l'UE parent"

msgid "to_complete"
msgstr "A compléter"

msgid "The value of this attribute is not annualized"
msgstr "La valeur de cet attribut n'est pas annualisée"

msgid "start_year"
msgstr "Début"

msgid "produce_xls_attributions"
msgstr "Les unités d'enseignement et les attributions"

msgid "produce_xls_proposals"
msgstr "Xls avec les propositions"

msgid "proposal_date"
msgstr "Date proposition"

msgid "search_type"
msgstr "Type de recherche"

msgid "The linked entity does not exist at the start date of the academic year linked to this learning unit"
msgstr "L'entité liée n'existe pas à la date de début de l'année académique liée à cette unité d'enseignement"

msgid "COURSE_ENROLLMENT"
msgstr "Inscription aux cours"

msgid "vol_global"
msgstr "Vol.global"

msgid "volume_global"
msgstr "volume total global"

msgid "Vol. annual"
msgstr "Vol. annuel"

msgid "Volume annual"
msgstr "Volume annuel"

msgid "missing_internship_subtype"
msgstr "Il est nécessaire d'indiquer le sous-type de stage"

msgid "Consistency error in %(academic_year)s : %(error)s"
msgstr "Erreur de consistance en %(academic_year)s : %(error)s"

msgid "%(col_name)s has been already modified. ({%(new_value)s} instead of {%(current_value)s})"
msgstr "%(col_name)s a déjà été modifié. ({%(new_value)s} à la place de {%(current_value)s})"

msgid "external_code"
msgstr "Code local"

msgid "Proposals"
msgstr "Propositions"

msgid "learning_units_and_attributions_filename"
msgstr "unites_enseignements_et_attributions"

msgid "attribution_list"
msgstr "Liste d'attributions"

msgid "List_proposals"
msgstr "Liste de propositions"

msgid "List_activities"
msgstr "Liste d'activités"

msgid "learning_units_filename"
msgstr "unite_enseignements"

msgid "new_external_learning_unit"
msgstr "Nouvelle UE externe"

msgid "external"
msgstr "Externe"

msgid "comment_title"
msgstr "Commentaire"

msgid "requesting_entity"
msgstr "Entité demandeuse"

msgid "local_credits"
msgstr "Crédits locaux"

msgid "warnigns_detected"
msgstr "Nous avons détecté des incohérences dans les données suivantes :"

msgid "Volumes are inconsistent"
msgstr "Les volumes sont inconsistants"

msgid "planned classes cannot be 0"
msgstr "le nombre de classes prévues ne peut être 0"

msgid "Vol_tot is not equal to vol_q1 + vol_q2"
msgstr "Vol_tot n'est pas égal à vol_q1 + vol_q2"

msgid "Vol_global is not equal to Vol_tot * planned_classes"
msgstr "Vol_global n'est pas égal à Vol_tot * planned_classes"

msgid "At least a partim volume value is greater than corresponding volume of parent"
msgstr "Au moins une valeur de volume d'un partim est supérieure à celle du volume correspondant du parent"

msgid "url of the learning unit"
msgstr "URL de l'unité d'enseignement"

msgid "professional_integration"
msgstr "Intégration professionnelle"

msgid "external_search"
msgstr "UE externes"

msgid "formerly"
msgstr "Anciennement"

msgid "title_1_in_english"
msgstr "Intitulé commun aux partims (partie 1) en anglais"

msgid "title_2_in_english"
msgstr "Intitulé propre au partim (partie 2) en anglais"

msgid "Manage volumes"
msgstr "Gérer les volumes"

msgid "New external learning unit"
msgstr "Nouvelle unité d'enseignement externe"

msgid "New partim"
msgstr "Nouveau partim"

msgid "middle_name"
msgstr "Deuxième nom"

msgid "Select the missing term for the offer"
msgstr "Sélectionner le terme manquant de l'offre"

msgid "Remove the term"
msgstr "Supprimer un terme"

msgid "Do you want to remove this term?"
msgstr "Êtes-vous certain de supprimer ce terme de l'offre ?"

msgid "Sorry but you can not remove the term of an offer"
msgstr "Désolé mais vous ne pouvez pas supprimer le terme d'une offre"

msgid "Do you want to remove the term?"
msgstr "Voulez-vous supprimer le terme ?"

msgid "Export"
msgstr "Exporter"

msgid "produce_xls_lus_desc"
msgstr "Produire un fichier Excel avec la liste des unités d'enseignement"

msgid "produce_xls_attributions_desc"
msgstr "Produire un fichier Excel avec la liste des unités d'enseignement et les attributions"

<<<<<<< HEAD
msgid "hourly volume total annual"
msgstr "volume horaire total annuel"

msgid "hourly volume partial q1"
msgstr "volume horaire partiel q1"

msgid "hourly volume partial q2"
msgstr "volume horaire partiel q2"

msgid "volume declared vacant"
msgstr "volume déclaré vacant"
=======
msgid "Xls with education groups"
msgstr "Xls avec les formations"

msgid "education_groups_filename"
msgstr "formations"

msgid "list_education_groups"
msgstr "Liste d'organisations de formation"

msgid "Q1 and Q2"
msgstr "Q1 et Q2"

msgid "Q1 or Q2"
msgstr "Q1 ou Q2"
>>>>>>> c4c3aff6
<|MERGE_RESOLUTION|>--- conflicted
+++ resolved
@@ -2984,7 +2984,6 @@
 msgid "produce_xls_attributions_desc"
 msgstr "Produire un fichier Excel avec la liste des unités d'enseignement et les attributions"
 
-<<<<<<< HEAD
 msgid "hourly volume total annual"
 msgstr "volume horaire total annuel"
 
@@ -2996,7 +2995,7 @@
 
 msgid "volume declared vacant"
 msgstr "volume déclaré vacant"
-=======
+
 msgid "Xls with education groups"
 msgstr "Xls avec les formations"
 
@@ -3010,5 +3009,4 @@
 msgstr "Q1 et Q2"
 
 msgid "Q1 or Q2"
-msgstr "Q1 ou Q2"
->>>>>>> c4c3aff6
+msgstr "Q1 ou Q2"