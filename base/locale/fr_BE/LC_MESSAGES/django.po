--- conflicted
+++ resolved
@@ -1980,7 +1980,6 @@
 msgid "ADAPTED"
 msgstr "Horaire adapté"
 
-<<<<<<< HEAD
 msgid "academic_calendar_type"
 msgstr "Type d'événement"
 
@@ -2001,7 +2000,6 @@
 
 msgid "TEACHING_CHARGE_APPLICATION"
 msgstr "Application pour charges d'enseignement"
-=======
+
 msgid "field_is_required"
-msgstr "Ce champ est obligatoire."
->>>>>>> 2f65a96a
+msgstr "Ce champ est obligatoire."