# SOME DESCRIPTIVE TITLE.
# Copyright (C) YEAR THE PACKAGE'S COPYRIGHT HOLDER
# This file is distributed under the same license as the PACKAGE package.
# FIRST AUTHOR <EMAIL@ADDRESS>, YEAR.
#
msgid ""
msgstr ""
"Project-Id-Version: PACKAGE VERSION\n"
"Report-Msgid-Bugs-To: \n"
"POT-Creation-Date: 2016-04-22 15:14+0200\n"
"PO-Revision-Date: YEAR-MO-DA HO:MI+ZONE\n"
"Last-Translator: FULL NAME <EMAIL@ADDRESS>\n"
"Language-Team: LANGUAGE <LL@li.org>\n"
"Language: \n"
"MIME-Version: 1.0\n"
"Content-Type: text/plain; charset=UTF-8\n"
"Content-Transfer-Encoding: 8bit\n"

msgid "Create a xls file while activity\\"
msgstr ""

msgid "Get xls"
msgstr ""

msgid "ID"
msgstr "ID"

msgid "Legend : values allowed for 'justification'"
msgstr ""

msgid "Line"
msgstr "Ligne"

msgid "Note already submitted"
msgstr ""

msgid "OSIS"
msgstr "OSIS"

msgid "Print scores for all activities"
msgstr ""

msgid "Save"
msgstr ""

msgid "absent"
msgstr "Absent"

msgid "absent_pdf_legend"
msgstr "A=Absent"

msgid "academic_calendar"
msgstr "Calendrier académique"

msgid "academic_year_small"
msgstr "Anac."

msgid "academic_calendar_management"
msgstr "Gestion du calendrier académique"

msgid "academic_calendar_offer_year_calendar_end_date_error"
msgstr "La date de fermeture de '%s' du calendrier académique ne peut pas être inférieure au %s "
       "(date de fin de '%s' du programme '%s')"

msgid "academic_calendar_offer_year_calendar_start_date_error"
msgstr "La date d'ouverture de l'encodage des notes du calendrier académique ne peut pas être supérieure au %s "
       "(date de début de l'encodage des notes du programme '%s')"

msgid "academic_calendars"
msgstr "Calendriers académique"

msgid "academic_year_not_exist"
msgstr "L'année académique (%d) n'existe pas"

msgid "acces_denied"
msgstr "Accès refusé!"

msgid "acronym"
msgstr "Sigle"

msgid "activity"
msgstr "Activité"

msgid "activity_code"
msgstr "Activité"

msgid "activity_not_exit"
msgstr "L'activité %s n'existe pas"

msgid "add"
msgstr "Ajouter"

msgid "add_an_address_to_the_organization"
msgstr "Ajouter une adresse à l'organisation"

msgid "address(ses)"
msgstr "Adresse(s)"

msgid "addresses"
msgstr "Adresses"

msgid "administration"
msgstr "Administration"

msgid "after_submission_a_message_must_be_sent"
msgstr "Si un encodage est soumis , um message est envoyé au professeur de ce cours"

msgid "all"
msgstr "Tout"

msgid "application_management"
msgstr "Gestion de l'application"

msgid "are_you_sure"
msgstr "Êtes-vous sûr·e?"

msgid "assistants"
msgstr "Assistants"

msgid "attributions"
msgstr "Attributions"

msgid "authorized_decimal_for_this_activity"
msgstr "Les notes décimales sont autorisées pour ce cours"

msgid "bachelor"
msgstr "Bachelier"

msgid "back"
msgstr "Retour"

msgid "begin_date_lt_end_date"
msgstr "La date de début doit etre égale ou inferieure à la date de fin"

msgid "birth_date"
msgstr "Date de naissance"

msgid "btn_messages_history_search"
msgstr "Recherche dans l'historique des messages"

msgid "btn_send_message_again_title"
msgstr "Réenvoie le message au destinataire"

msgid "by_learning_unit"
msgstr "Par unité d'enseignement"

msgid "by_specific_criteria"
msgstr "Par critère spécifique"

msgid "cancel"
msgstr "Annuler"

msgid "catalogue"
msgstr "Catalogue de formation"

msgid "chair_of_the_exam_board"
msgstr "Président du jury"

msgid "cheating_pdf_legend"
msgstr "T=Tricherie"

msgid "unjustified_absence_export_legend"
msgstr "S=Absence injustifiée"

msgid "justified_absence_export_legend"
msgstr "M=Absence justifiée"

msgid "attached_entities"
msgstr "Entités attachées"

msgid "choose_file"
msgstr "Parcourir"

msgid "city"
msgstr "Ville"

msgid "close"
msgstr "Fermer"

msgid "closed"
msgstr "Fermé"

msgid "code"
msgstr "Code"

msgid "compare"
msgstr "Comparer"

msgid "complete"
msgstr "Complet"

msgid "constraint_score_other_score"
msgstr "Vous ne pouvez pas remplir simultanément les colonnes 'Note chiffrée' et 'Justification'"

msgid "coordinator"
msgstr "Coordinateur(trice)"

msgid "coordinators_can_submit_partial_encoding"
msgstr "Les coordinateurs peuvent soumettre des encodages partiels"

msgid "country"
msgstr "Pays"

msgid "create_an_organization"
msgstr "Créer une organisation"

msgid "creation_date"
msgstr "Date de création"

msgid "credits"
msgstr "Crédits"

msgid "customized"
msgstr "Personnalisée"

msgid "data"
msgstr "Données"

msgid "data_maintenance"
msgstr "Maintenance de données"

msgid "data_management"
msgstr "Gestion de données"

msgid "date"
msgstr "Date de remise"

msgid "date_not_passed"
msgstr "Date non communiquée"

msgid "day"
msgstr "jour"

msgid "days"
msgstr "jours"

msgid "decimal_score_allowed"
msgstr "Note décimale autorisée"

msgid "decimal_score_not_allowed"
msgstr "Note décimale non autorisée"

msgid "decimal_values_accepted"
msgstr "Les notes de ce cours peuvent recevoir des valeurs décimales."

msgid "decimal_values_ignored"
msgstr ""
"Les notes de ce cours ne peuvent PAS recevoir de valeurs décimales."

msgid "score_have_more_than_2_decimal_places"
msgstr "La note comporte plus de deux chiffres après la virgule"

msgid "definitive_save"
msgstr "Sauvegarde définitive (soumettre à la faculté)"

msgid "delete"
msgstr "Supprimer"

msgid "delete_selected_messages"
msgstr "Supprimer les messages sélectionnés"

msgid "desc_assistants"
msgstr "Processus visant à aider les enseignants pour l'encodage des notes."

msgid "desc_lnk_academic_year"
msgstr "Gestion du programme annualisé."

msgid "desc_lnk_assessments"
msgstr "Processus visant à aider les enseignants pour l'encodage des notes."

msgid "desc_lnk_data_maintenance"
msgstr "La maintenance de données avec la langage SQL"

msgid "desc_lnk_data_management"
msgstr "Gestion des données par entité du métier"

msgid "desc_lnk_entities"
msgstr "Gestion des la structure organisationnelle."

msgid "desc_lnk_files"
msgstr "Consultation des fichiers gérés par l'application."

msgid "desc_lnk_home_catalog"
msgstr "Elaboration et gestion du catalogue des formations."

msgid "desc_lnk_home_institution"
msgstr "Gestion de l'institution."

msgid "desc_lnk_home_studies"
msgstr ""
"Gestion du parcours des étudiants depuis leur inscription jusqu'à leur "
"diplôme."

msgid "desc_lnk_internships"
msgstr "Gestion des stages des étudiants."

msgid "desc_lnk_learning_units"
msgstr ""
"Gestion des cours, des formations et d'autres activités qui composent le "
"programme."

msgid "desc_lnk_my_osis"
msgstr "Vos données personnelles, des préférences et d'autres informations associés."

msgid "desc_lnk_offers"
msgstr "Gestion des programmes."

msgid "desc_lnk_organizations"
msgstr "Gestion des organisations."

msgid "desc_lnk_score_encoding"
msgstr ""
"Ce processus aide les enseignants à encoder les notes pendant les sessions "
"d'examen."

msgid "desc_lnk_storage"
msgstr "Surveillance de la capacité de stockage"

msgid "desc_messages_history"
msgstr "L'historique des messages vous permet d'accéder aux messages envoyés par courier électronique"

msgid "desc_messages_template"
msgstr "Le modèles de message permet la personnalisation dynamique des e-mails."

msgid "desc_my_messages"
msgstr "La liste des messages qui vous ont été envoyés par l'application"

msgid "desc_profile"
msgstr "Informations liées à votre profil"

msgid "description"
msgstr "Description"

msgid "details"
msgstr "Détails"

msgid "display_scores_for_one_learning_unit"
msgstr "Visualiser/charger les notes pour le cours"

msgid "display_tutors"
msgstr "Afficher tous les enseignants pour ce cours"

msgid "DOCTORAL_COMMISSION"
msgstr "Commision doctorale"

msgid "documentation"
msgstr "Documentation"

msgid "double_encoding"
msgstr "Double encodage"

msgid "double_encoding_test"
msgstr "Double encodage des notes"

msgid "dubble_encoding"
msgstr "Double encodage"

msgid "dubble_online_scores_encoding"
msgstr "Double encodage de notes en ligne"

msgid "edit"
msgstr "Éditer"

msgid "empty_note_pdf_legend"
msgstr "(vide)=Pas encore de note"

msgid "encode"
msgstr "Encoder"

msgid "encode_as_coordinator"
msgstr "Encoder en tant que coordinateur"

msgid "encode_as_pgm"
msgstr "Encoder en tant que gestionnaire de programme"

msgid "encode_as_professor"
msgstr "Encoder en tant que professeur"

msgid "encoding"
msgstr "Encodage"

msgid "encoding_status_ended"
msgstr "Toutes les notes ont été soumises."

msgid "encoding_status_notended"
msgstr "Il reste encore des notes à encoder."

msgid "end_date"
msgstr "Échéance Prof"

msgid "end_date_teacher"
msgstr "Échéance Prof"

msgid "enrollment_activity_not_exist"
msgstr "L'inscription à l'activité %s n'existe pas"

msgid "enrollment_exam_not_exists"
msgstr "L'inscription à l'unité d'enseignement %s n'existe pas"

msgid "enrollments"
msgstr "Inscriptions"

msgid "entities"
msgstr "Entités"

msgid "entity"
msgstr "Entité"

msgid "versions"
msgstr "Versions"

msgid "evaluations"
msgstr "Évaluations"

msgid "event"
msgstr "Événement"

msgid "exam_board_secretary"
msgstr "Secrétaire du jury"

msgid "execute"
msgstr "Exécuter"

msgid "FACULTY"
msgstr "Faculté"

msgid "female"
msgstr "Féminin"

msgid "file"
msgstr "Fichier"

msgid "file_must_be_xlsx"
msgstr "Le fichier doit être un fichier excel valide au format 'XLSX'"

msgid "file_production_date"
msgstr "Date de production du fichier excel"

msgid "students_deliberated_are_not_shown"
msgstr "Les étudiants déjà délibérés ne sont pas repris"

msgid "files"
msgstr "Fichiers"

msgid "final"
msgstr "Final"

msgid "fixed_line_phone"
msgstr "Téléphone fixe"

msgid "focuses"
msgstr "Finalités"

msgid "formation_catalogue"
msgstr "Catalogue des formations"

msgid "function"
msgstr "Fonction"

msgid "gender"
msgstr "Genre"

msgid "general_informations"
msgstr "Infos générales"

msgid "get_excel_file"
msgstr "Produire le fichier Excel"

msgid "global_identifiant"
msgstr "Identifiant global"

msgid "fgs"
msgstr "FGS"

msgid "go"
msgstr "Continuer"

msgid "grade"
msgstr "Niveau"

msgid "help_pnl_selectedfiles"
msgstr "Veuillez sélectionner un fichier xls pour l'injection des notes"

msgid "help_submission_scores_label"
msgstr "Vous êtes sur le point de soumettre %s note(s) à la (aux) faculté(s). Attention : les notes soumises <b>ne peuvent plus être modifiées.</b>"

msgid "highlight_description"
msgstr "Description de l'événement"

msgid "highlight_shortcut"
msgstr "Titre raccourcis de l'événement"

msgid "highlight_title"
msgstr "Titre de l'événement"

msgid "home"
msgstr "Page d'accueil"

msgid "html_message"
msgstr "Message HTML"

msgid "identification"
msgstr "Identification"

msgid "idle"
msgstr "En attente"

msgid "ill"
msgstr "Malade"

msgid "ill_pdf_legend"
msgstr "M=Malade"

msgid "incomplete"
msgstr "Incomplet"

msgid "info_address_changed_for_papersheet"
msgstr "Ce formulaire de modification des coordonnées d’une entité administrative du programme d’étude %s "
       "impacte uniquement l’affichage des coordonnées sur la feuille de notes. Cela ne modifie donc pas "
       "les coordonnées officielles d’une entité/structure. Par ailleurs, la liste déroulante "
       "« Veuillez sélectionner une adresse … » permet de faciliter l’encodage de l’adresse à partir de données "
       "préexistantes. Si l'adresse d'une entité change, l'adresse affichée sur les feuilles de notes sera impactée "
       "également"

msgid "inject"
msgstr "Injecter"

msgid "inject_xls_file"
msgstr "Injecter fichier excel"

msgid "INSTITUTE"
msgstr "Institut"

msgid "institution"
msgstr "Institution"

msgid "international_title"
msgstr "Titre international"

msgid "internships"
msgstr "Stages"

msgid "invalid_file"
msgstr "Fichier invalide"

msgid "javascript_is_disabled"
msgstr "JavaScript est désactivé dans votre navigateur, mais OSIS ne fonctionne pas sans JavaScript."

msgid "justification_invalid"
msgstr "Justification invalide"

msgid "justifications"
msgstr "Justifications"

msgid "justification_invalid_value"
msgstr "Justification invalide"

msgid "absence_justified_to_unjustified_invalid"
msgstr "L'absence justifiée ne peut pas être remplacée par une absence injustifiée"


msgid "justification_values_accepted"
msgstr "Valeurs acceptées: %s "

msgid "justification_other_values"
msgstr "D'autres valeurs: %s "

msgid "label"
msgstr "Label"

msgid "label_jumbotron_details_academic_cal"
msgstr "Comme présenté sur la page d'accueil"

msgid "language"
msgstr "Langue"

msgid "last_synchronization"
msgstr "Dernière synchronisation"

msgid "learning_unit"
msgstr "Unité d'enseignement"

msgid "learning_unit_not_access"
msgstr "Vous n'avez pas les droits d'accès à cette unité d'enseignement ou elle n'existe pas en pas de données"

msgid "learning_unit_not_access_or_not_exist"
msgstr "Vous n'avez pas les droits d'accès pour cette unité d'enseignement ou elle n'existe pas en base de données"

msgid "learning_unit_responsible"
msgstr "Responsable du cours"

msgid "learning_unit_search"
msgstr "Recherche d'unités d'enseignement"

msgid "learning_units"
msgstr "Unités d'enseignement"

msgid "learning_units_in"
msgstr "unités d'enseignement dans"

msgid "learning_units_with_inscription_must_be_shown"
msgstr "Tous les cours du professeur qui possèdent des inscriptions doivent être présents"

msgid "learning_units_without_inscription_must_not_be_shown"
msgstr "Les cours qui ne possèdent pas d'inscriptions ne devraient pas être présents"

msgid "lnk_message_history_read_title"
msgstr "Afficher le message"

msgid "location"
msgstr "Localité"

msgid "log-in"
msgstr "Log-in"

msgid "login"
msgstr "Login"

msgid "logistic"
msgstr "Logistique"

msgid "logout"
msgstr "Logout"

msgid "lu_could_contain_decimal_scores"
msgstr "Cette année d'étude accepte les notes décimales"

msgid "lu_must_not_contain_decimal_scores"
msgstr "Cette année d'étude n'accepte pas les notes décimales"

msgid "male"
msgstr "Masculin"

msgid "managed_programs"
msgstr "Programmes gérés"

msgid "mandates"
msgstr "Mandates"

msgid "mark_selected_messages_as_read"
msgstr "Marquer les messages sélectionnés comme lus"

msgid "master"
msgstr "Master"

msgid "message"
msgstr "Message"

msgid "message_address_papersheet"
msgstr "Réutilisez l'adresse d'une entité liée au programme ou informez l'adresse d'affichage pour la feuille de notes."

msgid "message_not_resent_no_email"
msgstr "Le message ne peut être réenvoyé , l'utilisateur n'a pas d'adresse mail."

msgid "message_resent_ok"
msgstr "Le message à bien été réenvoyé."

msgid "messages"
msgstr "Messages"

msgid "messages_history"
msgstr "Historique des messages"

msgid "messages_templates"
msgstr "Modèles de messages"

msgid "minimum_one_criteria"
msgstr "Veuillez remplir au moins 1 critère de recherche"

msgid "miss"
msgstr "Madame"

msgid "missing_column_session"
msgstr "Veuillez remplir la colonne 'session' de votre fichier excel."

msgid "mister"
msgstr "Monsieur"

msgid "mobile_phone"
msgstr "Téléphone mobile (GSM)"

msgid "more_than_one_academic_year_error"
msgstr "Il y a plusieurs années académiques dans la colonne 'Année académique' de votre fichier excel. "
      "Veuiller corriger votre fichier excel de manière à ce qu'il n'y ai qu'une seule année académique"

msgid "more_than_one_exam_enrol_for_one_learn_unit"
msgstr "Cet étudiant possède plusieurs inscriptions au même examen "
       "(il est inscrit à un même cours dans 2 programmes différents). "
       "Veuillez encoder cette note via l'onglet 'en ligne' de l'interface svp."

msgid "more_than_one_learning_unit_error"
msgstr "Vous avez encodé des notes pour plusieurs unités d'enseignements dans votre fichier excel "
       "(colonne 'Unité d'enseignement'). Veillez à ne faire qu'un seul fichier excel par unité d'enseignement."

msgid "more_than_one_session_error"
msgstr "Il y a plusieurs numéros de sessions dans la colonne 'Session' de votre fichier excel. "
      "Veuiller corriger votre fichier excel de manière à ce qu'il n'y ai qu'un seul numéro de session"

msgid "msg_error_username_password_not_matching"
msgstr ""
"La combinaison login/mot de passe entrée n'est pas valide. Veuillez "
"réessayer."

msgid "my_messages"
msgstr "Mes messages"

msgid "my_osis"
msgstr "Mon OSIS"

msgid "my_studies"
msgstr "Mes études"

msgid "name"
msgstr "Nom"

msgid "full_name"
msgstr "Nom complet"

msgid "national_register"
msgstr "Numéro de registre nationnal"

msgid "no_current_entity_version_found"
msgstr "L'entité sélectionnée n'existe plus aujourd'hui (fin de validité dépassée)."

msgid "no_data_for_this_academic_year"
msgstr "Aucune données pour cette année académique"

msgid "no_dubble_score_encoded_comparison_impossible"
msgstr "Aucune note n'a été double encodée ; aucune comparaison à effectuer."

msgid "no_entity_address_found"
msgstr "Aucune adresse trouvée pour l'entité sélectionnée."

msgid "no_exam_session_opened_for_the_moment"
msgstr "Aucune session d'encodage de notes ouverte pour le moment. "

msgid "no_file_submitted"
msgstr "Vous n'avez pas selectionné de fichier excel à soumettre."

msgid "no_messages"
msgstr "Pas de messages"

msgid "no_result"
msgstr "Aucun résultat!"

msgid "no_receiver_error"
msgstr "Pas de destinataire pour ce message"

msgid "no_score_encoded_double_encoding_impossible"
msgstr ""
 "Aucune nouvelle note encodée. "
 "Le double encodage n'est pas accessible car il n'y a pas de nouvelles notes encodés."

msgid "no_score_injected"
msgstr "Aucune note injectée (NB: les notes de votre fichier Excel ne sont injectées que si elles sont différentes "
       "de celles déjà sauvegardées précédemment)."

msgid "no_score_to_encode"
msgstr "Vous n'avez aucune note à encoder."

msgid "no_student_to_encode_xls"
msgstr "Aucun étudiant à encoder via excel"

msgid "no_valid_academic_year_error"
msgstr "Aucune année académique au format valide n'a été trouvé dans votre fichier excel. La date doit être formatée comme suit ; '2015-2016' ou '2015'."

msgid "deadline_reached"
msgstr "Date limite atteinte"

msgid "not_passed"
msgstr "Non communiquée"

msgid "not_sent"
msgstr "Pas envoyé"

msgid "number_of_enrollments"
msgstr "Nombre d'inscrits"

msgid "number_session"
msgstr "No. session"

msgid "numbered_score"
msgstr "Note chiffrée"

msgid "offer"
msgstr "Programme"

msgid "offer_enrollment_not_exist"
msgstr "L'inscription à ce programme n'existe pas"

msgid "offer_year_calendar"
msgstr "Calendrier des programmes"

msgid "offer_year_calendar_academic_calendar_end_date_error"
msgstr "La date de fin de l'encodage des notes de votre programme ne peut pas être ultérieure à la date de fermeture "
       "de l'encodage des notes du calendrier académique"

msgid "offer_year_calendar_academic_calendar_start_date_error"
msgstr "La date de début de l'encodage des notes de votre programme ne peut pas être antérieure à la date d'ouverture "
       "de l'encodage des notes du calendrier académique"

msgid "offer_year_not_access_or_not_exist"
msgstr "Vous n'avez pas les droits d'accès pour cette offre ou elle n'existe pas en base de données"

msgid "offer_year_not_exist"
msgstr "Le programme annualisé (%s) (%d) - n'existe pas"

msgid "offer_year_search"
msgstr "Recherche des programmes annualisés"

msgid "offers"
msgstr "Programmes"

msgid "old_browser_warning"
msgstr "Votre navigateur n'est pas à jour. Certaines fonctionnalités peuvent ne pas fonctionner correctement."

msgid "online"
msgstr "En ligne"

msgid "online_encoding"
msgstr "Encodage en ligne"

msgid "online_scores_encoding"
msgstr "Encodage de notes en ligne"

msgid "only_submited_scores_can_be_double_encoded"
msgstr "Seules les notes soumises peuvent être double encodées"

msgid "open"
msgstr "Ouvert"

msgid "campus"
msgstr "Campus"

msgid "organization_address"
msgstr "Adresse de l'organisation"

msgid "organization"
msgstr "Organisation"

msgid "organizations"
msgstr "Organisations"

msgid "origin"
msgstr "Origine"

msgid "other_score"
msgstr "Autre note"

msgid "other_sibling_offers"
msgstr "Autres finalités associées"

msgid "other_sibling_orientations"
msgstr "Autres orientations associées"

msgid "score_encoding_period_not_open"
msgstr "La période pour l'encodage des notes n'est pas encore ouverte"

msgid "outside_scores_encodings_period_latest_session"
msgstr "La période d'encodage des notes de la session %s est fermée depuis le %s"

msgid "outside_scores_encodings_period_closest_session"
msgstr "La période d'encodage des notes pour la session %s sera ouverte à partir du %s"

msgid "page_not_found"
msgstr "Page inexistante"

msgid "method_not_allowed"
msgstr "Methode non autorisée"

msgid "password"
msgstr "Mot de passe"

msgid "person"
msgstr ""

msgid "ph_d"
msgstr "Ph.D"

msgid "plain"
msgstr "Plain"

msgid "plain_and_html"
msgstr "Plain et HTML"

msgid "please_enable_javascript"
msgstr "Veuillez <a href='http://enable-javascript.com/fr/' target='_blank'>activer le JavaScript</a> pour utiliser l'application."

msgid "POLE"
msgstr "Pole"

msgid "postal_code"
msgstr "Code postal"

msgid "preferences"
msgstr "Préférences"

msgid "presence_note_pdf_legend"
msgstr "0=Cote de présence"

msgid "print"
msgstr "Imprimer"

msgid "print_all_courses"
msgstr "Imprimer tous les cours"

msgid "print_warning_and_info_messages"
msgstr ""

msgid "printable_title"
msgstr "Titre imprimable"

msgid "printing_date"
msgstr "Date d'impression"

msgid "professional"
msgstr "Professionnel"

msgid "professors_must_not_submit_scores"
msgstr "Les professeurs ne peuvent pas soumettre de notes"

msgid "profile"
msgstr "Profil"

msgid "program_commission"
msgstr "Commison d'enseignement/programme"

msgid "program_managers"
msgstr "Program managers"

msgid "program_s"
msgstr "programme(s)"

msgid "programs"
msgstr "Programmes"

msgid "progress"
msgstr "Progression"

msgid "received_on"
msgstr "Reçu le"

msgid "recipient"
msgstr "Destinataire"

msgid "redirect_to_login"
msgstr "Cliquez pour vous reconnectez"

msgid "reference"
msgstr "Référence"

msgid "refresh_list"
msgstr "Rechercher/mettre à jour la liste"

msgid "registration_id"
msgstr "NOMA"

msgid "identification_number"
msgstr "Matricule"


msgid "registration_id_not_access_or_not_exist"
msgstr "Étudiant non inscrit à l'examen"

msgid "research_center"
msgstr "Centre de recherche"

msgid "residential"
msgstr ""

msgid "responsible"
msgstr "Responsable"

msgid "return_doc_to_administrator"
msgstr ""
"Veuillez envoyer ce formulaire au secrétariat de l'entité gestionnaire avant le %s."

msgid "reuse_address_entity"
msgstr "Réutiliser l'adresse de"

msgid "save"
msgstr "Sauvegarder"

msgid "saved"
msgstr "Enregistré"

msgid "saving"
msgstr "Sauvegarde en cours"

msgid "score"
msgstr "Note"

msgid "score_already_submitted"
msgstr "Note déjà soumise "

msgid "score_decimal_not_allowed"
msgstr "La note encodée est incorrecte : décimales non autorisées"

msgid "score_invalid"
msgstr "Note invalide"

msgid "score_saved"
msgstr "note(s) injectée(s)"

msgid "score_submitted"
msgstr "Soumis"

msgid "scores"
msgstr "Notes"

msgid "scores_encoding"
msgstr "Encodage des notes"

msgid "scores_encoding_tests"
msgstr "Tests de l'encodage des notes"

msgid "scores_gt_0_lt_20"
msgstr "La note encodée est incorrecte (elle doit être comprise entre 0 et 20)"

msgid "scores_injection"
msgstr "Injection des notes"

msgid "scores_responsible"
msgstr "Responsable de notes"

msgid "scores_responsibles"
msgstr "Responsables de notes"

msgid "scores_responsible_title"
msgstr "Responsable de notes"

msgid "scores_saved"
msgstr "note(s) enregistrée(s)"

msgid "scores_saved_cannot_be_saved_anymore"
msgstr "Notes sauvegardées, le bouton sauvegarder n'est plus présent"

msgid "scores_must_be_between_0_and_20"
msgstr "Les notes doivent être comprise entre 0 et 20"

msgid "search_for_a_file"
msgstr "Recherche d'un fichier"

msgid "search_for_an_entity"
msgstr "Rechercher une entité"

msgid "search_for_an_organization"
msgstr "Recherche d'organisations"

msgid "SECTOR"
msgstr "Secteur"

msgid "select"
msgstr "Sélectionnez"

msgid "select_a_xls_file_from_which_to_inject_scores"
msgstr ""

msgid "select_an_encoding_type"
msgstr "Sélectionnez un type d'encodage"

msgid "send_message_again"
msgstr "Réenvoyer"

msgid "sent"
msgstr "Envoyé"

msgid "server_error"
msgstr "Une erreur innatendue s'est produite"

msgid "server_error_message"
msgstr "Nous mettons tout en oeuvre pour résoudre ce problème."

msgid "short_title"
msgstr "Titre abrégé"

msgid "size"
msgstr "Taille"

msgid "source_code"
msgstr "Code source"

msgid "stages"
msgstr "Stages"

msgid "start_date"
msgstr "Date de début"

msgid "state"
msgstr "État"

msgid "status"
msgstr "Statut"

msgid "storage"
msgstr "Stockage"

msgid "storage_duration"
msgstr "Temps de stockage"

msgid "structure"
msgstr "Structure"

msgid "student_not_exist"
msgstr "L'étudiant (%s) n'existe pas"

msgid "student_path"
msgstr "Parcours de l'étudiant"

msgid "students"
msgstr "étudiants"

msgid "studies"
msgstr "Études"

msgid "subject"
msgstr "Sujet"

msgid "submission"
msgstr "Soumettre"

msgid "submission_date"
msgstr "Date de remise"

msgid "submission_of_scores_for"
msgstr "Soumission des score pour {0}"

msgid "submitted"
msgstr "Soumis"

msgid "submitted_scores_cannot_be_encoded_anymore"
msgstr "Les notes soumises ne peuvent plus être encodées"

msgid "succesfull_logout"
msgstr "Vous êtes à présent déconnecté."

msgid "technologic_platform"
msgstr "Plateforme technologique"

msgid "template_error"
msgstr "Aucun message n'a été envoyé : le modèle de message {} n'existe pas."

msgid "temporary_save"
msgstr "Sauvegarde temporaire (non soumis à la faculté)"

msgid "the_coordinator_must_still_submit_scores"
msgstr "Le coordinateur doit toujours soumettre les notes"

msgid "title"
msgstr "Intitulé"

msgid "learning_unit_title"
msgstr "Intitulé du cours"

msgid "too_many_results"
msgstr "Votre recherche renvoie trop de résultats, veuillez affiner vos critères de recherche."

msgid "tooltip_delete_message"
msgstr "Supprimer le message"

msgid "tooltip_double_encode_for"
msgstr "Double encoder les notes"

msgid "tooltip_double_encode_no_more_possible_for"
msgstr "Toutes les notes ont été soumises.Il n'est plus possible de double encoder des notes pour ce cours."

msgid "tooltip_dowload_excel_file"
msgstr "Télécharger le fichier excel"

msgid "tooltip_encode_for"
msgstr "Encoder les notes"

msgid "tooltip_encode_no_more_possible_for"
msgstr "Toutes les notes ont été soumises.Il n'est plus possible d'encoder de notes pour ce cours."

msgid "tooltip_execute_my_message_action"
msgstr "Exécuter l'action sélectionnée"

msgid "tooltip_inject_excel_no_more_possible_for"
msgstr "Toutes les notes ont été soumises.Il n'est plus possible de soumettre de fichier excel pour ce cours."

msgid "tooltip_my_message_read"
msgstr "Lire le message"

msgid "tooltip_print_scores"
msgstr "Imprimer les notes"

msgid "tooltip_scores_encodings_progress_bar"
msgstr "Représente la quantité de notes soumises à la faculté par le professeur. Le nombre entre parenthèses correspond "
       "au nombre de notes encodées qui n'ont pas encore été soumises (en état 'brouillon')."

msgid "tooltip_select_action"
msgstr "Sélectionner l'action à exécuter"

msgid "tooltip_select_all_messages"
msgstr "Sélectionner tous les messages"

msgid "tooltip_select_excel_file_to_inject_scores"
msgstr "Séclectionnez le fichier excel à soumettre"

msgid "tooltip_to_my_messages"
msgstr "Retourner à la liste des messages"

msgid "tutor"
msgstr "Enseignant·e"

msgid "tutors"
msgstr "Enseignants"

msgid "other_tutors"
msgstr "Autre(s) Enseignant(s)"

msgid "txt_message"
msgstr "Message texte"

msgid "txt_origin_title"
msgstr "Origine du message"

msgid "txt_recipient_title"
msgstr "Destinataire du message (email ou nom ou nom d'utilisateur)"

msgid "txt_reference_title"
msgstr "Référence du template du message"

msgid "txt_subject_title"
msgstr "Sujet du message"

msgid "type"
msgstr "Type"

msgid "types"
msgstr "Types"

msgid "undated_events"
msgstr "Événements non planifiés"

msgid "undefined"
msgstr "Non défini"

msgid "unknown"
msgstr "Indéfini"

msgid "user"
msgstr "Utilisateur"

msgid "user_interface_language"
msgstr "Langue de l'interface utilisateur"

msgid "user_is_not_program_manager"
msgstr "Vous n'êtes pas un gestionnaire de programme. Par conséquent, vous n'avez pas accès à cette interface."

msgid "validated_double_encoding_cannot_be_validated_anymore"
msgstr "Un double encodage validé ne peut l'être une seconde fois"

msgid "validation_dubble_encoding_mandatory"
msgstr "Veuillez sélectionner une note finale pour toutes les différences détectées entre le premier encodage et le "
       "double encodage (ci-dessous). Si vous choisissez d'annuler, votre double encodage sera perdu."

msgid "via_excel"
msgstr "Via fichier Excel"

msgid "via_paper"
msgstr "Sur papier"

msgid "warning_all_scores_not_sumitted_yet"
msgstr "Attention : vous avez des notes enregistrées qui n'ont pas encore été soumises."

msgid "website"
msgstr "Site internet"

msgid "without_attribution"
msgstr "Sans attribution"

msgid "xls_columns_structure_error"
msgstr "Votre fichier excel n'est pas bien structuré. Veuillez respecter l'ordre des colonnes fournie lors du "
       "téléchargement de votre fichier (bouton '{}')."

msgid "order"
msgstr "Ordonner"

msgid "options"
msgstr "Options"

msgid "required"
msgstr "Obligatoire"

msgid "question"
msgstr "Question"

msgid "questions"
msgstr "Questions"

msgid "value"
msgstr "Valeur"

msgid "short_input_text"
msgstr "Short input text"

msgid "long_input_text"
msgstr "Long input text"

msgid "radio_button"
msgstr "Radio button"

msgid "checkbox"
msgstr "Checkbox"

msgid "upload_button"
msgstr "Upload button"

msgid "download_link"
msgstr "Download link"

msgid "dropdown_list"
msgstr "Dropdown list"

msgid "http_link"
msgstr "HTTP link"
msgid "you_manage"
msgstr "Vous gérez"

msgid "BACHELOR"
msgstr "Bachelier"

msgid "MASTER_60"
msgstr "Master 60"

msgid "MASTER_120"
msgstr "Master 120"

msgid "MASTER_180_OR_240"
msgstr "Master 180 ou 240"

msgid "ADVANCED_MASTER"
msgstr "Master de spécialisation"

msgid "TRAINING_CERTIFICATE"
msgstr "Agrégation"

msgid "CERTIFICATE"
msgstr "Certificat"

msgid "DOCTORATE"
msgstr "Doctorat"

msgid "CAPAES"
msgstr "CAPAES"

msgid "start_date_must_be_lower_than_end_date"
msgstr "La date de début doit être inférieure à la date de fin"

msgid "DEPUTY_AUTHORITY"
msgstr "Suppléant d'autorité"

msgid "DEPUTY_SABBATICAL"
msgstr "Suppléant sabbatique"

msgid "DEPUTY_TEMPORARY"
msgstr "Suppléant temporaire"

msgid "INTERNSHIP_SUPERVISOR"
msgstr "Directeur de stage"

msgid "INTERNSHIP_CO_SUPERVISOR"
msgstr "Co-directeur de stage"

msgid "PROFESSOR"
msgstr "Professeur"

msgid "COORDINATOR"
msgstr "Coordinateur"

msgid "HOLDER"
msgstr "Titulaire"

msgid "holder_number"
msgstr "Nb titulaires"

msgid "CO_HOLDER"
msgstr "Co-titulaire"

msgid "DEPUTY"
msgstr "Suppléant"

msgid "scores_responsible_can_submit_partial_encoding"
msgstr "Les responsables de notes peuvent soumettre des encodages partiels"

msgid "scores_responsible_must_still_submit_scores"
msgstr "Le responsable de notes doit toujours soumettre les notes"

msgid "NONE"
msgstr "Aucun"

msgid "keyword"
msgstr "Mot clé"

msgid "VALID"
msgstr "Valide"

msgid "INVALID"
msgstr "Invalide"

msgid "COURSE"
msgstr "Cours"

msgid "MASTER_THESIS"
msgstr "Thèse"

msgid "DISSERTATION"
msgstr "Mémoire"

msgid "INTERNSHIP"
msgstr "Stage"

msgid "OTHER_COLLECTIVE"
msgstr "Autre collectif"

msgid "OTHER_INDIVIDUAL"
msgstr "Autre individuel"

msgid "EXTERNAL"
msgstr "Externe"

msgid "TEACHING_INTERNSHIP"
msgstr "Stage d'enseignement"

msgid "CLINICAL_INTERNSHIP"
msgstr "Stage clinique"

msgid "PROFESSIONAL_INTERNSHIP"
msgstr "Stage socio-professionnel"

msgid "RESEARCH_INTERNSHIP"
msgstr "Stage de recherche"

msgid "LU_ERRORS_REQUIRED"
msgstr "Ce champ est requis."

msgid "LU_ERRORS_INVALID"
msgstr "'Entrez une valeur valide."

msgid "LU_ERRORS_INVALID_SEARCH"
msgstr "Recherche invalide - Veuillez remplir mininum 2 filtres lors de vos recherches."

msgid "LU_ERRORS_ACADEMIC_YEAR_REQUIRED"
msgstr "Veuillez préciser une année académique."

msgid "LU_ERRORS_YEAR_WITH_ACRONYM"
msgstr "Veuillez préciser une année académique ou entrer un acronyme valide."

msgid "LU_ERRORS_INVALID_REGEX_SYNTAX"
msgstr "Expression régulière incorrecte!"

msgid "ANNUAL"
msgstr "Annuel"

msgid "BIENNIAL_EVEN"
msgstr "Bisannuel pair"

msgid "BIENNIAL_ODD"
msgstr "Bisannuel impair"

msgid "no_valid_m_justification_error"
msgstr "Vous ne pouvez pas encoder d'absence justifiée (M) via l'injection xls"

msgid "abscence_justified_preserved"
msgstr "Abscence justifiée dèjà encodée et préservée"

msgid "tutors_of_course"
msgstr "Enseignant·e·s du cours"

msgid "academic_actors"
msgstr "Acteurs académiques"

msgid "academic_start_date_error"
msgstr "La date de début doit être comprise entre les dates de début/fin de l'année académique"

msgid "academic_end_date_error"
msgstr "La date de fin doit être comprise entre les dates de début/fin de l'année académique"

msgid "end_start_date_error"
msgstr "La date de fin doit être supérieure à la date début"

msgid "dates_mandatory_error"
msgstr "Les dates de début et de fin sont obligatoires"

msgid "date_format"
msgstr "%d/%m/%Y"

msgid "date_format_string"
msgstr "d/m/Y"

msgid "format_date"
msgstr "jj/mm/aaaa"

msgid "desc_lnk_academic_actors"
msgstr "Gestion des acteurs académiques"

msgid "all_years"
msgstr "Toutes les années"

msgid "trainings"
msgstr "Formations"

msgid "components"
msgstr "Composants"

msgid "educational_information"
msgstr "Infos pédagogiques"

msgid "propositions"
msgstr "Propositions"

msgid "tutor_attributions"
msgstr "Enseignants - attributions"

msgid "proposal"
msgstr "Proposition"

msgid "academic_calendar_offer_year_calendar_start_date_end_date_error"
msgstr "La date d'ouverture de '%s' du calendrier académique ne peut pas être supérieure au %s "
       "(date de fin de '%s' du programme '%s')"

msgid "component_type"
msgstr "Type de composant"

msgid "volume_quarter"
msgstr "Quadri. "

msgid "vol_q1"
msgstr "Vol. q1"

msgid "vol_q2"
msgstr "Vol. q2"

msgid "volume"
msgstr "Volume"

msgid "schedules_conformity"
msgstr "Conform. horaires"

msgid "planned_classrooms"
msgstr "Classes prévues"

msgid "real_on_planned_classrooms"
msgstr "Classes effectives/prévues"


msgid "classes"
msgstr "Classes"

msgid "class"
msgstr "Classe"

msgid "learning_unit_code"
msgstr "Code de l'UE"

msgid "partims"
msgstr "Partims"

msgid "periodicity"
msgstr "Périodicité"

msgid "nominal_credits"
msgstr "Crédits"

msgid "active"
msgstr "Actif"

msgid "inactive"
msgstr "Inactif"

msgid "MASTER_DISSERTATION"
msgstr "Mémoire"

msgid "FULL"
msgstr "Complet"

msgid "MOBILITY"
msgstr "Mobilité"

msgid "OTHER"
msgstr "Autre"

msgid "PARTIM"
msgstr "Partim"

msgid "PHD_THESIS"
msgstr "Thèse"

msgid "selected"
msgstr "sélectionné(s)"

msgid "subtype"
msgstr "Sous-type"

msgid "start"
msgstr "Début"

msgid "duration"
msgstr "Durée"

msgid "learning_unit_specifications"
msgstr "Cahier de charges"

msgid "experimental_phase"
msgstr "Cette fonctionnalité est en phase expérimentale"

msgid "title_official_1"
msgstr "Intitulé officiel (partie 1 commune aux partims)"

msgid "common_official_title"
msgstr "Intitulé officiel commun"

msgid "common_official_english_title"
msgstr "Intitulé officiel commun en anglais"

msgid "title_official_2"
msgstr "Intitulé officiel (partie 2 propre au partim)"

msgid "official_title_proper_to_UE"
msgstr "Intitulé officiel propre à l'UE"

msgid "official_english_title_proper_to_UE"
msgstr "Intitulé officiel en anglais propre à l'UE"

msgid "title_in_english"
msgstr "Intitulé en anglais"

msgid "title_in_english_1"
msgstr "(partie 1 commune aux partims)"

msgid "title_in_english_2"
msgstr "(partie 2 propre au partim)"

msgid "LECTURING"
msgstr "Partie magistrale"

msgid "PRACTICAL_EXERCISES"
msgstr "Travaux pratiques"

msgid "lecturing"
msgstr "Cours magistral"

msgid "PE"
msgstr "TP"

msgid "SCHOOL"
msgstr "Ecole"

msgid "PLATFORM"
msgstr "Plateforme"

msgid "LOGISTICS_ENTITY"
msgstr "Entitée logistique"

msgid "organogram"
msgstr "Organigramme"

msgid "attached_to"
msgstr "Attachée à"

msgid "ACADEMIC_PARTNER"
msgstr "Partenaire académique"

msgid "INDUSTRIAL_PARTNER"
msgstr "Partenaire industriel"

msgid "SERVICE_PARTNER"
msgstr "Partenaire de service"

msgid "COMMERCE_PARTNER"
msgstr "Partenaire commercial"

msgid "PUBLIC_PARTNER"
msgstr "Partenaire public"

msgid "requirement_entity"
msgstr "Entité resp. cahier de charges"

msgid "requirement_entity_small"
msgstr "Ent. charge"

msgid "allocation_entity"
msgstr "Entité resp. de l'attribution"

msgid "allocation_entity_small"
msgstr "Ent. attrib."

msgid "with_entity_subordinated_small"
msgstr "Avec ent. subord."

msgid "academic_end_year"
msgstr "Anac de fin"

msgid "academic_start_year"
msgstr "Anac de début"

msgid "organization_name"
msgstr "Nom"

msgid "partial"
msgstr "Q1"

msgid "remaining"
msgstr "Q2"

msgid "partial_remaining"
msgstr "Q1&2"

msgid "partial_or_remaining"
msgstr "Q1|2"

msgid "volume_partial"
msgstr "Vol. Q1"

msgid "volume_remaining"
msgstr "Vol. Q2"

msgid "quadrimester"
msgstr "Quadrimestre"

msgid "composition"
msgstr "Composition"

msgid "real_classes"
msgstr "Classes effectives"

msgid "lu_usage"
msgstr "Utilisation par les UE"

msgid "academic_years"
msgstr "Années académiques"

msgid "from"
msgstr "De"

msgid "to"
msgstr "à"

msgid "since"
msgstr "Depuis"

msgid "editing"
msgstr "Edition"

msgid "component"
msgstr "Composant"

msgid "used_by"
msgstr "Utilisation par l'unité d'enseignement"

msgid "offers_enrollments"
msgstr "Inscriptions aux formations"

msgid "learning_units_enrollments"
msgstr "Inscription aux unités d'enseignement"

msgid "exams_enrollments"
msgstr "Inscription aux examens"

msgid "average"
msgstr "Moyenne"

msgid "global_average"
msgstr "Moyenne générale"

msgid "result"
msgstr "Résultat"

msgid "enrollment_date"
msgstr "Date d'inscription"

msgid "students_title"
msgstr "Etudiants"

msgid "student_title"
msgstr "Etudiant"

msgid "classe"
msgstr "Classe"

msgid "localization"
msgstr "Localisation"

msgid "internship_subtype"
msgstr "Sous-type de stage"

msgid "part1"
msgstr "partie 1"

msgid "part2"
msgstr "partie 2"

msgid "title_official"
msgstr "Intitulé officiel"

msgid "create_learning_unit"
msgstr "Création d'une unité d'enseignement"

msgid "existed_acronym"
msgstr "Sigle a déjà existé pour "

msgid "existing_acronym"
msgstr "Sigle déja existant en "

msgid "invalid_acronym"
msgstr "Sigle non valide"

msgid "acronym_rules"
msgstr "Site en une lettre\n"
       "Sigle en min 2 et max 4 lettres\n"
       "Code numérique en 4 chiffres"

msgid "end_year_title"
msgstr "Année de fin"

msgid "basic_informations_title"
msgstr "Informations de base"

msgid "active_title"
msgstr "Actif"

msgid "titles"
msgstr "Intitulés"

msgid "fixtures_build"
msgstr "Créer des fixtures anonymisées"

msgid "desc_lnk_fixtures_build"
msgstr "Crée un fichier json avec des fixtures anonymisées"

msgid "partial_volume_1"
msgstr "Volume Q1"

msgid "partial_volume_2"
msgstr "Volume Q2"

msgid "partial_volume_1Q"
msgstr "Q1"

msgid "partial_volume_2Q"
msgstr "Q2"

msgid "planned_classes"
msgstr "Classes prévues"

msgid "planned_classes_pc"
msgstr "P.C."

msgid "total_volume"
msgstr "Volume total"

msgid "total_volume_charge"
msgstr "Volume de charge total"

msgid "total_volume_voltot"
msgstr "Vol.tot"

msgid "vol_charge"
msgstr "Vol.charge"

msgid "volumes_management"
msgstr "Gestion des volumes horaires"

msgid "volumes_validation_success"
msgstr "Les données entrées respectent les règles de calculs des volumes horaires."

msgid "vol_tot_not_equal_to_q1_q2"
msgstr "Vol.tot = Q1 + Q2"

msgid "vol_tot_req_entities_not_equal_to_entity"
msgstr "Le volume total de charge n'est pas égal à la somme des volumes de charge"

msgid "vol_tot_req_entities_not_equal_to_vol_tot_mult_cp"
msgstr "Vol.charge = Vol.tot * C.P"

msgid "vol_tot_full_must_be_greater_than_partim"
msgstr "Vol.tot du cours principal > Vol.tot du partim"

msgid "vol_q1_full_must_be_greater_or_equal_to_partim"
msgstr "Q1 du cours principal >= Q1 du partim"

msgid "vol_q2_full_must_be_greater_or_equal_to_partim"
msgstr "Q2 du cours principal >= Q2 du partim"

msgid "planned_classes_full_must_be_greater_or_equal_to_partim"
msgstr "C.P. du cours principal >= C.P. du partim"

msgid "entity_requirement_full_must_be_greater_or_equal_to_partim"
msgstr "Entité de charge du cours principal >= Entité de charge du partim"

msgid "end_date_gt_begin_date"
msgstr "L'année de fin doit etre égale ou supérieur à l'année de départ"

msgid "session_title"
msgstr "Session"

msgid "remarks_title"
msgstr "Remarques"

msgid "faculty_remark"
msgstr "Remarque de faculté"

msgid "other_remark"
msgstr "Autre remarque"

msgid "new_learning_unit"
msgstr "Nouvelle unité d'enseignement"

msgid "previous"
msgstr "Précédent"

msgid "next"
msgstr "Suivant"

msgid "learning_location"
msgstr "Lieu d'enseignement"

msgid "NON_ACADEMIC"
msgstr "Non academique autre"

msgid "NON_ACADEMIC_CREF"
msgstr "Non académique CREF"

msgid "ACADEMIC"
msgstr "Académique"

msgid "ACTIVE"
msgstr "Actif"

msgid "INACTIVE"
msgstr "Inactif"

msgid "RE_REGISTRATION"
msgstr "Actif uniquement pour des réinscriptions"

msgid "OPTIONAL"
msgstr "Optionnel"

msgid "NO_PRINT"
msgstr "Pas d'impression"

msgid "IN_HEADING_2_OF_DIPLOMA"
msgstr "Dans rubrique 2 du diplôme"

msgid "IN_EXPECTED_FORM"
msgstr "Sous forme d'attendu"

msgid "FEE_1"
msgstr "Rôle"

msgid "FEE_2"
msgstr "Rôle + examen"

msgid "FEE_3"
msgstr "AESS, CAPAES ou fin de cycle"

msgid "FEE_4"
msgstr "Minerval sans examen"

msgid "FEE_5"
msgstr "Minerval complet"

msgid "FEE_6"
msgstr "certificat universitaire"

msgid "FEE_7"
msgstr "Master complémentaire spécialisation médicale"

msgid "FEE_8"
msgstr "Concours d’accès"

msgid "FEE_10"
msgstr "10 CU 30 crédits"

msgid "FEE_11"
msgstr "11 Certificat compétence méd"

msgid "FEE_12"
msgstr "12 Offres ISA : 12BA et 21MS"

msgid "FEE_13"
msgstr "13 Offres ISA : 13BA et 22MS"

msgid "DAILY"
msgstr "Horaire de jour"

msgid "SHIFTED"
msgstr "Horaire décalé"

msgid "ADAPTED"
msgstr "Horaire adapté"

msgid "academic_calendar_type"
msgstr "Type d'événement"

msgid "DELIBERATION"
msgstr "Délibération"

msgid "DISSERTATION_SUBMISSION"
msgstr "Soumission de mémoires"

msgid "EXAM_ENROLLMENTS"
msgstr "Inscription aux examens"

msgid "SCORES_EXAM_DIFFUSION"
msgstr "Diffusion des notes d'examen"

msgid "SCORES_EXAM_SUBMISSION"
msgstr "Soumission des feuilles de note"

msgid "TEACHING_CHARGE_APPLICATION"
msgstr "Application pour charges d'enseignement"

msgid "field_is_required"
msgstr "Ce champ est obligatoire."

msgid "associated_entity"
msgstr "Les entités associées"

msgid "LU_WARNING_INVALID_ACRONYM"
msgstr "Si l'acronym est introduit, il doit au minimum faire 3 caractères"

msgid "title_in_french"
msgstr "Intitulé en français"

msgid "schedule_type"
msgstr "Type horaire"

msgid "enrollment_campus"
msgstr "Lieu d'inscription"

msgid "other_campus_activities"
msgstr "Activités sur d'autres sites"

msgid "unspecified"
msgstr "Indéterminé"

msgid "university_certificate"
msgstr "Certificat universitaire"

msgid "studies_domain"
msgstr "Domaine d'études"

msgid "primary_language"
msgstr "Langue principale"

msgid "other_language_activities"
msgstr "Activité dans d'autres langues"

msgid "funding"
msgstr "Finançable"

msgid "funding_cud"
msgstr "Financement coopération internationale CCD/CUD"

msgid "funding_direction"
msgstr "Orientation de financement"

msgid "cud_funding_direction"
msgstr "Orientation coopération internationale CCD/CUD"

msgid "active_status"
msgstr "Actif"

msgid "partial_deliberation"
msgstr "Sous-épreuve"

msgid "admission_exam"
msgstr "Concours"

msgid "academic_type"
msgstr "Nature"

msgid "keywords"
msgstr "Mots clés"

msgid "training_type"
msgstr "Type de formation"

msgid "QUADRIMESTER"
msgstr "Quadrimestre(s)"

msgid "TRIMESTER"
msgstr "Trimestre(s)"

msgid "MONTH"
msgstr "Mois"

msgid "WEEK"
msgstr "Semaine(s)"

msgid "DAY"
msgstr "Jour(s)"

msgid "administration_entity"
msgstr "Entité d'administration"

msgid "management_entity"
msgstr "Entité académique"

msgid "enrollment_enabled"
msgstr "Inscriptible"

msgid "formations"
msgstr "Formations"

msgid "formations_lnk"
msgstr "Formations"

msgid "desc_lnk_formations"
msgstr "Organisation des formations"

msgid "education_groups"
msgstr "Organisations de formations"

msgid "entity_management"
msgstr "Fac. gestion"

msgid "of_category"
msgstr "Type d'organisation de formation"

msgid "activity_search"
msgstr "Recherche - Activité"

msgid "service_course_search"
msgstr "Recherche - Cours de service"

msgid "TRAINING"
msgstr "Formation"

msgid "MINI_TRAINING"
msgstr "Mini formation"

msgid "GROUP"
msgstr "Groupement"

msgid "PRIMARY_LANGUAGE"
msgstr "Langue principale"

msgid "OR"
msgstr "Ou"

msgid "AND"
msgstr "Et"

msgid "language_association"
msgstr "Opérateur langues principales"

msgid "prolong_or_create_learning_unit_message"
msgstr "<p>Le <b>sigle</b> utilisé est <b>déjà existant</b>.</p>"
       "<p>Vous avez le choix entre :"
       "<ul><li>soit <b>créer</b> une nouvelle UE qui reprendra ce sigle </li>"
       "<li>soit <b>prolonger</b> l'unité d'enseignement de même sigle </li></ul></p>"

msgid "confirm_your_action"
msgstr "Confirmer votre action."

msgid "create"
msgstr "Créer"

msgid "prolong"
msgstr "Prolonger"

msgid "diplomas_certificates"
msgstr "Diplômes /  Certificats"

msgid "diploma_title"
msgstr "Intitulé du diplôme/du certificat"

msgid "professionnal_title"
msgstr "Titre professionnel"

msgid "university_certificate_desc"
msgstr "Mène à diplôme/à certificat"

msgid "program_coorganization"
msgstr "Programme co-organisés avec d'autres institutions"

msgid "for_all_students"
msgstr "Pour tous les étudiants"

msgid "diploma"
msgstr "Diplôme"

msgid "UNIQUE"
msgstr "Diplôme unique"

msgid "SEPARATE"
msgstr "Diplôme séparé"

msgid "NOT_CONCERNED"
msgstr "Non concerné"

msgid "organization_address_save_error"
msgstr "Impossible d'enregistrer l'adresse de l'organisation"

msgid "i_confirm"
msgstr "Oui, je confirme."

msgid "msg_warning_delete_learning_unit"
msgstr "Cette opération est <strong>permanente</strong> et ne peut pas être défaite. Vous perdrez à jamais"
       " les données liées à l'UE <strong>%s</strong>."

msgid "The learning unit %(acronym)s has been successfully deleted for all years."
msgstr "L'unité d'enseignement %(acronym)s a été supprimée avec succès pour toutes les années."

msgid "cannot_delete_learning_unit_year"
msgstr "L’UE <strong>%(learning_unit)s</strong> dont vous demandez la suppression à partir de l’année %(year)s fait l’objet des liens suivants à supprimer au préalable :"

msgid "cannot_delete_learning_unit"
msgstr "L’UE <strong>%(learning_unit)s</strong> dont vous demandez la suppression fait l’objet des liens suivants à supprimer au préalable :"

msgid "There is %(count)d enrollments in %(subtype)s %(acronym)s for the year %(year)s"
msgstr "%(subtype)s %(acronym)s fait l’objet de %(count)d inscription(s) l’année %(year)s"

msgid "%(subtype)s %(acronym)s is assigned to %(tutor)s for the year %(year)s"
msgstr "%(subtype)s %(acronym)s est attribué(e) à %(tutor)s l’année %(year)s"

msgid "%(subtype)s %(acronym)s is assigned to the assistant %(assistant)s for the year %(year)s"
msgstr "%(subtype)s %(acronym)s est attribué(e) à l'assistant %(assistant)s l'année %(year)s"

msgid "lu_included_in_group"
msgstr "%(subtype)s %(acronym)s est repris dans le groupement %(group)s l’année %(year)s"

msgid "The learning unit %(acronym)s is related to the internship speciality %(speciality)s"
msgstr "L'unité d'enseignement %(acronym)s est liée à la spécialité de stage %(speciality)s"

msgid "%(subtype)s %(acronym)s has been deleted for the year %(year)s"
msgstr "%(subtype)s %(acronym)s a été supprimé(e) pour l'année %(year)s"

msgid "The class %(acronym)s has been deleted for the year %(year)s"
msgstr "La classe %(acronym)s a été supprimé(e) pour l'année %(year)s"

msgid "the partim"
msgstr "le partim"

msgid "The partim"
msgstr "Le partim"

msgid "The learning unit"
msgstr "L'unité d'enseignement"

msgid "the learning unit"
msgstr "l'unité d'enseignement"

msgid "Delete from this academic year"
msgstr "Supprimer à partir de cette année académique"

msgid "Delete all the learning unit"
msgstr "Supprimer toute l'unité d'enseignement (sur toutes les années académiques)"

msgid "You asked the deletion of the learning unit %(acronym)s from the year %(year)s"
msgstr "Vous avez demandé la suppression de l'unité d'enseignement %(acronym)s à partir de l'année %(year)s"

msgid "publish_attribution_to_portal"
msgstr "Publication des attributions sur Osis-Portal"

msgid "RESEVED_FOR_INTERNS"
msgstr "Réservé aux internes"

msgid "OPEN_FOR_EXTERNS"
msgstr "Ouvert aux externes"

msgid "EXCEPTIONAL_PROCEDURE"
msgstr "Procédure exceptionnelle"

msgid "VACANT_NOT_PUBLISH"
msgstr "Vacant à ne pas publier"

msgid "DO_NOT_ASSIGN"
msgstr "A ne pas attribuer"

msgid "folder"
msgstr "Dossier"

msgid "introduced_by"
msgstr "Introduit par"

msgid "the"
msgstr "Le"

msgid "proposal_management"
msgstr "Gestion de la proposition"

msgid "category"
msgstr "Catégorie"

msgid "PRESIDENT"
msgstr "Président"

msgid "SECRETARY"
msgstr "Secrétaire"

msgid "SIGNATORY"
msgstr "Signataire"

msgid "administrative_data"
msgstr "Données administratives"

msgid "jury"
msgstr "Jury"

msgid "signatory_qualification"
msgstr "Qualification du signataire"

msgid "course_enrollment"
msgstr "Inscription aux cours"

msgid "marks_presentation"
msgstr "Remise des notes"

msgid "dissertation_presentation"
msgstr "Remise du mémoire"

msgid "scores_diffusion"
msgstr "Diffusion des notes"

msgid "session"
msgstr "session"

msgid "at"
msgstr "à"

msgid "learning_unit_years_to_delete"
msgstr "Vous êtes sur le point de supprimer définitivement les UE suivantes"

msgid "type_must_be_full"
msgstr "Le type de l'unité d'enseignement doit être complet."

msgid "learning_unit_type_is_not_internship"
msgstr "L'unité d'enseignement n'est pas de type stage."

msgid "CREATION"
msgstr "Création"

msgid "MODIFICATION"
msgstr "Modification"

msgid "TRANSFORMATION"
msgstr "Transformation"

msgid "TRANSFORMATION_AND_MODIFICATION"
msgstr "Transformation et modification"

msgid "SUPPRESSION"
msgstr "Suppression"

msgid "CENTRAL"
msgstr "Central"

msgid "SUSPENDED"
msgstr "Suspendu"

msgid "ACCEPTED"
msgstr "Accepté"

msgid "REFUSED"
msgstr "Refusé"

msgid "success_modification_proposal"
msgstr "Une proposition de modification de type {} a été faite pour l'unité d'enseignement {}."

msgid "proposal_edited_successfully"
msgstr "Proposition modifiée avec succès"

msgid "proposals_cancelled_successfully"
msgstr "Propositions annulées avec succès"

msgid "content"
msgstr "Contenu"

msgid "code_scs"
msgstr "Code SCS"

msgid "title_code_formation"
msgstr "Intitulé / Code OF"

msgid "absolute_credits"
msgstr "Crédits abs."

msgid "relative_target_credits"
msgstr "Créd. cible rel."

msgid "min_credits"
msgstr "Créd. min."

msgid "max_credits"
msgstr "Créd. max."

msgid "mandatory"
msgstr "Oblig."

msgid "block"
msgstr "Bloc"

msgid "current_order"
msgstr "Ordre présent"

msgid "sessions_derogation"
msgstr "Sessions en dérogation"

msgid "own_comment"
msgstr "Commentaire propre"

msgid "SESSION_1"
msgstr "1"

msgid "SESSION_2"
msgstr "2"

msgid "SESSION_3"
msgstr "3"

msgid "SESSION_1_2"
msgstr "12"

msgid "SESSION_1_3"
msgstr "13"

msgid "SESSION_2_3"
msgstr "23"

msgid "SESSION_1_2_3"
msgstr "123"

msgid "SESSION_UNDEFINED"
msgstr "Session indéfinie"

msgid "SESSION_PARTIAL_2_3"
msgstr "p23"

msgid "Put in proposal"
msgstr "Mettre en proposition"

msgid "Proposal for modification"
msgstr "Proposition de modification"

msgid "End of teaching"
msgstr "Fin d'enseignement"

msgid "academic_entity_small"
msgstr "Ent. académique"

msgid "academic_entity"
msgstr "Entité académique"

msgid "folder_number"
msgstr "Dossier n°{}"

msgid "produce_xls"
msgstr "Produire un excel avec la liste des résultats"

msgid "produce_xls_lu"
msgstr "Xls avec les activités"

msgid "%(date)s must be set within %(start_date)s and %(end_date)s"
msgstr "%(date)s doit être comprise entre %(start_date)s et %(end_date)s"

msgid "success_cancel_proposal"
msgstr "La proposition pour {} a été annulée."

msgid "cancel_proposal"
msgstr "Annuler proposition"

msgid "edit_proposal"
msgstr "Editer proposition"

msgid "msg_confirm_cancel_proposal"
msgstr "Etes-vous certain de vouloir annuler la proposition ?"

msgid "The administrative data has been successfully modified"
msgstr "Les données administratives ont été sauvées avec succès"

msgid "vacant"
msgstr "Vacant"

msgid "team_management"
msgstr "Gestion par équipe"

msgid "type_declaration_vacant"
msgstr "Décision"

msgid "procedure"
msgstr "Procédure"

msgid "educational_information_management"
msgstr "Gestion des informations pédagogiques"

msgid "SUMMARY_COURSE_SUBMISSION"
msgstr "Soumission des résumés de cours"

msgid "INTERNAL_TEAM"
msgstr "Interne/Equipe"

msgid "substitute"
msgstr "Suppléé"

msgid "not_end_year"
msgstr "pas de fin prévue"

msgid "edit_learning_unit_end_date"
msgstr "Modifier la date de fin l'unité d'enseignement"

msgid "new_partim"
msgstr "Créer un nouveau partim"

msgid "partim"
msgstr "Partim"

msgid "partim_character_rules"
msgstr "Lettre ou chiffre obligatoire"

msgid "invalid_partim_character"
msgstr "Caractère déjà utilisé"

msgid "learning_unit_successfuly_created"
msgstr "Unité d'enseignement <a href='%(link)s'> %(acronym)s (%(academic_year)s) </a> créée avec succès."

msgid "learning_unit_creation_academic_year_max_error"
msgstr "Impossible de créer une UE dont l'année académique est supérieure à {}."

msgid "parent_greater_than_partim"
msgstr "L'année de fin selectionnée (%(partim_end_year)s) est plus grande que l'année de fin du parent %(lu_parent)s"

msgid "learning_unit_created"
msgstr "L'unité d'enseignement %(learning_unit)s créée pour l'année academique %(academic_year)s"

msgid "learning_unit_updated"
msgstr "L'unité d'enseignement %(learning_unit)s a été mise à jour avec succès"

msgid "partim_greater_than_parent"
msgstr "L'unité d'enseignement %(learning_unit)s a un partim %(partim)s avec une année de fin plus grande que %(year)s"

msgid "remark"
msgstr "Remarque"

msgid "remark_english"
msgstr "Remarque en anglais"

msgid "Ensure this value is less than %(limit_value)s."
msgstr "Assurez-vous que cette valeur est inférieure à %(limit_value)s."

msgid "Ensure this value is greater than %(limit_value)s."
msgstr "Assurez-vous que cette valeur est supérieure à %(limit_value)s."

msgid "Entity_not_exist"
msgstr "L'entité %(entity_acronym)s n'existe pas pour l'année académique sélectionnée %(academic_year)s"

msgid "edit_learning_unit"
msgstr "Modifier l'unité d'enseignement"

msgid "requirement_entity_end_date_too_short"
msgstr "La durée de vie de l'entité responsable cahier de charges est trop courte."

msgid "requirement_and_allocation_entities_cannot_be_different"
msgstr "L'entité responsable cahier de charges et celle d'attribution ne peuvent pas être différentes pour ce type d'unite d'enseignement."

msgid "success_modification_learning_unit"
msgstr "L'unité d'enseignement a été modifiée."

msgid "error_modification_learning_unit"
msgstr "Erreur lors de la modification de l'unité d'enseignement."

msgid "cannot_set_internship_subtype_for_type_other_than_internship"
msgstr "Le sous-type de stage ne peut pas être séléctionnné pour un type d'unité d'enseignement autre que stage."

msgid "%(subtype)s %(acronym)s is in proposal for the year %(year)s"
msgstr "%(subtype)s %(acronym)s est en proposition pour l'année %(year)s"

msgid "volume_have_more_than_2_decimal_places"
msgstr "Le volume a plus de 2 décimales"

msgid "Site"
msgstr "Site"

msgid "proposal_type"
msgstr "Type proposition"

msgid "proposal_status"
msgstr "Etat proposition"

msgid "folder_entity"
msgstr "Sigle dossier"

msgid "proposals_search"
msgstr "Recherche - Propositions"

msgid "folder_num"
msgstr "N° dossier"

msgid "ask_to_report_modification"
msgstr "Voulez-vous reporter les modifications faites pour les années suivantes ?"

msgid "proposal_learning_unit_successfuly_created"
msgstr "Proposition d'unité d'enseignement <a href='%(link)s'> %(acronym)s (%(academic_year)s) </a> créée avec succès."

msgid "new_learning_unit_proposal"
msgstr "Nouvelle proposition d'unité d'enseignement"

msgid "proposal_creation"
msgstr "Proposition de création"

msgid "proposal_update"
msgstr "Modification de proposition"

msgid "value_before_proposal"
msgstr "Valeur avant proposition"

msgid "entity_not_found"
msgstr "Entité non-trouvée.  Il y a peut-être une erreur dans les données"

msgid "min_for_field"
msgstr "Veuillez entrer une valeur supérieure ou égale à 0."

msgid "max_for_field"
msgstr "Veuillez entrer une valeur inférieur ou égale à 500."

msgid "force_state"
msgstr "Forcer l'état"

msgid "do_you_want_change_status_proposals"
msgstr "Voulez-vous changer le statut de ces propositions?"

msgid "are_you_sure_to_change_state_from"
msgstr "Êtes-vous sûr de vouloir changer l'état de"

msgid "must_set_common_title_or_specific_title"
msgstr "L'intitulé officiel ou l'intitulé commun est requis."

msgid "learning_unit_in_proposal_cannot_save"
msgstr "L'unité d'enseignement %(luy)s est en proposition, impossible de sauvegarder le changement à partir de l'année %(academic_year)s"

msgid "in_proposal"
msgstr "En proposition"

msgid "by"
msgstr "Par"

msgid "summary_editable"
msgstr "informations pédagogiques modifiables"

msgid "get_back_to_initial"
msgstr "Retour à l'état initial"

msgid "do_you_want_to_get_back_to_initial"
msgstr "Voulez-vous retourner à l'état initial?"

msgid "error_proposal_suppression_to_initial"
msgstr "Erreur lors du retour à l'initial. Une des propositions sélectionnées n'est pas de type SUPPRESSION. Rien n'a été fait"

msgid "error_proposal_no_data"
msgstr "Erreur lors du retour à l'initial. Aucune donnée sélectionnée valide"

msgid "summary_editable_field_successfuly_updated"
msgstr "La possibilité de modifier les informations pédagogiques a été correctement mise à jour."

msgid "msg_confirm_delete_luy"
msgstr "Etes-vous certain de vouloir supprimer définitivement cette unité d'enseignement ?"

msgid "already_existing_acronym"
msgstr "Sigle déjà existant"

msgid "The value of field '%(field)s' is different between year %(year)s - %(value)s and year %(next_year)s - %(next_value)s"
msgstr "La valeur du champ '%(field)s' différe entre l'année %(year)s - %(value)s et l'année %(next_year)s - %(next_value)s"

msgid "There is not the learning unit %(acronym)s - %(next_year)s"
msgstr "Il n'existe pas d'unité d'enseigmenent %(acronym)s - %(next_year)s"

msgid "The value of field '%(field)s' for the learning unit %(acronym)s (%(component_type)s) is different between year %(year)s - %(value)s and year %(next_year)s - %(next_value)s"
msgstr "La valeur du champ '%(field)s'de l'unité d'enseignement %(acronym)s (%(component_type)s) différe entre l'année %(year)s - %(value)s et l'année %(next_year)s - %(next_value)s"

msgid "There is not %(component_type)s for the learning unit %(acronym)s - %(year)s but exist in %(existing_year)s"
msgstr "Il n'y a pas de %(component_type)s pour l'unité d'enseignement %(acronym)s - %(year)s mais existe en %(existing_year)s"

msgid "Educational information opening"
msgstr "Ouverture informations pédagoqiques"

msgid "Educational information ending"
msgstr "Fermeture informations pédagoqiques"

<<<<<<< HEAD
msgid "official_title_proper_to_partim"
msgstr "Intitulé officiel propre au partim"

msgid "official_english_title_proper_to_partim"
msgstr "Intitulé officiel en anglais propre au partim"
=======
msgid "additional_requirement_entity_1"
msgstr "Entité resp. cahier de charges complémentaire 1"

msgid "additional_requirement_entity_2"
msgstr "Entité resp. cahier de charges complémentaire 2"
>>>>>>> 2b0d5b7b
<|MERGE_RESOLUTION|>--- conflicted
+++ resolved
@@ -2680,16 +2680,14 @@
 msgid "Educational information ending"
 msgstr "Fermeture informations pédagoqiques"
 
-<<<<<<< HEAD
+msgid "additional_requirement_entity_1"
+msgstr "Entité resp. cahier de charges complémentaire 1"
+
+msgid "additional_requirement_entity_2"
+msgstr "Entité resp. cahier de charges complémentaire 2"
+
 msgid "official_title_proper_to_partim"
 msgstr "Intitulé officiel propre au partim"
 
 msgid "official_english_title_proper_to_partim"
-msgstr "Intitulé officiel en anglais propre au partim"
-=======
-msgid "additional_requirement_entity_1"
-msgstr "Entité resp. cahier de charges complémentaire 1"
-
-msgid "additional_requirement_entity_2"
-msgstr "Entité resp. cahier de charges complémentaire 2"
->>>>>>> 2b0d5b7b
+msgstr "Intitulé officiel en anglais propre au partim"