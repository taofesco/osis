--- conflicted
+++ resolved
@@ -3480,10 +3480,8 @@
 msgid "%(max)s must be greater or equals than %(min)s"
 msgstr "%(max)s doit être plus grand ou égal à %(min)s"
 
-<<<<<<< HEAD
-msgid "VOLUME_GLOBAL"
-msgstr "Vol. global"
-=======
 msgid "Education group year %(acronym)s (%(academic_year)s) successfuly deleted."
 msgstr "Organisation de formation %(acronym)s (%(academic_year)s) a été supprimée avec succès."
->>>>>>> 8cdecf5b
+
+msgid "VOLUME_GLOBAL"
+msgstr "Vol. global"