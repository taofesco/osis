--- conflicted
+++ resolved
@@ -3879,7 +3879,12 @@
 msgid "comment (internal)"
 msgstr "commentaire (interne)"
 
-<<<<<<< HEAD
+msgid "education group achievement"
+msgstr "Acquis d'apprentissage d'organisation de formation"
+
+msgid "education group detailed achievement"
+msgstr "Acquis d'apprentissage détaillé d'organisation de formation"
+
 msgid "Produce configurable xls of learning units"
 msgstr "Produire une liste personnalisable des unités d'enseignement"
 
@@ -3926,11 +3931,4 @@
 msgstr "Proposition de transformation"
 
 msgid "Transformation/modification proposal"
-msgstr "Proposition de transform. - modif."
-=======
-msgid "education group achievement"
-msgstr "Acquis d'apprentissage d'organisation de formation"
-
-msgid "education group detailed achievement"
-msgstr "Acquis d'apprentissage détaillé d'organisation de formation"
->>>>>>> 738db2e7
+msgstr "Proposition de transform. - modif."