# SOME DESCRIPTIVE TITLE.
# Copyright (C) YEAR THE PACKAGE'S COPYRIGHT HOLDER
# This file is distributed under the same license as the PACKAGE package.
# FIRST AUTHOR <EMAIL@ADDRESS>, YEAR.
#
msgid ""
msgstr ""
"Project-Id-Version: PACKAGE VERSION\n"
"Report-Msgid-Bugs-To: \n"
"POT-Creation-Date: 2016-04-22 15:14+0200\n"
"PO-Revision-Date: YEAR-MO-DA HO:MI+ZONE\n"
"Last-Translator: FULL NAME <EMAIL@ADDRESS>\n"
"Language-Team: LANGUAGE <LL@li.org>\n"
"Language: \n"
"MIME-Version: 1.0\n"
"Content-Type: text/plain; charset=UTF-8\n"
"Content-Transfer-Encoding: 8bit\n"

msgid "Create a xls file while activity\\"
msgstr ""

msgid "Get xls"
msgstr ""

msgid "ID"
msgstr "ID"

msgid "Legend : values allowed for 'justification'"
msgstr ""

msgid "Line"
msgstr "Ligne"

msgid "Note already submitted"
msgstr ""

msgid "OSIS"
msgstr "OSIS"

msgid "Print scores for all activities"
msgstr ""

msgid "Save"
msgstr ""

msgid "absent"
msgstr "Absent"

msgid "absent_pdf_legend"
msgstr "A=Absent"

msgid "academic_calendar"
msgstr "Calendrier académique"

msgid "academic_year_small"
msgstr "Anac."

msgid "academic_calendar_management"
msgstr "Gestion du calendrier académique"

msgid "academic_calendar_offer_year_calendar_end_date_error"
msgstr "La date de fermeture de '%s' du calendrier académique ne peut pas être inférieure au %s "
       "(date de fin de '%s' du programme '%s')"

msgid "academic_calendar_offer_year_calendar_start_date_error"
msgstr "La date d'ouverture de l'encodage des notes du calendrier académique ne peut pas être supérieure au %s "
       "(date de début de l'encodage des notes du programme '%s')"

msgid "academic_calendars"
msgstr "Calendriers académique"

msgid "academic_year_not_exist"
msgstr "L'année académique (%d) n'existe pas"

msgid "acces_denied"
msgstr "Accès refusé!"

msgid "acronym"
msgstr "Sigle"

msgid "activity"
msgstr "Activité"

msgid "activity_code"
msgstr "Activité"

msgid "activity_not_exit"
msgstr "L'activité %s n'existe pas"

msgid "add"
msgstr "Ajouter"

msgid "add_an_address_to_the_organization"
msgstr "Ajouter une adresse à l'organisation"

msgid "address(ses)"
msgstr "Adresse(s)"

msgid "addresses"
msgstr "Adresses"

msgid "administration"
msgstr "Administration"

msgid "after_submission_a_message_must_be_sent"
msgstr "Si un encodage est soumis , um message est envoyé au professeur de ce cours"

msgid "all"
msgstr "Tout"

msgid "application_management"
msgstr "Gestion de l'application"

msgid "are_you_sure"
msgstr "Êtes-vous sûr·e?"

msgid "assistants"
msgstr "Assistants"

msgid "attributions"
msgstr "Attributions"

msgid "authorized_decimal_for_this_activity"
msgstr "Les notes décimales sont autorisées pour ce cours"

msgid "bachelor"
msgstr "Bachelier"

msgid "back"
msgstr "Retour"

msgid "begin_date_lt_end_date"
msgstr "La date de début doit etre égale ou inferieure à la date de fin"

msgid "birth_date"
msgstr "Date de naissance"

msgid "btn_messages_history_search"
msgstr "Recherche dans l'historique des messages"

msgid "btn_send_message_again_title"
msgstr "Réenvoie le message au destinataire"

msgid "by_learning_unit"
msgstr "Par unité d'enseignement"

msgid "by_specific_criteria"
msgstr "Par critère spécifique"

msgid "cancel"
msgstr "Annuler"

msgid "catalogue"
msgstr "Catalogue de formation"

msgid "chair_of_the_exam_board"
msgstr "Président du jury"

msgid "cheating_pdf_legend"
msgstr "T=Tricherie"

msgid "unjustified_absence_export_legend"
msgstr "S=Absence injustifiée"

msgid "justified_absence_export_legend"
msgstr "M=Absence justifiée"

msgid "attached_entities"
msgstr "Entités attachées"

msgid "choose_file"
msgstr "Parcourir"

msgid "city"
msgstr "Ville"

msgid "close"
msgstr "Fermer"

msgid "closed"
msgstr "Fermé"

msgid "code"
msgstr "Code"

msgid "compare"
msgstr "Comparer"

msgid "complete"
msgstr "Complet"

msgid "constraint_score_other_score"
msgstr "Vous ne pouvez pas remplir simultanément les colonnes 'Note chiffrée' et 'Justification'"

msgid "coordinator"
msgstr "Coordinateur(trice)"

msgid "coordinators_can_submit_partial_encoding"
msgstr "Les coordinateurs peuvent soumettre des encodages partiels"

msgid "country"
msgstr "Pays"

msgid "create_an_organization"
msgstr "Créer une organisation"

msgid "creation_date"
msgstr "Date de création"

msgid "credits"
msgstr "Crédits"

msgid "customized"
msgstr "Personnalisée"

msgid "data"
msgstr "Données"

msgid "data_maintenance"
msgstr "Maintenance de données"

msgid "data_management"
msgstr "Gestion de données"

msgid "date"
msgstr "Date de remise"

msgid "date_not_passed"
msgstr "Date non communiquée"

msgid "day"
msgstr "jour"

msgid "days"
msgstr "jours"

msgid "decimal_score_allowed"
msgstr "Note décimale autorisée"

msgid "decimal_score_not_allowed"
msgstr "Note décimale non autorisée"

msgid "decimal_values_accepted"
msgstr "Les notes de ce cours peuvent recevoir des valeurs décimales."

msgid "decimal_values_ignored"
msgstr ""
"Les notes de ce cours ne peuvent PAS recevoir de valeurs décimales."

msgid "score_have_more_than_2_decimal_places"
msgstr "La note comporte plus de deux chiffres après la virgule"

msgid "definitive_save"
msgstr "Sauvegarde définitive (soumettre à la faculté)"

msgid "delete"
msgstr "Supprimer"

msgid "delete_selected_messages"
msgstr "Supprimer les messages sélectionnés"

msgid "desc_assistants"
msgstr "Processus visant à aider les enseignants pour l'encodage des notes."

msgid "desc_lnk_academic_year"
msgstr "Gestion du programme annualisé."

msgid "desc_lnk_assessments"
msgstr "Processus visant à aider les enseignants pour l'encodage des notes."

msgid "desc_lnk_data_maintenance"
msgstr "La maintenance de données avec la langage SQL"

msgid "desc_lnk_data_management"
msgstr "Gestion des données par entité du métier"

msgid "desc_lnk_entities"
msgstr "Gestion des la structure organisationnelle."

msgid "desc_lnk_files"
msgstr "Consultation des fichiers gérés par l'application."

msgid "desc_lnk_home_catalog"
msgstr "Elaboration et gestion du catalogue des formations."

msgid "desc_lnk_home_institution"
msgstr "Gestion de l'institution."

msgid "desc_lnk_home_studies"
msgstr ""
"Gestion du parcours des étudiants depuis leur inscription jusqu'à leur "
"diplôme."

msgid "desc_lnk_internships"
msgstr "Gestion des stages des étudiants."

msgid "desc_lnk_learning_units"
msgstr ""
"Gestion des cours, des formations et d'autres activités qui composent le "
"programme."

msgid "desc_lnk_my_osis"
msgstr "Vos données personnelles, des préférences et d'autres informations associés."

msgid "desc_lnk_offers"
msgstr "Gestion des programmes."

msgid "desc_lnk_organizations"
msgstr "Gestion des organisations."

msgid "desc_lnk_score_encoding"
msgstr ""
"Ce processus aide les enseignants à encoder les notes pendant les sessions "
"d'examen."

msgid "desc_lnk_storage"
msgstr "Surveillance de la capacité de stockage"

msgid "desc_messages_history"
msgstr "L'historique des messages vous permet d'accéder aux messages envoyés par courier électronique"

msgid "desc_messages_template"
msgstr "Le modèles de message permet la personnalisation dynamique des e-mails."

msgid "desc_my_messages"
msgstr "La liste des messages qui vous ont été envoyés par l'application"

msgid "desc_profile"
msgstr "Informations liées à votre profil"

msgid "description"
msgstr "Description"

msgid "details"
msgstr "Détails"

msgid "display_scores_for_one_learning_unit"
msgstr "Visualiser/charger les notes pour le cours"

msgid "display_tutors"
msgstr "Afficher tous les enseignants pour ce cours"

msgid "DOCTORAL_COMMISSION"
msgstr "Commision doctorale"

msgid "documentation"
msgstr "Documentation"

msgid "double_encoding"
msgstr "Double encodage"

msgid "double_encoding_test"
msgstr "Double encodage des notes"

msgid "dubble_encoding"
msgstr "Double encodage"

msgid "dubble_online_scores_encoding"
msgstr "Double encodage de notes en ligne"

msgid "edit"
msgstr "Éditer"

msgid "empty_note_pdf_legend"
msgstr "(vide)=Pas encore de note"

msgid "encode"
msgstr "Encoder"

msgid "encode_as_coordinator"
msgstr "Encoder en tant que coordinateur"

msgid "encode_as_pgm"
msgstr "Encoder en tant que gestionnaire de programme"

msgid "encode_as_professor"
msgstr "Encoder en tant que professeur"

msgid "encoding"
msgstr "Encodage"

msgid "encoding_status_ended"
msgstr "Toutes les notes ont été soumises."

msgid "encoding_status_notended"
msgstr "Il reste encore des notes à encoder."

msgid "end_date"
msgstr "Échéance Prof"

msgid "end_date_teacher"
msgstr "Échéance Prof"

msgid "enrollment_activity_not_exist"
msgstr "L'inscription à l'activité %s n'existe pas"

msgid "enrollment_exam_not_exists"
msgstr "L'inscription à l'unité d'enseignement %s n'existe pas"

msgid "enrollments"
msgstr "Inscriptions"

msgid "entities"
msgstr "Entités"

msgid "entity"
msgstr "Entité"

msgid "versions"
msgstr "Versions"

msgid "evaluations"
msgstr "Évaluations"

msgid "event"
msgstr "Événement"

msgid "exam_board_secretary"
msgstr "Secrétaire du jury"

msgid "execute"
msgstr "Exécuter"

msgid "FACULTY"
msgstr "Faculté"

msgid "female"
msgstr "Féminin"

msgid "file"
msgstr "Fichier"

msgid "file_must_be_xlsx"
msgstr "Le fichier doit être un fichier excel valide au format 'XLSX'"

msgid "file_production_date"
msgstr "Date de production du fichier excel"

msgid "students_deliberated_are_not_shown"
msgstr "Les étudiants déjà délibérés ne sont pas repris"

msgid "files"
msgstr "Fichiers"

msgid "final"
msgstr "Final"

msgid "fixed_line_phone"
msgstr "Téléphone fixe"

msgid "focuses"
msgstr "Finalités"

msgid "formation_catalogue"
msgstr "Catalogue des formations"

msgid "function"
msgstr "Fonction"

msgid "gender"
msgstr "Genre"

msgid "general_informations"
msgstr "Infos générales"

msgid "get_excel_file"
msgstr "Produire le fichier Excel"

msgid "global_identifiant"
msgstr "Identifiant global"

msgid "fgs"
msgstr "FGS"

msgid "go"
msgstr "Continuer"

msgid "grade"
msgstr "Niveau"

msgid "help_pnl_selectedfiles"
msgstr "Veuillez sélectionner un fichier xls pour l'injection des notes"

msgid "help_submission_scores_label"
msgstr "Vous êtes sur le point de soumettre %s note(s) à la (aux) faculté(s). Attention : les notes soumises <b>ne peuvent plus être modifiées.</b>"

msgid "highlight_description"
msgstr "Description de l'événement"

msgid "highlight_shortcut"
msgstr "Titre raccourcis de l'événement"

msgid "highlight_title"
msgstr "Titre de l'événement"

msgid "home"
msgstr "Page d'accueil"

msgid "html_message"
msgstr "Message HTML"

msgid "identification"
msgstr "Identification"

msgid "idle"
msgstr "En attente"

msgid "ill"
msgstr "Malade"

msgid "ill_pdf_legend"
msgstr "M=Malade"

msgid "incomplete"
msgstr "Incomplet"

msgid "info_address_changed_for_papersheet"
msgstr "Ce formulaire de modification des coordonnées d’une entité administrative du programme d’étude %s "
       "impacte uniquement l’affichage des coordonnées sur la feuille de notes. Cela ne modifie donc pas "
       "les coordonnées officielles d’une entité/structure. Par ailleurs, la liste déroulante "
       "« Veuillez sélectionner une adresse … » permet de faciliter l’encodage de l’adresse à partir de données "
       "préexistantes. Si l'adresse d'une entité change, l'adresse affichée sur les feuilles de notes sera impactée "
       "également"

msgid "inject"
msgstr "Injecter"

msgid "inject_xls_file"
msgstr "Injecter fichier excel"

msgid "INSTITUTE"
msgstr "Institut"

msgid "institution"
msgstr "Institution"

msgid "international_title"
msgstr "Titre international"

msgid "internships"
msgstr "Stages"

msgid "invalid_file"
msgstr "Fichier invalide"

msgid "javascript_is_disabled"
msgstr "JavaScript est désactivé dans votre navigateur, mais OSIS ne fonctionne pas sans JavaScript."

msgid "justification_invalid"
msgstr "Justification invalide"

msgid "justifications"
msgstr "Justifications"

msgid "justification_invalid_value"
msgstr "Justification invalide"

msgid "absence_justified_to_unjustified_invalid"
msgstr "L'absence justifiée ne peut pas être remplacée par une absence injustifiée"


msgid "justification_values_accepted"
msgstr "Valeurs acceptées: %s "

msgid "justification_other_values"
msgstr "D'autres valeurs: %s "

msgid "label"
msgstr "Label"

msgid "label_jumbotron_details_academic_cal"
msgstr "Comme présenté sur la page d'accueil"

msgid "language"
msgstr "Langue"

msgid "last_synchronization"
msgstr "Dernière synchronisation"

msgid "learning_unit"
msgstr "Unité d'enseignement"

msgid "learning_unit_not_access"
msgstr "Vous n'avez pas les droits d'accès à cette unité d'enseignement ou elle n'existe pas en pas de données"

msgid "learning_unit_not_access_or_not_exist"
msgstr "Vous n'avez pas les droits d'accès pour cette unité d'enseignement ou elle n'existe pas en base de données"

msgid "learning_unit_responsible"
msgstr "Responsable du cours"

msgid "learning_unit_search"
msgstr "Recherche d'unités d'enseignement"

msgid "learning_units"
msgstr "Unités d'enseignement"

msgid "learning_units_in"
msgstr "unités d'enseignement dans"

msgid "learning_units_with_inscription_must_be_shown"
msgstr "Tous les cours du professeur qui possèdent des inscriptions doivent être présents"

msgid "learning_units_without_inscription_must_not_be_shown"
msgstr "Les cours qui ne possèdent pas d'inscriptions ne devraient pas être présents"

msgid "lnk_message_history_read_title"
msgstr "Afficher le message"

msgid "location"
msgstr "Localité"

msgid "log-in"
msgstr "Log-in"

msgid "login"
msgstr "Login"

msgid "logistic"
msgstr "Logistique"

msgid "logout"
msgstr "Logout"

msgid "lu_could_contain_decimal_scores"
msgstr "Cette année d'étude accepte les notes décimales"

msgid "lu_must_not_contain_decimal_scores"
msgstr "Cette année d'étude n'accepte pas les notes décimales"

msgid "male"
msgstr "Masculin"

msgid "managed_programs"
msgstr "Programmes gérés"

msgid "mandates"
msgstr "Mandates"

msgid "mark_selected_messages_as_read"
msgstr "Marquer les messages sélectionnés comme lus"

msgid "master"
msgstr "Master"

msgid "message"
msgstr "Message"

msgid "message_address_papersheet"
msgstr "Réutilisez l'adresse d'une entité liée au programme ou informez l'adresse d'affichage pour la feuille de notes."

msgid "message_not_resent_no_email"
msgstr "Le message ne peut être réenvoyé , l'utilisateur n'a pas d'adresse mail."

msgid "message_resent_ok"
msgstr "Le message à bien été réenvoyé."

msgid "messages"
msgstr "Messages"

msgid "messages_history"
msgstr "Historique des messages"

msgid "messages_templates"
msgstr "Modèles de messages"

msgid "minimum_one_criteria"
msgstr "Veuillez remplir au moins 1 critère de recherche"

msgid "miss"
msgstr "Madame"

msgid "missing_column_session"
msgstr "Veuillez remplir la colonne 'session' de votre fichier excel."

msgid "mister"
msgstr "Monsieur"

msgid "mobile_phone"
msgstr "Téléphone mobile (GSM)"

msgid "more_than_one_academic_year_error"
msgstr "Il y a plusieurs années académiques dans la colonne 'Année académique' de votre fichier excel. "
      "Veuiller corriger votre fichier excel de manière à ce qu'il n'y ai qu'une seule année académique"

msgid "more_than_one_exam_enrol_for_one_learn_unit"
msgstr "Cet étudiant possède plusieurs inscriptions au même examen "
       "(il est inscrit à un même cours dans 2 programmes différents). "
       "Veuillez encoder cette note via l'onglet 'en ligne' de l'interface svp."

msgid "more_than_one_learning_unit_error"
msgstr "Vous avez encodé des notes pour plusieurs unités d'enseignements dans votre fichier excel "
       "(colonne 'Unité d'enseignement'). Veillez à ne faire qu'un seul fichier excel par unité d'enseignement."

msgid "more_than_one_session_error"
msgstr "Il y a plusieurs numéros de sessions dans la colonne 'Session' de votre fichier excel. "
      "Veuiller corriger votre fichier excel de manière à ce qu'il n'y ai qu'un seul numéro de session"

msgid "msg_error_username_password_not_matching"
msgstr ""
"La combinaison login/mot de passe entrée n'est pas valide. Veuillez "
"réessayer."

msgid "my_messages"
msgstr "Mes messages"

msgid "my_osis"
msgstr "Mon OSIS"

msgid "my_studies"
msgstr "Mes études"

msgid "name"
msgstr "Nom"

msgid "full_name"
msgstr "Nom complet"

msgid "national_register"
msgstr "Numéro de registre nationnal"

msgid "no_current_entity_version_found"
msgstr "L'entité sélectionnée n'existe plus aujourd'hui (fin de validité dépassée)."

msgid "no_data_for_this_academic_year"
msgstr "Aucune données pour cette année académique"

msgid "no_dubble_score_encoded_comparison_impossible"
msgstr "Aucune note n'a été double encodée ; aucune comparaison à effectuer."

msgid "no_entity_address_found"
msgstr "Aucune adresse trouvée pour l'entité sélectionnée."

msgid "no_exam_session_opened_for_the_moment"
msgstr "Aucune session d'encodage de notes ouverte pour le moment. "

msgid "no_file_submitted"
msgstr "Vous n'avez pas selectionné de fichier excel à soumettre."

msgid "no_messages"
msgstr "Pas de messages"

msgid "no_result"
msgstr "Aucun résultat!"

msgid "no_receiver_error"
msgstr "Pas de destinataire pour ce message"

msgid "no_score_encoded_double_encoding_impossible"
msgstr ""
 "Aucune nouvelle note encodée. "
 "Le double encodage n'est pas accessible car il n'y a pas de nouvelles notes encodés."

msgid "no_score_injected"
msgstr "Aucune note injectée (NB: les notes de votre fichier Excel ne sont injectées que si elles sont différentes "
       "de celles déjà sauvegardées précédemment)."

msgid "no_score_to_encode"
msgstr "Vous n'avez aucune note à encoder."

msgid "no_student_to_encode_xls"
msgstr "Aucun étudiant à encoder via excel"

msgid "no_valid_academic_year_error"
msgstr "Aucune année académique au format valide n'a été trouvé dans votre fichier excel. La date doit être formatée comme suit ; '2015-2016' ou '2015'."

msgid "deadline_reached"
msgstr "Date limite atteinte"

msgid "not_passed"
msgstr "Non communiquée"

msgid "not_sent"
msgstr "Pas envoyé"

msgid "number_of_enrollments"
msgstr "Nombre d'inscrits"

msgid "number_session"
msgstr "No. session"

msgid "numbered_score"
msgstr "Note chiffrée"

msgid "offer"
msgstr "Programme"

msgid "offer_enrollment_not_exist"
msgstr "L'inscription à ce programme n'existe pas"

msgid "offer_year_calendar"
msgstr "Calendrier des programmes"

msgid "offer_year_calendar_academic_calendar_end_date_error"
msgstr "La date de fin de l'encodage des notes de votre programme ne peut pas être ultérieure à la date de fermeture "
       "de l'encodage des notes du calendrier académique"

msgid "offer_year_calendar_academic_calendar_start_date_error"
msgstr "La date de début de l'encodage des notes de votre programme ne peut pas être antérieure à la date d'ouverture "
       "de l'encodage des notes du calendrier académique"

msgid "offer_year_not_access_or_not_exist"
msgstr "Vous n'avez pas les droits d'accès pour cette offre ou elle n'existe pas en base de données"

msgid "offer_year_not_exist"
msgstr "Le programme annualisé (%s) (%d) - n'existe pas"

msgid "offer_year_search"
msgstr "Recherche des programmes annualisés"

msgid "offers"
msgstr "Programmes"

msgid "old_browser_warning"
msgstr "Votre navigateur n'est pas à jour. Certaines fonctionnalités peuvent ne pas fonctionner correctement."

msgid "online"
msgstr "En ligne"

msgid "online_encoding"
msgstr "Encodage en ligne"

msgid "online_scores_encoding"
msgstr "Encodage de notes en ligne"

msgid "only_submited_scores_can_be_double_encoded"
msgstr "Seules les notes soumises peuvent être double encodées"

msgid "open"
msgstr "Ouvert"

msgid "campus"
msgstr "Campus"

msgid "organization_address"
msgstr "Adresse de l'organisation"

msgid "organization"
msgstr "Organisation"

msgid "organizations"
msgstr "Organisations"

msgid "origin"
msgstr "Origine"

msgid "other_score"
msgstr "Autre note"

msgid "other_sibling_offers"
msgstr "Autres finalités associées"

msgid "other_sibling_orientations"
msgstr "Autres orientations associées"

msgid "score_encoding_period_not_open"
msgstr "La période pour l'encodage des notes n'est pas encore ouverte"

msgid "outside_scores_encodings_period_latest_session"
msgstr "La période d'encodage des notes de la session %s est fermée depuis le %s"

msgid "outside_scores_encodings_period_closest_session"
msgstr "La période d'encodage des notes pour la session %s sera ouverte à partir du %s"

msgid "page_not_found"
msgstr "Page inexistante"

msgid "method_not_allowed"
msgstr "Methode non autorisée"

msgid "password"
msgstr "Mot de passe"

msgid "person"
msgstr ""

msgid "ph_d"
msgstr "Ph.D"

msgid "plain"
msgstr "Plain"

msgid "plain_and_html"
msgstr "Plain et HTML"

msgid "please_enable_javascript"
msgstr "Veuillez <a href='http://enable-javascript.com/fr/' target='_blank'>activer le JavaScript</a> pour utiliser l'application."

msgid "POLE"
msgstr "Pole"

msgid "postal_code"
msgstr "Code postal"

msgid "preferences"
msgstr "Préférences"

msgid "presence_note_pdf_legend"
msgstr "0=Cote de présence"

msgid "print"
msgstr "Imprimer"

msgid "print_all_courses"
msgstr "Imprimer tous les cours"

msgid "print_warning_and_info_messages"
msgstr ""

msgid "printable_title"
msgstr "Titre imprimable"

msgid "printing_date"
msgstr "Date d'impression"

msgid "professional"
msgstr "Professionnel"

msgid "professors_must_not_submit_scores"
msgstr "Les professeurs ne peuvent pas soumettre de notes"

msgid "profile"
msgstr "Profil"

msgid "program_commission"
msgstr "Commission d'enseignement/programme"

msgid "program_managers"
msgstr "Gestionnaires de programme"

msgid "program_s"
msgstr "programme(s)"

msgid "programs"
msgstr "Programmes"

msgid "progress"
msgstr "Progression"

msgid "received_on"
msgstr "Reçu le"

msgid "recipient"
msgstr "Destinataire"

msgid "redirect_to_login"
msgstr "Cliquez pour vous reconnectez"

msgid "reference"
msgstr "Référence"

msgid "refresh_list"
msgstr "Rechercher/mettre à jour la liste"

msgid "registration_id"
msgstr "NOMA"

msgid "registration_id_does_not_match_email"
msgstr "Le NOMA ne correspond pas à l'email"

msgid "identification_number"
msgstr "Matricule"

msgid "registration_id_not_access_or_not_exist"
msgstr "Étudiant non inscrit à l'examen"

msgid "research_center"
msgstr "Centre de recherche"

msgid "residential"
msgstr ""

msgid "responsible"
msgstr "Responsable"

msgid "return_doc_to_administrator"
msgstr ""
"Veuillez envoyer ce formulaire au secrétariat de l'entité gestionnaire avant le %s."

msgid "reuse_address_entity"
msgstr "Réutiliser l'adresse de"

msgid "save"
msgstr "Enregistrer"

msgid "saved"
msgstr "Enregistré"

msgid "saving"
msgstr "Sauvegarde en cours"

msgid "score"
msgstr "Note"

msgid "score_already_submitted"
msgstr "Note déjà soumise "

msgid "score_decimal_not_allowed"
msgstr "La note encodée est incorrecte : décimales non autorisées"

msgid "score_invalid"
msgstr "Note invalide"

msgid "score_saved"
msgstr "note(s) injectée(s)"

msgid "score_submitted"
msgstr "Soumis"

msgid "scores"
msgstr "Notes"

msgid "scores_encoding"
msgstr "Encodage des notes"

msgid "scores_encoding_tests"
msgstr "Tests de l'encodage des notes"

msgid "scores_gt_0_lt_20"
msgstr "La note encodée est incorrecte (elle doit être comprise entre 0 et 20)"

msgid "scores_injection"
msgstr "Injection des notes"

msgid "scores_responsible"
msgstr "Responsable de notes"

msgid "scores_responsibles"
msgstr "Responsables de notes"

msgid "scores_responsible_title"
msgstr "Responsable de notes"

msgid "scores_saved"
msgstr "note(s) enregistrée(s)"

msgid "scores_saved_cannot_be_saved_anymore"
msgstr "Notes sauvegardées, le bouton sauvegarder n'est plus présent"

msgid "scores_must_be_between_0_and_20"
msgstr "Les notes doivent être comprise entre 0 et 20"

msgid "search_for_a_file"
msgstr "Recherche d'un fichier"

msgid "search_for_an_entity"
msgstr "Rechercher une entité"

msgid "search_for_an_organization"
msgstr "Recherche d'organisations"

msgid "SECTOR"
msgstr "Secteur"

msgid "select"
msgstr "Sélectionnez"

msgid "select_a_xls_file_from_which_to_inject_scores"
msgstr ""

msgid "select_an_encoding_type"
msgstr "Sélectionnez un type d'encodage"

msgid "send_message_again"
msgstr "Réenvoyer"

msgid "sent"
msgstr "Envoyé"

msgid "server_error"
msgstr "Une erreur innatendue s'est produite"

msgid "server_error_message"
msgstr "Nous mettons tout en oeuvre pour résoudre ce problème."

msgid "short_title"
msgstr "Titre abrégé"

msgid "size"
msgstr "Taille"

msgid "source_code"
msgstr "Code source"

msgid "stages"
msgstr "Stages"

msgid "start_date"
msgstr "Date de début"

msgid "state"
msgstr "État"

msgid "status"
msgstr "Statut"

msgid "storage"
msgstr "Stockage"

msgid "storage_duration"
msgstr "Temps de stockage"

msgid "structure"
msgstr "Structure"

msgid "student_not_exist"
msgstr "L'étudiant (%s) n'existe pas"

msgid "student_path"
msgstr "Parcours de l'étudiant"

msgid "students"
msgstr "étudiants"

msgid "studies"
msgstr "Études"

msgid "subject"
msgstr "Sujet"

msgid "submission"
msgstr "Soumettre"

msgid "submission_date"
msgstr "Date de remise"

msgid "submission_of_scores_for"
msgstr "Soumission des score pour {0}"

msgid "submitted"
msgstr "Soumis"

msgid "submitted_scores_cannot_be_encoded_anymore"
msgstr "Les notes soumises ne peuvent plus être encodées"

msgid "succesfull_logout"
msgstr "Vous êtes à présent déconnecté."

msgid "technologic_platform"
msgstr "Plateforme technologique"

msgid "template_error"
msgstr "Aucun message n'a été envoyé : le modèle de message {} n'existe pas."

msgid "temporary_save"
msgstr "Sauvegarde temporaire (non soumis à la faculté)"

msgid "the_coordinator_must_still_submit_scores"
msgstr "Le coordinateur doit toujours soumettre les notes"

msgid "text"
msgstr "Texte"

msgid "title"
msgstr "Intitulé"

msgid "learning_unit_title"
msgstr "Intitulé du cours"

msgid "too_many_results"
msgstr "Votre recherche renvoie trop de résultats, veuillez affiner vos critères de recherche."

msgid "tooltip_delete_message"
msgstr "Supprimer le message"

msgid "tooltip_double_encode_for"
msgstr "Double encoder les notes"

msgid "tooltip_double_encode_no_more_possible_for"
msgstr "Toutes les notes ont été soumises.Il n'est plus possible de double encoder des notes pour ce cours."

msgid "tooltip_dowload_excel_file"
msgstr "Télécharger le fichier excel"

msgid "tooltip_encode_for"
msgstr "Encoder les notes"

msgid "tooltip_encode_no_more_possible_for"
msgstr "Toutes les notes ont été soumises.Il n'est plus possible d'encoder de notes pour ce cours."

msgid "tooltip_execute_my_message_action"
msgstr "Exécuter l'action sélectionnée"

msgid "tooltip_inject_excel_no_more_possible_for"
msgstr "Toutes les notes ont été soumises.Il n'est plus possible de soumettre de fichier excel pour ce cours."

msgid "tooltip_my_message_read"
msgstr "Lire le message"

msgid "tooltip_print_scores"
msgstr "Imprimer les notes"

msgid "tooltip_scores_encodings_progress_bar"
msgstr "Représente la quantité de notes soumises à la faculté par le professeur. Le nombre entre parenthèses correspond "
       "au nombre de notes encodées qui n'ont pas encore été soumises (en état 'brouillon')."

msgid "tooltip_select_action"
msgstr "Sélectionner l'action à exécuter"

msgid "tooltip_select_all_messages"
msgstr "Sélectionner tous les messages"

msgid "tooltip_select_excel_file_to_inject_scores"
msgstr "Séclectionnez le fichier excel à soumettre"

msgid "tooltip_to_my_messages"
msgstr "Retourner à la liste des messages"

msgid "tutor"
msgstr "Enseignant·e"

msgid "tutors"
msgstr "Enseignants"

msgid "other_tutors"
msgstr "Autre(s) Enseignant(s)"

msgid "txt_message"
msgstr "Message texte"

msgid "txt_origin_title"
msgstr "Origine du message"

msgid "txt_recipient_title"
msgstr "Destinataire du message (email ou nom ou nom d'utilisateur)"

msgid "txt_reference_title"
msgstr "Référence du template du message"

msgid "txt_subject_title"
msgstr "Sujet du message"

msgid "type"
msgstr "Type"

msgid "types"
msgstr "Types"

msgid "undated_events"
msgstr "Événements non planifiés"

msgid "undefined"
msgstr "Non défini"

msgid "unknown"
msgstr "Indéfini"

msgid "user"
msgstr "Utilisateur"

msgid "user_interface_language"
msgstr "Langue de l'interface utilisateur"

msgid "user_is_not_program_manager"
msgstr "Vous n'êtes pas un gestionnaire de programme. Par conséquent, vous n'avez pas accès à cette interface."

msgid "validated_double_encoding_cannot_be_validated_anymore"
msgstr "Un double encodage validé ne peut l'être une seconde fois"

msgid "validation_dubble_encoding_mandatory"
msgstr "Veuillez sélectionner une note finale pour toutes les différences détectées entre le premier encodage et le "
       "double encodage (ci-dessous). Si vous choisissez d'annuler, votre double encodage sera perdu."

msgid "via_excel"
msgstr "Via fichier Excel"

msgid "via_paper"
msgstr "Sur papier"

msgid "warning_all_scores_not_sumitted_yet"
msgstr "Attention : vous avez des notes enregistrées qui n'ont pas encore été soumises."

msgid "website"
msgstr "Site internet"

msgid "without_attribution"
msgstr "Sans attribution"

msgid "xls_columns_structure_error"
msgstr "Votre fichier excel n'est pas bien structuré. Veuillez respecter l'ordre des colonnes fournie lors du "
       "téléchargement de votre fichier (bouton '{}')."

msgid "order"
msgstr "Ordonner"

msgid "options"
msgstr "Options"

msgid "required"
msgstr "Obligatoire"

msgid "question"
msgstr "Question"

msgid "questions"
msgstr "Questions"

msgid "value"
msgstr "Valeur"

msgid "short_input_text"
msgstr "Short input text"

msgid "long_input_text"
msgstr "Long input text"

msgid "radio_button"
msgstr "Radio button"

msgid "checkbox"
msgstr "Checkbox"

msgid "upload_button"
msgstr "Upload button"

msgid "download_link"
msgstr "Download link"

msgid "dropdown_list"
msgstr "Dropdown list"

msgid "http_link"
msgstr "HTTP link"
msgid "you_manage"
msgstr "Vous gérez"

msgid "BACHELOR"
msgstr "Bachelier"

msgid "MASTER_60"
msgstr "Master 60"

msgid "MASTER_120"
msgstr "Master 120"

msgid "MASTER_180_OR_240"
msgstr "Master 180 ou 240"

msgid "ADVANCED_MASTER"
msgstr "Master de spécialisation"

msgid "TRAINING_CERTIFICATE"
msgstr "Agrégation"

msgid "CERTIFICATE"
msgstr "Certificat"

msgid "DOCTORATE"
msgstr "Doctorat"

msgid "CAPAES"
msgstr "CAPAES"

msgid "start_date_must_be_lower_than_end_date"
msgstr "La date de début doit être inférieure à la date de fin"

msgid "DEPUTY_AUTHORITY"
msgstr "Suppléant d'autorité"

msgid "DEPUTY_SABBATICAL"
msgstr "Suppléant sabbatique"

msgid "DEPUTY_TEMPORARY"
msgstr "Suppléant temporaire"

msgid "INTERNSHIP_SUPERVISOR"
msgstr "Directeur de stage"

msgid "INTERNSHIP_CO_SUPERVISOR"
msgstr "Co-directeur de stage"

msgid "PROFESSOR"
msgstr "Professeur"

msgid "COORDINATOR"
msgstr "Coordinateur"

msgid "HOLDER"
msgstr "Titulaire"

msgid "holder_number"
msgstr "Nb titulaires"

msgid "CO_HOLDER"
msgstr "Co-titulaire"

msgid "DEPUTY"
msgstr "Suppléant"

msgid "scores_responsible_can_submit_partial_encoding"
msgstr "Les responsables de notes peuvent soumettre des encodages partiels"

msgid "scores_responsible_must_still_submit_scores"
msgstr "Le responsable de notes doit toujours soumettre les notes"

msgid "NONE"
msgstr "Aucun"

msgid "keyword"
msgstr "Mot clé"

msgid "VALID"
msgstr "Valide"

msgid "INVALID"
msgstr "Invalide"

msgid "COURSE"
msgstr "Cours"

msgid "MASTER_THESIS"
msgstr "Thèse"

msgid "DISSERTATION"
msgstr "Mémoire"

msgid "INTERNSHIP"
msgstr "Stage"

msgid "OTHER_COLLECTIVE"
msgstr "Autre collectif"

msgid "OTHER_INDIVIDUAL"
msgstr "Autre individuel"

msgid "EXTERNAL"
msgstr "Externe"

msgid "TEACHING_INTERNSHIP"
msgstr "Stage d'enseignement"

msgid "CLINICAL_INTERNSHIP"
msgstr "Stage clinique"

msgid "PROFESSIONAL_INTERNSHIP"
msgstr "Stage socio-professionnel"

msgid "RESEARCH_INTERNSHIP"
msgstr "Stage de recherche"

msgid "LU_ERRORS_REQUIRED"
msgstr "Ce champ est requis."

msgid "LU_ERRORS_INVALID"
msgstr "'Entrez une valeur valide."

msgid "LU_ERRORS_INVALID_SEARCH"
msgstr "Recherche invalide - Veuillez remplir mininum 2 filtres lors de vos recherches."

msgid "LU_ERRORS_ACADEMIC_YEAR_REQUIRED"
msgstr "Veuillez préciser une année académique."

msgid "LU_ERRORS_YEAR_WITH_ACRONYM"
msgstr "Veuillez préciser une année académique ou entrer un acronyme valide."

msgid "LU_ERRORS_INVALID_REGEX_SYNTAX"
msgstr "Expression régulière incorrecte!"

msgid "ANNUAL"
msgstr "Annuel"

msgid "BIENNIAL_EVEN"
msgstr "Bisannuel pair"

msgid "BIENNIAL_ODD"
msgstr "Bisannuel impair"

msgid "no_valid_m_justification_error"
msgstr "Vous ne pouvez pas encoder d'absence justifiée (M) via l'injection xls"

msgid "abscence_justified_preserved"
msgstr "Abscence justifiée dèjà encodée et préservée"

msgid "tutors_of_course"
msgstr "Enseignant·e·s du cours"

msgid "academic_actors"
msgstr "Acteurs académiques"

msgid "academic_start_date_error"
msgstr "La date de début doit être comprise entre les dates de début/fin de l'année académique"

msgid "academic_end_date_error"
msgstr "La date de fin doit être comprise entre les dates de début/fin de l'année académique"

msgid "end_start_date_error"
msgstr "La date de fin doit être supérieure à la date début"

msgid "dates_mandatory_error"
msgstr "Les dates de début et de fin sont obligatoires"

msgid "date_format"
msgstr "%d/%m/%Y"

msgid "date_format_string"
msgstr "d/m/Y"

msgid "format_date"
msgstr "jj/mm/aaaa"

msgid "desc_lnk_academic_actors"
msgstr "Gestion des acteurs académiques"

msgid "all_years"
msgstr "Toutes les années"

msgid "trainings"
msgstr "Formations"

msgid "components"
msgstr "Composants"

msgid "educational_information"
msgstr "Infos pédagogiques"

msgid "propositions"
msgstr "Propositions"

msgid "tutor_attributions"
msgstr "Enseignants - attributions"

msgid "proposal"
msgstr "Proposition"

msgid "academic_calendar_offer_year_calendar_start_date_end_date_error"
msgstr "La date d'ouverture de '%s' du calendrier académique ne peut pas être supérieure au %s "
       "(date de fin de '%s' du programme '%s')"

msgid "component_type"
msgstr "Type de composant"

msgid "vol_q1"
msgstr "Vol. q1"

msgid "vol_q2"
msgstr "Vol. q2"

msgid "volume"
msgstr "Volume"

msgid "schedules_conformity"
msgstr "Conform. horaires"

msgid "planned_classrooms"
msgstr "Classes prévues"

msgid "real_on_planned_classrooms"
msgstr "Classes effectives/prévues"

msgid "classes"
msgstr "Classes"

msgid "class"
msgstr "Classe"

msgid "learning_unit_code"
msgstr "Code de l'UE"

msgid "partims"
msgstr "Partims"

msgid "periodicity"
msgstr "Périodicité"

msgid "nominal_credits"
msgstr "Crédits"

msgid "active"
msgstr "Actif"

msgid "inactive"
msgstr "Inactif"

msgid "MASTER_DISSERTATION"
msgstr "Mémoire"

msgid "FULL"
msgstr "Complet"

msgid "MOBILITY"
msgstr "Mobilité"

msgid "OTHER"
msgstr "Autre"

msgid "PARTIM"
msgstr "Partim"

msgid "PHD_THESIS"
msgstr "Thèse"

msgid "selected"
msgstr "sélectionné(s)"

msgid "subtype"
msgstr "Sous-type"

msgid "start"
msgstr "Début"

msgid "duration"
msgstr "Durée"

msgid "learning_unit_specifications"
msgstr "Cahier de charges"

msgid "experimental_phase"
msgstr "Cette fonctionnalité est en phase expérimentale"

msgid "title_1"
msgstr "Intitulé commun aux partims (partie 1)"

msgid "common_title"
msgstr "Intitulé commun"

msgid "common_english_title"
msgstr "Intitulé commun en anglais"

msgid "title_2"
msgstr "Intitulé propre au partim (partie 2)"

msgid "title_proper_to_UE"
msgstr "Intitulé propre"

msgid "english_title_proper_to_UE"
msgstr "Intitulé propre en anglais"

msgid "title_in_english"
msgstr "Intitulé en anglais"

msgid "title_in_english_1"
msgstr "(partie 1 commune aux partims)"

msgid "title_in_english_2"
msgstr "(partie 2 propre au partim)"

msgid "LECTURING"
msgstr "Partie magistrale"

msgid "PRACTICAL_EXERCISES"
msgstr "Partie pratique"

msgid "lecturing"
msgstr "Cours magistral"

msgid "PE"
msgstr "TP"

msgid "SCHOOL"
msgstr "Ecole"

msgid "PLATFORM"
msgstr "Plateforme"

msgid "LOGISTICS_ENTITY"
msgstr "Entitée logistique"

msgid "organogram"
msgstr "Organigramme"

msgid "attached_to"
msgstr "Attachée à"

msgid "ACADEMIC_PARTNER"
msgstr "Partenaire académique"

msgid "INDUSTRIAL_PARTNER"
msgstr "Partenaire industriel"

msgid "SERVICE_PARTNER"
msgstr "Partenaire de service"

msgid "COMMERCE_PARTNER"
msgstr "Partenaire commercial"

msgid "PUBLIC_PARTNER"
msgstr "Partenaire public"

msgid "requirement_entity"
msgstr "Entité resp. cahier de charges"

msgid "requirement_entity_small"
msgstr "Ent. charge"

msgid "allocation_entity"
msgstr "Entité resp. de l'attribution"

msgid "allocation_entity_small"
msgstr "Ent. attrib."

msgid "with_entity_subordinated_small"
msgstr "Avec ent. subord."

msgid "additional_requirement_entity"
msgstr "Entité resp. cahier de charges complémentaire"

msgid "additional_requirement_entity_1"
msgstr "Entité resp. cahier de charges complémentaire 1"

msgid "additional_requirement_entity_2"
msgstr "Entité resp. cahier de charges complémentaire 2"

msgid "academic_end_year"
msgstr "Anac de fin"

msgid "academic_start_year"
msgstr "Anac de début"

msgid "organization_name"
msgstr "Nom"

msgid "partial"
msgstr "Q1"

msgid "remaining"
msgstr "Q2"

msgid "partial_remaining"
msgstr "Q1&2"

msgid "partial_or_remaining"
msgstr "Q1|2"

msgid "volume_partial"
msgstr "Vol. Q1"

msgid "volume_remaining"
msgstr "Vol. Q2"

msgid "quadrimester"
msgstr "Quadrimestre"

msgid "composition"
msgstr "Composition"

msgid "real_classes"
msgstr "Classes effectives"

msgid "lu_usage"
msgstr "Utilisation par les UE"

msgid "academic_years"
msgstr "Années académiques"

msgid "from"
msgstr "De"

msgid "to"
msgstr "à"

msgid "since"
msgstr "Depuis"

msgid "editing"
msgstr "Edition"

msgid "component"
msgstr "Composant"

msgid "used_by"
msgstr "Utilisation par l'unité d'enseignement"

msgid "offers_enrollments"
msgstr "Inscriptions aux formations"

msgid "learning_units_enrollments"
msgstr "Inscription aux unités d'enseignement"

msgid "exams_enrollments"
msgstr "Inscription aux examens"

msgid "average"
msgstr "Moyenne"

msgid "global_average"
msgstr "Moyenne générale"

msgid "result"
msgstr "Résultat"

msgid "enrollment_date"
msgstr "Date d'inscription"

msgid "students_title"
msgstr "Etudiants"

msgid "student_title"
msgstr "Etudiant"

msgid "classe"
msgstr "Classe"

msgid "localization"
msgstr "Localisation"

msgid "internship_subtype"
msgstr "Sous-type de stage"

msgid "part1"
msgstr "partie 1"

msgid "part2"
msgstr "partie 2"

msgid "create_learning_unit"
msgstr "Création d'une unité d'enseignement"

msgid "existed_acronym"
msgstr "Code a déjà existé pour "

msgid "existing_acronym"
msgstr "Code déjà existant en "

msgid "invalid_acronym"
msgstr "Code non valide"

msgid "acronym_rules"
msgstr "Code composé de:\n"
       "site: 1 lettre\n"
       "partie alphabétique: 2 à 4 lettres\n"
       "partie numérique: 4 chiffres"

msgid "end_year_title"
msgstr "Année de fin"

msgid "active_title"
msgstr "Actif"

msgid "titles"
msgstr "Intitulés"

msgid "fixtures_build"
msgstr "Créer des fixtures anonymisées"

msgid "desc_lnk_fixtures_build"
msgstr "Crée un fichier json avec des fixtures anonymisées"

msgid "partial_volume_1"
msgstr "Volume Q1"

msgid "partial_volume_2"
msgstr "Volume Q2"

msgid "partial_volume_1Q"
msgstr "Q1"

msgid "partial_volume_2Q"
msgstr "Q2"

msgid "planned_classes"
msgstr "Classes prévues"

msgid "planned_classes_pc"
msgstr "C.P."

msgid "total_volume_voltot"
msgstr "Vol.tot"

msgid "volumes_management"
msgstr "Gestion des volumes horaires"

msgid "volumes_validation_success"
msgstr "Les données entrées respectent les règles de calculs des volumes horaires."

msgid "end_date_gt_begin_date"
msgstr "L'année de fin doit etre égale ou supérieur à l'année de départ"

msgid "session_title"
msgstr "Session dérogation"

msgid "remarks_title"
msgstr "Remarques"

msgid "faculty_remark"
msgstr "Remarque de faculté"

msgid "other_remark"
msgstr "Autre remarque"

msgid "new_learning_unit"
msgstr "Nouvelle UE"

msgid "previous"
msgstr "Précédent"

msgid "next"
msgstr "Suivant"

msgid "learning_location"
msgstr "Lieu d'enseignement"

msgid "NON_ACADEMIC"
msgstr "Non academique autre"

msgid "NON_ACADEMIC_CREF"
msgstr "Non académique CREF"

msgid "ACADEMIC"
msgstr "Académique"

msgid "ACTIVE"
msgstr "Actif"

msgid "INACTIVE"
msgstr "Inactif"

msgid "RE_REGISTRATION"
msgstr "Actif uniquement pour des réinscriptions"

msgid "OPTIONAL"
msgstr "Optionnel"

msgid "NO_PRINT"
msgstr "Pas d'impression"

msgid "IN_HEADING_2_OF_DIPLOMA"
msgstr "Dans rubrique 2 du diplôme"

msgid "IN_EXPECTED_FORM"
msgstr "Sous forme d'attendu"

msgid "FEE_1"
msgstr "Rôle"

msgid "FEE_2"
msgstr "Rôle + examen"

msgid "FEE_3"
msgstr "AESS, CAPAES ou fin de cycle"

msgid "FEE_4"
msgstr "Minerval sans examen"

msgid "FEE_5"
msgstr "Minerval complet"

msgid "FEE_6"
msgstr "certificat universitaire"

msgid "FEE_7"
msgstr "Master complémentaire spécialisation médicale"

msgid "FEE_8"
msgstr "Concours d’accès"

msgid "FEE_10"
msgstr "10 CU 30 crédits"

msgid "FEE_11"
msgstr "11 Certificat compétence méd"

msgid "FEE_12"
msgstr "12 Offres ISA : 12BA et 21MS"

msgid "FEE_13"
msgstr "13 Offres ISA : 13BA et 22MS"

msgid "DAILY"
msgstr "Horaire de jour"

msgid "SHIFTED"
msgstr "Horaire décalé"

msgid "ADAPTED"
msgstr "Horaire adapté"

msgid "academic_calendar_type"
msgstr "Type d'événement"

msgid "DELIBERATION"
msgstr "Délibération"

msgid "DISSERTATION_SUBMISSION"
msgstr "Soumission de mémoires"

msgid "EXAM_ENROLLMENTS"
msgstr "Inscription aux examens"

msgid "SCORES_EXAM_DIFFUSION"
msgstr "Diffusion des notes d'examen"

msgid "SCORES_EXAM_SUBMISSION"
msgstr "Soumission des feuilles de note"

msgid "TEACHING_CHARGE_APPLICATION"
msgstr "Application pour charges d'enseignement"

msgid "field_is_required"
msgstr "Ce champ est obligatoire."

msgid "associated_entity"
msgstr "Les entités associées"

msgid "LU_WARNING_INVALID_ACRONYM"
msgstr "Si l'acronym est introduit, il doit au minimum faire 3 caractères"

msgid "title_in_french"
msgstr "Intitulé en français"

msgid "schedule_type"
msgstr "Type horaire"

msgid "enrollment_campus"
msgstr "Lieu d'inscription"

msgid "other_campus_activities"
msgstr "Activités sur d'autres sites"

msgid "unspecified"
msgstr "Indéterminé"

msgid "university_certificate"
msgstr "Certificat universitaire"

msgid "studies_domain"
msgstr "Domaine d'études"

msgid "primary_language"
msgstr "Langue principale"

msgid "other_language_activities"
msgstr "Activité dans d'autres langues"

msgid "funding"
msgstr "Finançable"

msgid "funding_cud"
msgstr "Financement coopération internationale CCD/CUD"

msgid "funding_direction"
msgstr "Orientation de financement"

msgid "cud_funding_direction"
msgstr "Orientation coopération internationale CCD/CUD"

msgid "active_status"
msgstr "Actif"

msgid "partial_deliberation"
msgstr "Sous-épreuve"

msgid "admission_exam"
msgstr "Concours"

msgid "academic_type"
msgstr "Nature"

msgid "keywords"
msgstr "Mots clés"

msgid "training_type"
msgstr "Type de formation"

msgid "QUADRIMESTER"
msgstr "Quadrimestre(s)"

msgid "TRIMESTER"
msgstr "Trimestre(s)"

msgid "MONTH"
msgstr "Mois"

msgid "WEEK"
msgstr "Semaine(s)"

msgid "DAY"
msgstr "Jour(s)"

msgid "administration_entity"
msgstr "Entité d'administration"

msgid "management_entity"
msgstr "Entité académique"

msgid "enrollment_enabled"
msgstr "Inscriptible"

msgid "formations"
msgstr "Formations"

msgid "formations_lnk"
msgstr "Formations"

msgid "desc_lnk_formations"
msgstr "Organisation des formations"

msgid "education_groups"
msgstr "Organisations de formations"

msgid "entity_management"
msgstr "Fac. gestion"

msgid "of_category"
msgstr "Type d'organisation de formation"

msgid "activity_search"
msgstr "Unités d'enseignement"

msgid "service_course_search"
msgstr "Cours de service"

msgid "TRAINING"
msgstr "Formation"

msgid "MINI_TRAINING"
msgstr "Mini formation"

msgid "GROUP"
msgstr "Groupement"

msgid "PRIMARY_LANGUAGE"
msgstr "Langue principale"

msgid "OR"
msgstr "Ou"

msgid "AND"
msgstr "Et"

msgid "language_association"
msgstr "Opérateur langues principales"

msgid "prolong_or_create_learning_unit_message"
msgstr "<p>Le <b>sigle</b> utilisé est <b>déjà existant</b>.</p>"
       "<p>Vous avez le choix entre :"
       "<ul><li>soit <b>créer</b> une nouvelle UE qui reprendra ce sigle </li>"
       "<li>soit <b>prolonger</b> l'unité d'enseignement de même sigle </li></ul></p>"

msgid "confirm_your_action"
msgstr "Confirmer votre action."

msgid "create"
msgstr "Créer"

msgid "prolong"
msgstr "Prolonger"

msgid "diplomas_certificates"
msgstr "Diplômes /  Certificats"

msgid "diploma_title"
msgstr "Intitulé du diplôme/du certificat"

msgid "professionnal_title"
msgstr "Titre professionnel"

msgid "university_certificate_desc"
msgstr "Mène à diplôme/à certificat"

msgid "program_coorganization"
msgstr "Programme co-organisés avec d'autres institutions"

msgid "for_all_students"
msgstr "Pour tous les étudiants"

msgid "diploma"
msgstr "Diplôme"

msgid "UNIQUE"
msgstr "Diplôme unique"

msgid "SEPARATE"
msgstr "Diplôme séparé"

msgid "NOT_CONCERNED"
msgstr "Non concerné"

msgid "organization_address_save_error"
msgstr "Impossible d'enregistrer l'adresse de l'organisation"

msgid "i_confirm"
msgstr "Oui, je confirme."

msgid "msg_warning_delete_learning_unit"
msgstr "Cette opération est <strong>permanente</strong> et ne peut pas être défaite. Vous perdrez à jamais"
       " les données liées à l'UE <strong>%s</strong>."

msgid "The learning unit %(acronym)s has been successfully deleted for all years."
msgstr "L'unité d'enseignement %(acronym)s a été supprimée avec succès pour toutes les années."

msgid "cannot_delete_learning_unit_year"
msgstr "L’UE <strong>%(learning_unit)s</strong> dont vous demandez la suppression à partir de l’année %(year)s fait l’objet des liens suivants à supprimer au préalable :"

msgid "cannot_delete_learning_unit"
msgstr "L’UE <strong>%(learning_unit)s</strong> dont vous demandez la suppression fait l’objet des liens suivants à supprimer au préalable :"

msgid "There is %(count)d enrollments in %(subtype)s %(acronym)s for the year %(year)s"
msgstr "%(subtype)s %(acronym)s fait l’objet de %(count)d inscription(s) l’année %(year)s"

msgid "%(subtype)s %(acronym)s is assigned to %(tutor)s for the year %(year)s"
msgstr "%(subtype)s %(acronym)s est attribué(e) à %(tutor)s l’année %(year)s"

msgid "%(subtype)s %(acronym)s is assigned to the assistant %(assistant)s for the year %(year)s"
msgstr "%(subtype)s %(acronym)s est attribué(e) à l'assistant %(assistant)s l'année %(year)s"

msgid "lu_included_in_group"
msgstr "%(subtype)s %(acronym)s est repris dans le groupement %(group)s l’année %(year)s"

msgid "The learning unit %(acronym)s is related to the internship speciality %(speciality)s"
msgstr "L'unité d'enseignement %(acronym)s est liée à la spécialité de stage %(speciality)s"

msgid "%(subtype)s %(acronym)s has been deleted for the year %(year)s"
msgstr "%(subtype)s %(acronym)s a été supprimé(e) pour l'année %(year)s"

msgid "The class %(acronym)s has been deleted for the year %(year)s"
msgstr "La classe %(acronym)s a été supprimé(e) pour l'année %(year)s"

msgid "the partim"
msgstr "le partim"

msgid "The partim"
msgstr "Le partim"

msgid "The learning unit"
msgstr "L'unité d'enseignement"

msgid "the learning unit"
msgstr "l'unité d'enseignement"

msgid "Delete from this academic year"
msgstr "Supprimer à partir de cette année académique"

msgid "Delete the learning unit for all academic years"
msgstr "Supprimer l'unité d'enseignement pour toutes les années académiques"

msgid "You asked the deletion of the learning unit %(acronym)s from the year %(year)s"
msgstr "Vous avez demandé la suppression de l'unité d'enseignement %(acronym)s à partir de l'année %(year)s"

msgid "publish_attribution_to_portal"
msgstr "Publication des attributions sur Osis-Portal"

msgid "RESEVED_FOR_INTERNS"
msgstr "Réservé aux internes"

msgid "OPEN_FOR_EXTERNS"
msgstr "Ouvert aux externes"

msgid "EXCEPTIONAL_PROCEDURE"
msgstr "Procédure exceptionnelle"

msgid "VACANT_NOT_PUBLISH"
msgstr "Vacant à ne pas publier"

msgid "DO_NOT_ASSIGN"
msgstr "A ne pas attribuer"

msgid "folder"
msgstr "Dossier"

msgid "introduced_by"
msgstr "Introduit par"

msgid "the"
msgstr "Le"

msgid "proposal_management"
msgstr "Gestion de la proposition"

msgid "category"
msgstr "Catégorie"

msgid "PRESIDENT"
msgstr "Président"

msgid "SECRETARY"
msgstr "Secrétaire"

msgid "SIGNATORY"
msgstr "Signataire"

msgid "administrative_data"
msgstr "Données administratives"

msgid "jury"
msgstr "Jury"

msgid "signatory_qualification"
msgstr "Qualification du signataire"

msgid "course_enrollment"
msgstr "Inscription aux cours"

msgid "marks_presentation"
msgstr "Remise des notes"

msgid "dissertation_presentation"
msgstr "Remise du mémoire"

msgid "scores_diffusion"
msgstr "Diffusion des notes"

msgid "session"
msgstr "session"

msgid "at"
msgstr "à"

msgid "learning_unit_years_to_delete"
msgstr "Vous êtes sur le point de supprimer définitivement les UE suivantes"

msgid "type_must_be_full"
msgstr "Le type de l'unité d'enseignement doit être complet."

msgid "learning_unit_type_is_not_internship"
msgstr "L'unité d'enseignement n'est pas de type stage."

msgid "CREATION"
msgstr "Création"

msgid "MODIFICATION"
msgstr "Modification"

msgid "TRANSFORMATION"
msgstr "Transformation"

msgid "TRANSFORMATION_AND_MODIFICATION"
msgstr "Transformation et modification"

msgid "SUPPRESSION"
msgstr "Suppression"

msgid "CENTRAL"
msgstr "Central"

msgid "SUSPENDED"
msgstr "Suspendu"

msgid "ACCEPTED"
msgstr "Accepté"

msgid "REFUSED"
msgstr "Refusé"

msgid "success_modification_proposal"
msgstr "Une proposition de modification de type {} a été faite pour l'unité d'enseignement {}."

msgid "proposal_edited_successfully"
msgstr "Proposition modifiée avec succès"

msgid "proposals_cancelled_successfully"
msgstr "Propositions annulées avec succès"

msgid "proposals_consolidated_successfully"
msgstr "Propositions consolidées avec succès"

msgid "content"
msgstr "Contenu"

msgid "code_scs"
msgstr "Code SCS"

msgid "title_code_formation"
msgstr "Intitulé / Code OF"

msgid "absolute_credits"
msgstr "Crédits abs."

msgid "relative_target_credits"
msgstr "Créd. cible rel."

msgid "min_credits"
msgstr "Créd. min."

msgid "max_credits"
msgstr "Créd. max."

msgid "mandatory"
msgstr "Oblig."

msgid "block"
msgstr "Bloc"

msgid "current_order"
msgstr "Ordre présent"

msgid "sessions_derogation"
msgstr "Sessions en dérogation"

msgid "own_comment"
msgstr "Commentaire propre"

msgid "SESSION_1"
msgstr "1"

msgid "SESSION_2"
msgstr "2"

msgid "SESSION_3"
msgstr "3"

msgid "SESSION_1_2"
msgstr "12"

msgid "SESSION_1_3"
msgstr "13"

msgid "SESSION_2_3"
msgstr "23"

msgid "SESSION_1_2_3"
msgstr "123"

msgid "SESSION_UNDEFINED"
msgstr "Session indéfinie"

msgid "SESSION_PARTIAL_2_3"
msgstr "p23"

msgid "Put in proposal"
msgstr "Mettre en proposition"

msgid "Put in suppression proposal"
msgstr "Mettre en proposition de suppression"

msgid "Proposal for modification"
msgstr "Proposition de modification"

msgid "End of teaching"
msgstr "Fin d'enseignement"

msgid "academic_entity_small"
msgstr "Ent. académique"

msgid "academic_entity"
msgstr "Entité académique"

msgid "folder_number"
msgstr "Dossier n°{}"

msgid "produce_xls_lus"
msgstr "Les unités d'enseignement"

msgid "%(date)s must be set within %(start_date)s and %(end_date)s"
msgstr "%(date)s doit être comprise entre %(start_date)s et %(end_date)s"

msgid "Cancel the proposal"
msgstr "Annuler la proposition"

msgid "Edit the proposal"
msgstr "Editer la proposition"

msgid "Consolidate the proposal"
msgstr "Consolider la proposition"

msgid "msg_confirm_cancel_proposal"
msgstr "Etes-vous certain de vouloir annuler la proposition ?"

msgid "The administrative data has been successfully modified"
msgstr "Les données administratives ont été sauvées avec succès"

msgid "vacant"
msgstr "Vacant"

msgid "team_management"
msgstr "Gestion par équipe"

msgid "type_declaration_vacant"
msgstr "Décision"

msgid "procedure"
msgstr "Procédure"

msgid "educational_information_management"
msgstr "Gestion des informations pédagogiques"

msgid "SUMMARY_COURSE_SUBMISSION"
msgstr "Soumission des résumés de cours"

msgid "INTERNAL_TEAM"
msgstr "Interne/Equipe"

msgid "substitute"
msgstr "Suppléé"

msgid "not_end_year"
msgstr "pas de fin prévue"

msgid "Modify"
msgstr "Modifier"

msgid "Edit learning unit end date"
msgstr "Modifier la date de fin de l'unité d'enseignement"

msgid "Modify end date"
msgstr "Modifier la date de fin"

msgid "partim"
msgstr "Partim"

msgid "partim_character_rules"
msgstr "Identifiant partim: 1 lettre ou 1 chiffre"

msgid "invalid_partim_character"
msgstr "Caractère déjà utilisé"

msgid "learning_unit_successfuly_created"
msgstr "Unité d'enseignement <a href='%(link)s'> %(acronym)s (%(academic_year)s) </a> créée avec succès."

msgid "learning_unit_successfuly_deleted"
msgstr "Unité d'enseignement {acronym} ({academic_year}) supprimée avec succès."

msgid "learning_unit_creation_academic_year_max_error"
msgstr "Impossible de créer une UE dont l'année académique est supérieure à {}."

msgid "parent_greater_than_partim"
msgstr "L'année de fin selectionnée (%(partim_end_year)s) est plus grande que l'année de fin du parent %(lu_parent)s"

msgid "learning_unit_created"
msgstr "L'unité d'enseignement %(learning_unit)s créée pour l'année academique %(academic_year)s"

msgid "learning_unit_updated"
msgstr "Unité d'enseignement {acronym} mise à jour avec succès"

msgid "partim_greater_than_parent"
msgstr "L'unité d'enseignement %(learning_unit)s a un partim %(partim)s avec une année de fin plus grande que %(year)s"

msgid "remark"
msgstr "Remarque"

msgid "remark_english"
msgstr "Remarque en anglais"

msgid "Ensure this value is less than %(limit_value)s."
msgstr "Assurez-vous que cette valeur est inférieure à %(limit_value)s."

msgid "Ensure this value is greater than %(limit_value)s."
msgstr "Assurez-vous que cette valeur est supérieure à %(limit_value)s."

msgid "Entity_not_exist"
msgstr "L'entité %(entity_acronym)s n'existe pas pour l'année académique sélectionnée %(academic_year)s"

msgid "Edit the learning unit"
msgstr "Modifier l'unité d'enseignement"

msgid "requirement_entity_end_date_too_short"
msgstr "La durée de vie de l'entité responsable cahier de charges est trop courte."

msgid "Requirement and allocation entities must be linked to the same faculty for this learning unit type."
msgstr "L'entité responsable du cahier de charges et celle d'attribution doivent appartenir à la même faculté pour ce type d'unité d'enseignement."

msgid "success_modification_learning_unit"
msgstr "L'unité d'enseignement a été modifiée."

msgid "error_modification_learning_unit"
msgstr "Erreur lors de la modification de l'unité d'enseignement."

msgid "cannot_set_internship_subtype_for_type_other_than_internship"
msgstr "Le sous-type de stage ne peut pas être séléctionnné pour un type d'unité d'enseignement autre que stage."

msgid "%(subtype)s %(acronym)s is in proposal for the year %(year)s"
msgstr "%(subtype)s %(acronym)s est en proposition pour l'année %(year)s"

msgid "volume_have_more_than_2_decimal_places"
msgstr "Le volume a plus de 2 décimales"

msgid "Site"
msgstr "Site"

msgid "proposal_type"
msgstr "Type proposition"

msgid "proposal_status"
msgstr "Etat proposition"

msgid "folder_entity"
msgstr "Sigle dossier"

msgid "proposals_search"
msgstr "Propositions"

msgid "folder_num"
msgstr "N° dossier"

msgid "ask_to_report_modification"
msgstr "Voulez-vous reporter les modifications faites pour les années suivantes ?"

msgid "proposal_learning_unit_successfuly_created"
msgstr "Proposition d'unité d'enseignement <a href='%(link)s'> %(acronym)s (%(academic_year)s) </a> créée avec succès."

msgid "new_learning_unit_proposal"
msgstr "Nouvelle proposition d'unité d'enseignement"

msgid "proposal_creation"
msgstr "Proposition de création"

msgid "proposal_update"
msgstr "Modification de proposition"

msgid "value_before_proposal"
msgstr "Valeur avant proposition"

msgid "entity_not_found"
msgstr "Entité non-trouvée.  Il y a peut-être une erreur dans les données"

msgid "min_for_field"
msgstr "Veuillez entrer une valeur supérieure ou égale à 0."

msgid "max_for_field"
msgstr "Veuillez entrer une valeur inférieur ou égale à 500."

msgid "force_state"
msgstr "Forcer l'état"

msgid "do_you_want_change_status_proposals"
msgstr "Voulez-vous changer le statut de ces propositions?"

msgid "are_you_sure_to_change_state_from"
msgstr "Êtes-vous sûr de vouloir changer l'état de"

msgid "must_set_common_title_or_specific_title"
msgstr "L'intitulé propre ou l'intitulé commun est requis."

msgid "learning_unit_in_proposal_cannot_save"
msgstr "L'unité d'enseignement %(luy)s est en proposition, impossible de sauvegarder le changement à partir de l'année %(academic_year)s"

msgid "in_proposal"
msgstr "En proposition"

msgid "by"
msgstr "Par"

msgid "summary_locked"
msgstr "mise-à-jour bloquée pour l'enseignant"

msgid "get_back_to_initial"
msgstr "Retour à l'état initial"

msgid "do_you_want_to_get_back_to_initial"
msgstr "Voulez-vous retourner à l'état initial?"

msgid "error_proposal_suppression_to_initial"
msgstr "Erreur lors du retour à l'initial. Une des propositions sélectionnées n'est pas de type SUPPRESSION. Rien n'a été fait"

msgid "error_proposal_no_data"
msgstr "Erreur lors du retour à l'initial. Aucune donnée sélectionnée valide"

msgid "msg_confirm_delete_luy"
msgstr "Etes-vous certain de vouloir supprimer définitivement cette unité d'enseignement ?"

msgid "already_existing_acronym"
msgstr "Sigle déjà existant"

msgid "The value of field '%(field)s' is different between year %(year)s - %(value)s and year %(next_year)s - %(next_value)s"
msgstr "La valeur du champ '%(field)s' différe entre l'année %(year)s - %(value)s et l'année %(next_year)s - %(next_value)s"

msgid "There is not the learning unit %(acronym)s - %(next_year)s"
msgstr "Il n'existe pas d'unité d'enseigmenent %(acronym)s - %(next_year)s"

msgid "The value of field '%(field)s' for the learning unit %(acronym)s (%(component_type)s) is different between year %(year)s - %(value)s and year %(next_year)s - %(next_value)s"
msgstr "La valeur du champ '%(field)s'de l'unité d'enseignement %(acronym)s (%(component_type)s) différe entre l'année %(year)s - %(value)s et l'année %(next_year)s - %(next_value)s"

msgid "There is not %(component_type)s for the learning unit %(acronym)s - %(year)s but exist in %(existing_year)s"
msgstr "Il n'y a pas de %(component_type)s pour l'unité d'enseignement %(acronym)s - %(year)s mais existe en %(existing_year)s"

msgid "Educational information opening"
msgstr "Ouverture informations pédagoqiques"

msgid "Educational information ending"
msgstr "Fermeture informations pédagoqiques"

msgid "official_title_proper_to_partim"
msgstr "Intitulé propre au partim"

msgid "official_english_title_proper_to_partim"
msgstr "Intitulé en anglais propre au partim"

msgid "Educational information submission dates updated"
msgstr "Date de soumission des informations pédagogiques mis à jour"

msgid "The credits value of the partim %(acronym)s is greater or equal than the credits value of the parent learning unit."
msgstr "Le nombre de crédits du partim %(acronym)s est supérieur ou égal à celui de l'unité d'enseignement parent"

msgid "The learning unit has been updated until %(year)s."
msgstr "L'unité d'enseignement a été modifiée jusqu'en %(year)s."

msgid "Prohibition to delete a learning unit before 2015."
msgstr "Interdiction de supprimer une unité d'enseignement avant 2015."

msgid "The entity '%(acronym)s' doesn't exist anymore in %(year)s"
msgstr "L'entité '%(acronym)s' n'existe plus en %(year)s"

msgctxt "teachingmaterial"
msgid "title"
msgstr "titre"

msgctxt "teachingmaterial"
msgid "mandatory"
msgstr "obligatoire"

msgid "Bibliography"
msgstr "Bibliographie"

msgid "bibliography"
msgstr "bibliographie"

msgid "Teaching material"
msgstr "Supports de cours"

msgid "Mobility"
msgstr "Mobilité"

msgid "updated"
msgstr "Mis à jour"

msgid "unupdated"
msgstr "Pas à jour"

msgid "summary_list"
msgstr "Statut des informations pédagogiques"

msgid "The periodicity of the parent and the partims do not match"
msgstr "La périodicité de l'UE parent et des partims est incompatible"

msgid "The parent is inactive and there is at least one partim active"
msgstr "L'UE parent est inactive et au moins un partim est actif"

msgid "This partim is active and the parent is inactive"
msgstr "Ce partim est actif alors que l'UE parent est inactive"

msgid "educational_information_update_reminder"
msgstr "Mail de rappel résumés"

msgid "do_you_want_to_sent_email"
msgstr "Voulez-vous envoyer un email de rappel?"

msgid "desc_mail_reminder"
msgstr "Envoyer un email de rappel pour la mise à jour des informations pédagogiques"

msgid "success_mail_reminder"
msgstr "Messages de rappel envoyés"

msgid "consolidate"
msgstr "Consolider"

msgid "do_you_want_to_consolidate"
msgstr "Voulez-vous consolider ?"

msgid "need_no_reminder"
msgstr "Pas besoin de rappel tout est en ordre"

msgid "Proposal %(acronym)s (%(academic_year)s) cannot be consolidated."
msgstr "Proposition %(acronym)s (%(academic_year)s) ne peut pas être consolidée."

msgid "Proposal %(acronym)s (%(academic_year)s) successfully consolidated."
msgstr "Proposition %(acronym)s (%(academic_year)s) consolidée avec succès."

msgid "Proposal %(acronym)s (%(academic_year)s) cannot be canceled."
msgstr "Proposition %(acronym)s (%(academic_year)s) ne peut pas être annulée."

msgid "Proposal %(acronym)s (%(academic_year)s) successfully canceled."
msgstr "Proposition %(acronym)s (%(academic_year)s) annulée avec succès"

msgid "A report has been sent."
msgstr "Un rapport a été envoyé."

msgid "Success"
msgstr "Succès"

msgid "Failure"
msgstr "Echec"

msgid "Remarks"
msgstr "Remarques"

msgid "Learning unit"
msgstr "Unité d'enseignement"

msgid "Research criteria"
msgstr "Critères de recherche"

msgid "The learning unit %(acronym)s is included in the following education groups"
msgstr "L'unité d'enseignement %(acronym)s est incluse dans les groupements suivants"

msgid "type_code_formation"
msgstr "Type d'OF"

msgid "absolute_and_relative_credits"
msgstr "Crédits<br>relatifs / absolus"

msgid "Proposal is neither accepted nor refused."
msgstr "La proposition n'est ni acceptée ni refusée."

msgid "learning_achievements"
msgstr "Acquis d'apprentissage"

msgid "up"
msgstr "Remonter"

msgid "down"
msgstr "Descendre"

msgid "learning_achievements_headline"
msgstr "A la fin de cette unité d'enseignement, l'étudiant est capable de:"

msgid "User %(person)s do not have rights on this proposal."
msgstr "L'utilisateur %(person)s ne dispose pas de droits sur cette proposition."

msgid "Enrollments to learning unit"
msgstr "Inscriptions à l'UE"

msgid "Training"
msgstr "Formation"

msgid "Enrollments to training"
msgstr "Inscrits à la formation"

msgid "Enrolled to learning unit"
msgstr "Inscrits à l'UE"

msgid "No proposals was selected."
msgstr "Aucune propositions n'a été sélectionnées."

msgid "Proposal %(acronym)s (%(academic_year)s) successfully changed state."
msgstr "Proposition %(acronym)s (%(academic_year)s) a changé d'état avec succès."

msgid "Proposal %(acronym)s (%(academic_year)s) cannot be changed state."
msgstr "Proposition %(acronym)s (%(academic_year)s) ne peut pas changer d'état."

msgid "cancellation"
msgstr "annulation"

msgid "consolidation"
msgstr ""

msgid "borrowed_course_search"
msgstr "Cours empruntés"

msgid "add_another"
msgstr "Ajouter un autre"

msgid "faculty_borrowing"
msgstr "Faculté emprunteuse"

msgid "The value of this attribute is inherited from the parent UE"
msgstr "La valeur de cet attribut est héritée de l'UE parent"

msgid "to_complete"
msgstr "A compléter"

msgid "The value of this attribute is not annualized"
msgstr "La valeur de cet attribut n'est pas annualisée"

msgid "start_year"
msgstr "Début"

msgid "produce_xls_attributions"
msgstr "Les unités d'enseignement et les attributions"

msgid "produce_xls_proposals"
msgstr "Xls avec les propositions"

msgid "proposal_date"
msgstr "Date proposition"

msgid "search_type"
msgstr "Type de recherche"

msgid "The linked %(entity)s does not exist at the start date of the academic year linked to this learning unit"
msgstr "L'%(entity)s liée n'existe pas à la date de début de l'année académique liée à cette unité d'enseignement"

msgid "COURSE_ENROLLMENT"
msgstr "Inscription aux cours"

msgid "vol_global"
msgstr "Vol. global"

msgid "volume_global"
msgstr "volume total global"

msgid "Vol. annual"
msgstr "Vol. annuel"

msgid "Volume annual"
msgstr "Volume annuel"

msgid "missing_internship_subtype"
msgstr "Il est nécessaire d'indiquer le sous-type de stage"

msgid "Consistency error in %(academic_year)s : %(error)s"
msgstr "Erreur de consistance en %(academic_year)s : %(error)s"

msgid "%(col_name)s has been already modified. ({%(new_value)s} instead of {%(current_value)s})"
msgstr "%(col_name)s a déjà été modifié. ({%(new_value)s} à la place de {%(current_value)s})"

msgid "external_code"
msgstr "Code local"

msgid "Proposals"
msgstr "Propositions"

msgid "learning_units_and_attributions_filename"
msgstr "unites_enseignements_et_attributions"

msgid "attribution_list"
msgstr "Liste d'attributions"

msgid "List_proposals"
msgstr "Liste de propositions"

msgid "List_activities"
msgstr "Liste d'activités"

msgid "learning_units_filename"
msgstr "unite_enseignements"

msgid "new_external_learning_unit"
msgstr "Nouvelle UE externe"

msgid "external"
msgstr "Externe"

msgid "comment_title"
msgstr "Commentaire"

msgid "requesting_entity"
msgstr "Entité demandeuse"

msgid "local_credits"
msgstr "Crédits locaux"

msgid "warnigns_detected"
msgstr "Nous avons détecté des incohérences dans les données suivantes :"

msgid "Volumes are inconsistent"
msgstr "Les volumes sont inconsistants"

msgid "planned classes cannot be 0"
msgstr "le nombre de classes prévues ne peut être 0"

msgid "Vol_tot is not equal to vol_q1 + vol_q2"
msgstr "Le volume total doit être égal à la somme des volumes de Q1 et de Q2"

msgid "Vol_global is not equal to Vol_tot * planned_classes"
msgstr "Le volume global doit être égal au volume annuel multiplié par le nombre de classes"

msgid "At least a partim volume value is greater than corresponding volume of parent"
msgstr "Au moins une valeur de volume d'un partim est supérieure à celle du volume correspondant du parent"

msgid "url of the learning unit"
msgstr "URL de l'unité d'enseignement"

msgid "professional_integration"
msgstr "Intégration professionnelle"

msgid "external_search"
msgstr "UE externes"

msgid "formerly"
msgstr "Anciennement"

msgid "title_1_in_english"
msgstr "Intitulé commun aux partims (partie 1) en anglais"

msgid "title_2_in_english"
msgstr "Intitulé propre au partim (partie 2) en anglais"

msgid "Manage volumes"
msgstr "Gérer les volumes"

msgid "New external learning unit"
msgstr "Nouvelle unité d'enseignement externe"

msgid "New partim"
msgstr "Nouveau partim"

msgid "middle_name"
msgstr "Deuxième nom"

msgid "Select the missing term for the offer"
msgstr "Sélectionner le terme manquant de l'offre"

msgid "Remove the term"
msgstr "Supprimer un terme"

msgid "Do you want to remove this term?"
msgstr "Êtes-vous certain de supprimer ce terme de l'offre ?"

msgid "Sorry but you can not remove the term of an offer"
msgstr "Désolé mais vous ne pouvez pas supprimer le terme d'une offre"

msgid "Do you want to remove the term?"
msgstr "Voulez-vous supprimer le terme ?"

msgid "Export"
msgstr "Exporter"

msgid "produce_xls_lus_desc"
msgstr "Produire un fichier Excel avec la liste des unités d'enseignement"

msgid "produce_xls_attributions_desc"
msgstr "Produire un fichier Excel avec la liste des unités d'enseignement et les attributions"

msgid "hourly volume total annual"
msgstr "volume horaire total annuel"

msgid "hourly volume partial q1"
msgstr "volume horaire partiel q1"

msgid "hourly volume partial q2"
msgstr "volume horaire partiel q2"

msgid "volume declared vacant"
msgstr "volume déclaré vacant"

msgid "Xls with education groups"
msgstr "Xls avec les formations"

msgid "education_groups_filename"
msgstr "formations"

msgid "list_education_groups"
msgstr "Liste d'organisations de formation"

msgid "Q1 and Q2"
msgstr "Q1 et Q2"

msgid "Q1 or Q2"
msgstr "Q1 ou Q2"

msgid "New Education Group"
msgstr "Nouveau Groupement"

msgid "The repartition volume of %(col_name)s has been already modified. ({%(new_value)s} instead of {%(current_value)s})"
msgstr "La répartition de volume de %(col_name)s a déjà été modifiée. ({%(new_value)s} a la place de {%(current_value)s})"

msgid "untyped"
msgstr "Non-typée"

msgid "validity"
msgstr "validité"

msgid "Education group year <a href='%(link)s'> %(acronym)s (%(academic_year)s) </a> successfuly created."
msgstr "Formation <a href='%(link)s'> %(acronym)s (%(academic_year)s) </a> créée avec succès."

msgid "minimum credits"
msgstr "crédits minimum"

msgid "maximum credits"
msgstr "crédits maximum"

msgid "EDUCATION_GROUP_EDITION"
msgstr "Edition programme"

msgid "The learning unit %(acronym)s is not included in any education group"
msgstr "L'unité d'enseignement %(acronym)s n'est incluse dans aucun groupement"

msgid "No enrollment for this learning unit"
msgstr "Il n'y a aucune inscription pour cette unité d'enseignement"

msgid "Changed"
msgstr "Modification apportée"

msgid "Other teacher(s)"
msgstr "Autre(s) enseignant(s)"

msgid "Summary responsible(s)"
msgstr "Responsable(s) des informations"

msgid "The annual volume must be equal to the sum of the volumes Q1 and Q2"
msgstr "Le volume annuel doit être égal à la somme des volumes Q1 et Q2"

msgid "The global volume corresponding to the product of the annual volume and the number of planned classes must be equal to the sum of the volumes for each entity"
msgstr "Le volume global correspondant au volume annuel multiplié par le nombre de classes doit être égal à la somme des volumes pour chaque entité"

msgid "This partim is %(partim_periodicity)s and the parent is %(parent_periodicty)s"
msgstr "Ce partim est %(partim_periodicity)s alors que l'UE parent est %(parent_periodicty)s"

msgid "The parent is %(parent_periodicty)s and there is at least one partim which is not %(parent_periodicty)s"
msgstr "L'UE parent est %(parent_periodicty)s et au moins un partim n'est pas %(parent_periodicty)s"

msgid "Admission Conditions for Bachelors"
msgstr "Conditions d'admissions pour Bacheliers"

msgid "Alert Message"
msgstr "Message d'alerte"

msgid "Free Text"
msgstr "Zone libre"

msgid "University Bachelors"
msgstr "Bacheliers universitaires"

msgid "Diploma"
msgstr "Diplôme"

msgid "Conditions"
msgstr "Conditions"

msgid "Access"
msgstr "Accès"

msgid "Actions"
msgstr "Actions"

msgid "UCL Bachelors"
msgstr "Bacheliers UCL"

msgid "Others Bachelors of the French speaking Community of Belgium"
msgstr "Autres bacheliers de la Communauté française de Belgique"

msgid "Bachelors of the Dutch speaking Community of Beligum"
msgstr "Bachelier de la Communauté flamande de Belgique"

msgid "Foreign Bachelors"
msgstr "Bacheliers étrangers"

msgid "Non university Bachelors"
msgstr "Bacheliers non universitaires"

msgid "Holders of a 2nd cycle University degree"
msgstr "Diplômés du 2° cycle universitaire"

msgid "Holders of a non-University 2nd cycle degree"
msgstr "Diplômés de 2° cycle non universitaire"

msgid "Adults taking up their university training"
msgstr "Adultes en reprise d'études"

msgid "Personalized access"
msgstr "Accès personnalisé"

msgid "Admission and Enrolment Procedures for general registration"
msgstr "Procédures d'admission et d'inscription"

msgid "Modify text"
msgstr "Modifier un texte"

msgid "Add a new line"
msgstr "Ajouter une nouvelle ligne"

msgid "Modify an existing line"
msgstr "Modifier une ligne existante"

<<<<<<< HEAD
msgid "Are you sure you want to delete %(education_group_year)s?"
msgstr "Êtes-vous sûr·e que vous voulez supprimer %(education_group_year)s?"
=======
msgid "You are not summary responsible for this learning unit."
msgstr "Vous n'êtes pas responsable des informations pédagogiques pour cette unité d'enseignement."

msgid "The learning unit is not summary editable."
msgstr "La mise-à-jour des informations pédagogiques est bloqué pour cette unité d'enseignement."

msgid "Not in period to edit educational information."
msgstr "Vous n'êtes pas en période d'édition des informations pédagogiques."
>>>>>>> d93a31b4
<|MERGE_RESOLUTION|>--- conflicted
+++ resolved
@@ -3131,10 +3131,9 @@
 msgid "Modify an existing line"
 msgstr "Modifier une ligne existante"
 
-<<<<<<< HEAD
 msgid "Are you sure you want to delete %(education_group_year)s?"
 msgstr "Êtes-vous sûr·e que vous voulez supprimer %(education_group_year)s?"
-=======
+
 msgid "You are not summary responsible for this learning unit."
 msgstr "Vous n'êtes pas responsable des informations pédagogiques pour cette unité d'enseignement."
 
@@ -3142,5 +3141,4 @@
 msgstr "La mise-à-jour des informations pédagogiques est bloqué pour cette unité d'enseignement."
 
 msgid "Not in period to edit educational information."
-msgstr "Vous n'êtes pas en période d'édition des informations pédagogiques."
->>>>>>> d93a31b4
+msgstr "Vous n'êtes pas en période d'édition des informations pédagogiques."