--- conflicted
+++ resolved
@@ -2818,10 +2818,8 @@
 msgid "absolute_and_relative_credits"
 msgstr "Crédits relatifs / absolus"
 
-<<<<<<< HEAD
 msgid "Proposal is neither accepted nor refused."
 msgstr "La proposition n'est ni acceptée ni refusée."
-=======
+
 msgid "learning_achievements"
-msgstr "Acquis d'apprentissage"
->>>>>>> 3c3eb5b0
+msgstr "Acquis d'apprentissage"