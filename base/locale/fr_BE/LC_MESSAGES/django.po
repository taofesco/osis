# SOME DESCRIPTIVE TITLE.
# Copyright (C) YEAR THE PACKAGE'S COPYRIGHT HOLDER
# This file is distributed under the same license as the PACKAGE package.
# FIRST AUTHOR <EMAIL@ADDRESS>, YEAR.
#
msgid ""
msgstr ""
"Project-Id-Version: PACKAGE VERSION\n"
"Report-Msgid-Bugs-To: \n"
"POT-Creation-Date: 2016-04-22 15:14+0200\n"
"PO-Revision-Date: YEAR-MO-DA HO:MI+ZONE\n"
"Last-Translator: FULL NAME <EMAIL@ADDRESS>\n"
"Language-Team: LANGUAGE <LL@li.org>\n"
"Language: \n"
"MIME-Version: 1.0\n"
"Content-Type: text/plain; charset=UTF-8\n"
"Content-Transfer-Encoding: 8bit\n"

msgid "Create a xls file while activity\\"
msgstr ""

msgid "Get xls"
msgstr ""

msgid "ID"
msgstr "ID"

msgid "Legend : values allowed for 'justification'"
msgstr ""

msgid "Line"
msgstr "Ligne"

msgid "Note already submitted"
msgstr ""

msgid "OSIS"
msgstr "OSIS"

msgid "Print scores for all activities"
msgstr ""

msgid "Save"
msgstr ""

msgid "absent"
msgstr "Absent"

msgid "absent_pdf_legend"
msgstr "A=Absent"

msgid "academic_calendar"
msgstr "Calendrier académique"

msgid "academic_year_small"
msgstr "Anac."

msgid "academic_calendar_management"
msgstr "Gestion du calendrier académique"

msgid "academic_calendar_offer_year_calendar_end_date_error"
msgstr "La date de fermeture de '%s' du calendrier académique ne peut pas être inférieure au %s "
       "(date de fin de '%s' du programme '%s')"

msgid "academic_calendar_offer_year_calendar_start_date_error"
msgstr "La date d'ouverture de l'encodage des notes du calendrier académique ne peut pas être supérieure au %s "
       "(date de début de l'encodage des notes du programme '%s')"

msgid "academic_calendars"
msgstr "Calendriers académique"

msgid "academic_year_not_exist"
msgstr "L'année académique (%d) n'existe pas"

msgid "acces_denied"
msgstr "Accès refusé!"

msgid "acronym"
msgstr "Sigle"

msgid "activity"
msgstr "Activité"

msgid "activity_code"
msgstr "Activité"

msgid "activity_not_exit"
msgstr "L'activité %s n'existe pas"

msgid "add"
msgstr "Ajouter"

msgid "add_an_address_to_the_organization"
msgstr "Ajouter une adresse à l'organisation"

msgid "address(ses)"
msgstr "Adresse(s)"

msgid "addresses"
msgstr "Adresses"

msgid "administration"
msgstr "Administration"

msgid "after_submission_a_message_must_be_sent"
msgstr "Si un encodage est soumis , um message est envoyé au professeur de ce cours"

msgid "all"
msgstr "Tout"

msgid "application_management"
msgstr "Gestion de l'application"

msgid "are_you_sure"
msgstr "Êtes-vous sûr·e?"

msgid "assistants"
msgstr "Assistants"

msgid "attributions"
msgstr "Attributions"

msgid "authorized_decimal_for_this_activity"
msgstr "Les notes décimales sont autorisées pour ce cours"

msgid "bachelor"
msgstr "Bachelier"

msgid "back"
msgstr "Retour"

msgid "begin_date_lt_end_date"
msgstr "La date de début doit etre égale ou inferieure à la date de fin"

msgid "birth_date"
msgstr "Date de naissance"

msgid "btn_messages_history_search"
msgstr "Recherche dans l'historique des messages"

msgid "btn_send_message_again_title"
msgstr "Réenvoie le message au destinataire"

msgid "by_learning_unit"
msgstr "Par unité d'enseignement"

msgid "by_specific_criteria"
msgstr "Par critère spécifique"

msgid "cancel"
msgstr "Annuler"

msgid "catalogue"
msgstr "Catalogue de formation"

msgid "chair_of_the_exam_board"
msgstr "Président du jury"

msgid "cheating_pdf_legend"
msgstr "T=Tricherie"

msgid "unjustified_absence_export_legend"
msgstr "S=Absence injustifiée"

msgid "justified_absence_export_legend"
msgstr "M=Absence justifiée"

msgid "attached_entities"
msgstr "Entités attachées"

msgid "choose_file"
msgstr "Parcourir"

msgid "city"
msgstr "Ville"

msgid "close"
msgstr "Fermer"

msgid "closed"
msgstr "Fermé"

msgid "code"
msgstr "Code"

msgid "compare"
msgstr "Comparer"

msgid "complete"
msgstr "Complet"

msgid "constraint_score_other_score"
msgstr "Vous ne pouvez pas remplir simultanément les colonnes 'Note chiffrée' et 'Justification'"

msgid "coordinator"
msgstr "Coordinateur(trice)"

msgid "coordinators_can_submit_partial_encoding"
msgstr "Les coordinateurs peuvent soumettre des encodages partiels"

msgid "country"
msgstr "Pays"

msgid "create_an_organization"
msgstr "Créer une organisation"

msgid "creation_date"
msgstr "Date de création"

msgid "credits"
msgstr "Crédits"

msgid "customized"
msgstr "Personnalisée"

msgid "data"
msgstr "Données"

msgid "data_maintenance"
msgstr "Maintenance de données"

msgid "data_management"
msgstr "Gestion de données"

msgid "date"
msgstr "Date de remise"

msgid "date_not_passed"
msgstr "Date non communiquée"

msgid "day"
msgstr "jour"

msgid "days"
msgstr "jours"

msgid "decimal_score_allowed"
msgstr "Note décimale autorisée"

msgid "decimal_score_not_allowed"
msgstr "Note décimale non autorisée"

msgid "decimal_values_accepted"
msgstr "Les notes de ce cours peuvent recevoir des valeurs décimales."

msgid "decimal_values_ignored"
msgstr ""
"Les notes de ce cours ne peuvent PAS recevoir de valeurs décimales."

msgid "score_have_more_than_2_decimal_places"
msgstr "La note comporte plus de deux chiffres après la virgule"

msgid "definitive_save"
msgstr "Sauvegarde définitive (soumettre à la faculté)"

msgid "delete"
msgstr "Supprimer"

msgid "delete_selected_messages"
msgstr "Supprimer les messages sélectionnés"

msgid "desc_assistants"
msgstr "Processus visant à aider les enseignants pour l'encodage des notes."

msgid "desc_lnk_academic_year"
msgstr "Gestion du programme annualisé."

msgid "desc_lnk_assessments"
msgstr "Processus visant à aider les enseignants pour l'encodage des notes."

msgid "desc_lnk_data_maintenance"
msgstr "La maintenance de données avec la langage SQL"

msgid "desc_lnk_data_management"
msgstr "Gestion des données par entité du métier"

msgid "desc_lnk_entities"
msgstr "Gestion des la structure organisationnelle."

msgid "desc_lnk_files"
msgstr "Consultation des fichiers gérés par l'application."

msgid "desc_lnk_home_catalog"
msgstr "Elaboration et gestion du catalogue des formations."

msgid "desc_lnk_home_institution"
msgstr "Gestion de l'institution."

msgid "desc_lnk_home_studies"
msgstr ""
"Gestion du parcours des étudiants depuis leur inscription jusqu'à leur "
"diplôme."

msgid "desc_lnk_internships"
msgstr "Gestion des stages des étudiants."

msgid "desc_lnk_learning_units"
msgstr ""
"Gestion des cours, des formations et d'autres activités qui composent le "
"programme."

msgid "desc_lnk_my_osis"
msgstr "Vos données personnelles, des préférences et d'autres informations associés."

msgid "desc_lnk_offers"
msgstr "Gestion des programmes."

msgid "desc_lnk_organizations"
msgstr "Gestion des organisations."

msgid "desc_lnk_score_encoding"
msgstr ""
"Ce processus aide les enseignants à encoder les notes pendant les sessions "
"d'examen."

msgid "desc_lnk_storage"
msgstr "Surveillance de la capacité de stockage"

msgid "desc_messages_history"
msgstr "L'historique des messages vous permet d'accéder aux messages envoyés par courier électronique"

msgid "desc_messages_template"
msgstr "Le modèles de message permet la personnalisation dynamique des e-mails."

msgid "desc_my_messages"
msgstr "La liste des messages qui vous ont été envoyés par l'application"

msgid "desc_profile"
msgstr "Informations liées à votre profil"

msgid "description"
msgstr "Description"

msgid "details"
msgstr "Détails"

msgid "display_scores_for_one_learning_unit"
msgstr "Visualiser/charger les notes pour le cours"

msgid "display_tutors"
msgstr "Afficher tous les enseignants pour ce cours"

msgid "DOCTORAL_COMMISSION"
msgstr "Commision doctorale"

msgid "documentation"
msgstr "Documentation"

msgid "double_encoding"
msgstr "Double encodage"

msgid "double_encoding_test"
msgstr "Double encodage des notes"

msgid "dubble_encoding"
msgstr "Double encodage"

msgid "dubble_online_scores_encoding"
msgstr "Double encodage de notes en ligne"

msgid "edit"
msgstr "Éditer"

msgid "empty_note_pdf_legend"
msgstr "(vide)=Pas encore de note"

msgid "encode"
msgstr "Encoder"

msgid "encode_as_coordinator"
msgstr "Encoder en tant que coordinateur"

msgid "encode_as_pgm"
msgstr "Encoder en tant que gestionnaire de programme"

msgid "encode_as_professor"
msgstr "Encoder en tant que professeur"

msgid "encoding"
msgstr "Encodage"

msgid "encoding_status_ended"
msgstr "Toutes les notes ont été soumises."

msgid "encoding_status_notended"
msgstr "Il reste encore des notes à encoder."

msgid "end_date"
msgstr "Échéance Prof"

msgid "end_date_teacher"
msgstr "Échéance Prof"

msgid "enrollment_activity_not_exist"
msgstr "L'inscription à l'activité %s n'existe pas"

msgid "enrollment_exam_not_exists"
msgstr "L'inscription à l'unité d'enseignement %s n'existe pas"

msgid "enrollments"
msgstr "Inscriptions"

msgid "entities"
msgstr "Entités"

msgid "entity"
msgstr "Entité"

msgid "versions"
msgstr "Versions"

msgid "evaluations"
msgstr "Évaluations"

msgid "event"
msgstr "Événement"

msgid "exam_board_secretary"
msgstr "Secrétaire du jury"

msgid "execute"
msgstr "Exécuter"

msgid "FACULTY"
msgstr "Faculté"

msgid "female"
msgstr "Féminin"

msgid "file"
msgstr "Fichier"

msgid "file_must_be_xlsx"
msgstr "Le fichier doit être un fichier excel valide au format 'XLSX'"

msgid "file_production_date"
msgstr "Date de production du fichier excel"

msgid "students_deliberated_are_not_shown"
msgstr "Les étudiants déjà délibérés ne sont pas repris"

msgid "files"
msgstr "Fichiers"

msgid "final"
msgstr "Final"

msgid "fixed_line_phone"
msgstr "Téléphone fixe"

msgid "focuses"
msgstr "Finalités"

msgid "formation_catalogue"
msgstr "Catalogue des formations"

msgid "function"
msgstr "Fonction"

msgid "gender"
msgstr "Genre"

msgid "general_informations"
msgstr "Infos générales"

msgid "get_excel_file"
msgstr "Produire le fichier Excel"

msgid "global_identifiant"
msgstr "Identifiant global"

msgid "fgs"
msgstr "FGS"

msgid "go"
msgstr "Continuer"

msgid "grade"
msgstr "Niveau"

msgid "help_pnl_selectedfiles"
msgstr "Veuillez sélectionner un fichier xls pour l'injection des notes"

msgid "help_submission_scores_label"
msgstr "Vous êtes sur le point de soumettre %s note(s) à la (aux) faculté(s). Attention : les notes soumises <b>ne peuvent plus être modifiées.</b>"

msgid "highlight_description"
msgstr "Description de l'événement"

msgid "highlight_shortcut"
msgstr "Titre raccourcis de l'événement"

msgid "highlight_title"
msgstr "Titre de l'événement"

msgid "home"
msgstr "Page d'accueil"

msgid "html_message"
msgstr "Message HTML"

msgid "identification"
msgstr "Identification"

msgid "idle"
msgstr "En attente"

msgid "ill"
msgstr "Malade"

msgid "ill_pdf_legend"
msgstr "M=Malade"

msgid "incomplete"
msgstr "Incomplet"

msgid "info_address_changed_for_papersheet"
msgstr "Ce formulaire de modification des coordonnées d’une entité administrative du programme d’étude %s "
       "impacte uniquement l’affichage des coordonnées sur la feuille de notes. Cela ne modifie donc pas "
       "les coordonnées officielles d’une entité/structure. Par ailleurs, la liste déroulante "
       "« Veuillez sélectionner une adresse … » permet de faciliter l’encodage de l’adresse à partir de données "
       "préexistantes. Si l'adresse d'une entité change, l'adresse affichée sur les feuilles de notes sera impactée "
       "également"

msgid "inject"
msgstr "Injecter"

msgid "inject_xls_file"
msgstr "Injecter fichier excel"

msgid "INSTITUTE"
msgstr "Institut"

msgid "institution"
msgstr "Institution"

msgid "international_title"
msgstr "Titre international"

msgid "internships"
msgstr "Stages"

msgid "invalid_file"
msgstr "Fichier invalide"

msgid "javascript_is_disabled"
msgstr "JavaScript est désactivé dans votre navigateur, mais OSIS ne fonctionne pas sans JavaScript."

msgid "justification_invalid"
msgstr "Justification invalide"

msgid "justifications"
msgstr "Justifications"

msgid "justification_invalid_value"
msgstr "Justification invalide"

msgid "absence_justified_to_unjustified_invalid"
msgstr "L'absence justifiée ne peut pas être remplacée par une absence injustifiée"


msgid "justification_values_accepted"
msgstr "Valeurs acceptées: %s "

msgid "justification_other_values"
msgstr "D'autres valeurs: %s "

msgid "label"
msgstr "Label"

msgid "label_jumbotron_details_academic_cal"
msgstr "Comme présenté sur la page d'accueil"

msgid "language"
msgstr "Langue"

msgid "last_synchronization"
msgstr "Dernière synchronisation"

msgid "learning_unit"
msgstr "Unité d'enseignement"

msgid "learning_unit_not_access"
msgstr "Vous n'avez pas les droits d'accès à cette unité d'enseignement ou elle n'existe pas en pas de données"

msgid "learning_unit_not_access_or_not_exist"
msgstr "Vous n'avez pas les droits d'accès pour cette unité d'enseignement ou elle n'existe pas en base de données"

msgid "learning_unit_responsible"
msgstr "Responsable du cours"

msgid "learning_unit_search"
msgstr "Recherche d'unités d'enseignement"

msgid "learning_units"
msgstr "Unités d'enseignement"

msgid "learning_units_in"
msgstr "unités d'enseignement dans"

msgid "learning_units_with_inscription_must_be_shown"
msgstr "Tous les cours du professeur qui possèdent des inscriptions doivent être présents"

msgid "learning_units_without_inscription_must_not_be_shown"
msgstr "Les cours qui ne possèdent pas d'inscriptions ne devraient pas être présents"

msgid "lnk_message_history_read_title"
msgstr "Afficher le message"

msgid "location"
msgstr "Localité"

msgid "log-in"
msgstr "Log-in"

msgid "login"
msgstr "Login"

msgid "logistic"
msgstr "Logistique"

msgid "logout"
msgstr "Logout"

msgid "lu_could_contain_decimal_scores"
msgstr "Cette année d'étude accepte les notes décimales"

msgid "lu_must_not_contain_decimal_scores"
msgstr "Cette année d'étude n'accepte pas les notes décimales"

msgid "male"
msgstr "Masculin"

msgid "managed_programs"
msgstr "Programmes gérés"

msgid "mandates"
msgstr "Mandates"

msgid "mark_selected_messages_as_read"
msgstr "Marquer les messages sélectionnés comme lus"

msgid "master"
msgstr "Master"

msgid "message"
msgstr "Message"

msgid "message_address_papersheet"
msgstr "Réutilisez l'adresse d'une entité liée au programme ou informez l'adresse d'affichage pour la feuille de notes."

msgid "message_not_resent_no_email"
msgstr "Le message ne peut être réenvoyé , l'utilisateur n'a pas d'adresse mail."

msgid "message_resent_ok"
msgstr "Le message à bien été réenvoyé."

msgid "messages"
msgstr "Messages"

msgid "messages_history"
msgstr "Historique des messages"

msgid "messages_templates"
msgstr "Modèles de messages"

msgid "minimum_one_criteria"
msgstr "Veuillez remplir au moins 1 critère de recherche"

msgid "miss"
msgstr "Madame"

msgid "missing_column_session"
msgstr "Veuillez remplir la colonne 'session' de votre fichier excel."

msgid "mister"
msgstr "Monsieur"

msgid "mobile_phone"
msgstr "Téléphone mobile (GSM)"

msgid "more_than_one_academic_year_error"
msgstr "Il y a plusieurs années académiques dans la colonne 'Année académique' de votre fichier excel. "
      "Veuiller corriger votre fichier excel de manière à ce qu'il n'y ai qu'une seule année académique"

msgid "more_than_one_exam_enrol_for_one_learn_unit"
msgstr "Cet étudiant possède plusieurs inscriptions au même examen "
       "(il est inscrit à un même cours dans 2 programmes différents). "
       "Veuillez encoder cette note via l'onglet 'en ligne' de l'interface svp."

msgid "more_than_one_learning_unit_error"
msgstr "Vous avez encodé des notes pour plusieurs unités d'enseignements dans votre fichier excel "
       "(colonne 'Unité d'enseignement'). Veillez à ne faire qu'un seul fichier excel par unité d'enseignement."

msgid "more_than_one_session_error"
msgstr "Il y a plusieurs numéros de sessions dans la colonne 'Session' de votre fichier excel. "
      "Veuiller corriger votre fichier excel de manière à ce qu'il n'y ai qu'un seul numéro de session"

msgid "msg_error_username_password_not_matching"
msgstr ""
"La combinaison login/mot de passe entrée n'est pas valide. Veuillez "
"réessayer."

msgid "my_messages"
msgstr "Mes messages"

msgid "my_osis"
msgstr "Mon OSIS"

msgid "my_studies"
msgstr "Mes études"

msgid "name"
msgstr "Nom"

msgid "full_name"
msgstr "Nom complet"

msgid "national_register"
msgstr "Numéro de registre nationnal"

msgid "no_current_entity_version_found"
msgstr "L'entité sélectionnée n'existe plus aujourd'hui (fin de validité dépassée)."

msgid "no_data_for_this_academic_year"
msgstr "Aucune données pour cette année académique"

msgid "no_dubble_score_encoded_comparison_impossible"
msgstr "Aucune note n'a été double encodée ; aucune comparaison à effectuer."

msgid "no_entity_address_found"
msgstr "Aucune adresse trouvée pour l'entité sélectionnée."

msgid "no_exam_session_opened_for_the_moment"
msgstr "Aucune session d'encodage de notes ouverte pour le moment. "

msgid "no_file_submitted"
msgstr "Vous n'avez pas selectionné de fichier excel à soumettre."

msgid "no_messages"
msgstr "Pas de messages"

msgid "no_result"
msgstr "Aucun résultat!"

msgid "no_receiver_error"
msgstr "Pas de destinataire pour ce message"

msgid "no_score_encoded_double_encoding_impossible"
msgstr ""
 "Aucune nouvelle note encodée. "
 "Le double encodage n'est pas accessible car il n'y a pas de nouvelles notes encodés."

msgid "no_score_injected"
msgstr "Aucune note injectée (NB: les notes de votre fichier Excel ne sont injectées que si elles sont différentes "
       "de celles déjà sauvegardées précédemment)."

msgid "no_score_to_encode"
msgstr "Vous n'avez aucune note à encoder."

msgid "no_student_to_encode_xls"
msgstr "Aucun étudiant à encoder via excel"

msgid "no_valid_academic_year_error"
msgstr "Aucune année académique au format valide n'a été trouvé dans votre fichier excel. La date doit être formatée comme suit ; '2015-2016' ou '2015'."

msgid "deadline_reached"
msgstr "Date limite atteinte"

msgid "not_passed"
msgstr "Non communiquée"

msgid "not_sent"
msgstr "Pas envoyé"

msgid "number_of_enrollments"
msgstr "Nombre d'inscrits"

msgid "number_session"
msgstr "No. session"

msgid "numbered_score"
msgstr "Note chiffrée"

msgid "offer"
msgstr "Programme"

msgid "offer_enrollment_not_exist"
msgstr "L'inscription à ce programme n'existe pas"

msgid "offer_year_calendar"
msgstr "Calendrier des programmes"

msgid "offer_year_calendar_academic_calendar_end_date_error"
msgstr "La date de fin de l'encodage des notes de votre programme ne peut pas être ultérieure à la date de fermeture "
       "de l'encodage des notes du calendrier académique"

msgid "offer_year_calendar_academic_calendar_start_date_error"
msgstr "La date de début de l'encodage des notes de votre programme ne peut pas être antérieure à la date d'ouverture "
       "de l'encodage des notes du calendrier académique"

msgid "offer_year_not_access_or_not_exist"
msgstr "Vous n'avez pas les droits d'accès pour cette offre ou elle n'existe pas en base de données"

msgid "offer_year_not_exist"
msgstr "Le programme annualisé (%s) (%d) - n'existe pas"

msgid "offer_year_search"
msgstr "Recherche des programmes annualisés"

msgid "offers"
msgstr "Programmes"

msgid "old_browser_warning"
msgstr "Votre navigateur n'est pas à jour. Certaines fonctionnalités peuvent ne pas fonctionner correctement."

msgid "online"
msgstr "En ligne"

msgid "online_encoding"
msgstr "Encodage en ligne"

msgid "online_scores_encoding"
msgstr "Encodage de notes en ligne"

msgid "only_submited_scores_can_be_double_encoded"
msgstr "Seules les notes soumises peuvent être double encodées"

msgid "open"
msgstr "Ouvert"

msgid "campus"
msgstr "Campus"

msgid "organization_address"
msgstr "Adresse de l'organisation"

msgid "organization"
msgstr "Organisation"

msgid "organizations"
msgstr "Organisations"

msgid "origin"
msgstr "Origine"

msgid "other_score"
msgstr "Autre note"

msgid "other_sibling_offers"
msgstr "Autres finalités associées"

msgid "other_sibling_orientations"
msgstr "Autres orientations associées"

msgid "score_encoding_period_not_open"
msgstr "La période pour l'encodage des notes n'est pas encore ouverte"

msgid "outside_scores_encodings_period_latest_session"
msgstr "La période d'encodage des notes de la session %s est fermée depuis le %s"

msgid "outside_scores_encodings_period_closest_session"
msgstr "La période d'encodage des notes pour la session %s sera ouverte à partir du %s"

msgid "page_not_found"
msgstr "Page inexistante"

msgid "method_not_allowed"
msgstr "Methode non autorisée"

msgid "password"
msgstr "Mot de passe"

msgid "person"
msgstr ""

msgid "ph_d"
msgstr "Ph.D"

msgid "plain"
msgstr "Plain"

msgid "plain_and_html"
msgstr "Plain et HTML"

msgid "please_enable_javascript"
msgstr "Veuillez <a href='http://enable-javascript.com/fr/' target='_blank'>activer le JavaScript</a> pour utiliser l'application."

msgid "POLE"
msgstr "Pole"

msgid "postal_code"
msgstr "Code postal"

msgid "preferences"
msgstr "Préférences"

msgid "presence_note_pdf_legend"
msgstr "0=Cote de présence"

msgid "print"
msgstr "Imprimer"

msgid "print_all_courses"
msgstr "Imprimer tous les cours"

msgid "print_warning_and_info_messages"
msgstr ""

msgid "printable_title"
msgstr "Titre imprimable"

msgid "printing_date"
msgstr "Date d'impression"

msgid "professional"
msgstr "Professionnel"

msgid "professors_must_not_submit_scores"
msgstr "Les professeurs ne peuvent pas soumettre de notes"

msgid "profile"
msgstr "Profil"

msgid "program_commission"
msgstr "Commission d'enseignement/programme"

msgid "program_managers"
msgstr "Gestionnaires de programme"

msgid "program_s"
msgstr "programme(s)"

msgid "programs"
msgstr "Programmes"

msgid "progress"
msgstr "Progression"

msgid "received_on"
msgstr "Reçu le"

msgid "recipient"
msgstr "Destinataire"

msgid "redirect_to_login"
msgstr "Cliquez pour vous reconnectez"

msgid "reference"
msgstr "Référence"

msgid "refresh_list"
msgstr "Rechercher/mettre à jour la liste"

msgid "registration_id"
msgstr "NOMA"

msgid "registration_id_does_not_match_email"
msgstr "Le NOMA ne correspond pas à l'email"

msgid "identification_number"
msgstr "Matricule"

msgid "registration_id_not_access_or_not_exist"
msgstr "Étudiant non inscrit à l'examen"

msgid "research_center"
msgstr "Centre de recherche"

msgid "residential"
msgstr ""

msgid "responsible"
msgstr "Responsable"

msgid "return_doc_to_administrator"
msgstr ""
"Veuillez envoyer ce formulaire au secrétariat de l'entité gestionnaire avant le %s."

msgid "reuse_address_entity"
msgstr "Réutiliser l'adresse de"

msgid "save"
msgstr "Enregistrer"

msgid "saved"
msgstr "Enregistré"

msgid "saving"
msgstr "Sauvegarde en cours"

msgid "score"
msgstr "Note"

msgid "score_already_submitted"
msgstr "Note déjà soumise "

msgid "score_decimal_not_allowed"
msgstr "La note encodée est incorrecte : décimales non autorisées"

msgid "score_invalid"
msgstr "Note invalide"

msgid "score_saved"
msgstr "note(s) injectée(s)"

msgid "score_submitted"
msgstr "Soumis"

msgid "scores"
msgstr "Notes"

msgid "scores_encoding"
msgstr "Encodage des notes"

msgid "scores_encoding_tests"
msgstr "Tests de l'encodage des notes"

msgid "scores_gt_0_lt_20"
msgstr "La note encodée est incorrecte (elle doit être comprise entre 0 et 20)"

msgid "scores_injection"
msgstr "Injection des notes"

msgid "scores_responsible"
msgstr "Responsable de notes"

msgid "scores_responsibles"
msgstr "Responsables de notes"

msgid "scores_responsible_title"
msgstr "Responsable de notes"

msgid "scores_saved"
msgstr "note(s) enregistrée(s)"

msgid "scores_saved_cannot_be_saved_anymore"
msgstr "Notes sauvegardées, le bouton sauvegarder n'est plus présent"

msgid "scores_must_be_between_0_and_20"
msgstr "Les notes doivent être comprise entre 0 et 20"

msgid "search_for_a_file"
msgstr "Recherche d'un fichier"

msgid "search_for_an_entity"
msgstr "Rechercher une entité"

msgid "search_for_an_organization"
msgstr "Recherche d'organisations"

msgid "SECTOR"
msgstr "Secteur"

msgid "select"
msgstr "Sélectionnez"

msgid "select_a_xls_file_from_which_to_inject_scores"
msgstr ""

msgid "select_an_encoding_type"
msgstr "Sélectionnez un type d'encodage"

msgid "send_message_again"
msgstr "Réenvoyer"

msgid "sent"
msgstr "Envoyé"

msgid "server_error"
msgstr "Une erreur innatendue s'est produite"

msgid "server_error_message"
msgstr "Nous mettons tout en oeuvre pour résoudre ce problème."

msgid "short_title"
msgstr "Titre abrégé"

msgid "size"
msgstr "Taille"

msgid "source_code"
msgstr "Code source"

msgid "stages"
msgstr "Stages"

msgid "start_date"
msgstr "Date de début"

msgid "state"
msgstr "État"

msgid "status"
msgstr "Statut"

msgid "storage"
msgstr "Stockage"

msgid "storage_duration"
msgstr "Temps de stockage"

msgid "structure"
msgstr "Structure"

msgid "student_not_exist"
msgstr "L'étudiant (%s) n'existe pas"

msgid "student_path"
msgstr "Parcours de l'étudiant"

msgid "students"
msgstr "étudiants"

msgid "studies"
msgstr "Études"

msgid "subject"
msgstr "Sujet"

msgid "submission"
msgstr "Soumettre"

msgid "submission_date"
msgstr "Date de remise"

msgid "submission_of_scores_for"
msgstr "Soumission des score pour {0}"

msgid "submitted"
msgstr "Soumis"

msgid "submitted_scores_cannot_be_encoded_anymore"
msgstr "Les notes soumises ne peuvent plus être encodées"

msgid "succesfull_logout"
msgstr "Vous êtes à présent déconnecté."

msgid "technologic_platform"
msgstr "Plateforme technologique"

msgid "template_error"
msgstr "Aucun message n'a été envoyé : le modèle de message {} n'existe pas."

msgid "temporary_save"
msgstr "Sauvegarde temporaire (non soumis à la faculté)"

msgid "the_coordinator_must_still_submit_scores"
msgstr "Le coordinateur doit toujours soumettre les notes"

msgid "text"
msgstr "Texte"

msgid "title"
msgstr "Intitulé"

msgid "learning_unit_title"
msgstr "Intitulé du cours"

msgid "too_many_results"
msgstr "Votre recherche renvoie trop de résultats, veuillez affiner vos critères de recherche."

msgid "tooltip_delete_message"
msgstr "Supprimer le message"

msgid "tooltip_double_encode_for"
msgstr "Double encoder les notes"

msgid "tooltip_double_encode_no_more_possible_for"
msgstr "Toutes les notes ont été soumises.Il n'est plus possible de double encoder des notes pour ce cours."

msgid "tooltip_dowload_excel_file"
msgstr "Télécharger le fichier excel"

msgid "tooltip_encode_for"
msgstr "Encoder les notes"

msgid "tooltip_encode_no_more_possible_for"
msgstr "Toutes les notes ont été soumises.Il n'est plus possible d'encoder de notes pour ce cours."

msgid "tooltip_execute_my_message_action"
msgstr "Exécuter l'action sélectionnée"

msgid "tooltip_inject_excel_no_more_possible_for"
msgstr "Toutes les notes ont été soumises.Il n'est plus possible de soumettre de fichier excel pour ce cours."

msgid "tooltip_my_message_read"
msgstr "Lire le message"

msgid "tooltip_print_scores"
msgstr "Imprimer les notes"

msgid "tooltip_scores_encodings_progress_bar"
msgstr "Représente la quantité de notes soumises à la faculté par le professeur. Le nombre entre parenthèses correspond "
       "au nombre de notes encodées qui n'ont pas encore été soumises (en état 'brouillon')."

msgid "tooltip_select_action"
msgstr "Sélectionner l'action à exécuter"

msgid "tooltip_select_all_messages"
msgstr "Sélectionner tous les messages"

msgid "tooltip_select_excel_file_to_inject_scores"
msgstr "Séclectionnez le fichier excel à soumettre"

msgid "tooltip_to_my_messages"
msgstr "Retourner à la liste des messages"

msgid "tutor"
msgstr "Enseignant·e"

msgid "tutors"
msgstr "Enseignants"

msgid "other_tutors"
msgstr "Autre(s) Enseignant(s)"

msgid "txt_message"
msgstr "Message texte"

msgid "txt_origin_title"
msgstr "Origine du message"

msgid "txt_recipient_title"
msgstr "Destinataire du message (email ou nom ou nom d'utilisateur)"

msgid "txt_reference_title"
msgstr "Référence du template du message"

msgid "txt_subject_title"
msgstr "Sujet du message"

msgid "type"
msgstr "Type"

msgid "types"
msgstr "Types"

msgid "undated_events"
msgstr "Événements non planifiés"

msgid "undefined"
msgstr "Non défini"

msgid "unknown"
msgstr "Indéfini"

msgid "user"
msgstr "Utilisateur"

msgid "user_interface_language"
msgstr "Langue de l'interface utilisateur"

msgid "user_is_not_program_manager"
msgstr "Vous n'êtes pas un gestionnaire de programme. Par conséquent, vous n'avez pas accès à cette interface."

msgid "validated_double_encoding_cannot_be_validated_anymore"
msgstr "Un double encodage validé ne peut l'être une seconde fois"

msgid "validation_dubble_encoding_mandatory"
msgstr "Veuillez sélectionner une note finale pour toutes les différences détectées entre le premier encodage et le "
       "double encodage (ci-dessous). Si vous choisissez d'annuler, votre double encodage sera perdu."

msgid "via_excel"
msgstr "Via fichier Excel"

msgid "via_paper"
msgstr "Sur papier"

msgid "warning_all_scores_not_sumitted_yet"
msgstr "Attention : vous avez des notes enregistrées qui n'ont pas encore été soumises."

msgid "website"
msgstr "Site internet"

msgid "without_attribution"
msgstr "Sans attribution"

msgid "xls_columns_structure_error"
msgstr "Votre fichier excel n'est pas bien structuré. Veuillez respecter l'ordre des colonnes fournie lors du "
       "téléchargement de votre fichier (bouton '{}')."

msgid "order"
msgstr "Ordonner"

msgid "options"
msgstr "Options"

msgid "required"
msgstr "Obligatoire"

msgid "question"
msgstr "Question"

msgid "questions"
msgstr "Questions"

msgid "value"
msgstr "Valeur"

msgid "short_input_text"
msgstr "Short input text"

msgid "long_input_text"
msgstr "Long input text"

msgid "radio_button"
msgstr "Radio button"

msgid "checkbox"
msgstr "Checkbox"

msgid "upload_button"
msgstr "Upload button"

msgid "download_link"
msgstr "Download link"

msgid "dropdown_list"
msgstr "Dropdown list"

msgid "http_link"
msgstr "HTTP link"
msgid "you_manage"
msgstr "Vous gérez"

msgid "BACHELOR"
msgstr "Bachelier"

msgid "MASTER_60"
msgstr "Master 60"

msgid "MASTER_120"
msgstr "Master 120"

msgid "MASTER_180_OR_240"
msgstr "Master 180 ou 240"

msgid "ADVANCED_MASTER"
msgstr "Master de spécialisation"

msgid "TRAINING_CERTIFICATE"
msgstr "Agrégation"

msgid "CERTIFICATE"
msgstr "Certificat"

msgid "DOCTORATE"
msgstr "Doctorat"

msgid "CAPAES"
msgstr "CAPAES"

msgid "start_date_must_be_lower_than_end_date"
msgstr "La date de début doit être inférieure à la date de fin"

msgid "DEPUTY_AUTHORITY"
msgstr "Suppléant d'autorité"

msgid "DEPUTY_SABBATICAL"
msgstr "Suppléant sabbatique"

msgid "DEPUTY_TEMPORARY"
msgstr "Suppléant temporaire"

msgid "INTERNSHIP_SUPERVISOR"
msgstr "Directeur de stage"

msgid "INTERNSHIP_CO_SUPERVISOR"
msgstr "Co-directeur de stage"

msgid "PROFESSOR"
msgstr "Professeur"

msgid "COORDINATOR"
msgstr "Coordinateur"

msgid "HOLDER"
msgstr "Titulaire"

msgid "holder_number"
msgstr "Nb titulaires"

msgid "CO_HOLDER"
msgstr "Co-titulaire"

msgid "DEPUTY"
msgstr "Suppléant"

msgid "scores_responsible_can_submit_partial_encoding"
msgstr "Les responsables de notes peuvent soumettre des encodages partiels"

msgid "scores_responsible_must_still_submit_scores"
msgstr "Le responsable de notes doit toujours soumettre les notes"

msgid "NONE"
msgstr "Aucun"

msgid "keyword"
msgstr "Mot clé"

msgid "VALID"
msgstr "Valide"

msgid "INVALID"
msgstr "Invalide"

msgid "COURSE"
msgstr "Cours"

msgid "MASTER_THESIS"
msgstr "Thèse"

msgid "DISSERTATION"
msgstr "Mémoire"

msgid "INTERNSHIP"
msgstr "Stage"

msgid "OTHER_COLLECTIVE"
msgstr "Autre collectif"

msgid "OTHER_INDIVIDUAL"
msgstr "Autre individuel"

msgid "EXTERNAL"
msgstr "Externe"

msgid "TEACHING_INTERNSHIP"
msgstr "Stage d'enseignement"

msgid "CLINICAL_INTERNSHIP"
msgstr "Stage clinique"

msgid "PROFESSIONAL_INTERNSHIP"
msgstr "Stage socio-professionnel"

msgid "RESEARCH_INTERNSHIP"
msgstr "Stage de recherche"

msgid "LU_ERRORS_REQUIRED"
msgstr "Ce champ est requis."

msgid "LU_ERRORS_INVALID"
msgstr "'Entrez une valeur valide."

msgid "LU_ERRORS_INVALID_SEARCH"
msgstr "Recherche invalide - Veuillez remplir mininum 2 filtres lors de vos recherches."

msgid "LU_ERRORS_ACADEMIC_YEAR_REQUIRED"
msgstr "Veuillez préciser une année académique."

msgid "LU_ERRORS_YEAR_WITH_ACRONYM"
msgstr "Veuillez préciser une année académique ou entrer un acronyme valide."

msgid "LU_ERRORS_INVALID_REGEX_SYNTAX"
msgstr "Expression régulière incorrecte!"

msgid "ANNUAL"
msgstr "Annuel"

msgid "BIENNIAL_EVEN"
msgstr "Bisannuel pair"

msgid "BIENNIAL_ODD"
msgstr "Bisannuel impair"

msgid "no_valid_m_justification_error"
msgstr "Vous ne pouvez pas encoder d'absence justifiée (M) via l'injection xls"

msgid "abscence_justified_preserved"
msgstr "Abscence justifiée dèjà encodée et préservée"

msgid "tutors_of_course"
msgstr "Enseignant·e·s du cours"

msgid "academic_actors"
msgstr "Acteurs académiques"

msgid "academic_start_date_error"
msgstr "La date de début doit être comprise entre les dates de début/fin de l'année académique"

msgid "academic_end_date_error"
msgstr "La date de fin doit être comprise entre les dates de début/fin de l'année académique"

msgid "end_start_date_error"
msgstr "La date de fin doit être supérieure à la date début"

msgid "dates_mandatory_error"
msgstr "Les dates de début et de fin sont obligatoires"

msgid "date_format"
msgstr "%d/%m/%Y"

msgid "date_format_string"
msgstr "d/m/Y"

msgid "format_date"
msgstr "jj/mm/aaaa"

msgid "desc_lnk_academic_actors"
msgstr "Gestion des acteurs académiques"

msgid "all_years"
msgstr "Toutes les années"

msgid "trainings"
msgstr "Formations"

msgid "components"
msgstr "Composants"

msgid "educational_information"
msgstr "Infos pédagogiques"

msgid "propositions"
msgstr "Propositions"

msgid "tutor_attributions"
msgstr "Enseignants - attributions"

msgid "proposal"
msgstr "Proposition"

msgid "academic_calendar_offer_year_calendar_start_date_end_date_error"
msgstr "La date d'ouverture de '%s' du calendrier académique ne peut pas être supérieure au %s "
       "(date de fin de '%s' du programme '%s')"

msgid "component_type"
msgstr "Type de composant"

msgid "vol_q1"
msgstr "Vol. q1"

msgid "vol_q2"
msgstr "Vol. q2"

msgid "volume"
msgstr "Volume"

msgid "schedules_conformity"
msgstr "Conform. horaires"

msgid "planned_classrooms"
msgstr "Classes prévues"

msgid "real_on_planned_classrooms"
msgstr "Classes effectives/prévues"

msgid "classes"
msgstr "Classes"

msgid "class"
msgstr "Classe"

msgid "learning_unit_code"
msgstr "Code de l'UE"

msgid "partims"
msgstr "Partims"

msgid "periodicity"
msgstr "Périodicité"

msgid "nominal_credits"
msgstr "Crédits"

msgid "active"
msgstr "Actif"

msgid "inactive"
msgstr "Inactif"

msgid "MASTER_DISSERTATION"
msgstr "Mémoire"

msgid "FULL"
msgstr "Complet"

msgid "MOBILITY"
msgstr "Mobilité"

msgid "OTHER"
msgstr "Autre"

msgid "PARTIM"
msgstr "Partim"

msgid "PHD_THESIS"
msgstr "Thèse"

msgid "selected"
msgstr "sélectionné(s)"

msgid "subtype"
msgstr "Sous-type"

msgid "start"
msgstr "Début"

msgid "duration"
msgstr "Durée"

msgid "learning_unit_specifications"
msgstr "Cahier de charges"

msgid "experimental_phase"
msgstr "Cette fonctionnalité est en phase expérimentale"

msgid "title_1"
msgstr "Intitulé commun aux partims (partie 1)"

msgid "common_title"
msgstr "Intitulé commun"

msgid "common_english_title"
msgstr "Intitulé commun en anglais"

msgid "title_2"
msgstr "Intitulé propre au partim (partie 2)"

msgid "title_proper_to_UE"
msgstr "Intitulé propre"

msgid "english_title_proper_to_UE"
msgstr "Intitulé propre en anglais"

msgid "title_in_english"
msgstr "Intitulé en anglais"

msgid "title_in_english_1"
msgstr "(partie 1 commune aux partims)"

msgid "title_in_english_2"
msgstr "(partie 2 propre au partim)"

msgid "LECTURING"
msgstr "Partie magistrale"

msgid "PRACTICAL_EXERCISES"
msgstr "Partie pratique"

msgid "lecturing"
msgstr "Cours magistral"

msgid "PE"
msgstr "TP"

msgid "SCHOOL"
msgstr "Ecole"

msgid "PLATFORM"
msgstr "Plateforme"

msgid "LOGISTICS_ENTITY"
msgstr "Entitée logistique"

msgid "organogram"
msgstr "Organigramme"

msgid "attached_to"
msgstr "Attachée à"

msgid "ACADEMIC_PARTNER"
msgstr "Partenaire académique"

msgid "INDUSTRIAL_PARTNER"
msgstr "Partenaire industriel"

msgid "SERVICE_PARTNER"
msgstr "Partenaire de service"

msgid "COMMERCE_PARTNER"
msgstr "Partenaire commercial"

msgid "PUBLIC_PARTNER"
msgstr "Partenaire public"

msgid "requirement_entity"
msgstr "Entité resp. cahier de charges"

msgid "requirement_entity_small"
msgstr "Ent. charge"

msgid "allocation_entity"
msgstr "Entité resp. de l'attribution"

msgid "allocation_entity_small"
msgstr "Ent. attrib."

msgid "with_entity_subordinated_small"
msgstr "Avec ent. subord."

msgid "additional_requirement_entity"
msgstr "Entité resp. cahier de charges complémentaire"

msgid "additional_requirement_entity_1"
msgstr "Entité resp. cahier de charges complémentaire 1"

msgid "additional_requirement_entity_2"
msgstr "Entité resp. cahier de charges complémentaire 2"

msgid "academic_end_year"
msgstr "Anac de fin"

msgid "academic_start_year"
msgstr "Anac de début"

msgid "organization_name"
msgstr "Nom"

msgid "partial"
msgstr "Q1"

msgid "remaining"
msgstr "Q2"

msgid "partial_remaining"
msgstr "Q1&2"

msgid "partial_or_remaining"
msgstr "Q1|2"

msgid "volume_partial"
msgstr "Vol. Q1"

msgid "volume_remaining"
msgstr "Vol. Q2"

msgid "quadrimester"
msgstr "Quadrimestre"

msgid "composition"
msgstr "Composition"

msgid "real_classes"
msgstr "Classes effectives"

msgid "lu_usage"
msgstr "Utilisation par les UE"

msgid "academic_years"
msgstr "Années académiques"

msgid "from"
msgstr "De"

msgid "to"
msgstr "à"

msgid "since"
msgstr "Depuis"

msgid "editing"
msgstr "Edition"

msgid "component"
msgstr "Composant"

msgid "used_by"
msgstr "Utilisation par l'unité d'enseignement"

msgid "offers_enrollments"
msgstr "Inscriptions aux formations"

msgid "learning_units_enrollments"
msgstr "Inscription aux unités d'enseignement"

msgid "exams_enrollments"
msgstr "Inscription aux examens"

msgid "average"
msgstr "Moyenne"

msgid "global_average"
msgstr "Moyenne générale"

msgid "result"
msgstr "Résultat"

msgid "enrollment_date"
msgstr "Date d'inscription"

msgid "students_title"
msgstr "Etudiants"

msgid "student_title"
msgstr "Etudiant"

msgid "classe"
msgstr "Classe"

msgid "localization"
msgstr "Localisation"

msgid "internship_subtype"
msgstr "Sous-type de stage"

msgid "part1"
msgstr "partie 1"

msgid "part2"
msgstr "partie 2"

msgid "create_learning_unit"
msgstr "Création d'une unité d'enseignement"

msgid "existed_acronym"
msgstr "Code a déjà existé pour "

msgid "existing_acronym"
msgstr "Code déjà existant en "

msgid "invalid_acronym"
msgstr "Code non valide"

msgid "acronym_rules"
msgstr "Code composé de:\n"
       "site: 1 lettre\n"
       "partie alphabétique: 2 à 4 lettres\n"
       "partie numérique: 4 chiffres"

msgid "end_year_title"
msgstr "Année de fin"

msgid "active_title"
msgstr "Actif"

msgid "titles"
msgstr "Intitulés"

msgid "fixtures_build"
msgstr "Créer des fixtures anonymisées"

msgid "desc_lnk_fixtures_build"
msgstr "Crée un fichier json avec des fixtures anonymisées"

msgid "partial_volume_1"
msgstr "Volume Q1"

msgid "partial_volume_2"
msgstr "Volume Q2"

msgid "partial_volume_1Q"
msgstr "Q1"

msgid "partial_volume_2Q"
msgstr "Q2"

msgid "planned_classes"
msgstr "Classes prévues"

msgid "planned_classes_pc"
msgstr "C.P."

msgid "total_volume_voltot"
msgstr "Vol.tot"

msgid "volumes_management"
msgstr "Gestion des volumes horaires"

msgid "volumes_validation_success"
msgstr "Les données entrées respectent les règles de calculs des volumes horaires."

msgid "end_date_gt_begin_date"
msgstr "L'année de fin doit etre égale ou supérieur à l'année de départ"

msgid "session_title"
msgstr "Session dérogation"

msgid "remarks_title"
msgstr "Remarques"

msgid "faculty_remark"
msgstr "Remarque de faculté"

msgid "other_remark"
msgstr "Autre remarque"

msgid "new_learning_unit"
msgstr "Nouvelle UE"

msgid "previous"
msgstr "Précédent"

msgid "next"
msgstr "Suivant"

msgid "learning_location"
msgstr "Lieu d'enseignement"

msgid "NON_ACADEMIC"
msgstr "Non academique autre"

msgid "NON_ACADEMIC_CREF"
msgstr "Non académique CREF"

msgid "ACADEMIC"
msgstr "Académique"

msgid "ACTIVE"
msgstr "Actif"

msgid "INACTIVE"
msgstr "Inactif"

msgid "RE_REGISTRATION"
msgstr "Actif uniquement pour des réinscriptions"

msgid "OPTIONAL"
msgstr "Optionnel"

msgid "NO_PRINT"
msgstr "Pas d'impression"

msgid "IN_HEADING_2_OF_DIPLOMA"
msgstr "Dans rubrique 2 du diplôme"

msgid "IN_EXPECTED_FORM"
msgstr "Sous forme d'attendu"

msgid "FEE_1"
msgstr "Rôle"

msgid "FEE_2"
msgstr "Rôle + examen"

msgid "FEE_3"
msgstr "AESS, CAPAES ou fin de cycle"

msgid "FEE_4"
msgstr "Minerval sans examen"

msgid "FEE_5"
msgstr "Minerval complet"

msgid "FEE_6"
msgstr "certificat universitaire"

msgid "FEE_7"
msgstr "Master complémentaire spécialisation médicale"

msgid "FEE_8"
msgstr "Concours d’accès"

msgid "FEE_10"
msgstr "10 CU 30 crédits"

msgid "FEE_11"
msgstr "11 Certificat compétence méd"

msgid "FEE_12"
msgstr "12 Offres ISA : 12BA et 21MS"

msgid "FEE_13"
msgstr "13 Offres ISA : 13BA et 22MS"

msgid "DAILY"
msgstr "Horaire de jour"

msgid "SHIFTED"
msgstr "Horaire décalé"

msgid "ADAPTED"
msgstr "Horaire adapté"

msgid "academic_calendar_type"
msgstr "Type d'événement"

msgid "DELIBERATION"
msgstr "Délibération"

msgid "DISSERTATION_SUBMISSION"
msgstr "Soumission de mémoires"

msgid "EXAM_ENROLLMENTS"
msgstr "Inscription aux examens"

msgid "SCORES_EXAM_DIFFUSION"
msgstr "Diffusion des notes d'examen"

msgid "SCORES_EXAM_SUBMISSION"
msgstr "Soumission des feuilles de note"

msgid "TEACHING_CHARGE_APPLICATION"
msgstr "Application pour charges d'enseignement"

msgid "field_is_required"
msgstr "Ce champ est obligatoire."

msgid "associated_entity"
msgstr "Les entités associées"

msgid "LU_WARNING_INVALID_ACRONYM"
msgstr "Si l'acronym est introduit, il doit au minimum faire 3 caractères"

msgid "title_in_french"
msgstr "Intitulé en français"

msgid "schedule_type"
msgstr "Type horaire"

msgid "enrollment_campus"
msgstr "Lieu d'inscription"

msgid "other_campus_activities"
msgstr "Activités sur d'autres sites"

msgid "unspecified"
msgstr "Indéterminé"

msgid "university_certificate"
msgstr "Certificat universitaire"

msgid "studies_domain"
msgstr "Domaine d'études"

msgid "primary_language"
msgstr "Langue principale"

msgid "other_language_activities"
msgstr "Activité dans d'autres langues"

msgid "funding"
msgstr "Finançable"

msgid "funding_cud"
msgstr "Financement coopération internationale CCD/CUD"

msgid "funding_direction"
msgstr "Orientation de financement"

msgid "cud_funding_direction"
msgstr "Orientation coopération internationale CCD/CUD"

msgid "active_status"
msgstr "Actif"

msgid "partial_deliberation"
msgstr "Sous-épreuve"

msgid "admission_exam"
msgstr "Concours"

msgid "academic_type"
msgstr "Nature"

msgid "keywords"
msgstr "Mots clés"

msgid "training_type"
msgstr "Type de formation"

msgid "QUADRIMESTER"
msgstr "Quadrimestre(s)"

msgid "TRIMESTER"
msgstr "Trimestre(s)"

msgid "MONTH"
msgstr "Mois"

msgid "WEEK"
msgstr "Semaine(s)"

msgid "DAY"
msgstr "Jour(s)"

msgid "administration_entity"
msgstr "Entité d'administration"

msgid "management_entity"
msgstr "Entité académique"

msgid "enrollment_enabled"
msgstr "Inscriptible"

msgid "formations"
msgstr "Formations"

msgid "formations_lnk"
msgstr "Formations"

msgid "desc_lnk_formations"
msgstr "Organisation des formations"

msgid "education_groups"
msgstr "Organisations de formations"

msgid "entity_management"
msgstr "Fac. gestion"

msgid "of_category"
msgstr "Type d'organisation de formation"

msgid "activity_search"
msgstr "Unités d'enseignement"

msgid "service_course_search"
msgstr "Cours de service"

msgid "TRAINING"
msgstr "Formation"

msgid "MINI_TRAINING"
msgstr "Mini formation"

msgid "GROUP"
msgstr "Groupement"

msgid "PRIMARY_LANGUAGE"
msgstr "Langue principale"

msgid "OR"
msgstr "Ou"

msgid "AND"
msgstr "Et"

msgid "language_association"
msgstr "Opérateur langues principales"

msgid "prolong_or_create_learning_unit_message"
msgstr "<p>Le <b>sigle</b> utilisé est <b>déjà existant</b>.</p>"
       "<p>Vous avez le choix entre :"
       "<ul><li>soit <b>créer</b> une nouvelle UE qui reprendra ce sigle </li>"
       "<li>soit <b>prolonger</b> l'unité d'enseignement de même sigle </li></ul></p>"

msgid "confirm_your_action"
msgstr "Confirmer votre action."

msgid "create"
msgstr "Créer"

msgid "prolong"
msgstr "Prolonger"

msgid "diplomas_certificates"
msgstr "Diplômes /  Certificats"

msgid "diploma_title"
msgstr "Intitulé du diplôme/du certificat"

msgid "professionnal_title"
msgstr "Titre professionnel"

msgid "university_certificate_desc"
msgstr "Mène à diplôme/à certificat"

msgid "program_coorganization"
msgstr "Programme co-organisés avec d'autres institutions"

msgid "for_all_students"
msgstr "Pour tous les étudiants"

msgid "diploma"
msgstr "Diplôme"

msgid "UNIQUE"
msgstr "Diplôme unique"

msgid "SEPARATE"
msgstr "Diplôme séparé"

msgid "NOT_CONCERNED"
msgstr "Non concerné"

msgid "organization_address_save_error"
msgstr "Impossible d'enregistrer l'adresse de l'organisation"

msgid "i_confirm"
msgstr "Oui, je confirme."

msgid "msg_warning_delete_learning_unit"
msgstr "Cette opération est <strong>permanente</strong> et ne peut pas être défaite. Vous perdrez à jamais"
       " les données liées à l'UE <strong>%s</strong>."

msgid "The learning unit %(acronym)s has been successfully deleted for all years."
msgstr "L'unité d'enseignement %(acronym)s a été supprimée avec succès pour toutes les années."

msgid "cannot_delete_learning_unit_year"
msgstr "L’UE <strong>%(learning_unit)s</strong> dont vous demandez la suppression à partir de l’année %(year)s fait l’objet des liens suivants à supprimer au préalable :"

msgid "cannot_delete_learning_unit"
msgstr "L’UE <strong>%(learning_unit)s</strong> dont vous demandez la suppression fait l’objet des liens suivants à supprimer au préalable :"

msgid "There is %(count)d enrollments in %(subtype)s %(acronym)s for the year %(year)s"
msgstr "%(subtype)s %(acronym)s fait l’objet de %(count)d inscription(s) l’année %(year)s"

msgid "%(subtype)s %(acronym)s is assigned to %(tutor)s for the year %(year)s"
msgstr "%(subtype)s %(acronym)s est attribué(e) à %(tutor)s l’année %(year)s"

msgid "%(subtype)s %(acronym)s is assigned to the assistant %(assistant)s for the year %(year)s"
msgstr "%(subtype)s %(acronym)s est attribué(e) à l'assistant %(assistant)s l'année %(year)s"

msgid "lu_included_in_group"
msgstr "%(subtype)s %(acronym)s est repris dans le groupement %(group)s l’année %(year)s"

msgid "The learning unit %(acronym)s is related to the internship speciality %(speciality)s"
msgstr "L'unité d'enseignement %(acronym)s est liée à la spécialité de stage %(speciality)s"

msgid "%(subtype)s %(acronym)s has been deleted for the year %(year)s"
msgstr "%(subtype)s %(acronym)s a été supprimé(e) pour l'année %(year)s"

msgid "The class %(acronym)s has been deleted for the year %(year)s"
msgstr "La classe %(acronym)s a été supprimé(e) pour l'année %(year)s"

msgid "the partim"
msgstr "le partim"

msgid "The partim"
msgstr "Le partim"

msgid "The learning unit"
msgstr "L'unité d'enseignement"

msgid "the learning unit"
msgstr "l'unité d'enseignement"

msgid "Delete from this academic year"
msgstr "Supprimer à partir de cette année académique"

msgid "Delete the learning unit for all academic years"
msgstr "Supprimer l'unité d'enseignement pour toutes les années académiques"

msgid "You asked the deletion of the learning unit %(acronym)s from the year %(year)s"
msgstr "Vous avez demandé la suppression de l'unité d'enseignement %(acronym)s à partir de l'année %(year)s"

msgid "publish_attribution_to_portal"
msgstr "Publication des attributions sur Osis-Portal"

msgid "RESEVED_FOR_INTERNS"
msgstr "Réservé aux internes"

msgid "OPEN_FOR_EXTERNS"
msgstr "Ouvert aux externes"

msgid "EXCEPTIONAL_PROCEDURE"
msgstr "Procédure exceptionnelle"

msgid "VACANT_NOT_PUBLISH"
msgstr "Vacant à ne pas publier"

msgid "DO_NOT_ASSIGN"
msgstr "A ne pas attribuer"

msgid "folder"
msgstr "Dossier"

msgid "introduced_by"
msgstr "Introduit par"

msgid "the"
msgstr "Le"

msgid "proposal_management"
msgstr "Gestion de la proposition"

msgid "category"
msgstr "Catégorie"

msgid "PRESIDENT"
msgstr "Président"

msgid "SECRETARY"
msgstr "Secrétaire"

msgid "SIGNATORY"
msgstr "Signataire"

msgid "administrative_data"
msgstr "Données administratives"

msgid "jury"
msgstr "Jury"

msgid "signatory_qualification"
msgstr "Qualification du signataire"

msgid "course_enrollment"
msgstr "Inscription aux cours"

msgid "marks_presentation"
msgstr "Remise des notes"

msgid "dissertation_presentation"
msgstr "Remise du mémoire"

msgid "scores_diffusion"
msgstr "Diffusion des notes"

msgid "session"
msgstr "session"

msgid "at"
msgstr "à"

msgid "learning_unit_years_to_delete"
msgstr "Vous êtes sur le point de supprimer définitivement les UE suivantes"

msgid "type_must_be_full"
msgstr "Le type de l'unité d'enseignement doit être complet."

msgid "learning_unit_type_is_not_internship"
msgstr "L'unité d'enseignement n'est pas de type stage."

msgid "CREATION"
msgstr "Création"

msgid "MODIFICATION"
msgstr "Modification"

msgid "TRANSFORMATION"
msgstr "Transformation"

msgid "TRANSFORMATION_AND_MODIFICATION"
msgstr "Transformation et modification"

msgid "SUPPRESSION"
msgstr "Suppression"

msgid "CENTRAL"
msgstr "Central"

msgid "SUSPENDED"
msgstr "Suspendu"

msgid "ACCEPTED"
msgstr "Accepté"

msgid "REFUSED"
msgstr "Refusé"

msgid "success_modification_proposal"
msgstr "Une proposition de modification de type {} a été faite pour l'unité d'enseignement {}."

msgid "proposal_edited_successfully"
msgstr "Proposition modifiée avec succès"

msgid "proposals_cancelled_successfully"
msgstr "Propositions annulées avec succès"

msgid "proposals_consolidated_successfully"
msgstr "Propositions consolidées avec succès"

msgid "content"
msgstr "Contenu"

msgid "code_scs"
msgstr "Code SCS"

msgid "title_code_formation"
msgstr "Intitulé / Code OF"

msgid "absolute_credits"
msgstr "Crédits abs."

msgid "relative_target_credits"
msgstr "Créd. cible rel."

msgid "min_credits"
msgstr "Créd. min."

msgid "max_credits"
msgstr "Créd. max."

msgid "mandatory"
msgstr "Oblig."

msgid "block"
msgstr "Bloc"

msgid "current_order"
msgstr "Ordre présent"

msgid "sessions_derogation"
msgstr "Sessions en dérogation"

msgid "own_comment"
msgstr "Commentaire propre"

msgid "SESSION_1"
msgstr "1"

msgid "SESSION_2"
msgstr "2"

msgid "SESSION_3"
msgstr "3"

msgid "SESSION_1_2"
msgstr "12"

msgid "SESSION_1_3"
msgstr "13"

msgid "SESSION_2_3"
msgstr "23"

msgid "SESSION_1_2_3"
msgstr "123"

msgid "SESSION_UNDEFINED"
msgstr "Session indéfinie"

msgid "SESSION_PARTIAL_2_3"
msgstr "p23"

msgid "Put in proposal"
msgstr "Mettre en proposition"

msgid "Put in suppression proposal"
msgstr "Mettre en proposition de suppression"

msgid "Proposal for modification"
msgstr "Proposition de modification"

msgid "End of teaching"
msgstr "Fin d'enseignement"

msgid "academic_entity_small"
msgstr "Ent. académique"

msgid "academic_entity"
msgstr "Entité académique"

msgid "folder_number"
msgstr "Dossier n°{}"

msgid "produce_xls_lus"
msgstr "Les unités d'enseignement"

msgid "%(date)s must be set within %(start_date)s and %(end_date)s"
msgstr "%(date)s doit être comprise entre %(start_date)s et %(end_date)s"

msgid "Cancel the proposal"
msgstr "Annuler la proposition"

msgid "Edit the proposal"
msgstr "Editer la proposition"

msgid "Consolidate the proposal"
msgstr "Consolider la proposition"

msgid "msg_confirm_cancel_proposal"
msgstr "Etes-vous certain de vouloir annuler la proposition ?"

msgid "The administrative data has been successfully modified"
msgstr "Les données administratives ont été sauvées avec succès"

msgid "vacant"
msgstr "Vacant"

msgid "team_management"
msgstr "Gestion par équipe"

msgid "type_declaration_vacant"
msgstr "Décision"

msgid "procedure"
msgstr "Procédure"

msgid "educational_information_management"
msgstr "Gestion des informations pédagogiques"

msgid "SUMMARY_COURSE_SUBMISSION"
msgstr "Soumission des résumés de cours"

msgid "INTERNAL_TEAM"
msgstr "Interne/Equipe"

msgid "substitute"
msgstr "Suppléé"

msgid "not_end_year"
msgstr "pas de fin prévue"

msgid "Modify"
msgstr "Modifier"

msgid "Edit learning unit end date"
msgstr "Modifier la date de fin de l'unité d'enseignement"

msgid "Modify end date"
msgstr "Modifier la date de fin"

msgid "partim"
msgstr "Partim"

msgid "partim_character_rules"
msgstr "Identifiant partim: 1 lettre ou 1 chiffre"

msgid "invalid_partim_character"
msgstr "Caractère déjà utilisé"

msgid "learning_unit_successfuly_created"
msgstr "Unité d'enseignement <a href='%(link)s'> %(acronym)s (%(academic_year)s) </a> créée avec succès."

msgid "learning_unit_successfuly_deleted"
msgstr "Unité d'enseignement {acronym} ({academic_year}) supprimée avec succès."

msgid "learning_unit_creation_academic_year_max_error"
msgstr "Impossible de créer une UE dont l'année académique est supérieure à {}."

msgid "parent_greater_than_partim"
msgstr "L'année de fin selectionnée (%(partim_end_year)s) est plus grande que l'année de fin du parent %(lu_parent)s"

msgid "learning_unit_created"
msgstr "L'unité d'enseignement %(learning_unit)s créée pour l'année academique %(academic_year)s"

msgid "learning_unit_updated"
msgstr "Unité d'enseignement {acronym} mise à jour avec succès"

msgid "partim_greater_than_parent"
msgstr "L'unité d'enseignement %(learning_unit)s a un partim %(partim)s avec une année de fin plus grande que %(year)s"

msgid "remark"
msgstr "Remarque"

msgid "remark_english"
msgstr "Remarque en anglais"

msgid "Ensure this value is less than %(limit_value)s."
msgstr "Assurez-vous que cette valeur est inférieure à %(limit_value)s."

msgid "Ensure this value is greater than %(limit_value)s."
msgstr "Assurez-vous que cette valeur est supérieure à %(limit_value)s."

msgid "Entity_not_exist"
msgstr "L'entité %(entity_acronym)s n'existe pas pour l'année académique sélectionnée %(academic_year)s"

msgid "Edit the learning unit"
msgstr "Modifier l'unité d'enseignement"

msgid "requirement_entity_end_date_too_short"
msgstr "La durée de vie de l'entité responsable cahier de charges est trop courte."

msgid "Requirement and allocation entities must be linked to the same faculty for this learning unit type."
msgstr "L'entité responsable du cahier de charges et celle d'attribution doivent appartenir à la même faculté pour ce type d'unité d'enseignement."

msgid "success_modification_learning_unit"
msgstr "L'unité d'enseignement a été modifiée."

msgid "error_modification_learning_unit"
msgstr "Erreur lors de la modification de l'unité d'enseignement."

msgid "cannot_set_internship_subtype_for_type_other_than_internship"
msgstr "Le sous-type de stage ne peut pas être séléctionnné pour un type d'unité d'enseignement autre que stage."

msgid "%(subtype)s %(acronym)s is in proposal for the year %(year)s"
msgstr "%(subtype)s %(acronym)s est en proposition pour l'année %(year)s"

msgid "volume_have_more_than_2_decimal_places"
msgstr "Le volume a plus de 2 décimales"

msgid "Site"
msgstr "Site"

msgid "proposal_type"
msgstr "Type proposition"

msgid "proposal_status"
msgstr "Etat proposition"

msgid "folder_entity"
msgstr "Sigle dossier"

msgid "proposals_search"
msgstr "Propositions"

msgid "folder_num"
msgstr "N° dossier"

msgid "ask_to_report_modification"
msgstr "Voulez-vous reporter les modifications faites pour les années suivantes ?"

msgid "proposal_learning_unit_successfuly_created"
msgstr "Proposition d'unité d'enseignement <a href='%(link)s'> %(acronym)s (%(academic_year)s) </a> créée avec succès."

msgid "new_learning_unit_proposal"
msgstr "Nouvelle proposition d'unité d'enseignement"

msgid "proposal_creation"
msgstr "Proposition de création"

msgid "proposal_update"
msgstr "Modification de proposition"

msgid "value_before_proposal"
msgstr "Valeur avant proposition"

msgid "entity_not_found"
msgstr "Entité non-trouvée.  Il y a peut-être une erreur dans les données"

msgid "min_for_field"
msgstr "Veuillez entrer une valeur supérieure ou égale à 0."

msgid "max_for_field"
msgstr "Veuillez entrer une valeur inférieur ou égale à 500."

msgid "force_state"
msgstr "Forcer l'état"

msgid "do_you_want_change_status_proposals"
msgstr "Voulez-vous changer le statut de ces propositions?"

msgid "are_you_sure_to_change_state_from"
msgstr "Êtes-vous sûr de vouloir changer l'état de"

msgid "must_set_common_title_or_specific_title"
msgstr "L'intitulé propre ou l'intitulé commun est requis."

msgid "learning_unit_in_proposal_cannot_save"
msgstr "L'unité d'enseignement %(luy)s est en proposition, impossible de sauvegarder le changement à partir de l'année %(academic_year)s"

msgid "in_proposal"
msgstr "En proposition"

msgid "by"
msgstr "Par"

msgid "summary_locked"
msgstr "mise-à-jour bloquée pour l'enseignant"

msgid "get_back_to_initial"
msgstr "Retour à l'état initial"

msgid "do_you_want_to_get_back_to_initial"
msgstr "Voulez-vous retourner à l'état initial?"

msgid "error_proposal_suppression_to_initial"
msgstr "Erreur lors du retour à l'initial. Une des propositions sélectionnées n'est pas de type SUPPRESSION. Rien n'a été fait"

msgid "error_proposal_no_data"
msgstr "Erreur lors du retour à l'initial. Aucune donnée sélectionnée valide"

msgid "msg_confirm_delete_luy"
msgstr "Etes-vous certain de vouloir supprimer définitivement cette unité d'enseignement ?"

msgid "already_existing_acronym"
msgstr "Sigle déjà existant"

msgid "The value of field '%(field)s' is different between year %(year)s - %(value)s and year %(next_year)s - %(next_value)s"
msgstr "La valeur du champ '%(field)s' différe entre l'année %(year)s - %(value)s et l'année %(next_year)s - %(next_value)s"

msgid "There is not the learning unit %(acronym)s - %(next_year)s"
msgstr "Il n'existe pas d'unité d'enseigmenent %(acronym)s - %(next_year)s"

msgid "The value of field '%(field)s' for the learning unit %(acronym)s (%(component_type)s) is different between year %(year)s - %(value)s and year %(next_year)s - %(next_value)s"
msgstr "La valeur du champ '%(field)s'de l'unité d'enseignement %(acronym)s (%(component_type)s) différe entre l'année %(year)s - %(value)s et l'année %(next_year)s - %(next_value)s"

msgid "There is not %(component_type)s for the learning unit %(acronym)s - %(year)s but exist in %(existing_year)s"
msgstr "Il n'y a pas de %(component_type)s pour l'unité d'enseignement %(acronym)s - %(year)s mais existe en %(existing_year)s"

msgid "Educational information opening"
msgstr "Ouverture informations pédagoqiques"

msgid "Educational information ending"
msgstr "Fermeture informations pédagoqiques"

msgid "official_title_proper_to_partim"
msgstr "Intitulé propre au partim"

msgid "official_english_title_proper_to_partim"
msgstr "Intitulé en anglais propre au partim"

msgid "Educational information submission dates updated"
msgstr "Date de soumission des informations pédagogiques mis à jour"

msgid "The credits value of the partim %(acronym)s is greater or equal than the credits value of the parent learning unit."
msgstr "Le nombre de crédits du partim %(acronym)s est supérieur ou égal à celui de l'unité d'enseignement parent"

msgid "The learning unit has been updated until %(year)s."
msgstr "L'unité d'enseignement a été modifiée jusqu'en %(year)s."

msgid "Prohibition to delete a learning unit before 2015."
msgstr "Interdiction de supprimer une unité d'enseignement avant 2015."

msgid "The entity '%(acronym)s' doesn't exist anymore in %(year)s"
msgstr "L'entité '%(acronym)s' n'existe plus en %(year)s"

msgctxt "teachingmaterial"
msgid "title"
msgstr "titre"

msgctxt "teachingmaterial"
msgid "mandatory"
msgstr "obligatoire"

msgid "Bibliography"
msgstr "Bibliographie"

msgid "bibliography"
msgstr "bibliographie"

msgid "Teaching material"
msgstr "Supports de cours"

msgid "Mobility"
msgstr "Mobilité"

msgid "updated"
msgstr "Mis à jour"

msgid "unupdated"
msgstr "Pas à jour"

msgid "summary_list"
msgstr "Statut des informations pédagogiques"

msgid "The periodicity of the parent and the partims do not match"
msgstr "La périodicité de l'UE parent et des partims est incompatible"

msgid "The parent is inactive and there is at least one partim active"
msgstr "L'UE parent est inactive et au moins un partim est actif"

msgid "This partim is active and the parent is inactive"
msgstr "Ce partim est actif alors que l'UE parent est inactive"

msgid "educational_information_update_reminder"
msgstr "Mail de rappel résumés"

msgid "do_you_want_to_sent_email"
msgstr "Voulez-vous envoyer un email de rappel?"

msgid "desc_mail_reminder"
msgstr "Envoyer un email de rappel pour la mise à jour des informations pédagogiques"

msgid "success_mail_reminder"
msgstr "Messages de rappel envoyés"

msgid "consolidate"
msgstr "Consolider"

msgid "do_you_want_to_consolidate"
msgstr "Voulez-vous consolider ?"

msgid "need_no_reminder"
msgstr "Pas besoin de rappel tout est en ordre"

msgid "Proposal %(acronym)s (%(academic_year)s) cannot be consolidated."
msgstr "Proposition %(acronym)s (%(academic_year)s) ne peut pas être consolidée."

msgid "Proposal %(acronym)s (%(academic_year)s) successfully consolidated."
msgstr "Proposition %(acronym)s (%(academic_year)s) consolidée avec succès."

msgid "Proposal %(acronym)s (%(academic_year)s) cannot be canceled."
msgstr "Proposition %(acronym)s (%(academic_year)s) ne peut pas être annulée."

msgid "Proposal %(acronym)s (%(academic_year)s) successfully canceled."
msgstr "Proposition %(acronym)s (%(academic_year)s) annulée avec succès"

msgid "A report has been sent."
msgstr "Un rapport a été envoyé."

msgid "Success"
msgstr "Succès"

msgid "Failure"
msgstr "Echec"

msgid "Remarks"
msgstr "Remarques"

msgid "Learning unit"
msgstr "Unité d'enseignement"

msgid "Research criteria"
msgstr "Critères de recherche"

msgid "The learning unit %(acronym)s is included in the following education groups"
msgstr "L'unité d'enseignement %(acronym)s est incluse dans les groupements suivants"

msgid "type_code_formation"
msgstr "Type d'OF"

msgid "absolute_and_relative_credits"
msgstr "Crédits<br>relatifs / absolus"

msgid "Proposal is neither accepted nor refused."
msgstr "La proposition n'est ni acceptée ni refusée."

msgid "learning_achievements"
msgstr "Acquis d'apprentissage"

msgid "up"
msgstr "Remonter"

msgid "down"
msgstr "Descendre"

msgid "learning_achievements_headline"
msgstr "A la fin de cette unité d'enseignement, l'étudiant est capable de:"

msgid "User %(person)s do not have rights on this proposal."
msgstr "L'utilisateur %(person)s ne dispose pas de droits sur cette proposition."

msgid "Enrollments to learning unit"
msgstr "Inscriptions à l'UE"

msgid "Training"
msgstr "Formation"

msgid "Enrollments to training"
msgstr "Inscrits à la formation"

msgid "Enrolled to learning unit"
msgstr "Inscrits à l'UE"

msgid "No proposals was selected."
msgstr "Aucune propositions n'a été sélectionnées."

msgid "Proposal %(acronym)s (%(academic_year)s) successfully changed state."
msgstr "Proposition %(acronym)s (%(academic_year)s) a changé d'état avec succès."

msgid "Proposal %(acronym)s (%(academic_year)s) cannot be changed state."
msgstr "Proposition %(acronym)s (%(academic_year)s) ne peut pas changer d'état."

msgid "cancellation"
msgstr "annulation"

msgid "consolidation"
msgstr ""

msgid "borrowed_course_search"
msgstr "Cours empruntés"

msgid "add_another"
msgstr "Ajouter un autre"

msgid "faculty_borrowing"
msgstr "Faculté emprunteuse"

msgid "The value of this attribute is inherited from the parent UE"
msgstr "La valeur de cet attribut est héritée de l'UE parent"

msgid "to_complete"
msgstr "A compléter"

msgid "The value of this attribute is not annualized"
msgstr "La valeur de cet attribut n'est pas annualisée"

msgid "start_year"
msgstr "Début"

msgid "produce_xls_attributions"
msgstr "Les unités d'enseignement et les attributions"

msgid "produce_xls_proposals"
msgstr "Xls avec les propositions"

msgid "proposal_date"
msgstr "Date proposition"

msgid "search_type"
msgstr "Type de recherche"

msgid "The linked %(entity)s does not exist at the start date of the academic year linked to this learning unit"
msgstr "L'%(entity)s liée n'existe pas à la date de début de l'année académique liée à cette unité d'enseignement"

msgid "COURSE_ENROLLMENT"
msgstr "Inscription aux cours"

msgid "vol_global"
msgstr "Vol. global"

msgid "volume_global"
msgstr "volume total global"

msgid "Vol. annual"
msgstr "Vol. annuel"

msgid "Volume annual"
msgstr "Volume annuel"

msgid "missing_internship_subtype"
msgstr "Il est nécessaire d'indiquer le sous-type de stage"

msgid "Consistency error in %(academic_year)s : %(error)s"
msgstr "Erreur de consistance en %(academic_year)s : %(error)s"

msgid "%(col_name)s has been already modified. ({%(new_value)s} instead of {%(current_value)s})"
msgstr "%(col_name)s a déjà été modifié. ({%(new_value)s} à la place de {%(current_value)s})"

msgid "external_code"
msgstr "Code local"

msgid "Proposals"
msgstr "Propositions"

msgid "learning_units_and_attributions_filename"
msgstr "unites_enseignements_et_attributions"

msgid "attribution_list"
msgstr "Liste d'attributions"

msgid "List_proposals"
msgstr "Liste de propositions"

msgid "List_activities"
msgstr "Liste d'activités"

msgid "learning_units_filename"
msgstr "unite_enseignements"

msgid "new_external_learning_unit"
msgstr "Nouvelle UE externe"

msgid "external"
msgstr "Externe"

msgid "comment_title"
msgstr "Commentaire"

msgid "requesting_entity"
msgstr "Entité demandeuse"

msgid "local_credits"
msgstr "Crédits locaux"

msgid "warnigns_detected"
msgstr "Nous avons détecté des incohérences dans les données suivantes :"

msgid "Volumes are inconsistent"
msgstr "Les volumes sont inconsistants"

msgid "planned classes cannot be 0"
msgstr "le nombre de classes prévues ne peut être 0"

msgid "Vol_tot is not equal to vol_q1 + vol_q2"
msgstr "Le volume total doit être égal à la somme des volumes de Q1 et de Q2"

msgid "Vol_global is not equal to Vol_tot * planned_classes"
msgstr "Le volume global doit être égal au volume annuel multiplié par le nombre de classes"

msgid "At least a partim volume value is greater than corresponding volume of parent"
msgstr "Au moins une valeur de volume d'un partim est supérieure à celle du volume correspondant du parent"

msgid "url of the learning unit"
msgstr "URL de l'unité d'enseignement"

msgid "professional_integration"
msgstr "Intégration professionnelle"

msgid "external_search"
msgstr "UE externes"

msgid "formerly"
msgstr "Anciennement"

msgid "title_1_in_english"
msgstr "Intitulé commun aux partims (partie 1) en anglais"

msgid "title_2_in_english"
msgstr "Intitulé propre au partim (partie 2) en anglais"

msgid "Manage volumes"
msgstr "Gérer les volumes"

msgid "New external learning unit"
msgstr "Nouvelle unité d'enseignement externe"

msgid "New partim"
msgstr "Nouveau partim"

msgid "middle_name"
msgstr "Deuxième nom"

msgid "Select the missing term for the offer"
msgstr "Sélectionner le terme manquant de l'offre"

msgid "Remove the term"
msgstr "Supprimer un terme"

msgid "Do you want to remove this term?"
msgstr "Êtes-vous certain de supprimer ce terme de l'offre ?"

msgid "Sorry but you can not remove the term of an offer"
msgstr "Désolé mais vous ne pouvez pas supprimer le terme d'une offre"

msgid "Do you want to remove the term?"
msgstr "Voulez-vous supprimer le terme ?"

msgid "Export"
msgstr "Exporter"

msgid "produce_xls_lus_desc"
msgstr "Produire un fichier Excel avec la liste des unités d'enseignement"

msgid "produce_xls_attributions_desc"
msgstr "Produire un fichier Excel avec la liste des unités d'enseignement et les attributions"

msgid "hourly volume total annual"
msgstr "volume horaire total annuel"

msgid "hourly volume partial q1"
msgstr "volume horaire partiel q1"

msgid "hourly volume partial q2"
msgstr "volume horaire partiel q2"

msgid "volume declared vacant"
msgstr "volume déclaré vacant"

msgid "Xls with education groups"
msgstr "Xls avec les formations"

msgid "education_groups_filename"
msgstr "formations"

msgid "list_education_groups"
msgstr "Liste d'organisations de formation"

msgid "Q1 and Q2"
msgstr "Q1 et Q2"

msgid "Q1 or Q2"
msgstr "Q1 ou Q2"

msgid "New Education Group"
msgstr "Nouveau Groupement"

msgid "The repartition volume of %(col_name)s has been already modified. ({%(new_value)s} instead of {%(current_value)s})"
msgstr "La répartition de volume de %(col_name)s a déjà été modifiée. ({%(new_value)s} a la place de {%(current_value)s})"

msgid "untyped"
msgstr "Non-typée"

msgid "validity"
msgstr "validité"

msgid "Education group year <a href='%(link)s'> %(acronym)s (%(academic_year)s) </a> successfuly created."
msgstr "Formation <a href='%(link)s'> %(acronym)s (%(academic_year)s) </a> créée avec succès."

msgid "minimum credits"
msgstr "crédits minimum"

msgid "maximum credits"
msgstr "crédits maximum"

msgid "EDUCATION_GROUP_EDITION"
msgstr "Edition programme"

msgid "The learning unit %(acronym)s is not included in any education group"
msgstr "L'unité d'enseignement %(acronym)s n'est incluse dans aucun groupement"

msgid "No enrollment for this learning unit"
msgstr "Il n'y a aucune inscription pour cette unité d'enseignement"

msgid "Changed"
msgstr "Modification apportée"

msgid "Other teacher(s)"
msgstr "Autre(s) enseignant(s)"

msgid "Summary responsible(s)"
msgstr "Responsable(s) des informations"

msgid "The annual volume must be equal to the sum of the volumes Q1 and Q2"
msgstr "Le volume annuel doit être égal à la somme des volumes Q1 et Q2"

msgid "The global volume corresponding to the product of the annual volume and the number of planned classes must be equal to the sum of the volumes for each entity"
msgstr "Le volume global correspondant au volume annuel multiplié par le nombre de classes doit être égal à la somme des volumes pour chaque entité"

msgid "This partim is %(partim_periodicity)s and the parent is %(parent_periodicty)s"
msgstr "Ce partim est %(partim_periodicity)s alors que l'UE parent est %(parent_periodicty)s"

msgid "The parent is %(parent_periodicty)s and there is at least one partim which is not %(parent_periodicty)s"
msgstr "L'UE parent est %(parent_periodicty)s et au moins un partim n'est pas %(parent_periodicty)s"

<<<<<<< HEAD
msgid "YES"
msgstr "Oui"

msgid "NO"
msgstr "Non"
=======
msgid "Admission Conditions for Bachelors"
msgstr "Conditions d'admissions pour Bacheliers"

msgid "Alert Message"
msgstr "Message d'alerte"

msgid "Free Text"
msgstr "Zone libre"

msgid "University Bachelors"
msgstr "Bacheliers universitaires"

msgid "Diploma"
msgstr "Diplôme"

msgid "Conditions"
msgstr "Conditions"

msgid "Access"
msgstr "Accès"

msgid "Actions"
msgstr "Actions"

msgid "UCL Bachelors"
msgstr "Bacheliers UCL"

msgid "Others Bachelors of the French speaking Community of Belgium"
msgstr "Autres bacheliers de la Communauté française de Belgique"

msgid "Bachelors of the Dutch speaking Community of Beligum"
msgstr "Bachelier de la Communauté flamande de Belgique"

msgid "Foreign Bachelors"
msgstr "Bacheliers étrangers"

msgid "Non university Bachelors"
msgstr "Bacheliers non universitaires"

msgid "Holders of a 2nd cycle University degree"
msgstr "Diplômés du 2° cycle universitaire"

msgid "Holders of a non-University 2nd cycle degree"
msgstr "Diplômés de 2° cycle non universitaire"

msgid "Adults taking up their university training"
msgstr "Adultes en reprise d'études"

msgid "Personalized access"
msgstr "Accès personnalisé"

msgid "Admission and Enrolment Procedures for general registration"
msgstr "Procédures d'admission et d'inscription"

msgid "Modify text"
msgstr "Modifier un texte"

msgid "Add a new line"
msgstr "Ajouter une nouvelle ligne"

msgid "Modify an existing line"
msgstr "Modifier une ligne existante"
>>>>>>> 92bf8350
<|MERGE_RESOLUTION|>--- conflicted
+++ resolved
@@ -3068,13 +3068,12 @@
 msgid "The parent is %(parent_periodicty)s and there is at least one partim which is not %(parent_periodicty)s"
 msgstr "L'UE parent est %(parent_periodicty)s et au moins un partim n'est pas %(parent_periodicty)s"
 
-<<<<<<< HEAD
 msgid "YES"
 msgstr "Oui"
 
 msgid "NO"
 msgstr "Non"
-=======
+
 msgid "Admission Conditions for Bachelors"
 msgstr "Conditions d'admissions pour Bacheliers"
 
@@ -3136,5 +3135,4 @@
 msgstr "Ajouter une nouvelle ligne"
 
 msgid "Modify an existing line"
-msgstr "Modifier une ligne existante"
->>>>>>> 92bf8350
+msgstr "Modifier une ligne existante"