--- conflicted
+++ resolved
@@ -3435,10 +3435,6 @@
 msgid "Select a language"
 msgstr "Sélectionnez une langue"
 
-<<<<<<< HEAD
-msgid "Education group year <a href='%(link)s'> %(acronym)s (%(academic_year)s) </a> successfuly updated."
-msgstr "Organisation de formation <a href='%(link)s'> %(acronym)s (%(academic_year)s) </a> mis à jour avec succès."
-=======
 msgid "VOLUME_Q1"
 msgstr "Vol. Q1"
 
@@ -3465,4 +3461,6 @@
 
 msgid "VOLUME_ADDITIONAL_REQUIREMENT_ENTITY_2"
 msgstr "Entité resp. cahier de charges complémentaire 2"
->>>>>>> 47f384ed
+
+msgid "Education group year <a href='%(link)s'> %(acronym)s (%(academic_year)s) </a> successfuly updated."
+msgstr "Organisation de formation <a href='%(link)s'> %(acronym)s (%(academic_year)s) </a> mis à jour avec succès."