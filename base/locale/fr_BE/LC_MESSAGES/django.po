--- conflicted
+++ resolved
@@ -3828,10 +3828,8 @@
 msgid "Student's contact information"
 msgstr "Coordonnées de l'étudiant.e"
 
-<<<<<<< HEAD
 msgid "Student's signature"
 msgstr "Signature de l'étudiant.e"
-=======
+
 msgid "Own components"
-msgstr "Composants propres"
->>>>>>> b805061a
+msgstr "Composants propres"