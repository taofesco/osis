--- conflicted
+++ resolved
@@ -1515,13 +1515,11 @@
 msgid "subtype"
 msgstr "Sous-type"
 
-<<<<<<< HEAD
 msgid "start"
 msgstr "Début"
 
 msgid "duration"
 msgstr "Durée"
-=======
+
 msgid "learning_unit_specifications"
-msgstr "Cahier de charges"
->>>>>>> b831a2a4
+msgstr "Cahier de charges"