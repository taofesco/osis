--- conflicted
+++ resolved
@@ -3032,22 +3032,17 @@
 msgid "maximum credits"
 msgstr "crédits maximum"
 
-<<<<<<< HEAD
-=======
 msgid "EDUCATION_GROUP_EDITION"
 msgstr "Edition programme"
 
->>>>>>> a01f066f
 msgid "The learning unit %(acronym)s is not included in any education group"
 msgstr "L'unité d'enseignement %(acronym)s n'est incluse dans aucun groupement"
 
 msgid "No enrollment for this learning unit"
 msgstr "Il n'y a aucune inscription pour cette unité d'enseignement"
 
-<<<<<<< HEAD
-msgid "Other teacher(s)"
-msgstr "Autre(s) enseignant(s)"
-=======
 msgid "Changed"
 msgstr "Modification apportée"
->>>>>>> a01f066f
+
+msgid "Other teacher(s)"
+msgstr "Autre(s) enseignant(s)"