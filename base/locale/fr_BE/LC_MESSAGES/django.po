# SOME DESCRIPTIVE TITLE.
# Copyright (C) YEAR THE PACKAGE'S COPYRIGHT HOLDER
# This file is distributed under the same license as the PACKAGE package.
# FIRST AUTHOR <EMAIL@ADDRESS>, YEAR.
#
msgid ""
msgstr ""
"Project-Id-Version: PACKAGE VERSION\n"
"Report-Msgid-Bugs-To: \n"
"POT-Creation-Date: 2016-04-22 15:14+0200\n"
"PO-Revision-Date: YEAR-MO-DA HO:MI+ZONE\n"
"Last-Translator: FULL NAME <EMAIL@ADDRESS>\n"
"Language-Team: LANGUAGE <LL@li.org>\n"
"Language: \n"
"MIME-Version: 1.0\n"
"Content-Type: text/plain; charset=UTF-8\n"
"Content-Transfer-Encoding: 8bit\n"

msgid "Create a xls file while activity\\"
msgstr ""

msgid "Get xls"
msgstr ""

msgid "ID"
msgstr "ID"

msgid "Legend : values allowed for 'justification'"
msgstr ""

msgid "Line"
msgstr "Ligne"

msgid "Note already submitted"
msgstr ""

msgid "OSIS"
msgstr "OSIS"

msgid "Print scores for all activities"
msgstr ""

msgid "Save"
msgstr ""

msgid "absent"
msgstr "Absent"

msgid "absent_pdf_legend"
msgstr "A=Absent"

msgid "academic_calendar"
msgstr "Calendrier académique"

msgid "academic_year_small"
msgstr "Anac."

msgid "academic_calendar_management"
msgstr "Gestion du calendrier académique"

msgid "academic_calendar_offer_year_calendar_end_date_error"
msgstr "La date de fermeture de '%s' du calendrier académique ne peut pas être inférieure au %s "
       "(date de fin de '%s' du programme '%s')"

msgid "academic_calendar_offer_year_calendar_start_date_error"
msgstr "La date d'ouverture de l'encodage des notes du calendrier académique ne peut pas être supérieure au %s "
       "(date de début de l'encodage des notes du programme '%s')"

msgid "academic_calendars"
msgstr "Calendriers académique"

msgid "academic_year_not_exist"
msgstr "L'année académique (%d) n'existe pas"

msgid "acces_denied"
msgstr "Accès refusé!"

msgid "acronym"
msgstr "Sigle"

msgid "activity"
msgstr "Activité"

msgid "activity_code"
msgstr "Activité"

msgid "activity_not_exit"
msgstr "L'activité %s n'existe pas"

msgid "add"
msgstr "Ajouter"

msgid "add_an_address_to_the_organization"
msgstr "Ajouter une adresse à l'organisation"

msgid "address(ses)"
msgstr "Adresse(s)"

msgid "addresses"
msgstr "Adresses"

msgid "administration"
msgstr "Administration"

msgid "after_submission_a_message_must_be_sent"
msgstr "Si un encodage est soumis , um message est envoyé au professeur de ce cours"

msgid "all"
msgstr "Tout"

msgid "application_management"
msgstr "Gestion de l'application"

msgid "are_you_sure"
msgstr "Êtes-vous sûr?"

msgid "assistants"
msgstr "Assistants"

msgid "attributions"
msgstr "Attributions"

msgid "authorized_decimal_for_this_activity"
msgstr "Les notes décimales sont autorisées pour ce cours"

msgid "bachelor"
msgstr "Bachelier"

msgid "back"
msgstr "Retour"

msgid "begin_date_lt_end_date"
msgstr "La date de début doit etre égale ou inferieure à la date de fin"

msgid "birth_date"
msgstr "Date de naissance"

msgid "btn_messages_history_search"
msgstr "Recherche dans l'historique des messages"

msgid "btn_send_message_again_title"
msgstr "Réenvoie le message au destinataire"

msgid "by_learning_unit"
msgstr "Par unité d'enseignement"

msgid "by_specific_criteria"
msgstr "Par critère spécifique"

msgid "cancel"
msgstr "Annuler"

msgid "catalogue"
msgstr "Catalogue de formation"

msgid "chair_of_the_exam_board"
msgstr "Président du jury"

msgid "cheating_pdf_legend"
msgstr "T=Tricherie"

msgid "unjustified_absence_export_legend"
msgstr "S=Absence injustifiée"

msgid "justified_absence_export_legend"
msgstr "M=Absence justifiée"

msgid "attached_entities"
msgstr "Entités attachées"

msgid "choose_file"
msgstr "Parcourir"

msgid "city"
msgstr "Ville"

msgid "close"
msgstr "Fermer"

msgid "closed"
msgstr "Fermé"

msgid "code"
msgstr "Code"

msgid "compare"
msgstr "Comparer"

msgid "complete"
msgstr "Complet"

msgid "constraint_score_other_score"
msgstr "Vous ne pouvez pas remplir simultanément les colonnes 'Note chiffrée' et 'Justification'"

msgid "coordinator"
msgstr "Coordinateur(trice)"

msgid "coordinators_can_submit_partial_encoding"
msgstr "Les coordinateurs peuvent soumettre des encodages partiels"

msgid "country"
msgstr "Pays"

msgid "create_an_organization"
msgstr "Créer une organisation"

msgid "creation_date"
msgstr "Date de création"

msgid "credits"
msgstr "Crédits"

msgid "customized"
msgstr "Personnalisée"

msgid "data"
msgstr "Données"

msgid "data_maintenance"
msgstr "Maintenance de données"

msgid "data_management"
msgstr "Gestion de données"

msgid "date"
msgstr "Date de remise"

msgid "date_not_passed"
msgstr "Date non communiquée"

msgid "day"
msgstr "jour"

msgid "days"
msgstr "jours"

msgid "decimal_score_allowed"
msgstr "Note décimale autorisée"

msgid "decimal_score_not_allowed"
msgstr "Note décimale non autorisée"

msgid "decimal_values_accepted"
msgstr "Les notes de ce cours peuvent recevoir des valeurs décimales."

msgid "decimal_values_ignored"
msgstr ""
"Les notes de ce cours ne peuvent PAS recevoir de valeurs décimales."

msgid "score_have_more_than_2_decimal_places"
msgstr "La note comporte plus de deux chiffres après la virgule"

msgid "definitive_save"
msgstr "Sauvegarde définitive (soumettre à la faculté)"

msgid "delete"
msgstr "Supprimer"

msgid "delete_selected_messages"
msgstr "Supprimer les messages sélectionnés"

msgid "desc_assistants"
msgstr "Processus visant à aider les enseignants pour l'encodage des notes."

msgid "desc_lnk_academic_year"
msgstr "Gestion du programme annualisé."

msgid "desc_lnk_assessments"
msgstr "Processus visant à aider les enseignants pour l'encodage des notes."

msgid "desc_lnk_data_maintenance"
msgstr "La maintenance de données avec la langage SQL"

msgid "desc_lnk_data_management"
msgstr "Gestion des données par entité du métier"

msgid "desc_lnk_entities"
msgstr "Gestion des la structure organisationnelle."

msgid "desc_lnk_files"
msgstr "Consultation des fichiers gérés par l'application."

msgid "desc_lnk_home_catalog"
msgstr "Elaboration et gestion du catalogue des formations."

msgid "desc_lnk_home_institution"
msgstr "Gestion de l'institution."

msgid "desc_lnk_home_studies"
msgstr ""
"Gestion du parcours des étudiants depuis leur inscription jusqu'à leur "
"diplôme."

msgid "desc_lnk_internships"
msgstr "Gestion des stages des étudiants."

msgid "desc_lnk_learning_units"
msgstr ""
"Gestion des cours, des formations et d'autres activités qui composent le "
"programme."

msgid "desc_lnk_my_osis"
msgstr "Vos données personnelles, des préférences et d'autres informations associés."

msgid "desc_lnk_offers"
msgstr "Gestion des programmes."

msgid "desc_lnk_organizations"
msgstr "Gestion des organisations."

msgid "desc_lnk_score_encoding"
msgstr ""
"Ce processus aide les enseignants à encoder les notes pendant les sessions "
"d'examen."

msgid "desc_lnk_storage"
msgstr "Surveillance de la capacité de stockage"

msgid "desc_messages_history"
msgstr "L'historique des messages vous permet d'accéder aux messages envoyés par courier électronique"

msgid "desc_messages_template"
msgstr "Le modèles de message permet la personnalisation dynamique des e-mails."

msgid "desc_my_messages"
msgstr "La liste des messages qui vous ont été envoyés par l'application"

msgid "desc_profile"
msgstr "Informations liées à votre profil"

msgid "description"
msgstr "Description"

msgid "details"
msgstr "Détails"

msgid "display_scores_for_one_learning_unit"
msgstr "Visualiser/charger les notes pour le cours"

msgid "display_tutors"
msgstr "Afficher tous les enseignants pour ce cours"

msgid "DOCTORAL_COMMISSION"
msgstr "Commision doctorale"

msgid "documentation"
msgstr "Documentation"

msgid "double_encoding"
msgstr "Double encodage"

msgid "double_encoding_test"
msgstr "Double encodage des notes"

msgid "dubble_encoding"
msgstr "Double encodage"

msgid "dubble_online_scores_encoding"
msgstr "Double encodage de notes en ligne"

msgid "edit"
msgstr "Éditer"

msgid "empty_note_pdf_legend"
msgstr "(vide)=Pas encore de note"

msgid "encode"
msgstr "Encoder"

msgid "encode_as_coordinator"
msgstr "Encoder en tant que coordinateur"

msgid "encode_as_pgm"
msgstr "Encoder en tant que gestionnaire de programme"

msgid "encode_as_professor"
msgstr "Encoder en tant que professeur"

msgid "encoding"
msgstr "Encodage"

msgid "encoding_status_ended"
msgstr "Toutes les notes ont été soumises."

msgid "encoding_status_notended"
msgstr "Il reste encore des notes à encoder."

msgid "end_date"
msgstr "Date de fin"

msgid "enrollment_activity_not_exist"
msgstr "L'inscription à l'activité %s n'existe pas"

msgid "enrollment_exam_not_exists"
msgstr "L'inscription à l'unité d'enseignement %s n'existe pas"

msgid "enrollments"
msgstr "Inscriptions"

msgid "entities"
msgstr "Entités"

msgid "entity"
msgstr "Entité"

msgid "versions"
msgstr "Versions"

msgid "evaluations"
msgstr "Évaluations"

msgid "event"
msgstr "Événement"

msgid "exam_board_secretary"
msgstr "Secrétaire du jury"

msgid "execute"
msgstr "Exécuter"

msgid "FACULTY"
msgstr "Faculté"

msgid "female"
msgstr "Féminin"

msgid "file"
msgstr "Fichier"

msgid "file_must_be_xlsx"
msgstr "Le fichier doit être un fichier excel valide au format 'XLSX'"

msgid "file_production_date"
msgstr "Date de production du fichier excel"

msgid "students_deliberated_are_not_shown"
msgstr "Les étudiants déjà délibérés ne sont pas repris"

msgid "files"
msgstr "Fichiers"

msgid "final"
msgstr "Final"

msgid "fixed_line_phone"
msgstr "Téléphone fixe"

msgid "focuses"
msgstr "Finalités"

msgid "formation_catalogue"
msgstr "Catalogue des formations"

msgid "function"
msgstr "Fonction"

msgid "gender"
msgstr "Genre"

msgid "general_informations"
msgstr "Informations générales"

msgid "get_excel_file"
msgstr "Produire le fichier Excel"

msgid "global_identifiant"
msgstr "Identifiant global"

msgid "fgs"
msgstr "FGS"

msgid "go"
msgstr "Continuer"

msgid "grade"
msgstr "Niveau"

msgid "help_pnl_selectedfiles"
msgstr "Veuillez sélectionner un fichier xls pour l'injection des notes"

msgid "help_submission_scores_label"
msgstr "Vous êtes sur le point de soumettre %s note(s) à la (aux) faculté(s). Attention : les notes soumises <b>ne peuvent plus être modifiées.</b>"

msgid "highlight_description"
msgstr "Description de l'événement"

msgid "highlight_shortcut"
msgstr "Titre raccourcis de l'événement"

msgid "highlight_title"
msgstr "Titre de l'événement"

msgid "home"
msgstr "Page d'accueil"

msgid "html_message"
msgstr "Message HTML"

msgid "identification"
msgstr "Identification"

msgid "idle"
msgstr "En attente"

msgid "ill"
msgstr "Malade"

msgid "ill_pdf_legend"
msgstr "M=Malade"

msgid "incomplete"
msgstr "Incomplet"

msgid "info_address_changed_for_papersheet"
msgstr "Ce formulaire de modification des coordonnées d’une entité administrative du programme d’étude %s "
       "impacte uniquement l’affichage des coordonnées sur la feuille de notes. Cela ne modifie donc pas "
       "les coordonnées officielles d’une entité/structure. Par ailleurs, la liste déroulante "
       "« Veuillez sélectionner une adresse … » permet de faciliter l’encodage de l’adresse à partir de données "
       "préexistantes. Si l'adresse d'une entité change, l'adresse affichée sur les feuilles de notes sera impactée "
       "également"

msgid "inject"
msgstr "Injecter"

msgid "inject_xls_file"
msgstr "Injecter fichier excel"

msgid "INSTITUTE"
msgstr "Institut"

msgid "institution"
msgstr "Institution"

msgid "international_title"
msgstr "Titre international"

msgid "internships"
msgstr "Stages"

msgid "invalid_file"
msgstr "Fichier invalide"

msgid "javascript_is_disabled"
msgstr "JavaScript est désactivé dans votre navigateur, mais OSIS ne fonctionne pas sans JavaScript."

msgid "justification_invalid"
msgstr "Justification invalide"

msgid "justifications"
msgstr "Justifications"

msgid "justification_invalid_value"
msgstr "Justification invalide"

msgid "absence_justified_to_unjustified_invalid"
msgstr "L'absence justifiée ne peut pas être remplacée par une absence injustifiée"


msgid "justification_values_accepted"
msgstr "Valeurs acceptées: %s "

msgid "justification_other_values"
msgstr "D'autres valeurs: %s "

msgid "label"
msgstr "Label"

msgid "label_jumbotron_details_academic_cal"
msgstr "Comme présenté sur la page d'accueil"

msgid "language"
msgstr "Langue"

msgid "last_synchronization"
msgstr "Dernière synchronisation"

msgid "learning_unit"
msgstr "Unité d'enseignement"

msgid "learning_unit_not_access"
msgstr "Vous n'avez pas les droits d'accès à cette unité d'enseignement ou elle n'existe pas en pas de données"

msgid "learning_unit_not_access_or_not_exist"
msgstr "Vous n'avez pas les droits d'accès pour cette unité d'enseignement ou elle n'existe pas en base de données"

msgid "learning_unit_responsible"
msgstr "Responsable du cours"

msgid "learning_unit_search"
msgstr "Recherche d'unités d'enseignement"

msgid "learning_units"
msgstr "Unités d'enseignement"

msgid "learning_units_in"
msgstr "unités d'enseignement dans"

msgid "learning_units_with_inscription_must_be_shown"
msgstr "Tous les cours du professeur qui possèdent des inscriptions doivent être présents"

msgid "learning_units_without_inscription_must_not_be_shown"
msgstr "Les cours qui ne possèdent pas d'inscriptions ne devraient pas être présents"

msgid "lnk_message_history_read_title"
msgstr "Afficher le message"

msgid "location"
msgstr "Localité"

msgid "log-in"
msgstr "Log-in"

msgid "login"
msgstr "Login"

msgid "logistic"
msgstr "Logistique"

msgid "logout"
msgstr "Logout"

msgid "lu_could_contain_decimal_scores"
msgstr "Cette année d'étude accepte les notes décimales"

msgid "lu_must_not_contain_decimal_scores"
msgstr "Cette année d'étude n'accepte pas les notes décimales"

msgid "male"
msgstr "Masculin"

msgid "managed_programs"
msgstr "Programmes gérés"

msgid "mandates"
msgstr "Mandates"

msgid "mark_selected_messages_as_read"
msgstr "Marquer les messages sélectionnés comme lus"

msgid "master"
msgstr "Master"

msgid "message"
msgstr "Message"

msgid "message_address_papersheet"
msgstr "Réutilisez l'adresse d'une entité liée au programme ou informez l'adresse d'affichage pour la feuille de notes."

msgid "message_not_resent_no_email"
msgstr "Le message ne peut être réenvoyé , l'utilisateur n'a pas d'adresse mail."

msgid "message_resent_ok"
msgstr "Le message à bien été réenvoyé."

msgid "messages"
msgstr "Messages"

msgid "messages_history"
msgstr "Historique des messages"

msgid "messages_templates"
msgstr "Modèles de messages"

msgid "minimum_one_criteria"
msgstr "Veuillez remplir au moins 1 critère de recherche"

msgid "miss"
msgstr "Madame"

msgid "missing_column_session"
msgstr "Veuillez remplir la colonne 'session' de votre fichier excel."

msgid "mister"
msgstr "Monsieur"

msgid "mobile_phone"
msgstr "Téléphone mobile (GSM)"

msgid "more_than_one_academic_year_error"
msgstr "Il y a plusieurs années académiques dans la colonne 'Année académique' de votre fichier excel. "
      "Veuiller corriger votre fichier excel de manière à ce qu'il n'y ai qu'une seule année académique"

msgid "more_than_one_exam_enrol_for_one_learn_unit"
msgstr "Cet étudiant possède plusieurs inscriptions au même examen "
       "(il est inscrit à un même cours dans 2 programmes différents). "
       "Veuillez encoder cette note via l'onglet 'en ligne' de l'interface svp."

msgid "more_than_one_learning_unit_error"
msgstr "Vous avez encodé des notes pour plusieurs unités d'enseignements dans votre fichier excel "
       "(colonne 'Unité d'enseignement'). Veillez à ne faire qu'un seul fichier excel par unité d'enseignement."

msgid "more_than_one_session_error"
msgstr "Il y a plusieurs numéros de sessions dans la colonne 'Session' de votre fichier excel. "
      "Veuiller corriger votre fichier excel de manière à ce qu'il n'y ai qu'un seul numéro de session"

msgid "msg_error_username_password_not_matching"
msgstr ""
"La combinaison login/mot de passe entrée n'est pas valide. Veuillez "
"réessayer."

msgid "my_messages"
msgstr "Mes messages"

msgid "my_osis"
msgstr "Mon OSIS"

msgid "my_studies"
msgstr "Mes études"

msgid "name"
msgstr "Nom"

msgid "full_name"
msgstr "Nom complet"

msgid "national_register"
msgstr "Numéro de registre nationnal"

msgid "no_current_entity_version_found"
msgstr "L'entité sélectionnée n'existe plus aujourd'hui (fin de validité dépassée)."

msgid "no_data_for_this_academic_year"
msgstr "Aucune données pour cette année académique"

msgid "no_dubble_score_encoded_comparison_impossible"
msgstr "Aucune note n'a été double encodée ; aucune comparaison à effectuer."

msgid "no_entity_address_found"
msgstr "Aucune adresse trouvée pour l'entité sélectionnée."

msgid "no_exam_session_opened_for_the_moment"
msgstr "Aucune session d'encodage de notes ouverte pour le moment. "

msgid "no_file_submitted"
msgstr "Vous n'avez pas selectionné de fichier excel à soumettre."

msgid "no_messages"
msgstr "Pas de messages"

msgid "no_result"
msgstr "Aucun résultat!"

msgid "no_receiver_error"
msgstr "Pas de destinataire pour ce message"

msgid "no_score_encoded_double_encoding_impossible"
msgstr ""
 "Aucune nouvelle note encodée. "
 "Le double encodage n'est pas accessible car il n'y a pas de nouvelles notes encodés."

msgid "no_score_injected"
msgstr "Aucune note injectée (NB: les notes de votre fichier Excel ne sont injectées que si elles sont différentes "
       "de celles déjà sauvegardées précédemment)."

msgid "no_score_to_encode"
msgstr "Vous n'avez aucune note à encoder."

msgid "no_student_to_encode_xls"
msgstr "Aucun étudiant à encoder via excel"

msgid "no_valid_academic_year_error"
msgstr "Aucune année académique au format valide n'a été trouvé dans votre fichier excel. La date doit être formatée comme suit ; '2015-2016' ou '2015'."

msgid "deadline_reached"
msgstr "Date limite atteinte"

msgid "not_passed"
msgstr "Non communiquée"

msgid "not_sent"
msgstr "Pas envoyé"

msgid "number_of_enrollments"
msgstr "Nombre d'inscrits"

msgid "number_session"
msgstr "No. session"

msgid "numbered_score"
msgstr "Note chiffrée"

msgid "offer"
msgstr "Programme"

msgid "offer_enrollment_not_exist"
msgstr "L'inscription à ce programme n'existe pas"

msgid "offer_year_calendar"
msgstr "Calendrier des programmes"

msgid "offer_year_calendar_academic_calendar_end_date_error"
msgstr "La date de fin de l'encodage des notes de votre programme ne peut pas être ultérieure à la date de fermeture "
       "de l'encodage des notes du calendrier académique"

msgid "offer_year_calendar_academic_calendar_start_date_error"
msgstr "La date de début de l'encodage des notes de votre programme ne peut pas être antérieure à la date d'ouverture "
       "de l'encodage des notes du calendrier académique"

msgid "offer_year_not_access_or_not_exist"
msgstr "Vous n'avez pas les droits d'accès pour cette offre ou elle n'existe pas en base de données"

msgid "offer_year_not_exist"
msgstr "Le programme annualisé (%s) (%d) - n'existe pas"

msgid "offer_year_search"
msgstr "Recherche des programmes annualisés"

msgid "offers"
msgstr "Programmes"

msgid "old_browser_warning"
msgstr "Votre navigateur n'est pas à jour. Certaines fonctionnalités peuvent ne pas fonctionner correctement."

msgid "online"
msgstr "En ligne"

msgid "online_encoding"
msgstr "Encodage en ligne"

msgid "online_scores_encoding"
msgstr "Encodage de notes en ligne"

msgid "only_submited_scores_can_be_double_encoded"
msgstr "Seules les notes soumises peuvent être double encodées"

msgid "open"
msgstr "Ouvert"

msgid "campus"
msgstr "Campus"

msgid "organization_address"
msgstr "Adresse de l'organisation"

msgid "organization"
msgstr "Organisation"

msgid "organizations"
msgstr "Organisations"

msgid "origin"
msgstr "Origine"

msgid "other_score"
msgstr "Autre note"

msgid "other_sibling_offers"
msgstr "Autres finalités associées"

msgid "other_sibling_orientations"
msgstr "Autres orientations associées"

msgid "score_encoding_period_not_open"
msgstr "La période pour l'encodage des notes n'est pas encore ouverte"

msgid "outside_scores_encodings_period_latest_session"
msgstr "La période d'encodage des notes de la session %s est fermée depuis le %s"

msgid "outside_scores_encodings_period_closest_session"
msgstr "La période d'encodage des notes pour la session %s sera ouverte à partir du %s"

msgid "page_not_found"
msgstr "Page inexistante"

msgid "method_not_allowed"
msgstr "Methode non autorisée"

msgid "password"
msgstr "Mot de passe"

msgid "person"
msgstr ""

msgid "ph_d"
msgstr "Ph.D"

msgid "plain"
msgstr "Plain"

msgid "plain_and_html"
msgstr "Plain et HTML"

msgid "please_enable_javascript"
msgstr "Veuillez <a href='http://enable-javascript.com/fr/' target='_blank'>activer le JavaScript</a> pour utiliser l'application."

msgid "POLE"
msgstr "Pole"

msgid "postal_code"
msgstr "Code postal"

msgid "preferences"
msgstr "Préférences"

msgid "presence_note_pdf_legend"
msgstr "0=Cote de présence"

msgid "print"
msgstr "Imprimer"

msgid "print_all_courses"
msgstr "Imprimer tous les cours"

msgid "print_warning_and_info_messages"
msgstr ""

msgid "printable_title"
msgstr "Titre imprimable"

msgid "printing_date"
msgstr "Date d'impression"

msgid "professional"
msgstr "Professionnel"

msgid "professors_must_not_submit_scores"
msgstr "Les professeurs ne peuvent pas soumettre de notes"

msgid "profile"
msgstr "Profil"

msgid "program_commission"
msgstr "Commison d'enseignement/programme"

msgid "program_managers"
msgstr "Program managers"

msgid "program_s"
msgstr "programme(s)"

msgid "programs"
msgstr "Programmes"

msgid "progress"
msgstr "Progression"

msgid "received_on"
msgstr "Reçu le"

msgid "recipient"
msgstr "Destinataire"

msgid "redirect_to_login"
msgstr "Cliquez pour vous reconnectez"

msgid "reference"
msgstr "Référence"

msgid "refresh_list"
msgstr "Rechercher/mettre à jour la liste"

msgid "registration_id"
msgstr "NOMA"

msgid "identification_number"
msgstr "Matricule"


msgid "registration_id_not_access_or_not_exist"
msgstr "Étudiant non inscrit à l'examen"

msgid "research_center"
msgstr "Centre de recherche"

msgid "residential"
msgstr ""

msgid "responsible"
msgstr "Responsable"

msgid "return_doc_to_administrator"
msgstr ""
"Veuillez envoyer ce formulaire au secrétariat de l'entité gestionnaire avant le %s."

msgid "reuse_address_entity"
msgstr "Réutiliser l'adresse de"

msgid "save"
msgstr "Sauvegarder"

msgid "saved"
msgstr "Enregistré"

msgid "saving"
msgstr "Sauvegarde en cours"

msgid "score"
msgstr "Note"

msgid "score_already_submitted"
msgstr "Note déjà soumise "

msgid "score_decimal_not_allowed"
msgstr "La note encodée est incorrecte : décimales non autorisées"

msgid "score_invalid"
msgstr "Note invalide"

msgid "score_saved"
msgstr "note(s) injectée(s)"

msgid "score_submitted"
msgstr "Soumis"

msgid "scores"
msgstr "Notes"

msgid "scores_encoding"
msgstr "Encodage des notes"

msgid "scores_encoding_tests"
msgstr "Tests de l'encodage des notes"

msgid "scores_gt_0_lt_20"
msgstr "La note encodée est incorrecte (elle doit être comprise entre 0 et 20)"

msgid "scores_injection"
msgstr "Injection des notes"

msgid "scores_responsible"
msgstr "Responsable de notes"

msgid "scores_responsibles"
msgstr "Responsables de notes"

msgid "scores_responsible_title"
msgstr "Responsable de notes"

msgid "scores_saved"
msgstr "note(s) enregistrée(s)"

msgid "scores_saved_cannot_be_saved_anymore"
msgstr "Notes sauvegardées, le bouton sauvegarder n'est plus présent"

msgid "scores_must_be_between_0_and_20"
msgstr "Les notes doivent être comprise entre 0 et 20"

msgid "search_for_a_file"
msgstr "Recherche d'un fichier"

msgid "search_for_an_entity"
msgstr "Rechercher une entité"

msgid "search_for_an_organization"
msgstr "Recherche d'organisations"

msgid "SECTOR"
msgstr "Secteur"

msgid "select"
msgstr "Sélectionnez"

msgid "select_a_xls_file_from_which_to_inject_scores"
msgstr ""

msgid "select_an_encoding_type"
msgstr "Sélectionnez un type d'encodage"

msgid "send_message_again"
msgstr "Réenvoyer"

msgid "sent"
msgstr "Envoyé"

msgid "server_error"
msgstr "Une erreur innatendue s'est produite"

msgid "server_error_message"
msgstr "Nous mettons tout en oeuvre pour résoudre ce problème."

msgid "sessionn"
msgstr "Session"

msgid "short_title"
msgstr "Titre abrégé"

msgid "size"
msgstr "Taille"

msgid "source_code"
msgstr "Code source"

msgid "stages"
msgstr "Stages"

msgid "start_date"
msgstr "Date de début"

msgid "state"
msgstr "État"

msgid "status"
msgstr "Statut"

msgid "storage"
msgstr "Stockage"

msgid "storage_duration"
msgstr "Temps de stockage"

msgid "structure"
msgstr "Structure"

msgid "student_not_exist"
msgstr "L'étudiant (%s) n'existe pas"

msgid "student_path"
msgstr "Parcours de l'étudiant"

msgid "students"
msgstr "étudiants"

msgid "studies"
msgstr "Études"

msgid "subject"
msgstr "Sujet"

msgid "submission"
msgstr "Soumettre"

msgid "submission_date"
msgstr "Date de remise"

msgid "submission_of_scores_for"
msgstr "Soumission des score pour {0}"

msgid "submitted"
msgstr "Soumis"

msgid "submitted_scores_cannot_be_encoded_anymore"
msgstr "Les notes soumises ne peuvent plus être encodées"

msgid "succesfull_logout"
msgstr "Vous êtes à présent déconnecté."

msgid "technologic_platform"
msgstr "Plateforme technologique"

msgid "template_error"
msgstr "Aucun message n'a été envoyé : le modèle de message {} n'existe pas."

msgid "temporary_save"
msgstr "Sauvegarde temporaire (non soumis à la faculté)"

msgid "the_coordinator_must_still_submit_scores"
msgstr "Le coordinateur doit toujours soumettre les notes"

msgid "title"
msgstr "Intitulé"

msgid "learning_unit_title"
msgstr "Intitulé du cours"

msgid "too_many_results"
msgstr "Votre recherche renvoie trop de résultats, veuillez affiner vos critères de recherche."

msgid "tooltip_delete_message"
msgstr "Supprimer le message"

msgid "tooltip_double_encode_for"
msgstr "Double encoder les notes"

msgid "tooltip_double_encode_no_more_possible_for"
msgstr "Toutes les notes ont été soumises.Il n'est plus possible de double encoder des notes pour ce cours."

msgid "tooltip_dowload_excel_file"
msgstr "Télécharger le fichier excel"

msgid "tooltip_encode_for"
msgstr "Encoder les notes"

msgid "tooltip_encode_no_more_possible_for"
msgstr "Toutes les notes ont été soumises.Il n'est plus possible d'encoder de notes pour ce cours."

msgid "tooltip_execute_my_message_action"
msgstr "Exécuter l'action sélectionnée"

msgid "tooltip_inject_excel_no_more_possible_for"
msgstr "Toutes les notes ont été soumises.Il n'est plus possible de soumettre de fichier excel pour ce cours."

msgid "tooltip_my_message_read"
msgstr "Lire le message"

msgid "tooltip_print_scores"
msgstr "Imprimer les notes"

msgid "tooltip_scores_encodings_progress_bar"
msgstr "Représente la quantité de notes soumises à la faculté par le professeur. Le nombre entre parenthèses correspond "
       "au nombre de notes encodées qui n'ont pas encore été soumises (en état 'brouillon')."

msgid "tooltip_select_action"
msgstr "Sélectionner l'action à exécuter"

msgid "tooltip_select_all_messages"
msgstr "Sélectionner tous les messages"

msgid "tooltip_select_excel_file_to_inject_scores"
msgstr "Séclectionnez le fichier excel à soumettre"

msgid "tooltip_to_my_messages"
msgstr "Retourner à la liste des messages"

msgid "tutor"
msgstr "Enseignant·e"

msgid "tutors"
msgstr "Enseignants"

msgid "other_tutors"
msgstr "Autre(s) Enseignant(s)"

msgid "txt_message"
msgstr "Message texte"

msgid "txt_origin_title"
msgstr "Origine du message"

msgid "txt_recipient_title"
msgstr "Destinataire du message (email ou nom ou nom d'utilisateur)"

msgid "txt_reference_title"
msgstr "Référence du template du message"

msgid "txt_subject_title"
msgstr "Sujet du message"

msgid "type"
msgstr "Type"

msgid "types"
msgstr "Types"

msgid "undated_events"
msgstr "Événements non planifiés"

msgid "undefined"
msgstr "Non défini"

msgid "unknown"
msgstr "Indéfini"

msgid "user"
msgstr "Utilisateur"

msgid "user_interface_language"
msgstr "Langue de l'interface utilisateur"

msgid "user_is_not_program_manager"
msgstr "Vous n'êtes pas un gestionnaire de programme. Par conséquent, vous n'avez pas accès à cette interface."

msgid "validated_double_encoding_cannot_be_validated_anymore"
msgstr "Un double encodage validé ne peut l'être une seconde fois"

msgid "validation_dubble_encoding_mandatory"
msgstr "Veuillez sélectionner une note finale pour toutes les différences détectées entre le premier encodage et le "
       "double encodage (ci-dessous). Si vous choisissez d'annuler, votre double encodage sera perdu."

msgid "via_excel"
msgstr "Via fichier Excel"

msgid "via_paper"
msgstr "Sur papier"

msgid "warning_all_scores_not_sumitted_yet"
msgstr "Attention : vous avez des notes enregistrées qui n'ont pas encore été soumises."

msgid "website"
msgstr "Site internet"

msgid "without_attribution"
msgstr "Sans attribution"

msgid "xls_columns_structure_error"
msgstr "Votre fichier excel n'est pas bien structuré. Veuillez respecter l'ordre des colonnes fournie lors du "
       "téléchargement de votre fichier (bouton '{}')."

msgid "order"
msgstr "Ordonner"

msgid "options"
msgstr "Options"

msgid "required"
msgstr "Obligatoire"

msgid "question"
msgstr "Question"

msgid "questions"
msgstr "Questions"

msgid "value"
msgstr "Valeur"

msgid "short_input_text"
msgstr "Short input text"

msgid "long_input_text"
msgstr "Long input text"

msgid "radio_button"
msgstr "Radio button"

msgid "checkbox"
msgstr "Checkbox"

msgid "upload_button"
msgstr "Upload button"

msgid "download_link"
msgstr "Download link"

msgid "dropdown_list"
msgstr "Dropdown list"

msgid "http_link"
msgstr "HTTP link"
msgid "you_manage"
msgstr "Vous gérez"

msgid "BACHELOR"
msgstr "Bachelier"

msgid "MASTER_60"
msgstr "Master 60"

msgid "MASTER_120"
msgstr "Master 120"

msgid "MASTER_180_OR_240"
msgstr "Master 180 ou 240"

msgid "ADVANCED_MASTER"
msgstr "Master de spécialisation"

msgid "TRAINING_CERTIFICATE"
msgstr "Agrégation"

msgid "CERTIFICATE"
msgstr "Certificat"

msgid "DOCTORATE"
msgstr "Doctorat"

msgid "CAPAES"
msgstr "CAPAES"

msgid "start_date_must_be_lower_than_end_date"
msgstr "La date de début doit être inférieure à la date de fin"

msgid "DEPUTY_AUTHORITY"
msgstr "Suppléant d'autorité"

msgid "DEPUTY_SABBATICAL"
msgstr "Suppléant sabbatique"

msgid "DEPUTY_TEMPORARY"
msgstr "Suppléant temporaire"

msgid "INTERNSHIP_SUPERVISOR"
msgstr "Directeur de stage"

msgid "INTERNSHIP_CO_SUPERVISOR"
msgstr "Co-directeur de stage"

msgid "PROFESSOR"
msgstr "Professeur"

msgid "COORDINATOR"
msgstr "Coordinateur"

msgid "HOLDER"
msgstr "Titulaire"

msgid "holder_number"
msgstr "Nb titulaires"

msgid "CO_HOLDER"
msgstr "Co-titulaire"

msgid "DEPUTY"
msgstr "Suppléant"

msgid "scores_responsible_can_submit_partial_encoding"
msgstr "Les responsables de notes peuvent soumettre des encodages partiels"

msgid "scores_responsible_must_still_submit_scores"
msgstr "Le responsable de notes doit toujours soumettre les notes"

msgid "NONE"
msgstr "Aucun"

msgid "keyword"
msgstr "Mot clé"

msgid "VALID"
msgstr "Valide"

msgid "INVALID"
msgstr "Invalide"

msgid "COURSE"
msgstr "Cours"

msgid "MASTER_THESIS"
msgstr "Thèse"

msgid "DISSERTATION"
msgstr "Mémoire"

msgid "INTERNSHIP"
msgstr "Stage"

msgid "OTHER_COLLECTIVE"
msgstr "Autre collectif"

msgid "OTHER_INDIVIDUAL"
msgstr "Autre individuel"

msgid "EXTERNAL"
msgstr "Externe"

msgid "TEACHING_INTERNSHIP"
msgstr "Stage d'enseignement"

msgid "CLINICAL_INTERNSHIP"
msgstr "Stage clinique"

msgid "PROFESSIONAL_INTERNSHIP"
msgstr "Stage socio-professionnel"

msgid "RESEARCH_INTERNSHIP"
msgstr "Stage de recherche"

msgid "LU_ERRORS_REQUIRED"
msgstr "Ce champ est requis."

msgid "LU_ERRORS_INVALID"
msgstr "'Entrez une valeur valide."

msgid "LU_ERRORS_INVALID_SEARCH"
msgstr "Recherche invalide - Veuillez remplir mininum 2 filtres lors de vos recherches."

msgid "LU_ERRORS_ACADEMIC_YEAR_REQUIRED"
msgstr "Veuillez préciser une année académique."

msgid "LU_ERRORS_YEAR_WITH_ACRONYM"
msgstr "Veuillez préciser une année académique ou entrer un acronyme valide."

msgid "LU_ERRORS_INVALID_REGEX_SYNTAX"
msgstr "Expression régulière incorrecte!"

msgid "ANNUAL"
msgstr "Annuel"

msgid "BIENNIAL_EVEN"
msgstr "Bisannuel pair"

msgid "BIENNIAL_ODD"
msgstr "Bisannuel impair"

msgid "no_valid_m_justification_error"
msgstr "Vous ne pouvez pas encoder d'absence justifiée (M) via l'injection xls"

msgid "abscence_justified_preserved"
msgstr "Abscence justifiée dèjà encodée et préservée"

msgid "tutors_of_course"
msgstr "Enseignant·e·s du cours"

msgid "academic_actors"
msgstr "Acteurs académiques"

msgid "academic_start_date_error"
msgstr "La date de début doit être comprise entre les dates de début/fin de l'année académique"

msgid "academic_end_date_error"
msgstr "La date de fin doit être comprise entre les dates de début/fin de l'année académique"

msgid "end_start_date_error"
msgstr "La date de fin doit être supérieure à la date début"

msgid "dates_mandatory_error"
msgstr "Les dates de début et de fin sont obligatoires"

msgid "date_format"
msgstr "%d/%m/%Y"

msgid "date_format_string"
msgstr "d/m/Y"

msgid "format_date"
msgstr "jj/mm/aaaa"

msgid "desc_lnk_academic_actors"
msgstr "Gestion des acteurs académiques"

msgid "all_years"
msgstr "Toutes les années"

msgid "trainings"
msgstr "Formations"

msgid "components"
msgstr "Composants"

msgid "educational_information"
msgstr "Infos pédagogiques"

msgid "propositions"
msgstr "Propositions"

msgid "tutor_attributions"
msgstr "Enseignants - attributions"

msgid "proposal"
msgstr "Proposition"

msgid "academic_calendar_offer_year_calendar_start_date_end_date_error"
msgstr "La date d'ouverture de '%s' du calendrier académique ne peut pas être supérieure au %s "
       "(date de fin de '%s' du programme '%s')"

msgid "component_type"
msgstr "Type de composant"

msgid "volume_quarter"
msgstr "Quadri. "

msgid "vol_q1"
msgstr "Vol. q1"

msgid "vol_q2"
msgstr "Vol. q2"

msgid "volume"
msgstr "Volume"

msgid "schedules_conformity"
msgstr "Conform. horaires"

msgid "planned_classrooms"
msgstr "Classes prévues"

msgid "real_on_planned_classrooms"
msgstr "Classes effectives/prévues"


msgid "classes"
msgstr "Classes"

msgid "class"
msgstr "Classe"

msgid "learning_unit_code"
msgstr "Code de l'UE"

msgid "partims"
msgstr "Partims"

msgid "periodicity"
msgstr "Périodicité"

msgid "nominal_credits"
msgstr "Crédits"

msgid "active"
msgstr "Actif"

msgid "inactive"
msgstr "Inactif"

msgid "MASTER_DISSERTATION"
msgstr "Mémoire"

msgid "FULL"
msgstr "Complet"

msgid "MOBILITY"
msgstr "Mobilité"

msgid "OTHER"
msgstr "Autre"

msgid "PARTIM"
msgstr "Partim"

msgid "PHD_THESIS"
msgstr "Thèse"

msgid "selected"
msgstr "sélectionné(s)"

msgid "subtype"
msgstr "Sous-type"

msgid "start"
msgstr "Début"

msgid "duration"
msgstr "Durée"

msgid "learning_unit_specifications"
msgstr "Cahier de charges"

msgid "experimental_phase"
msgstr "Cette fonctionnalité est en phase expérimentale"

msgid "title_official_1"
msgstr "Intitulé officiel (partie 1 commune aux partims)"

msgid "title_official_2"
msgstr "Intitulé officiel (partie 2 propre au partim)"

msgid "title_in_english"
msgstr "Intitulé en anglais"

msgid "title_in_english_1"
msgstr "(partie 1 commune aux partims)"

msgid "title_in_english_2"
msgstr "(partie 2 propre au partim)"

msgid "LECTURING"
msgstr "Partie magistrale"

msgid "PRACTICAL_EXERCISES"
msgstr "Travaux pratiques"

msgid "lecturing"
msgstr "Cours magistral"

msgid "PE"
msgstr "TP"

msgid "SCHOOL"
msgstr "Ecole"

msgid "PLATFORM"
msgstr "Plateforme"

msgid "LOGISTICS_ENTITY"
msgstr "Entitée logistique"

msgid "organogram"
msgstr "Organigramme"

msgid "attached_to"
msgstr "Attachée à"

msgid "ACADEMIC_PARTNER"
msgstr "Partenaire académique"

msgid "INDUSTRIAL_PARTNER"
msgstr "Partenaire industriel"

msgid "SERVICE_PARTNER"
msgstr "Partenaire de service"

msgid "COMMERCE_PARTNER"
msgstr "Partenaire commercial"

msgid "PUBLIC_PARTNER"
msgstr "Partenaire public"

msgid "requirement_entity"
msgstr "Entité resp. cahier de charges"

msgid "requirement_entity_small"
msgstr "Ent. charge"

msgid "allocation_entity"
msgstr "Entité resp. de l'attribution"

msgid "allocation_entity_small"
msgstr "Ent. attrib."

msgid "with_entity_subordinated_small"
msgstr "Avec ent. subord."

msgid "additional_requirement_entity"
msgstr "Entité resp. cahier de charges complémentaire"

msgid "academic_end_year"
msgstr "Anac de fin"

msgid "academic_start_year"
msgstr "Anac de début"

msgid "organization_name"
msgstr "Nom"

msgid "partial"
msgstr "Q1"

msgid "remaining"
msgstr "Q2"

msgid "partial_remaining"
msgstr "Q1&2"

msgid "partial_or_remaining"
msgstr "Q1|2"

msgid "volume_partial"
msgstr "Vol. Q1"

msgid "volume_remaining"
msgstr "Vol. Q2"

msgid "quadrimester"
msgstr "Quadrimestre"

msgid "composition"
msgstr "Composition"

msgid "real_classes"
msgstr "Classes effectives"

msgid "lu_usage"
msgstr "Utilisation par les UE"

msgid "academic_years"
msgstr "Années académiques"

msgid "from"
msgstr "De"

msgid "to"
msgstr "à"

msgid "since"
msgstr "Depuis"

msgid "editing"
msgstr "Edition"

msgid "component"
msgstr "Composant"

msgid "used_by"
msgstr "Utilisation par l'unité d'enseignement"

msgid "offers_enrollments"
msgstr "Inscriptions aux formations"

msgid "learning_units_enrollments"
msgstr "Inscription aux unités d'enseignement"

msgid "exams_enrollments"
msgstr "Inscription aux examens"

msgid "average"
msgstr "Moyenne"

msgid "global_average"
msgstr "Moyenne générale"

msgid "result"
msgstr "Résultat"

msgid "enrollment_date"
msgstr "Date d'inscription"

msgid "students_title"
msgstr "Etudiants"

msgid "student_title"
msgstr "Etudiant"

msgid "classe"
msgstr "Classe"

msgid "localization"
msgstr "Localisation"

msgid "internship_subtype"
msgstr "Sous-type de stage"

msgid "part1"
msgstr "partie 1"

msgid "part2"
msgstr "partie 2"

msgid "title_official"
msgstr "Intitulé officiel"

msgid "create_learning_unit"
msgstr "Création d'une unité d'enseignement"

msgid "existed_acronym"
msgstr "Sigle a déjà existé pour "

msgid "existing_acronym"
msgstr "Sigle déja existant"

msgid "invalid_acronym"
msgstr "Sigle non valide"

msgid "acronym_rules"
msgstr "Site en une lettre\n"
       "Sigle en min 2 et max 4 lettres\n"
       "Code numérique en 4 chiffres"

msgid "end_year_title"
msgstr "Année de fin"

msgid "basic_informations_title"
msgstr "Informations de base"

msgid "active_title"
msgstr "Actif"

msgid "titles"
msgstr "Intitulés"

msgid "fixtures_build"
msgstr "Créer des fixtures anonymisées"

msgid "desc_lnk_fixtures_build"
msgstr "Crée un fichier json avec des fixtures anonymisées"

msgid "partial_volume_1"
msgstr "Volume Q1"

msgid "partial_volume_2"
msgstr "Volume Q2"

msgid "partial_volume_1Q"
msgstr "Q1"

msgid "partial_volume_2Q"
msgstr "Q2"

msgid "planned_classes"
msgstr "Classes prévues"

msgid "planned_classes_pc"
msgstr "P.C."

msgid "total_volume"
msgstr "Volume total"

msgid "total_volume_charge"
msgstr "Volume de charge total"

msgid "total_volume_voltot"
msgstr "Vol.tot"

msgid "vol_charge"
msgstr "Vol.charge"

msgid "volumes_management"
msgstr "Gestion des volumes horaires"

msgid "volumes_validation_success"
msgstr "Les données entrées respectent les règles de calculs des volumes horaires."

msgid "vol_tot_not_equal_to_q1_q2"
msgstr "Vol.tot = Q1 + Q2"

msgid "vol_tot_req_entities_not_equal_to_entity"
msgstr "Le volume total de charge n'est pas égal à la somme des volumes de charge"

msgid "vol_tot_req_entities_not_equal_to_vol_tot_mult_cp"
msgstr "Vol.charge = Vol.tot * C.P"

msgid "vol_tot_full_must_be_greater_than_partim"
msgstr "Vol.tot du cours principal > Vol.tot du partim"

msgid "vol_q1_full_must_be_greater_or_equal_to_partim"
msgstr "Q1 du cours principal >= Q1 du partim"

msgid "vol_q2_full_must_be_greater_or_equal_to_partim"
msgstr "Q2 du cours principal >= Q2 du partim"

msgid "planned_classes_full_must_be_greater_or_equal_to_partim"
msgstr "C.P. du cours principal >= C.P. du partim"

msgid "entity_requirement_full_must_be_greater_or_equal_to_partim"
msgstr "Entité de charge du cours principal >= Entité de charge du partim"

msgid "end_date_gt_begin_date"
msgstr "L'année de fin doit etre égale ou supérieur à l'année de départ"

msgid "session_title"
msgstr "Session"

msgid "remarks_title"
msgstr "Remarques"

msgid "faculty_remark"
msgstr "Faculté"

msgid "other_remark"
msgstr "Autre"

msgid "new_learning_unit"
msgstr "Nouvelle unité d'enseignement"

msgid "previous"
msgstr "Précédent"

msgid "next"
msgstr "Suivant"

msgid "learning_location"
msgstr "Lieu d'enseignement"

msgid "NON_ACADEMIC"
msgstr "Non academique autre"

msgid "NON_ACADEMIC_CREF"
msgstr "Non académique CREF"

msgid "ACADEMIC"
msgstr "Académique"

msgid "ACTIVE"
msgstr "Actif"

msgid "INACTIVE"
msgstr "Inactif"

msgid "RE_REGISTRATION"
msgstr "Actif uniquement pour des réinscriptions"

msgid "OPTIONAL"
msgstr "Optionnel"

msgid "NO_PRINT"
msgstr "Pas d'impression"

msgid "IN_HEADING_2_OF_DIPLOMA"
msgstr "Dans rubrique 2 du diplôme"

msgid "IN_EXPECTED_FORM"
msgstr "Sous forme d'attendu"

msgid "FEE_1"
msgstr "Rôle"

msgid "FEE_2"
msgstr "Rôle + examen"

msgid "FEE_3"
msgstr "AESS, CAPAES ou fin de cycle"

msgid "FEE_4"
msgstr "Minerval sans examen"

msgid "FEE_5"
msgstr "Minerval complet"

msgid "FEE_6"
msgstr "certificat universitaire"

msgid "FEE_7"
msgstr "Master complémentaire spécialisation médicale"

msgid "FEE_8"
msgstr "Concours d’accès"

msgid "FEE_10"
msgstr "10 CU 30 crédits"

msgid "FEE_11"
msgstr "11 Certificat compétence méd"

msgid "FEE_12"
msgstr "12 Offres ISA : 12BA et 21MS"

msgid "FEE_13"
msgstr "13 Offres ISA : 13BA et 22MS"

msgid "DAILY"
msgstr "Horaire de jour"

msgid "SHIFTED"
msgstr "Horaire décalé"

msgid "ADAPTED"
msgstr "Horaire adapté"

msgid "academic_calendar_type"
msgstr "Type d'événement"

msgid "DELIBERATION"
msgstr "Délibération"

msgid "DISSERTATION_SUBMISSION"
msgstr "Soumission de mémoires"

msgid "EXAM_ENROLLMENTS"
msgstr "Inscription aux examens"

msgid "SCORES_EXAM_DIFFUSION"
msgstr "Diffusion des notes d'examen"

msgid "SCORES_EXAM_SUBMISSION"
msgstr "Soumission des feuilles de note"

msgid "TEACHING_CHARGE_APPLICATION"
msgstr "Application pour charges d'enseignement"

msgid "field_is_required"
msgstr "Ce champ est obligatoire."

msgid "associated_entity"
msgstr "Les entités associées"

msgid "LU_WARNING_INVALID_ACRONYM"
msgstr "Si l'acronym est introduit, il doit au minimum faire 3 caractères"

msgid "title_in_french"
msgstr "Intitulé en français"

msgid "schedule_type"
msgstr "Type horaire"

msgid "enrollment_campus"
msgstr "Lieu d'inscription"

msgid "other_campus_activities"
msgstr "Activités sur d'autres sites"

msgid "unspecified"
msgstr "Indéterminé"

msgid "university_certificate"
msgstr "Certificat universitaire"

msgid "studies_domain"
msgstr "Domaine d'études"

msgid "primary_language"
msgstr "Langue principale"

msgid "other_language_activities"
msgstr "Activité dans d'autres langues"

msgid "funding"
msgstr "Finançable"

msgid "funding_cud"
msgstr "Financement coopération internationale CCD/CUD"

msgid "funding_direction"
msgstr "Orientation de financement"

msgid "cud_funding_direction"
msgstr "Orientation coopération internationale CCD/CUD"

msgid "active_status"
msgstr "Actif"

msgid "partial_deliberation"
msgstr "Sous-épreuve"

msgid "admission_exam"
msgstr "Concours"

msgid "academic_type"
msgstr "Nature"

msgid "keywords"
msgstr "Mots clés"

msgid "training_type"
msgstr "Type de formation"

msgid "QUADRIMESTER"
msgstr "Quadrimestre(s)"

msgid "TRIMESTER"
msgstr "Trimestre(s)"

msgid "MONTH"
msgstr "Mois"

msgid "WEEK"
msgstr "Semaine(s)"

msgid "DAY"
msgstr "Jour(s)"

msgid "administration_entity"
msgstr "Entité d'administration"

msgid "management_entity"
msgstr "Entité académique"

msgid "enrollment_enabled"
msgstr "Inscriptible"

msgid "formations"
msgstr "Formations"

msgid "formations_lnk"
msgstr "Formations"

msgid "desc_lnk_formations"
msgstr "Organisation des formations"

msgid "education_groups"
msgstr "Organisations de formations"

msgid "entity_management"
msgstr "Fac. gestion"

msgid "of_category"
msgstr "Type d'organisation de formation"

msgid "activity_search"
msgstr "Recherche - Activité"

msgid "service_course_search"
msgstr "Recherche - Cours de service"

msgid "TRAINING"
msgstr "Formation"

msgid "MINI_TRAINING"
msgstr "Mini formation"

msgid "GROUP"
msgstr "Groupe"

msgid "PRIMARY_LANGUAGE"
msgstr "Langue principale"

msgid "OR"
msgstr "Ou"

msgid "AND"
msgstr "Et"

msgid "language_association"
msgstr "Opérateur langues principales"

msgid "prolong_or_create_learning_unit_message"
msgstr "<p>Le <b>sigle</b> utilisé est <b>déjà existant</b>.</p>"
       "<p>Vous avez le choix entre :"
       "<ul><li>soit <b>créer</b> une nouvelle UE qui reprendra ce sigle </li>"
       "<li>soit <b>prolonger</b> l'unité d'enseignement de même sigle </li></ul></p>"

msgid "confirm_your_action"
msgstr "Confirmer votre action."

msgid "create"
msgstr "Créer"

msgid "prolong"
msgstr "Prolonger"

msgid "diplomas_certificates"
msgstr "Diplômes /  Certificats"

msgid "diploma_title"
msgstr "Intitulé du diplôme/du certificat"

msgid "professionnal_title"
msgstr "Titre professionnel"

msgid "university_certificate_desc"
msgstr "Mène à diplôme/à certificat"

msgid "program_coorganization"
msgstr "Programme co-organisés avec d'autres institutions"

msgid "for_all_students"
msgstr "Pour tous les étudiants"

msgid "diploma"
msgstr "Diplôme"

msgid "UNIQUE"
msgstr "Diplôme unique"

msgid "SEPARATE"
msgstr "Diplôme séparé"

msgid "NOT_CONCERNED"
msgstr "Non concerné"

msgid "organization_address_save_error"
msgstr "Impossible d'enregistrer l'adresse de l'organisation"

msgid "i_confirm"
msgstr "Oui, je confirme."

msgid "msg_warning_delete_learning_unit"
msgstr "Cette opération est <strong>permanente</strong> et ne peut pas être défaite. Vous perdrez à jamais"
       " les données liées à l'UE <strong>%s</strong>."

msgid "The learning unit %(acronym)s has been successfully deleted for all years."
msgstr "L'unité d'enseignement %(acronym)s a été supprimée avec succès pour toutes les années."

msgid "cannot_delete_learning_unit_year"
msgstr "L’UE <strong>%(learning_unit)s</strong> dont vous demandez la suppression à partir de l’année %(year)s fait l’objet des liens suivants à supprimer au préalable :"

msgid "cannot_delete_learning_unit"
msgstr "L’UE <strong>%(learning_unit)s</strong> dont vous demandez la suppression fait l’objet des liens suivants à supprimer au préalable :"

msgid "There is %(count)d enrollments in %(subtype)s %(acronym)s for the year %(year)s"
msgstr "%(subtype)s %(acronym)s fait l’objet de %(count)d inscription(s) l’année %(year)s"

msgid "%(subtype)s %(acronym)s is assigned to %(tutor)s for the year %(year)s"
msgstr "%(subtype)s %(acronym)s est attribué à %(tutor)s l’année %(year)s"

msgid "%(subtype)s %(acronym)s is included in the group %(group)s of the program %(program)s for the year %(year)s"
msgstr "%(subtype)s %(acronym)s est repris dans le groupement %(group)s du programme %(program)s l’année %(year)s"

msgid "%(subtype)s %(acronym)s has been deleted for the year %(year)s"
msgstr "%(subtype)s %(acronym)s a été supprimé(e) pour l'année %(year)s"

msgid "The class %(acronym)s has been deleted for the year %(year)s"
msgstr "La classe %(acronym)s a été suprrimée pour l'année %(year)s"

msgid "the partim"
msgstr "le partim"

msgid "The partim"
msgstr "Le partim"

msgid "The learning unit"
msgstr "L'unité d'enseignement"

msgid "the learning unit"
msgstr "l'unité d'enseignement"

msgid "Delete from this academic year"
msgstr "Supprimer à partir de cette année académique"

msgid "Delete all the learning unit"
msgstr "Supprimer toute l'unité d'enseignement (sur toutes les années académiques)"

msgid "You asked the deletion of the learning unit %(acronym)s from the year %(year)s"
msgstr "Vous avez demandé la suppression de l'unité d'enseignement %(acronym)s à partir de l'année %(year)s"

msgid "publish_attribution_to_portal"
msgstr "Publication des attributions sur Osis-Portal"

msgid "RESEVED_FOR_INTERNS"
msgstr "Réservé aux internes"

msgid "OPEN_FOR_EXTERNS"
msgstr "Ouvert aux externes"

msgid "EXCEPTIONAL_PROCEDURE"
msgstr "Procédure exceptionnelle"

msgid "VACANT_NOT_PUBLISH"
msgstr "Vacant à ne pas publier"

msgid "DO_NOT_ASSIGN"
msgstr "A ne pas attribuer"

<<<<<<< HEAD
msgid "category"
msgstr "Catégorie"
=======
msgid "PRESIDENT"
msgstr "Président"

msgid "SECRETARY"
msgstr "Secrétaire"

msgid "SIGNATORY"
msgstr "Signataire"

msgid "administrative_data"
msgstr "Données administratives"

msgid "jury"
msgstr "Jury"

msgid "signatory_qualification"
msgstr "Qualification du signataire"

msgid "course_enrollment"
msgstr "Inscription aux cours"

msgid "marks_presentation"
msgstr "Remise des notes"

msgid "dissertation_presentation"
msgstr "Remise du mémoire"

msgid "scores_diffusion"
msgstr "Diffusion des notes"

msgid "session"
msgstr "Session"

msgid "at"
msgstr "à"

msgid "learning_unit_years_to_delete"
msgstr "Vous êtes sur le point de supprimer définitiviement les UE suivantes"
>>>>>>> 906bff0c
<|MERGE_RESOLUTION|>--- conflicted
+++ resolved
@@ -2257,10 +2257,9 @@
 msgid "DO_NOT_ASSIGN"
 msgstr "A ne pas attribuer"
 
-<<<<<<< HEAD
 msgid "category"
 msgstr "Catégorie"
-=======
+
 msgid "PRESIDENT"
 msgstr "Président"
 
@@ -2298,5 +2297,4 @@
 msgstr "à"
 
 msgid "learning_unit_years_to_delete"
-msgstr "Vous êtes sur le point de supprimer définitiviement les UE suivantes"
->>>>>>> 906bff0c
+msgstr "Vous êtes sur le point de supprimer définitiviement les UE suivantes"