--- conflicted
+++ resolved
@@ -1393,10 +1393,11 @@
 msgid "abscence_justified_preserved"
 msgstr "Abscence justifiée dèjà encodée et préservée"
 
-<<<<<<< HEAD
 msgid "academic_actors"
 msgstr "Les acteurs académiques"
-=======
+
+msgstr "Abscence justifiée dèjà encodée et préservée"
+
 msgid "academic_start_date_error"
 msgstr "La date de début doit être comprise entre les dates de début/fin de l'année académique"
 
@@ -1407,5 +1408,4 @@
 msgstr "La date de fin doit être supérieure à la date début"
 
 msgid "dates_mandatory_error"
-msgstr "Start date and end date are mandatory"
->>>>>>> bc5edc2a
+msgstr "Start date and end date are mandatory"