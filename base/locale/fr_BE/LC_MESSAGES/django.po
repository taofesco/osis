# SOME DESCRIPTIVE TITLE.
# Copyright (C) YEAR THE PACKAGE'S COPYRIGHT HOLDER
# This file is distributed under the same license as the PACKAGE package.
# FIRST AUTHOR <EMAIL@ADDRESS>, YEAR.
#
msgid ""
msgstr ""
"Project-Id-Version: PACKAGE VERSION\n"
"Report-Msgid-Bugs-To: \n"
"POT-Creation-Date: 2016-04-22 15:14+0200\n"
"PO-Revision-Date: YEAR-MO-DA HO:MI+ZONE\n"
"Last-Translator: FULL NAME <EMAIL@ADDRESS>\n"
"Language-Team: LANGUAGE <LL@li.org>\n"
"Language: \n"
"MIME-Version: 1.0\n"
"Content-Type: text/plain; charset=UTF-8\n"
"Content-Transfer-Encoding: 8bit\n"

msgid "Create a xls file while activity\\"
msgstr ""

msgid "Get xls"
msgstr ""

msgid "ID"
msgstr "ID"

msgid "Legend : values allowed for 'justification'"
msgstr ""

msgid "Line"
msgstr "Ligne"

msgid "Note already submitted"
msgstr ""

msgid "OSIS"
msgstr "OSIS"

msgid "Print scores for all activities"
msgstr ""

msgid "Save"
msgstr ""

msgid "absent"
msgstr "Absent"

msgid "absent_pdf_legend"
msgstr "A=Absent"

msgid "academic_calendar"
msgstr "Calendrier académique"

msgid "academic_year_small"
msgstr "Anac."

msgid "academic_calendar_management"
msgstr "Gestion du calendrier académique"

msgid "academic_calendar_offer_year_calendar_end_date_error"
msgstr "La date de fermeture de '%s' du calendrier académique ne peut pas être inférieure au %s "
       "(date de fin de '%s' du programme '%s')"

msgid "academic_calendar_offer_year_calendar_start_date_error"
msgstr "La date d'ouverture de l'encodage des notes du calendrier académique ne peut pas être supérieure au %s "
       "(date de début de l'encodage des notes du programme '%s')"

msgid "academic_calendars"
msgstr "Calendriers académique"

msgid "academic_year_not_exist"
msgstr "L'année académique (%d) n'existe pas"

msgid "acces_denied"
msgstr "Accès refusé!"

msgid "acronym"
msgstr "Sigle"

msgid "activity"
msgstr "Activité"

msgid "activity_code"
msgstr "Activité"

msgid "activity_not_exit"
msgstr "L'activité %s n'existe pas"

msgid "add"
msgstr "Ajouter"

msgid "add_an_address_to_the_organization"
msgstr "Ajouter une adresse à l'organisation"

msgid "address(ses)"
msgstr "Adresse(s)"

msgid "addresses"
msgstr "Adresses"

msgid "administration"
msgstr "Administration"

msgid "after_submission_a_message_must_be_sent"
msgstr "Si un encodage est soumis , um message est envoyé au professeur de ce cours"

msgid "all"
msgstr "Tout"

msgid "application_management"
msgstr "Gestion de l'application"

msgid "are_you_sure"
msgstr "Êtes-vous sûr·e?"

msgid "assistants"
msgstr "Assistants"

msgid "attributions"
msgstr "Attributions"

msgid "authorized_decimal_for_this_activity"
msgstr "Les notes décimales sont autorisées pour ce cours"

msgid "bachelor"
msgstr "Bachelier"

msgid "back"
msgstr "Retour"

msgid "begin_date_lt_end_date"
msgstr "La date de début doit etre égale ou inferieure à la date de fin"

msgid "birth_date"
msgstr "Date de naissance"

msgid "btn_messages_history_search"
msgstr "Recherche dans l'historique des messages"

msgid "btn_send_message_again_title"
msgstr "Réenvoie le message au destinataire"

msgid "by_learning_unit"
msgstr "Par unité d'enseignement"

msgid "by_specific_criteria"
msgstr "Par critère spécifique"

msgid "cancel"
msgstr "Annuler"

msgid "catalogue"
msgstr "Catalogue de formation"

msgid "chair_of_the_exam_board"
msgstr "Président du jury"

msgid "cheating_pdf_legend"
msgstr "T=Tricherie"

msgid "unjustified_absence_export_legend"
msgstr "S=Absence injustifiée"

msgid "justified_absence_export_legend"
msgstr "M=Absence justifiée"

msgid "attached_entities"
msgstr "Entités attachées"

msgid "choose_file"
msgstr "Parcourir"

msgid "city"
msgstr "Ville"

msgid "close"
msgstr "Fermer"

msgid "closed"
msgstr "Fermé"

msgid "code"
msgstr "Code"

msgid "compare"
msgstr "Comparer"

msgid "complete"
msgstr "Complet"

msgid "constraint_score_other_score"
msgstr "Vous ne pouvez pas remplir simultanément les colonnes 'Note chiffrée' et 'Justification'"

msgid "coordinator"
msgstr "Coordinateur(trice)"

msgid "coordinators_can_submit_partial_encoding"
msgstr "Les coordinateurs peuvent soumettre des encodages partiels"

msgid "country"
msgstr "Pays"

msgid "create_an_organization"
msgstr "Créer une organisation"

msgid "creation_date"
msgstr "Date de création"

msgid "credits"
msgstr "Crédits"

msgid "customized"
msgstr "Personnalisée"

msgid "data"
msgstr "Données"

msgid "data_maintenance"
msgstr "Maintenance de données"

msgid "data_management"
msgstr "Gestion de données"

msgid "date"
msgstr "Date de remise"

msgid "date_not_passed"
msgstr "Date non communiquée"

msgid "day"
msgstr "jour"

msgid "days"
msgstr "jours"

msgid "decimal_score_allowed"
msgstr "Note décimale autorisée"

msgid "decimal_score_not_allowed"
msgstr "Note décimale non autorisée"

msgid "decimal_values_accepted"
msgstr "Les notes de ce cours peuvent recevoir des valeurs décimales."

msgid "decimal_values_ignored"
msgstr ""
"Les notes de ce cours ne peuvent PAS recevoir de valeurs décimales."

msgid "score_have_more_than_2_decimal_places"
msgstr "La note comporte plus de deux chiffres après la virgule"

msgid "definitive_save"
msgstr "Sauvegarde définitive (soumettre à la faculté)"

msgid "delete"
msgstr "Supprimer"

msgid "delete_selected_messages"
msgstr "Supprimer les messages sélectionnés"

msgid "desc_assistants"
msgstr "Processus visant à aider les enseignants pour l'encodage des notes."

msgid "desc_lnk_academic_year"
msgstr "Gestion du programme annualisé."

msgid "desc_lnk_assessments"
msgstr "Processus visant à aider les enseignants pour l'encodage des notes."

msgid "desc_lnk_data_maintenance"
msgstr "La maintenance de données avec la langage SQL"

msgid "desc_lnk_data_management"
msgstr "Gestion des données par entité du métier"

msgid "desc_lnk_entities"
msgstr "Gestion des la structure organisationnelle."

msgid "desc_lnk_files"
msgstr "Consultation des fichiers gérés par l'application."

msgid "desc_lnk_home_catalog"
msgstr "Elaboration et gestion du catalogue des formations."

msgid "desc_lnk_home_institution"
msgstr "Gestion de l'institution."

msgid "desc_lnk_home_studies"
msgstr ""
"Gestion du parcours des étudiants depuis leur inscription jusqu'à leur "
"diplôme."

msgid "desc_lnk_internships"
msgstr "Gestion des stages des étudiants."

msgid "desc_lnk_learning_units"
msgstr ""
"Gestion des cours, des formations et d'autres activités qui composent le "
"programme."

msgid "desc_lnk_my_osis"
msgstr "Vos données personnelles, des préférences et d'autres informations associés."

msgid "desc_lnk_offers"
msgstr "Gestion des programmes."

msgid "desc_lnk_organizations"
msgstr "Gestion des organisations."

msgid "desc_lnk_score_encoding"
msgstr ""
"Ce processus aide les enseignants à encoder les notes pendant les sessions "
"d'examen."

msgid "desc_lnk_storage"
msgstr "Surveillance de la capacité de stockage"

msgid "desc_messages_history"
msgstr "L'historique des messages vous permet d'accéder aux messages envoyés par courier électronique"

msgid "desc_messages_template"
msgstr "Le modèles de message permet la personnalisation dynamique des e-mails."

msgid "desc_my_messages"
msgstr "La liste des messages qui vous ont été envoyés par l'application"

msgid "desc_profile"
msgstr "Informations liées à votre profil"

msgid "description"
msgstr "Description"

msgid "details"
msgstr "Détails"

msgid "display_scores_for_one_learning_unit"
msgstr "Visualiser/charger les notes pour le cours"

msgid "display_tutors"
msgstr "Afficher tous les enseignants pour ce cours"

msgid "DOCTORAL_COMMISSION"
msgstr "Commision doctorale"

msgid "documentation"
msgstr "Documentation"

msgid "double_encoding"
msgstr "Double encodage"

msgid "double_encoding_test"
msgstr "Double encodage des notes"

msgid "dubble_encoding"
msgstr "Double encodage"

msgid "dubble_online_scores_encoding"
msgstr "Double encodage de notes en ligne"

msgid "edit"
msgstr "Éditer"

msgid "empty_note_pdf_legend"
msgstr "(vide)=Pas encore de note"

msgid "encode"
msgstr "Encoder"

msgid "encode_as_coordinator"
msgstr "Encoder en tant que coordinateur"

msgid "encode_as_pgm"
msgstr "Encoder en tant que gestionnaire de programme"

msgid "encode_as_professor"
msgstr "Encoder en tant que professeur"

msgid "encoding"
msgstr "Encodage"

msgid "encoding_status_ended"
msgstr "Toutes les notes ont été soumises."

msgid "encoding_status_notended"
msgstr "Il reste encore des notes à encoder."

msgid "end_date"
msgstr "Échéance Prof"

msgid "end_date_teacher"
msgstr "Échéance Prof"

msgid "enrollment_activity_not_exist"
msgstr "L'inscription à l'activité %s n'existe pas"

msgid "enrollment_exam_not_exists"
msgstr "L'inscription à l'unité d'enseignement %s n'existe pas"

msgid "enrollments"
msgstr "Inscriptions"

msgid "entities"
msgstr "Entités"

msgid "entity"
msgstr "Entité"

msgid "versions"
msgstr "Versions"

msgid "evaluations"
msgstr "Évaluations"

msgid "event"
msgstr "Événement"

msgid "exam_board_secretary"
msgstr "Secrétaire du jury"

msgid "execute"
msgstr "Exécuter"

msgid "FACULTY"
msgstr "Faculté"

msgid "female"
msgstr "Féminin"

msgid "file"
msgstr "Fichier"

msgid "file_must_be_xlsx"
msgstr "Le fichier doit être un fichier excel valide au format 'XLSX'"

msgid "file_production_date"
msgstr "Date de production du fichier excel"

msgid "students_deliberated_are_not_shown"
msgstr "Les étudiants déjà délibérés ne sont pas repris"

msgid "files"
msgstr "Fichiers"

msgid "final"
msgstr "Final"

msgid "fixed_line_phone"
msgstr "Téléphone fixe"

msgid "focuses"
msgstr "Finalités"

msgid "formation_catalogue"
msgstr "Catalogue des formations"

msgid "function"
msgstr "Fonction"

msgid "gender"
msgstr "Genre"

msgid "general_informations"
msgstr "Infos générales"

msgid "get_excel_file"
msgstr "Produire le fichier Excel"

msgid "global_identifiant"
msgstr "Identifiant global"

msgid "fgs"
msgstr "FGS"

msgid "go"
msgstr "Continuer"

msgid "grade"
msgstr "Niveau"

msgid "help_pnl_selectedfiles"
msgstr "Veuillez sélectionner un fichier xls pour l'injection des notes"

msgid "help_submission_scores_label"
msgstr "Vous êtes sur le point de soumettre %s note(s) à la (aux) faculté(s). Attention : les notes soumises <b>ne peuvent plus être modifiées.</b>"

msgid "highlight_description"
msgstr "Description de l'événement"

msgid "highlight_shortcut"
msgstr "Titre raccourcis de l'événement"

msgid "highlight_title"
msgstr "Titre de l'événement"

msgid "home"
msgstr "Page d'accueil"

msgid "html_message"
msgstr "Message HTML"

msgid "identification"
msgstr "Identification"

msgid "idle"
msgstr "En attente"

msgid "ill"
msgstr "Malade"

msgid "ill_pdf_legend"
msgstr "M=Malade"

msgid "incomplete"
msgstr "Incomplet"

msgid "info_address_changed_for_papersheet"
msgstr "Ce formulaire de modification des coordonnées d’une entité administrative du programme d’étude %s "
       "impacte uniquement l’affichage des coordonnées sur la feuille de notes. Cela ne modifie donc pas "
       "les coordonnées officielles d’une entité/structure. Par ailleurs, la liste déroulante "
       "« Veuillez sélectionner une adresse … » permet de faciliter l’encodage de l’adresse à partir de données "
       "préexistantes. Si l'adresse d'une entité change, l'adresse affichée sur les feuilles de notes sera impactée "
       "également"

msgid "inject"
msgstr "Injecter"

msgid "inject_xls_file"
msgstr "Injecter fichier excel"

msgid "INSTITUTE"
msgstr "Institut"

msgid "institution"
msgstr "Institution"

msgid "international_title"
msgstr "Titre international"

msgid "internships"
msgstr "Stages"

msgid "invalid_file"
msgstr "Fichier invalide"

msgid "javascript_is_disabled"
msgstr "JavaScript est désactivé dans votre navigateur, mais OSIS ne fonctionne pas sans JavaScript."

msgid "justification_invalid"
msgstr "Justification invalide"

msgid "justifications"
msgstr "Justifications"

msgid "justification_invalid_value"
msgstr "Justification invalide"

msgid "absence_justified_to_unjustified_invalid"
msgstr "L'absence justifiée ne peut pas être remplacée par une absence injustifiée"


msgid "justification_values_accepted"
msgstr "Valeurs acceptées: %s "

msgid "justification_other_values"
msgstr "D'autres valeurs: %s "

msgid "label"
msgstr "Label"

msgid "label_jumbotron_details_academic_cal"
msgstr "Comme présenté sur la page d'accueil"

msgid "language"
msgstr "Langue"

msgid "last_synchronization"
msgstr "Dernière synchronisation"

msgid "learning_unit"
msgstr "Unité d'enseignement"

msgid "learning_unit_not_access"
msgstr "Vous n'avez pas les droits d'accès à cette unité d'enseignement ou elle n'existe pas en pas de données"

msgid "learning_unit_not_access_or_not_exist"
msgstr "Vous n'avez pas les droits d'accès pour cette unité d'enseignement ou elle n'existe pas en base de données"

msgid "learning_unit_responsible"
msgstr "Responsable du cours"

msgid "learning_unit_search"
msgstr "Recherche d'unités d'enseignement"

msgid "learning_units"
msgstr "Unités d'enseignement"

msgid "learning_units_in"
msgstr "unités d'enseignement dans"

msgid "learning_units_with_inscription_must_be_shown"
msgstr "Tous les cours du professeur qui possèdent des inscriptions doivent être présents"

msgid "learning_units_without_inscription_must_not_be_shown"
msgstr "Les cours qui ne possèdent pas d'inscriptions ne devraient pas être présents"

msgid "lnk_message_history_read_title"
msgstr "Afficher le message"

msgid "location"
msgstr "Localité"

msgid "log-in"
msgstr "Log-in"

msgid "login"
msgstr "Login"

msgid "logistic"
msgstr "Logistique"

msgid "logout"
msgstr "Logout"

msgid "lu_could_contain_decimal_scores"
msgstr "Cette année d'étude accepte les notes décimales"

msgid "lu_must_not_contain_decimal_scores"
msgstr "Cette année d'étude n'accepte pas les notes décimales"

msgid "male"
msgstr "Masculin"

msgid "managed_programs"
msgstr "Programmes gérés"

msgid "mandates"
msgstr "Mandates"

msgid "mark_selected_messages_as_read"
msgstr "Marquer les messages sélectionnés comme lus"

msgid "master"
msgstr "Master"

msgid "message"
msgstr "Message"

msgid "message_address_papersheet"
msgstr "Réutilisez l'adresse d'une entité liée au programme ou informez l'adresse d'affichage pour la feuille de notes."

msgid "message_not_resent_no_email"
msgstr "Le message ne peut être réenvoyé , l'utilisateur n'a pas d'adresse mail."

msgid "message_resent_ok"
msgstr "Le message à bien été réenvoyé."

msgid "messages"
msgstr "Messages"

msgid "messages_history"
msgstr "Historique des messages"

msgid "messages_templates"
msgstr "Modèles de messages"

msgid "minimum_one_criteria"
msgstr "Veuillez remplir au moins 1 critère de recherche"

msgid "miss"
msgstr "Madame"

msgid "missing_column_session"
msgstr "Veuillez remplir la colonne 'session' de votre fichier excel."

msgid "mister"
msgstr "Monsieur"

msgid "mobile_phone"
msgstr "Téléphone mobile (GSM)"

msgid "more_than_one_academic_year_error"
msgstr "Il y a plusieurs années académiques dans la colonne 'Année académique' de votre fichier excel. "
      "Veuiller corriger votre fichier excel de manière à ce qu'il n'y ai qu'une seule année académique"

msgid "more_than_one_exam_enrol_for_one_learn_unit"
msgstr "Cet étudiant possède plusieurs inscriptions au même examen "
       "(il est inscrit à un même cours dans 2 programmes différents). "
       "Veuillez encoder cette note via l'onglet 'en ligne' de l'interface svp."

msgid "more_than_one_learning_unit_error"
msgstr "Vous avez encodé des notes pour plusieurs unités d'enseignements dans votre fichier excel "
       "(colonne 'Unité d'enseignement'). Veillez à ne faire qu'un seul fichier excel par unité d'enseignement."

msgid "more_than_one_session_error"
msgstr "Il y a plusieurs numéros de sessions dans la colonne 'Session' de votre fichier excel. "
      "Veuiller corriger votre fichier excel de manière à ce qu'il n'y ai qu'un seul numéro de session"

msgid "msg_error_username_password_not_matching"
msgstr ""
"La combinaison login/mot de passe entrée n'est pas valide. Veuillez "
"réessayer."

msgid "my_messages"
msgstr "Mes messages"

msgid "my_osis"
msgstr "Mon OSIS"

msgid "my_studies"
msgstr "Mes études"

msgid "name"
msgstr "Nom"

msgid "full_name"
msgstr "Nom complet"

msgid "national_register"
msgstr "Numéro de registre nationnal"

msgid "no_current_entity_version_found"
msgstr "L'entité sélectionnée n'existe plus aujourd'hui (fin de validité dépassée)."

msgid "no_data_for_this_academic_year"
msgstr "Aucune données pour cette année académique"

msgid "no_dubble_score_encoded_comparison_impossible"
msgstr "Aucune note n'a été double encodée ; aucune comparaison à effectuer."

msgid "no_entity_address_found"
msgstr "Aucune adresse trouvée pour l'entité sélectionnée."

msgid "no_exam_session_opened_for_the_moment"
msgstr "Aucune session d'encodage de notes ouverte pour le moment. "

msgid "no_file_submitted"
msgstr "Vous n'avez pas selectionné de fichier excel à soumettre."

msgid "no_messages"
msgstr "Pas de messages"

msgid "no_result"
msgstr "Aucun résultat!"

msgid "no_receiver_error"
msgstr "Pas de destinataire pour ce message"

msgid "no_score_encoded_double_encoding_impossible"
msgstr ""
 "Aucune nouvelle note encodée. "
 "Le double encodage n'est pas accessible car il n'y a pas de nouvelles notes encodés."

msgid "no_score_injected"
msgstr "Aucune note injectée (NB: les notes de votre fichier Excel ne sont injectées que si elles sont différentes "
       "de celles déjà sauvegardées précédemment)."

msgid "no_score_to_encode"
msgstr "Vous n'avez aucune note à encoder."

msgid "no_student_to_encode_xls"
msgstr "Aucun étudiant à encoder via excel"

msgid "no_valid_academic_year_error"
msgstr "Aucune année académique au format valide n'a été trouvé dans votre fichier excel. La date doit être formatée comme suit ; '2015-2016' ou '2015'."

msgid "deadline_reached"
msgstr "Date limite atteinte"

msgid "not_passed"
msgstr "Non communiquée"

msgid "not_sent"
msgstr "Pas envoyé"

msgid "number_of_enrollments"
msgstr "Nombre d'inscrits"

msgid "number_session"
msgstr "No. session"

msgid "numbered_score"
msgstr "Note chiffrée"

msgid "offer"
msgstr "Programme"

msgid "offer_enrollment_not_exist"
msgstr "L'inscription à ce programme n'existe pas"

msgid "offer_year_calendar"
msgstr "Calendrier des programmes"

msgid "offer_year_calendar_academic_calendar_end_date_error"
msgstr "La date de fin de l'encodage des notes de votre programme ne peut pas être ultérieure à la date de fermeture "
       "de l'encodage des notes du calendrier académique"

msgid "offer_year_calendar_academic_calendar_start_date_error"
msgstr "La date de début de l'encodage des notes de votre programme ne peut pas être antérieure à la date d'ouverture "
       "de l'encodage des notes du calendrier académique"

msgid "offer_year_not_access_or_not_exist"
msgstr "Vous n'avez pas les droits d'accès pour cette offre ou elle n'existe pas en base de données"

msgid "offer_year_not_exist"
msgstr "Le programme annualisé (%s) (%d) - n'existe pas"

msgid "offer_year_search"
msgstr "Recherche des programmes annualisés"

msgid "offers"
msgstr "Programmes"

msgid "old_browser_warning"
msgstr "Votre navigateur n'est pas à jour. Certaines fonctionnalités peuvent ne pas fonctionner correctement."

msgid "online"
msgstr "En ligne"

msgid "online_encoding"
msgstr "Encodage en ligne"

msgid "online_scores_encoding"
msgstr "Encodage de notes en ligne"

msgid "only_submited_scores_can_be_double_encoded"
msgstr "Seules les notes soumises peuvent être double encodées"

msgid "open"
msgstr "Ouvert"

msgid "campus"
msgstr "Campus"

msgid "organization_address"
msgstr "Adresse de l'organisation"

msgid "organization"
msgstr "Organisation"

msgid "organizations"
msgstr "Organisations"

msgid "origin"
msgstr "Origine"

msgid "other_score"
msgstr "Autre note"

msgid "other_sibling_offers"
msgstr "Autres finalités associées"

msgid "other_sibling_orientations"
msgstr "Autres orientations associées"

msgid "score_encoding_period_not_open"
msgstr "La période pour l'encodage des notes n'est pas encore ouverte"

msgid "outside_scores_encodings_period_latest_session"
msgstr "La période d'encodage des notes de la session %s est fermée depuis le %s"

msgid "outside_scores_encodings_period_closest_session"
msgstr "La période d'encodage des notes pour la session %s sera ouverte à partir du %s"

msgid "page_not_found"
msgstr "Page inexistante"

msgid "method_not_allowed"
msgstr "Methode non autorisée"

msgid "password"
msgstr "Mot de passe"

msgid "person"
msgstr ""

msgid "ph_d"
msgstr "Ph.D"

msgid "plain"
msgstr "Plain"

msgid "plain_and_html"
msgstr "Plain et HTML"

msgid "please_enable_javascript"
msgstr "Veuillez <a href='http://enable-javascript.com/fr/' target='_blank'>activer le JavaScript</a> pour utiliser l'application."

msgid "POLE"
msgstr "Pole"

msgid "postal_code"
msgstr "Code postal"

msgid "preferences"
msgstr "Préférences"

msgid "presence_note_pdf_legend"
msgstr "0=Cote de présence"

msgid "print"
msgstr "Imprimer"

msgid "print_all_courses"
msgstr "Imprimer tous les cours"

msgid "print_warning_and_info_messages"
msgstr ""

msgid "printable_title"
msgstr "Titre imprimable"

msgid "printing_date"
msgstr "Date d'impression"

msgid "professional"
msgstr "Professionnel"

msgid "professors_must_not_submit_scores"
msgstr "Les professeurs ne peuvent pas soumettre de notes"

msgid "profile"
msgstr "Profil"

msgid "program_commission"
msgstr "Commission d'enseignement/programme"

msgid "program_managers"
msgstr "Gestionnaires de programme"

msgid "program_s"
msgstr "programme(s)"

msgid "programs"
msgstr "Programmes"

msgid "progress"
msgstr "Progression"

msgid "received_on"
msgstr "Reçu le"

msgid "recipient"
msgstr "Destinataire"

msgid "redirect_to_login"
msgstr "Cliquez pour vous reconnectez"

msgid "reference"
msgstr "Référence"

msgid "refresh_list"
msgstr "Rechercher/mettre à jour la liste"

msgid "registration_id"
msgstr "NOMA"

msgid "registration_id_does_not_match_email"
msgstr "Le NOMA ne correspond pas à l'email"

msgid "identification_number"
msgstr "Matricule"

msgid "registration_id_not_access_or_not_exist"
msgstr "Étudiant non inscrit à l'examen"

msgid "research_center"
msgstr "Centre de recherche"

msgid "residential"
msgstr ""

msgid "responsible"
msgstr "Responsable"

msgid "return_doc_to_administrator"
msgstr ""
"Veuillez envoyer ce formulaire au secrétariat de l'entité gestionnaire avant le %s."

msgid "reuse_address_entity"
msgstr "Réutiliser l'adresse de"

msgid "save"
msgstr "Enregistrer"

msgid "saved"
msgstr "Enregistré"

msgid "saving"
msgstr "Sauvegarde en cours"

msgid "score"
msgstr "Note"

msgid "score_already_submitted"
msgstr "Note déjà soumise "

msgid "score_decimal_not_allowed"
msgstr "La note encodée est incorrecte : décimales non autorisées"

msgid "score_invalid"
msgstr "Note invalide"

msgid "score_saved"
msgstr "note(s) injectée(s)"

msgid "score_submitted"
msgstr "Soumis"

msgid "scores"
msgstr "Notes"

msgid "scores_encoding"
msgstr "Encodage des notes"

msgid "scores_encoding_tests"
msgstr "Tests de l'encodage des notes"

msgid "scores_gt_0_lt_20"
msgstr "La note encodée est incorrecte (elle doit être comprise entre 0 et 20)"

msgid "scores_injection"
msgstr "Injection des notes"

msgid "scores_responsible"
msgstr "Responsable de notes"

msgid "scores_responsibles"
msgstr "Responsables de notes"

msgid "scores_responsible_title"
msgstr "Responsable de notes"

msgid "scores_saved"
msgstr "note(s) enregistrée(s)"

msgid "scores_saved_cannot_be_saved_anymore"
msgstr "Notes sauvegardées, le bouton sauvegarder n'est plus présent"

msgid "scores_must_be_between_0_and_20"
msgstr "Les notes doivent être comprise entre 0 et 20"

msgid "search_for_a_file"
msgstr "Recherche d'un fichier"

msgid "search_for_an_entity"
msgstr "Rechercher une entité"

msgid "search_for_an_organization"
msgstr "Recherche d'organisations"

msgid "SECTOR"
msgstr "Secteur"

msgid "select"
msgstr "Sélectionnez"

msgid "select_a_xls_file_from_which_to_inject_scores"
msgstr ""

msgid "select_an_encoding_type"
msgstr "Sélectionnez un type d'encodage"

msgid "send_message_again"
msgstr "Réenvoyer"

msgid "sent"
msgstr "Envoyé"

msgid "server_error"
msgstr "Une erreur innatendue s'est produite"

msgid "server_error_message"
msgstr "Nous mettons tout en oeuvre pour résoudre ce problème."

msgid "short_title"
msgstr "Titre abrégé"

msgid "size"
msgstr "Taille"

msgid "source_code"
msgstr "Code source"

msgid "stages"
msgstr "Stages"

msgid "start_date"
msgstr "Date de début"

msgid "state"
msgstr "État"

msgid "status"
msgstr "Statut"

msgid "storage"
msgstr "Stockage"

msgid "storage_duration"
msgstr "Temps de stockage"

msgid "structure"
msgstr "Structure"

msgid "student_not_exist"
msgstr "L'étudiant (%s) n'existe pas"

msgid "student_path"
msgstr "Parcours de l'étudiant"

msgid "students"
msgstr "étudiants"

msgid "studies"
msgstr "Études"

msgid "subject"
msgstr "Sujet"

msgid "submission"
msgstr "Soumettre"

msgid "submission_date"
msgstr "Date de remise"

msgid "submission_of_scores_for"
msgstr "Soumission des score pour {0}"

msgid "submitted"
msgstr "Soumis"

msgid "submitted_scores_cannot_be_encoded_anymore"
msgstr "Les notes soumises ne peuvent plus être encodées"

msgid "succesfull_logout"
msgstr "Vous êtes à présent déconnecté."

msgid "technologic_platform"
msgstr "Plateforme technologique"

msgid "template_error"
msgstr "Aucun message n'a été envoyé : le modèle de message {} n'existe pas."

msgid "temporary_save"
msgstr "Sauvegarde temporaire (non soumis à la faculté)"

msgid "the_coordinator_must_still_submit_scores"
msgstr "Le coordinateur doit toujours soumettre les notes"

msgid "text"
msgstr "Texte"

msgid "title"
msgstr "Intitulé"

msgid "learning_unit_title"
msgstr "Intitulé du cours"

msgid "too_many_results"
msgstr "Votre recherche renvoie trop de résultats, veuillez affiner vos critères de recherche."

msgid "tooltip_delete_message"
msgstr "Supprimer le message"

msgid "tooltip_double_encode_for"
msgstr "Double encoder les notes"

msgid "tooltip_double_encode_no_more_possible_for"
msgstr "Toutes les notes ont été soumises.Il n'est plus possible de double encoder des notes pour ce cours."

msgid "tooltip_dowload_excel_file"
msgstr "Télécharger le fichier excel"

msgid "tooltip_encode_for"
msgstr "Encoder les notes"

msgid "tooltip_encode_no_more_possible_for"
msgstr "Toutes les notes ont été soumises.Il n'est plus possible d'encoder de notes pour ce cours."

msgid "tooltip_execute_my_message_action"
msgstr "Exécuter l'action sélectionnée"

msgid "tooltip_inject_excel_no_more_possible_for"
msgstr "Toutes les notes ont été soumises.Il n'est plus possible de soumettre de fichier excel pour ce cours."

msgid "tooltip_my_message_read"
msgstr "Lire le message"

msgid "tooltip_print_scores"
msgstr "Imprimer les notes"

msgid "tooltip_scores_encodings_progress_bar"
msgstr "Représente la quantité de notes soumises à la faculté par le professeur. Le nombre entre parenthèses correspond "
       "au nombre de notes encodées qui n'ont pas encore été soumises (en état 'brouillon')."

msgid "tooltip_select_action"
msgstr "Sélectionner l'action à exécuter"

msgid "tooltip_select_all_messages"
msgstr "Sélectionner tous les messages"

msgid "tooltip_select_excel_file_to_inject_scores"
msgstr "Séclectionnez le fichier excel à soumettre"

msgid "tooltip_to_my_messages"
msgstr "Retourner à la liste des messages"

msgid "tutor"
msgstr "Enseignant·e"

msgid "tutors"
msgstr "Enseignants"

msgid "other_tutors"
msgstr "Autre(s) Enseignant(s)"

msgid "txt_message"
msgstr "Message texte"

msgid "txt_origin_title"
msgstr "Origine du message"

msgid "txt_recipient_title"
msgstr "Destinataire du message (email ou nom ou nom d'utilisateur)"

msgid "txt_reference_title"
msgstr "Référence du template du message"

msgid "txt_subject_title"
msgstr "Sujet du message"

msgid "type"
msgstr "Type"

msgid "types"
msgstr "Types"

msgid "undated_events"
msgstr "Événements non planifiés"

msgid "undefined"
msgstr "Non défini"

msgid "unknown"
msgstr "Indéfini"

msgid "user"
msgstr "Utilisateur"

msgid "user_interface_language"
msgstr "Langue de l'interface utilisateur"

msgid "user_is_not_program_manager"
msgstr "Vous n'êtes pas un gestionnaire de programme. Par conséquent, vous n'avez pas accès à cette interface."

msgid "validated_double_encoding_cannot_be_validated_anymore"
msgstr "Un double encodage validé ne peut l'être une seconde fois"

msgid "validation_dubble_encoding_mandatory"
msgstr "Veuillez sélectionner une note finale pour toutes les différences détectées entre le premier encodage et le "
       "double encodage (ci-dessous). Si vous choisissez d'annuler, votre double encodage sera perdu."

msgid "via_excel"
msgstr "Via fichier Excel"

msgid "via_paper"
msgstr "Sur papier"

msgid "warning_all_scores_not_sumitted_yet"
msgstr "Attention : vous avez des notes enregistrées qui n'ont pas encore été soumises."

msgid "website"
msgstr "Site internet"

msgid "without_attribution"
msgstr "Sans attribution"

msgid "xls_columns_structure_error"
msgstr "Votre fichier excel n'est pas bien structuré. Veuillez respecter l'ordre des colonnes fournie lors du "
       "téléchargement de votre fichier (bouton '{}')."

msgid "order"
msgstr "Ordonner"

msgid "options"
msgstr "Options"

msgid "required"
msgstr "Obligatoire"

msgid "question"
msgstr "Question"

msgid "questions"
msgstr "Questions"

msgid "value"
msgstr "Valeur"

msgid "short_input_text"
msgstr "Short input text"

msgid "long_input_text"
msgstr "Long input text"

msgid "radio_button"
msgstr "Radio button"

msgid "checkbox"
msgstr "Checkbox"

msgid "upload_button"
msgstr "Upload button"

msgid "download_link"
msgstr "Download link"

msgid "dropdown_list"
msgstr "Dropdown list"

msgid "http_link"
msgstr "HTTP link"
msgid "you_manage"
msgstr "Vous gérez"

msgid "BACHELOR"
msgstr "Bachelier"

msgid "MASTER_60"
msgstr "Master 60"

msgid "MASTER_120"
msgstr "Master 120"

msgid "MASTER_180_OR_240"
msgstr "Master 180 ou 240"

msgid "ADVANCED_MASTER"
msgstr "Master de spécialisation"

msgid "TRAINING_CERTIFICATE"
msgstr "Agrégation"

msgid "CERTIFICATE"
msgstr "Certificat"

msgid "DOCTORATE"
msgstr "Doctorat"

msgid "CAPAES"
msgstr "CAPAES"

msgid "start_date_must_be_lower_than_end_date"
msgstr "La date de début doit être inférieure à la date de fin"

msgid "DEPUTY_AUTHORITY"
msgstr "Suppléant d'autorité"

msgid "DEPUTY_SABBATICAL"
msgstr "Suppléant sabbatique"

msgid "DEPUTY_TEMPORARY"
msgstr "Suppléant temporaire"

msgid "INTERNSHIP_SUPERVISOR"
msgstr "Directeur de stage"

msgid "INTERNSHIP_CO_SUPERVISOR"
msgstr "Co-directeur de stage"

msgid "PROFESSOR"
msgstr "Professeur"

msgid "COORDINATOR"
msgstr "Coordinateur"

msgid "HOLDER"
msgstr "Titulaire"

msgid "holder_number"
msgstr "Nb titulaires"

msgid "CO_HOLDER"
msgstr "Co-titulaire"

msgid "DEPUTY"
msgstr "Suppléant"

msgid "scores_responsible_can_submit_partial_encoding"
msgstr "Les responsables de notes peuvent soumettre des encodages partiels"

msgid "scores_responsible_must_still_submit_scores"
msgstr "Le responsable de notes doit toujours soumettre les notes"

msgid "NONE"
msgstr "Aucun"

msgid "keyword"
msgstr "Mot clé"

msgid "VALID"
msgstr "Valide"

msgid "INVALID"
msgstr "Invalide"

msgid "COURSE"
msgstr "Cours"

msgid "MASTER_THESIS"
msgstr "Thèse"

msgid "DISSERTATION"
msgstr "Mémoire"

msgid "INTERNSHIP"
msgstr "Stage"

msgid "OTHER_COLLECTIVE"
msgstr "Autre collectif"

msgid "OTHER_INDIVIDUAL"
msgstr "Autre individuel"

msgid "EXTERNAL"
msgstr "Externe"

msgid "TEACHING_INTERNSHIP"
msgstr "Stage d'enseignement"

msgid "CLINICAL_INTERNSHIP"
msgstr "Stage clinique"

msgid "PROFESSIONAL_INTERNSHIP"
msgstr "Stage socio-professionnel"

msgid "RESEARCH_INTERNSHIP"
msgstr "Stage de recherche"

msgid "LU_ERRORS_REQUIRED"
msgstr "Ce champ est requis."

msgid "LU_ERRORS_INVALID"
msgstr "'Entrez une valeur valide."

msgid "LU_ERRORS_INVALID_SEARCH"
msgstr "Recherche invalide - Veuillez remplir mininum 2 filtres lors de vos recherches."

msgid "LU_ERRORS_ACADEMIC_YEAR_REQUIRED"
msgstr "Veuillez préciser une année académique."

msgid "LU_ERRORS_YEAR_WITH_ACRONYM"
msgstr "Veuillez préciser une année académique ou entrer un acronyme valide."

msgid "LU_ERRORS_INVALID_REGEX_SYNTAX"
msgstr "Expression régulière incorrecte!"

msgid "ANNUAL"
msgstr "Annuel"

msgid "BIENNIAL_EVEN"
msgstr "Bisannuel pair"

msgid "BIENNIAL_ODD"
msgstr "Bisannuel impair"

msgid "no_valid_m_justification_error"
msgstr "Vous ne pouvez pas encoder d'absence justifiée (M) via l'injection xls"

msgid "abscence_justified_preserved"
msgstr "Abscence justifiée dèjà encodée et préservée"

msgid "tutors_of_course"
msgstr "Enseignant·e·s du cours"

msgid "academic_actors"
msgstr "Acteurs académiques"

msgid "academic_start_date_error"
msgstr "La date de début doit être comprise entre les dates de début/fin de l'année académique"

msgid "academic_end_date_error"
msgstr "La date de fin doit être comprise entre les dates de début/fin de l'année académique"

msgid "end_start_date_error"
msgstr "La date de fin doit être supérieure à la date début"

msgid "dates_mandatory_error"
msgstr "Les dates de début et de fin sont obligatoires"

msgid "date_format"
msgstr "%d/%m/%Y"

msgid "date_format_string"
msgstr "d/m/Y"

msgid "format_date"
msgstr "jj/mm/aaaa"

msgid "desc_lnk_academic_actors"
msgstr "Gestion des acteurs académiques"

msgid "all_years"
msgstr "Toutes les années"

msgid "trainings"
msgstr "Formations"

msgid "components"
msgstr "Composants"

msgid "educational_information"
msgstr "Infos pédagogiques"

msgid "propositions"
msgstr "Propositions"

msgid "tutor_attributions"
msgstr "Enseignants - attributions"

msgid "proposal"
msgstr "Proposition"

msgid "academic_calendar_offer_year_calendar_start_date_end_date_error"
msgstr "La date d'ouverture de '%s' du calendrier académique ne peut pas être supérieure au %s "
       "(date de fin de '%s' du programme '%s')"

msgid "component_type"
msgstr "Type de composant"

msgid "vol_q1"
msgstr "Vol. q1"

msgid "vol_q2"
msgstr "Vol. q2"

msgid "volume"
msgstr "Volume"

msgid "schedules_conformity"
msgstr "Conform. horaires"

msgid "planned_classrooms"
msgstr "Classes prévues"

msgid "real_on_planned_classrooms"
msgstr "Classes effectives/prévues"

msgid "classes"
msgstr "Classes"

msgid "class"
msgstr "Classe"

msgid "learning_unit_code"
msgstr "Code de l'UE"

msgid "partims"
msgstr "Partims"

msgid "periodicity"
msgstr "Périodicité"

msgid "nominal_credits"
msgstr "Crédits"

msgid "active"
msgstr "Actif"

msgid "inactive"
msgstr "Inactif"

msgid "MASTER_DISSERTATION"
msgstr "Mémoire"

msgid "FULL"
msgstr "Complet"

msgid "MOBILITY"
msgstr "Mobilité"

msgid "OTHER"
msgstr "Autre"

msgid "PARTIM"
msgstr "Partim"

msgid "PHD_THESIS"
msgstr "Thèse"

msgid "selected"
msgstr "sélectionné(s)"

msgid "subtype"
msgstr "Sous-type"

msgid "start"
msgstr "Début"

msgid "duration"
msgstr "Durée"

msgid "learning_unit_specifications"
msgstr "Cahier de charges"

msgid "experimental_phase"
msgstr "Cette fonctionnalité est en phase expérimentale"

msgid "title_1"
msgstr "Intitulé commun aux partims (partie 1)"

msgid "common_title"
msgstr "Intitulé commun"

msgid "common_english_title"
msgstr "Intitulé commun en anglais"

msgid "title_2"
msgstr "Intitulé propre au partim (partie 2)"

msgid "title_proper_to_UE"
msgstr "Intitulé propre"

msgid "english_title_proper_to_UE"
msgstr "Intitulé propre en anglais"

msgid "title_in_english"
msgstr "Intitulé en anglais"

msgid "title_in_english_1"
msgstr "(partie 1 commune aux partims)"

msgid "title_in_english_2"
msgstr "(partie 2 propre au partim)"

msgid "LECTURING"
msgstr "Partie magistrale"

msgid "PRACTICAL_EXERCISES"
msgstr "Partie pratique"

msgid "lecturing"
msgstr "Cours magistral"

msgid "PE"
msgstr "TP"

msgid "SCHOOL"
msgstr "Ecole"

msgid "PLATFORM"
msgstr "Plateforme"

msgid "LOGISTICS_ENTITY"
msgstr "Entitée logistique"

msgid "organogram"
msgstr "Organigramme"

msgid "attached_to"
msgstr "Attachée à"

msgid "ACADEMIC_PARTNER"
msgstr "Partenaire académique"

msgid "INDUSTRIAL_PARTNER"
msgstr "Partenaire industriel"

msgid "SERVICE_PARTNER"
msgstr "Partenaire de service"

msgid "COMMERCE_PARTNER"
msgstr "Partenaire commercial"

msgid "PUBLIC_PARTNER"
msgstr "Partenaire public"

msgid "requirement_entity"
msgstr "Entité resp. cahier de charges"

msgid "requirement_entity_small"
msgstr "Ent. charge"

msgid "allocation_entity"
msgstr "Entité resp. de l'attribution"

msgid "allocation_entity_small"
msgstr "Ent. attrib."

msgid "with_entity_subordinated_small"
msgstr "Avec ent. subord."

msgid "additional_requirement_entity"
msgstr "Entité resp. cahier de charges complémentaire"

msgid "additional_requirement_entity_1"
msgstr "Entité resp. cahier de charges complémentaire 1"

msgid "additional_requirement_entity_2"
msgstr "Entité resp. cahier de charges complémentaire 2"

msgid "academic_end_year"
msgstr "Anac de fin"

msgid "academic_start_year"
msgstr "Anac de début"

msgid "organization_name"
msgstr "Nom"

msgid "partial"
msgstr "Q1"

msgid "remaining"
msgstr "Q2"

msgid "partial_remaining"
msgstr "Q1&2"

msgid "partial_or_remaining"
msgstr "Q1|2"

msgid "volume_partial"
msgstr "Vol. Q1"

msgid "volume_remaining"
msgstr "Vol. Q2"

msgid "quadrimester"
msgstr "Quadrimestre"

msgid "composition"
msgstr "Composition"

msgid "real_classes"
msgstr "Classes effectives"

msgid "lu_usage"
msgstr "Utilisation par les UE"

msgid "academic_years"
msgstr "Années académiques"

msgid "from"
msgstr "De"

msgid "to"
msgstr "à"

msgid "since"
msgstr "Depuis"

msgid "editing"
msgstr "Edition"

msgid "component"
msgstr "Composant"

msgid "used_by"
msgstr "Utilisation par l'unité d'enseignement"

msgid "offers_enrollments"
msgstr "Inscriptions aux formations"

msgid "learning_units_enrollments"
msgstr "Inscription aux unités d'enseignement"

msgid "exams_enrollments"
msgstr "Inscription aux examens"

msgid "average"
msgstr "Moyenne"

msgid "global_average"
msgstr "Moyenne générale"

msgid "result"
msgstr "Résultat"

msgid "enrollment_date"
msgstr "Date d'inscription"

msgid "students_title"
msgstr "Etudiants"

msgid "student_title"
msgstr "Etudiant"

msgid "classe"
msgstr "Classe"

msgid "localization"
msgstr "Localisation"

msgid "internship_subtype"
msgstr "Sous-type de stage"

msgid "part1"
msgstr "partie 1"

msgid "part2"
msgstr "partie 2"

msgid "create_learning_unit"
msgstr "Création d'une unité d'enseignement"

msgid "existed_acronym"
msgstr "Code a déjà existé pour "

msgid "existing_acronym"
msgstr "Code déjà existant en "

msgid "invalid_acronym"
msgstr "Code non valide"

msgid "acronym_rules"
msgstr "Code composé de:\n"
       "site: 1 lettre\n"
       "partie alphabétique: 2 à 4 lettres\n"
       "partie numérique: 4 chiffres"

msgid "end_year_title"
msgstr "Année de fin"

msgid "active_title"
msgstr "Actif"

msgid "titles"
msgstr "Intitulés"

msgid "fixtures_build"
msgstr "Créer des fixtures anonymisées"

msgid "desc_lnk_fixtures_build"
msgstr "Crée un fichier json avec des fixtures anonymisées"

msgid "partial_volume_1"
msgstr "Volume Q1"

msgid "partial_volume_2"
msgstr "Volume Q2"

msgid "partial_volume_1Q"
msgstr "Q1"

msgid "partial_volume_2Q"
msgstr "Q2"

msgid "planned_classes"
msgstr "Classes prévues"

msgid "planned_classes_pc"
msgstr "C.P."

msgid "total_volume_voltot"
msgstr "Vol.tot"

msgid "volumes_management"
msgstr "Gestion des volumes horaires"

msgid "volumes_validation_success"
msgstr "Les données entrées respectent les règles de calculs des volumes horaires."

msgid "end_date_gt_begin_date"
msgstr "L'année de fin doit etre égale ou supérieur à l'année de départ"

msgid "session_title"
msgstr "Session dérogation"

msgid "remarks_title"
msgstr "Remarques"

msgid "faculty_remark"
msgstr "Remarque de faculté"

msgid "other_remark"
msgstr "Autre remarque"

msgid "new_learning_unit"
msgstr "Nouvelle UE"

msgid "previous"
msgstr "Précédent"

msgid "next"
msgstr "Suivant"

msgid "learning_location"
msgstr "Lieu d'enseignement"

msgid "NON_ACADEMIC"
msgstr "Non academique autre"

msgid "NON_ACADEMIC_CREF"
msgstr "Non académique CREF"

msgid "ACADEMIC"
msgstr "Académique"

msgid "ACTIVE"
msgstr "Actif"

msgid "INACTIVE"
msgstr "Inactif"

msgid "RE_REGISTRATION"
msgstr "Actif uniquement pour des réinscriptions"

msgid "OPTIONAL"
msgstr "Optionnel"

msgid "NO_PRINT"
msgstr "Pas d'impression"

msgid "IN_HEADING_2_OF_DIPLOMA"
msgstr "Dans rubrique 2 du diplôme"

msgid "IN_EXPECTED_FORM"
msgstr "Sous forme d'attendu"

msgid "FEE_1"
msgstr "Rôle"

msgid "FEE_2"
msgstr "Rôle + examen"

msgid "FEE_3"
msgstr "AESS, CAPAES ou fin de cycle"

msgid "FEE_4"
msgstr "Minerval sans examen"

msgid "FEE_5"
msgstr "Minerval complet"

msgid "FEE_6"
msgstr "certificat universitaire"

msgid "FEE_7"
msgstr "Master complémentaire spécialisation médicale"

msgid "FEE_8"
msgstr "Concours d’accès"

msgid "FEE_10"
msgstr "10 CU 30 crédits"

msgid "FEE_11"
msgstr "11 Certificat compétence méd"

msgid "FEE_12"
msgstr "12 Offres ISA : 12BA et 21MS"

msgid "FEE_13"
msgstr "13 Offres ISA : 13BA et 22MS"

msgid "DAILY"
msgstr "Horaire de jour"

msgid "SHIFTED"
msgstr "Horaire décalé"

msgid "ADAPTED"
msgstr "Horaire adapté"

msgid "academic_calendar_type"
msgstr "Type d'événement"

msgid "DELIBERATION"
msgstr "Délibération"

msgid "DISSERTATION_SUBMISSION"
msgstr "Soumission de mémoires"

msgid "EXAM_ENROLLMENTS"
msgstr "Inscription aux examens"

msgid "SCORES_EXAM_DIFFUSION"
msgstr "Diffusion des notes d'examen"

msgid "SCORES_EXAM_SUBMISSION"
msgstr "Soumission des feuilles de note"

msgid "TEACHING_CHARGE_APPLICATION"
msgstr "Application pour charges d'enseignement"

msgid "field_is_required"
msgstr "Ce champ est obligatoire."

msgid "associated_entity"
msgstr "Les entités associées"

msgid "LU_WARNING_INVALID_ACRONYM"
msgstr "Si l'acronym est introduit, il doit au minimum faire 3 caractères"

msgid "title_in_french"
msgstr "Intitulé en français"

msgid "schedule_type"
msgstr "Type horaire"

msgid "enrollment_campus"
msgstr "Lieu d'inscription"

msgid "other_campus_activities"
msgstr "Activités sur d'autres sites"

msgid "unspecified"
msgstr "Indéterminé"

msgid "university_certificate"
msgstr "Certificat universitaire"

msgid "studies_domain"
msgstr "Domaine d'études"

msgid "primary_language"
msgstr "Langue principale"

msgid "other_language_activities"
msgstr "Activité dans d'autres langues"

msgid "funding"
msgstr "Finançable"

msgid "funding_cud"
msgstr "Financement coopération internationale CCD/CUD"

msgid "funding_direction"
msgstr "Orientation de financement"

msgid "cud_funding_direction"
msgstr "Orientation coopération internationale CCD/CUD"

msgid "active_status"
msgstr "Actif"

msgid "partial_deliberation"
msgstr "Sous-épreuve"

msgid "admission_exam"
msgstr "Concours"

msgid "academic_type"
msgstr "Nature"

msgid "keywords"
msgstr "Mots clés"

msgid "training_type"
msgstr "Type de formation"

msgid "QUADRIMESTER"
msgstr "Quadrimestre(s)"

msgid "TRIMESTER"
msgstr "Trimestre(s)"

msgid "MONTH"
msgstr "Mois"

msgid "WEEK"
msgstr "Semaine(s)"

msgid "DAY"
msgstr "Jour(s)"

msgid "administration_entity"
msgstr "Entité d'administration"

msgid "management_entity"
msgstr "Entité académique"

msgid "enrollment_enabled"
msgstr "Inscriptible"

msgid "formations"
msgstr "Formations"

msgid "formations_lnk"
msgstr "Formations"

msgid "desc_lnk_formations"
msgstr "Organisation des formations"

msgid "education_groups"
msgstr "Organisations de formations"

msgid "entity_management"
msgstr "Fac. gestion"

msgid "of_category"
msgstr "Type d'organisation de formation"

msgid "activity_search"
msgstr "Unités d'enseignement"

msgid "service_course_search"
msgstr "Cours de service"

msgid "TRAINING"
msgstr "Formation"

msgid "MINI_TRAINING"
msgstr "Mini formation"

msgid "GROUP"
msgstr "Groupement"

msgid "PRIMARY_LANGUAGE"
msgstr "Langue principale"

msgid "OR"
msgstr "Ou"

msgid "AND"
msgstr "Et"

msgid "language_association"
msgstr "Opérateur langues principales"

msgid "prolong_or_create_learning_unit_message"
msgstr "<p>Le <b>sigle</b> utilisé est <b>déjà existant</b>.</p>"
       "<p>Vous avez le choix entre :"
       "<ul><li>soit <b>créer</b> une nouvelle UE qui reprendra ce sigle </li>"
       "<li>soit <b>prolonger</b> l'unité d'enseignement de même sigle </li></ul></p>"

msgid "confirm_your_action"
msgstr "Confirmer votre action."

msgid "create"
msgstr "Créer"

msgid "prolong"
msgstr "Prolonger"

msgid "diplomas_certificates"
msgstr "Diplômes /  Certificats"

msgid "diploma_title"
msgstr "Intitulé du diplôme/du certificat"

msgid "professionnal_title"
msgstr "Titre professionnel"

msgid "university_certificate_desc"
msgstr "Mène à diplôme/à certificat"

msgid "program_coorganization"
msgstr "Programme co-organisés avec d'autres institutions"

msgid "for_all_students"
msgstr "Pour tous les étudiants"

msgid "diploma"
msgstr "Diplôme"

msgid "UNIQUE"
msgstr "Diplôme unique"

msgid "SEPARATE"
msgstr "Diplôme séparé"

msgid "NOT_CONCERNED"
msgstr "Non concerné"

msgid "organization_address_save_error"
msgstr "Impossible d'enregistrer l'adresse de l'organisation"

msgid "i_confirm"
msgstr "Oui, je confirme."

msgid "msg_warning_delete_learning_unit"
msgstr "Cette opération est <strong>permanente</strong> et ne peut pas être défaite. Vous perdrez à jamais"
       " les données liées à l'UE <strong>%s</strong>."

msgid "The learning unit %(acronym)s has been successfully deleted for all years."
msgstr "L'unité d'enseignement %(acronym)s a été supprimée avec succès pour toutes les années."

msgid "cannot_delete_learning_unit_year"
msgstr "L’UE <strong>%(learning_unit)s</strong> dont vous demandez la suppression à partir de l’année %(year)s fait l’objet des liens suivants à supprimer au préalable :"

msgid "cannot_delete_learning_unit"
msgstr "L’UE <strong>%(learning_unit)s</strong> dont vous demandez la suppression fait l’objet des liens suivants à supprimer au préalable :"

msgid "There is %(count)d enrollments in %(subtype)s %(acronym)s for the year %(year)s"
msgstr "%(subtype)s %(acronym)s fait l’objet de %(count)d inscription(s) l’année %(year)s"

msgid "%(subtype)s %(acronym)s is assigned to %(tutor)s for the year %(year)s"
msgstr "%(subtype)s %(acronym)s est attribué(e) à %(tutor)s l’année %(year)s"

msgid "%(subtype)s %(acronym)s is assigned to the assistant %(assistant)s for the year %(year)s"
msgstr "%(subtype)s %(acronym)s est attribué(e) à l'assistant %(assistant)s l'année %(year)s"

msgid "lu_included_in_group"
msgstr "%(subtype)s %(acronym)s est repris dans le groupement %(group)s l’année %(year)s"

msgid "The learning unit %(acronym)s is related to the internship speciality %(speciality)s"
msgstr "L'unité d'enseignement %(acronym)s est liée à la spécialité de stage %(speciality)s"

msgid "%(subtype)s %(acronym)s has been deleted for the year %(year)s"
msgstr "%(subtype)s %(acronym)s a été supprimé(e) pour l'année %(year)s"

msgid "The class %(acronym)s has been deleted for the year %(year)s"
msgstr "La classe %(acronym)s a été supprimé(e) pour l'année %(year)s"

msgid "the partim"
msgstr "le partim"

msgid "The partim"
msgstr "Le partim"

msgid "The learning unit"
msgstr "L'unité d'enseignement"

msgid "the learning unit"
msgstr "l'unité d'enseignement"

msgid "Delete from this academic year"
msgstr "Supprimer à partir de cette année académique"

msgid "Delete the learning unit for all academic years"
msgstr "Supprimer l'unité d'enseignement pour toutes les années académiques"

msgid "You asked the deletion of the learning unit %(acronym)s from the year %(year)s"
msgstr "Vous avez demandé la suppression de l'unité d'enseignement %(acronym)s à partir de l'année %(year)s"

msgid "publish_attribution_to_portal"
msgstr "Publication des attributions sur Osis-Portal"

msgid "RESEVED_FOR_INTERNS"
msgstr "Réservé aux internes"

msgid "OPEN_FOR_EXTERNS"
msgstr "Ouvert aux externes"

msgid "EXCEPTIONAL_PROCEDURE"
msgstr "Procédure exceptionnelle"

msgid "VACANT_NOT_PUBLISH"
msgstr "Vacant à ne pas publier"

msgid "DO_NOT_ASSIGN"
msgstr "A ne pas attribuer"

msgid "folder"
msgstr "Dossier"

msgid "introduced_by"
msgstr "Introduit par"

msgid "the"
msgstr "Le"

msgid "proposal_management"
msgstr "Gestion de la proposition"

msgid "category"
msgstr "Catégorie"

msgid "PRESIDENT"
msgstr "Président"

msgid "SECRETARY"
msgstr "Secrétaire"

msgid "SIGNATORY"
msgstr "Signataire"

msgid "administrative_data"
msgstr "Données administratives"

msgid "jury"
msgstr "Jury"

msgid "signatory_qualification"
msgstr "Qualification du signataire"

msgid "course_enrollment"
msgstr "Inscription aux cours"

msgid "marks_presentation"
msgstr "Remise des notes"

msgid "dissertation_presentation"
msgstr "Remise du mémoire"

msgid "scores_diffusion"
msgstr "Diffusion des notes"

msgid "session"
msgstr "session"

msgid "at"
msgstr "à"

msgid "learning_unit_years_to_delete"
msgstr "Vous êtes sur le point de supprimer définitivement les UE suivantes"

msgid "type_must_be_full"
msgstr "Le type de l'unité d'enseignement doit être complet."

msgid "learning_unit_type_is_not_internship"
msgstr "L'unité d'enseignement n'est pas de type stage."

msgid "CREATION"
msgstr "Création"

msgid "MODIFICATION"
msgstr "Modification"

msgid "TRANSFORMATION"
msgstr "Transformation"

msgid "TRANSFORMATION_AND_MODIFICATION"
msgstr "Transformation et modification"

msgid "SUPPRESSION"
msgstr "Suppression"

msgid "CENTRAL"
msgstr "Central"

msgid "SUSPENDED"
msgstr "Suspendu"

msgid "ACCEPTED"
msgstr "Accepté"

msgid "REFUSED"
msgstr "Refusé"

msgid "success_modification_proposal"
msgstr "Une proposition de modification de type {} a été faite pour l'unité d'enseignement {}."

msgid "proposal_edited_successfully"
msgstr "Proposition modifiée avec succès"

msgid "proposals_cancelled_successfully"
msgstr "Propositions annulées avec succès"

msgid "proposals_consolidated_successfully"
msgstr "Propositions consolidées avec succès"

msgid "content"
msgstr "Contenu"

msgid "code_scs"
msgstr "Code SCS"

msgid "title_code_formation"
msgstr "Intitulé / Code OF"

msgid "absolute_credits"
msgstr "Crédits abs."

msgid "relative_target_credits"
msgstr "Créd. cible rel."

msgid "min_credits"
msgstr "Créd. min."

msgid "max_credits"
msgstr "Créd. max."

msgid "mandatory"
msgstr "Oblig."

msgid "block"
msgstr "Bloc"

msgid "current_order"
msgstr "Ordre présent"

msgid "sessions_derogation"
msgstr "Sessions en dérogation"

msgid "own_comment"
msgstr "Commentaire propre"

msgid "SESSION_1"
msgstr "1"

msgid "SESSION_2"
msgstr "2"

msgid "SESSION_3"
msgstr "3"

msgid "SESSION_1_2"
msgstr "12"

msgid "SESSION_1_3"
msgstr "13"

msgid "SESSION_2_3"
msgstr "23"

msgid "SESSION_1_2_3"
msgstr "123"

msgid "SESSION_UNDEFINED"
msgstr "Session indéfinie"

msgid "SESSION_PARTIAL_2_3"
msgstr "p23"

msgid "Put in proposal"
msgstr "Mettre en proposition"

msgid "Put in suppression proposal"
msgstr "Mettre en proposition de suppression"

msgid "Proposal for modification"
msgstr "Proposition de modification"

msgid "End of teaching"
msgstr "Fin d'enseignement"

msgid "academic_entity_small"
msgstr "Ent. académique"

msgid "academic_entity"
msgstr "Entité académique"

msgid "folder_number"
msgstr "Dossier n°{}"

msgid "produce_xls_lus"
msgstr "Les unités d'enseignement"

msgid "%(date)s must be set within %(start_date)s and %(end_date)s"
msgstr "%(date)s doit être comprise entre %(start_date)s et %(end_date)s"

msgid "Cancel the proposal"
msgstr "Annuler la proposition"

msgid "Edit the proposal"
msgstr "Editer la proposition"

msgid "Consolidate the proposal"
msgstr "Consolider la proposition"

msgid "msg_confirm_cancel_proposal"
msgstr "Etes-vous certain de vouloir annuler la proposition ?"

msgid "The administrative data has been successfully modified"
msgstr "Les données administratives ont été sauvées avec succès"

msgid "vacant"
msgstr "Vacant"

msgid "team_management"
msgstr "Gestion par équipe"

msgid "type_declaration_vacant"
msgstr "Décision"

msgid "procedure"
msgstr "Procédure"

msgid "educational_information_management"
msgstr "Gestion des informations pédagogiques"

msgid "SUMMARY_COURSE_SUBMISSION"
msgstr "Soumission des résumés de cours"

msgid "INTERNAL_TEAM"
msgstr "Interne/Equipe"

msgid "substitute"
msgstr "Suppléé"

msgid "not_end_year"
msgstr "pas de fin prévue"

msgid "Modify"
msgstr "Modifier"

msgid "Edit learning unit end date"
msgstr "Modifier la date de fin de l'unité d'enseignement"

msgid "Modify end date"
msgstr "Modifier la date de fin"

msgid "partim"
msgstr "Partim"

msgid "partim_character_rules"
msgstr "Identifiant partim: 1 lettre ou 1 chiffre"

msgid "invalid_partim_character"
msgstr "Caractère déjà utilisé"

msgid "learning_unit_successfuly_created"
msgstr "Unité d'enseignement <a href='%(link)s'> %(acronym)s (%(academic_year)s) </a> créée avec succès."

msgid "learning_unit_successfuly_deleted"
msgstr "Unité d'enseignement {acronym} ({academic_year}) supprimée avec succès."

msgid "learning_unit_creation_academic_year_max_error"
msgstr "Impossible de créer une UE dont l'année académique est supérieure à {}."

msgid "parent_greater_than_partim"
msgstr "L'année de fin selectionnée (%(partim_end_year)s) est plus grande que l'année de fin du parent %(lu_parent)s"

msgid "learning_unit_created"
msgstr "L'unité d'enseignement %(learning_unit)s créée pour l'année academique %(academic_year)s"

msgid "learning_unit_updated"
msgstr "Unité d'enseignement {acronym} mise à jour avec succès"

msgid "partim_greater_than_parent"
msgstr "L'unité d'enseignement %(learning_unit)s a un partim %(partim)s avec une année de fin plus grande que %(year)s"

msgid "remark"
msgstr "Remarque"

msgid "remark_english"
msgstr "Remarque en anglais"

msgid "Ensure this value is less than %(limit_value)s."
msgstr "Assurez-vous que cette valeur est inférieure à %(limit_value)s."

msgid "Ensure this value is greater than %(limit_value)s."
msgstr "Assurez-vous que cette valeur est supérieure à %(limit_value)s."

msgid "Entity_not_exist"
msgstr "L'entité %(entity_acronym)s n'existe pas pour l'année académique sélectionnée %(academic_year)s"

msgid "Edit the learning unit"
msgstr "Modifier l'unité d'enseignement"

msgid "requirement_entity_end_date_too_short"
msgstr "La durée de vie de l'entité responsable cahier de charges est trop courte."

msgid "Requirement and allocation entities must be linked to the same faculty for this learning unit type."
msgstr "L'entité responsable du cahier de charges et celle d'attribution doivent appartenir à la même faculté pour ce type d'unité d'enseignement."

msgid "success_modification_learning_unit"
msgstr "L'unité d'enseignement a été modifiée."

msgid "error_modification_learning_unit"
msgstr "Erreur lors de la modification de l'unité d'enseignement."

msgid "cannot_set_internship_subtype_for_type_other_than_internship"
msgstr "Le sous-type de stage ne peut pas être séléctionnné pour un type d'unité d'enseignement autre que stage."

msgid "%(subtype)s %(acronym)s is in proposal for the year %(year)s"
msgstr "%(subtype)s %(acronym)s est en proposition pour l'année %(year)s"

msgid "volume_have_more_than_2_decimal_places"
msgstr "Le volume a plus de 2 décimales"

msgid "Site"
msgstr "Site"

msgid "proposal_type"
msgstr "Type proposition"

msgid "proposal_status"
msgstr "Etat proposition"

msgid "folder_entity"
msgstr "Sigle dossier"

msgid "proposals_search"
msgstr "Propositions"

msgid "folder_num"
msgstr "N° dossier"

msgid "ask_to_report_modification"
msgstr "Voulez-vous reporter les modifications faites pour les années suivantes ?"

msgid "proposal_learning_unit_successfuly_created"
msgstr "Proposition d'unité d'enseignement <a href='%(link)s'> %(acronym)s (%(academic_year)s) </a> créée avec succès."

msgid "new_learning_unit_proposal"
msgstr "Nouvelle proposition d'unité d'enseignement"

msgid "proposal_creation"
msgstr "Proposition de création"

msgid "proposal_update"
msgstr "Modification de proposition"

msgid "value_before_proposal"
msgstr "Valeur avant proposition"

msgid "entity_not_found"
msgstr "Entité non-trouvée.  Il y a peut-être une erreur dans les données"

msgid "min_for_field"
msgstr "Veuillez entrer une valeur supérieure ou égale à 0."

msgid "max_for_field"
msgstr "Veuillez entrer une valeur inférieur ou égale à 500."

msgid "force_state"
msgstr "Forcer l'état"

msgid "do_you_want_change_status_proposals"
msgstr "Voulez-vous changer le statut de ces propositions?"

msgid "are_you_sure_to_change_state_from"
msgstr "Êtes-vous sûr de vouloir changer l'état de"

msgid "must_set_common_title_or_specific_title"
msgstr "L'intitulé propre ou l'intitulé commun est requis."

msgid "learning_unit_in_proposal_cannot_save"
msgstr "L'unité d'enseignement %(luy)s est en proposition, impossible de sauvegarder le changement à partir de l'année %(academic_year)s"

msgid "in_proposal"
msgstr "En proposition"

msgid "by"
msgstr "Par"

msgid "summary_locked"
msgstr "mise-à-jour bloquée"

msgid "get_back_to_initial"
msgstr "Retour à l'état initial"

msgid "do_you_want_to_get_back_to_initial"
msgstr "Voulez-vous retourner à l'état initial?"

msgid "error_proposal_suppression_to_initial"
msgstr "Erreur lors du retour à l'initial. Une des propositions sélectionnées n'est pas de type SUPPRESSION. Rien n'a été fait"

msgid "error_proposal_no_data"
msgstr "Erreur lors du retour à l'initial. Aucune donnée sélectionnée valide"

msgid "msg_confirm_delete_luy"
msgstr "Etes-vous certain de vouloir supprimer définitivement cette unité d'enseignement ?"

msgid "already_existing_acronym"
msgstr "Sigle déjà existant"

msgid "The value of field '%(field)s' is different between year %(year)s - %(value)s and year %(next_year)s - %(next_value)s"
msgstr "La valeur du champ '%(field)s' différe entre l'année %(year)s - %(value)s et l'année %(next_year)s - %(next_value)s"

msgid "There is not the learning unit %(acronym)s - %(next_year)s"
msgstr "Il n'existe pas d'unité d'enseigmenent %(acronym)s - %(next_year)s"

msgid "The value of field '%(field)s' for the learning unit %(acronym)s (%(component_type)s) is different between year %(year)s - %(value)s and year %(next_year)s - %(next_value)s"
msgstr "La valeur du champ '%(field)s'de l'unité d'enseignement %(acronym)s (%(component_type)s) différe entre l'année %(year)s - %(value)s et l'année %(next_year)s - %(next_value)s"

msgid "There is not %(component_type)s for the learning unit %(acronym)s - %(year)s but exist in %(existing_year)s"
msgstr "Il n'y a pas de %(component_type)s pour l'unité d'enseignement %(acronym)s - %(year)s mais existe en %(existing_year)s"

msgid "Educational information opening"
msgstr "Ouverture informations pédagoqiques"

msgid "Educational information ending"
msgstr "Fermeture informations pédagoqiques"

msgid "official_title_proper_to_partim"
msgstr "Intitulé propre au partim"

msgid "official_english_title_proper_to_partim"
msgstr "Intitulé en anglais propre au partim"

msgid "Educational information submission dates updated"
msgstr "Date de soumission des informations pédagogiques mis à jour"

msgid "The credits value of the partim %(acronym)s is greater or equal than the credits value of the parent learning unit."
msgstr "Le nombre de crédits du partim %(acronym)s est supérieur ou égal à celui de l'unité d'enseignement parent"

msgid "The learning unit has been updated until %(year)s."
msgstr "L'unité d'enseignement a été modifiée jusqu'en %(year)s."

msgid "Prohibition to delete a learning unit before 2015."
msgstr "Interdiction de supprimer une unité d'enseignement avant 2015."

msgid "The entity '%(acronym)s' doesn't exist anymore in %(year)s"
msgstr "L'entité '%(acronym)s' n'existe plus en %(year)s"

msgctxt "bibliography"
msgid "title"
msgstr "titre"

msgctxt "bibliography"
msgid "mandatory"
msgstr "obligatoire"

msgid "Bibliography"
msgstr "Bibliographie"

msgid "Modalities specific to IN and OUT mobility"
msgstr "Modalités propres à la mobilité IN et OUT"

msgid "updated"
msgstr "Mis à jour"

msgid "unupdated"
msgstr "Pas à jour"

msgid "summary_list"
msgstr "Statut des informations pédagogiques"

msgid "The periodicity of the parent and the partims do not match"
msgstr "La périodicité de l'UE parent et des partims est incompatible"

msgid "The parent is inactive and there is at least one partim active"
msgstr "L'UE parent est inactive et au moins un partim est actif"

msgid "This partim is active and the parent is inactive"
msgstr "Ce partim est actif alors que l'UE parent est inactive"

msgid "educational_information_update_reminder"
msgstr "Mail de rappel résumés"

msgid "do_you_want_to_sent_email"
msgstr "Voulez-vous envoyer un email de rappel?"

msgid "desc_mail_reminder"
msgstr "Envoyer un email de rappel pour la mise à jour des informations pédagogiques"

msgid "success_mail_reminder"
msgstr "Messages de rappel envoyés"

msgid "consolidate"
msgstr "Consolider"

msgid "do_you_want_to_consolidate"
msgstr "Voulez-vous consolider ?"

msgid "need_no_reminder"
msgstr "Pas besoin de rappel tout est en ordre"

msgid "Proposal %(acronym)s (%(academic_year)s) cannot be consolidated."
msgstr "Proposition %(acronym)s (%(academic_year)s) ne peut pas être consolidée."

msgid "Proposal %(acronym)s (%(academic_year)s) successfully consolidated."
msgstr "Proposition %(acronym)s (%(academic_year)s) consolidée avec succès."

msgid "Proposal %(acronym)s (%(academic_year)s) cannot be canceled."
msgstr "Proposition %(acronym)s (%(academic_year)s) ne peut pas être annulée."

msgid "Proposal %(acronym)s (%(academic_year)s) successfully canceled."
msgstr "Proposition %(acronym)s (%(academic_year)s) annulée avec succès"

msgid "A report has been sent."
msgstr "Un rapport a été envoyé."

msgid "Success"
msgstr "Succès"

msgid "Failure"
msgstr "Echec"

msgid "Remarks"
msgstr "Remarques"

msgid "Learning unit"
msgstr "Unité d'enseignement"

msgid "Research criteria"
msgstr "Critères de recherche"

msgid "The learning unit %(acronym)s is included in the following education groups"
msgstr "L'unité d'enseignement %(acronym)s est incluse dans les groupements suivants"

msgid "type_code_formation"
msgstr "Type d'OF"

msgid "absolute_and_relative_credits"
msgstr "Crédits<br>relatifs / absolus"

msgid "Proposal is neither accepted nor refused."
msgstr "La proposition n'est ni acceptée ni refusée."

msgid "learning_achievements"
msgstr "Acquis d'apprentissage"

msgid "up"
msgstr "Remonter"

msgid "down"
msgstr "Descendre"

msgid "learning_achievements_headline"
msgstr "A la fin de cette unité d'enseignement, l'étudiant est capable de:"

msgid "User %(person)s do not have rights on this proposal."
msgstr "L'utilisateur %(person)s ne dispose pas de droits sur cette proposition."

msgid "Enrollments to learning unit"
msgstr "Inscriptions à l'UE"

msgid "Training"
msgstr "Formation"

msgid "Enrollments to training"
msgstr "Inscrits à la formation"

msgid "Enrolled to learning unit"
msgstr "Inscrits à l'UE"

msgid "No proposals was selected."
msgstr "Aucune propositions n'a été sélectionnées."

msgid "Proposal %(acronym)s (%(academic_year)s) successfully changed state."
msgstr "Proposition %(acronym)s (%(academic_year)s) a changé d'état avec succès."

msgid "Proposal %(acronym)s (%(academic_year)s) cannot be changed state."
msgstr "Proposition %(acronym)s (%(academic_year)s) ne peut pas changer d'état."

msgid "cancellation"
msgstr "annulation"

msgid "consolidation"
msgstr ""

msgid "borrowed_course_search"
msgstr "Cours empruntés"

msgid "add_another"
msgstr "Ajouter un autre"

msgid "faculty_borrowing"
msgstr "Faculté emprunteuse"

msgid "The value of this attribute is inherited from the parent UE"
msgstr "La valeur de cet attribut est héritée de l'UE parent"

msgid "to_complete"
msgstr "A compléter"

msgid "The value of this attribute is not annualized"
msgstr "La valeur de cet attribut n'est pas annualisée"

msgid "start_year"
msgstr "Début"

msgid "produce_xls_attributions"
msgstr "Les unités d'enseignement et les attributions"

msgid "produce_xls_proposals"
msgstr "Xls avec les propositions"

msgid "proposal_date"
msgstr "Date proposition"

msgid "search_type"
msgstr "Type de recherche"

msgid "The linked entity does not exist at the start date of the academic year linked to this learning unit"
msgstr "L'entité liée n'existe pas à la date de début de l'année académique liée à cette unité d'enseignement"

msgid "COURSE_ENROLLMENT"
msgstr "Inscription aux cours"

msgid "vol_global"
msgstr "Vol. global"

msgid "volume_global"
msgstr "volume total global"

msgid "Vol. annual"
msgstr "Vol. annuel"

msgid "Volume annual"
msgstr "Volume annuel"

msgid "missing_internship_subtype"
msgstr "Il est nécessaire d'indiquer le sous-type de stage"

msgid "Consistency error in %(academic_year)s : %(error)s"
msgstr "Erreur de consistance en %(academic_year)s : %(error)s"

msgid "%(col_name)s has been already modified. ({%(new_value)s} instead of {%(current_value)s})"
msgstr "%(col_name)s a déjà été modifié. ({%(new_value)s} à la place de {%(current_value)s})"

msgid "external_code"
msgstr "Code local"

msgid "Proposals"
msgstr "Propositions"

msgid "learning_units_and_attributions_filename"
msgstr "unites_enseignements_et_attributions"

msgid "attribution_list"
msgstr "Liste d'attributions"

msgid "List_proposals"
msgstr "Liste de propositions"

msgid "List_activities"
msgstr "Liste d'activités"

msgid "learning_units_filename"
msgstr "unite_enseignements"

msgid "new_external_learning_unit"
msgstr "Nouvelle UE externe"

msgid "external"
msgstr "Externe"

msgid "comment_title"
msgstr "Commentaire"

msgid "requesting_entity"
msgstr "Entité demandeuse"

msgid "local_credits"
msgstr "Crédits locaux"

msgid "warnigns_detected"
msgstr "Nous avons détecté des incohérences dans les données suivantes :"

msgid "Volumes are inconsistent"
msgstr "Les volumes sont inconsistants"

msgid "planned classes cannot be 0"
msgstr "le nombre de classes prévues ne peut être 0"

msgid "Vol_tot is not equal to vol_q1 + vol_q2"
msgstr "Vol_tot n'est pas égal à vol_q1 + vol_q2"

msgid "Vol_global is not equal to Vol_tot * planned_classes"
msgstr "Le volume global doit être égal au volume annuel multiplié par le nombre de classes"

msgid "At least a partim volume value is greater than corresponding volume of parent"
msgstr "Au moins une valeur de volume d'un partim est supérieure à celle du volume correspondant du parent"

msgid "url of the learning unit"
msgstr "URL de l'unité d'enseignement"

msgid "professional_integration"
msgstr "Intégration professionnelle"

msgid "external_search"
msgstr "UE externes"

msgid "formerly"
msgstr "Anciennement"

msgid "title_1_in_english"
msgstr "Intitulé commun aux partims (partie 1) en anglais"

msgid "title_2_in_english"
msgstr "Intitulé propre au partim (partie 2) en anglais"

msgid "Manage volumes"
msgstr "Gérer les volumes"

msgid "New external learning unit"
msgstr "Nouvelle unité d'enseignement externe"

msgid "New partim"
msgstr "Nouveau partim"

msgid "middle_name"
msgstr "Deuxième nom"

msgid "Select the missing term for the offer"
msgstr "Sélectionner le terme manquant de l'offre"

msgid "Remove the term"
msgstr "Supprimer un terme"

msgid "Do you want to remove this term?"
msgstr "Êtes-vous certain de supprimer ce terme de l'offre ?"

msgid "Sorry but you can not remove the term of an offer"
msgstr "Désolé mais vous ne pouvez pas supprimer le terme d'une offre"

msgid "Do you want to remove the term?"
msgstr "Voulez-vous supprimer le terme ?"

msgid "Export"
msgstr "Exporter"

msgid "produce_xls_lus_desc"
msgstr "Produire un fichier Excel avec la liste des unités d'enseignement"

msgid "produce_xls_attributions_desc"
msgstr "Produire un fichier Excel avec la liste des unités d'enseignement et les attributions"

msgid "hourly volume total annual"
msgstr "volume horaire total annuel"

msgid "hourly volume partial q1"
msgstr "volume horaire partiel q1"

msgid "hourly volume partial q2"
msgstr "volume horaire partiel q2"

msgid "volume declared vacant"
msgstr "volume déclaré vacant"

msgid "Xls with education groups"
msgstr "Xls avec les formations"

msgid "education_groups_filename"
msgstr "formations"

msgid "list_education_groups"
msgstr "Liste d'organisations de formation"

msgid "Q1 and Q2"
msgstr "Q1 et Q2"

msgid "Q1 or Q2"
msgstr "Q1 ou Q2"

msgid "New Education Group"
msgstr "Nouveau Groupement"

msgid "The repartition volume of %(col_name)s has been already modified. ({%(new_value)s} instead of {%(current_value)s})"
msgstr "La répartition de volume de %(col_name)s a déjà été modifiée. ({%(new_value)s} a la place de {%(current_value)s})"

msgid "untyped"
msgstr "Non-typée"

msgid "validity"
msgstr "validité"

msgid "Education group year <a href='%(link)s'> %(acronym)s (%(academic_year)s) </a> successfuly created."
msgstr "Formation <a href='%(link)s'> %(acronym)s (%(academic_year)s) </a> créée avec succès."

msgid "minimum credits"
msgstr "crédits minimum"

msgid "maximum credits"
msgstr "crédits maximum"

<<<<<<< HEAD
msgid "Other teacher(s)"
msgstr "Autre(s) enseignant(s)"
=======

msgid "The learning unit %(acronym)s is not included in any education group"
msgstr "L'unité d'enseignement %(acronym)s n'est incluse dans aucun groupement"

msgid "No enrollment for this learning unit"
msgstr "Il n'y a aucune inscription pour cette unité d'enseignement"
>>>>>>> f68904d7
<|MERGE_RESOLUTION|>--- conflicted
+++ resolved
@@ -3032,14 +3032,11 @@
 msgid "maximum credits"
 msgstr "crédits maximum"
 
-<<<<<<< HEAD
-msgid "Other teacher(s)"
-msgstr "Autre(s) enseignant(s)"
-=======
-
 msgid "The learning unit %(acronym)s is not included in any education group"
 msgstr "L'unité d'enseignement %(acronym)s n'est incluse dans aucun groupement"
 
 msgid "No enrollment for this learning unit"
 msgstr "Il n'y a aucune inscription pour cette unité d'enseignement"
->>>>>>> f68904d7
+
+msgid "Other teacher(s)"
+msgstr "Autre(s) enseignant(s)"