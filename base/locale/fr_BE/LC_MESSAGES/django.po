--- conflicted
+++ resolved
@@ -2561,10 +2561,9 @@
 msgid "%(subtype)s %(acronym)s is in proposal"
 msgstr "%(subtype)s %(acronym)s est en proposition"
 
-<<<<<<< HEAD
 msgid "volume_have_more_than_2_decimal_places"
 msgstr "Le volume a plus de 2 décimales"
-=======
+
 msgid "Site"
 msgstr "Site"
 
@@ -2581,5 +2580,4 @@
 msgstr "Recherche - Propositions"
 
 msgid "folder_num"
-msgstr "N° dossier"
->>>>>>> 4222f7ad
+msgstr "N° dossier"