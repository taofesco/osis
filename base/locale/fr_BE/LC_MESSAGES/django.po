--- conflicted
+++ resolved
@@ -3268,12 +3268,8 @@
 msgid "The content of the education group is not empty."
 msgstr "Le contenu du programme type n'est pas vide."
 
-<<<<<<< HEAD
 msgid "Cred. rel./abs."
 msgstr "Créd. rel./abs."
-=======
-msgid "Cred. abs./rel."
-msgstr "Créd. abs./rel."
 
 msgid "Decree category"
 msgstr "Catégorie décret"
@@ -3303,5 +3299,4 @@
 msgstr "Certificat universitaire 30 crédits "
 
 msgid "CERTIFICATE_MEDECINE_COMPETENCE"
-msgstr "Certificat compétence médecine "
->>>>>>> f627f299
+msgstr "Certificat compétence médecine "