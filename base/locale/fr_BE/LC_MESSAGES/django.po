# SOME DESCRIPTIVE TITLE.
# Copyright (C) YEAR THE PACKAGE'S COPYRIGHT HOLDER
# This file is distributed under the same license as the PACKAGE package.
# FIRST AUTHOR <EMAIL@ADDRESS>, YEAR.
#
msgid ""
msgstr ""
"Project-Id-Version: PACKAGE VERSION\n"
"Report-Msgid-Bugs-To: \n"
"POT-Creation-Date: 2016-04-22 15:14+0200\n"
"PO-Revision-Date: YEAR-MO-DA HO:MI+ZONE\n"
"Last-Translator: FULL NAME <EMAIL@ADDRESS>\n"
"Language-Team: LANGUAGE <LL@li.org>\n"
"Language: \n"
"MIME-Version: 1.0\n"
"Content-Type: text/plain; charset=UTF-8\n"
"Content-Transfer-Encoding: 8bit\n"

msgid "Create a xls file while activity\\"
msgstr ""

msgid "Get xls"
msgstr ""

msgid "ID"
msgstr "ID"

msgid "Legend : values allowed for 'justification'"
msgstr ""

msgid "Line"
msgstr "Ligne"

msgid "Note already submitted"
msgstr ""

msgid "OSIS"
msgstr "OSIS"

msgid "Print scores for all activities"
msgstr ""

msgid "Save"
msgstr ""

msgid "absent"
msgstr "Absent"

msgid "absent_pdf_legend"
msgstr "A=Absent"

msgid "academic_calendar"
msgstr "Calendrier académique"

msgid "academic_year_small"
msgstr "Anac."

msgid "academic_calendar_management"
msgstr "Gestion du calendrier académique"

msgid "academic_calendar_offer_year_calendar_end_date_error"
msgstr "La date de fermeture de '%s' du calendrier académique ne peut pas être inférieure au %s "
       "(date de fin de '%s' du programme '%s')"

msgid "academic_calendar_offer_year_calendar_start_date_error"
msgstr "La date d'ouverture de l'encodage des notes du calendrier académique ne peut pas être supérieure au %s "
       "(date de début de l'encodage des notes du programme '%s')"

msgid "academic_calendars"
msgstr "Calendriers académique"

msgid "academic_year_not_exist"
msgstr "L'année académique (%d) n'existe pas"

msgid "acces_denied"
msgstr "Accès refusé!"

msgid "acronym"
msgstr "Sigle"

msgid "activity"
msgstr "Activité"

msgid "activity_code"
msgstr "Activité"

msgid "activity_not_exit"
msgstr "L'activité %s n'existe pas"

msgid "add"
msgstr "Ajouter"

msgid "add_an_address_to_the_organization"
msgstr "Ajouter une adresse à l'organisation"

msgid "address(ses)"
msgstr "Adresse(s)"

msgid "addresses"
msgstr "Adresses"

msgid "administration"
msgstr "Administration"

msgid "after_submission_a_message_must_be_sent"
msgstr "Si un encodage est soumis , um message est envoyé au professeur de ce cours"

msgid "all"
msgstr "Tout"

msgid "application_management"
msgstr "Gestion de l'application"

msgid "are_you_sure"
msgstr "Êtes-vous sûr?"

msgid "assistants"
msgstr "Assistants"

msgid "attributions"
msgstr "Attributions"

msgid "authorized_decimal_for_this_activity"
msgstr "Les notes décimales sont autorisées pour ce cours"

msgid "bachelor"
msgstr "Bachelier"

msgid "back"
msgstr "Retour"

msgid "begin_date_lt_end_date"
msgstr "La date de début doit etre égale ou inferieure à la date de fin"

msgid "birth_date"
msgstr "Date de naissance"

msgid "btn_messages_history_search"
msgstr "Recherche dans l'historique des messages"

msgid "btn_send_message_again_title"
msgstr "Réenvoie le message au destinataire"

msgid "by_learning_unit"
msgstr "Par unité d'enseignement"

msgid "by_specific_criteria"
msgstr "Par critère spécifique"

msgid "cancel"
msgstr "Annuler"

msgid "catalogue"
msgstr "Catalogue de formation"

msgid "chair_of_the_exam_board"
msgstr "Président du jury"

msgid "cheating_pdf_legend"
msgstr "T=Tricherie"

msgid "unjustified_absence_export_legend"
msgstr "S=Absence injustifiée"

msgid "justified_absence_export_legend"
msgstr "M=Absence justifiée"

msgid "attached_entities"
msgstr "Entités attachées"

msgid "choose_file"
msgstr "Parcourir"

msgid "city"
msgstr "Ville"

msgid "close"
msgstr "Fermer"

msgid "closed"
msgstr "Fermé"

msgid "code"
msgstr "Code"

msgid "compare"
msgstr "Comparer"

msgid "complete"
msgstr "Complet"

msgid "constraint_score_other_score"
msgstr "Vous ne pouvez pas remplir simultanément les colonnes 'Note chiffrée' et 'Justification'"

msgid "coordinator"
msgstr "Coordinateur(trice)"

msgid "coordinators_can_submit_partial_encoding"
msgstr "Les coordinateurs peuvent soumettre des encodages partiels"

msgid "country"
msgstr "Pays"

msgid "create_an_organization"
msgstr "Créer une organisation"

msgid "creation_date"
msgstr "Date de création"

msgid "credits"
msgstr "Crédits"

msgid "customized"
msgstr "Personnalisée"

msgid "data"
msgstr "Données"

msgid "data_maintenance"
msgstr "Maintenance de données"

msgid "data_management"
msgstr "Gestion de données"

msgid "date"
msgstr "Date de remise"

msgid "date_not_passed"
msgstr "Date non communiquée"

msgid "day"
msgstr "jour"

msgid "days"
msgstr "jours"

msgid "decimal_score_allowed"
msgstr "Note décimale autorisée"

msgid "decimal_score_not_allowed"
msgstr "Note décimale non autorisée"

msgid "decimal_values_accepted"
msgstr "Les notes de ce cours peuvent recevoir des valeurs décimales."

msgid "decimal_values_ignored"
msgstr ""
"Les notes de ce cours ne peuvent PAS recevoir de valeurs décimales."

msgid "score_have_more_than_2_decimal_places"
msgstr "La note comporte plus de deux chiffres après la virgule"

msgid "definitive_save"
msgstr "Sauvegarde définitive (soumettre à la faculté)"

msgid "delete"
msgstr "Supprimer"

msgid "delete_selected_messages"
msgstr "Supprimer les messages sélectionnés"

msgid "desc_assistants"
msgstr "Processus visant à aider les enseignants pour l'encodage des notes."

msgid "desc_lnk_academic_year"
msgstr "Gestion du programme annualisé."

msgid "desc_lnk_assessments"
msgstr "Processus visant à aider les enseignants pour l'encodage des notes."

msgid "desc_lnk_data_maintenance"
msgstr "La maintenance de données avec la langage SQL"

msgid "desc_lnk_data_management"
msgstr "Gestion des données par entité du métier"

msgid "desc_lnk_entities"
msgstr "Gestion des la structure organisationnelle."

msgid "desc_lnk_files"
msgstr "Consultation des fichiers gérés par l'application."

msgid "desc_lnk_home_catalog"
msgstr "Elaboration et gestion du catalogue des formations."

msgid "desc_lnk_home_institution"
msgstr "Gestion de l'institution."

msgid "desc_lnk_home_studies"
msgstr ""
"Gestion du parcours des étudiants depuis leur inscription jusqu'à leur "
"diplôme."

msgid "desc_lnk_internships"
msgstr "Gestion des stages des étudiants."

msgid "desc_lnk_learning_units"
msgstr ""
"Gestion des cours, des formations et d'autres activités qui composent le "
"programme."

msgid "desc_lnk_my_osis"
msgstr "Vos données personnelles, des préférences et d'autres informations associés."

msgid "desc_lnk_offers"
msgstr "Gestion des programmes."

msgid "desc_lnk_organizations"
msgstr "Gestion des organisations."

msgid "desc_lnk_score_encoding"
msgstr ""
"Ce processus aide les enseignants à encoder les notes pendant les sessions "
"d'examen."

msgid "desc_lnk_storage"
msgstr "Surveillance de la capacité de stockage"

msgid "desc_messages_history"
msgstr "L'historique des messages vous permet d'accéder aux messages envoyés par courier électronique"

msgid "desc_messages_template"
msgstr "Le modèles de message permet la personnalisation dynamique des e-mails."

msgid "desc_my_messages"
msgstr "La liste des messages qui vous ont été envoyés par l'application"

msgid "desc_profile"
msgstr "Informations liées à votre profil"

msgid "description"
msgstr "Description"

msgid "details"
msgstr "Détails"

msgid "display_scores_for_one_learning_unit"
msgstr "Visualiser/charger les notes pour le cours"

msgid "display_tutors"
msgstr "Afficher tous les enseignants pour ce cours"

msgid "DOCTORAL_COMMISSION"
msgstr "Commision doctorale"

msgid "documentation"
msgstr "Documentation"

msgid "double_encoding"
msgstr "Double encodage"

msgid "double_encoding_test"
msgstr "Double encodage des notes"

msgid "dubble_encoding"
msgstr "Double encodage"

msgid "dubble_online_scores_encoding"
msgstr "Double encodage de notes en ligne"

msgid "edit"
msgstr "Éditer"

msgid "empty_note_pdf_legend"
msgstr "(vide)=Pas encore de note"

msgid "encode"
msgstr "Encoder"

msgid "encode_as_coordinator"
msgstr "Encoder en tant que coordinateur"

msgid "encode_as_pgm"
msgstr "Encoder en tant que gestionnaire de programme"

msgid "encode_as_professor"
msgstr "Encoder en tant que professeur"

msgid "encoding"
msgstr "Encodage"

msgid "encoding_status_ended"
msgstr "Toutes les notes ont été soumises."

msgid "encoding_status_notended"
msgstr "Il reste encore des notes à encoder."

msgid "end_date"
msgstr "Date de fin"

msgid "enrollment_activity_not_exist"
msgstr "L'inscription à l'activité %s n'existe pas"

msgid "enrollment_exam_not_exists"
msgstr "L'inscription à l'unité d'enseignement %s n'existe pas"

msgid "enrollments"
msgstr "Inscriptions"

msgid "entities"
msgstr "Entités"

msgid "entity"
msgstr "Entité"

msgid "versions"
msgstr "Versions"

msgid "evaluations"
msgstr "Évaluations"

msgid "event"
msgstr "Événement"

msgid "exam_board_secretary"
msgstr "Secrétaire du jury"

msgid "execute"
msgstr "Exécuter"

msgid "FACULTY"
msgstr "Faculté"

msgid "female"
msgstr "Féminin"

msgid "file"
msgstr "Fichier"

msgid "file_must_be_xlsx"
msgstr "Le fichier doit être un fichier excel valide au format 'XLSX'"

msgid "file_production_date"
msgstr "Date de production du fichier excel"

msgid "students_deliberated_are_not_shown"
msgstr "Les étudiants déjà délibérés ne sont pas repris"

msgid "files"
msgstr "Fichiers"

msgid "final"
msgstr "Final"

msgid "fixed_line_phone"
msgstr "Téléphone fixe"

msgid "focuses"
msgstr "Finalités"

msgid "formation_catalogue"
msgstr "Catalogue des formations"

msgid "function"
msgstr "Fonction"

msgid "gender"
msgstr "Genre"

msgid "general_informations"
msgstr "Informations générales"

msgid "get_excel_file"
msgstr "Produire le fichier Excel"

msgid "global_identifiant"
msgstr "Identifiant global"

msgid "fgs"
msgstr "FGS"

msgid "go"
msgstr "Continuer"

msgid "grade"
msgstr "Niveau"

msgid "help_pnl_selectedfiles"
msgstr "Veuillez sélectionner un fichier xls pour l'injection des notes"

msgid "help_submission_scores_label"
msgstr "Vous êtes sur le point de soumettre %s note(s) à la (aux) faculté(s). Attention : les notes soumises <b>ne peuvent plus être modifiées.</b>"

msgid "highlight_description"
msgstr "Description de l'événement"

msgid "highlight_shortcut"
msgstr "Titre raccourcis de l'événement"

msgid "highlight_title"
msgstr "Titre de l'événement"

msgid "home"
msgstr "Page d'accueil"

msgid "html_message"
msgstr "Message HTML"

msgid "identification"
msgstr "Identification"

msgid "idle"
msgstr "En attente"

msgid "ill"
msgstr "Malade"

msgid "ill_pdf_legend"
msgstr "M=Malade"

msgid "incomplete"
msgstr "Incomplet"

msgid "info_address_changed_for_papersheet"
msgstr "Ce formulaire de modification des coordonnées d’une entité administrative du programme d’étude %s "
       "impacte uniquement l’affichage des coordonnées sur la feuille de notes. Cela ne modifie donc pas "
       "les coordonnées officielles d’une entité/structure. Par ailleurs, la liste déroulante "
       "« Veuillez sélectionner une adresse … » permet de faciliter l’encodage de l’adresse à partir de données "
       "préexistantes. Si l'adresse d'une entité change, l'adresse affichée sur les feuilles de notes sera impactée "
       "également"

msgid "inject"
msgstr "Injecter"

msgid "inject_xls_file"
msgstr "Injecter fichier excel"

msgid "INSTITUTE"
msgstr "Institut"

msgid "institution"
msgstr "Institution"

msgid "international_title"
msgstr "Titre international"

msgid "internships"
msgstr "Stages"

msgid "invalid_file"
msgstr "Fichier invalide"

msgid "javascript_is_disabled"
msgstr "JavaScript est désactivé dans votre navigateur, mais OSIS ne fonctionne pas sans JavaScript."

msgid "justification_invalid"
msgstr "Justification invalide"

msgid "justifications"
msgstr "Justifications"

msgid "justification_invalid_value"
msgstr "Justification invalide"

msgid "absence_justified_to_unjustified_invalid"
msgstr "L'absence justifiée ne peut pas être remplacée par une absence injustifiée"


msgid "justification_values_accepted"
msgstr "Valeurs acceptées: %s "

msgid "justification_other_values"
msgstr "D'autres valeurs: %s "

msgid "label"
msgstr "Label"

msgid "label_jumbotron_details_academic_cal"
msgstr "Comme présenté sur la page d'accueil"

msgid "language"
msgstr "Langue"

msgid "last_synchronization"
msgstr "Dernière synchronisation"

msgid "learning_unit"
msgstr "Unité d'enseignement"

msgid "learning_unit_not_access"
msgstr "Vous n'avez pas les droits d'accès à cette unité d'enseignement ou elle n'existe pas en pas de données"

msgid "learning_unit_not_access_or_not_exist"
msgstr "Vous n'avez pas les droits d'accès pour cette unité d'enseignement ou elle n'existe pas en base de données"

msgid "learning_unit_responsible"
msgstr "Responsable du cours"

msgid "learning_unit_search"
msgstr "Recherche d'unités d'enseignement"

msgid "learning_units"
msgstr "Unités d'enseignement"

msgid "learning_units_in"
msgstr "unités d'enseignement dans"

msgid "learning_units_with_inscription_must_be_shown"
msgstr "Tous les cours du professeur qui possèdent des inscriptions doivent être présents"

msgid "learning_units_without_inscription_must_not_be_shown"
msgstr "Les cours qui ne possèdent pas d'inscriptions ne devraient pas être présents"

msgid "lnk_message_history_read_title"
msgstr "Afficher le message"

msgid "location"
msgstr "Localité"

msgid "log-in"
msgstr "Log-in"

msgid "login"
msgstr "Login"

msgid "logistic"
msgstr "Logistique"

msgid "logout"
msgstr "Logout"

msgid "lu_could_contain_decimal_scores"
msgstr "Cette année d'étude accepte les notes décimales"

msgid "lu_must_not_contain_decimal_scores"
msgstr "Cette année d'étude n'accepte pas les notes décimales"

msgid "male"
msgstr "Masculin"

msgid "managed_programs"
msgstr "Programmes gérés"

msgid "mandates"
msgstr "Mandates"

msgid "mark_selected_messages_as_read"
msgstr "Marquer les messages sélectionnés comme lus"

msgid "master"
msgstr "Master"

msgid "message"
msgstr "Message"

msgid "message_address_papersheet"
msgstr "Réutilisez l'adresse d'une entité liée au programme ou informez l'adresse d'affichage pour la feuille de notes."

msgid "message_not_resent_no_email"
msgstr "Le message ne peut être réenvoyé , l'utilisateur n'a pas d'adresse mail."

msgid "message_resent_ok"
msgstr "Le message à bien été réenvoyé."

msgid "messages"
msgstr "Messages"

msgid "messages_history"
msgstr "Historique des messages"

msgid "messages_templates"
msgstr "Modèles de messages"

msgid "minimum_one_criteria"
msgstr "Veuillez remplir au moins 1 critère de recherche"

msgid "miss"
msgstr "Madame"

msgid "missing_column_session"
msgstr "Veuillez remplir la colonne 'session' de votre fichier excel."

msgid "mister"
msgstr "Monsieur"

msgid "mobile_phone"
msgstr "Téléphone mobile (GSM)"

msgid "more_than_one_academic_year_error"
msgstr "Il y a plusieurs années académiques dans la colonne 'Année académique' de votre fichier excel. "
      "Veuiller corriger votre fichier excel de manière à ce qu'il n'y ai qu'une seule année académique"

msgid "more_than_one_exam_enrol_for_one_learn_unit"
msgstr "Cet étudiant possède plusieurs inscriptions au même examen "
       "(il est inscrit à un même cours dans 2 programmes différents). "
       "Veuillez encoder cette note via l'onglet 'en ligne' de l'interface svp."

msgid "more_than_one_learning_unit_error"
msgstr "Vous avez encodé des notes pour plusieurs unités d'enseignements dans votre fichier excel "
       "(colonne 'Unité d'enseignement'). Veillez à ne faire qu'un seul fichier excel par unité d'enseignement."

msgid "more_than_one_session_error"
msgstr "Il y a plusieurs numéros de sessions dans la colonne 'Session' de votre fichier excel. "
      "Veuiller corriger votre fichier excel de manière à ce qu'il n'y ai qu'un seul numéro de session"

msgid "msg_error_username_password_not_matching"
msgstr ""
"La combinaison login/mot de passe entrée n'est pas valide. Veuillez "
"réessayer."

msgid "my_messages"
msgstr "Mes messages"

msgid "my_osis"
msgstr "Mon OSIS"

msgid "my_studies"
msgstr "Mes études"

msgid "name"
msgstr "Nom"

msgid "full_name"
msgstr "Nom complet"

msgid "national_register"
msgstr "Numéro de registre nationnal"

msgid "no_current_entity_version_found"
msgstr "L'entité sélectionnée n'existe plus aujourd'hui (fin de validité dépassée)."

msgid "no_data_for_this_academic_year"
msgstr "Aucune données pour cette année académique"

msgid "no_dubble_score_encoded_comparison_impossible"
msgstr "Aucune note n'a été double encodée ; aucune comparaison à effectuer."

msgid "no_entity_address_found"
msgstr "Aucune adresse trouvée pour l'entité sélectionnée."

msgid "no_exam_session_opened_for_the_moment"
msgstr "Aucune session d'encodage de notes ouverte pour le moment. "

msgid "no_file_submitted"
msgstr "Vous n'avez pas selectionné de fichier excel à soumettre."

msgid "no_messages"
msgstr "Pas de messages"

msgid "no_result"
msgstr "Aucun résultat!"

msgid "no_receiver_error"
msgstr "Pas de destinataire pour ce message"

msgid "no_score_encoded_double_encoding_impossible"
msgstr ""
 "Aucune nouvelle note encodée. "
 "Le double encodage n'est pas accessible car il n'y a pas de nouvelles notes encodés."

msgid "no_score_injected"
msgstr "Aucune note injectée (NB: les notes de votre fichier Excel ne sont injectées que si elles sont différentes "
       "de celles déjà sauvegardées précédemment)."

msgid "no_score_to_encode"
msgstr "Vous n'avez aucune note à encoder."

msgid "no_student_to_encode_xls"
msgstr "Aucun étudiant à encoder via excel"

msgid "no_valid_academic_year_error"
msgstr "Aucune année académique au format valide n'a été trouvé dans votre fichier excel. La date doit être formatée comme suit ; '2015-2016' ou '2015'."

msgid "deadline_reached"
msgstr "Date limite atteinte"

msgid "not_passed"
msgstr "Non communiquée"

msgid "not_sent"
msgstr "Pas envoyé"

msgid "number_of_enrollments"
msgstr "Nombre d'inscrits"

msgid "number_session"
msgstr "No. session"

msgid "numbered_score"
msgstr "Note chiffrée"

msgid "offer"
msgstr "Programme"

msgid "offer_enrollment_not_exist"
msgstr "L'inscription à ce programme n'existe pas"

msgid "offer_year_calendar"
msgstr "Calendrier des programmes"

msgid "offer_year_calendar_academic_calendar_end_date_error"
msgstr "La date de fin de l'encodage des notes de votre programme ne peut pas être ultérieure à la date de fermeture "
       "de l'encodage des notes du calendrier académique"

msgid "offer_year_calendar_academic_calendar_start_date_error"
msgstr "La date de début de l'encodage des notes de votre programme ne peut pas être antérieure à la date d'ouverture "
       "de l'encodage des notes du calendrier académique"

msgid "offer_year_not_access_or_not_exist"
msgstr "Vous n'avez pas les droits d'accès pour cette offre ou elle n'existe pas en base de données"

msgid "offer_year_not_exist"
msgstr "Le programme annualisé (%s) (%d) - n'existe pas"

msgid "offer_year_search"
msgstr "Recherche des programmes annualisés"

msgid "offers"
msgstr "Programmes"

msgid "old_browser_warning"
msgstr "Votre navigateur n'est pas à jour. Certaines fonctionnalités peuvent ne pas fonctionner correctement."

msgid "online"
msgstr "En ligne"

msgid "online_encoding"
msgstr "Encodage en ligne"

msgid "online_scores_encoding"
msgstr "Encodage de notes en ligne"

msgid "only_submited_scores_can_be_double_encoded"
msgstr "Seules les notes soumises peuvent être double encodées"

msgid "open"
msgstr "Ouvert"

msgid "campus"
msgstr "Campus"

msgid "organization_address"
msgstr "Adresse de l'organisation"

msgid "organization"
msgstr "Organisation"

msgid "organizations"
msgstr "Organisations"

msgid "origin"
msgstr "Origine"

msgid "other_score"
msgstr "Autre note"

msgid "other_sibling_offers"
msgstr "Autres finalités associées"

msgid "other_sibling_orientations"
msgstr "Autres orientations associées"

msgid "score_encoding_period_not_open"
msgstr "La période pour l'encodage des notes n'est pas encore ouverte"

msgid "outside_scores_encodings_period_latest_session"
msgstr "La période d'encodage des notes de la session %s est fermée depuis le %s"

msgid "outside_scores_encodings_period_closest_session"
msgstr "La période d'encodage des notes pour la session %s sera ouverte à partir du %s"

msgid "page_not_found"
msgstr "Page inexistante"

msgid "method_not_allowed"
msgstr "Methode non autorisée"

msgid "password"
msgstr "Mot de passe"

msgid "person"
msgstr ""

msgid "ph_d"
msgstr "Ph.D"

msgid "plain"
msgstr "Plain"

msgid "plain_and_html"
msgstr "Plain et HTML"

msgid "please_enable_javascript"
msgstr "Veuillez <a href='http://enable-javascript.com/fr/' target='_blank'>activer le JavaScript</a> pour utiliser l'application."

msgid "POLE"
msgstr "Pole"

msgid "postal_code"
msgstr "Code postal"

msgid "preferences"
msgstr "Préférences"

msgid "presence_note_pdf_legend"
msgstr "0=Cote de présence"

msgid "print"
msgstr "Imprimer"

msgid "print_all_courses"
msgstr "Imprimer tous les cours"

msgid "print_warning_and_info_messages"
msgstr ""

msgid "printable_title"
msgstr "Titre imprimable"

msgid "printing_date"
msgstr "Date d'impression"

msgid "professional"
msgstr "Professionnel"

msgid "professors_must_not_submit_scores"
msgstr "Les professeurs ne peuvent pas soumettre de notes"

msgid "profile"
msgstr "Profil"

msgid "program_commission"
msgstr "Commison d'enseignement/programme"

msgid "program_managers"
msgstr "Program managers"

msgid "program_s"
msgstr "programme(s)"

msgid "programs"
msgstr "Programmes"

msgid "progress"
msgstr "Progression"

msgid "received_on"
msgstr "Reçu le"

msgid "recipient"
msgstr "Destinataire"

msgid "redirect_to_login"
msgstr "Cliquez pour vous reconnectez"

msgid "reference"
msgstr "Référence"

msgid "refresh_list"
msgstr "Rechercher/mettre à jour la liste"

msgid "registration_id"
msgstr "NOMA"

msgid "identification_number"
msgstr "Matricule"


msgid "registration_id_not_access_or_not_exist"
msgstr "Étudiant non inscrit à l'examen"

msgid "research_center"
msgstr "Centre de recherche"

msgid "residential"
msgstr ""

msgid "responsible"
msgstr "Responsable"

msgid "return_doc_to_administrator"
msgstr ""
"Veuillez envoyer ce formulaire au secrétariat de l'entité gestionnaire avant le %s."

msgid "reuse_address_entity"
msgstr "Réutiliser l'adresse de"

msgid "save"
msgstr "Sauvegarder"

msgid "saved"
msgstr "Enregistré"

msgid "saving"
msgstr "Sauvegarde en cours"

msgid "score"
msgstr "Note"

msgid "score_already_submitted"
msgstr "Note déjà soumise "

msgid "score_decimal_not_allowed"
msgstr "La note encodée est incorrecte : décimales non autorisées"

msgid "score_invalid"
msgstr "Note invalide"

msgid "score_saved"
msgstr "note(s) injectée(s)"

msgid "score_submitted"
msgstr "Soumis"

msgid "scores"
msgstr "Notes"

msgid "scores_encoding"
msgstr "Encodage des notes"

msgid "scores_encoding_tests"
msgstr "Tests de l'encodage des notes"

msgid "scores_gt_0_lt_20"
msgstr "La note encodée est incorrecte (elle doit être comprise entre 0 et 20)"

msgid "scores_injection"
msgstr "Injection des notes"

msgid "scores_responsible"
msgstr "Responsable de notes"

msgid "scores_responsibles"
msgstr "Responsables de notes"

msgid "scores_responsible_title"
msgstr "Responsable de notes"

msgid "scores_saved"
msgstr "note(s) enregistrée(s)"

msgid "scores_saved_cannot_be_saved_anymore"
msgstr "Notes sauvegardées, le bouton sauvegarder n'est plus présent"

msgid "scores_must_be_between_0_and_20"
msgstr "Les notes doivent être comprise entre 0 et 20"

msgid "search_for_a_file"
msgstr "Recherche d'un fichier"

msgid "search_for_an_entity"
msgstr "Rechercher une entité"

msgid "search_for_an_organization"
msgstr "Recherche d'organisations"

msgid "SECTOR"
msgstr "Secteur"

msgid "select"
msgstr "Sélectionnez"

msgid "select_a_xls_file_from_which_to_inject_scores"
msgstr ""

msgid "select_an_encoding_type"
msgstr "Sélectionnez un type d'encodage"

msgid "send_message_again"
msgstr "Réenvoyer"

msgid "sent"
msgstr "Envoyé"

msgid "server_error"
msgstr "Une erreur innatendue s'est produite"

msgid "server_error_message"
msgstr "Nous mettons tout en oeuvre pour résoudre ce problème."

msgid "sessionn"
msgstr "Session"

msgid "short_title"
msgstr "Titre abrégé"

msgid "size"
msgstr "Taille"

msgid "source_code"
msgstr "Code source"

msgid "stages"
msgstr "Stages"

msgid "start_date"
msgstr "Date de début"

msgid "state"
msgstr "État"

msgid "status"
msgstr "Statut"

msgid "storage"
msgstr "Stockage"

msgid "storage_duration"
msgstr "Temps de stockage"

msgid "structure"
msgstr "Structure"

msgid "student_not_exist"
msgstr "L'étudiant (%s) n'existe pas"

msgid "student_path"
msgstr "Parcours de l'étudiant"

msgid "students"
msgstr "étudiants"

msgid "studies"
msgstr "Études"

msgid "subject"
msgstr "Sujet"

msgid "submission"
msgstr "Soumettre"

msgid "submission_date"
msgstr "Date de remise"

msgid "submission_of_scores_for"
msgstr "Soumission des score pour {0}"

msgid "submitted"
msgstr "Soumis"

msgid "submitted_scores_cannot_be_encoded_anymore"
msgstr "Les notes soumises ne peuvent plus être encodées"

msgid "succesfull_logout"
msgstr "Vous êtes à présent déconnecté."

msgid "technologic_platform"
msgstr "Plateforme technologique"

msgid "template_error"
msgstr "Aucun message n'a été envoyé : le modèle de message {} n'existe pas."

msgid "temporary_save"
msgstr "Sauvegarde temporaire (non soumis à la faculté)"

msgid "the_coordinator_must_still_submit_scores"
msgstr "Le coordinateur doit toujours soumettre les notes"

msgid "title"
msgstr "Intitulé"

msgid "learning_unit_title"
msgstr "Intitulé du cours"

msgid "too_many_results"
msgstr "Votre recherche renvoie trop de résultats, veuillez affiner vos critères de recherche."

msgid "tooltip_delete_message"
msgstr "Supprimer le message"

msgid "tooltip_double_encode_for"
msgstr "Double encoder les notes"

msgid "tooltip_double_encode_no_more_possible_for"
msgstr "Toutes les notes ont été soumises.Il n'est plus possible de double encoder des notes pour ce cours."

msgid "tooltip_dowload_excel_file"
msgstr "Télécharger le fichier excel"

msgid "tooltip_encode_for"
msgstr "Encoder les notes"

msgid "tooltip_encode_no_more_possible_for"
msgstr "Toutes les notes ont été soumises.Il n'est plus possible d'encoder de notes pour ce cours."

msgid "tooltip_execute_my_message_action"
msgstr "Exécuter l'action sélectionnée"

msgid "tooltip_inject_excel_no_more_possible_for"
msgstr "Toutes les notes ont été soumises.Il n'est plus possible de soumettre de fichier excel pour ce cours."

msgid "tooltip_my_message_read"
msgstr "Lire le message"

msgid "tooltip_print_scores"
msgstr "Imprimer les notes"

msgid "tooltip_scores_encodings_progress_bar"
msgstr "Représente la quantité de notes soumises à la faculté par le professeur. Le nombre entre parenthèses correspond "
       "au nombre de notes encodées qui n'ont pas encore été soumises (en état 'brouillon')."

msgid "tooltip_select_action"
msgstr "Sélectionner l'action à exécuter"

msgid "tooltip_select_all_messages"
msgstr "Sélectionner tous les messages"

msgid "tooltip_select_excel_file_to_inject_scores"
msgstr "Séclectionnez le fichier excel à soumettre"

msgid "tooltip_to_my_messages"
msgstr "Retourner à la liste des messages"

msgid "tutor"
msgstr "Enseignant·e"

msgid "tutors"
msgstr "Enseignants"

msgid "other_tutors"
msgstr "Autre(s) Enseignant(s)"

msgid "txt_message"
msgstr "Message texte"

msgid "txt_origin_title"
msgstr "Origine du message"

msgid "txt_recipient_title"
msgstr "Destinataire du message (email ou nom ou nom d'utilisateur)"

msgid "txt_reference_title"
msgstr "Référence du template du message"

msgid "txt_subject_title"
msgstr "Sujet du message"

msgid "type"
msgstr "Type"

msgid "types"
msgstr "Types"

msgid "undated_events"
msgstr "Événements non planifiés"

msgid "undefined"
msgstr "Non défini"

msgid "unknown"
msgstr "Indéfini"

msgid "user"
msgstr "Utilisateur"

msgid "user_interface_language"
msgstr "Langue de l'interface utilisateur"

msgid "user_is_not_program_manager"
msgstr "Vous n'êtes pas un gestionnaire de programme. Par conséquent, vous n'avez pas accès à cette interface."

msgid "validated_double_encoding_cannot_be_validated_anymore"
msgstr "Un double encodage validé ne peut l'être une seconde fois"

msgid "validation_dubble_encoding_mandatory"
msgstr "Veuillez sélectionner une note finale pour toutes les différences détectées entre le premier encodage et le "
       "double encodage (ci-dessous). Si vous choisissez d'annuler, votre double encodage sera perdu."

msgid "via_excel"
msgstr "Via fichier Excel"

msgid "via_paper"
msgstr "Sur papier"

msgid "warning_all_scores_not_sumitted_yet"
msgstr "Attention : vous avez des notes enregistrées qui n'ont pas encore été soumises."

msgid "website"
msgstr "Site internet"

msgid "without_attribution"
msgstr "Sans attribution"

msgid "xls_columns_structure_error"
msgstr "Votre fichier excel n'est pas bien structuré. Veuillez respecter l'ordre des colonnes fournie lors du "
       "téléchargement de votre fichier (bouton '{}')."

msgid "order"
msgstr "Ordonner"

msgid "options"
msgstr "Options"

msgid "required"
msgstr "Obligatoire"

msgid "question"
msgstr "Question"

msgid "questions"
msgstr "Questions"

msgid "value"
msgstr "Valeur"

msgid "short_input_text"
msgstr "Short input text"

msgid "long_input_text"
msgstr "Long input text"

msgid "radio_button"
msgstr "Radio button"

msgid "checkbox"
msgstr "Checkbox"

msgid "upload_button"
msgstr "Upload button"

msgid "download_link"
msgstr "Download link"

msgid "dropdown_list"
msgstr "Dropdown list"

msgid "http_link"
msgstr "HTTP link"
msgid "you_manage"
msgstr "Vous gérez"

msgid "BACHELOR"
msgstr "Bachelier"

msgid "MASTER_60"
msgstr "Master 60"

msgid "MASTER_120"
msgstr "Master 120"

msgid "MASTER_180_OR_240"
msgstr "Master 180 ou 240"

msgid "ADVANCED_MASTER"
msgstr "Master de spécialisation"

msgid "TRAINING_CERTIFICATE"
msgstr "Agrégation"

msgid "CERTIFICATE"
msgstr "Certificat"

msgid "DOCTORATE"
msgstr "Doctorat"

msgid "CAPAES"
msgstr "CAPAES"

msgid "start_date_must_be_lower_than_end_date"
msgstr "La date de début doit être inférieure à la date de fin"

msgid "DEPUTY_AUTHORITY"
msgstr "Suppléant d'autorité"

msgid "DEPUTY_SABBATICAL"
msgstr "Suppléant sabbatique"

msgid "DEPUTY_TEMPORARY"
msgstr "Suppléant temporaire"

msgid "INTERNSHIP_SUPERVISOR"
msgstr "Directeur de stage"

msgid "INTERNSHIP_CO_SUPERVISOR"
msgstr "Co-directeur de stage"

msgid "PROFESSOR"
msgstr "Professeur"

msgid "COORDINATOR"
msgstr "Coordinateur"

msgid "HOLDER"
msgstr "Titulaire"

msgid "holder_number"
msgstr "Nb titulaires"

msgid "CO_HOLDER"
msgstr "Co-titulaire"

msgid "DEPUTY"
msgstr "Suppléant"

msgid "scores_responsible_can_submit_partial_encoding"
msgstr "Les responsables de notes peuvent soumettre des encodages partiels"

msgid "scores_responsible_must_still_submit_scores"
msgstr "Le responsable de notes doit toujours soumettre les notes"

msgid "NONE"
msgstr "Aucun"

msgid "keyword"
msgstr "Mot clé"

msgid "VALID"
msgstr "Valide"

msgid "INVALID"
msgstr "Invalide"

msgid "COURSE"
msgstr "Cours"

msgid "MASTER_THESIS"
msgstr "Thèse"

msgid "DISSERTATION"
msgstr "Mémoire"

msgid "INTERNSHIP"
msgstr "Stage"

msgid "OTHER_COLLECTIVE"
msgstr "Autre collectif"

msgid "OTHER_INDIVIDUAL"
msgstr "Autre individuel"

msgid "EXTERNAL"
msgstr "Externe"

msgid "TEACHING_INTERNSHIP"
msgstr "Stage d'enseignement"

msgid "CLINICAL_INTERNSHIP"
msgstr "Stage clinique"

msgid "PROFESSIONAL_INTERNSHIP"
msgstr "Stage socio-professionnel"

msgid "RESEARCH_INTERNSHIP"
msgstr "Stage de recherche"

msgid "LU_ERRORS_REQUIRED"
msgstr "Ce champ est requis."

msgid "LU_ERRORS_INVALID"
msgstr "'Entrez une valeur valide."

msgid "LU_ERRORS_INVALID_SEARCH"
msgstr "Recherche invalide - Veuillez remplir mininum 2 filtres lors de vos recherches."

msgid "LU_ERRORS_ACADEMIC_YEAR_REQUIRED"
msgstr "Veuillez préciser une année académique."

msgid "LU_ERRORS_YEAR_WITH_ACRONYM"
msgstr "Veuillez préciser une année académique ou entrer un acronyme valide."

msgid "LU_ERRORS_INVALID_REGEX_SYNTAX"
msgstr "Expression régulière incorrecte!"

msgid "ANNUAL"
msgstr "Annuel"

msgid "BIENNIAL_EVEN"
msgstr "Bisannuel pair"

msgid "BIENNIAL_ODD"
msgstr "Bisannuel impair"

msgid "no_valid_m_justification_error"
msgstr "Vous ne pouvez pas encoder d'absence justifiée (M) via l'injection xls"

msgid "abscence_justified_preserved"
msgstr "Abscence justifiée dèjà encodée et préservée"

msgid "tutors_of_course"
msgstr "Enseignant·e·s du cours"

msgid "academic_actors"
msgstr "Acteurs académiques"

msgid "academic_start_date_error"
msgstr "La date de début doit être comprise entre les dates de début/fin de l'année académique"

msgid "academic_end_date_error"
msgstr "La date de fin doit être comprise entre les dates de début/fin de l'année académique"

msgid "end_start_date_error"
msgstr "La date de fin doit être supérieure à la date début"

msgid "dates_mandatory_error"
msgstr "Les dates de début et de fin sont obligatoires"

msgid "date_format"
msgstr "%d/%m/%Y"

msgid "date_format_string"
msgstr "d/m/Y"

msgid "format_date"
msgstr "jj/mm/aaaa"

msgid "desc_lnk_academic_actors"
msgstr "Gestion des acteurs académiques"

msgid "all_years"
msgstr "Toutes les années"

msgid "trainings"
msgstr "Formations"

msgid "components"
msgstr "Composants"

msgid "educational_information"
msgstr "Infos pédagogiques"

msgid "propositions"
msgstr "Propositions"

msgid "tutor_attributions"
msgstr "Enseignants - attributions"

msgid "proposal"
msgstr "Proposition"

msgid "academic_calendar_offer_year_calendar_start_date_end_date_error"
msgstr "La date d'ouverture de '%s' du calendrier académique ne peut pas être supérieure au %s "
       "(date de fin de '%s' du programme '%s')"

msgid "component_type"
msgstr "Type de composant"

msgid "volume_quarter"
msgstr "Quadri. "

msgid "vol_q1"
msgstr "Vol. q1"

msgid "vol_q2"
msgstr "Vol. q2"

msgid "volume"
msgstr "Volume"

msgid "schedules_conformity"
msgstr "Conform. horaires"

msgid "planned_classrooms"
msgstr "Classes prévues"

msgid "real_on_planned_classrooms"
msgstr "Classes effectives/prévues"


msgid "classes"
msgstr "Classes"

msgid "class"
msgstr "Classe"

msgid "learning_unit_code"
msgstr "Code de l'UE"

msgid "partims"
msgstr "Partims"

msgid "periodicity"
msgstr "Périodicité"

msgid "nominal_credits"
msgstr "Crédits"

msgid "active"
msgstr "Actif"

msgid "inactive"
msgstr "Inactif"

msgid "MASTER_DISSERTATION"
msgstr "Mémoire"

msgid "FULL"
msgstr "Complet"

msgid "MOBILITY"
msgstr "Mobilité"

msgid "OTHER"
msgstr "Autre"

msgid "PARTIM"
msgstr "Partim"

msgid "PHD_THESIS"
msgstr "Thèse"

msgid "selected"
msgstr "sélectionné(s)"

msgid "subtype"
msgstr "Sous-type"

msgid "start"
msgstr "Début"

msgid "duration"
msgstr "Durée"

msgid "learning_unit_specifications"
msgstr "Cahier de charges"

msgid "experimental_phase"
msgstr "Cette fonctionnalité est en phase expérimentale"

msgid "title_official_1"
msgstr "Intitulé officiel (partie 1 commune aux partims)"

msgid "title_official_2"
msgstr "Intitulé officiel (partie 2 propre au partim)"

msgid "title_in_english"
msgstr "Intitulé en anglais"

msgid "title_in_english_1"
msgstr "(partie 1 commune aux partims)"

msgid "title_in_english_2"
msgstr "(partie 2 propre au partim)"

msgid "LECTURING"
msgstr "Partie magistrale"

msgid "PRACTICAL_EXERCISES"
msgstr "Travaux pratiques"

msgid "lecturing"
msgstr "Cours magistral"

msgid "PE"
msgstr "TP"

msgid "SCHOOL"
msgstr "Ecole"

msgid "PLATFORM"
msgstr "Plateforme"

msgid "LOGISTICS_ENTITY"
msgstr "Entitée logistique"

msgid "organogram"
msgstr "Organigramme"

msgid "attached_to"
msgstr "Attachée à"

msgid "ACADEMIC_PARTNER"
msgstr "Partenaire académique"

msgid "INDUSTRIAL_PARTNER"
msgstr "Partenaire industriel"

msgid "SERVICE_PARTNER"
msgstr "Partenaire de service"

msgid "COMMERCE_PARTNER"
msgstr "Partenaire commercial"

msgid "PUBLIC_PARTNER"
msgstr "Partenaire public"

msgid "requirement_entity"
msgstr "Entité resp. cahier de charges"

msgid "requirement_entity_small"
msgstr "Ent. charge"

msgid "allocation_entity"
msgstr "Entité resp. de l'attribution"

msgid "allocation_entity_small"
msgstr "Ent. attrib."

msgid "with_entity_subordinated_small"
msgstr "Avec ent. subord."

msgid "additional_requirement_entity"
msgstr "Entité resp. cahier de charges complémentaire"

msgid "academic_end_year"
msgstr "Anac de fin"

msgid "academic_start_year"
msgstr "Anac de début"

msgid "organization_name"
msgstr "Nom"

msgid "partial"
msgstr "Q1"

msgid "remaining"
msgstr "Q2"

msgid "partial_remaining"
msgstr "Q1&2"

msgid "partial_or_remaining"
msgstr "Q1|2"

msgid "volume_partial"
msgstr "Vol. Q1"

msgid "volume_remaining"
msgstr "Vol. Q2"

msgid "quadrimester"
msgstr "Quadrimestre"

msgid "composition"
msgstr "Composition"

msgid "real_classes"
msgstr "Classes effectives"

msgid "lu_usage"
msgstr "Utilisation par les UE"

msgid "academic_years"
msgstr "Années académiques"

msgid "from"
msgstr "De"

msgid "to"
msgstr "à"

msgid "since"
msgstr "Depuis"

msgid "editing"
msgstr "Edition"

msgid "component"
msgstr "Composant"

msgid "used_by"
msgstr "Utilisation par l'unité d'enseignement"

msgid "offers_enrollments"
msgstr "Inscriptions aux formations"

msgid "learning_units_enrollments"
msgstr "Inscription aux unités d'enseignement"

msgid "exams_enrollments"
msgstr "Inscription aux examens"

msgid "average"
msgstr "Moyenne"

msgid "global_average"
msgstr "Moyenne générale"

msgid "result"
msgstr "Résultat"

msgid "enrollment_date"
msgstr "Date d'inscription"

msgid "students_title"
msgstr "Etudiants"

msgid "student_title"
msgstr "Etudiant"

msgid "classe"
msgstr "Classe"

msgid "localization"
msgstr "Localisation"

msgid "internship_subtype"
msgstr "Sous-type de stage"

msgid "part1"
msgstr "partie 1"

msgid "part2"
msgstr "partie 2"

msgid "title_official"
msgstr "Intitulé officiel"

msgid "create_learning_unit"
msgstr "Création d'une unité d'enseignement"

msgid "existed_acronym"
msgstr "Sigle a déjà existé pour "

msgid "existing_acronym"
msgstr "Sigle déja existant"

msgid "invalid_acronym"
msgstr "Sigle non valide"

msgid "acronym_rules"
msgstr "Site en une lettre\n"
       "Sigle en min 2 et max 4 lettres\n"
       "Code numérique en 4 chiffres"

msgid "end_year_title"
msgstr "Année de fin"

msgid "basic_informations_title"
msgstr "Informations de base"

msgid "active_title"
msgstr "Actif"

msgid "titles"
msgstr "Intitulés"

msgid "fixtures_build"
msgstr "Créer des fixtures anonymisées"

msgid "desc_lnk_fixtures_build"
msgstr "Crée un fichier json avec des fixtures anonymisées"

msgid "partial_volume_1"
msgstr "Volume Q1"

msgid "partial_volume_2"
msgstr "Volume Q2"

msgid "partial_volume_1Q"
msgstr "Q1"

msgid "partial_volume_2Q"
msgstr "Q2"

msgid "planned_classes"
msgstr "Classes prévues"

msgid "planned_classes_pc"
msgstr "P.C."

msgid "total_volume"
msgstr "Volume total"

msgid "total_volume_charge"
msgstr "Volume de charge total"

msgid "total_volume_voltot"
msgstr "Vol.tot"

msgid "vol_charge"
msgstr "Vol.charge"

msgid "volumes_management"
msgstr "Gestion des volumes horaires"

msgid "volumes_validation_success"
msgstr "Les données entrées respectent les règles de calculs des volumes horaires."

msgid "vol_tot_not_equal_to_q1_q2"
msgstr "Vol.tot = Q1 + Q2"

msgid "vol_tot_req_entities_not_equal_to_entity"
msgstr "Le volume total de charge n'est pas égal à la somme des volumes de charge"

msgid "vol_tot_req_entities_not_equal_to_vol_tot_mult_cp"
msgstr "Vol.charge = Vol.tot * C.P"

msgid "vol_tot_full_must_be_greater_than_partim"
msgstr "Vol.tot du cours principal > Vol.tot du partim"

msgid "vol_q1_full_must_be_greater_or_equal_to_partim"
msgstr "Q1 du cours principal >= Q1 du partim"

msgid "vol_q2_full_must_be_greater_or_equal_to_partim"
msgstr "Q2 du cours principal >= Q2 du partim"

msgid "planned_classes_full_must_be_greater_or_equal_to_partim"
msgstr "C.P. du cours principal >= C.P. du partim"

msgid "entity_requirement_full_must_be_greater_or_equal_to_partim"
msgstr "Entité de charge du cours principal >= Entité de charge du partim"

msgid "end_date_gt_begin_date"
msgstr "L'année de fin doit etre égale ou supérieur à l'année de départ"

msgid "session_title"
msgstr "Session"

msgid "remarks_title"
msgstr "Remarques"

msgid "faculty_remark"
msgstr "Faculté"

msgid "other_remark"
msgstr "Autre"

msgid "new_learning_unit"
msgstr "Nouvelle unité d'enseignement"

msgid "previous"
msgstr "Précédent"

msgid "next"
msgstr "Suivant"

msgid "learning_location"
msgstr "Lieu d'enseignement"

msgid "NON_ACADEMIC"
msgstr "Non academique autre"

msgid "NON_ACADEMIC_CREF"
msgstr "Non académique CREF"

msgid "ACADEMIC"
msgstr "Académique"

msgid "ACTIVE"
msgstr "Actif"

msgid "INACTIVE"
msgstr "Inactif"

msgid "RE_REGISTRATION"
msgstr "Actif uniquement pour des réinscriptions"

msgid "OPTIONAL"
msgstr "Optionnel"

msgid "NO_PRINT"
msgstr "Pas d'impression"

msgid "IN_HEADING_2_OF_DIPLOMA"
msgstr "Dans rubrique 2 du diplôme"

msgid "IN_EXPECTED_FORM"
msgstr "Sous forme d'attendu"

msgid "FEE_1"
msgstr "Rôle"

msgid "FEE_2"
msgstr "Rôle + examen"

msgid "FEE_3"
msgstr "AESS, CAPAES ou fin de cycle"

msgid "FEE_4"
msgstr "Minerval sans examen"

msgid "FEE_5"
msgstr "Minerval complet"

msgid "FEE_6"
msgstr "certificat universitaire"

msgid "FEE_7"
msgstr "Master complémentaire spécialisation médicale"

msgid "FEE_8"
msgstr "Concours d’accès"

msgid "FEE_10"
msgstr "10 CU 30 crédits"

msgid "FEE_11"
msgstr "11 Certificat compétence méd"

msgid "FEE_12"
msgstr "12 Offres ISA : 12BA et 21MS"

msgid "FEE_13"
msgstr "13 Offres ISA : 13BA et 22MS"

msgid "DAILY"
msgstr "Horaire de jour"

msgid "SHIFTED"
msgstr "Horaire décalé"

msgid "ADAPTED"
msgstr "Horaire adapté"

msgid "academic_calendar_type"
msgstr "Type d'événement"

msgid "DELIBERATION"
msgstr "Délibération"

msgid "DISSERTATION_SUBMISSION"
msgstr "Soumission de mémoires"

msgid "EXAM_ENROLLMENTS"
msgstr "Inscription aux examens"

msgid "SCORES_EXAM_DIFFUSION"
msgstr "Diffusion des notes d'examen"

msgid "SCORES_EXAM_SUBMISSION"
msgstr "Soumission des feuilles de note"

msgid "TEACHING_CHARGE_APPLICATION"
msgstr "Application pour charges d'enseignement"

msgid "field_is_required"
msgstr "Ce champ est obligatoire."

msgid "associated_entity"
msgstr "Les entités associées"

msgid "LU_WARNING_INVALID_ACRONYM"
msgstr "Si l'acronym est introduit, il doit au minimum faire 3 caractères"

msgid "title_in_french"
msgstr "Intitulé en français"

msgid "schedule_type"
msgstr "Type horaire"

msgid "enrollment_campus"
msgstr "Lieu d'inscription"

msgid "other_campus_activities"
msgstr "Activités sur d'autres sites"

msgid "unspecified"
msgstr "Indéterminé"

msgid "university_certificate"
msgstr "Certificat universitaire"

msgid "studies_domain"
msgstr "Domaine d'études"

msgid "primary_language"
msgstr "Langue principale"

msgid "other_language_activities"
msgstr "Activité dans d'autres langues"

msgid "funding"
msgstr "Finançable"

msgid "funding_cud"
msgstr "Financement coopération internationale CCD/CUD"

msgid "funding_direction"
msgstr "Orientation de financement"

msgid "cud_funding_direction"
msgstr "Orientation coopération internationale CCD/CUD"

msgid "active_status"
msgstr "Actif"

msgid "partial_deliberation"
msgstr "Sous-épreuve"

msgid "admission_exam"
msgstr "Concours"

msgid "academic_type"
msgstr "Nature"

msgid "keywords"
msgstr "Mots clés"

msgid "training_type"
msgstr "Type de formation"

msgid "QUADRIMESTER"
msgstr "Quadrimestre(s)"

msgid "TRIMESTER"
msgstr "Trimestre(s)"

msgid "MONTH"
msgstr "Mois"

msgid "WEEK"
msgstr "Semaine(s)"

msgid "DAY"
msgstr "Jour(s)"

msgid "administration_entity"
msgstr "Entité d'administration"

msgid "management_entity"
msgstr "Entité académique"

msgid "enrollment_enabled"
msgstr "Inscriptible"

msgid "formations"
msgstr "Formations"

msgid "formations_lnk"
msgstr "Formations"

msgid "desc_lnk_formations"
msgstr "Organisation des formations"

msgid "education_groups"
msgstr "Organisations de formations"

msgid "entity_management"
msgstr "Fac. gestion"

msgid "of_category"
msgstr "Type d'organisation de formation"

msgid "activity_search"
msgstr "Recherche - Activité"

msgid "service_course_search"
msgstr "Recherche - Cours de service"

msgid "TRAINING"
msgstr "Formation"

msgid "MINI_TRAINING"
msgstr "Mini formation"

msgid "GROUP"
msgstr "Groupe"

msgid "PRIMARY_LANGUAGE"
msgstr "Langue principale"

msgid "OR"
msgstr "Ou"

msgid "AND"
msgstr "Et"

msgid "language_association"
msgstr "Opérateur langues principales"

msgid "prolong_or_create_learning_unit_message"
msgstr "<p>Le <b>sigle</b> utilisé est <b>déjà existant</b>.</p>"
       "<p>Vous avez le choix entre :"
       "<ul><li>soit <b>créer</b> une nouvelle UE qui reprendra ce sigle </li>"
       "<li>soit <b>prolonger</b> l'unité d'enseignement de même sigle </li></ul></p>"

msgid "confirm_your_action"
msgstr "Confirmer votre action."

msgid "create"
msgstr "Créer"

msgid "prolong"
msgstr "Prolonger"

msgid "diplomas_certificates"
msgstr "Diplômes /  Certificats"

msgid "diploma_title"
msgstr "Intitulé du diplôme/du certificat"

msgid "professionnal_title"
msgstr "Titre professionnel"

msgid "university_certificate_desc"
msgstr "Mène à diplôme/à certificat"

msgid "program_coorganization"
msgstr "Programme co-organisés avec d'autres institutions"

msgid "for_all_students"
msgstr "Pour tous les étudiants"

msgid "diploma"
msgstr "Diplôme"

msgid "UNIQUE"
msgstr "Diplôme unique"

msgid "SEPARATE"
msgstr "Diplôme séparé"

msgid "NOT_CONCERNED"
msgstr "Non concerné"

msgid "organization_address_save_error"
msgstr "Impossible d'enregistrer l'adresse de l'organisation"

msgid "publish_attribution_to_portal"
msgstr "Publication des attributions sur Osis-Portal"

msgid "RESEVED_FOR_INTERNS"
msgstr "Réservé aux internes"

msgid "OPEN_FOR_EXTERNS"
msgstr "Ouvert aux externes"

msgid "EXCEPTIONAL_PROCEDURE"
msgstr "Procédure exceptionnelle"

msgid "VACANT_NOT_PUBLISH"
msgstr "Vacant à ne pas publier"

msgid "DO_NOT_ASSIGN"
msgstr "A ne pas attribuer"

<<<<<<< HEAD
msgid "folder"
msgstr "Dossier"

msgid "introduced_by"
msgstr "Introduit par"

msgid "the"
msgstr "Le"

msgid "proposal_management"
msgstr "Gestion de la proposition"
=======
msgid "PRESIDENT"
msgstr "Président"

msgid "SECRETARY"
msgstr "Secrétaire"

msgid "SIGNATORY"
msgstr "Signataire"
>>>>>>> fcecb5ae
<|MERGE_RESOLUTION|>--- conflicted
+++ resolved
@@ -2205,7 +2205,6 @@
 msgid "DO_NOT_ASSIGN"
 msgstr "A ne pas attribuer"
 
-<<<<<<< HEAD
 msgid "folder"
 msgstr "Dossier"
 
@@ -2217,7 +2216,7 @@
 
 msgid "proposal_management"
 msgstr "Gestion de la proposition"
-=======
+
 msgid "PRESIDENT"
 msgstr "Président"
 
@@ -2225,5 +2224,4 @@
 msgstr "Secrétaire"
 
 msgid "SIGNATORY"
-msgstr "Signataire"
->>>>>>> fcecb5ae
+msgstr "Signataire"