# SOME DESCRIPTIVE TITLE.
# Copyright (C) YEAR THE PACKAGE'S COPYRIGHT HOLDER
# This file is distributed under the same license as the PACKAGE package.
# FIRST AUTHOR <EMAIL@ADDRESS>, YEAR.
#
msgid ""
msgstr ""
"Project-Id-Version: PACKAGE VERSION\n"
"Report-Msgid-Bugs-To: \n"
"POT-Creation-Date: 2016-04-22 15:14+0200\n"
"PO-Revision-Date: YEAR-MO-DA HO:MI+ZONE\n"
"Last-Translator: FULL NAME <EMAIL@ADDRESS>\n"
"Language-Team: LANGUAGE <LL@li.org>\n"
"Language: \n"
"MIME-Version: 1.0\n"
"Content-Type: text/plain; charset=UTF-8\n"
"Content-Transfer-Encoding: 8bit\n"

msgid "Create a xls file while activity\\"
msgstr ""

msgid "Get xls"
msgstr ""

msgid "ID"
msgstr "ID"

msgid "Legend : values allowed for 'justification'"
msgstr ""

msgid "Line"
msgstr "Ligne"

msgid "Note already submitted"
msgstr ""

msgid "OSIS"
msgstr "OSIS"

msgid "Print scores for all activities"
msgstr ""

msgid "Save"
msgstr ""

msgid "absent"
msgstr "Absent"

msgid "absent_pdf_legend"
msgstr "A=Absent"

msgid "academic_calendar"
msgstr "Calendrier académique"

msgid "academic_year_small"
msgstr "Anac."

msgid "academic_calendar_management"
msgstr "Gestion du calendrier académique"

msgid "academic_calendar_offer_year_calendar_end_date_error"
msgstr "La date de fermeture de '%s' du calendrier académique ne peut pas être inférieure au %s "
       "(date de fin de '%s' du programme '%s')"

msgid "academic_calendar_offer_year_calendar_start_date_error"
msgstr "La date d'ouverture de l'encodage des notes du calendrier académique ne peut pas être supérieure au %s "
       "(date de début de l'encodage des notes du programme '%s')"

msgid "academic_calendars"
msgstr "Calendriers académique"

msgid "academic_year_not_exist"
msgstr "L'année académique (%d) n'existe pas"

msgid "acces_denied"
msgstr "Accès refusé!"

msgid "acronym"
msgstr "Sigle"

msgid "activity"
msgstr "Activité"

msgid "activity_code"
msgstr "Activité"

msgid "activity_not_exit"
msgstr "L'activité %s n'existe pas"

msgid "add"
msgstr "Ajouter"

msgid "add_an_address_to_the_organization"
msgstr "Ajouter une adresse à l'organisation"

msgid "address(ses)"
msgstr "Adresse(s)"

msgid "addresses"
msgstr "Adresses"

msgid "administration"
msgstr "Administration"

msgid "after_submission_a_message_must_be_sent"
msgstr "Si un encodage est soumis , um message est envoyé au professeur de ce cours"

msgid "all"
msgstr "Tout"

msgid "application_management"
msgstr "Gestion de l'application"

msgid "are_you_sure"
msgstr "Êtes-vous sûr?"

msgid "assistants"
msgstr "Assistants"

msgid "attributions"
msgstr "Attributions"

msgid "authorized_decimal_for_this_activity"
msgstr "Les notes décimales sont autorisées pour ce cours"

msgid "bachelor"
msgstr "Bachelier"

msgid "back"
msgstr "Retour"

msgid "begin_date_lt_end_date"
msgstr "La date de début doit etre égale ou inferieure à la date de fin"

msgid "birth_date"
msgstr "Date de naissance"

msgid "btn_messages_history_search"
msgstr "Recherche dans l'historique des messages"

msgid "btn_send_message_again_title"
msgstr "Réenvoie le message au destinataire"

msgid "by_learning_unit"
msgstr "Par unité d'enseignement"

msgid "by_specific_criteria"
msgstr "Par critère spécifique"

msgid "cancel"
msgstr "Annuler"

msgid "catalogue"
msgstr "Catalogue de formation"

msgid "chair_of_the_exam_board"
msgstr "Président du jury"

msgid "cheating_pdf_legend"
msgstr "T=Tricherie"

msgid "unjustified_absence_export_legend"
msgstr "S=Absence injustifiée"

msgid "justified_absence_export_legend"
msgstr "M=Absence justifiée"

msgid "attached_entities"
msgstr "Entités attachées"

msgid "choose_file"
msgstr "Parcourir"

msgid "city"
msgstr "Ville"

msgid "close"
msgstr "Fermer"

msgid "closed"
msgstr "Fermé"

msgid "code"
msgstr "Code"

msgid "compare"
msgstr "Comparer"

msgid "complete"
msgstr "Complet"

msgid "constraint_score_other_score"
msgstr "Vous ne pouvez pas remplir simultanément les colonnes 'Note chiffrée' et 'Justification'"

msgid "coordinator"
msgstr "Coordinateur(trice)"

msgid "coordinators_can_submit_partial_encoding"
msgstr "Les coordinateurs peuvent soumettre des encodages partiels"

msgid "country"
msgstr "Pays"

msgid "create_an_organization"
msgstr "Créer une organisation"

msgid "creation_date"
msgstr "Date de création"

msgid "credits"
msgstr "Crédits"

msgid "customized"
msgstr "Personnalisée"

msgid "data"
msgstr "Données"

msgid "data_maintenance"
msgstr "Maintenance de données"

msgid "data_management"
msgstr "Gestion de données"

msgid "date"
msgstr "Date de remise"

msgid "date_not_passed"
msgstr "Date non communiquée"

msgid "day"
msgstr "jour"

msgid "days"
msgstr "jours"

msgid "decimal_score_allowed"
msgstr "Note décimale autorisée"

msgid "decimal_score_not_allowed"
msgstr "Note décimale non autorisée"

msgid "decimal_values_accepted"
msgstr "Les notes de ce cours peuvent recevoir des valeurs décimales."

msgid "decimal_values_ignored"
msgstr ""
"Les notes de ce cours ne peuvent PAS recevoir de valeurs décimales."

msgid "score_have_more_than_2_decimal_places"
msgstr "La note comporte plus de deux chiffres après la virgule"

msgid "definitive_save"
msgstr "Sauvegarde définitive (soumettre à la faculté)"

msgid "delete"
msgstr "Supprimer"

msgid "delete_selected_messages"
msgstr "Supprimer les messages sélectionnés"

msgid "desc_assistants"
msgstr "Processus visant à aider les enseignants pour l'encodage des notes."

msgid "desc_lnk_academic_year"
msgstr "Gestion du programme annualisé."

msgid "desc_lnk_assessments"
msgstr "Processus visant à aider les enseignants pour l'encodage des notes."

msgid "desc_lnk_data_maintenance"
msgstr "La maintenance de données avec la langage SQL"

msgid "desc_lnk_data_management"
msgstr "Gestion des données par entité du métier"

msgid "desc_lnk_entities"
msgstr "Gestion des la structure organisationnelle."

msgid "desc_lnk_files"
msgstr "Consultation des fichiers gérés par l'application."

msgid "desc_lnk_home_catalog"
msgstr "Elaboration et gestion du catalogue des formations."

msgid "desc_lnk_home_institution"
msgstr "Gestion de l'institution."

msgid "desc_lnk_home_studies"
msgstr ""
"Gestion du parcours des étudiants depuis leur inscription jusqu'à leur "
"diplôme."

msgid "desc_lnk_internships"
msgstr "Gestion des stages des étudiants."

msgid "desc_lnk_learning_units"
msgstr ""
"Gestion des cours, des formations et d'autres activités qui composent le "
"programme."

msgid "desc_lnk_my_osis"
msgstr "Vos données personnelles, des préférences et d'autres informations associés."

msgid "desc_lnk_offers"
msgstr "Gestion des programmes."

msgid "desc_lnk_organizations"
msgstr "Gestion des organisations."

msgid "desc_lnk_score_encoding"
msgstr ""
"Ce processus aide les enseignants à encoder les notes pendant les sessions "
"d'examen."

msgid "desc_lnk_storage"
msgstr "Surveillance de la capacité de stockage"

msgid "desc_messages_history"
msgstr "L'historique des messages vous permet d'accéder aux messages envoyés par courier électronique"

msgid "desc_messages_template"
msgstr "Le modèles de message permet la personnalisation dynamique des e-mails."

msgid "desc_my_messages"
msgstr "La liste des messages qui vous ont été envoyés par l'application"

msgid "desc_profile"
msgstr "Informations liées à votre profil"

msgid "description"
msgstr "Description"

msgid "details"
msgstr "Détails"

msgid "display_scores_for_one_learning_unit"
msgstr "Visualiser/charger les notes pour le cours"

msgid "display_tutors"
msgstr "Afficher tous les enseignants pour ce cours"

msgid "DOCTORAL_COMMISSION"
msgstr "Commision doctorale"

msgid "documentation"
msgstr "Documentation"

msgid "double_encoding"
msgstr "Double encodage"

msgid "double_encoding_test"
msgstr "Double encodage des notes"

msgid "dubble_encoding"
msgstr "Double encodage"

msgid "dubble_online_scores_encoding"
msgstr "Double encodage de notes en ligne"

msgid "edit"
msgstr "Éditer"

msgid "empty_note_pdf_legend"
msgstr "(vide)=Pas encore de note"

msgid "encode"
msgstr "Encoder"

msgid "encode_as_coordinator"
msgstr "Encoder en tant que coordinateur"

msgid "encode_as_pgm"
msgstr "Encoder en tant que gestionnaire de programme"

msgid "encode_as_professor"
msgstr "Encoder en tant que professeur"

msgid "encoding"
msgstr "Encodage"

msgid "encoding_status_ended"
msgstr "Toutes les notes ont été soumises."

msgid "encoding_status_notended"
msgstr "Il reste encore des notes à encoder."

msgid "end_date"
msgstr "Date de fin"

msgid "enrollment_activity_not_exist"
msgstr "L'inscription à l'activité %s n'existe pas"

msgid "enrollment_exam_not_exists"
msgstr "L'inscription à l'unité d'enseignement %s n'existe pas"

msgid "enrollments"
msgstr "Inscriptions"

msgid "entities"
msgstr "Entités"

msgid "entity"
msgstr "Entité"

msgid "versions"
msgstr "Versions"

msgid "evaluations"
msgstr "Évaluations"

msgid "event"
msgstr "Événement"

msgid "exam_board_secretary"
msgstr "Secrétaire du jury"

msgid "execute"
msgstr "Exécuter"

msgid "FACULTY"
msgstr "Faculté"

msgid "female"
msgstr "Féminin"

msgid "file"
msgstr "Fichier"

msgid "file_must_be_xlsx"
msgstr "Le fichier doit être un fichier excel valide au format 'XLSX'"

msgid "file_production_date"
msgstr "Date de production du fichier excel"

msgid "students_deliberated_are_not_shown"
msgstr "Les étudiants déjà délibérés ne sont pas repris"

msgid "files"
msgstr "Fichiers"

msgid "final"
msgstr "Final"

msgid "fixed_line_phone"
msgstr "Téléphone fixe"

msgid "focuses"
msgstr "Finalités"

msgid "formation_catalogue"
msgstr "Catalogue des formations"

msgid "function"
msgstr "Fonction"

msgid "gender"
msgstr "Genre"

msgid "general_informations"
msgstr "Informations générales"

msgid "get_excel_file"
msgstr "Produire le fichier Excel"

msgid "global_identifiant"
msgstr "Identifiant global"

msgid "fgs"
msgstr "FGS"

msgid "go"
msgstr "Continuer"

msgid "grade"
msgstr "Niveau"

msgid "help_pnl_selectedfiles"
msgstr "Veuillez sélectionner un fichier xls pour l'injection des notes"

msgid "help_submission_scores_label"
msgstr "Vous êtes sur le point de soumettre %s note(s) à la (aux) faculté(s). Attention : les notes soumises <b>ne peuvent plus être modifiées.</b>"

msgid "highlight_description"
msgstr "Description de l'événement"

msgid "highlight_shortcut"
msgstr "Titre raccourcis de l'événement"

msgid "highlight_title"
msgstr "Titre de l'événement"

msgid "home"
msgstr "Page d'accueil"

msgid "html_message"
msgstr "Message HTML"

msgid "identification"
msgstr "Identification"

msgid "idle"
msgstr "En attente"

msgid "ill"
msgstr "Malade"

msgid "ill_pdf_legend"
msgstr "M=Malade"

msgid "incomplete"
msgstr "Incomplet"

msgid "info_address_changed_for_papersheet"
msgstr "Ce formulaire de modification des coordonnées d’une entité administrative du programme d’étude %s "
       "impacte uniquement l’affichage des coordonnées sur la feuille de notes. Cela ne modifie donc pas "
       "les coordonnées officielles d’une entité/structure. Par ailleurs, la liste déroulante "
       "« Veuillez sélectionner une adresse … » permet de faciliter l’encodage de l’adresse à partir de données "
       "préexistantes. Si l'adresse d'une entité change, l'adresse affichée sur les feuilles de notes sera impactée "
       "également"

msgid "inject"
msgstr "Injecter"

msgid "inject_xls_file"
msgstr "Injecter fichier excel"

msgid "INSTITUTE"
msgstr "Institut"

msgid "institution"
msgstr "Institution"

msgid "international_title"
msgstr "Titre international"

msgid "internships"
msgstr "Stages"

msgid "invalid_file"
msgstr "Fichier invalide"

msgid "javascript_is_disabled"
msgstr "JavaScript est désactivé dans votre navigateur, mais OSIS ne fonctionne pas sans JavaScript."

msgid "justification_invalid"
msgstr "Justification invalide"

msgid "justifications"
msgstr "Justifications"

msgid "justification_invalid_value"
msgstr "Justification invalide"

msgid "absence_justified_to_unjustified_invalid"
msgstr "L'absence justifiée ne peut pas être remplacée par une absence injustifiée"


msgid "justification_values_accepted"
msgstr "Valeurs acceptées: %s "

msgid "justification_other_values"
msgstr "D'autres valeurs: %s "

msgid "label"
msgstr "Label"

msgid "label_jumbotron_details_academic_cal"
msgstr "Comme présenté sur la page d'accueil"

msgid "language"
msgstr "Langue"

msgid "last_synchronization"
msgstr "Dernière synchronisation"

msgid "learning_unit"
msgstr "Unité d'enseignement"

msgid "learning_unit_not_access"
msgstr "Vous n'avez pas les droits d'accès à cette unité d'enseignement ou elle n'existe pas en pas de données"

msgid "learning_unit_not_access_or_not_exist"
msgstr "Vous n'avez pas les droits d'accès pour cette unité d'enseignement ou elle n'existe pas en base de données"

msgid "learning_unit_responsible"
msgstr "Responsable du cours"

msgid "learning_unit_search"
msgstr "Recherche d'unités d'enseignement"

msgid "learning_units"
msgstr "Unités d'enseignement"

msgid "learning_units_in"
msgstr "unités d'enseignement dans"

msgid "learning_units_with_inscription_must_be_shown"
msgstr "Tous les cours du professeur qui possèdent des inscriptions doivent être présents"

msgid "learning_units_without_inscription_must_not_be_shown"
msgstr "Les cours qui ne possèdent pas d'inscriptions ne devraient pas être présents"

msgid "lnk_message_history_read_title"
msgstr "Afficher le message"

msgid "location"
msgstr "Localité"

msgid "log-in"
msgstr "Log-in"

msgid "login"
msgstr "Login"

msgid "logistic"
msgstr "Logistique"

msgid "logout"
msgstr "Logout"

msgid "lu_could_contain_decimal_scores"
msgstr "Cette année d'étude accepte les notes décimales"

msgid "lu_must_not_contain_decimal_scores"
msgstr "Cette année d'étude n'accepte pas les notes décimales"

msgid "male"
msgstr "Masculin"

msgid "managed_programs"
msgstr "Programmes gérés"

msgid "mandates"
msgstr "Mandates"

msgid "mark_selected_messages_as_read"
msgstr "Marquer les messages sélectionnés comme lus"

msgid "master"
msgstr "Master"

msgid "message"
msgstr "Message"

msgid "message_address_papersheet"
msgstr "Réutilisez l'adresse d'une entité liée au programme ou informez l'adresse d'affichage pour la feuille de notes."

msgid "message_not_resent_no_email"
msgstr "Le message ne peut être réenvoyé , l'utilisateur n'a pas d'adresse mail."

msgid "message_resent_ok"
msgstr "Le message à bien été réenvoyé."

msgid "messages"
msgstr "Messages"

msgid "messages_history"
msgstr "Historique des messages"

msgid "messages_templates"
msgstr "Modèles de messages"

msgid "minimum_one_criteria"
msgstr "Veuillez remplir au moins 1 critère de recherche"

msgid "miss"
msgstr "Madame"

msgid "missing_column_session"
msgstr "Veuillez remplir la colonne 'session' de votre fichier excel."

msgid "mister"
msgstr "Monsieur"

msgid "mobile_phone"
msgstr "Téléphone mobile (GSM)"

msgid "more_than_one_academic_year_error"
msgstr "Il y a plusieurs années académiques dans la colonne 'Année académique' de votre fichier excel. "
      "Veuiller corriger votre fichier excel de manière à ce qu'il n'y ai qu'une seule année académique"

msgid "more_than_one_exam_enrol_for_one_learn_unit"
msgstr "Cet étudiant possède plusieurs inscriptions au même examen "
       "(il est inscrit à un même cours dans 2 programmes différents). "
       "Veuillez encoder cette note via l'onglet 'en ligne' de l'interface svp."

msgid "more_than_one_learning_unit_error"
msgstr "Vous avez encodé des notes pour plusieurs unités d'enseignements dans votre fichier excel "
       "(colonne 'Unité d'enseignement'). Veillez à ne faire qu'un seul fichier excel par unité d'enseignement."

msgid "more_than_one_session_error"
msgstr "Il y a plusieurs numéros de sessions dans la colonne 'Session' de votre fichier excel. "
      "Veuiller corriger votre fichier excel de manière à ce qu'il n'y ai qu'un seul numéro de session"

msgid "msg_error_username_password_not_matching"
msgstr ""
"La combinaison login/mot de passe entrée n'est pas valide. Veuillez "
"réessayer."

msgid "my_messages"
msgstr "Mes messages"

msgid "my_osis"
msgstr "Mon OSIS"

msgid "my_studies"
msgstr "Mes études"

msgid "name"
msgstr "Nom"

msgid "full_name"
msgstr "Nom complet"

msgid "national_register"
msgstr "Numéro de registre nationnal"

msgid "no_current_entity_version_found"
msgstr "L'entité sélectionnée n'existe plus aujourd'hui (fin de validité dépassée)."

msgid "no_data_for_this_academic_year"
msgstr "Aucune données pour cette année académique"

msgid "no_dubble_score_encoded_comparison_impossible"
msgstr "Aucune note n'a été double encodée ; aucune comparaison à effectuer."

msgid "no_entity_address_found"
msgstr "Aucune adresse trouvée pour l'entité sélectionnée."

msgid "no_exam_session_opened_for_the_moment"
msgstr "Aucune session d'encodage de notes ouverte pour le moment. "

msgid "no_file_submitted"
msgstr "Vous n'avez pas selectionné de fichier excel à soumettre."

msgid "no_messages"
msgstr "Pas de messages"

msgid "no_result"
msgstr "Aucun résultat!"

msgid "no_receiver_error"
msgstr "Pas de destinataire pour ce message"

msgid "no_score_encoded_double_encoding_impossible"
msgstr ""
 "Aucune nouvelle note encodée. "
 "Le double encodage n'est pas accessible car il n'y a pas de nouvelles notes encodés."

msgid "no_score_injected"
msgstr "Aucune note injectée (NB: les notes de votre fichier Excel ne sont injectées que si elles sont différentes "
       "de celles déjà sauvegardées précédemment)."

msgid "no_score_to_encode"
msgstr "Vous n'avez aucune note à encoder."

msgid "no_student_to_encode_xls"
msgstr "Aucun étudiant à encoder via excel"

msgid "no_valid_academic_year_error"
msgstr "Aucune année académique au format valide n'a été trouvé dans votre fichier excel. La date doit être formatée comme suit ; '2015-2016' ou '2015'."

msgid "deadline_reached"
msgstr "Date limite atteinte"

msgid "not_passed"
msgstr "Non communiquée"

msgid "not_sent"
msgstr "Pas envoyé"

msgid "number_of_enrollments"
msgstr "Nombre d'inscrits"

msgid "number_session"
msgstr "No. session"

msgid "numbered_score"
msgstr "Note chiffrée"

msgid "offer"
msgstr "Programme"

msgid "offer_enrollment_not_exist"
msgstr "L'inscription à ce programme n'existe pas"

msgid "offer_year_calendar"
msgstr "Calendrier des programmes"

msgid "offer_year_calendar_academic_calendar_end_date_error"
msgstr "La date de fin de l'encodage des notes de votre programme ne peut pas être ultérieure à la date de fermeture "
       "de l'encodage des notes du calendrier académique"

msgid "offer_year_calendar_academic_calendar_start_date_error"
msgstr "La date de début de l'encodage des notes de votre programme ne peut pas être antérieure à la date d'ouverture "
       "de l'encodage des notes du calendrier académique"

msgid "offer_year_not_access_or_not_exist"
msgstr "Vous n'avez pas les droits d'accès pour cette offre ou elle n'existe pas en base de données"

msgid "offer_year_not_exist"
msgstr "Le programme annualisé (%s) (%d) - n'existe pas"

msgid "offer_year_search"
msgstr "Recherche des programmes annualisés"

msgid "offers"
msgstr "Programmes"

msgid "old_browser_warning"
msgstr "Votre navigateur n'est pas à jour. Certaines fonctionnalités peuvent ne pas fonctionner correctement."

msgid "online"
msgstr "En ligne"

msgid "online_encoding"
msgstr "Encodage en ligne"

msgid "online_scores_encoding"
msgstr "Encodage de notes en ligne"

msgid "only_submited_scores_can_be_double_encoded"
msgstr "Seules les notes soumises peuvent être double encodées"

msgid "open"
msgstr "Ouvert"

msgid "campus"
msgstr "Campus"

msgid "organization_address"
msgstr "Adresse de l'organisation"

msgid "organization"
msgstr "Organisation"

msgid "organizations"
msgstr "Organisations"

msgid "origin"
msgstr "Origine"

msgid "other_score"
msgstr "Autre note"

msgid "other_sibling_offers"
msgstr "Autres finalités associées"

msgid "other_sibling_orientations"
msgstr "Autres orientations associées"

msgid "score_encoding_period_not_open"
msgstr "La période pour l'encodage des notes n'est pas encore ouverte"

msgid "outside_scores_encodings_period_latest_session"
msgstr "La période d'encodage des notes de la session %s est fermée depuis le %s"

msgid "outside_scores_encodings_period_closest_session"
msgstr "La période d'encodage des notes pour la session %s sera ouverte à partir du %s"

msgid "page_not_found"
msgstr "Page inexistante"

msgid "method_not_allowed"
msgstr "Methode non autorisée"

msgid "password"
msgstr "Mot de passe"

msgid "person"
msgstr ""

msgid "ph_d"
msgstr "Ph.D"

msgid "plain"
msgstr "Plain"

msgid "plain_and_html"
msgstr "Plain et HTML"

msgid "please_enable_javascript"
msgstr "Veuillez <a href='http://enable-javascript.com/fr/' target='_blank'>activer le JavaScript</a> pour utiliser l'application."

msgid "POLE"
msgstr "Pole"

msgid "postal_code"
msgstr "Code postal"

msgid "preferences"
msgstr "Préférences"

msgid "presence_note_pdf_legend"
msgstr "0=Cote de présence"

msgid "print"
msgstr "Imprimer"

msgid "print_all_courses"
msgstr "Imprimer tous les cours"

msgid "print_warning_and_info_messages"
msgstr ""

msgid "printable_title"
msgstr "Titre imprimable"

msgid "printing_date"
msgstr "Date d'impression"

msgid "professional"
msgstr "Professionnel"

msgid "professors_must_not_submit_scores"
msgstr "Les professeurs ne peuvent pas soumettre de notes"

msgid "profile"
msgstr "Profil"

msgid "program_commission"
msgstr "Commison d'enseignement/programme"

msgid "program_managers"
msgstr "Program managers"

msgid "program_s"
msgstr "programme(s)"

msgid "programs"
msgstr "Programmes"

msgid "progress"
msgstr "Progression"

msgid "received_on"
msgstr "Reçu le"

msgid "recipient"
msgstr "Destinataire"

msgid "redirect_to_login"
msgstr "Cliquez pour vous reconnectez"

msgid "reference"
msgstr "Référence"

msgid "refresh_list"
msgstr "Rechercher/mettre à jour la liste"

msgid "registration_id"
msgstr "NOMA"

msgid "identification_number"
msgstr "Matricule"


msgid "registration_id_not_access_or_not_exist"
msgstr "Étudiant non inscrit à l'examen"

msgid "research_center"
msgstr "Centre de recherche"

msgid "residential"
msgstr ""

msgid "responsible"
msgstr "Responsable"

msgid "return_doc_to_administrator"
msgstr ""
"Veuillez envoyer ce formulaire au secrétariat de l'entité gestionnaire avant le %s."

msgid "reuse_address_entity"
msgstr "Réutiliser l'adresse de"

msgid "save"
msgstr "Sauvegarder"

msgid "saved"
msgstr "Enregistré"

msgid "saving"
msgstr "Sauvegarde en cours"

msgid "score"
msgstr "Note"

msgid "score_already_submitted"
msgstr "Note déjà soumise "

msgid "score_decimal_not_allowed"
msgstr "La note encodée est incorrecte : décimales non autorisées"

msgid "score_invalid"
msgstr "Note invalide"

msgid "score_saved"
msgstr "note(s) injectée(s)"

msgid "score_submitted"
msgstr "Soumis"

msgid "scores"
msgstr "Notes"

msgid "scores_encoding"
msgstr "Encodage des notes"

msgid "scores_encoding_tests"
msgstr "Tests de l'encodage des notes"

msgid "scores_gt_0_lt_20"
msgstr "La note encodée est incorrecte (elle doit être comprise entre 0 et 20)"

msgid "scores_injection"
msgstr "Injection des notes"

msgid "scores_responsible"
msgstr "Responsable de notes"

msgid "scores_responsibles"
msgstr "Responsables de notes"

msgid "scores_responsible_title"
msgstr "Responsable de notes"

msgid "scores_saved"
msgstr "note(s) enregistrée(s)"

msgid "scores_saved_cannot_be_saved_anymore"
msgstr "Notes sauvegardées, le bouton sauvegarder n'est plus présent"

msgid "scores_must_be_between_0_and_20"
msgstr "Les notes doivent être comprise entre 0 et 20"

msgid "search_for_a_file"
msgstr "Recherche d'un fichier"

msgid "search_for_an_entity"
msgstr "Rechercher une entité"

msgid "search_for_an_organization"
msgstr "Recherche d'organisations"

msgid "SECTOR"
msgstr "Secteur"

msgid "select"
msgstr "Sélectionnez"

msgid "select_a_xls_file_from_which_to_inject_scores"
msgstr ""

msgid "select_an_encoding_type"
msgstr "Sélectionnez un type d'encodage"

msgid "send_message_again"
msgstr "Réenvoyer"

msgid "sent"
msgstr "Envoyé"

msgid "server_error"
msgstr "Une erreur innatendue s'est produite"

msgid "server_error_message"
msgstr "Nous mettons tout en oeuvre pour résoudre ce problème."

msgid "sessionn"
msgstr "Session"

msgid "short_title"
msgstr "Titre abrégé"

msgid "size"
msgstr "Taille"

msgid "source_code"
msgstr "Code source"

msgid "stages"
msgstr "Stages"

msgid "start_date"
msgstr "Date de début"

msgid "state"
msgstr "État"

msgid "status"
msgstr "Statut"

msgid "storage"
msgstr "Stockage"

msgid "storage_duration"
msgstr "Temps de stockage"

msgid "structure"
msgstr "Structure"

msgid "student_not_exist"
msgstr "L'étudiant (%s) n'existe pas"

msgid "student_path"
msgstr "Parcours de l'étudiant"

msgid "students"
msgstr "étudiants"

msgid "studies"
msgstr "Études"

msgid "subject"
msgstr "Sujet"

msgid "submission"
msgstr "Soumettre"

msgid "submission_date"
msgstr "Date de remise"

msgid "submission_of_scores_for"
msgstr "Soumission des score pour {0}"

msgid "submitted"
msgstr "Soumis"

msgid "submitted_scores_cannot_be_encoded_anymore"
msgstr "Les notes soumises ne peuvent plus être encodées"

msgid "succesfull_logout"
msgstr "Vous êtes à présent déconnecté."

msgid "technologic_platform"
msgstr "Plateforme technologique"

msgid "template_error"
msgstr "Aucun message n'a été envoyé : le modèle de message {} n'existe pas."

msgid "temporary_save"
msgstr "Sauvegarde temporaire (non soumis à la faculté)"

msgid "the_coordinator_must_still_submit_scores"
msgstr "Le coordinateur doit toujours soumettre les notes"

msgid "title"
msgstr "Intitulé"

msgid "learning_unit_title"
msgstr "Intitulé du cours"

msgid "too_many_results"
msgstr "Votre recherche retourne trop de résultats, veuillez spécifier la recherche."

msgid "tooltip_delete_message"
msgstr "Supprimer le message"

msgid "tooltip_double_encode_for"
msgstr "Double encoder les notes"

msgid "tooltip_double_encode_no_more_possible_for"
msgstr "Toutes les notes ont été soumises.Il n'est plus possible de double encoder des notes pour ce cours."

msgid "tooltip_dowload_excel_file"
msgstr "Télécharger le fichier excel"

msgid "tooltip_encode_for"
msgstr "Encoder les notes"

msgid "tooltip_encode_no_more_possible_for"
msgstr "Toutes les notes ont été soumises.Il n'est plus possible d'encoder de notes pour ce cours."

msgid "tooltip_execute_my_message_action"
msgstr "Exécuter l'action sélectionnée"

msgid "tooltip_inject_excel_no_more_possible_for"
msgstr "Toutes les notes ont été soumises.Il n'est plus possible de soumettre de fichier excel pour ce cours."

msgid "tooltip_my_message_read"
msgstr "Lire le message"

msgid "tooltip_print_scores"
msgstr "Imprimer les notes"

msgid "tooltip_scores_encodings_progress_bar"
msgstr "Représente la quantité de notes soumises à la faculté par le professeur. Le nombre entre parenthèses correspond "
       "au nombre de notes encodées qui n'ont pas encore été soumises (en état 'brouillon')."

msgid "tooltip_select_action"
msgstr "Sélectionner l'action à exécuter"

msgid "tooltip_select_all_messages"
msgstr "Sélectionner tous les messages"

msgid "tooltip_select_excel_file_to_inject_scores"
msgstr "Séclectionnez le fichier excel à soumettre"

msgid "tooltip_to_my_messages"
msgstr "Retourner à la liste des messages"

msgid "tutor"
msgstr "Enseignant·e"

msgid "tutors"
msgstr "Enseignants"

msgid "other_tutors"
msgstr "Autre(s) Enseignant(s)"

msgid "txt_message"
msgstr "Message texte"

msgid "txt_origin_title"
msgstr "Origine du message"

msgid "txt_recipient_title"
msgstr "Destinataire du message (email ou nom ou nom d'utilisateur)"

msgid "txt_reference_title"
msgstr "Référence du template du message"

msgid "txt_subject_title"
msgstr "Sujet du message"

msgid "type"
msgstr "Type"

msgid "types"
msgstr "Types"

msgid "undated_events"
msgstr "Événements non planifiés"

msgid "undefined"
msgstr "Non défini"

msgid "unknown"
msgstr "Indéfini"

msgid "user"
msgstr "Utilisateur"

msgid "user_interface_language"
msgstr "Langue de l'interface utilisateur"

msgid "user_is_not_program_manager"
msgstr "Vous n'êtes pas un gestionnaire de programme. Par conséquent, vous n'avez pas accès à cette interface."

msgid "validated_double_encoding_cannot_be_validated_anymore"
msgstr "Un double encodage validé ne peut l'être une seconde fois"

msgid "validation_dubble_encoding_mandatory"
msgstr "Veuillez sélectionner une note finale pour toutes les différences détectées entre le premier encodage et le "
       "double encodage (ci-dessous). Si vous choisissez d'annuler, votre double encodage sera perdu."

msgid "via_excel"
msgstr "Via fichier Excel"

msgid "via_paper"
msgstr "Sur papier"

msgid "warning_all_scores_not_sumitted_yet"
msgstr "Attention : vous avez des notes enregistrées qui n'ont pas encore été soumises."

msgid "website"
msgstr "Site internet"

msgid "without_attribution"
msgstr "Sans attribution"

msgid "xls_columns_structure_error"
msgstr "Votre fichier excel n'est pas bien structuré. Veuillez respecter l'ordre des colonnes fournie lors du "
       "téléchargement de votre fichier (bouton '{}')."

msgid "order"
msgstr "Ordonner"

msgid "options"
msgstr "Options"

msgid "required"
msgstr "Obligatoire"

msgid "question"
msgstr "Question"

msgid "questions"
msgstr "Questions"

msgid "value"
msgstr "Valeur"

msgid "short_input_text"
msgstr "Short input text"

msgid "long_input_text"
msgstr "Long input text"

msgid "radio_button"
msgstr "Radio button"

msgid "checkbox"
msgstr "Checkbox"

msgid "upload_button"
msgstr "Upload button"

msgid "download_link"
msgstr "Download link"

msgid "dropdown_list"
msgstr "Dropdown list"

msgid "http_link"
msgstr "HTTP link"
msgid "you_manage"
msgstr "Vous gérez"

msgid "BACHELOR"
msgstr "Bachelier"

msgid "MASTER_60"
msgstr "Master 60"

msgid "MASTER_120"
msgstr "Master 120"

msgid "MASTER_180_OR_240"
msgstr "Master 180 ou 240"

msgid "ADVANCED_MASTER"
msgstr "Master de spécialisation"

msgid "TRAINING_CERTIFICATE"
msgstr "Agrégation"

msgid "CERTIFICATE"
msgstr "Certificat"

msgid "DOCTORATE"
msgstr "Doctorat"

msgid "CAPAES"
msgstr "CAPAES"

msgid "start_date_must_be_lower_than_end_date"
msgstr "La date de début doit être inférieure à la date de fin"

msgid "DEPUTY_AUTHORITY"
msgstr "Suppléant d'autorité"

msgid "DEPUTY_SABBATICAL"
msgstr "Suppléant sabbatique"

msgid "DEPUTY_TEMPORARY"
msgstr "Suppléant temporaire"

msgid "INTERNSHIP_SUPERVISOR"
msgstr "Directeur de stage"

msgid "INTERNSHIP_CO_SUPERVISOR"
msgstr "Co-directeur de stage"

msgid "PROFESSOR"
msgstr "Professeur"

msgid "COORDINATOR"
msgstr "Coordinateur"

msgid "HOLDER"
msgstr "Titulaire"

msgid "holder_number"
msgstr "Nb titulaires"

msgid "CO_HOLDER"
msgstr "Co-titulaire"

msgid "DEPUTY"
msgstr "Suppléant"

msgid "scores_responsible_can_submit_partial_encoding"
msgstr "Les responsables de notes peuvent soumettre des encodages partiels"

msgid "scores_responsible_must_still_submit_scores"
msgstr "Le responsable de notes doit toujours soumettre les notes"

msgid "NONE"
msgstr "Aucun"

msgid "keyword"
msgstr "Mot clé"

msgid "VALID"
msgstr "Valide"

msgid "INVALID"
msgstr "Invalide"

msgid "COURSE"
msgstr "Cours"

msgid "MASTER_THESIS"
msgstr "Thèse"

msgid "DISSERTATION"
msgstr "Mémoire"

msgid "INTERNSHIP"
msgstr "Stage"

msgid "OTHER_COLLECTIVE"
msgstr "Autre collectif"

msgid "OTHER_INDIVIDUAL"
msgstr "Autre individuel"

msgid "EXTERNAL"
msgstr "Externe"

msgid "TEACHING_INTERNSHIP"
msgstr "Stage d'enseignement"

msgid "CLINICAL_INTERNSHIP"
msgstr "Stage clinique"

msgid "PROFESSIONAL_INTERNSHIP"
msgstr "Stage socio-professionnel"

msgid "RESEARCH_INTERNSHIP"
msgstr "Stage de recherche"

msgid "LU_ERRORS_REQUIRED"
msgstr "Ce champ est requis."

msgid "LU_ERRORS_INVALID"
msgstr "'Entrez une valeur valide."

msgid "LU_ERRORS_INVALID_SEARCH"
msgstr "Recherche invalide - Veuillez remplir mininum 2 filtres lors de vos recherches."

msgid "LU_ERRORS_ACADEMIC_YEAR_REQUIRED"
msgstr "Veuillez préciser une année académique."

msgid "LU_ERRORS_YEAR_WITH_ACRONYM"
msgstr "Veuillez préciser une année académique ou entrer un acronyme valide."

msgid "ANNUAL"
msgstr "Annuel"

msgid "BIENNIAL_EVEN"
msgstr "Bisannuel pair"

msgid "BIENNIAL_ODD"
msgstr "Bisannuel impair"

msgid "no_valid_m_justification_error"
msgstr "Vous ne pouvez pas encoder d'absence justifiée (M) via l'injection xls"

msgid "abscence_justified_preserved"
msgstr "Abscence justifiée dèjà encodée et préservée"

msgid "tutors_of_course"
msgstr "Enseignant·e·s du cours"

msgid "academic_actors"
msgstr "Acteurs académiques"

msgid "academic_start_date_error"
msgstr "La date de début doit être comprise entre les dates de début/fin de l'année académique"

msgid "academic_end_date_error"
msgstr "La date de fin doit être comprise entre les dates de début/fin de l'année académique"

msgid "end_start_date_error"
msgstr "La date de fin doit être supérieure à la date début"

msgid "dates_mandatory_error"
msgstr "Les dates de début et de fin sont obligatoires"

msgid "date_format"
msgstr "%d/%m/%Y"

msgid "date_format_string"
msgstr "d/m/Y"

msgid "format_date"
msgstr "jj/mm/aaaa"

msgid "desc_lnk_academic_actors"
msgstr "Gestion des acteurs académiques"

msgid "all_years"
msgstr "Toutes les années"

msgid "trainings"
msgstr "Formations"

msgid "components"
msgstr "Composants"

msgid "educational_information"
msgstr "Infos pédagogiques"

msgid "propositions"
msgstr "Propositions"

msgid "tutor_attributions"
msgstr "Enseignants - attributions"

msgid "proposal"
msgstr "Proposition"

msgid "academic_calendar_offer_year_calendar_start_date_end_date_error"
msgstr "La date d'ouverture de '%s' du calendrier académique ne peut pas être supérieure au %s "
       "(date de fin de '%s' du programme '%s')"

msgid "component_type"
msgstr "Type de composant"

msgid "volume_quarter"
msgstr "Quadri. "

msgid "vol_q1"
msgstr "Vol. q1"

msgid "vol_q2"
msgstr "Vol. q2"

msgid "volume"
msgstr "Volume"

msgid "schedules_conformity"
msgstr "Conform. horaires"

msgid "planned_classrooms"
msgstr "Classes prévues"

msgid "real_on_planned_classrooms"
msgstr "Classes effectives/prévues"


msgid "classes"
msgstr "Classes"

msgid "class"
msgstr "Classe"

msgid "learning_unit_code"
msgstr "Code de l'UE"

msgid "partims"
msgstr "Partims"

msgid "periodicity"
msgstr "Périodicité"

msgid "nominal_credits"
msgstr "Crédits"

msgid "active"
msgstr "Actif"

msgid "inactive"
msgstr "Inactif"

msgid "MASTER_DISSERTATION"
msgstr "Mémoire"

msgid "FULL"
msgstr "Complet"

msgid "MOBILITY"
msgstr "Mobilité"

msgid "OTHER"
msgstr "Autre"

msgid "PARTIM"
msgstr "Partim"

msgid "PHD_THESIS"
msgstr "Thèse"

msgid "selected"
msgstr "sélectionné(s)"

msgid "subtype"
msgstr "Sous-type"

msgid "start"
msgstr "Début"

msgid "duration"
msgstr "Durée"

msgid "learning_unit_specifications"
msgstr "Cahier de charges"

msgid "experimental_phase"
msgstr "Cette fonctionnalité est en phase expérimentale"

msgid "title_official_1"
msgstr "Intitulé officiel (partie 1 commune aux partims)"

msgid "title_official_2"
msgstr "Intitulé officiel (partie 2 propre au partim)"

msgid "title_in_english"
msgstr "Intitulé en anglais"

msgid "title_in_english_1"
msgstr "(partie 1 commune aux partims)"

msgid "title_in_english_2"
msgstr "(partie 2 propre au partim)"

msgid "LECTURING"
msgstr "Partie magistrale"

msgid "PRACTICAL_EXERCISES"
msgstr "Travaux pratiques"

msgid "lecturing"
msgstr "Cours magistral"

msgid "PE"
msgstr "TP"

msgid "SCHOOL"
msgstr "Ecole"

msgid "PLATFORM"
msgstr "Plateforme"

msgid "LOGISTICS_ENTITY"
msgstr "Entitée logistique"

msgid "organogram"
msgstr "Organigramme"

msgid "attached_to"
msgstr "Attachée à"

msgid "ACADEMIC_PARTNER"
msgstr "Partenaire académique"

msgid "INDUSTRIAL_PARTNER"
msgstr "Partenaire industriel"

msgid "SERVICE_PARTNER"
msgstr "Partenaire de service"

msgid "COMMERCE_PARTNER"
msgstr "Partenaire commercial"

msgid "PUBLIC_PARTNER"
msgstr "Partenaire public"

msgid "requirement_entity"
msgstr "Entité resp. cahier de charges"

msgid "requirement_entity_small"
msgstr "Ent. charge"

msgid "allocation_entity"
msgstr "Entité resp. de l'attribution"

msgid "allocation_entity_small"
msgstr "Ent. attrib."

msgid "with_entity_subordinated_small"
msgstr "Avec ent. subord."

msgid "additional_requirement_entity"
msgstr "Entité complémentaire"

msgid "academic_end_year"
msgstr "Anac de fin"

msgid "academic_start_year"
msgstr "Anac de début"

msgid "organization_name"
msgstr "Nom"

msgid "partial"
msgstr "Q1"

msgid "remaining"
msgstr "Q2"

msgid "partial_remaining"
msgstr "Q1&2"

msgid "partial_or_remaining"
msgstr "Q1|2"

msgid "volume_partial"
msgstr "Vol. Q1"

msgid "volume_remaining"
msgstr "Vol. Q2"

msgid "learning_unit_quarter"
msgstr "Quadri. de l'UE"

msgid "composition"
msgstr "Composition"

msgid "real_classes"
msgstr "Classes effectives"

msgid "lu_usage"
msgstr "Utilisation par les UE"

msgid "academic_years"
msgstr "Années académiques"

msgid "from"
msgstr "De"

msgid "to"
msgstr "à"

msgid "since"
msgstr "Depuis"

msgid "editing"
msgstr "Edition"

msgid "component"
msgstr "Composant"

msgid "used_by"
msgstr "Utilisation par l'unité d'enseignement"

msgid "offers_enrollments"
msgstr "Inscriptions aux formations"

msgid "learning_units_enrollments"
msgstr "Inscription aux unités d'enseignement"

msgid "exams_enrollments"
msgstr "Inscription aux examens"

msgid "average"
msgstr "Moyenne"

msgid "global_average"
msgstr "Moyenne générale"

msgid "result"
msgstr "Résultat"

msgid "enrollment_date"
msgstr "Date d'inscription"

msgid "students_title"
msgstr "Etudiants"

msgid "student_title"
msgstr "Etudiant"

msgid "classe"
msgstr "Classe"

msgid "localization"
msgstr "Localisation"

msgid "internship_subtype"
msgstr "Sous-type de stage"

msgid "part1"
msgstr "partie 1"

msgid "part2"
msgstr "partie 2"

msgid "title_official"
msgstr "Intitulé officiel"

msgid "create_learning_unit"
msgstr "Création d'une unité d'enseignement"

msgid "existed_acronym"
msgstr "Sigle a déjà existé pour "

msgid "existing_acronym"
msgstr "Sigle déja existant"

msgid "acronym_rules"
msgstr "Site en une lettre\n"
       "Sigle en min 2 et max 4 lettres\n"
       "Code numérique en 4 chiffres"

msgid "end_year_title"
msgstr "Année de fin"

msgid "basic_informations_title"
msgstr "Informations de base"

msgid "active_title"
msgstr "Actif"

msgid "titles"
msgstr "Intitulés"

msgid "structure_title"
msgstr "Structure"

msgid "fixtures_build"
msgstr "Créer des fixtures anonymisées"

msgid "desc_lnk_fixtures_build"
msgstr "Crée un fichier json avec des fixtures anonymisées"

msgid "end_date_gt_begin_date"
msgstr "L'année de fin doit etre égale ou supérieur à l'année de départ"

msgid "session_title"
msgstr "Session"

msgid "remarks_title"
msgstr "Remarques"

msgid "faculty_remark"
msgstr "Faculté"

msgid "other_remark"
msgstr "Autre"

msgid "new_learning_unit"
msgstr "Nouvelle unité d'enseignement"


msgid "previous"
msgstr "Précédent"

msgid "next"
msgstr "Suivant"

<<<<<<< HEAD
msgid "learning_localisation"
msgstr "Lieu d'enseignement"
=======
msgid "NON_ACADEMIC"
msgstr "Non academique autre"

msgid "NON_ACADEMIC_CREF"
msgstr "Non académique CREF"

msgid "ACADEMIC"
msgstr "Académique"

msgid "ACTIVE"
msgstr "Actif"

msgid "INACTIVE"
msgstr "Inactif"

msgid "RE_REGISTRATION"
msgstr "Ré-inscription"

msgid "OPTIONAL"
msgstr "Optionnel"

msgid "NO_PRINT"
msgstr "Pas d'impression"

msgid "IN_HEADING_2_OF_DIPLOMA"
msgstr "Dans rubrique 2 du diplôme"

msgid "IN_EXPECTED_FORM"
msgstr "Sous forme d'attendu"

msgid "FEE_1"
msgstr "Rôle"

msgid "FEE_2"
msgstr "Rôle + examen"

msgid "FEE_3"
msgstr "AESS, CAPAES ou fin de cycle"

msgid "FEE_4"
msgstr "Minerval sans examen"

msgid "FEE_5"
msgstr "Minerval complet"

msgid "FEE_6"
msgstr "certificat universitaire"

msgid "FEE_7"
msgstr "Master complémentaire spécialisation médicale"

msgid "FEE_8"
msgstr "Concours d’accès"

msgid "FEE_10"
msgstr "10 CU 30 crédits"

msgid "FEE_11"
msgstr "11 Certificat compétence méd"

msgid "FEE_12"
msgstr "12 Offres ISA : 12BA et 21MS"

msgid "FEE_13"
msgstr "13 Offres ISA : 13BA et 22MS"

msgid "DAILY"
msgstr "Horaire de jour"

msgid "SHIFTED"
msgstr "Horaire décalé"

msgid "ADAPTED"
msgstr "Horaire adapté"
>>>>>>> 9754b2e0
<|MERGE_RESOLUTION|>--- conflicted
+++ resolved
@@ -1843,10 +1843,9 @@
 msgid "next"
 msgstr "Suivant"
 
-<<<<<<< HEAD
 msgid "learning_localisation"
 msgstr "Lieu d'enseignement"
-=======
+
 msgid "NON_ACADEMIC"
 msgstr "Non academique autre"
 
@@ -1920,5 +1919,4 @@
 msgstr "Horaire décalé"
 
 msgid "ADAPTED"
-msgstr "Horaire adapté"
->>>>>>> 9754b2e0
+msgstr "Horaire adapté"