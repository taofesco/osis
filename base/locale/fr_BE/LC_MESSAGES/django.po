--- conflicted
+++ resolved
@@ -2585,7 +2585,9 @@
 msgid "folder_num"
 msgstr "N° dossier"
 
-<<<<<<< HEAD
+msgid "ask_to_report_modification"
+msgstr "Voulez-vous reporter les modifications faites pour les années suivantes ?"
+
 msgid "proposal_learning_unit_successfuly_created"
 msgstr "Proposition d'unité d'enseignement <a href='%(link)s'> %(acronym)s (%(academic_year)s) </a> créée avec succès."
 
@@ -2593,8 +2595,4 @@
 msgstr "Nouvelle proposition d'unité d'enseignement"
 
 msgid "create_learning_unit_proposal"
-msgstr "Création d'une proposition d'unité d'enseignement"
-=======
-msgid "ask_to_report_modification"
-msgstr "Voulez-vous reporter les modifications faites pour les années suivantes ?"
->>>>>>> d53be3b3
+msgstr "Création d'une proposition d'unité d'enseignement"