# SOME DESCRIPTIVE TITLE.
# Copyright (C) YEAR THE PACKAGE'S COPYRIGHT HOLDER
# This file is distributed under the same license as the PACKAGE package.
# FIRST AUTHOR <EMAIL@ADDRESS>, YEAR.
#
msgid ""
msgstr ""
"Project-Id-Version: PACKAGE VERSION\n"
"Report-Msgid-Bugs-To: \n"
"POT-Creation-Date: 2016-04-22 15:14+0200\n"
"PO-Revision-Date: YEAR-MO-DA HO:MI+ZONE\n"
"Last-Translator: FULL NAME <EMAIL@ADDRESS>\n"
"Language-Team: LANGUAGE <LL@li.org>\n"
"Language: \n"
"MIME-Version: 1.0\n"
"Content-Type: text/plain; charset=UTF-8\n"
"Content-Transfer-Encoding: 8bit\n"

msgid "Create a xls file while activity\\"
msgstr ""

msgid "Get xls"
msgstr ""

msgid "ID"
msgstr "ID"

msgid "Legend : values allowed for 'justification'"
msgstr ""

msgid "Line"
msgstr "Ligne"

msgid "Note already submitted"
msgstr ""

msgid "OSIS"
msgstr "OSIS"

msgid "Print scores for all activities"
msgstr ""

msgid "Save"
msgstr ""

msgid "absent"
msgstr "Absent"

msgid "absent_pdf_legend"
msgstr "A=Absent"

msgid "academic_calendar"
msgstr "Calendrier académique"

msgid "academic_year_small"
msgstr "Anac."

msgid "academic_calendar_management"
msgstr "Gestion du calendrier académique"

msgid "academic_calendar_offer_year_calendar_end_date_error"
msgstr "La date de fermeture de '%s' du calendrier académique ne peut pas être inférieure au %s "
       "(date de fin de '%s' du programme '%s')"

msgid "academic_calendar_offer_year_calendar_start_date_error"
msgstr "La date d'ouverture de l'encodage des notes du calendrier académique ne peut pas être supérieure au %s "
       "(date de début de l'encodage des notes du programme '%s')"

msgid "academic_calendars"
msgstr "Calendriers académique"

msgid "academic_year_not_exist"
msgstr "L'année académique (%d) n'existe pas"

msgid "acces_denied"
msgstr "Accès refusé!"

msgid "acronym"
msgstr "Sigle"

msgid "activity"
msgstr "Activité"

msgid "activity_code"
msgstr "Activité"

msgid "activity_not_exit"
msgstr "L'activité %s n'existe pas"

msgid "add"
msgstr "Ajouter"

msgid "add_an_address_to_the_organization"
msgstr "Ajouter une adresse à l'organisation"

msgid "address(ses)"
msgstr "Adresse(s)"

msgid "addresses"
msgstr "Adresses"

msgid "administration"
msgstr "Administration"

msgid "after_submission_a_message_must_be_sent"
msgstr "Si un encodage est soumis , um message est envoyé au professeur de ce cours"

msgid "all"
msgstr "Tout"

msgid "application_management"
msgstr "Gestion de l'application"

msgid "are_you_sure"
msgstr "Êtes-vous sûr?"

msgid "assistants"
msgstr "Assistants"

msgid "attributions"
msgstr "Attributions"

msgid "authorized_decimal_for_this_activity"
msgstr "Les notes décimales sont autorisées pour ce cours"

msgid "bachelor"
msgstr "Bachelier"

msgid "back"
msgstr "Retour"

msgid "begin_date_lt_end_date"
msgstr "La date de début doit etre égale ou inferieure à la date de fin"

msgid "birth_date"
msgstr "Date de naissance"

msgid "btn_messages_history_search"
msgstr "Recherche dans l'historique des messages"

msgid "btn_send_message_again_title"
msgstr "Réenvoie le message au destinataire"

msgid "by_learning_unit"
msgstr "Par unité d'enseignement"

msgid "by_specific_criteria"
msgstr "Par critère spécifique"

msgid "cancel"
msgstr "Annuler"

msgid "catalogue"
msgstr "Catalogue de formation"

msgid "chair_of_the_exam_board"
msgstr "Président du jury"

msgid "cheating_pdf_legend"
msgstr "T=Tricherie"

msgid "unjustified_absence_export_legend"
msgstr "S=Absence injustifiée"

msgid "justified_absence_export_legend"
msgstr "M=Absence justifiée"

msgid "attached_entities"
msgstr "Entités attachées"

msgid "choose_file"
msgstr "Parcourir"

msgid "city"
msgstr "Ville"

msgid "close"
msgstr "Fermer"

msgid "closed"
msgstr "Fermé"

msgid "code"
msgstr "Code"

msgid "compare"
msgstr "Comparer"

msgid "complete"
msgstr "Complet"

msgid "constraint_score_other_score"
msgstr "Vous ne pouvez pas remplir simultanément les colonnes 'Note chiffrée' et 'Justification'"

msgid "coordinator"
msgstr "Coordinateur(trice)"

msgid "coordinators_can_submit_partial_encoding"
msgstr "Les coordinateurs peuvent soumettre des encodages partiels"

msgid "country"
msgstr "Pays"

msgid "create_an_organization"
msgstr "Créer une organisation"

msgid "creation_date"
msgstr "Date de création"

msgid "credits"
msgstr "Crédits"

msgid "customized"
msgstr "Personnalisée"

msgid "data"
msgstr "Données"

msgid "data_maintenance"
msgstr "Maintenance de données"

msgid "data_management"
msgstr "Gestion de données"

msgid "date"
msgstr "Date de remise"

msgid "date_not_passed"
msgstr "Date non communiquée"

msgid "day"
msgstr "jour"

msgid "days"
msgstr "jours"

msgid "decimal_score_allowed"
msgstr "Note décimale autorisée"

msgid "decimal_score_not_allowed"
msgstr "Note décimale non autorisée"

msgid "decimal_values_accepted"
msgstr "Les notes de ce cours peuvent recevoir des valeurs décimales."

msgid "decimal_values_ignored"
msgstr ""
"Les notes de ce cours ne peuvent PAS recevoir de valeurs décimales."

msgid "score_have_more_than_2_decimal_places"
msgstr "La note comporte plus de deux chiffres après la virgule"

msgid "definitive_save"
msgstr "Sauvegarde définitive (soumettre à la faculté)"

msgid "delete"
msgstr "Supprimer"

msgid "delete_selected_messages"
msgstr "Supprimer les messages sélectionnés"

msgid "desc_assistants"
msgstr "Processus visant à aider les enseignants pour l'encodage des notes."

msgid "desc_lnk_academic_year"
msgstr "Gestion du programme annualisé."

msgid "desc_lnk_assessments"
msgstr "Processus visant à aider les enseignants pour l'encodage des notes."

msgid "desc_lnk_data_maintenance"
msgstr "La maintenance de données avec la langage SQL"

msgid "desc_lnk_data_management"
msgstr "Gestion des données par entité du métier"

msgid "desc_lnk_entities"
msgstr "Gestion des la structure organisationnelle."

msgid "desc_lnk_files"
msgstr "Consultation des fichiers gérés par l'application."

msgid "desc_lnk_home_catalog"
msgstr "Elaboration et gestion du catalogue des formations."

msgid "desc_lnk_home_institution"
msgstr "Gestion de l'institution."

msgid "desc_lnk_home_studies"
msgstr ""
"Gestion du parcours des étudiants depuis leur inscription jusqu'à leur "
"diplôme."

msgid "desc_lnk_internships"
msgstr "Gestion des stages des étudiants."

msgid "desc_lnk_learning_units"
msgstr ""
"Gestion des cours, des formations et d'autres activités qui composent le "
"programme."

msgid "desc_lnk_my_osis"
msgstr "Vos données personnelles, des préférences et d'autres informations associés."

msgid "desc_lnk_offers"
msgstr "Gestion des programmes."

msgid "desc_lnk_organizations"
msgstr "Gestion des organisations."

msgid "desc_lnk_score_encoding"
msgstr ""
"Ce processus aide les enseignants à encoder les notes pendant les sessions "
"d'examen."

msgid "desc_lnk_storage"
msgstr "Surveillance de la capacité de stockage"

msgid "desc_messages_history"
msgstr "L'historique des messages vous permet d'accéder aux messages envoyés par courier électronique"

msgid "desc_messages_template"
msgstr "Le modèles de message permet la personnalisation dynamique des e-mails."

msgid "desc_my_messages"
msgstr "La liste des messages qui vous ont été envoyés par l'application"

msgid "desc_profile"
msgstr "Informations liées à votre profil"

msgid "description"
msgstr "Description"

msgid "details"
msgstr "Détails"

msgid "display_scores_for_one_learning_unit"
msgstr "Visualiser/charger les notes pour le cours"

msgid "display_tutors"
msgstr "Afficher tous les enseignants pour ce cours"

msgid "DOCTORAL_COMMISSION"
msgstr "Commision doctorale"

msgid "documentation"
msgstr "Documentation"

msgid "double_encoding"
msgstr "Double encodage"

msgid "double_encoding_test"
msgstr "Double encodage des notes"

msgid "dubble_encoding"
msgstr "Double encodage"

msgid "dubble_online_scores_encoding"
msgstr "Double encodage de notes en ligne"

msgid "edit"
msgstr "Éditer"

msgid "empty_note_pdf_legend"
msgstr "(vide)=Pas encore de note"

msgid "encode"
msgstr "Encoder"

msgid "encode_as_coordinator"
msgstr "Encoder en tant que coordinateur"

msgid "encode_as_pgm"
msgstr "Encoder en tant que gestionnaire de programme"

msgid "encode_as_professor"
msgstr "Encoder en tant que professeur"

msgid "encoding"
msgstr "Encodage"

msgid "encoding_status_ended"
msgstr "Toutes les notes ont été soumises."

msgid "encoding_status_notended"
msgstr "Il reste encore des notes à encoder."

msgid "end_date"
msgstr "Date de fin"

msgid "enrollment_activity_not_exist"
msgstr "L'inscription à l'activité %s n'existe pas"

msgid "enrollment_exam_not_exists"
msgstr "L'inscription à l'unité d'enseignement %s n'existe pas"

msgid "enrollments"
msgstr "Inscriptions"

msgid "entities"
msgstr "Entités"

msgid "entity"
msgstr "Entité"

msgid "versions"
msgstr "Versions"

msgid "evaluations"
msgstr "Évaluations"

msgid "event"
msgstr "Événement"

msgid "exam_board_secretary"
msgstr "Secrétaire du jury"

msgid "execute"
msgstr "Exécuter"

msgid "FACULTY"
msgstr "Faculté"

msgid "female"
msgstr "Féminin"

msgid "file"
msgstr "Fichier"

msgid "file_must_be_xlsx"
msgstr "Le fichier doit être un fichier excel valide au format 'XLSX'"

msgid "file_production_date"
msgstr "Date de production du fichier excel"

msgid "students_deliberated_are_not_shown"
msgstr "Les étudiants déjà délibérés ne sont pas repris"

msgid "files"
msgstr "Fichiers"

msgid "final"
msgstr "Final"

msgid "fixed_line_phone"
msgstr "Téléphone fixe"

msgid "focuses"
msgstr "Finalités"

msgid "formation_catalogue"
msgstr "Catalogue des formations"

msgid "function"
msgstr "Fonction"

msgid "gender"
msgstr "Genre"

msgid "general_informations"
msgstr "Informations générales"

msgid "get_excel_file"
msgstr "Produire le fichier Excel"

msgid "global_identifiant"
msgstr "Identifiant global"

msgid "fgs"
msgstr "FGS"

msgid "go"
msgstr "Continuer"

msgid "grade"
msgstr "Niveau"

msgid "help_pnl_selectedfiles"
msgstr "Veuillez sélectionner un fichier xls pour l'injection des notes"

msgid "help_submission_scores_label"
msgstr "Vous êtes sur le point de soumettre %s note(s) à la (aux) faculté(s). Attention : les notes soumises <b>ne peuvent plus être modifiées.</b>"

msgid "highlight_description"
msgstr "Description de l'événement"

msgid "highlight_shortcut"
msgstr "Titre raccourcis de l'événement"

msgid "highlight_title"
msgstr "Titre de l'événement"

msgid "home"
msgstr "Page d'accueil"

msgid "html_message"
msgstr "Message HTML"

msgid "identification"
msgstr "Identification"

msgid "idle"
msgstr "En attente"

msgid "ill"
msgstr "Malade"

msgid "ill_pdf_legend"
msgstr "M=Malade"

msgid "incomplete"
msgstr "Incomplet"

msgid "info_address_changed_for_papersheet"
msgstr "Ce formulaire de modification des coordonnées d’une entité administrative du programme d’étude %s "
       "impacte uniquement l’affichage des coordonnées sur la feuille de notes. Cela ne modifie donc pas "
       "les coordonnées officielles d’une entité/structure. Par ailleurs, la liste déroulante "
       "« Veuillez sélectionner une adresse … » permet de faciliter l’encodage de l’adresse à partir de données "
       "préexistantes. Si l'adresse d'une entité change, l'adresse affichée sur les feuilles de notes sera impactée "
       "également"

msgid "inject"
msgstr "Injecter"

msgid "inject_xls_file"
msgstr "Injecter fichier excel"

msgid "INSTITUTE"
msgstr "Institut"

msgid "institution"
msgstr "Institution"

msgid "international_title"
msgstr "Titre international"

msgid "internships"
msgstr "Stages"

msgid "invalid_file"
msgstr "Fichier invalide"

msgid "javascript_is_disabled"
msgstr "JavaScript est désactivé dans votre navigateur, mais OSIS ne fonctionne pas sans JavaScript."

msgid "justification_invalid"
msgstr "Justification invalide"

msgid "justifications"
msgstr "Justifications"

msgid "justification_invalid_value"
msgstr "Justification invalide"

msgid "absence_justified_to_unjustified_invalid"
msgstr "L'absence justifiée ne peut pas être remplacée par une absence injustifiée"


msgid "justification_values_accepted"
msgstr "Valeurs acceptées: %s "

msgid "justification_other_values"
msgstr "D'autres valeurs: %s "

msgid "label"
msgstr "Label"

msgid "label_jumbotron_details_academic_cal"
msgstr "Comme présenté sur la page d'accueil"

msgid "language"
msgstr "Langue"

msgid "last_synchronization"
msgstr "Dernière synchronisation"

msgid "learning_unit"
msgstr "Unité d'enseignement"

msgid "learning_unit_not_access"
msgstr "Vous n'avez pas les droits d'accès à cette unité d'enseignement ou elle n'existe pas en pas de données"

msgid "learning_unit_not_access_or_not_exist"
msgstr "Vous n'avez pas les droits d'accès pour cette unité d'enseignement ou elle n'existe pas en base de données"

msgid "learning_unit_responsible"
msgstr "Responsable du cours"

msgid "learning_unit_search"
msgstr "Recherche d'unités d'enseignement"

msgid "learning_units"
msgstr "Unités d'enseignement"

msgid "learning_units_in"
msgstr "unités d'enseignement dans"

msgid "learning_units_with_inscription_must_be_shown"
msgstr "Tous les cours du professeur qui possèdent des inscriptions doivent être présents"

msgid "learning_units_without_inscription_must_not_be_shown"
msgstr "Les cours qui ne possèdent pas d'inscriptions ne devraient pas être présents"

msgid "lnk_message_history_read_title"
msgstr "Afficher le message"

msgid "location"
msgstr "Localité"

msgid "log-in"
msgstr "Log-in"

msgid "login"
msgstr "Login"

msgid "logistic"
msgstr "Logistique"

msgid "logout"
msgstr "Logout"

msgid "lu_could_contain_decimal_scores"
msgstr "Cette année d'étude accepte les notes décimales"

msgid "lu_must_not_contain_decimal_scores"
msgstr "Cette année d'étude n'accepte pas les notes décimales"

msgid "male"
msgstr "Masculin"

msgid "managed_programs"
msgstr "Programmes gérés"

msgid "mandates"
msgstr "Mandates"

msgid "mark_selected_messages_as_read"
msgstr "Marquer les messages sélectionnés comme lus"

msgid "master"
msgstr "Master"

msgid "message"
msgstr "Message"

msgid "message_address_papersheet"
msgstr "Réutilisez l'adresse d'une entité liée au programme ou informez l'adresse d'affichage pour la feuille de notes."

msgid "message_not_resent_no_email"
msgstr "Le message ne peut être réenvoyé , l'utilisateur n'a pas d'adresse mail."

msgid "message_resent_ok"
msgstr "Le message à bien été réenvoyé."

msgid "messages"
msgstr "Messages"

msgid "messages_history"
msgstr "Historique des messages"

msgid "messages_templates"
msgstr "Modèles de messages"

msgid "minimum_one_criteria"
msgstr "Veuillez remplir au moins 1 critère de recherche"

msgid "miss"
msgstr "Madame"

msgid "missing_column_session"
msgstr "Veuillez remplir la colonne 'session' de votre fichier excel."

msgid "mister"
msgstr "Monsieur"

msgid "mobile_phone"
msgstr "Téléphone mobile (GSM)"

msgid "more_than_one_academic_year_error"
msgstr "Il y a plusieurs années académiques dans la colonne 'Année académique' de votre fichier excel. "
      "Veuiller corriger votre fichier excel de manière à ce qu'il n'y ai qu'une seule année académique"

msgid "more_than_one_exam_enrol_for_one_learn_unit"
msgstr "Cet étudiant possède plusieurs inscriptions au même examen "
       "(il est inscrit à un même cours dans 2 programmes différents). "
       "Veuillez encoder cette note via l'onglet 'en ligne' de l'interface svp."

msgid "more_than_one_learning_unit_error"
msgstr "Vous avez encodé des notes pour plusieurs unités d'enseignements dans votre fichier excel "
       "(colonne 'Unité d'enseignement'). Veillez à ne faire qu'un seul fichier excel par unité d'enseignement."

msgid "more_than_one_session_error"
msgstr "Il y a plusieurs numéros de sessions dans la colonne 'Session' de votre fichier excel. "
      "Veuiller corriger votre fichier excel de manière à ce qu'il n'y ai qu'un seul numéro de session"

msgid "msg_error_username_password_not_matching"
msgstr ""
"La combinaison login/mot de passe entrée n'est pas valide. Veuillez "
"réessayer."

msgid "my_messages"
msgstr "Mes messages"

msgid "my_osis"
msgstr "Mon OSIS"

msgid "my_studies"
msgstr "Mes études"

msgid "name"
msgstr "Nom"

msgid "full_name"
msgstr "Nom complet"

msgid "national_register"
msgstr "Numéro de registre nationnal"

msgid "no_current_entity_version_found"
msgstr "L'entité sélectionnée n'existe plus aujourd'hui (fin de validité dépassée)."

msgid "no_data_for_this_academic_year"
msgstr "Aucune données pour cette année académique"

msgid "no_dubble_score_encoded_comparison_impossible"
msgstr "Aucune note n'a été double encodée ; aucune comparaison à effectuer."

msgid "no_entity_address_found"
msgstr "Aucune adresse trouvée pour l'entité sélectionnée."

msgid "no_exam_session_opened_for_the_moment"
msgstr "Aucune session d'encodage de notes ouverte pour le moment. "

msgid "no_file_submitted"
msgstr "Vous n'avez pas selectionné de fichier excel à soumettre."

msgid "no_messages"
msgstr "Pas de messages"

msgid "no_result"
msgstr "Aucun résultat!"

msgid "no_receiver_error"
msgstr "Pas de destinataire pour ce message"

msgid "no_score_encoded_double_encoding_impossible"
msgstr ""
 "Aucune nouvelle note encodée. "
 "Le double encodage n'est pas accessible car il n'y a pas de nouvelles notes encodés."

msgid "no_score_injected"
msgstr "Aucune note injectée (NB: les notes de votre fichier Excel ne sont injectées que si elles sont différentes "
       "de celles déjà sauvegardées précédemment)."

msgid "no_score_to_encode"
msgstr "Vous n'avez aucune note à encoder."

msgid "no_student_to_encode_xls"
msgstr "Aucun étudiant à encoder via excel"

msgid "no_valid_academic_year_error"
msgstr "Aucune année académique au format valide n'a été trouvé dans votre fichier excel. La date doit être formatée comme suit ; '2015-2016' ou '2015'."

msgid "deadline_reached"
msgstr "Date limite atteinte"

msgid "not_passed"
msgstr "Non communiquée"

msgid "not_sent"
msgstr "Pas envoyé"

msgid "number_of_enrollments"
msgstr "Nombre d'inscrits"

msgid "number_session"
msgstr "No. session"

msgid "numbered_score"
msgstr "Note chiffrée"

msgid "offer"
msgstr "Programme"

msgid "offer_enrollment_not_exist"
msgstr "L'inscription à ce programme n'existe pas"

msgid "offer_year_calendar"
msgstr "Calendrier des programmes"

msgid "offer_year_calendar_academic_calendar_end_date_error"
msgstr "La date de fin de l'encodage des notes de votre programme ne peut pas être ultérieure à la date de fermeture "
       "de l'encodage des notes du calendrier académique"

msgid "offer_year_calendar_academic_calendar_start_date_error"
msgstr "La date de début de l'encodage des notes de votre programme ne peut pas être antérieure à la date d'ouverture "
       "de l'encodage des notes du calendrier académique"

msgid "offer_year_not_access_or_not_exist"
msgstr "Vous n'avez pas les droits d'accès pour cette offre ou elle n'existe pas en base de données"

msgid "offer_year_not_exist"
msgstr "Le programme annualisé (%s) (%d) - n'existe pas"

msgid "offer_year_search"
msgstr "Recherche des programmes annualisés"

msgid "offers"
msgstr "Programmes"

msgid "old_browser_warning"
msgstr "Votre navigateur n'est pas à jour. Certaines fonctionnalités peuvent ne pas fonctionner correctement."

msgid "online"
msgstr "En ligne"

msgid "online_encoding"
msgstr "Encodage en ligne"

msgid "online_scores_encoding"
msgstr "Encodage de notes en ligne"

msgid "only_submited_scores_can_be_double_encoded"
msgstr "Seules les notes soumises peuvent être double encodées"

msgid "open"
msgstr "Ouvert"

msgid "campus"
msgstr "Campus"

msgid "organization_address"
msgstr "Adresse de l'organisation"

msgid "organization"
msgstr "Organisation"

msgid "organizations"
msgstr "Organisations"

msgid "origin"
msgstr "Origine"

msgid "other_score"
msgstr "Autre note"

msgid "other_sibling_offers"
msgstr "Autres finalités associées"

msgid "other_sibling_orientations"
msgstr "Autres orientations associées"

msgid "score_encoding_period_not_open"
msgstr "La période pour l'encodage des notes n'est pas encore ouverte"

msgid "outside_scores_encodings_period_latest_session"
msgstr "La période d'encodage des notes de la session %s est fermée depuis le %s"

msgid "outside_scores_encodings_period_closest_session"
msgstr "La période d'encodage des notes pour la session %s sera ouverte à partir du %s"

msgid "page_not_found"
msgstr "Page inexistante"

msgid "method_not_allowed"
msgstr "Methode non autorisée"

msgid "password"
msgstr "Mot de passe"

msgid "person"
msgstr ""

msgid "ph_d"
msgstr "Ph.D"

msgid "plain"
msgstr "Plain"

msgid "plain_and_html"
msgstr "Plain et HTML"

msgid "please_enable_javascript"
msgstr "Veuillez <a href='http://enable-javascript.com/fr/' target='_blank'>activer le JavaScript</a> pour utiliser l'application."

msgid "POLE"
msgstr "Pole"

msgid "postal_code"
msgstr "Code postal"

msgid "preferences"
msgstr "Préférences"

msgid "presence_note_pdf_legend"
msgstr "0=Cote de présence"

msgid "print"
msgstr "Imprimer"

msgid "print_all_courses"
msgstr "Imprimer tous les cours"

msgid "print_warning_and_info_messages"
msgstr ""

msgid "printable_title"
msgstr "Titre imprimable"

msgid "printing_date"
msgstr "Date d'impression"

msgid "professional"
msgstr "Professionnel"

msgid "professors_must_not_submit_scores"
msgstr "Les professeurs ne peuvent pas soumettre de notes"

msgid "profile"
msgstr "Profil"

msgid "program_commission"
msgstr "Commison d'enseignement/programme"

msgid "program_managers"
msgstr "Program managers"

msgid "program_s"
msgstr "programme(s)"

msgid "programs"
msgstr "Programmes"

msgid "progress"
msgstr "Progression"

msgid "received_on"
msgstr "Reçu le"

msgid "recipient"
msgstr "Destinataire"

msgid "redirect_to_login"
msgstr "Cliquez pour vous reconnectez"

msgid "reference"
msgstr "Référence"

msgid "refresh_list"
msgstr "Rechercher/mettre à jour la liste"

msgid "registration_id"
msgstr "NOMA"

msgid "identification_number"
msgstr "Matricule"


msgid "registration_id_not_access_or_not_exist"
msgstr "Étudiant non inscrit à l'examen"

msgid "research_center"
msgstr "Centre de recherche"

msgid "residential"
msgstr ""

msgid "responsible"
msgstr "Responsable"

msgid "return_doc_to_administrator"
msgstr ""
"Veuillez envoyer ce formulaire au secrétariat de l'entité gestionnaire avant le %s."

msgid "reuse_address_entity"
msgstr "Réutiliser l'adresse de"

msgid "save"
msgstr "Sauvegarder"

msgid "saved"
msgstr "Enregistré"

msgid "saving"
msgstr "Sauvegarde en cours"

msgid "score"
msgstr "Note"

msgid "score_already_submitted"
msgstr "Note déjà soumise "

msgid "score_decimal_not_allowed"
msgstr "La note encodée est incorrecte : décimales non autorisées"

msgid "score_invalid"
msgstr "Note invalide"

msgid "score_saved"
msgstr "note(s) injectée(s)"

msgid "score_submitted"
msgstr "Soumis"

msgid "scores"
msgstr "Notes"

msgid "scores_encoding"
msgstr "Encodage des notes"

msgid "scores_encoding_tests"
msgstr "Tests de l'encodage des notes"

msgid "scores_gt_0_lt_20"
msgstr "La note encodée est incorrecte (elle doit être comprise entre 0 et 20)"

msgid "scores_injection"
msgstr "Injection des notes"

msgid "scores_responsible"
msgstr "Responsable de notes"

msgid "scores_responsibles"
msgstr "Responsables de notes"

msgid "scores_responsible_title"
msgstr "Responsable de notes"

msgid "scores_saved"
msgstr "note(s) enregistrée(s)"

msgid "scores_saved_cannot_be_saved_anymore"
msgstr "Notes sauvegardées, le bouton sauvegarder n'est plus présent"

msgid "scores_must_be_between_0_and_20"
msgstr "Les notes doivent être comprise entre 0 et 20"

msgid "search_for_a_file"
msgstr "Recherche d'un fichier"

msgid "search_for_an_entity"
msgstr "Rechercher une entité"

msgid "search_for_an_organization"
msgstr "Recherche d'organisations"

msgid "SECTOR"
msgstr "Secteur"

msgid "select"
msgstr "Sélectionnez"

msgid "select_a_xls_file_from_which_to_inject_scores"
msgstr ""

msgid "select_an_encoding_type"
msgstr "Sélectionnez un type d'encodage"

msgid "send_message_again"
msgstr "Réenvoyer"

msgid "sent"
msgstr "Envoyé"

msgid "server_error"
msgstr "Une erreur innatendue s'est produite"

msgid "server_error_message"
msgstr "Nous mettons tout en oeuvre pour résoudre ce problème."

msgid "sessionn"
msgstr "Session"

msgid "short_title"
msgstr "Titre abrégé"

msgid "size"
msgstr "Taille"

msgid "source_code"
msgstr "Code source"

msgid "stages"
msgstr "Stages"

msgid "start_date"
msgstr "Date de début"

msgid "state"
msgstr "État"

msgid "status"
msgstr "Statut"

msgid "storage"
msgstr "Stockage"

msgid "storage_duration"
msgstr "Temps de stockage"

msgid "structure"
msgstr "Structure"

msgid "student_not_exist"
msgstr "L'étudiant (%s) n'existe pas"

msgid "student_path"
msgstr "Parcours de l'étudiant"

msgid "students"
msgstr "étudiants"

msgid "studies"
msgstr "Études"

msgid "subject"
msgstr "Sujet"

msgid "submission"
msgstr "Soumettre"

msgid "submission_date"
msgstr "Date de remise"

msgid "submission_of_scores_for"
msgstr "Soumission des score pour {0}"

msgid "submitted"
msgstr "Soumis"

msgid "submitted_scores_cannot_be_encoded_anymore"
msgstr "Les notes soumises ne peuvent plus être encodées"

msgid "succesfull_logout"
msgstr "Vous êtes à présent déconnecté."

msgid "technologic_platform"
msgstr "Plateforme technologique"

msgid "template_error"
msgstr "Aucun message n'a été envoyé : le modèle de message {} n'existe pas."

msgid "temporary_save"
msgstr "Sauvegarde temporaire (non soumis à la faculté)"

msgid "the_coordinator_must_still_submit_scores"
msgstr "Le coordinateur doit toujours soumettre les notes"

msgid "title"
msgstr "Intitulé"

msgid "learning_unit_title"
msgstr "Intitulé du cours"

msgid "too_many_results"
msgstr "Votre recherche retourne trop de résultats, veuillez spécifier la recherche."

msgid "tooltip_delete_message"
msgstr "Supprimer le message"

msgid "tooltip_double_encode_for"
msgstr "Double encoder les notes"

msgid "tooltip_double_encode_no_more_possible_for"
msgstr "Toutes les notes ont été soumises.Il n'est plus possible de double encoder des notes pour ce cours."

msgid "tooltip_dowload_excel_file"
msgstr "Télécharger le fichier excel"

msgid "tooltip_encode_for"
msgstr "Encoder les notes"

msgid "tooltip_encode_no_more_possible_for"
msgstr "Toutes les notes ont été soumises.Il n'est plus possible d'encoder de notes pour ce cours."

msgid "tooltip_execute_my_message_action"
msgstr "Exécuter l'action sélectionnée"

msgid "tooltip_inject_excel_no_more_possible_for"
msgstr "Toutes les notes ont été soumises.Il n'est plus possible de soumettre de fichier excel pour ce cours."

msgid "tooltip_my_message_read"
msgstr "Lire le message"

msgid "tooltip_print_scores"
msgstr "Imprimer les notes"

msgid "tooltip_scores_encodings_progress_bar"
msgstr "Représente la quantité de notes soumises à la faculté par le professeur. Le nombre entre parenthèses correspond "
       "au nombre de notes encodées qui n'ont pas encore été soumises (en état 'brouillon')."

msgid "tooltip_select_action"
msgstr "Sélectionner l'action à exécuter"

msgid "tooltip_select_all_messages"
msgstr "Sélectionner tous les messages"

msgid "tooltip_select_excel_file_to_inject_scores"
msgstr "Séclectionnez le fichier excel à soumettre"

msgid "tooltip_to_my_messages"
msgstr "Retourner à la liste des messages"

msgid "tutor"
msgstr "Enseignant·e"

msgid "tutors"
msgstr "Enseignants"

msgid "other_tutors"
msgstr "Autre(s) Enseignant(s)"

msgid "txt_message"
msgstr "Message texte"

msgid "txt_origin_title"
msgstr "Origine du message"

msgid "txt_recipient_title"
msgstr "Destinataire du message (email ou nom ou nom d'utilisateur)"

msgid "txt_reference_title"
msgstr "Référence du template du message"

msgid "txt_subject_title"
msgstr "Sujet du message"

msgid "type"
msgstr "Type"

msgid "types"
msgstr "Types"

msgid "undated_events"
msgstr "Événements non planifiés"

msgid "undefined"
msgstr "Non défini"

msgid "unknown"
msgstr "Indéfini"

msgid "user"
msgstr "Utilisateur"

msgid "user_interface_language"
msgstr "Langue de l'interface utilisateur"

msgid "user_is_not_program_manager"
msgstr "Vous n'êtes pas un gestionnaire de programme. Par conséquent, vous n'avez pas accès à cette interface."

msgid "validated_double_encoding_cannot_be_validated_anymore"
msgstr "Un double encodage validé ne peut l'être une seconde fois"

msgid "validation_dubble_encoding_mandatory"
msgstr "Veuillez sélectionner une note finale pour toutes les différences détectées entre le premier encodage et le "
       "double encodage (ci-dessous). Si vous choisissez d'annuler, votre double encodage sera perdu."

msgid "via_excel"
msgstr "Via fichier Excel"

msgid "via_paper"
msgstr "Sur papier"

msgid "warning_all_scores_not_sumitted_yet"
msgstr "Attention : vous avez des notes enregistrées qui n'ont pas encore été soumises."

msgid "website"
msgstr "Site internet"

msgid "without_attribution"
msgstr "Sans attribution"

msgid "xls_columns_structure_error"
msgstr "Votre fichier excel n'est pas bien structuré. Veuillez respecter l'ordre des colonnes fournie lors du "
       "téléchargement de votre fichier (bouton '{}')."

msgid "order"
msgstr "Ordonner"

msgid "options"
msgstr "Options"

msgid "required"
msgstr "Obligatoire"

msgid "question"
msgstr "Question"

msgid "questions"
msgstr "Questions"

msgid "value"
msgstr "Valeur"

msgid "short_input_text"
msgstr "Short input text"

msgid "long_input_text"
msgstr "Long input text"

msgid "radio_button"
msgstr "Radio button"

msgid "checkbox"
msgstr "Checkbox"

msgid "upload_button"
msgstr "Upload button"

msgid "download_link"
msgstr "Download link"

msgid "dropdown_list"
msgstr "Dropdown list"

msgid "http_link"
msgstr "HTTP link"
msgid "you_manage"
msgstr "Vous gérez"

msgid "BACHELOR"
msgstr "Bachelier"

msgid "MASTER_60"
msgstr "Master 60"

msgid "MASTER_120"
msgstr "Master 120"

msgid "MASTER_180_OR_240"
msgstr "Master 180 ou 240"

msgid "ADVANCED_MASTER"
msgstr "Master de spécialisation"

msgid "TRAINING_CERTIFICATE"
msgstr "Agrégation"

msgid "CERTIFICATE"
msgstr "Certificat"

msgid "DOCTORATE"
msgstr "Doctorat"

msgid "CAPAES"
msgstr "CAPAES"

msgid "start_date_must_be_lower_than_end_date"
msgstr "La date de début doit être inférieure à la date de fin"

msgid "DEPUTY_AUTHORITY"
msgstr "Suppléant d'autorité"

msgid "DEPUTY_SABBATICAL"
msgstr "Suppléant sabbatique"

msgid "DEPUTY_TEMPORARY"
msgstr "Suppléant temporaire"

msgid "INTERNSHIP_SUPERVISOR"
msgstr "Directeur de stage"

msgid "INTERNSHIP_CO_SUPERVISOR"
msgstr "Co-directeur de stage"

msgid "PROFESSOR"
msgstr "Professeur"

msgid "COORDINATOR"
msgstr "Coordinateur"

msgid "HOLDER"
msgstr "Titulaire"

msgid "holder_number"
msgstr "Nb titulaires"

msgid "CO_HOLDER"
msgstr "Co-titulaire"

msgid "DEPUTY"
msgstr "Suppléant"

msgid "scores_responsible_can_submit_partial_encoding"
msgstr "Les responsables de notes peuvent soumettre des encodages partiels"

msgid "scores_responsible_must_still_submit_scores"
msgstr "Le responsable de notes doit toujours soumettre les notes"

msgid "NONE"
msgstr "Aucun"

msgid "keyword"
msgstr "Mot clé"

msgid "VALID"
msgstr "Valide"

msgid "INVALID"
msgstr "Invalide"

msgid "COURSE"
msgstr "Cours"

msgid "MASTER_THESIS"
msgstr "Thèse"

msgid "DISSERTATION"
msgstr "Mémoire"

msgid "INTERNSHIP"
msgstr "Stage"

msgid "OTHER_COLLECTIVE"
msgstr "Autre collectif"

msgid "OTHER_INDIVIDUAL"
msgstr "Autre individuel"

msgid "EXTERNAL"
msgstr "Externe"

msgid "TEACHING_INTERNSHIP"
msgstr "Stage d'enseignement"

msgid "CLINICAL_INTERNSHIP"
msgstr "Stage clinique"

msgid "PROFESSIONAL_INTERNSHIP"
msgstr "Stage socio-professionnel"

msgid "RESEARCH_INTERNSHIP"
msgstr "Stage de recherche"

msgid "LU_ERRORS_REQUIRED"
msgstr "Ce champ est requis."

msgid "LU_ERRORS_INVALID"
msgstr "'Entrez une valeur valide."

msgid "LU_ERRORS_INVALID_SEARCH"
msgstr "Recherche invalide - Veuillez remplir mininum 2 filtres lors de vos recherches."

msgid "LU_ERRORS_ACADEMIC_YEAR_REQUIRED"
msgstr "Veuillez préciser une année académique."

msgid "LU_ERRORS_YEAR_WITH_ACRONYM"
msgstr "Veuillez préciser une année académique ou entrer un acronyme valide."

msgid "ANNUAL"
msgstr "Annuel"

msgid "BIENNIAL_EVEN"
msgstr "Bisannuel pair"

msgid "BIENNIAL_ODD"
msgstr "Bisannuel impair"

msgid "no_valid_m_justification_error"
msgstr "Vous ne pouvez pas encoder d'absence justifiée (M) via l'injection xls"

msgid "abscence_justified_preserved"
msgstr "Abscence justifiée dèjà encodée et préservée"

msgid "tutors_of_course"
msgstr "Enseignant·e·s du cours"

msgid "academic_actors"
msgstr "Acteurs académiques"

msgid "academic_start_date_error"
msgstr "La date de début doit être comprise entre les dates de début/fin de l'année académique"

msgid "academic_end_date_error"
msgstr "La date de fin doit être comprise entre les dates de début/fin de l'année académique"

msgid "end_start_date_error"
msgstr "La date de fin doit être supérieure à la date début"

msgid "dates_mandatory_error"
msgstr "Les dates de début et de fin sont obligatoires"

msgid "date_format"
msgstr "%d/%m/%Y"

msgid "date_format_string"
msgstr "d/m/Y"

msgid "format_date"
msgstr "jj/mm/aaaa"

msgid "desc_lnk_academic_actors"
msgstr "Gestion des acteurs académiques"

msgid "all_years"
msgstr "Toutes les années"

msgid "trainings"
msgstr "Formations"

msgid "components"
msgstr "Composants"

msgid "educational_information"
msgstr "Infos pédagogiques"

msgid "propositions"
msgstr "Propositions"

msgid "tutor_attributions"
msgstr "Enseignants - attributions"

msgid "proposal"
msgstr "Proposition"

msgid "academic_calendar_offer_year_calendar_start_date_end_date_error"
msgstr "La date d'ouverture de '%s' du calendrier académique ne peut pas être supérieure au %s "
       "(date de fin de '%s' du programme '%s')"

msgid "component_type"
msgstr "Type de composant"

msgid "volume_quarter"
msgstr "Quadri. "

msgid "vol_q1"
msgstr "Vol. q1"

msgid "vol_q2"
msgstr "Vol. q2"

msgid "volume"
msgstr "Volume"

msgid "schedules_conformity"
msgstr "Conform. horaires"

msgid "planned_classrooms"
msgstr "Classes prévues"

msgid "real_on_planned_classrooms"
msgstr "Classes effectives/prévues"


msgid "classes"
msgstr "Classes"

msgid "class"
msgstr "Classe"

msgid "learning_unit_code"
msgstr "Code de l'UE"

msgid "partims"
msgstr "Partims"

msgid "periodicity"
msgstr "Périodicité"

msgid "nominal_credits"
msgstr "Crédits"

msgid "active"
msgstr "Actif"

msgid "inactive"
msgstr "Inactif"

msgid "MASTER_DISSERTATION"
msgstr "Mémoire"

msgid "FULL"
msgstr "Complet"

msgid "MOBILITY"
msgstr "Mobilité"

msgid "OTHER"
msgstr "Autre"

msgid "PARTIM"
msgstr "Partim"

msgid "PHD_THESIS"
msgstr "Thèse"

msgid "selected"
msgstr "sélectionné(s)"

msgid "subtype"
msgstr "Sous-type"

msgid "start"
msgstr "Début"

msgid "duration"
msgstr "Durée"

msgid "learning_unit_specifications"
msgstr "Cahier de charges"

msgid "experimental_phase"
msgstr "Cette fonctionnalité est en phase expérimentale"

msgid "title_official_1"
msgstr "Intitulé officiel (partie 1 commune aux partims)"

msgid "title_official_2"
msgstr "Intitulé officiel (partie 2 propre au partim)"

msgid "title_in_english"
msgstr "Intitulé en anglais"

msgid "title_in_english_1"
msgstr "(partie 1 commune aux partims)"

msgid "title_in_english_2"
msgstr "(partie 2 propre au partim)"

msgid "LECTURING"
msgstr "Partie magistrale"

msgid "PRACTICAL_EXERCISES"
msgstr "Travaux pratiques"

msgid "lecturing"
msgstr "Cours magistral"

msgid "PE"
msgstr "TP"

msgid "SCHOOL"
msgstr "Ecole"

msgid "PLATFORM"
msgstr "Plateforme"

msgid "LOGISTICS_ENTITY"
msgstr "Entitée logistique"

msgid "organogram"
msgstr "Organigramme"

msgid "attached_to"
msgstr "Attachée à"

msgid "ACADEMIC_PARTNER"
msgstr "Partenaire académique"

msgid "INDUSTRIAL_PARTNER"
msgstr "Partenaire industriel"

msgid "SERVICE_PARTNER"
msgstr "Partenaire de service"

msgid "COMMERCE_PARTNER"
msgstr "Partenaire commercial"

msgid "PUBLIC_PARTNER"
msgstr "Partenaire public"

msgid "requirement_entity"
msgstr "Entité resp. cahier de charges"

msgid "requirement_entity_small"
msgstr "Ent. charge"

msgid "allocation_entity"
msgstr "Entité resp. de l'attribution"

msgid "allocation_entity_small"
msgstr "Ent. attrib."

msgid "with_entity_subordinated_small"
msgstr "Avec ent. subord."

msgid "additional_requirement_entity"
msgstr "Entité resp. cahier de charges complémentaire"

msgid "academic_end_year"
msgstr "Anac de fin"

msgid "academic_start_year"
msgstr "Anac de début"

msgid "organization_name"
msgstr "Nom"

msgid "partial"
msgstr "Q1"

msgid "remaining"
msgstr "Q2"

msgid "partial_remaining"
msgstr "Q1&2"

msgid "partial_or_remaining"
msgstr "Q1|2"

msgid "volume_partial"
msgstr "Vol. Q1"

msgid "volume_remaining"
msgstr "Vol. Q2"

msgid "learning_unit_quarter"
msgstr "Quadri. de l'UE"

msgid "composition"
msgstr "Composition"

msgid "real_classes"
msgstr "Classes effectives"

msgid "lu_usage"
msgstr "Utilisation par les UE"

msgid "academic_years"
msgstr "Années académiques"

msgid "from"
msgstr "De"

msgid "to"
msgstr "à"

msgid "since"
msgstr "Depuis"

msgid "editing"
msgstr "Edition"

msgid "component"
msgstr "Composant"

msgid "used_by"
msgstr "Utilisation par l'unité d'enseignement"

msgid "offers_enrollments"
msgstr "Inscriptions aux formations"

msgid "learning_units_enrollments"
msgstr "Inscription aux unités d'enseignement"

msgid "exams_enrollments"
msgstr "Inscription aux examens"

msgid "average"
msgstr "Moyenne"

msgid "global_average"
msgstr "Moyenne générale"

msgid "result"
msgstr "Résultat"

msgid "enrollment_date"
msgstr "Date d'inscription"

msgid "students_title"
msgstr "Etudiants"

msgid "student_title"
msgstr "Etudiant"

msgid "classe"
msgstr "Classe"

msgid "localization"
msgstr "Localisation"

msgid "internship_subtype"
msgstr "Sous-type de stage"

msgid "part1"
msgstr "partie 1"

msgid "part2"
msgstr "partie 2"

msgid "title_official"
msgstr "Intitulé officiel"

msgid "create_learning_unit"
msgstr "Création d'une unité d'enseignement"

msgid "existed_acronym"
msgstr "Sigle a déjà existé pour "

msgid "existing_acronym"
msgstr "Sigle déja existant"

msgid "invalid_acronym"
msgstr "Sigle non valide"

msgid "acronym_rules"
msgstr "Site en une lettre\n"
       "Sigle en min 2 et max 4 lettres\n"
       "Code numérique en 4 chiffres"

msgid "end_year_title"
msgstr "Année de fin"

msgid "basic_informations_title"
msgstr "Informations de base"

msgid "active_title"
msgstr "Actif"

msgid "titles"
msgstr "Intitulés"

msgid "fixtures_build"
msgstr "Créer des fixtures anonymisées"

msgid "desc_lnk_fixtures_build"
msgstr "Crée un fichier json avec des fixtures anonymisées"

msgid "partial_volume_1"
msgstr "Volume Q1"

msgid "partial_volume_2"
msgstr "Volume Q2"

msgid "partial_volume_1Q"
msgstr "Q1"

msgid "partial_volume_2Q"
msgstr "Q2"

msgid "planned_classes"
msgstr "Classes prévues"

msgid "planned_classes_pc"
msgstr "P.C."

msgid "total_volume"
msgstr "Volume total"

msgid "total_volume_charge"
msgstr "Volume de charge total"

msgid "total_volume_voltot"
msgstr "Vol.tot"

msgid "vol_charge"
msgstr "Vol.charge"

msgid "volumes_management"
msgstr "Gestion des volumes horaires"

msgid "volumes_validation_success"
msgstr "Les données entrées respectent les règles de calculs des volumes horaires."

msgid "vol_tot_not_equal_to_q1_q2"
msgstr "Vol.tot = Q1 + Q2"

msgid "vol_tot_req_entities_not_equal_to_entity"
msgstr "Le volume total de charge n'est pas égal à la somme des volumes de charge"

msgid "vol_tot_req_entities_not_equal_to_vol_tot_mult_cp"
msgstr "Vol.charge = Vol.tot * C.P"

msgid "vol_tot_full_must_be_greater_than_partim"
msgstr "Vol.tot du cours principal > Vol.tot du partim"

msgid "vol_q1_full_must_be_greater_or_equal_to_partim"
msgstr "Q1 du cours principal >= Q1 du partim"

msgid "vol_q2_full_must_be_greater_or_equal_to_partim"
msgstr "Q2 du cours principal >= Q2 du partim"

msgid "planned_classes_full_must_be_greater_or_equal_to_partim"
msgstr "C.P. du cours principal >= C.P. du partim"

msgid "entity_requirement_full_must_be_greater_or_equal_to_partim"
msgstr "Entité de charge du cours principal >= Entité de charge du partim"

msgid "end_date_gt_begin_date"
msgstr "L'année de fin doit etre égale ou supérieur à l'année de départ"

msgid "session_title"
msgstr "Session"

msgid "remarks_title"
msgstr "Remarques"

msgid "faculty_remark"
msgstr "Faculté"

msgid "other_remark"
msgstr "Autre"

msgid "new_learning_unit"
msgstr "Nouvelle unité d'enseignement"

msgid "previous"
msgstr "Précédent"

msgid "next"
msgstr "Suivant"

msgid "learning_location"
msgstr "Lieu d'enseignement"

msgid "NON_ACADEMIC"
msgstr "Non academique autre"

msgid "NON_ACADEMIC_CREF"
msgstr "Non académique CREF"

msgid "ACADEMIC"
msgstr "Académique"

msgid "ACTIVE"
msgstr "Actif"

msgid "INACTIVE"
msgstr "Inactif"

msgid "RE_REGISTRATION"
msgstr "Ré-inscription"

msgid "OPTIONAL"
msgstr "Optionnel"

msgid "NO_PRINT"
msgstr "Pas d'impression"

msgid "IN_HEADING_2_OF_DIPLOMA"
msgstr "Dans rubrique 2 du diplôme"

msgid "IN_EXPECTED_FORM"
msgstr "Sous forme d'attendu"

msgid "FEE_1"
msgstr "Rôle"

msgid "FEE_2"
msgstr "Rôle + examen"

msgid "FEE_3"
msgstr "AESS, CAPAES ou fin de cycle"

msgid "FEE_4"
msgstr "Minerval sans examen"

msgid "FEE_5"
msgstr "Minerval complet"

msgid "FEE_6"
msgstr "certificat universitaire"

msgid "FEE_7"
msgstr "Master complémentaire spécialisation médicale"

msgid "FEE_8"
msgstr "Concours d’accès"

msgid "FEE_10"
msgstr "10 CU 30 crédits"

msgid "FEE_11"
msgstr "11 Certificat compétence méd"

msgid "FEE_12"
msgstr "12 Offres ISA : 12BA et 21MS"

msgid "FEE_13"
msgstr "13 Offres ISA : 13BA et 22MS"

msgid "DAILY"
msgstr "Horaire de jour"

msgid "SHIFTED"
msgstr "Horaire décalé"

msgid "ADAPTED"
msgstr "Horaire adapté"

msgid "field_is_required"
msgstr "Ce champ est obligatoire."

<<<<<<< HEAD
msgid "associated_entity"
msgstr "Les entités associées"
=======
msgid "LU_WARNING_INVALID_ACRONYM"
msgstr "Si l'acronym est introduit, il doit au minimum faire 3 caractères"
>>>>>>> 071eaaaf
<|MERGE_RESOLUTION|>--- conflicted
+++ resolved
@@ -1983,10 +1983,8 @@
 msgid "field_is_required"
 msgstr "Ce champ est obligatoire."
 
-<<<<<<< HEAD
 msgid "associated_entity"
 msgstr "Les entités associées"
-=======
+
 msgid "LU_WARNING_INVALID_ACRONYM"
-msgstr "Si l'acronym est introduit, il doit au minimum faire 3 caractères"
->>>>>>> 071eaaaf
+msgstr "Si l'acronym est introduit, il doit au minimum faire 3 caractères"