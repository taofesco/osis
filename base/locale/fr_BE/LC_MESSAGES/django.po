--- conflicted
+++ resolved
@@ -1734,13 +1734,11 @@
 msgid "student_title"
 msgstr "Etudiant"
 
-<<<<<<< HEAD
-msgid "localization"
-msgstr "Localisation"
-=======
 msgid "impossible"
 msgstr "L'unité d'enseignement ci-dessus n'utilise pas ce composant"
 
 msgid "classe"
 msgstr "Classe"
->>>>>>> 78d00cea
+
+msgid "localization"
+msgstr "Localisation"