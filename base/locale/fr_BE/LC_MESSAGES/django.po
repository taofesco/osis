# SOME DESCRIPTIVE TITLE.
# Copyright (C) YEAR THE PACKAGE'S COPYRIGHT HOLDER
# This file is distributed under the same license as the PACKAGE package.
# FIRST AUTHOR <EMAIL@ADDRESS>, YEAR.
#
msgid ""
msgstr ""
"Project-Id-Version: PACKAGE VERSION\n"
"Report-Msgid-Bugs-To: \n"
"POT-Creation-Date: 2016-04-22 15:14+0200\n"
"PO-Revision-Date: YEAR-MO-DA HO:MI+ZONE\n"
"Last-Translator: FULL NAME <EMAIL@ADDRESS>\n"
"Language-Team: LANGUAGE <LL@li.org>\n"
"Language: \n"
"MIME-Version: 1.0\n"
"Content-Type: text/plain; charset=UTF-8\n"
"Content-Transfer-Encoding: 8bit\n"

msgid "Create a xls file while activity\\"
msgstr ""

msgid "Get xls"
msgstr ""

msgid "ID"
msgstr "ID"

msgid "Legend : values allowed for 'justification'"
msgstr ""

msgid "Line"
msgstr "Ligne"

msgid "Note already submitted"
msgstr ""

msgid "OSIS"
msgstr "OSIS"

msgid "Print scores for all activities"
msgstr ""

msgid "Save"
msgstr ""

msgid "absent"
msgstr "Absent"

msgid "absent_pdf_legend"
msgstr "A=Absent"

msgid "academic_calendar"
msgstr "Calendrier académique"

msgid "academic_year_small"
msgstr "Anac."

msgid "academic_calendar_management"
msgstr "Gestion du calendrier académique"

msgid "academic_calendar_offer_year_calendar_end_date_error"
msgstr "La date de fermeture de '%s' du calendrier académique ne peut pas être inférieure au %s "
       "(date de fin de '%s' du programme '%s')"

msgid "academic_calendar_offer_year_calendar_start_date_error"
msgstr "La date d'ouverture de l'encodage des notes du calendrier académique ne peut pas être supérieure au %s "
       "(date de début de l'encodage des notes du programme '%s')"

msgid "academic_calendars"
msgstr "Calendriers académique"

msgid "academic_year_not_exist"
msgstr "L'année académique (%d) n'existe pas"

msgid "acces_denied"
msgstr "Accès refusé!"

msgid "acronym"
msgstr "Sigle"

msgid "activity"
msgstr "Activité"

msgid "activity_code"
msgstr "Activité"

msgid "activity_not_exit"
msgstr "L'activité %s n'existe pas"

msgid "add"
msgstr "Ajouter"

msgid "add_an_address_to_the_organization"
msgstr "Ajouter une adresse à l'organisation"

msgid "address(ses)"
msgstr "Adresse(s)"

msgid "addresses"
msgstr "Adresses"

msgid "administration"
msgstr "Administration"

msgid "after_submission_a_message_must_be_sent"
msgstr "Si un encodage est soumis , um message est envoyé au professeur de ce cours"

msgid "all"
msgstr "Tout"

msgid "application_management"
msgstr "Gestion de l'application"

msgid "are_you_sure"
msgstr "Êtes-vous sûr·e?"

msgid "assistants"
msgstr "Assistants"

msgid "attributions"
msgstr "Attributions"

msgid "authorized_decimal_for_this_activity"
msgstr "Les notes décimales sont autorisées pour ce cours"

msgid "bachelor"
msgstr "Bachelier"

msgid "back"
msgstr "Retour"

msgid "begin_date_lt_end_date"
msgstr "La date de début doit etre égale ou inferieure à la date de fin"

msgid "birth_date"
msgstr "Date de naissance"

msgid "btn_messages_history_search"
msgstr "Recherche dans l'historique des messages"

msgid "btn_send_message_again_title"
msgstr "Réenvoie le message au destinataire"

msgid "by_learning_unit"
msgstr "Par unité d'enseignement"

msgid "by_specific_criteria"
msgstr "Par critère spécifique"

msgid "cancel"
msgstr "Annuler"

msgid "catalogue"
msgstr "Catalogue de formation"

msgid "chair_of_the_exam_board"
msgstr "Président du jury"

msgid "cheating_pdf_legend"
msgstr "T=Tricherie"

msgid "unjustified_absence_export_legend"
msgstr "S=Absence injustifiée"

msgid "justified_absence_export_legend"
msgstr "M=Absence justifiée"

msgid "attached_entities"
msgstr "Entités attachées"

msgid "choose_file"
msgstr "Parcourir"

msgid "city"
msgstr "Ville"

msgid "close"
msgstr "Fermer"

msgid "closed"
msgstr "Fermé"

msgid "code"
msgstr "Code"

msgid "compare"
msgstr "Comparer"

msgid "complete"
msgstr "Complet"

msgid "constraint_score_other_score"
msgstr "Vous ne pouvez pas remplir simultanément les colonnes 'Note chiffrée' et 'Justification'"

msgid "coordinator"
msgstr "Coordinateur(trice)"

msgid "coordinators_can_submit_partial_encoding"
msgstr "Les coordinateurs peuvent soumettre des encodages partiels"

msgid "country"
msgstr "Pays"

msgid "create_an_organization"
msgstr "Créer une organisation"

msgid "creation_date"
msgstr "Date de création"

msgid "credits"
msgstr "Crédits"

msgid "customized"
msgstr "Personnalisée"

msgid "data"
msgstr "Données"

msgid "data_maintenance"
msgstr "Maintenance de données"

msgid "data_management"
msgstr "Gestion de données"

msgid "date"
msgstr "Date de remise"

msgid "date_not_passed"
msgstr "Date non communiquée"

msgid "day"
msgstr "jour"

msgid "days"
msgstr "jours"

msgid "decimal_score_allowed"
msgstr "Note décimale autorisée"

msgid "decimal_score_not_allowed"
msgstr "Note décimale non autorisée"

msgid "decimal_values_accepted"
msgstr "Les notes de ce cours peuvent recevoir des valeurs décimales."

msgid "decimal_values_ignored"
msgstr ""
"Les notes de ce cours ne peuvent PAS recevoir de valeurs décimales."

msgid "score_have_more_than_2_decimal_places"
msgstr "La note comporte plus de deux chiffres après la virgule"

msgid "definitive_save"
msgstr "Sauvegarde définitive (soumettre à la faculté)"

msgid "delete"
msgstr "Supprimer"

msgid "delete_selected_messages"
msgstr "Supprimer les messages sélectionnés"

msgid "desc_assistants"
msgstr "Processus visant à aider les enseignants pour l'encodage des notes."

msgid "desc_lnk_academic_year"
msgstr "Gestion du programme annualisé."

msgid "desc_lnk_assessments"
msgstr "Processus visant à aider les enseignants pour l'encodage des notes."

msgid "desc_lnk_data_maintenance"
msgstr "La maintenance de données avec la langage SQL"

msgid "desc_lnk_data_management"
msgstr "Gestion des données par entité du métier"

msgid "desc_lnk_entities"
msgstr "Gestion des la structure organisationnelle."

msgid "desc_lnk_files"
msgstr "Consultation des fichiers gérés par l'application."

msgid "desc_lnk_home_catalog"
msgstr "Elaboration et gestion du catalogue des formations."

msgid "desc_lnk_home_institution"
msgstr "Gestion de l'institution."

msgid "desc_lnk_home_studies"
msgstr ""
"Gestion du parcours des étudiants depuis leur inscription jusqu'à leur "
"diplôme."

msgid "desc_lnk_internships"
msgstr "Gestion des stages des étudiants."

msgid "desc_lnk_learning_units"
msgstr ""
"Gestion des cours, des formations et d'autres activités qui composent le "
"programme."

msgid "desc_lnk_my_osis"
msgstr "Vos données personnelles, des préférences et d'autres informations associés."

msgid "desc_lnk_offers"
msgstr "Gestion des programmes."

msgid "desc_lnk_organizations"
msgstr "Gestion des organisations."

msgid "desc_lnk_score_encoding"
msgstr ""
"Ce processus aide les enseignants à encoder les notes pendant les sessions "
"d'examen."

msgid "desc_lnk_storage"
msgstr "Surveillance de la capacité de stockage"

msgid "desc_messages_history"
msgstr "L'historique des messages vous permet d'accéder aux messages envoyés par courier électronique"

msgid "desc_messages_template"
msgstr "Le modèles de message permet la personnalisation dynamique des e-mails."

msgid "desc_my_messages"
msgstr "La liste des messages qui vous ont été envoyés par l'application"

msgid "desc_profile"
msgstr "Informations liées à votre profil"

msgid "description"
msgstr "Description"

msgid "details"
msgstr "Détails"

msgid "display_scores_for_one_learning_unit"
msgstr "Visualiser/charger les notes pour le cours"

msgid "display_tutors"
msgstr "Afficher tous les enseignants pour ce cours"

msgid "DOCTORAL_COMMISSION"
msgstr "Commision doctorale"

msgid "documentation"
msgstr "Documentation"

msgid "double_encoding"
msgstr "Double encodage"

msgid "double_encoding_test"
msgstr "Double encodage des notes"

msgid "dubble_encoding"
msgstr "Double encodage"

msgid "dubble_online_scores_encoding"
msgstr "Double encodage de notes en ligne"

msgid "edit"
msgstr "Éditer"

msgid "empty_note_pdf_legend"
msgstr "(vide)=Pas encore de note"

msgid "encode"
msgstr "Encoder"

msgid "encode_as_coordinator"
msgstr "Encoder en tant que coordinateur"

msgid "encode_as_pgm"
msgstr "Encoder en tant que gestionnaire de programme"

msgid "encode_as_professor"
msgstr "Encoder en tant que professeur"

msgid "encoding"
msgstr "Encodage"

msgid "encoding_status_ended"
msgstr "Toutes les notes ont été soumises."

msgid "encoding_status_notended"
msgstr "Il reste encore des notes à encoder."

msgid "end_date"
msgstr "Échéance Prof"

msgid "end_date_teacher"
msgstr "Échéance Prof"

msgid "enrollment_activity_not_exist"
msgstr "L'inscription à l'activité %s n'existe pas"

msgid "enrollment_exam_not_exists"
msgstr "L'inscription à l'unité d'enseignement %s n'existe pas"

msgid "enrollments"
msgstr "Inscriptions"

msgid "entities"
msgstr "Entités"

msgid "entity"
msgstr "Entité"

msgid "versions"
msgstr "Versions"

msgid "evaluations"
msgstr "Évaluations"

msgid "event"
msgstr "Événement"

msgid "exam_board_secretary"
msgstr "Secrétaire du jury"

msgid "execute"
msgstr "Exécuter"

msgid "FACULTY"
msgstr "Faculté"

msgid "female"
msgstr "Féminin"

msgid "file"
msgstr "Fichier"

msgid "file_must_be_xlsx"
msgstr "Le fichier doit être un fichier excel valide au format 'XLSX'"

msgid "file_production_date"
msgstr "Date de production du fichier excel"

msgid "students_deliberated_are_not_shown"
msgstr "Les étudiants déjà délibérés ne sont pas repris"

msgid "files"
msgstr "Fichiers"

msgid "final"
msgstr "Final"

msgid "fixed_line_phone"
msgstr "Téléphone fixe"

msgid "focuses"
msgstr "Finalités"

msgid "formation_catalogue"
msgstr "Catalogue des formations"

msgid "function"
msgstr "Fonction"

msgid "gender"
msgstr "Genre"

msgid "general_informations"
msgstr "Infos générales"

msgid "get_excel_file"
msgstr "Produire le fichier Excel"

msgid "global_identifiant"
msgstr "Identifiant global"

msgid "fgs"
msgstr "FGS"

msgid "go"
msgstr "Continuer"

msgid "grade"
msgstr "Niveau"

msgid "help_pnl_selectedfiles"
msgstr "Veuillez sélectionner un fichier xls pour l'injection des notes"

msgid "help_submission_scores_label"
msgstr "Vous êtes sur le point de soumettre %s note(s) à la (aux) faculté(s). Attention : les notes soumises <b>ne peuvent plus être modifiées.</b>"

msgid "highlight_description"
msgstr "Description de l'événement"

msgid "highlight_shortcut"
msgstr "Titre raccourcis de l'événement"

msgid "highlight_title"
msgstr "Titre de l'événement"

msgid "home"
msgstr "Page d'accueil"

msgid "html_message"
msgstr "Message HTML"

msgid "identification"
msgstr "Identification"

msgid "idle"
msgstr "En attente"

msgid "ill"
msgstr "Malade"

msgid "ill_pdf_legend"
msgstr "M=Malade"

msgid "incomplete"
msgstr "Incomplet"

msgid "info_address_changed_for_papersheet"
msgstr "Ce formulaire de modification des coordonnées d’une entité administrative du programme d’étude %s "
       "impacte uniquement l’affichage des coordonnées sur la feuille de notes. Cela ne modifie donc pas "
       "les coordonnées officielles d’une entité/structure. Par ailleurs, la liste déroulante "
       "« Veuillez sélectionner une adresse … » permet de faciliter l’encodage de l’adresse à partir de données "
       "préexistantes. Si l'adresse d'une entité change, l'adresse affichée sur les feuilles de notes sera impactée "
       "également"

msgid "inject"
msgstr "Injecter"

msgid "inject_xls_file"
msgstr "Injecter fichier excel"

msgid "INSTITUTE"
msgstr "Institut"

msgid "institution"
msgstr "Institution"

msgid "international_title"
msgstr "Titre international"

msgid "internships"
msgstr "Stages"

msgid "invalid_file"
msgstr "Fichier invalide"

msgid "javascript_is_disabled"
msgstr "JavaScript est désactivé dans votre navigateur, mais OSIS ne fonctionne pas sans JavaScript."

msgid "justification_invalid"
msgstr "Justification invalide"

msgid "justifications"
msgstr "Justifications"

msgid "justification_invalid_value"
msgstr "Justification invalide"

msgid "absence_justified_to_unjustified_invalid"
msgstr "L'absence justifiée ne peut pas être remplacée par une absence injustifiée"


msgid "justification_values_accepted"
msgstr "Valeurs acceptées: %s "

msgid "justification_other_values"
msgstr "D'autres valeurs: %s "

msgid "label"
msgstr "Label"

msgid "label_jumbotron_details_academic_cal"
msgstr "Comme présenté sur la page d'accueil"

msgid "language"
msgstr "Langue"

msgid "last_synchronization"
msgstr "Dernière synchronisation"

msgid "learning_unit"
msgstr "Unité d'enseignement"

msgid "learning_unit_not_access"
msgstr "Vous n'avez pas les droits d'accès à cette unité d'enseignement ou elle n'existe pas en pas de données"

msgid "learning_unit_not_access_or_not_exist"
msgstr "Vous n'avez pas les droits d'accès pour cette unité d'enseignement ou elle n'existe pas en base de données"

msgid "learning_unit_responsible"
msgstr "Responsable du cours"

msgid "learning_unit_search"
msgstr "Recherche d'unités d'enseignement"

msgid "learning_units"
msgstr "Unités d'enseignement"

msgid "learning_units_in"
msgstr "unités d'enseignement dans"

msgid "learning_units_with_inscription_must_be_shown"
msgstr "Tous les cours du professeur qui possèdent des inscriptions doivent être présents"

msgid "learning_units_without_inscription_must_not_be_shown"
msgstr "Les cours qui ne possèdent pas d'inscriptions ne devraient pas être présents"

msgid "lnk_message_history_read_title"
msgstr "Afficher le message"

msgid "location"
msgstr "Localité"

msgid "log-in"
msgstr "Log-in"

msgid "login"
msgstr "Login"

msgid "logistic"
msgstr "Logistique"

msgid "logout"
msgstr "Logout"

msgid "lu_could_contain_decimal_scores"
msgstr "Cette année d'étude accepte les notes décimales"

msgid "lu_must_not_contain_decimal_scores"
msgstr "Cette année d'étude n'accepte pas les notes décimales"

msgid "male"
msgstr "Masculin"

msgid "managed_programs"
msgstr "Programmes gérés"

msgid "mandates"
msgstr "Mandates"

msgid "mark_selected_messages_as_read"
msgstr "Marquer les messages sélectionnés comme lus"

msgid "master"
msgstr "Master"

msgid "message"
msgstr "Message"

msgid "message_address_papersheet"
msgstr "Réutilisez l'adresse d'une entité liée au programme ou informez l'adresse d'affichage pour la feuille de notes."

msgid "message_not_resent_no_email"
msgstr "Le message ne peut être réenvoyé , l'utilisateur n'a pas d'adresse mail."

msgid "message_resent_ok"
msgstr "Le message à bien été réenvoyé."

msgid "messages"
msgstr "Messages"

msgid "messages_history"
msgstr "Historique des messages"

msgid "messages_templates"
msgstr "Modèles de messages"

msgid "minimum_one_criteria"
msgstr "Veuillez remplir au moins 1 critère de recherche"

msgid "miss"
msgstr "Madame"

msgid "missing_column_session"
msgstr "Veuillez remplir la colonne 'session' de votre fichier excel."

msgid "mister"
msgstr "Monsieur"

msgid "mobile_phone"
msgstr "Téléphone mobile (GSM)"

msgid "more_than_one_academic_year_error"
msgstr "Il y a plusieurs années académiques dans la colonne 'Année académique' de votre fichier excel. "
      "Veuiller corriger votre fichier excel de manière à ce qu'il n'y ai qu'une seule année académique"

msgid "more_than_one_exam_enrol_for_one_learn_unit"
msgstr "Cet étudiant possède plusieurs inscriptions au même examen "
       "(il est inscrit à un même cours dans 2 programmes différents). "
       "Veuillez encoder cette note via l'onglet 'en ligne' de l'interface svp."

msgid "more_than_one_learning_unit_error"
msgstr "Vous avez encodé des notes pour plusieurs unités d'enseignements dans votre fichier excel "
       "(colonne 'Unité d'enseignement'). Veillez à ne faire qu'un seul fichier excel par unité d'enseignement."

msgid "more_than_one_session_error"
msgstr "Il y a plusieurs numéros de sessions dans la colonne 'Session' de votre fichier excel. "
      "Veuiller corriger votre fichier excel de manière à ce qu'il n'y ai qu'un seul numéro de session"

msgid "msg_error_username_password_not_matching"
msgstr ""
"La combinaison login/mot de passe entrée n'est pas valide. Veuillez "
"réessayer."

msgid "my_messages"
msgstr "Mes messages"

msgid "my_osis"
msgstr "Mon OSIS"

msgid "my_studies"
msgstr "Mes études"

msgid "name"
msgstr "Nom"

msgid "full_name"
msgstr "Nom complet"

msgid "national_register"
msgstr "Numéro de registre nationnal"

msgid "no_current_entity_version_found"
msgstr "L'entité sélectionnée n'existe plus aujourd'hui (fin de validité dépassée)."

msgid "no_data_for_this_academic_year"
msgstr "Aucune données pour cette année académique"

msgid "no_dubble_score_encoded_comparison_impossible"
msgstr "Aucune note n'a été double encodée ; aucune comparaison à effectuer."

msgid "no_entity_address_found"
msgstr "Aucune adresse trouvée pour l'entité sélectionnée."

msgid "no_exam_session_opened_for_the_moment"
msgstr "Aucune session d'encodage de notes ouverte pour le moment. "

msgid "no_file_submitted"
msgstr "Vous n'avez pas selectionné de fichier excel à soumettre."

msgid "no_messages"
msgstr "Pas de messages"

msgid "no_result"
msgstr "Aucun résultat!"

msgid "no_receiver_error"
msgstr "Pas de destinataire pour ce message"

msgid "no_score_encoded_double_encoding_impossible"
msgstr ""
 "Aucune nouvelle note encodée. "
 "Le double encodage n'est pas accessible car il n'y a pas de nouvelles notes encodés."

msgid "no_score_injected"
msgstr "Aucune note injectée (NB: les notes de votre fichier Excel ne sont injectées que si elles sont différentes "
       "de celles déjà sauvegardées précédemment)."

msgid "no_score_to_encode"
msgstr "Vous n'avez aucune note à encoder."

msgid "no_student_to_encode_xls"
msgstr "Aucun étudiant à encoder via excel"

msgid "no_valid_academic_year_error"
msgstr "Aucune année académique au format valide n'a été trouvé dans votre fichier excel. La date doit être formatée comme suit ; '2015-2016' ou '2015'."

msgid "deadline_reached"
msgstr "Date limite atteinte"

msgid "not_passed"
msgstr "Non communiquée"

msgid "not_sent"
msgstr "Pas envoyé"

msgid "number_of_enrollments"
msgstr "Nombre d'inscrits"

msgid "number_session"
msgstr "No. session"

msgid "numbered_score"
msgstr "Note chiffrée"

msgid "offer"
msgstr "Programme"

msgid "offer_enrollment_not_exist"
msgstr "L'inscription à ce programme n'existe pas"

msgid "offer_year_calendar"
msgstr "Calendrier des programmes"

msgid "offer_year_calendar_academic_calendar_end_date_error"
msgstr "La date de fin de l'encodage des notes de votre programme ne peut pas être ultérieure à la date de fermeture "
       "de l'encodage des notes du calendrier académique"

msgid "offer_year_calendar_academic_calendar_start_date_error"
msgstr "La date de début de l'encodage des notes de votre programme ne peut pas être antérieure à la date d'ouverture "
       "de l'encodage des notes du calendrier académique"

msgid "offer_year_not_access_or_not_exist"
msgstr "Vous n'avez pas les droits d'accès pour cette offre ou elle n'existe pas en base de données"

msgid "offer_year_not_exist"
msgstr "Le programme annualisé (%s) (%d) - n'existe pas"

msgid "offer_year_search"
msgstr "Recherche des programmes annualisés"

msgid "offers"
msgstr "Programmes"

msgid "old_browser_warning"
msgstr "Votre navigateur n'est pas à jour. Certaines fonctionnalités peuvent ne pas fonctionner correctement."

msgid "online"
msgstr "En ligne"

msgid "online_encoding"
msgstr "Encodage en ligne"

msgid "online_scores_encoding"
msgstr "Encodage de notes en ligne"

msgid "only_submited_scores_can_be_double_encoded"
msgstr "Seules les notes soumises peuvent être double encodées"

msgid "open"
msgstr "Ouvert"

msgid "campus"
msgstr "Campus"

msgid "organization_address"
msgstr "Adresse de l'organisation"

msgid "organization"
msgstr "Organisation"

msgid "organizations"
msgstr "Organisations"

msgid "origin"
msgstr "Origine"

msgid "other_score"
msgstr "Autre note"

msgid "other_sibling_offers"
msgstr "Autres finalités associées"

msgid "other_sibling_orientations"
msgstr "Autres orientations associées"

msgid "score_encoding_period_not_open"
msgstr "La période pour l'encodage des notes n'est pas encore ouverte"

msgid "outside_scores_encodings_period_latest_session"
msgstr "La période d'encodage des notes de la session %s est fermée depuis le %s"

msgid "outside_scores_encodings_period_closest_session"
msgstr "La période d'encodage des notes pour la session %s sera ouverte à partir du %s"

msgid "page_not_found"
msgstr "Page inexistante"

msgid "method_not_allowed"
msgstr "Methode non autorisée"

msgid "password"
msgstr "Mot de passe"

msgid "person"
msgstr ""

msgid "ph_d"
msgstr "Ph.D"

msgid "plain"
msgstr "Plain"

msgid "plain_and_html"
msgstr "Plain et HTML"

msgid "please_enable_javascript"
msgstr "Veuillez <a href='http://enable-javascript.com/fr/' target='_blank'>activer le JavaScript</a> pour utiliser l'application."

msgid "POLE"
msgstr "Pole"

msgid "postal_code"
msgstr "Code postal"

msgid "preferences"
msgstr "Préférences"

msgid "presence_note_pdf_legend"
msgstr "0=Cote de présence"

msgid "print"
msgstr "Imprimer"

msgid "print_all_courses"
msgstr "Imprimer tous les cours"

msgid "print_warning_and_info_messages"
msgstr ""

msgid "printable_title"
msgstr "Titre imprimable"

msgid "printing_date"
msgstr "Date d'impression"

msgid "professional"
msgstr "Professionnel"

msgid "professors_must_not_submit_scores"
msgstr "Les professeurs ne peuvent pas soumettre de notes"

msgid "profile"
msgstr "Profil"

msgid "program_commission"
msgstr "Commission d'enseignement/programme"

msgid "program_managers"
msgstr "Gestionnaires de programme"

msgid "program_s"
msgstr "programme(s)"

msgid "programs"
msgstr "Programmes"

msgid "progress"
msgstr "Progression"

msgid "received_on"
msgstr "Reçu le"

msgid "recipient"
msgstr "Destinataire"

msgid "redirect_to_login"
msgstr "Cliquez pour vous reconnectez"

msgid "reference"
msgstr "Référence"

msgid "refresh_list"
msgstr "Rechercher/mettre à jour la liste"

msgid "registration_id"
msgstr "NOMA"

msgid "registration_id_does_not_match_email"
msgstr "Le NOMA ne correspond pas à l'email"

msgid "identification_number"
msgstr "Matricule"

msgid "registration_id_not_access_or_not_exist"
msgstr "Étudiant non inscrit à l'examen"

msgid "research_center"
msgstr "Centre de recherche"

msgid "residential"
msgstr ""

msgid "responsible"
msgstr "Responsable"

msgid "return_doc_to_administrator"
msgstr ""
"Veuillez envoyer ce formulaire au secrétariat de l'entité gestionnaire avant le %s."

msgid "reuse_address_entity"
msgstr "Réutiliser l'adresse de"

msgid "save"
msgstr "Enregistrer"

msgid "saved"
msgstr "Enregistré"

msgid "saving"
msgstr "Sauvegarde en cours"

msgid "score"
msgstr "Note"

msgid "score_already_submitted"
msgstr "Note déjà soumise "

msgid "score_decimal_not_allowed"
msgstr "La note encodée est incorrecte : décimales non autorisées"

msgid "score_invalid"
msgstr "Note invalide"

msgid "score_saved"
msgstr "note(s) injectée(s)"

msgid "score_submitted"
msgstr "Soumis"

msgid "scores"
msgstr "Notes"

msgid "scores_encoding"
msgstr "Encodage des notes"

msgid "scores_encoding_tests"
msgstr "Tests de l'encodage des notes"

msgid "scores_gt_0_lt_20"
msgstr "La note encodée est incorrecte (elle doit être comprise entre 0 et 20)"

msgid "scores_injection"
msgstr "Injection des notes"

msgid "scores_responsible"
msgstr "Responsable de notes"

msgid "scores_responsibles"
msgstr "Responsables de notes"

msgid "scores_responsible_title"
msgstr "Responsable de notes"

msgid "scores_saved"
msgstr "note(s) enregistrée(s)"

msgid "scores_saved_cannot_be_saved_anymore"
msgstr "Notes sauvegardées, le bouton sauvegarder n'est plus présent"

msgid "scores_must_be_between_0_and_20"
msgstr "Les notes doivent être comprise entre 0 et 20"

msgid "search_for_a_file"
msgstr "Recherche d'un fichier"

msgid "search_for_an_entity"
msgstr "Rechercher une entité"

msgid "search_for_an_organization"
msgstr "Recherche d'organisations"

msgid "SECTOR"
msgstr "Secteur"

msgid "select"
msgstr "Sélectionnez"

msgid "select_a_xls_file_from_which_to_inject_scores"
msgstr ""

msgid "select_an_encoding_type"
msgstr "Sélectionnez un type d'encodage"

msgid "send_message_again"
msgstr "Réenvoyer"

msgid "sent"
msgstr "Envoyé"

msgid "server_error"
msgstr "Une erreur innatendue s'est produite"

msgid "server_error_message"
msgstr "Nous mettons tout en oeuvre pour résoudre ce problème."

msgid "short_title"
msgstr "Titre abrégé"

msgid "size"
msgstr "Taille"

msgid "source_code"
msgstr "Code source"

msgid "stages"
msgstr "Stages"

msgid "start_date"
msgstr "Date de début"

msgid "state"
msgstr "État"

msgid "status"
msgstr "Statut"

msgid "storage"
msgstr "Stockage"

msgid "storage_duration"
msgstr "Temps de stockage"

msgid "structure"
msgstr "Structure"

msgid "student_not_exist"
msgstr "L'étudiant (%s) n'existe pas"

msgid "student_path"
msgstr "Parcours de l'étudiant"

msgid "students"
msgstr "étudiants"

msgid "studies"
msgstr "Études"

msgid "subject"
msgstr "Sujet"

msgid "submission"
msgstr "Soumettre"

msgid "submission_date"
msgstr "Date de remise"

msgid "submission_of_scores_for"
msgstr "Soumission des score pour {0}"

msgid "submitted"
msgstr "Soumis"

msgid "submitted_scores_cannot_be_encoded_anymore"
msgstr "Les notes soumises ne peuvent plus être encodées"

msgid "succesfull_logout"
msgstr "Vous êtes à présent déconnecté."

msgid "technologic_platform"
msgstr "Plateforme technologique"

msgid "template_error"
msgstr "Aucun message n'a été envoyé : le modèle de message {} n'existe pas."

msgid "temporary_save"
msgstr "Sauvegarde temporaire (non soumis à la faculté)"

msgid "the_coordinator_must_still_submit_scores"
msgstr "Le coordinateur doit toujours soumettre les notes"

msgid "text"
msgstr "Texte"

msgid "title"
msgstr "Intitulé"

msgid "learning_unit_title"
msgstr "Intitulé du cours"

msgid "too_many_results"
msgstr "Votre recherche renvoie trop de résultats, veuillez affiner vos critères de recherche."

msgid "tooltip_delete_message"
msgstr "Supprimer le message"

msgid "tooltip_double_encode_for"
msgstr "Double encoder les notes"

msgid "tooltip_double_encode_no_more_possible_for"
msgstr "Toutes les notes ont été soumises.Il n'est plus possible de double encoder des notes pour ce cours."

msgid "tooltip_dowload_excel_file"
msgstr "Télécharger le fichier excel"

msgid "tooltip_encode_for"
msgstr "Encoder les notes"

msgid "tooltip_encode_no_more_possible_for"
msgstr "Toutes les notes ont été soumises.Il n'est plus possible d'encoder de notes pour ce cours."

msgid "tooltip_execute_my_message_action"
msgstr "Exécuter l'action sélectionnée"

msgid "tooltip_inject_excel_no_more_possible_for"
msgstr "Toutes les notes ont été soumises.Il n'est plus possible de soumettre de fichier excel pour ce cours."

msgid "tooltip_my_message_read"
msgstr "Lire le message"

msgid "tooltip_print_scores"
msgstr "Imprimer les notes"

msgid "tooltip_scores_encodings_progress_bar"
msgstr "Représente la quantité de notes soumises à la faculté par le professeur. Le nombre entre parenthèses correspond "
       "au nombre de notes encodées qui n'ont pas encore été soumises (en état 'brouillon')."

msgid "tooltip_select_action"
msgstr "Sélectionner l'action à exécuter"

msgid "tooltip_select_all_messages"
msgstr "Sélectionner tous les messages"

msgid "tooltip_select_excel_file_to_inject_scores"
msgstr "Séclectionnez le fichier excel à soumettre"

msgid "tooltip_to_my_messages"
msgstr "Retourner à la liste des messages"

msgid "tutor"
msgstr "Enseignant·e"

msgid "tutors"
msgstr "Enseignants"

msgid "other_tutors"
msgstr "Autre(s) Enseignant(s)"

msgid "txt_message"
msgstr "Message texte"

msgid "txt_origin_title"
msgstr "Origine du message"

msgid "txt_recipient_title"
msgstr "Destinataire du message (email ou nom ou nom d'utilisateur)"

msgid "txt_reference_title"
msgstr "Référence du template du message"

msgid "txt_subject_title"
msgstr "Sujet du message"

msgid "type"
msgstr "Type"

msgid "types"
msgstr "Types"

msgid "undated_events"
msgstr "Événements non planifiés"

msgid "undefined"
msgstr "Non défini"

msgid "unknown"
msgstr "Indéfini"

msgid "user"
msgstr "Utilisateur"

msgid "user_interface_language"
msgstr "Langue de l'interface utilisateur"

msgid "user_is_not_program_manager"
msgstr "Vous n'êtes pas un gestionnaire de programme. Par conséquent, vous n'avez pas accès à cette interface."

msgid "validated_double_encoding_cannot_be_validated_anymore"
msgstr "Un double encodage validé ne peut l'être une seconde fois"

msgid "validation_dubble_encoding_mandatory"
msgstr "Veuillez sélectionner une note finale pour toutes les différences détectées entre le premier encodage et le "
       "double encodage (ci-dessous). Si vous choisissez d'annuler, votre double encodage sera perdu."

msgid "via_excel"
msgstr "Via fichier Excel"

msgid "via_paper"
msgstr "Sur papier"

msgid "warning_all_scores_not_sumitted_yet"
msgstr "Attention : vous avez des notes enregistrées qui n'ont pas encore été soumises."

msgid "website"
msgstr "Site internet"

msgid "without_attribution"
msgstr "Sans attribution"

msgid "xls_columns_structure_error"
msgstr "Votre fichier excel n'est pas bien structuré. Veuillez respecter l'ordre des colonnes fournie lors du "
       "téléchargement de votre fichier (bouton '{}')."

msgid "order"
msgstr "Ordonner"

msgid "options"
msgstr "Options"

msgid "required"
msgstr "Obligatoire"

msgid "question"
msgstr "Question"

msgid "questions"
msgstr "Questions"

msgid "value"
msgstr "Valeur"

msgid "short_input_text"
msgstr "Short input text"

msgid "long_input_text"
msgstr "Long input text"

msgid "radio_button"
msgstr "Radio button"

msgid "checkbox"
msgstr "Checkbox"

msgid "upload_button"
msgstr "Upload button"

msgid "download_link"
msgstr "Download link"

msgid "dropdown_list"
msgstr "Dropdown list"

msgid "http_link"
msgstr "HTTP link"
msgid "you_manage"
msgstr "Vous gérez"

msgid "BACHELOR"
msgstr "Bachelier"

msgid "MASTER_60"
msgstr "Master 60"

msgid "MASTER_120"
msgstr "Master 120"

msgid "MASTER_180_OR_240"
msgstr "Master 180 ou 240"

msgid "ADVANCED_MASTER"
msgstr "Master de spécialisation"

msgid "TRAINING_CERTIFICATE"
msgstr "Agrégation"

msgid "CERTIFICATE"
msgstr "Certificat"

msgid "DOCTORATE"
msgstr "Doctorat"

msgid "CAPAES"
msgstr "CAPAES"

msgid "start_date_must_be_lower_than_end_date"
msgstr "La date de début doit être inférieure à la date de fin"

msgid "DEPUTY_AUTHORITY"
msgstr "Suppléant d'autorité"

msgid "DEPUTY_SABBATICAL"
msgstr "Suppléant sabbatique"

msgid "DEPUTY_TEMPORARY"
msgstr "Suppléant temporaire"

msgid "INTERNSHIP_SUPERVISOR"
msgstr "Directeur de stage"

msgid "INTERNSHIP_CO_SUPERVISOR"
msgstr "Co-directeur de stage"

msgid "PROFESSOR"
msgstr "Professeur"

msgid "COORDINATOR"
msgstr "Coordinateur"

msgid "HOLDER"
msgstr "Titulaire"

msgid "holder_number"
msgstr "Nb titulaires"

msgid "CO_HOLDER"
msgstr "Co-titulaire"

msgid "DEPUTY"
msgstr "Suppléant"

msgid "scores_responsible_can_submit_partial_encoding"
msgstr "Les responsables de notes peuvent soumettre des encodages partiels"

msgid "scores_responsible_must_still_submit_scores"
msgstr "Le responsable de notes doit toujours soumettre les notes"

msgid "NONE"
msgstr "Aucun"

msgid "keyword"
msgstr "Mot clé"

msgid "VALID"
msgstr "Valide"

msgid "INVALID"
msgstr "Invalide"

msgid "COURSE"
msgstr "Cours"

msgid "MASTER_THESIS"
msgstr "Thèse"

msgid "DISSERTATION"
msgstr "Mémoire"

msgid "INTERNSHIP"
msgstr "Stage"

msgid "OTHER_COLLECTIVE"
msgstr "Autre collectif"

msgid "OTHER_INDIVIDUAL"
msgstr "Autre individuel"

msgid "EXTERNAL"
msgstr "Externe"

msgid "TEACHING_INTERNSHIP"
msgstr "Stage d'enseignement"

msgid "CLINICAL_INTERNSHIP"
msgstr "Stage clinique"

msgid "PROFESSIONAL_INTERNSHIP"
msgstr "Stage socio-professionnel"

msgid "RESEARCH_INTERNSHIP"
msgstr "Stage de recherche"

msgid "LU_ERRORS_REQUIRED"
msgstr "Ce champ est requis."

msgid "LU_ERRORS_INVALID"
msgstr "'Entrez une valeur valide."

msgid "LU_ERRORS_INVALID_SEARCH"
msgstr "Recherche invalide - Veuillez remplir mininum 2 filtres lors de vos recherches."

msgid "LU_ERRORS_ACADEMIC_YEAR_REQUIRED"
msgstr "Veuillez préciser une année académique."

msgid "LU_ERRORS_YEAR_WITH_ACRONYM"
msgstr "Veuillez préciser une année académique ou entrer un acronyme valide."

msgid "LU_ERRORS_INVALID_REGEX_SYNTAX"
msgstr "Expression régulière incorrecte!"

msgid "ANNUAL"
msgstr "Annuel"

msgid "BIENNIAL_EVEN"
msgstr "Bisannuel pair"

msgid "BIENNIAL_ODD"
msgstr "Bisannuel impair"

msgid "no_valid_m_justification_error"
msgstr "Vous ne pouvez pas encoder d'absence justifiée (M) via l'injection xls"

msgid "abscence_justified_preserved"
msgstr "Abscence justifiée dèjà encodée et préservée"

msgid "tutors_of_course"
msgstr "Enseignant·e·s du cours"

msgid "academic_actors"
msgstr "Acteurs académiques"

msgid "academic_start_date_error"
msgstr "La date de début doit être comprise entre les dates de début/fin de l'année académique"

msgid "academic_end_date_error"
msgstr "La date de fin doit être comprise entre les dates de début/fin de l'année académique"

msgid "end_start_date_error"
msgstr "La date de fin doit être supérieure à la date début"

msgid "dates_mandatory_error"
msgstr "Les dates de début et de fin sont obligatoires"

msgid "date_format"
msgstr "%d/%m/%Y"

msgid "date_format_string"
msgstr "d/m/Y"

msgid "format_date"
msgstr "jj/mm/aaaa"

msgid "desc_lnk_academic_actors"
msgstr "Gestion des acteurs académiques"

msgid "all_years"
msgstr "Toutes les années"

msgid "trainings"
msgstr "Formations"

msgid "components"
msgstr "Composants"

msgid "educational_information"
msgstr "Infos pédagogiques"

msgid "propositions"
msgstr "Propositions"

msgid "tutor_attributions"
msgstr "Enseignants - attributions"

msgid "proposal"
msgstr "Proposition"

msgid "academic_calendar_offer_year_calendar_start_date_end_date_error"
msgstr "La date d'ouverture de '%s' du calendrier académique ne peut pas être supérieure au %s "
       "(date de fin de '%s' du programme '%s')"

msgid "component_type"
msgstr "Type de composant"

msgid "volume_quarter"
msgstr "Quadri. "

msgid "vol_q1"
msgstr "Vol. q1"

msgid "vol_q2"
msgstr "Vol. q2"

msgid "volume"
msgstr "Volume"

msgid "schedules_conformity"
msgstr "Conform. horaires"

msgid "planned_classrooms"
msgstr "Classes prévues"

msgid "real_on_planned_classrooms"
msgstr "Classes effectives/prévues"


msgid "classes"
msgstr "Classes"

msgid "class"
msgstr "Classe"

msgid "learning_unit_code"
msgstr "Code de l'UE"

msgid "partims"
msgstr "Partims"

msgid "periodicity"
msgstr "Périodicité"

msgid "nominal_credits"
msgstr "Crédits"

msgid "active"
msgstr "Actif"

msgid "inactive"
msgstr "Inactif"

msgid "MASTER_DISSERTATION"
msgstr "Mémoire"

msgid "FULL"
msgstr "Complet"

msgid "MOBILITY"
msgstr "Mobilité"

msgid "OTHER"
msgstr "Autre"

msgid "PARTIM"
msgstr "Partim"

msgid "PHD_THESIS"
msgstr "Thèse"

msgid "selected"
msgstr "sélectionné(s)"

msgid "subtype"
msgstr "Sous-type"

msgid "start"
msgstr "Début"

msgid "duration"
msgstr "Durée"

msgid "learning_unit_specifications"
msgstr "Cahier de charges"

msgid "experimental_phase"
msgstr "Cette fonctionnalité est en phase expérimentale"

msgid "title_official_1"
msgstr "Intitulé officiel (partie 1 commune aux partims)"

msgid "common_official_title"
msgstr "Intitulé officiel commun"

msgid "common_official_english_title"
msgstr "Intitulé officiel commun en anglais"

msgid "title_official_2"
msgstr "Intitulé officiel (partie 2 propre au partim)"

msgid "official_title_proper_to_UE"
msgstr "Intitulé officiel propre à l'UE"

msgid "official_english_title_proper_to_UE"
msgstr "Intitulé officiel en anglais propre à l'UE"

msgid "title_in_english"
msgstr "Intitulé en anglais"

msgid "title_in_english_1"
msgstr "(partie 1 commune aux partims)"

msgid "title_in_english_2"
msgstr "(partie 2 propre au partim)"

msgid "LECTURING"
msgstr "Partie magistrale"

msgid "PRACTICAL_EXERCISES"
msgstr "Partie pratique"

msgid "lecturing"
msgstr "Cours magistral"

msgid "PE"
msgstr "TP"

msgid "SCHOOL"
msgstr "Ecole"

msgid "PLATFORM"
msgstr "Plateforme"

msgid "LOGISTICS_ENTITY"
msgstr "Entitée logistique"

msgid "organogram"
msgstr "Organigramme"

msgid "attached_to"
msgstr "Attachée à"

msgid "ACADEMIC_PARTNER"
msgstr "Partenaire académique"

msgid "INDUSTRIAL_PARTNER"
msgstr "Partenaire industriel"

msgid "SERVICE_PARTNER"
msgstr "Partenaire de service"

msgid "COMMERCE_PARTNER"
msgstr "Partenaire commercial"

msgid "PUBLIC_PARTNER"
msgstr "Partenaire public"

msgid "requirement_entity"
msgstr "Entité resp. cahier de charges"

msgid "requirement_entity_small"
msgstr "Ent. charge"

msgid "allocation_entity"
msgstr "Entité resp. de l'attribution"

msgid "allocation_entity_small"
msgstr "Ent. attrib."

msgid "with_entity_subordinated_small"
msgstr "Avec ent. subord."

msgid "additional_requirement_entity"
msgstr "Entité resp. cahier de charges complémentaire"

msgid "additional_requirement_entity_1"
msgstr "Entité resp. cahier de charges complémentaire 1"

msgid "additional_requirement_entity_2"
msgstr "Entité resp. cahier de charges complémentaire 2"

msgid "academic_end_year"
msgstr "Anac de fin"

msgid "academic_start_year"
msgstr "Anac de début"

msgid "organization_name"
msgstr "Nom"

msgid "partial"
msgstr "Q1"

msgid "remaining"
msgstr "Q2"

msgid "partial_remaining"
msgstr "Q1&2"

msgid "partial_or_remaining"
msgstr "Q1|2"

msgid "volume_partial"
msgstr "Vol. Q1"

msgid "volume_remaining"
msgstr "Vol. Q2"

msgid "quadrimester"
msgstr "Quadrimestre"

msgid "composition"
msgstr "Composition"

msgid "real_classes"
msgstr "Classes effectives"

msgid "lu_usage"
msgstr "Utilisation par les UE"

msgid "academic_years"
msgstr "Années académiques"

msgid "from"
msgstr "De"

msgid "to"
msgstr "à"

msgid "since"
msgstr "Depuis"

msgid "editing"
msgstr "Edition"

msgid "component"
msgstr "Composant"

msgid "used_by"
msgstr "Utilisation par l'unité d'enseignement"

msgid "offers_enrollments"
msgstr "Inscriptions aux formations"

msgid "learning_units_enrollments"
msgstr "Inscription aux unités d'enseignement"

msgid "exams_enrollments"
msgstr "Inscription aux examens"

msgid "average"
msgstr "Moyenne"

msgid "global_average"
msgstr "Moyenne générale"

msgid "result"
msgstr "Résultat"

msgid "enrollment_date"
msgstr "Date d'inscription"

msgid "students_title"
msgstr "Etudiants"

msgid "student_title"
msgstr "Etudiant"

msgid "classe"
msgstr "Classe"

msgid "localization"
msgstr "Localisation"

msgid "internship_subtype"
msgstr "Sous-type de stage"

msgid "part1"
msgstr "partie 1"

msgid "part2"
msgstr "partie 2"

msgid "title_official"
msgstr "Intitulé officiel"

msgid "create_learning_unit"
msgstr "Création d'une unité d'enseignement"

msgid "existed_acronym"
msgstr "Code a déjà existé pour "

msgid "existing_acronym"
msgstr "Code déjà existant en "

msgid "invalid_acronym"
msgstr "Code non valide"

msgid "acronym_rules"
msgstr "Code composé de:\n"
       "site: 1 lettre\n"
       "partie alphabétique: 2 à 4 lettres\n"
       "partie numérique: 4 chiffres"

msgid "end_year_title"
msgstr "Année de fin"

msgid "basic_informations_title"
msgstr "Informations de base"

msgid "active_title"
msgstr "Actif"

msgid "titles"
msgstr "Intitulés"

msgid "fixtures_build"
msgstr "Créer des fixtures anonymisées"

msgid "desc_lnk_fixtures_build"
msgstr "Crée un fichier json avec des fixtures anonymisées"

msgid "partial_volume_1"
msgstr "Volume Q1"

msgid "partial_volume_2"
msgstr "Volume Q2"

msgid "partial_volume_1Q"
msgstr "Q1"

msgid "partial_volume_2Q"
msgstr "Q2"

msgid "planned_classes"
msgstr "Classes prévues"

msgid "planned_classes_pc"
msgstr "C.P."

msgid "total_volume"
msgstr "Volume total annuel"

msgid "total_volume_voltot"
msgstr "Vol.tot"

msgid "volumes_management"
msgstr "Gestion des volumes horaires"

msgid "volumes_validation_success"
msgstr "Les données entrées respectent les règles de calculs des volumes horaires."

msgid "vol_tot_not_equal_to_q1_q2"
msgstr "Vol.tot = Q1 + Q2"

msgid "vol_tot_req_entities_not_equal_to_entity"
msgstr "Le volume total de charge n'est pas égal à la somme des volumes de charge"

msgid "vol_tot_req_entities_not_equal_to_vol_tot_mult_cp"
msgstr "Vol.global = Vol.tot * C.P"

msgid "vol_tot_full_must_be_greater_than_partim"
msgstr "Vol.tot du cours principal > Vol.tot du partim"

msgid "vol_q1_full_must_be_greater_or_equal_to_partim"
msgstr "Q1 du cours principal >= Q1 du partim"

msgid "vol_q2_full_must_be_greater_or_equal_to_partim"
msgstr "Q2 du cours principal >= Q2 du partim"

msgid "planned_classes_full_must_be_greater_or_equal_to_partim"
msgstr "C.P. du cours principal >= C.P. du partim"

msgid "entity_requirement_full_must_be_greater_or_equal_to_partim"
msgstr "Entité de charge du cours principal >= Entité de charge du partim"

msgid "end_date_gt_begin_date"
msgstr "L'année de fin doit etre égale ou supérieur à l'année de départ"

msgid "session_title"
msgstr "Sessions"

msgid "remarks_title"
msgstr "Remarques"

msgid "faculty_remark"
msgstr "Remarque de faculté"

msgid "other_remark"
msgstr "Autre remarque"

msgid "new_learning_unit"
msgstr "Nouvelle unité d'enseignement"

msgid "previous"
msgstr "Précédent"

msgid "next"
msgstr "Suivant"

msgid "learning_location"
msgstr "Lieu d'enseignement"

msgid "NON_ACADEMIC"
msgstr "Non academique autre"

msgid "NON_ACADEMIC_CREF"
msgstr "Non académique CREF"

msgid "ACADEMIC"
msgstr "Académique"

msgid "ACTIVE"
msgstr "Actif"

msgid "INACTIVE"
msgstr "Inactif"

msgid "RE_REGISTRATION"
msgstr "Actif uniquement pour des réinscriptions"

msgid "OPTIONAL"
msgstr "Optionnel"

msgid "NO_PRINT"
msgstr "Pas d'impression"

msgid "IN_HEADING_2_OF_DIPLOMA"
msgstr "Dans rubrique 2 du diplôme"

msgid "IN_EXPECTED_FORM"
msgstr "Sous forme d'attendu"

msgid "FEE_1"
msgstr "Rôle"

msgid "FEE_2"
msgstr "Rôle + examen"

msgid "FEE_3"
msgstr "AESS, CAPAES ou fin de cycle"

msgid "FEE_4"
msgstr "Minerval sans examen"

msgid "FEE_5"
msgstr "Minerval complet"

msgid "FEE_6"
msgstr "certificat universitaire"

msgid "FEE_7"
msgstr "Master complémentaire spécialisation médicale"

msgid "FEE_8"
msgstr "Concours d’accès"

msgid "FEE_10"
msgstr "10 CU 30 crédits"

msgid "FEE_11"
msgstr "11 Certificat compétence méd"

msgid "FEE_12"
msgstr "12 Offres ISA : 12BA et 21MS"

msgid "FEE_13"
msgstr "13 Offres ISA : 13BA et 22MS"

msgid "DAILY"
msgstr "Horaire de jour"

msgid "SHIFTED"
msgstr "Horaire décalé"

msgid "ADAPTED"
msgstr "Horaire adapté"

msgid "academic_calendar_type"
msgstr "Type d'événement"

msgid "DELIBERATION"
msgstr "Délibération"

msgid "DISSERTATION_SUBMISSION"
msgstr "Soumission de mémoires"

msgid "EXAM_ENROLLMENTS"
msgstr "Inscription aux examens"

msgid "SCORES_EXAM_DIFFUSION"
msgstr "Diffusion des notes d'examen"

msgid "SCORES_EXAM_SUBMISSION"
msgstr "Soumission des feuilles de note"

msgid "TEACHING_CHARGE_APPLICATION"
msgstr "Application pour charges d'enseignement"

msgid "field_is_required"
msgstr "Ce champ est obligatoire."

msgid "associated_entity"
msgstr "Les entités associées"

msgid "LU_WARNING_INVALID_ACRONYM"
msgstr "Si l'acronym est introduit, il doit au minimum faire 3 caractères"

msgid "title_in_french"
msgstr "Intitulé en français"

msgid "schedule_type"
msgstr "Type horaire"

msgid "enrollment_campus"
msgstr "Lieu d'inscription"

msgid "other_campus_activities"
msgstr "Activités sur d'autres sites"

msgid "unspecified"
msgstr "Indéterminé"

msgid "university_certificate"
msgstr "Certificat universitaire"

msgid "studies_domain"
msgstr "Domaine d'études"

msgid "primary_language"
msgstr "Langue principale"

msgid "other_language_activities"
msgstr "Activité dans d'autres langues"

msgid "funding"
msgstr "Finançable"

msgid "funding_cud"
msgstr "Financement coopération internationale CCD/CUD"

msgid "funding_direction"
msgstr "Orientation de financement"

msgid "cud_funding_direction"
msgstr "Orientation coopération internationale CCD/CUD"

msgid "active_status"
msgstr "Actif"

msgid "partial_deliberation"
msgstr "Sous-épreuve"

msgid "admission_exam"
msgstr "Concours"

msgid "academic_type"
msgstr "Nature"

msgid "keywords"
msgstr "Mots clés"

msgid "training_type"
msgstr "Type de formation"

msgid "QUADRIMESTER"
msgstr "Quadrimestre(s)"

msgid "TRIMESTER"
msgstr "Trimestre(s)"

msgid "MONTH"
msgstr "Mois"

msgid "WEEK"
msgstr "Semaine(s)"

msgid "DAY"
msgstr "Jour(s)"

msgid "administration_entity"
msgstr "Entité d'administration"

msgid "management_entity"
msgstr "Entité académique"

msgid "enrollment_enabled"
msgstr "Inscriptible"

msgid "formations"
msgstr "Formations"

msgid "formations_lnk"
msgstr "Formations"

msgid "desc_lnk_formations"
msgstr "Organisation des formations"

msgid "education_groups"
msgstr "Organisations de formations"

msgid "entity_management"
msgstr "Fac. gestion"

msgid "of_category"
msgstr "Type d'organisation de formation"

msgid "activity_search"
msgstr "Recherche - Activité"

msgid "service_course_search"
msgstr "Recherche - Cours de service"

msgid "TRAINING"
msgstr "Formation"

msgid "MINI_TRAINING"
msgstr "Mini formation"

msgid "GROUP"
msgstr "Groupement"

msgid "PRIMARY_LANGUAGE"
msgstr "Langue principale"

msgid "OR"
msgstr "Ou"

msgid "AND"
msgstr "Et"

msgid "language_association"
msgstr "Opérateur langues principales"

msgid "prolong_or_create_learning_unit_message"
msgstr "<p>Le <b>sigle</b> utilisé est <b>déjà existant</b>.</p>"
       "<p>Vous avez le choix entre :"
       "<ul><li>soit <b>créer</b> une nouvelle UE qui reprendra ce sigle </li>"
       "<li>soit <b>prolonger</b> l'unité d'enseignement de même sigle </li></ul></p>"

msgid "confirm_your_action"
msgstr "Confirmer votre action."

msgid "create"
msgstr "Créer"

msgid "prolong"
msgstr "Prolonger"

msgid "diplomas_certificates"
msgstr "Diplômes /  Certificats"

msgid "diploma_title"
msgstr "Intitulé du diplôme/du certificat"

msgid "professionnal_title"
msgstr "Titre professionnel"

msgid "university_certificate_desc"
msgstr "Mène à diplôme/à certificat"

msgid "program_coorganization"
msgstr "Programme co-organisés avec d'autres institutions"

msgid "for_all_students"
msgstr "Pour tous les étudiants"

msgid "diploma"
msgstr "Diplôme"

msgid "UNIQUE"
msgstr "Diplôme unique"

msgid "SEPARATE"
msgstr "Diplôme séparé"

msgid "NOT_CONCERNED"
msgstr "Non concerné"

msgid "organization_address_save_error"
msgstr "Impossible d'enregistrer l'adresse de l'organisation"

msgid "i_confirm"
msgstr "Oui, je confirme."

msgid "msg_warning_delete_learning_unit"
msgstr "Cette opération est <strong>permanente</strong> et ne peut pas être défaite. Vous perdrez à jamais"
       " les données liées à l'UE <strong>%s</strong>."

msgid "The learning unit %(acronym)s has been successfully deleted for all years."
msgstr "L'unité d'enseignement %(acronym)s a été supprimée avec succès pour toutes les années."

msgid "cannot_delete_learning_unit_year"
msgstr "L’UE <strong>%(learning_unit)s</strong> dont vous demandez la suppression à partir de l’année %(year)s fait l’objet des liens suivants à supprimer au préalable :"

msgid "cannot_delete_learning_unit"
msgstr "L’UE <strong>%(learning_unit)s</strong> dont vous demandez la suppression fait l’objet des liens suivants à supprimer au préalable :"

msgid "There is %(count)d enrollments in %(subtype)s %(acronym)s for the year %(year)s"
msgstr "%(subtype)s %(acronym)s fait l’objet de %(count)d inscription(s) l’année %(year)s"

msgid "%(subtype)s %(acronym)s is assigned to %(tutor)s for the year %(year)s"
msgstr "%(subtype)s %(acronym)s est attribué(e) à %(tutor)s l’année %(year)s"

msgid "%(subtype)s %(acronym)s is assigned to the assistant %(assistant)s for the year %(year)s"
msgstr "%(subtype)s %(acronym)s est attribué(e) à l'assistant %(assistant)s l'année %(year)s"

msgid "lu_included_in_group"
msgstr "%(subtype)s %(acronym)s est repris dans le groupement %(group)s l’année %(year)s"

msgid "The learning unit %(acronym)s is related to the internship speciality %(speciality)s"
msgstr "L'unité d'enseignement %(acronym)s est liée à la spécialité de stage %(speciality)s"

msgid "%(subtype)s %(acronym)s has been deleted for the year %(year)s"
msgstr "%(subtype)s %(acronym)s a été supprimé(e) pour l'année %(year)s"

msgid "The class %(acronym)s has been deleted for the year %(year)s"
msgstr "La classe %(acronym)s a été supprimé(e) pour l'année %(year)s"

msgid "the partim"
msgstr "le partim"

msgid "The partim"
msgstr "Le partim"

msgid "The learning unit"
msgstr "L'unité d'enseignement"

msgid "the learning unit"
msgstr "l'unité d'enseignement"

msgid "Delete from this academic year"
msgstr "Supprimer à partir de cette année académique"

msgid "Delete all the learning unit"
msgstr "Supprimer toute l'unité d'enseignement (sur toutes les années académiques)"

msgid "You asked the deletion of the learning unit %(acronym)s from the year %(year)s"
msgstr "Vous avez demandé la suppression de l'unité d'enseignement %(acronym)s à partir de l'année %(year)s"

msgid "publish_attribution_to_portal"
msgstr "Publication des attributions sur Osis-Portal"

msgid "RESEVED_FOR_INTERNS"
msgstr "Réservé aux internes"

msgid "OPEN_FOR_EXTERNS"
msgstr "Ouvert aux externes"

msgid "EXCEPTIONAL_PROCEDURE"
msgstr "Procédure exceptionnelle"

msgid "VACANT_NOT_PUBLISH"
msgstr "Vacant à ne pas publier"

msgid "DO_NOT_ASSIGN"
msgstr "A ne pas attribuer"

msgid "folder"
msgstr "Dossier"

msgid "introduced_by"
msgstr "Introduit par"

msgid "the"
msgstr "Le"

msgid "proposal_management"
msgstr "Gestion de la proposition"

msgid "category"
msgstr "Catégorie"

msgid "PRESIDENT"
msgstr "Président"

msgid "SECRETARY"
msgstr "Secrétaire"

msgid "SIGNATORY"
msgstr "Signataire"

msgid "administrative_data"
msgstr "Données administratives"

msgid "jury"
msgstr "Jury"

msgid "signatory_qualification"
msgstr "Qualification du signataire"

msgid "course_enrollment"
msgstr "Inscription aux cours"

msgid "marks_presentation"
msgstr "Remise des notes"

msgid "dissertation_presentation"
msgstr "Remise du mémoire"

msgid "scores_diffusion"
msgstr "Diffusion des notes"

msgid "session"
msgstr "session"

msgid "at"
msgstr "à"

msgid "learning_unit_years_to_delete"
msgstr "Vous êtes sur le point de supprimer définitivement les UE suivantes"

msgid "type_must_be_full"
msgstr "Le type de l'unité d'enseignement doit être complet."

msgid "learning_unit_type_is_not_internship"
msgstr "L'unité d'enseignement n'est pas de type stage."

msgid "CREATION"
msgstr "Création"

msgid "MODIFICATION"
msgstr "Modification"

msgid "TRANSFORMATION"
msgstr "Transformation"

msgid "TRANSFORMATION_AND_MODIFICATION"
msgstr "Transformation et modification"

msgid "SUPPRESSION"
msgstr "Suppression"

msgid "CENTRAL"
msgstr "Central"

msgid "SUSPENDED"
msgstr "Suspendu"

msgid "ACCEPTED"
msgstr "Accepté"

msgid "REFUSED"
msgstr "Refusé"

msgid "success_modification_proposal"
msgstr "Une proposition de modification de type {} a été faite pour l'unité d'enseignement {}."

msgid "proposal_edited_successfully"
msgstr "Proposition modifiée avec succès"

msgid "proposals_cancelled_successfully"
msgstr "Propositions annulées avec succès"

msgid "proposals_consolidated_successfully"
msgstr "Propositions consolidées avec succès"

msgid "content"
msgstr "Contenu"

msgid "code_scs"
msgstr "Code SCS"

msgid "title_code_formation"
msgstr "Intitulé / Code OF"

msgid "absolute_credits"
msgstr "Crédits abs."

msgid "relative_target_credits"
msgstr "Créd. cible rel."

msgid "min_credits"
msgstr "Créd. min."

msgid "max_credits"
msgstr "Créd. max."

msgid "mandatory"
msgstr "Oblig."

msgid "block"
msgstr "Bloc"

msgid "current_order"
msgstr "Ordre présent"

msgid "sessions_derogation"
msgstr "Sessions en dérogation"

msgid "own_comment"
msgstr "Commentaire propre"

msgid "SESSION_1"
msgstr "1"

msgid "SESSION_2"
msgstr "2"

msgid "SESSION_3"
msgstr "3"

msgid "SESSION_1_2"
msgstr "12"

msgid "SESSION_1_3"
msgstr "13"

msgid "SESSION_2_3"
msgstr "23"

msgid "SESSION_1_2_3"
msgstr "123"

msgid "SESSION_UNDEFINED"
msgstr "Session indéfinie"

msgid "SESSION_PARTIAL_2_3"
msgstr "p23"

msgid "Put in proposal"
msgstr "Mettre en proposition"

msgid "Put in suppression proposal"
msgstr "Mettre en proposition de suppression"

msgid "Proposal for modification"
msgstr "Proposition de modification"

msgid "End of teaching"
msgstr "Fin d'enseignement"

msgid "academic_entity_small"
msgstr "Ent. académique"

msgid "academic_entity"
msgstr "Entité académique"

msgid "folder_number"
msgstr "Dossier n°{}"

msgid "produce_xls"
msgstr "Produire un excel avec la liste des résultats"

msgid "produce_xls_lu"
msgstr "Xls avec les activités"

msgid "%(date)s must be set within %(start_date)s and %(end_date)s"
msgstr "%(date)s doit être comprise entre %(start_date)s et %(end_date)s"

msgid "cancel_proposal"
msgstr "Annuler proposition"

msgid "edit_proposal"
msgstr "Editer proposition"

msgid "Consolidate proposal"
msgstr "Consolider proposition"

msgid "msg_confirm_cancel_proposal"
msgstr "Etes-vous certain de vouloir annuler la proposition ?"

msgid "The administrative data has been successfully modified"
msgstr "Les données administratives ont été sauvées avec succès"

msgid "vacant"
msgstr "Vacant"

msgid "team_management"
msgstr "Gestion par équipe"

msgid "type_declaration_vacant"
msgstr "Décision"

msgid "procedure"
msgstr "Procédure"

msgid "educational_information_management"
msgstr "Gestion des informations pédagogiques"

msgid "SUMMARY_COURSE_SUBMISSION"
msgstr "Soumission des résumés de cours"

msgid "INTERNAL_TEAM"
msgstr "Interne/Equipe"

msgid "substitute"
msgstr "Suppléé"

msgid "not_end_year"
msgstr "pas de fin prévue"

msgid "edit_learning_unit_end_date"
msgstr "Modifier la date de fin l'unité d'enseignement"

msgid "new_partim"
msgstr "Créer un nouveau partim"

msgid "partim"
msgstr "Partim"

msgid "partim_character_rules"
msgstr "Identifiant partim: 1 lettre ou 1 chiffre"

msgid "invalid_partim_character"
msgstr "Caractère déjà utilisé"

msgid "learning_unit_successfuly_created"
msgstr "Unité d'enseignement <a href='%(link)s'> %(acronym)s (%(academic_year)s) </a> créée avec succès."

msgid "learning_unit_successfuly_deleted"
msgstr "Unité d'enseignement {acronym} ({academic_year}) supprimée avec succès."

msgid "learning_unit_creation_academic_year_max_error"
msgstr "Impossible de créer une UE dont l'année académique est supérieure à {}."

msgid "parent_greater_than_partim"
msgstr "L'année de fin selectionnée (%(partim_end_year)s) est plus grande que l'année de fin du parent %(lu_parent)s"

msgid "learning_unit_created"
msgstr "L'unité d'enseignement %(learning_unit)s créée pour l'année academique %(academic_year)s"

msgid "learning_unit_updated"
msgstr "Unité d'enseignement {acronym} mise à jour avec succès"

msgid "partim_greater_than_parent"
msgstr "L'unité d'enseignement %(learning_unit)s a un partim %(partim)s avec une année de fin plus grande que %(year)s"

msgid "remark"
msgstr "Remarque"

msgid "remark_english"
msgstr "Remarque en anglais"

msgid "Ensure this value is less than %(limit_value)s."
msgstr "Assurez-vous que cette valeur est inférieure à %(limit_value)s."

msgid "Ensure this value is greater than %(limit_value)s."
msgstr "Assurez-vous que cette valeur est supérieure à %(limit_value)s."

msgid "Entity_not_exist"
msgstr "L'entité %(entity_acronym)s n'existe pas pour l'année académique sélectionnée %(academic_year)s"

msgid "edit_learning_unit"
msgstr "Modifier l'unité d'enseignement"

msgid "requirement_entity_end_date_too_short"
msgstr "La durée de vie de l'entité responsable cahier de charges est trop courte."

msgid "Requirement and allocation entities must be linked to the same faculty for this learning unit type."
msgstr "L'entité responsable du cahier de charges et celle d'attribution doivent appartenir à la même faculté pour ce type d'unité d'enseignement."

msgid "success_modification_learning_unit"
msgstr "L'unité d'enseignement a été modifiée."

msgid "error_modification_learning_unit"
msgstr "Erreur lors de la modification de l'unité d'enseignement."

msgid "cannot_set_internship_subtype_for_type_other_than_internship"
msgstr "Le sous-type de stage ne peut pas être séléctionnné pour un type d'unité d'enseignement autre que stage."

msgid "%(subtype)s %(acronym)s is in proposal for the year %(year)s"
msgstr "%(subtype)s %(acronym)s est en proposition pour l'année %(year)s"

msgid "volume_have_more_than_2_decimal_places"
msgstr "Le volume a plus de 2 décimales"

msgid "Site"
msgstr "Site"

msgid "proposal_type"
msgstr "Type proposition"

msgid "proposal_status"
msgstr "Etat proposition"

msgid "folder_entity"
msgstr "Sigle dossier"

msgid "proposals_search"
msgstr "Recherche - Propositions"

msgid "folder_num"
msgstr "N° dossier"

msgid "ask_to_report_modification"
msgstr "Voulez-vous reporter les modifications faites pour les années suivantes ?"

msgid "proposal_learning_unit_successfuly_created"
msgstr "Proposition d'unité d'enseignement <a href='%(link)s'> %(acronym)s (%(academic_year)s) </a> créée avec succès."

msgid "new_learning_unit_proposal"
msgstr "Nouvelle proposition d'unité d'enseignement"

msgid "proposal_creation"
msgstr "Proposition de création"

msgid "proposal_update"
msgstr "Modification de proposition"

msgid "value_before_proposal"
msgstr "Valeur avant proposition"

msgid "entity_not_found"
msgstr "Entité non-trouvée.  Il y a peut-être une erreur dans les données"

msgid "min_for_field"
msgstr "Veuillez entrer une valeur supérieure ou égale à 0."

msgid "max_for_field"
msgstr "Veuillez entrer une valeur inférieur ou égale à 500."

msgid "force_state"
msgstr "Forcer l'état"

msgid "do_you_want_change_status_proposals"
msgstr "Voulez-vous changer le statut de ces propositions?"

msgid "are_you_sure_to_change_state_from"
msgstr "Êtes-vous sûr de vouloir changer l'état de"

msgid "must_set_common_title_or_specific_title"
msgstr "L'intitulé officiel ou l'intitulé commun est requis."

msgid "learning_unit_in_proposal_cannot_save"
msgstr "L'unité d'enseignement %(luy)s est en proposition, impossible de sauvegarder le changement à partir de l'année %(academic_year)s"

msgid "in_proposal"
msgstr "En proposition"

msgid "by"
msgstr "Par"

msgid "summary_locked"
msgstr "mise-à-jour bloquée"

msgid "get_back_to_initial"
msgstr "Retour à l'état initial"

msgid "do_you_want_to_get_back_to_initial"
msgstr "Voulez-vous retourner à l'état initial?"

msgid "error_proposal_suppression_to_initial"
msgstr "Erreur lors du retour à l'initial. Une des propositions sélectionnées n'est pas de type SUPPRESSION. Rien n'a été fait"

msgid "error_proposal_no_data"
msgstr "Erreur lors du retour à l'initial. Aucune donnée sélectionnée valide"

msgid "msg_confirm_delete_luy"
msgstr "Etes-vous certain de vouloir supprimer définitivement cette unité d'enseignement ?"

msgid "already_existing_acronym"
msgstr "Sigle déjà existant"

msgid "The value of field '%(field)s' is different between year %(year)s - %(value)s and year %(next_year)s - %(next_value)s"
msgstr "La valeur du champ '%(field)s' différe entre l'année %(year)s - %(value)s et l'année %(next_year)s - %(next_value)s"

msgid "There is not the learning unit %(acronym)s - %(next_year)s"
msgstr "Il n'existe pas d'unité d'enseigmenent %(acronym)s - %(next_year)s"

msgid "The value of field '%(field)s' for the learning unit %(acronym)s (%(component_type)s) is different between year %(year)s - %(value)s and year %(next_year)s - %(next_value)s"
msgstr "La valeur du champ '%(field)s'de l'unité d'enseignement %(acronym)s (%(component_type)s) différe entre l'année %(year)s - %(value)s et l'année %(next_year)s - %(next_value)s"

msgid "There is not %(component_type)s for the learning unit %(acronym)s - %(year)s but exist in %(existing_year)s"
msgstr "Il n'y a pas de %(component_type)s pour l'unité d'enseignement %(acronym)s - %(year)s mais existe en %(existing_year)s"

msgid "Educational information opening"
msgstr "Ouverture informations pédagoqiques"

msgid "Educational information ending"
msgstr "Fermeture informations pédagoqiques"

msgid "official_title_proper_to_partim"
msgstr "Intitulé officiel propre au partim"

msgid "official_english_title_proper_to_partim"
msgstr "Intitulé officiel en anglais propre au partim"

msgid "Educational information submission dates updated"
msgstr "Date de soumission des informations pédagogiques mis à jour"

msgid "The credits value of the partim %(acronym)s is greater or equal than the credits value of the parent learning unit."
msgstr "Le nombre de crédits du partim %(acronym)s est supérieur ou égal à celui de l'unité d'enseignement parent"

msgid "The learning unit has been updated until %(year)s."
msgstr "L'unité d'enseignement a été modifiée jusqu'en %(year)s."

msgid "Prohibition to delete a learning unit before 2015."
msgstr "Interdiction de supprimer une unité d'enseignement avant 2015."

msgid "The entity '%(acronym)s' doesn't exist anymore in %(year)s"
msgstr "L'entité '%(acronym)s' n'existe plus en %(year)s"

msgctxt "bibliography"
msgid "title"
msgstr "titre"

msgctxt "bibliography"
msgid "mandatory"
msgstr "obligatoire"

msgid "Bibliography"
msgstr "Bibliographie"

msgid "Modalities specific to IN and OUT mobility"
msgstr "Modalités propres à la mobilité IN et OUT"

msgid "updated"
msgstr "Mis à jour"

msgid "unupdated"
msgstr "Pas à jour"

msgid "summary_list"
msgstr "Statut des informations pédagogiques"

msgid "The partim must be inactive because the parent is inactive"
msgstr "Le partim doit être inactif car le cours complet est inactif"

msgid "The periodicity of the parent and the partims do not match"
msgstr "La périodicité de l'UE parent et des partims est incompatible"

msgid "There is at least one partim active, so the parent must be active"
msgstr "Il existe au moins un partim actif, donc l'UE parent doit être active"

msgid "educational_information_update_reminder"
msgstr "Mail de rappel résumés"

msgid "do_you_want_to_sent_email"
msgstr "Voulez-vous envoyer un email de rappel?"

msgid "desc_mail_reminder"
msgstr "Envoyer un email de rappel pour la mise à jour des informations pédagogiques"

msgid "success_mail_reminder"
msgstr "Messages de rappel envoyés"

msgid "consolidate"
msgstr "Consolider"

msgid "do_you_want_to_consolidate"
msgstr "Voulez-vous consolider ?"

msgid "need_no_reminder"
msgstr "Pas besoin de rappel tout est en ordre"

msgid "Proposal %(acronym)s (%(academic_year)s) cannot be consolidated."
msgstr "Proposition %(acronym)s (%(academic_year)s) ne peut pas être consolidée."

msgid "Proposal %(acronym)s (%(academic_year)s) successfully consolidated."
msgstr "Proposition %(acronym)s (%(academic_year)s) consolidée avec succès."

msgid "Proposal %(acronym)s (%(academic_year)s) cannot be canceled."
msgstr "Proposition %(acronym)s (%(academic_year)s) ne peut pas être annulée."

msgid "Proposal %(acronym)s (%(academic_year)s) successfully canceled."
msgstr "Proposition %(acronym)s (%(academic_year)s) annulée avec succès"

msgid "A report has been sent."
msgstr "Un rapport a été envoyé."

msgid "Success"
msgstr "Succès"

msgid "Failure"
msgstr "Echec"

msgid "Remarks"
msgstr "Remarques"

msgid "Learning unit"
msgstr "Unité d'enseignement"

msgid "Research criteria"
msgstr "Critères de recherche"

msgid "The learning unit %(acronym)s is included in the following education groups"
msgstr "L'unité d'enseignement %(acronym)s est incluse dans les groupements suivants"

msgid "type_code_formation"
msgstr "Type d'OF"

msgid "absolute_and_relative_credits"
msgstr "Crédits<br>relatifs / absolus"

msgid "Proposal is neither accepted nor refused."
msgstr "La proposition n'est ni acceptée ni refusée."

msgid "learning_achievements"
msgstr "Acquis d'apprentissage"

msgid "up"
msgstr "Remonter"

msgid "down"
msgstr "Descendre"

msgid "learning_achievements_headline"
msgstr "A la fin de cette unité d'enseignement, l'étudiant est capable de:"

msgid "User %(person)s do not have rights on this proposal."
msgstr "L'utilisateur %(person)s ne dispose pas de droits sur cette proposition."

msgid "Enrollments to learning unit"
msgstr "Inscriptions à l'UE"

msgid "Training"
msgstr "Formation"

msgid "Enrollments to training"
msgstr "Inscrits à la formation"

msgid "Enrolled to learning unit"
msgstr "Inscrits à l'UE"

msgid "No proposals was selected."
msgstr "Aucune propositions n'a été sélectionnées."

msgid "Proposal %(acronym)s (%(academic_year)s) successfully changed state."
msgstr "Proposition %(acronym)s (%(academic_year)s) a changé d'état avec succès."

msgid "Proposal %(acronym)s (%(academic_year)s) cannot be changed state."
msgstr "Proposition %(acronym)s (%(academic_year)s) ne peut pas changer d'état."

msgid "cancellation"
msgstr "annulation"

msgid "consolidation"
msgstr ""

msgid "borrowed_course_search"
msgstr "Recherche - Cours empruntés"

msgid "add_another"
msgstr "Ajouter un autre"

msgid "faculty_borrowing"
msgstr "Faculté emprunteuse"

msgid "inherited"
msgstr "Hérité"

msgid "to_complete"
msgstr "A compléter"

msgid "annualized"
msgstr "Annualisé"

msgid "start_year"
msgstr "Début"

msgid "produce_xls_attributions"
msgstr "Xls avec les activités et les attributions"

msgid "produce_xls_proposals"
msgstr "Xls avec les propositions"

msgid "proposal_date"
msgstr "Date proposition"

msgid "search_type"
msgstr "Type de recherche"

msgid "The linked entity does not exist at the start date of the academic year linked to this learning unit"
msgstr "L'entité liée n'existe pas à la date de début de l'année académique liée à cette unité d'enseignement"

msgid "COURSE_ENROLLMENT"
msgstr "Inscription aux cours"

msgid "vol_global"
msgstr "Vol.global"

msgid "volume_global"
msgstr "volume total global"

msgid "missing_internship_subtype"
msgstr "Il est nécessaire d'indiquer le sous-type de stage"

msgid "Consistency error in %(academic_year)s : %(error)s"
msgstr "Erreur de consistance en %(academic_year)s : %(error)s"

msgid "%(col_name)s has been already modified. ({%(new_value)s} instead of {%(current_value)s})"
msgstr "%(col_name)s a déjà été modifié. ({%(new_value)s} à la place de {%(current_value)s})"

msgid "external_code"
msgstr "Code local"

msgid "Proposals"
msgstr "Propositions"

msgid "learning_units_and_attributions_filename"
msgstr "unites_enseignements_et_attributions"

msgid "attribution_list"
msgstr "Liste d'attributions"

msgid "List_proposals"
msgstr "Liste de propositions"

msgid "List_activities"
msgstr "Liste d'activités"

msgid "learning_units_filename"
msgstr "unite_enseignements"

msgid "new_external_learning_unit"
msgstr "Nouvelle UE externe"

msgid "external"
msgstr "Externe"

msgid "comment_title"
msgstr "Commentaire"

msgid "requesting_entity"
msgstr "Entité demandeuse"

msgid "local_credits"
msgstr "Crédits locaux"

<<<<<<< HEAD
msgid "external_search"
msgstr "Recherche - UE externe"
=======
msgid "warnigns_detected"
msgstr "Nous avons détecté des incohérences dans les données suivantes :"
>>>>>>> af6c0e0f
<|MERGE_RESOLUTION|>--- conflicted
+++ resolved
@@ -2943,10 +2943,8 @@
 msgid "local_credits"
 msgstr "Crédits locaux"
 
-<<<<<<< HEAD
-msgid "external_search"
-msgstr "Recherche - UE externe"
-=======
 msgid "warnigns_detected"
 msgstr "Nous avons détecté des incohérences dans les données suivantes :"
->>>>>>> af6c0e0f
+
+msgid "external_search"
+msgstr "Recherche - UE externe"