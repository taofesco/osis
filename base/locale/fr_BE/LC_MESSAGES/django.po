# SOME DESCRIPTIVE TITLE.
# Copyright (C) YEAR THE PACKAGE'S COPYRIGHT HOLDER
# This file is distributed under the same license as the PACKAGE package.
# FIRST AUTHOR <EMAIL@ADDRESS>, YEAR.
#
msgid ""
msgstr ""
"Project-Id-Version: PACKAGE VERSION\n"
"Report-Msgid-Bugs-To: \n"
"POT-Creation-Date: 2016-04-22 15:14+0200\n"
"PO-Revision-Date: YEAR-MO-DA HO:MI+ZONE\n"
"Last-Translator: FULL NAME <EMAIL@ADDRESS>\n"
"Language-Team: LANGUAGE <LL@li.org>\n"
"Language: \n"
"MIME-Version: 1.0\n"
"Content-Type: text/plain; charset=UTF-8\n"
"Content-Transfer-Encoding: 8bit\n"

msgid "Create a xls file while activity\\"
msgstr ""

msgid "Get xls"
msgstr ""

msgid "ID"
msgstr "ID"

msgid "Legend : values allowed for 'justification'"
msgstr ""

msgid "Line"
msgstr "Ligne"

msgid "Note already submitted"
msgstr ""

msgid "OSIS"
msgstr "OSIS"

msgid "Print scores for all activities"
msgstr ""

msgid "Save"
msgstr ""

msgid "absent"
msgstr "Absent"

msgid "absent_pdf_legend"
msgstr "A=Absent"

msgid "academic_calendar"
msgstr "Calendrier académique"

msgid "academic_year_small"
msgstr "Anac."

msgid "academic_calendar_management"
msgstr "Gestion du calendrier académique"

msgid "academic_calendar_offer_year_calendar_end_date_error"
msgstr "La date de fermeture de '%s' du calendrier académique ne peut pas être inférieure au %s "
       "(date de fin de '%s' du programme '%s')"

msgid "academic_calendar_offer_year_calendar_start_date_error"
msgstr "La date d'ouverture de l'encodage des notes du calendrier académique ne peut pas être supérieure au %s "
       "(date de début de l'encodage des notes du programme '%s')"

msgid "academic_calendars"
msgstr "Calendriers académique"

msgid "academic_year_not_exist"
msgstr "L'année académique (%d) n'existe pas"

msgid "acces_denied"
msgstr "Accès refusé!"

msgid "acronym"
msgstr "Sigle"

msgid "activity"
msgstr "Activité"

msgid "activity_code"
msgstr "Activité"

msgid "activity_not_exit"
msgstr "L'activité %s n'existe pas"

msgid "add"
msgstr "Ajouter"

msgid "add_an_address_to_the_organization"
msgstr "Ajouter une adresse à l'organisation"

msgid "address(ses)"
msgstr "Adresse(s)"

msgid "addresses"
msgstr "Adresses"

msgid "administration"
msgstr "Administration"

msgid "after_submission_a_message_must_be_sent"
msgstr "Si un encodage est soumis , um message est envoyé au professeur de ce cours"

msgid "all"
msgstr "Tout"

msgid "application_management"
msgstr "Gestion de l'application"

msgid "are_you_sure"
msgstr "Êtes-vous sûr·e?"

msgid "assistants"
msgstr "Assistants"

msgid "attributions"
msgstr "Attributions"

msgid "authorized_decimal_for_this_activity"
msgstr "Les notes décimales sont autorisées pour ce cours"

msgid "bachelor"
msgstr "Bachelier"

msgid "back"
msgstr "Retour"

msgid "begin_date_lt_end_date"
msgstr "La date de début doit etre égale ou inferieure à la date de fin"

msgid "birth_date"
msgstr "Date de naissance"

msgid "btn_messages_history_search"
msgstr "Recherche dans l'historique des messages"

msgid "btn_send_message_again_title"
msgstr "Réenvoie le message au destinataire"

msgid "by_learning_unit"
msgstr "Par unité d'enseignement"

msgid "by_specific_criteria"
msgstr "Par critère spécifique"

msgid "cancel"
msgstr "Annuler"

msgid "catalogue"
msgstr "Catalogue de formation"

msgid "chair_of_the_exam_board"
msgstr "Président du jury"

msgid "cheating_pdf_legend"
msgstr "T=Tricherie"

msgid "unjustified_absence_export_legend"
msgstr "S=Absence injustifiée"

msgid "justified_absence_export_legend"
msgstr "M=Absence justifiée"

msgid "attached_entities"
msgstr "Entités attachées"

msgid "choose_file"
msgstr "Parcourir"

msgid "city"
msgstr "Ville"

msgid "close"
msgstr "Fermer"

msgid "closed"
msgstr "Fermé"

msgid "code"
msgstr "Code"

msgid "compare"
msgstr "Comparer"

msgid "complete"
msgstr "Complet"

msgid "constraint_score_other_score"
msgstr "Vous ne pouvez pas remplir simultanément les colonnes 'Note chiffrée' et 'Justification'"

msgid "coordinator"
msgstr "Coordinateur(trice)"

msgid "coordinators_can_submit_partial_encoding"
msgstr "Les coordinateurs peuvent soumettre des encodages partiels"

msgid "country"
msgstr "Pays"

msgid "create_an_organization"
msgstr "Créer une organisation"

msgid "creation_date"
msgstr "Date de création"

msgid "credits"
msgstr "Crédits"

msgid "customized"
msgstr "Personnalisée"

msgid "data"
msgstr "Données"

msgid "data_maintenance"
msgstr "Maintenance de données"

msgid "data_management"
msgstr "Gestion de données"

msgid "date"
msgstr "Date de remise"

msgid "date_not_passed"
msgstr "Date non communiquée"

msgid "day"
msgstr "jour"

msgid "days"
msgstr "jours"

msgid "decimal_score_allowed"
msgstr "Note décimale autorisée"

msgid "decimal_score_not_allowed"
msgstr "Note décimale non autorisée"

msgid "decimal_values_accepted"
msgstr "Les notes de ce cours peuvent recevoir des valeurs décimales."

msgid "decimal_values_ignored"
msgstr ""
"Les notes de ce cours ne peuvent PAS recevoir de valeurs décimales."

msgid "score_have_more_than_2_decimal_places"
msgstr "La note comporte plus de deux chiffres après la virgule"

msgid "definitive_save"
msgstr "Sauvegarde définitive (soumettre à la faculté)"

msgid "delete"
msgstr "Supprimer"

msgid "delete_selected_messages"
msgstr "Supprimer les messages sélectionnés"

msgid "desc_assistants"
msgstr "Processus visant à aider les enseignants pour l'encodage des notes."

msgid "desc_lnk_academic_year"
msgstr "Gestion du programme annualisé."

msgid "desc_lnk_assessments"
msgstr "Processus visant à aider les enseignants pour l'encodage des notes."

msgid "desc_lnk_data_maintenance"
msgstr "La maintenance de données avec la langage SQL"

msgid "desc_lnk_data_management"
msgstr "Gestion des données par entité du métier"

msgid "desc_lnk_entities"
msgstr "Gestion des la structure organisationnelle."

msgid "desc_lnk_files"
msgstr "Consultation des fichiers gérés par l'application."

msgid "desc_lnk_home_catalog"
msgstr "Elaboration et gestion du catalogue des formations."

msgid "desc_lnk_home_institution"
msgstr "Gestion de l'institution."

msgid "desc_lnk_home_studies"
msgstr ""
"Gestion du parcours des étudiants depuis leur inscription jusqu'à leur "
"diplôme."

msgid "desc_lnk_internships"
msgstr "Gestion des stages des étudiants."

msgid "desc_lnk_learning_units"
msgstr ""
"Gestion des cours, des formations et d'autres activités qui composent le "
"programme."

msgid "desc_lnk_my_osis"
msgstr "Vos données personnelles, des préférences et d'autres informations associés."

msgid "desc_lnk_offers"
msgstr "Gestion des programmes."

msgid "desc_lnk_organizations"
msgstr "Gestion des organisations."

msgid "desc_lnk_score_encoding"
msgstr ""
"Ce processus aide les enseignants à encoder les notes pendant les sessions "
"d'examen."

msgid "desc_lnk_storage"
msgstr "Surveillance de la capacité de stockage"

msgid "desc_messages_history"
msgstr "L'historique des messages vous permet d'accéder aux messages envoyés par courier électronique"

msgid "desc_messages_template"
msgstr "Le modèles de message permet la personnalisation dynamique des e-mails."

msgid "desc_my_messages"
msgstr "La liste des messages qui vous ont été envoyés par l'application"

msgid "desc_profile"
msgstr "Informations liées à votre profil"

msgid "description"
msgstr "Description"

msgid "details"
msgstr "Détails"

msgid "display_scores_for_one_learning_unit"
msgstr "Visualiser/charger les notes pour le cours"

msgid "display_tutors"
msgstr "Afficher tous les enseignants pour ce cours"

msgid "DOCTORAL_COMMISSION"
msgstr "Commision doctorale"

msgid "documentation"
msgstr "Documentation"

msgid "double_encoding"
msgstr "Double encodage"

msgid "double_encoding_test"
msgstr "Double encodage des notes"

msgid "dubble_encoding"
msgstr "Double encodage"

msgid "dubble_online_scores_encoding"
msgstr "Double encodage de notes en ligne"

msgid "edit"
msgstr "Éditer"

msgid "empty_note_pdf_legend"
msgstr "(vide)=Pas encore de note"

msgid "encode"
msgstr "Encoder"

msgid "encode_as_coordinator"
msgstr "Encoder en tant que coordinateur"

msgid "encode_as_pgm"
msgstr "Encoder en tant que gestionnaire de programme"

msgid "encode_as_professor"
msgstr "Encoder en tant que professeur"

msgid "encoding"
msgstr "Encodage"

msgid "encoding_status_ended"
msgstr "Toutes les notes ont été soumises."

msgid "encoding_status_notended"
msgstr "Il reste encore des notes à encoder."

msgid "end_date"
msgstr "Échéance Prof"

msgid "end_date_teacher"
msgstr "Échéance Prof"

msgid "enrollment_activity_not_exist"
msgstr "L'inscription à l'activité %s n'existe pas"

msgid "enrollment_exam_not_exists"
msgstr "L'inscription à l'unité d'enseignement %s n'existe pas"

msgid "enrollments"
msgstr "Inscriptions"

msgid "entities"
msgstr "Entités"

msgid "entity"
msgstr "Entité"

msgid "versions"
msgstr "Versions"

msgid "evaluations"
msgstr "Évaluations"

msgid "event"
msgstr "Événement"

msgid "exam_board_secretary"
msgstr "Secrétaire du jury"

msgid "execute"
msgstr "Exécuter"

msgid "FACULTY"
msgstr "Faculté"

msgid "female"
msgstr "Féminin"

msgid "file"
msgstr "Fichier"

msgid "file_must_be_xlsx"
msgstr "Le fichier doit être un fichier excel valide au format 'XLSX'"

msgid "file_production_date"
msgstr "Date de production du fichier excel"

msgid "students_deliberated_are_not_shown"
msgstr "Les étudiants déjà délibérés ne sont pas repris"

msgid "files"
msgstr "Fichiers"

msgid "final"
msgstr "Final"

msgid "fixed_line_phone"
msgstr "Téléphone fixe"

msgid "focuses"
msgstr "Finalités"

msgid "formation_catalogue"
msgstr "Catalogue des formations"

msgid "function"
msgstr "Fonction"

msgid "gender"
msgstr "Genre"

msgid "general_informations"
msgstr "Infos générales"

msgid "get_excel_file"
msgstr "Produire le fichier Excel"

msgid "global_identifiant"
msgstr "Identifiant global"

msgid "fgs"
msgstr "FGS"

msgid "go"
msgstr "Continuer"

msgid "grade"
msgstr "Niveau"

msgid "help_pnl_selectedfiles"
msgstr "Veuillez sélectionner un fichier xls pour l'injection des notes"

msgid "help_submission_scores_label"
msgstr "Vous êtes sur le point de soumettre %s note(s) à la (aux) faculté(s). Attention : les notes soumises <b>ne peuvent plus être modifiées.</b>"

msgid "highlight_description"
msgstr "Description de l'événement"

msgid "highlight_shortcut"
msgstr "Titre raccourcis de l'événement"

msgid "highlight_title"
msgstr "Titre de l'événement"

msgid "home"
msgstr "Page d'accueil"

msgid "html_message"
msgstr "Message HTML"

msgid "identification"
msgstr "Identification"

msgid "idle"
msgstr "En attente"

msgid "ill"
msgstr "Malade"

msgid "ill_pdf_legend"
msgstr "M=Malade"

msgid "incomplete"
msgstr "Incomplet"

msgid "info_address_changed_for_papersheet"
msgstr "Ce formulaire de modification des coordonnées d’une entité administrative du programme d’étude %s "
       "impacte uniquement l’affichage des coordonnées sur la feuille de notes. Cela ne modifie donc pas "
       "les coordonnées officielles d’une entité/structure. Par ailleurs, la liste déroulante "
       "« Veuillez sélectionner une adresse … » permet de faciliter l’encodage de l’adresse à partir de données "
       "préexistantes. Si l'adresse d'une entité change, l'adresse affichée sur les feuilles de notes sera impactée "
       "également"

msgid "inject"
msgstr "Injecter"

msgid "inject_xls_file"
msgstr "Injecter fichier excel"

msgid "INSTITUTE"
msgstr "Institut"

msgid "institution"
msgstr "Institution"

msgid "international_title"
msgstr "Titre international"

msgid "internships"
msgstr "Stages"

msgid "invalid_file"
msgstr "Fichier invalide"

msgid "javascript_is_disabled"
msgstr "JavaScript est désactivé dans votre navigateur, mais OSIS ne fonctionne pas sans JavaScript."

msgid "justification_invalid"
msgstr "Justification invalide"

msgid "justifications"
msgstr "Justifications"

msgid "justification_invalid_value"
msgstr "Justification invalide"

msgid "absence_justified_to_unjustified_invalid"
msgstr "L'absence justifiée ne peut pas être remplacée par une absence injustifiée"


msgid "justification_values_accepted"
msgstr "Valeurs acceptées: %s "

msgid "justification_other_values"
msgstr "D'autres valeurs: %s "

msgid "label"
msgstr "Label"

msgid "label_jumbotron_details_academic_cal"
msgstr "Comme présenté sur la page d'accueil"

msgid "language"
msgstr "Langue"

msgid "last_synchronization"
msgstr "Dernière synchronisation"

msgid "learning_unit"
msgstr "Unité d'enseignement"

msgid "learning_unit_not_access"
msgstr "Vous n'avez pas les droits d'accès à cette unité d'enseignement ou elle n'existe pas en pas de données"

msgid "learning_unit_not_access_or_not_exist"
msgstr "Vous n'avez pas les droits d'accès pour cette unité d'enseignement ou elle n'existe pas en base de données"

msgid "learning_unit_responsible"
msgstr "Responsable du cours"

msgid "learning_unit_search"
msgstr "Recherche d'unités d'enseignement"

msgid "learning_units"
msgstr "Unités d'enseignement"

msgid "learning_units_in"
msgstr "unités d'enseignement dans"

msgid "learning_units_with_inscription_must_be_shown"
msgstr "Tous les cours du professeur qui possèdent des inscriptions doivent être présents"

msgid "learning_units_without_inscription_must_not_be_shown"
msgstr "Les cours qui ne possèdent pas d'inscriptions ne devraient pas être présents"

msgid "lnk_message_history_read_title"
msgstr "Afficher le message"

msgid "location"
msgstr "Localité"

msgid "log-in"
msgstr "Log-in"

msgid "login"
msgstr "Login"

msgid "logistic"
msgstr "Logistique"

msgid "logout"
msgstr "Logout"

msgid "lu_could_contain_decimal_scores"
msgstr "Cette année d'étude accepte les notes décimales"

msgid "lu_must_not_contain_decimal_scores"
msgstr "Cette année d'étude n'accepte pas les notes décimales"

msgid "male"
msgstr "Masculin"

msgid "managed_programs"
msgstr "Programmes gérés"

msgid "mandates"
msgstr "Mandates"

msgid "mark_selected_messages_as_read"
msgstr "Marquer les messages sélectionnés comme lus"

msgid "master"
msgstr "Master"

msgid "message"
msgstr "Message"

msgid "message_address_papersheet"
msgstr "Réutilisez l'adresse d'une entité liée au programme ou informez l'adresse d'affichage pour la feuille de notes."

msgid "message_not_resent_no_email"
msgstr "Le message ne peut être réenvoyé , l'utilisateur n'a pas d'adresse mail."

msgid "message_resent_ok"
msgstr "Le message à bien été réenvoyé."

msgid "messages"
msgstr "Messages"

msgid "messages_history"
msgstr "Historique des messages"

msgid "messages_templates"
msgstr "Modèles de messages"

msgid "minimum_one_criteria"
msgstr "Veuillez remplir au moins 1 critère de recherche"

msgid "miss"
msgstr "Madame"

msgid "missing_column_session"
msgstr "Veuillez remplir la colonne 'session' de votre fichier excel."

msgid "mister"
msgstr "Monsieur"

msgid "mobile_phone"
msgstr "Téléphone mobile (GSM)"

msgid "more_than_one_academic_year_error"
msgstr "Il y a plusieurs années académiques dans la colonne 'Année académique' de votre fichier excel. "
      "Veuiller corriger votre fichier excel de manière à ce qu'il n'y ai qu'une seule année académique"

msgid "more_than_one_exam_enrol_for_one_learn_unit"
msgstr "Cet étudiant possède plusieurs inscriptions au même examen "
       "(il est inscrit à un même cours dans 2 programmes différents). "
       "Veuillez encoder cette note via l'onglet 'en ligne' de l'interface svp."

msgid "more_than_one_learning_unit_error"
msgstr "Vous avez encodé des notes pour plusieurs unités d'enseignements dans votre fichier excel "
       "(colonne 'Unité d'enseignement'). Veillez à ne faire qu'un seul fichier excel par unité d'enseignement."

msgid "more_than_one_session_error"
msgstr "Il y a plusieurs numéros de sessions dans la colonne 'Session' de votre fichier excel. "
      "Veuiller corriger votre fichier excel de manière à ce qu'il n'y ai qu'un seul numéro de session"

msgid "msg_error_username_password_not_matching"
msgstr ""
"La combinaison login/mot de passe entrée n'est pas valide. Veuillez "
"réessayer."

msgid "my_messages"
msgstr "Mes messages"

msgid "my_osis"
msgstr "Mon OSIS"

msgid "my_studies"
msgstr "Mes études"

msgid "name"
msgstr "Nom"

msgid "full_name"
msgstr "Nom complet"

msgid "national_register"
msgstr "Numéro de registre nationnal"

msgid "no_current_entity_version_found"
msgstr "L'entité sélectionnée n'existe plus aujourd'hui (fin de validité dépassée)."

msgid "no_data_for_this_academic_year"
msgstr "Aucune données pour cette année académique"

msgid "no_dubble_score_encoded_comparison_impossible"
msgstr "Aucune note n'a été double encodée ; aucune comparaison à effectuer."

msgid "no_entity_address_found"
msgstr "Aucune adresse trouvée pour l'entité sélectionnée."

msgid "no_exam_session_opened_for_the_moment"
msgstr "Aucune session d'encodage de notes ouverte pour le moment. "

msgid "no_file_submitted"
msgstr "Vous n'avez pas selectionné de fichier excel à soumettre."

msgid "no_messages"
msgstr "Pas de messages"

msgid "no_result"
msgstr "Aucun résultat!"

msgid "no_receiver_error"
msgstr "Pas de destinataire pour ce message"

msgid "no_score_encoded_double_encoding_impossible"
msgstr ""
 "Aucune nouvelle note encodée. "
 "Le double encodage n'est pas accessible car il n'y a pas de nouvelles notes encodés."

msgid "no_score_injected"
msgstr "Aucune note injectée (NB: les notes de votre fichier Excel ne sont injectées que si elles sont différentes "
       "de celles déjà sauvegardées précédemment)."

msgid "no_score_to_encode"
msgstr "Vous n'avez aucune note à encoder."

msgid "no_student_to_encode_xls"
msgstr "Aucun étudiant à encoder via excel"

msgid "no_valid_academic_year_error"
msgstr "Aucune année académique au format valide n'a été trouvé dans votre fichier excel. La date doit être formatée comme suit ; '2015-2016' ou '2015'."

msgid "deadline_reached"
msgstr "Date limite atteinte"

msgid "not_passed"
msgstr "Non communiquée"

msgid "not_sent"
msgstr "Pas envoyé"

msgid "number_of_enrollments"
msgstr "Nombre d'inscrits"

msgid "number_session"
msgstr "No. session"

msgid "numbered_score"
msgstr "Note chiffrée"

msgid "offer"
msgstr "Programme"

msgid "offer_enrollment_not_exist"
msgstr "L'inscription à ce programme n'existe pas"

msgid "offer_year_calendar"
msgstr "Calendrier des programmes"

msgid "offer_year_calendar_academic_calendar_end_date_error"
msgstr "La date de fin de l'encodage des notes de votre programme ne peut pas être ultérieure à la date de fermeture "
       "de l'encodage des notes du calendrier académique"

msgid "offer_year_calendar_academic_calendar_start_date_error"
msgstr "La date de début de l'encodage des notes de votre programme ne peut pas être antérieure à la date d'ouverture "
       "de l'encodage des notes du calendrier académique"

msgid "offer_year_not_access_or_not_exist"
msgstr "Vous n'avez pas les droits d'accès pour cette offre ou elle n'existe pas en base de données"

msgid "offer_year_not_exist"
msgstr "Le programme annualisé (%s) (%d) - n'existe pas"

msgid "offer_year_search"
msgstr "Recherche des programmes annualisés"

msgid "offers"
msgstr "Programmes"

msgid "old_browser_warning"
msgstr "Votre navigateur n'est pas à jour. Certaines fonctionnalités peuvent ne pas fonctionner correctement."

msgid "online"
msgstr "En ligne"

msgid "online_encoding"
msgstr "Encodage en ligne"

msgid "online_scores_encoding"
msgstr "Encodage de notes en ligne"

msgid "only_submited_scores_can_be_double_encoded"
msgstr "Seules les notes soumises peuvent être double encodées"

msgid "open"
msgstr "Ouvert"

msgid "campus"
msgstr "Campus"

msgid "organization_address"
msgstr "Adresse de l'organisation"

msgid "organization"
msgstr "Organisation"

msgid "organizations"
msgstr "Organisations"

msgid "origin"
msgstr "Origine"

msgid "other_score"
msgstr "Autre note"

msgid "other_sibling_offers"
msgstr "Autres finalités associées"

msgid "other_sibling_orientations"
msgstr "Autres orientations associées"

msgid "score_encoding_period_not_open"
msgstr "La période pour l'encodage des notes n'est pas encore ouverte"

msgid "outside_scores_encodings_period_latest_session"
msgstr "La période d'encodage des notes de la session %s est fermée depuis le %s"

msgid "outside_scores_encodings_period_closest_session"
msgstr "La période d'encodage des notes pour la session %s sera ouverte à partir du %s"

msgid "page_not_found"
msgstr "Page inexistante"

msgid "method_not_allowed"
msgstr "Methode non autorisée"

msgid "password"
msgstr "Mot de passe"

msgid "person"
msgstr ""

msgid "ph_d"
msgstr "Ph.D"

msgid "plain"
msgstr "Plain"

msgid "plain_and_html"
msgstr "Plain et HTML"

msgid "please_enable_javascript"
msgstr "Veuillez <a href='http://enable-javascript.com/fr/' target='_blank'>activer le JavaScript</a> pour utiliser l'application."

msgid "POLE"
msgstr "Pole"

msgid "postal_code"
msgstr "Code postal"

msgid "preferences"
msgstr "Préférences"

msgid "presence_note_pdf_legend"
msgstr "0=Cote de présence"

msgid "print"
msgstr "Imprimer"

msgid "print_all_courses"
msgstr "Imprimer tous les cours"

msgid "print_warning_and_info_messages"
msgstr ""

msgid "printable_title"
msgstr "Titre imprimable"

msgid "printing_date"
msgstr "Date d'impression"

msgid "professional"
msgstr "Professionnel"

msgid "professors_must_not_submit_scores"
msgstr "Les professeurs ne peuvent pas soumettre de notes"

msgid "profile"
msgstr "Profil"

msgid "program_commission"
msgstr "Commison d'enseignement/programme"

msgid "program_managers"
msgstr "Program managers"

msgid "program_s"
msgstr "programme(s)"

msgid "programs"
msgstr "Programmes"

msgid "progress"
msgstr "Progression"

msgid "received_on"
msgstr "Reçu le"

msgid "recipient"
msgstr "Destinataire"

msgid "redirect_to_login"
msgstr "Cliquez pour vous reconnectez"

msgid "reference"
msgstr "Référence"

msgid "refresh_list"
msgstr "Rechercher/mettre à jour la liste"

msgid "registration_id"
msgstr "NOMA"

msgid "identification_number"
msgstr "Matricule"


msgid "registration_id_not_access_or_not_exist"
msgstr "Étudiant non inscrit à l'examen"

msgid "research_center"
msgstr "Centre de recherche"

msgid "residential"
msgstr ""

msgid "responsible"
msgstr "Responsable"

msgid "return_doc_to_administrator"
msgstr ""
"Veuillez envoyer ce formulaire au secrétariat de l'entité gestionnaire avant le %s."

msgid "reuse_address_entity"
msgstr "Réutiliser l'adresse de"

msgid "save"
msgstr "Sauvegarder"

msgid "saved"
msgstr "Enregistré"

msgid "saving"
msgstr "Sauvegarde en cours"

msgid "score"
msgstr "Note"

msgid "score_already_submitted"
msgstr "Note déjà soumise "

msgid "score_decimal_not_allowed"
msgstr "La note encodée est incorrecte : décimales non autorisées"

msgid "score_invalid"
msgstr "Note invalide"

msgid "score_saved"
msgstr "note(s) injectée(s)"

msgid "score_submitted"
msgstr "Soumis"

msgid "scores"
msgstr "Notes"

msgid "scores_encoding"
msgstr "Encodage des notes"

msgid "scores_encoding_tests"
msgstr "Tests de l'encodage des notes"

msgid "scores_gt_0_lt_20"
msgstr "La note encodée est incorrecte (elle doit être comprise entre 0 et 20)"

msgid "scores_injection"
msgstr "Injection des notes"

msgid "scores_responsible"
msgstr "Responsable de notes"

msgid "scores_responsibles"
msgstr "Responsables de notes"

msgid "scores_responsible_title"
msgstr "Responsable de notes"

msgid "scores_saved"
msgstr "note(s) enregistrée(s)"

msgid "scores_saved_cannot_be_saved_anymore"
msgstr "Notes sauvegardées, le bouton sauvegarder n'est plus présent"

msgid "scores_must_be_between_0_and_20"
msgstr "Les notes doivent être comprise entre 0 et 20"

msgid "search_for_a_file"
msgstr "Recherche d'un fichier"

msgid "search_for_an_entity"
msgstr "Rechercher une entité"

msgid "search_for_an_organization"
msgstr "Recherche d'organisations"

msgid "SECTOR"
msgstr "Secteur"

msgid "select"
msgstr "Sélectionnez"

msgid "select_a_xls_file_from_which_to_inject_scores"
msgstr ""

msgid "select_an_encoding_type"
msgstr "Sélectionnez un type d'encodage"

msgid "send_message_again"
msgstr "Réenvoyer"

msgid "sent"
msgstr "Envoyé"

msgid "server_error"
msgstr "Une erreur innatendue s'est produite"

msgid "server_error_message"
msgstr "Nous mettons tout en oeuvre pour résoudre ce problème."

msgid "short_title"
msgstr "Titre abrégé"

msgid "size"
msgstr "Taille"

msgid "source_code"
msgstr "Code source"

msgid "stages"
msgstr "Stages"

msgid "start_date"
msgstr "Date de début"

msgid "state"
msgstr "État"

msgid "status"
msgstr "Statut"

msgid "storage"
msgstr "Stockage"

msgid "storage_duration"
msgstr "Temps de stockage"

msgid "structure"
msgstr "Structure"

msgid "student_not_exist"
msgstr "L'étudiant (%s) n'existe pas"

msgid "student_path"
msgstr "Parcours de l'étudiant"

msgid "students"
msgstr "étudiants"

msgid "studies"
msgstr "Études"

msgid "subject"
msgstr "Sujet"

msgid "submission"
msgstr "Soumettre"

msgid "submission_date"
msgstr "Date de remise"

msgid "submission_of_scores_for"
msgstr "Soumission des score pour {0}"

msgid "submitted"
msgstr "Soumis"

msgid "submitted_scores_cannot_be_encoded_anymore"
msgstr "Les notes soumises ne peuvent plus être encodées"

msgid "succesfull_logout"
msgstr "Vous êtes à présent déconnecté."

msgid "technologic_platform"
msgstr "Plateforme technologique"

msgid "template_error"
msgstr "Aucun message n'a été envoyé : le modèle de message {} n'existe pas."

msgid "temporary_save"
msgstr "Sauvegarde temporaire (non soumis à la faculté)"

msgid "the_coordinator_must_still_submit_scores"
msgstr "Le coordinateur doit toujours soumettre les notes"

msgid "title"
msgstr "Intitulé"

msgid "learning_unit_title"
msgstr "Intitulé du cours"

msgid "too_many_results"
msgstr "Votre recherche renvoie trop de résultats, veuillez affiner vos critères de recherche."

msgid "tooltip_delete_message"
msgstr "Supprimer le message"

msgid "tooltip_double_encode_for"
msgstr "Double encoder les notes"

msgid "tooltip_double_encode_no_more_possible_for"
msgstr "Toutes les notes ont été soumises.Il n'est plus possible de double encoder des notes pour ce cours."

msgid "tooltip_dowload_excel_file"
msgstr "Télécharger le fichier excel"

msgid "tooltip_encode_for"
msgstr "Encoder les notes"

msgid "tooltip_encode_no_more_possible_for"
msgstr "Toutes les notes ont été soumises.Il n'est plus possible d'encoder de notes pour ce cours."

msgid "tooltip_execute_my_message_action"
msgstr "Exécuter l'action sélectionnée"

msgid "tooltip_inject_excel_no_more_possible_for"
msgstr "Toutes les notes ont été soumises.Il n'est plus possible de soumettre de fichier excel pour ce cours."

msgid "tooltip_my_message_read"
msgstr "Lire le message"

msgid "tooltip_print_scores"
msgstr "Imprimer les notes"

msgid "tooltip_scores_encodings_progress_bar"
msgstr "Représente la quantité de notes soumises à la faculté par le professeur. Le nombre entre parenthèses correspond "
       "au nombre de notes encodées qui n'ont pas encore été soumises (en état 'brouillon')."

msgid "tooltip_select_action"
msgstr "Sélectionner l'action à exécuter"

msgid "tooltip_select_all_messages"
msgstr "Sélectionner tous les messages"

msgid "tooltip_select_excel_file_to_inject_scores"
msgstr "Séclectionnez le fichier excel à soumettre"

msgid "tooltip_to_my_messages"
msgstr "Retourner à la liste des messages"

msgid "tutor"
msgstr "Enseignant·e"

msgid "tutors"
msgstr "Enseignants"

msgid "other_tutors"
msgstr "Autre(s) Enseignant(s)"

msgid "txt_message"
msgstr "Message texte"

msgid "txt_origin_title"
msgstr "Origine du message"

msgid "txt_recipient_title"
msgstr "Destinataire du message (email ou nom ou nom d'utilisateur)"

msgid "txt_reference_title"
msgstr "Référence du template du message"

msgid "txt_subject_title"
msgstr "Sujet du message"

msgid "type"
msgstr "Type"

msgid "types"
msgstr "Types"

msgid "undated_events"
msgstr "Événements non planifiés"

msgid "undefined"
msgstr "Non défini"

msgid "unknown"
msgstr "Indéfini"

msgid "user"
msgstr "Utilisateur"

msgid "user_interface_language"
msgstr "Langue de l'interface utilisateur"

msgid "user_is_not_program_manager"
msgstr "Vous n'êtes pas un gestionnaire de programme. Par conséquent, vous n'avez pas accès à cette interface."

msgid "validated_double_encoding_cannot_be_validated_anymore"
msgstr "Un double encodage validé ne peut l'être une seconde fois"

msgid "validation_dubble_encoding_mandatory"
msgstr "Veuillez sélectionner une note finale pour toutes les différences détectées entre le premier encodage et le "
       "double encodage (ci-dessous). Si vous choisissez d'annuler, votre double encodage sera perdu."

msgid "via_excel"
msgstr "Via fichier Excel"

msgid "via_paper"
msgstr "Sur papier"

msgid "warning_all_scores_not_sumitted_yet"
msgstr "Attention : vous avez des notes enregistrées qui n'ont pas encore été soumises."

msgid "website"
msgstr "Site internet"

msgid "without_attribution"
msgstr "Sans attribution"

msgid "xls_columns_structure_error"
msgstr "Votre fichier excel n'est pas bien structuré. Veuillez respecter l'ordre des colonnes fournie lors du "
       "téléchargement de votre fichier (bouton '{}')."

msgid "order"
msgstr "Ordonner"

msgid "options"
msgstr "Options"

msgid "required"
msgstr "Obligatoire"

msgid "question"
msgstr "Question"

msgid "questions"
msgstr "Questions"

msgid "value"
msgstr "Valeur"

msgid "short_input_text"
msgstr "Short input text"

msgid "long_input_text"
msgstr "Long input text"

msgid "radio_button"
msgstr "Radio button"

msgid "checkbox"
msgstr "Checkbox"

msgid "upload_button"
msgstr "Upload button"

msgid "download_link"
msgstr "Download link"

msgid "dropdown_list"
msgstr "Dropdown list"

msgid "http_link"
msgstr "HTTP link"
msgid "you_manage"
msgstr "Vous gérez"

msgid "BACHELOR"
msgstr "Bachelier"

msgid "MASTER_60"
msgstr "Master 60"

msgid "MASTER_120"
msgstr "Master 120"

msgid "MASTER_180_OR_240"
msgstr "Master 180 ou 240"

msgid "ADVANCED_MASTER"
msgstr "Master de spécialisation"

msgid "TRAINING_CERTIFICATE"
msgstr "Agrégation"

msgid "CERTIFICATE"
msgstr "Certificat"

msgid "DOCTORATE"
msgstr "Doctorat"

msgid "CAPAES"
msgstr "CAPAES"

msgid "start_date_must_be_lower_than_end_date"
msgstr "La date de début doit être inférieure à la date de fin"

msgid "DEPUTY_AUTHORITY"
msgstr "Suppléant d'autorité"

msgid "DEPUTY_SABBATICAL"
msgstr "Suppléant sabbatique"

msgid "DEPUTY_TEMPORARY"
msgstr "Suppléant temporaire"

msgid "INTERNSHIP_SUPERVISOR"
msgstr "Directeur de stage"

msgid "INTERNSHIP_CO_SUPERVISOR"
msgstr "Co-directeur de stage"

msgid "PROFESSOR"
msgstr "Professeur"

msgid "COORDINATOR"
msgstr "Coordinateur"

msgid "HOLDER"
msgstr "Titulaire"

msgid "holder_number"
msgstr "Nb titulaires"

msgid "CO_HOLDER"
msgstr "Co-titulaire"

msgid "DEPUTY"
msgstr "Suppléant"

msgid "scores_responsible_can_submit_partial_encoding"
msgstr "Les responsables de notes peuvent soumettre des encodages partiels"

msgid "scores_responsible_must_still_submit_scores"
msgstr "Le responsable de notes doit toujours soumettre les notes"

msgid "NONE"
msgstr "Aucun"

msgid "keyword"
msgstr "Mot clé"

msgid "VALID"
msgstr "Valide"

msgid "INVALID"
msgstr "Invalide"

msgid "COURSE"
msgstr "Cours"

msgid "MASTER_THESIS"
msgstr "Thèse"

msgid "DISSERTATION"
msgstr "Mémoire"

msgid "INTERNSHIP"
msgstr "Stage"

msgid "OTHER_COLLECTIVE"
msgstr "Autre collectif"

msgid "OTHER_INDIVIDUAL"
msgstr "Autre individuel"

msgid "EXTERNAL"
msgstr "Externe"

msgid "TEACHING_INTERNSHIP"
msgstr "Stage d'enseignement"

msgid "CLINICAL_INTERNSHIP"
msgstr "Stage clinique"

msgid "PROFESSIONAL_INTERNSHIP"
msgstr "Stage socio-professionnel"

msgid "RESEARCH_INTERNSHIP"
msgstr "Stage de recherche"

msgid "LU_ERRORS_REQUIRED"
msgstr "Ce champ est requis."

msgid "LU_ERRORS_INVALID"
msgstr "'Entrez une valeur valide."

msgid "LU_ERRORS_INVALID_SEARCH"
msgstr "Recherche invalide - Veuillez remplir mininum 2 filtres lors de vos recherches."

msgid "LU_ERRORS_ACADEMIC_YEAR_REQUIRED"
msgstr "Veuillez préciser une année académique."

msgid "LU_ERRORS_YEAR_WITH_ACRONYM"
msgstr "Veuillez préciser une année académique ou entrer un acronyme valide."

msgid "LU_ERRORS_INVALID_REGEX_SYNTAX"
msgstr "Expression régulière incorrecte!"

msgid "ANNUAL"
msgstr "Annuel"

msgid "BIENNIAL_EVEN"
msgstr "Bisannuel pair"

msgid "BIENNIAL_ODD"
msgstr "Bisannuel impair"

msgid "no_valid_m_justification_error"
msgstr "Vous ne pouvez pas encoder d'absence justifiée (M) via l'injection xls"

msgid "abscence_justified_preserved"
msgstr "Abscence justifiée dèjà encodée et préservée"

msgid "tutors_of_course"
msgstr "Enseignant·e·s du cours"

msgid "academic_actors"
msgstr "Acteurs académiques"

msgid "academic_start_date_error"
msgstr "La date de début doit être comprise entre les dates de début/fin de l'année académique"

msgid "academic_end_date_error"
msgstr "La date de fin doit être comprise entre les dates de début/fin de l'année académique"

msgid "end_start_date_error"
msgstr "La date de fin doit être supérieure à la date début"

msgid "dates_mandatory_error"
msgstr "Les dates de début et de fin sont obligatoires"

msgid "date_format"
msgstr "%d/%m/%Y"

msgid "date_format_string"
msgstr "d/m/Y"

msgid "format_date"
msgstr "jj/mm/aaaa"

msgid "desc_lnk_academic_actors"
msgstr "Gestion des acteurs académiques"

msgid "all_years"
msgstr "Toutes les années"

msgid "trainings"
msgstr "Formations"

msgid "components"
msgstr "Composants"

msgid "educational_information"
msgstr "Infos pédagogiques"

msgid "propositions"
msgstr "Propositions"

msgid "tutor_attributions"
msgstr "Enseignants - attributions"

msgid "proposal"
msgstr "Proposition"

msgid "academic_calendar_offer_year_calendar_start_date_end_date_error"
msgstr "La date d'ouverture de '%s' du calendrier académique ne peut pas être supérieure au %s "
       "(date de fin de '%s' du programme '%s')"

msgid "component_type"
msgstr "Type de composant"

msgid "volume_quarter"
msgstr "Quadri. "

msgid "vol_q1"
msgstr "Vol. q1"

msgid "vol_q2"
msgstr "Vol. q2"

msgid "volume"
msgstr "Volume"

msgid "schedules_conformity"
msgstr "Conform. horaires"

msgid "planned_classrooms"
msgstr "Classes prévues"

msgid "real_on_planned_classrooms"
msgstr "Classes effectives/prévues"


msgid "classes"
msgstr "Classes"

msgid "class"
msgstr "Classe"

msgid "learning_unit_code"
msgstr "Code de l'UE"

msgid "partims"
msgstr "Partims"

msgid "periodicity"
msgstr "Périodicité"

msgid "nominal_credits"
msgstr "Crédits"

msgid "active"
msgstr "Actif"

msgid "inactive"
msgstr "Inactif"

msgid "MASTER_DISSERTATION"
msgstr "Mémoire"

msgid "FULL"
msgstr "Complet"

msgid "MOBILITY"
msgstr "Mobilité"

msgid "OTHER"
msgstr "Autre"

msgid "PARTIM"
msgstr "Partim"

msgid "PHD_THESIS"
msgstr "Thèse"

msgid "selected"
msgstr "sélectionné(s)"

msgid "subtype"
msgstr "Sous-type"

msgid "start"
msgstr "Début"

msgid "duration"
msgstr "Durée"

msgid "learning_unit_specifications"
msgstr "Cahier de charges"

msgid "experimental_phase"
msgstr "Cette fonctionnalité est en phase expérimentale"

msgid "title_official_1"
msgstr "Intitulé officiel (partie 1 commune aux partims)"

msgid "common_official_title"
msgstr "Intitulé officiel commun"

msgid "common_official_english_title"
msgstr "Intitulé officiel commun en anglais"

msgid "title_official_2"
msgstr "Intitulé officiel (partie 2 propre au partim)"

msgid "official_title_proper_to_UE"
msgstr "Intitulé officiel propre à l'UE"

msgid "official_english_title_proper_to_UE"
msgstr "Intitulé officiel en anglais propre à l'UE"

msgid "title_in_english"
msgstr "Intitulé en anglais"

msgid "title_in_english_1"
msgstr "(partie 1 commune aux partims)"

msgid "title_in_english_2"
msgstr "(partie 2 propre au partim)"

msgid "LECTURING"
msgstr "Partie magistrale"

msgid "PRACTICAL_EXERCISES"
msgstr "Travaux pratiques"

msgid "lecturing"
msgstr "Cours magistral"

msgid "PE"
msgstr "TP"

msgid "SCHOOL"
msgstr "Ecole"

msgid "PLATFORM"
msgstr "Plateforme"

msgid "LOGISTICS_ENTITY"
msgstr "Entitée logistique"

msgid "organogram"
msgstr "Organigramme"

msgid "attached_to"
msgstr "Attachée à"

msgid "ACADEMIC_PARTNER"
msgstr "Partenaire académique"

msgid "INDUSTRIAL_PARTNER"
msgstr "Partenaire industriel"

msgid "SERVICE_PARTNER"
msgstr "Partenaire de service"

msgid "COMMERCE_PARTNER"
msgstr "Partenaire commercial"

msgid "PUBLIC_PARTNER"
msgstr "Partenaire public"

msgid "requirement_entity"
msgstr "Entité resp. cahier de charges"

msgid "requirement_entity_small"
msgstr "Ent. charge"

msgid "allocation_entity"
msgstr "Entité resp. de l'attribution"

msgid "allocation_entity_small"
msgstr "Ent. attrib."

msgid "with_entity_subordinated_small"
msgstr "Avec ent. subord."

<<<<<<< HEAD
msgid "additional_requirement_entity"
msgstr "Entité resp. cahier de charges complémentaire"

msgid "additional_requirement_entity_1"
msgstr "Entité resp. cahier de charges complémentaire 1"

msgid "additional_requirement_entity_2"
msgstr "Entité resp. cahier de charges complémentaire 2"

=======
>>>>>>> 2b0d5b7b
msgid "academic_end_year"
msgstr "Anac de fin"

msgid "academic_start_year"
msgstr "Anac de début"

msgid "organization_name"
msgstr "Nom"

msgid "partial"
msgstr "Q1"

msgid "remaining"
msgstr "Q2"

msgid "partial_remaining"
msgstr "Q1&2"

msgid "partial_or_remaining"
msgstr "Q1|2"

msgid "volume_partial"
msgstr "Vol. Q1"

msgid "volume_remaining"
msgstr "Vol. Q2"

msgid "quadrimester"
msgstr "Quadrimestre"

msgid "composition"
msgstr "Composition"

msgid "real_classes"
msgstr "Classes effectives"

msgid "lu_usage"
msgstr "Utilisation par les UE"

msgid "academic_years"
msgstr "Années académiques"

msgid "from"
msgstr "De"

msgid "to"
msgstr "à"

msgid "since"
msgstr "Depuis"

msgid "editing"
msgstr "Edition"

msgid "component"
msgstr "Composant"

msgid "used_by"
msgstr "Utilisation par l'unité d'enseignement"

msgid "offers_enrollments"
msgstr "Inscriptions aux formations"

msgid "learning_units_enrollments"
msgstr "Inscription aux unités d'enseignement"

msgid "exams_enrollments"
msgstr "Inscription aux examens"

msgid "average"
msgstr "Moyenne"

msgid "global_average"
msgstr "Moyenne générale"

msgid "result"
msgstr "Résultat"

msgid "enrollment_date"
msgstr "Date d'inscription"

msgid "students_title"
msgstr "Etudiants"

msgid "student_title"
msgstr "Etudiant"

msgid "classe"
msgstr "Classe"

msgid "localization"
msgstr "Localisation"

msgid "internship_subtype"
msgstr "Sous-type de stage"

msgid "part1"
msgstr "partie 1"

msgid "part2"
msgstr "partie 2"

msgid "title_official"
msgstr "Intitulé officiel"

msgid "create_learning_unit"
msgstr "Création d'une unité d'enseignement"

msgid "existed_acronym"
msgstr "Sigle a déjà existé pour "

msgid "existing_acronym"
msgstr "Sigle déja existant en "

msgid "invalid_acronym"
msgstr "Sigle non valide"

msgid "acronym_rules"
msgstr "Site en une lettre\n"
       "Sigle en min 2 et max 4 lettres\n"
       "Code numérique en 4 chiffres"

msgid "end_year_title"
msgstr "Année de fin"

msgid "basic_informations_title"
msgstr "Informations de base"

msgid "active_title"
msgstr "Actif"

msgid "titles"
msgstr "Intitulés"

msgid "fixtures_build"
msgstr "Créer des fixtures anonymisées"

msgid "desc_lnk_fixtures_build"
msgstr "Crée un fichier json avec des fixtures anonymisées"

msgid "partial_volume_1"
msgstr "Volume Q1"

msgid "partial_volume_2"
msgstr "Volume Q2"

msgid "partial_volume_1Q"
msgstr "Q1"

msgid "partial_volume_2Q"
msgstr "Q2"

msgid "planned_classes"
msgstr "Classes prévues"

msgid "planned_classes_pc"
msgstr "P.C."

msgid "total_volume"
msgstr "Volume total"

msgid "total_volume_charge"
msgstr "Volume de charge total"

msgid "total_volume_voltot"
msgstr "Vol.tot"

msgid "vol_charge"
msgstr "Vol.charge"

msgid "volumes_management"
msgstr "Gestion des volumes horaires"

msgid "volumes_validation_success"
msgstr "Les données entrées respectent les règles de calculs des volumes horaires."

msgid "vol_tot_not_equal_to_q1_q2"
msgstr "Vol.tot = Q1 + Q2"

msgid "vol_tot_req_entities_not_equal_to_entity"
msgstr "Le volume total de charge n'est pas égal à la somme des volumes de charge"

msgid "vol_tot_req_entities_not_equal_to_vol_tot_mult_cp"
msgstr "Vol.charge = Vol.tot * C.P"

msgid "vol_tot_full_must_be_greater_than_partim"
msgstr "Vol.tot du cours principal > Vol.tot du partim"

msgid "vol_q1_full_must_be_greater_or_equal_to_partim"
msgstr "Q1 du cours principal >= Q1 du partim"

msgid "vol_q2_full_must_be_greater_or_equal_to_partim"
msgstr "Q2 du cours principal >= Q2 du partim"

msgid "planned_classes_full_must_be_greater_or_equal_to_partim"
msgstr "C.P. du cours principal >= C.P. du partim"

msgid "entity_requirement_full_must_be_greater_or_equal_to_partim"
msgstr "Entité de charge du cours principal >= Entité de charge du partim"

msgid "end_date_gt_begin_date"
msgstr "L'année de fin doit etre égale ou supérieur à l'année de départ"

msgid "session_title"
msgstr "Session"

msgid "remarks_title"
msgstr "Remarques"

msgid "faculty_remark"
msgstr "Remarque de faculté"

msgid "other_remark"
msgstr "Autre remarque"

msgid "new_learning_unit"
msgstr "Nouvelle unité d'enseignement"

msgid "previous"
msgstr "Précédent"

msgid "next"
msgstr "Suivant"

msgid "learning_location"
msgstr "Lieu d'enseignement"

msgid "NON_ACADEMIC"
msgstr "Non academique autre"

msgid "NON_ACADEMIC_CREF"
msgstr "Non académique CREF"

msgid "ACADEMIC"
msgstr "Académique"

msgid "ACTIVE"
msgstr "Actif"

msgid "INACTIVE"
msgstr "Inactif"

msgid "RE_REGISTRATION"
msgstr "Actif uniquement pour des réinscriptions"

msgid "OPTIONAL"
msgstr "Optionnel"

msgid "NO_PRINT"
msgstr "Pas d'impression"

msgid "IN_HEADING_2_OF_DIPLOMA"
msgstr "Dans rubrique 2 du diplôme"

msgid "IN_EXPECTED_FORM"
msgstr "Sous forme d'attendu"

msgid "FEE_1"
msgstr "Rôle"

msgid "FEE_2"
msgstr "Rôle + examen"

msgid "FEE_3"
msgstr "AESS, CAPAES ou fin de cycle"

msgid "FEE_4"
msgstr "Minerval sans examen"

msgid "FEE_5"
msgstr "Minerval complet"

msgid "FEE_6"
msgstr "certificat universitaire"

msgid "FEE_7"
msgstr "Master complémentaire spécialisation médicale"

msgid "FEE_8"
msgstr "Concours d’accès"

msgid "FEE_10"
msgstr "10 CU 30 crédits"

msgid "FEE_11"
msgstr "11 Certificat compétence méd"

msgid "FEE_12"
msgstr "12 Offres ISA : 12BA et 21MS"

msgid "FEE_13"
msgstr "13 Offres ISA : 13BA et 22MS"

msgid "DAILY"
msgstr "Horaire de jour"

msgid "SHIFTED"
msgstr "Horaire décalé"

msgid "ADAPTED"
msgstr "Horaire adapté"

msgid "academic_calendar_type"
msgstr "Type d'événement"

msgid "DELIBERATION"
msgstr "Délibération"

msgid "DISSERTATION_SUBMISSION"
msgstr "Soumission de mémoires"

msgid "EXAM_ENROLLMENTS"
msgstr "Inscription aux examens"

msgid "SCORES_EXAM_DIFFUSION"
msgstr "Diffusion des notes d'examen"

msgid "SCORES_EXAM_SUBMISSION"
msgstr "Soumission des feuilles de note"

msgid "TEACHING_CHARGE_APPLICATION"
msgstr "Application pour charges d'enseignement"

msgid "field_is_required"
msgstr "Ce champ est obligatoire."

msgid "associated_entity"
msgstr "Les entités associées"

msgid "LU_WARNING_INVALID_ACRONYM"
msgstr "Si l'acronym est introduit, il doit au minimum faire 3 caractères"

msgid "title_in_french"
msgstr "Intitulé en français"

msgid "schedule_type"
msgstr "Type horaire"

msgid "enrollment_campus"
msgstr "Lieu d'inscription"

msgid "other_campus_activities"
msgstr "Activités sur d'autres sites"

msgid "unspecified"
msgstr "Indéterminé"

msgid "university_certificate"
msgstr "Certificat universitaire"

msgid "studies_domain"
msgstr "Domaine d'études"

msgid "primary_language"
msgstr "Langue principale"

msgid "other_language_activities"
msgstr "Activité dans d'autres langues"

msgid "funding"
msgstr "Finançable"

msgid "funding_cud"
msgstr "Financement coopération internationale CCD/CUD"

msgid "funding_direction"
msgstr "Orientation de financement"

msgid "cud_funding_direction"
msgstr "Orientation coopération internationale CCD/CUD"

msgid "active_status"
msgstr "Actif"

msgid "partial_deliberation"
msgstr "Sous-épreuve"

msgid "admission_exam"
msgstr "Concours"

msgid "academic_type"
msgstr "Nature"

msgid "keywords"
msgstr "Mots clés"

msgid "training_type"
msgstr "Type de formation"

msgid "QUADRIMESTER"
msgstr "Quadrimestre(s)"

msgid "TRIMESTER"
msgstr "Trimestre(s)"

msgid "MONTH"
msgstr "Mois"

msgid "WEEK"
msgstr "Semaine(s)"

msgid "DAY"
msgstr "Jour(s)"

msgid "administration_entity"
msgstr "Entité d'administration"

msgid "management_entity"
msgstr "Entité académique"

msgid "enrollment_enabled"
msgstr "Inscriptible"

msgid "formations"
msgstr "Formations"

msgid "formations_lnk"
msgstr "Formations"

msgid "desc_lnk_formations"
msgstr "Organisation des formations"

msgid "education_groups"
msgstr "Organisations de formations"

msgid "entity_management"
msgstr "Fac. gestion"

msgid "of_category"
msgstr "Type d'organisation de formation"

msgid "activity_search"
msgstr "Recherche - Activité"

msgid "service_course_search"
msgstr "Recherche - Cours de service"

msgid "TRAINING"
msgstr "Formation"

msgid "MINI_TRAINING"
msgstr "Mini formation"

msgid "GROUP"
msgstr "Groupement"

msgid "PRIMARY_LANGUAGE"
msgstr "Langue principale"

msgid "OR"
msgstr "Ou"

msgid "AND"
msgstr "Et"

msgid "language_association"
msgstr "Opérateur langues principales"

msgid "prolong_or_create_learning_unit_message"
msgstr "<p>Le <b>sigle</b> utilisé est <b>déjà existant</b>.</p>"
       "<p>Vous avez le choix entre :"
       "<ul><li>soit <b>créer</b> une nouvelle UE qui reprendra ce sigle </li>"
       "<li>soit <b>prolonger</b> l'unité d'enseignement de même sigle </li></ul></p>"

msgid "confirm_your_action"
msgstr "Confirmer votre action."

msgid "create"
msgstr "Créer"

msgid "prolong"
msgstr "Prolonger"

msgid "diplomas_certificates"
msgstr "Diplômes /  Certificats"

msgid "diploma_title"
msgstr "Intitulé du diplôme/du certificat"

msgid "professionnal_title"
msgstr "Titre professionnel"

msgid "university_certificate_desc"
msgstr "Mène à diplôme/à certificat"

msgid "program_coorganization"
msgstr "Programme co-organisés avec d'autres institutions"

msgid "for_all_students"
msgstr "Pour tous les étudiants"

msgid "diploma"
msgstr "Diplôme"

msgid "UNIQUE"
msgstr "Diplôme unique"

msgid "SEPARATE"
msgstr "Diplôme séparé"

msgid "NOT_CONCERNED"
msgstr "Non concerné"

msgid "organization_address_save_error"
msgstr "Impossible d'enregistrer l'adresse de l'organisation"

msgid "i_confirm"
msgstr "Oui, je confirme."

msgid "msg_warning_delete_learning_unit"
msgstr "Cette opération est <strong>permanente</strong> et ne peut pas être défaite. Vous perdrez à jamais"
       " les données liées à l'UE <strong>%s</strong>."

msgid "The learning unit %(acronym)s has been successfully deleted for all years."
msgstr "L'unité d'enseignement %(acronym)s a été supprimée avec succès pour toutes les années."

msgid "cannot_delete_learning_unit_year"
msgstr "L’UE <strong>%(learning_unit)s</strong> dont vous demandez la suppression à partir de l’année %(year)s fait l’objet des liens suivants à supprimer au préalable :"

msgid "cannot_delete_learning_unit"
msgstr "L’UE <strong>%(learning_unit)s</strong> dont vous demandez la suppression fait l’objet des liens suivants à supprimer au préalable :"

msgid "There is %(count)d enrollments in %(subtype)s %(acronym)s for the year %(year)s"
msgstr "%(subtype)s %(acronym)s fait l’objet de %(count)d inscription(s) l’année %(year)s"

msgid "%(subtype)s %(acronym)s is assigned to %(tutor)s for the year %(year)s"
msgstr "%(subtype)s %(acronym)s est attribué(e) à %(tutor)s l’année %(year)s"

msgid "%(subtype)s %(acronym)s is assigned to the assistant %(assistant)s for the year %(year)s"
msgstr "%(subtype)s %(acronym)s est attribué(e) à l'assistant %(assistant)s l'année %(year)s"

msgid "lu_included_in_group"
msgstr "%(subtype)s %(acronym)s est repris dans le groupement %(group)s l’année %(year)s"

msgid "The learning unit %(acronym)s is related to the internship speciality %(speciality)s"
msgstr "L'unité d'enseignement %(acronym)s est liée à la spécialité de stage %(speciality)s"

msgid "%(subtype)s %(acronym)s has been deleted for the year %(year)s"
msgstr "%(subtype)s %(acronym)s a été supprimé(e) pour l'année %(year)s"

msgid "The class %(acronym)s has been deleted for the year %(year)s"
msgstr "La classe %(acronym)s a été supprimé(e) pour l'année %(year)s"

msgid "the partim"
msgstr "le partim"

msgid "The partim"
msgstr "Le partim"

msgid "The learning unit"
msgstr "L'unité d'enseignement"

msgid "the learning unit"
msgstr "l'unité d'enseignement"

msgid "Delete from this academic year"
msgstr "Supprimer à partir de cette année académique"

msgid "Delete all the learning unit"
msgstr "Supprimer toute l'unité d'enseignement (sur toutes les années académiques)"

msgid "You asked the deletion of the learning unit %(acronym)s from the year %(year)s"
msgstr "Vous avez demandé la suppression de l'unité d'enseignement %(acronym)s à partir de l'année %(year)s"

msgid "publish_attribution_to_portal"
msgstr "Publication des attributions sur Osis-Portal"

msgid "RESEVED_FOR_INTERNS"
msgstr "Réservé aux internes"

msgid "OPEN_FOR_EXTERNS"
msgstr "Ouvert aux externes"

msgid "EXCEPTIONAL_PROCEDURE"
msgstr "Procédure exceptionnelle"

msgid "VACANT_NOT_PUBLISH"
msgstr "Vacant à ne pas publier"

msgid "DO_NOT_ASSIGN"
msgstr "A ne pas attribuer"

msgid "folder"
msgstr "Dossier"

msgid "introduced_by"
msgstr "Introduit par"

msgid "the"
msgstr "Le"

msgid "proposal_management"
msgstr "Gestion de la proposition"

msgid "category"
msgstr "Catégorie"

msgid "PRESIDENT"
msgstr "Président"

msgid "SECRETARY"
msgstr "Secrétaire"

msgid "SIGNATORY"
msgstr "Signataire"

msgid "administrative_data"
msgstr "Données administratives"

msgid "jury"
msgstr "Jury"

msgid "signatory_qualification"
msgstr "Qualification du signataire"

msgid "course_enrollment"
msgstr "Inscription aux cours"

msgid "marks_presentation"
msgstr "Remise des notes"

msgid "dissertation_presentation"
msgstr "Remise du mémoire"

msgid "scores_diffusion"
msgstr "Diffusion des notes"

msgid "session"
msgstr "session"

msgid "at"
msgstr "à"

msgid "learning_unit_years_to_delete"
msgstr "Vous êtes sur le point de supprimer définitivement les UE suivantes"

msgid "type_must_be_full"
msgstr "Le type de l'unité d'enseignement doit être complet."

msgid "learning_unit_type_is_not_internship"
msgstr "L'unité d'enseignement n'est pas de type stage."

msgid "CREATION"
msgstr "Création"

msgid "MODIFICATION"
msgstr "Modification"

msgid "TRANSFORMATION"
msgstr "Transformation"

msgid "TRANSFORMATION_AND_MODIFICATION"
msgstr "Transformation et modification"

msgid "SUPPRESSION"
msgstr "Suppression"

msgid "CENTRAL"
msgstr "Central"

msgid "SUSPENDED"
msgstr "Suspendu"

msgid "ACCEPTED"
msgstr "Accepté"

msgid "REFUSED"
msgstr "Refusé"

msgid "success_modification_proposal"
msgstr "Une proposition de modification de type {} a été faite pour l'unité d'enseignement {}."

msgid "proposal_edited_successfully"
msgstr "Proposition modifiée avec succès"

msgid "proposals_cancelled_successfully"
msgstr "Propositions annulées avec succès"

msgid "content"
msgstr "Contenu"

msgid "code_scs"
msgstr "Code SCS"

msgid "title_code_formation"
msgstr "Intitulé / Code OF"

msgid "absolute_credits"
msgstr "Crédits abs."

msgid "relative_target_credits"
msgstr "Créd. cible rel."

msgid "min_credits"
msgstr "Créd. min."

msgid "max_credits"
msgstr "Créd. max."

msgid "mandatory"
msgstr "Oblig."

msgid "block"
msgstr "Bloc"

msgid "current_order"
msgstr "Ordre présent"

msgid "sessions_derogation"
msgstr "Sessions en dérogation"

msgid "own_comment"
msgstr "Commentaire propre"

msgid "SESSION_1"
msgstr "1"

msgid "SESSION_2"
msgstr "2"

msgid "SESSION_3"
msgstr "3"

msgid "SESSION_1_2"
msgstr "12"

msgid "SESSION_1_3"
msgstr "13"

msgid "SESSION_2_3"
msgstr "23"

msgid "SESSION_1_2_3"
msgstr "123"

msgid "SESSION_UNDEFINED"
msgstr "Session indéfinie"

msgid "SESSION_PARTIAL_2_3"
msgstr "p23"

msgid "Put in proposal"
msgstr "Mettre en proposition"

msgid "Put in suppression proposal"
msgstr "Mettre en proposition de suppression"

msgid "Proposal for modification"
msgstr "Proposition de modification"

msgid "End of teaching"
msgstr "Fin d'enseignement"

msgid "academic_entity_small"
msgstr "Ent. académique"

msgid "academic_entity"
msgstr "Entité académique"

msgid "folder_number"
msgstr "Dossier n°{}"

msgid "produce_xls"
msgstr "Produire un excel avec la liste des résultats"

msgid "produce_xls_lu"
msgstr "Xls avec les activités"

msgid "%(date)s must be set within %(start_date)s and %(end_date)s"
msgstr "%(date)s doit être comprise entre %(start_date)s et %(end_date)s"

msgid "success_cancel_proposal"
msgstr "La proposition pour {} a été annulée."

msgid "cancel_proposal"
msgstr "Annuler proposition"

msgid "edit_proposal"
msgstr "Editer proposition"

msgid "msg_confirm_cancel_proposal"
msgstr "Etes-vous certain de vouloir annuler la proposition ?"

msgid "The administrative data has been successfully modified"
msgstr "Les données administratives ont été sauvées avec succès"

msgid "vacant"
msgstr "Vacant"

msgid "team_management"
msgstr "Gestion par équipe"

msgid "type_declaration_vacant"
msgstr "Décision"

msgid "procedure"
msgstr "Procédure"

msgid "educational_information_management"
msgstr "Gestion des informations pédagogiques"

msgid "SUMMARY_COURSE_SUBMISSION"
msgstr "Soumission des résumés de cours"

msgid "INTERNAL_TEAM"
msgstr "Interne/Equipe"

msgid "substitute"
msgstr "Suppléé"

msgid "not_end_year"
msgstr "pas de fin prévue"

msgid "edit_learning_unit_end_date"
msgstr "Modifier la date de fin l'unité d'enseignement"

msgid "new_partim"
msgstr "Créer un nouveau partim"

msgid "partim"
msgstr "Partim"

msgid "partim_character_rules"
msgstr "Lettre ou chiffre obligatoire"

msgid "invalid_partim_character"
msgstr "Caractère déjà utilisé"

msgid "learning_unit_successfuly_created"
msgstr "Unité d'enseignement <a href='%(link)s'> %(acronym)s (%(academic_year)s) </a> créée avec succès."

msgid "learning_unit_creation_academic_year_max_error"
msgstr "Impossible de créer une UE dont l'année académique est supérieure à {}."

msgid "parent_greater_than_partim"
msgstr "L'année de fin selectionnée (%(partim_end_year)s) est plus grande que l'année de fin du parent %(lu_parent)s"

msgid "learning_unit_created"
msgstr "L'unité d'enseignement %(learning_unit)s créée pour l'année academique %(academic_year)s"

msgid "learning_unit_updated"
msgstr "L'unité d'enseignement %(learning_unit)s a été mise à jour avec succès"

msgid "partim_greater_than_parent"
msgstr "L'unité d'enseignement %(learning_unit)s a un partim %(partim)s avec une année de fin plus grande que %(year)s"

msgid "remark"
msgstr "Remarque"

msgid "remark_english"
msgstr "Remarque en anglais"

msgid "Ensure this value is less than %(limit_value)s."
msgstr "Assurez-vous que cette valeur est inférieure à %(limit_value)s."

msgid "Ensure this value is greater than %(limit_value)s."
msgstr "Assurez-vous que cette valeur est supérieure à %(limit_value)s."

msgid "Entity_not_exist"
msgstr "L'entité %(entity_acronym)s n'existe pas pour l'année académique sélectionnée %(academic_year)s"

msgid "edit_learning_unit"
msgstr "Modifier l'unité d'enseignement"

msgid "requirement_entity_end_date_too_short"
msgstr "La durée de vie de l'entité responsable cahier de charges est trop courte."

msgid "requirement_and_allocation_entities_cannot_be_different"
msgstr "L'entité responsable cahier de charges et celle d'attribution ne peuvent pas être différentes pour ce type d'unite d'enseignement."

msgid "success_modification_learning_unit"
msgstr "L'unité d'enseignement a été modifiée."

msgid "error_modification_learning_unit"
msgstr "Erreur lors de la modification de l'unité d'enseignement."

msgid "cannot_set_internship_subtype_for_type_other_than_internship"
msgstr "Le sous-type de stage ne peut pas être séléctionnné pour un type d'unité d'enseignement autre que stage."

msgid "%(subtype)s %(acronym)s is in proposal for the year %(year)s"
msgstr "%(subtype)s %(acronym)s est en proposition pour l'année %(year)s"

msgid "volume_have_more_than_2_decimal_places"
msgstr "Le volume a plus de 2 décimales"

msgid "Site"
msgstr "Site"

msgid "proposal_type"
msgstr "Type proposition"

msgid "proposal_status"
msgstr "Etat proposition"

msgid "folder_entity"
msgstr "Sigle dossier"

msgid "proposals_search"
msgstr "Recherche - Propositions"

msgid "folder_num"
msgstr "N° dossier"

msgid "ask_to_report_modification"
msgstr "Voulez-vous reporter les modifications faites pour les années suivantes ?"

msgid "proposal_learning_unit_successfuly_created"
msgstr "Proposition d'unité d'enseignement <a href='%(link)s'> %(acronym)s (%(academic_year)s) </a> créée avec succès."

msgid "new_learning_unit_proposal"
msgstr "Nouvelle proposition d'unité d'enseignement"

msgid "proposal_creation"
msgstr "Proposition de création"

msgid "proposal_update"
msgstr "Modification de proposition"

msgid "value_before_proposal"
msgstr "Valeur avant proposition"

msgid "entity_not_found"
msgstr "Entité non-trouvée.  Il y a peut-être une erreur dans les données"

msgid "min_for_field"
msgstr "Veuillez entrer une valeur supérieure ou égale à 0."

msgid "max_for_field"
msgstr "Veuillez entrer une valeur inférieur ou égale à 500."

msgid "force_state"
msgstr "Forcer l'état"

msgid "do_you_want_change_status_proposals"
msgstr "Voulez-vous changer le statut de ces propositions?"

msgid "are_you_sure_to_change_state_from"
msgstr "Êtes-vous sûr de vouloir changer l'état de"

msgid "must_set_common_title_or_specific_title"
msgstr "L'intitulé officiel ou l'intitulé commun est requis."

msgid "learning_unit_in_proposal_cannot_save"
msgstr "L'unité d'enseignement %(luy)s est en proposition, impossible de sauvegarder le changement à partir de l'année %(academic_year)s"

msgid "in_proposal"
msgstr "En proposition"

msgid "by"
msgstr "Par"

msgid "summary_editable"
msgstr "informations pédagogiques modifiables"

msgid "get_back_to_initial"
msgstr "Retour à l'état initial"

msgid "do_you_want_to_get_back_to_initial"
msgstr "Voulez-vous retourner à l'état initial?"

msgid "error_proposal_suppression_to_initial"
msgstr "Erreur lors du retour à l'initial. Une des propositions sélectionnées n'est pas de type SUPPRESSION. Rien n'a été fait"

msgid "error_proposal_no_data"
msgstr "Erreur lors du retour à l'initial. Aucune donnée sélectionnée valide"

msgid "summary_editable_field_successfuly_updated"
msgstr "La possibilité de modifier les informations pédagogiques a été correctement mise à jour."

msgid "msg_confirm_delete_luy"
msgstr "Etes-vous certain de vouloir supprimer définitivement cette unité d'enseignement ?"

msgid "already_existing_acronym"
msgstr "Sigle déjà existant"

msgid "The value of field '%(field)s' is different between year %(year)s - %(value)s and year %(next_year)s - %(next_value)s"
msgstr "La valeur du champ '%(field)s' différe entre l'année %(year)s - %(value)s et l'année %(next_year)s - %(next_value)s"

msgid "There is not the learning unit %(acronym)s - %(next_year)s"
msgstr "Il n'existe pas d'unité d'enseigmenent %(acronym)s - %(next_year)s"

msgid "The value of field '%(field)s' for the learning unit %(acronym)s (%(component_type)s) is different between year %(year)s - %(value)s and year %(next_year)s - %(next_value)s"
msgstr "La valeur du champ '%(field)s'de l'unité d'enseignement %(acronym)s (%(component_type)s) différe entre l'année %(year)s - %(value)s et l'année %(next_year)s - %(next_value)s"

msgid "There is not %(component_type)s for the learning unit %(acronym)s - %(year)s but exist in %(existing_year)s"
msgstr "Il n'y a pas de %(component_type)s pour l'unité d'enseignement %(acronym)s - %(year)s mais existe en %(existing_year)s"

msgid "Educational information opening"
msgstr "Ouverture informations pédagoqiques"

msgid "Educational information ending"
msgstr "Fermeture informations pédagoqiques"

msgid "additional_requirement_entity_1"
msgstr "Entité resp. cahier de charges complémentaire 1"

msgid "additional_requirement_entity_2"
msgstr "Entité resp. cahier de charges complémentaire 2"<|MERGE_RESOLUTION|>--- conflicted
+++ resolved
@@ -1690,7 +1690,6 @@
 msgid "with_entity_subordinated_small"
 msgstr "Avec ent. subord."
 
-<<<<<<< HEAD
 msgid "additional_requirement_entity"
 msgstr "Entité resp. cahier de charges complémentaire"
 
@@ -1700,8 +1699,6 @@
 msgid "additional_requirement_entity_2"
 msgstr "Entité resp. cahier de charges complémentaire 2"
 
-=======
->>>>>>> 2b0d5b7b
 msgid "academic_end_year"
 msgstr "Anac de fin"
 
