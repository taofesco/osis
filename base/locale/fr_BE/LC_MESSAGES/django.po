# SOME DESCRIPTIVE TITLE.
# Copyright (C) YEAR THE PACKAGE'S COPYRIGHT HOLDER
# This file is distributed under the same license as the PACKAGE package.
# FIRST AUTHOR <EMAIL@ADDRESS>, YEAR.
#
msgid ""
msgstr ""
"Project-Id-Version: PACKAGE VERSION\n"
"Report-Msgid-Bugs-To: \n"
"POT-Creation-Date: 2016-04-22 15:14+0200\n"
"PO-Revision-Date: YEAR-MO-DA HO:MI+ZONE\n"
"Last-Translator: FULL NAME <EMAIL@ADDRESS>\n"
"Language-Team: LANGUAGE <LL@li.org>\n"
"Language: \n"
"MIME-Version: 1.0\n"
"Content-Type: text/plain; charset=UTF-8\n"
"Content-Transfer-Encoding: 8bit\n"

msgid "Create a xls file while activity\\"
msgstr ""

msgid "Get xls"
msgstr ""

msgid "ID"
msgstr "ID"

msgid "Legend : values allowed for 'justification'"
msgstr ""

msgid "Line"
msgstr "Ligne"

msgid "Note already submitted"
msgstr ""

msgid "OSIS"
msgstr "OSIS"

msgid "Print scores for all activities"
msgstr ""

msgid "Save"
msgstr ""

msgid "absent"
msgstr "Absent"

msgid "absent_pdf_legend"
msgstr "A=Absent"

msgid "academic_calendar"
msgstr "Calendrier académique"

msgid "academic_year_small"
msgstr "Anac."

msgid "academic_calendar_management"
msgstr "Gestion du calendrier académique"

msgid "academic_calendar_offer_year_calendar_end_date_error"
msgstr "La date de fermeture de '%s' du calendrier académique ne peut pas être inférieure au %s "
       "(date de fin de '%s' du programme '%s')"

msgid "academic_calendar_offer_year_calendar_start_date_error"
msgstr "La date d'ouverture de l'encodage des notes du calendrier académique ne peut pas être supérieure au %s "
       "(date de début de l'encodage des notes du programme '%s')"

msgid "academic_calendars"
msgstr "Calendriers académique"

msgid "academic_year_not_exist"
msgstr "L'année académique (%d) n'existe pas"

msgid "acces_denied"
msgstr "Accès refusé!"

msgid "acronym"
msgstr "Sigle"

msgid "activity"
msgstr "Activité"

msgid "activity_code"
msgstr "Activité"

msgid "activity_not_exit"
msgstr "L'activité %s n'existe pas"

msgid "add"
msgstr "Ajouter"

msgid "add_an_address_to_the_organization"
msgstr "Ajouter une adresse à l'organisation"

msgid "address(ses)"
msgstr "Adresse(s)"

msgid "addresses"
msgstr "Adresses"

msgid "administration"
msgstr "Administration"

msgid "after_submission_a_message_must_be_sent"
msgstr "Si un encodage est soumis , um message est envoyé au professeur de ce cours"

msgid "all"
msgstr "Tout"

msgid "application_management"
msgstr "Gestion de l'application"

msgid "are_you_sure"
msgstr "Êtes-vous sûr·e?"

msgid "assistants"
msgstr "Assistants"

msgid "attributions"
msgstr "Attributions"

msgid "authorized_decimal_for_this_activity"
msgstr "Les notes décimales sont autorisées pour ce cours"

msgid "bachelor"
msgstr "Bachelier"

msgid "back"
msgstr "Retour"

msgid "begin_date_lt_end_date"
msgstr "La date de début doit etre égale ou inferieure à la date de fin"

msgid "birth_date"
msgstr "Date de naissance"

msgid "btn_messages_history_search"
msgstr "Recherche dans l'historique des messages"

msgid "btn_send_message_again_title"
msgstr "Réenvoie le message au destinataire"

msgid "by_learning_unit"
msgstr "Par unité d'enseignement"

msgid "by_specific_criteria"
msgstr "Par critère spécifique"

msgid "cancel"
msgstr "Annuler"

msgid "catalogue"
msgstr "Catalogue de formation"

msgid "chair_of_the_exam_board"
msgstr "Président du jury"

msgid "cheating_pdf_legend"
msgstr "T=Tricherie"

msgid "unjustified_absence_export_legend"
msgstr "S=Absence injustifiée"

msgid "justified_absence_export_legend"
msgstr "M=Absence justifiée"

msgid "attached_entities"
msgstr "Entités attachées"

msgid "choose_file"
msgstr "Parcourir"

msgid "city"
msgstr "Ville"

msgid "close"
msgstr "Fermer"

msgid "closed"
msgstr "Fermé"

msgid "code"
msgstr "Code"

msgid "compare"
msgstr "Comparer"

msgid "complete"
msgstr "Complet"

msgid "constraint_score_other_score"
msgstr "Vous ne pouvez pas remplir simultanément les colonnes 'Note chiffrée' et 'Justification'"

msgid "coordinator"
msgstr "Coordinateur(trice)"

msgid "coordinators_can_submit_partial_encoding"
msgstr "Les coordinateurs peuvent soumettre des encodages partiels"

msgid "country"
msgstr "Pays"

msgid "create_an_organization"
msgstr "Créer une organisation"

msgid "creation_date"
msgstr "Date de création"

msgid "credits"
msgstr "Crédits"

msgid "customized"
msgstr "Personnalisée"

msgid "data"
msgstr "Données"

msgid "data_maintenance"
msgstr "Maintenance de données"

msgid "data_management"
msgstr "Gestion de données"

msgid "date"
msgstr "Date de remise"

msgid "date_not_passed"
msgstr "Date non communiquée"

msgid "day"
msgstr "jour"

msgid "days"
msgstr "jours"

msgid "decimal_score_allowed"
msgstr "Note décimale autorisée"

msgid "decimal_score_not_allowed"
msgstr "Note décimale non autorisée"

msgid "decimal_values_accepted"
msgstr "Les notes de ce cours peuvent recevoir des valeurs décimales."

msgid "decimal_values_ignored"
msgstr ""
"Les notes de ce cours ne peuvent PAS recevoir de valeurs décimales."

msgid "score_have_more_than_2_decimal_places"
msgstr "La note comporte plus de deux chiffres après la virgule"

msgid "definitive_save"
msgstr "Sauvegarde définitive (soumettre à la faculté)"

msgid "delete"
msgstr "Supprimer"

msgid "delete_selected_messages"
msgstr "Supprimer les messages sélectionnés"

msgid "desc_assistants"
msgstr "Processus visant à aider les enseignants pour l'encodage des notes."

msgid "desc_lnk_academic_year"
msgstr "Gestion du programme annualisé."

msgid "desc_lnk_assessments"
msgstr "Processus visant à aider les enseignants pour l'encodage des notes."

msgid "desc_lnk_data_maintenance"
msgstr "La maintenance de données avec la langage SQL"

msgid "desc_lnk_data_management"
msgstr "Gestion des données par entité du métier"

msgid "desc_lnk_entities"
msgstr "Gestion des la structure organisationnelle."

msgid "desc_lnk_files"
msgstr "Consultation des fichiers gérés par l'application."

msgid "desc_lnk_home_catalog"
msgstr "Elaboration et gestion du catalogue des formations."

msgid "desc_lnk_home_institution"
msgstr "Gestion de l'institution."

msgid "desc_lnk_home_studies"
msgstr ""
"Gestion du parcours des étudiants depuis leur inscription jusqu'à leur "
"diplôme."

msgid "desc_lnk_internships"
msgstr "Gestion des stages des étudiants."

msgid "desc_lnk_learning_units"
msgstr ""
"Gestion des cours, des formations et d'autres activités qui composent le "
"programme."

msgid "desc_lnk_my_osis"
msgstr "Vos données personnelles, des préférences et d'autres informations associés."

msgid "desc_lnk_offers"
msgstr "Gestion des programmes."

msgid "desc_lnk_organizations"
msgstr "Gestion des organisations."

msgid "desc_lnk_score_encoding"
msgstr ""
"Ce processus aide les enseignants à encoder les notes pendant les sessions "
"d'examen."

msgid "desc_lnk_storage"
msgstr "Surveillance de la capacité de stockage"

msgid "desc_messages_history"
msgstr "L'historique des messages vous permet d'accéder aux messages envoyés par courier électronique"

msgid "desc_messages_template"
msgstr "Le modèles de message permet la personnalisation dynamique des e-mails."

msgid "desc_my_messages"
msgstr "La liste des messages qui vous ont été envoyés par l'application"

msgid "desc_profile"
msgstr "Informations liées à votre profil"

msgid "description"
msgstr "Description"

msgid "details"
msgstr "Détails"

msgid "display_scores_for_one_learning_unit"
msgstr "Visualiser/charger les notes pour le cours"

msgid "display_tutors"
msgstr "Afficher tous les enseignants pour ce cours"

msgid "DOCTORAL_COMMISSION"
msgstr "Commision doctorale"

msgid "documentation"
msgstr "Documentation"

msgid "double_encoding"
msgstr "Double encodage"

msgid "double_encoding_test"
msgstr "Double encodage des notes"

msgid "dubble_encoding"
msgstr "Double encodage"

msgid "dubble_online_scores_encoding"
msgstr "Double encodage de notes en ligne"

msgid "edit"
msgstr "Éditer"

msgid "empty_note_pdf_legend"
msgstr "(vide)=Pas encore de note"

msgid "encode"
msgstr "Encoder"

msgid "encode_as_coordinator"
msgstr "Encoder en tant que coordinateur"

msgid "encode_as_pgm"
msgstr "Encoder en tant que gestionnaire de programme"

msgid "encode_as_professor"
msgstr "Encoder en tant que professeur"

msgid "encoding"
msgstr "Encodage"

msgid "encoding_status_ended"
msgstr "Toutes les notes ont été soumises."

msgid "encoding_status_notended"
msgstr "Il reste encore des notes à encoder."

msgid "end_date"
msgstr "Échéance Prof"

msgid "end_date_teacher"
msgstr "Échéance Prof"

msgid "enrollment_activity_not_exist"
msgstr "L'inscription à l'activité %s n'existe pas"

msgid "enrollment_exam_not_exists"
msgstr "L'inscription à l'unité d'enseignement %s n'existe pas"

msgid "enrollments"
msgstr "Inscriptions"

msgid "entities"
msgstr "Entités"

msgid "entity"
msgstr "Entité"

msgid "versions"
msgstr "Versions"

msgid "evaluations"
msgstr "Évaluations"

msgid "event"
msgstr "Événement"

msgid "exam_board_secretary"
msgstr "Secrétaire du jury"

msgid "execute"
msgstr "Exécuter"

msgid "FACULTY"
msgstr "Faculté"

msgid "female"
msgstr "Féminin"

msgid "file"
msgstr "Fichier"

msgid "file_must_be_xlsx"
msgstr "Le fichier doit être un fichier excel valide au format 'XLSX'"

msgid "file_production_date"
msgstr "Date de production du fichier excel"

msgid "students_deliberated_are_not_shown"
msgstr "Les étudiants déjà délibérés ne sont pas repris"

msgid "files"
msgstr "Fichiers"

msgid "final"
msgstr "Final"

msgid "fixed_line_phone"
msgstr "Téléphone fixe"

msgid "focuses"
msgstr "Finalités"

msgid "formation_catalogue"
msgstr "Catalogue des formations"

msgid "function"
msgstr "Fonction"

msgid "gender"
msgstr "Genre"

msgid "general_informations"
msgstr "Infos générales"

msgid "get_excel_file"
msgstr "Produire le fichier Excel"

msgid "global_identifiant"
msgstr "Identifiant global"

msgid "fgs"
msgstr "FGS"

msgid "go"
msgstr "Continuer"

msgid "grade"
msgstr "Niveau"

msgid "help_pnl_selectedfiles"
msgstr "Veuillez sélectionner un fichier xls pour l'injection des notes"

msgid "help_submission_scores_label"
msgstr "Vous êtes sur le point de soumettre %s note(s) à la (aux) faculté(s). Attention : les notes soumises <b>ne peuvent plus être modifiées.</b>"

msgid "highlight_description"
msgstr "Description de l'événement"

msgid "highlight_shortcut"
msgstr "Titre raccourcis de l'événement"

msgid "highlight_title"
msgstr "Titre de l'événement"

msgid "home"
msgstr "Page d'accueil"

msgid "html_message"
msgstr "Message HTML"

msgid "identification"
msgstr "Identification"

msgid "idle"
msgstr "En attente"

msgid "ill"
msgstr "Malade"

msgid "ill_pdf_legend"
msgstr "M=Malade"

msgid "incomplete"
msgstr "Incomplet"

msgid "info_address_changed_for_papersheet"
msgstr "Ce formulaire de modification des coordonnées d’une entité administrative du programme d’étude %s "
       "impacte uniquement l’affichage des coordonnées sur la feuille de notes. Cela ne modifie donc pas "
       "les coordonnées officielles d’une entité/structure. Par ailleurs, la liste déroulante "
       "« Veuillez sélectionner une adresse … » permet de faciliter l’encodage de l’adresse à partir de données "
       "préexistantes. Si l'adresse d'une entité change, l'adresse affichée sur les feuilles de notes sera impactée "
       "également"

msgid "inject"
msgstr "Injecter"

msgid "inject_xls_file"
msgstr "Injecter fichier excel"

msgid "INSTITUTE"
msgstr "Institut"

msgid "institution"
msgstr "Institution"

msgid "international_title"
msgstr "Titre international"

msgid "internships"
msgstr "Stages"

msgid "invalid_file"
msgstr "Fichier invalide"

msgid "javascript_is_disabled"
msgstr "JavaScript est désactivé dans votre navigateur, mais OSIS ne fonctionne pas sans JavaScript."

msgid "justification_invalid"
msgstr "Justification invalide"

msgid "justifications"
msgstr "Justifications"

msgid "justification_invalid_value"
msgstr "Justification invalide"

msgid "absence_justified_to_unjustified_invalid"
msgstr "L'absence justifiée ne peut pas être remplacée par une absence injustifiée"


msgid "justification_values_accepted"
msgstr "Valeurs acceptées: %s "

msgid "justification_other_values"
msgstr "D'autres valeurs: %s "

msgid "label"
msgstr "Label"

msgid "label_jumbotron_details_academic_cal"
msgstr "Comme présenté sur la page d'accueil"

msgid "language"
msgstr "Langue"

msgid "last_synchronization"
msgstr "Dernière synchronisation"

msgid "learning_unit"
msgstr "Unité d'enseignement"

msgid "learning_unit_not_access"
msgstr "Vous n'avez pas les droits d'accès à cette unité d'enseignement ou elle n'existe pas en pas de données"

msgid "learning_unit_not_access_or_not_exist"
msgstr "Vous n'avez pas les droits d'accès pour cette unité d'enseignement ou elle n'existe pas en base de données"

msgid "learning_unit_responsible"
msgstr "Responsable du cours"

msgid "learning_unit_search"
msgstr "Recherche d'unités d'enseignement"

msgid "learning_units"
msgstr "Unités d'enseignement"

msgid "learning_units_in"
msgstr "unités d'enseignement dans"

msgid "learning_units_with_inscription_must_be_shown"
msgstr "Tous les cours du professeur qui possèdent des inscriptions doivent être présents"

msgid "learning_units_without_inscription_must_not_be_shown"
msgstr "Les cours qui ne possèdent pas d'inscriptions ne devraient pas être présents"

msgid "lnk_message_history_read_title"
msgstr "Afficher le message"

msgid "location"
msgstr "Localité"

msgid "log-in"
msgstr "Log-in"

msgid "login"
msgstr "Login"

msgid "logistic"
msgstr "Logistique"

msgid "logout"
msgstr "Logout"

msgid "lu_could_contain_decimal_scores"
msgstr "Cette année d'étude accepte les notes décimales"

msgid "lu_must_not_contain_decimal_scores"
msgstr "Cette année d'étude n'accepte pas les notes décimales"

msgid "male"
msgstr "Masculin"

msgid "managed_programs"
msgstr "Programmes gérés"

msgid "mandates"
msgstr "Mandates"

msgid "mark_selected_messages_as_read"
msgstr "Marquer les messages sélectionnés comme lus"

msgid "master"
msgstr "Master"

msgid "message"
msgstr "Message"

msgid "message_address_papersheet"
msgstr "Réutilisez l'adresse d'une entité liée au programme ou informez l'adresse d'affichage pour la feuille de notes."

msgid "message_not_resent_no_email"
msgstr "Le message ne peut être réenvoyé , l'utilisateur n'a pas d'adresse mail."

msgid "message_resent_ok"
msgstr "Le message à bien été réenvoyé."

msgid "messages"
msgstr "Messages"

msgid "messages_history"
msgstr "Historique des messages"

msgid "messages_templates"
msgstr "Modèles de messages"

msgid "minimum_one_criteria"
msgstr "Veuillez remplir au moins 1 critère de recherche"

msgid "miss"
msgstr "Madame"

msgid "missing_column_session"
msgstr "Veuillez remplir la colonne 'session' de votre fichier excel."

msgid "mister"
msgstr "Monsieur"

msgid "mobile_phone"
msgstr "Téléphone mobile (GSM)"

msgid "more_than_one_academic_year_error"
msgstr "Il y a plusieurs années académiques dans la colonne 'Année académique' de votre fichier excel. "
      "Veuiller corriger votre fichier excel de manière à ce qu'il n'y ai qu'une seule année académique"

msgid "more_than_one_exam_enrol_for_one_learn_unit"
msgstr "Cet étudiant possède plusieurs inscriptions au même examen "
       "(il est inscrit à un même cours dans 2 programmes différents). "
       "Veuillez encoder cette note via l'onglet 'en ligne' de l'interface svp."

msgid "more_than_one_learning_unit_error"
msgstr "Vous avez encodé des notes pour plusieurs unités d'enseignements dans votre fichier excel "
       "(colonne 'Unité d'enseignement'). Veillez à ne faire qu'un seul fichier excel par unité d'enseignement."

msgid "more_than_one_session_error"
msgstr "Il y a plusieurs numéros de sessions dans la colonne 'Session' de votre fichier excel. "
      "Veuiller corriger votre fichier excel de manière à ce qu'il n'y ai qu'un seul numéro de session"

msgid "msg_error_username_password_not_matching"
msgstr ""
"La combinaison login/mot de passe entrée n'est pas valide. Veuillez "
"réessayer."

msgid "my_messages"
msgstr "Mes messages"

msgid "my_osis"
msgstr "Mon OSIS"

msgid "my_studies"
msgstr "Mes études"

msgid "name"
msgstr "Nom"

msgid "full_name"
msgstr "Nom complet"

msgid "national_register"
msgstr "Numéro de registre nationnal"

msgid "no_current_entity_version_found"
msgstr "L'entité sélectionnée n'existe plus aujourd'hui (fin de validité dépassée)."

msgid "no_data_for_this_academic_year"
msgstr "Aucune données pour cette année académique"

msgid "no_dubble_score_encoded_comparison_impossible"
msgstr "Aucune note n'a été double encodée ; aucune comparaison à effectuer."

msgid "no_entity_address_found"
msgstr "Aucune adresse trouvée pour l'entité sélectionnée."

msgid "no_exam_session_opened_for_the_moment"
msgstr "Aucune session d'encodage de notes ouverte pour le moment. "

msgid "no_file_submitted"
msgstr "Vous n'avez pas selectionné de fichier excel à soumettre."

msgid "no_messages"
msgstr "Pas de messages"

msgid "no_result"
msgstr "Aucun résultat!"

msgid "no_receiver_error"
msgstr "Pas de destinataire pour ce message"

msgid "no_score_encoded_double_encoding_impossible"
msgstr ""
 "Aucune nouvelle note encodée. "
 "Le double encodage n'est pas accessible car il n'y a pas de nouvelles notes encodés."

msgid "no_score_injected"
msgstr "Aucune note injectée (NB: les notes de votre fichier Excel ne sont injectées que si elles sont différentes "
       "de celles déjà sauvegardées précédemment)."

msgid "no_score_to_encode"
msgstr "Vous n'avez aucune note à encoder."

msgid "no_student_to_encode_xls"
msgstr "Aucun étudiant à encoder via excel"

msgid "no_valid_academic_year_error"
msgstr "Aucune année académique au format valide n'a été trouvé dans votre fichier excel. La date doit être formatée comme suit ; '2015-2016' ou '2015'."

msgid "deadline_reached"
msgstr "Date limite atteinte"

msgid "not_passed"
msgstr "Non communiquée"

msgid "not_sent"
msgstr "Pas envoyé"

msgid "number_of_enrollments"
msgstr "Nombre d'inscrits"

msgid "number_session"
msgstr "No. session"

msgid "numbered_score"
msgstr "Note chiffrée"

msgid "offer"
msgstr "Programme"

msgid "offer_enrollment_not_exist"
msgstr "L'inscription à ce programme n'existe pas"

msgid "offer_year_calendar"
msgstr "Calendrier des programmes"

msgid "offer_year_calendar_academic_calendar_end_date_error"
msgstr "La date de fin de l'encodage des notes de votre programme ne peut pas être ultérieure à la date de fermeture "
       "de l'encodage des notes du calendrier académique"

msgid "offer_year_calendar_academic_calendar_start_date_error"
msgstr "La date de début de l'encodage des notes de votre programme ne peut pas être antérieure à la date d'ouverture "
       "de l'encodage des notes du calendrier académique"

msgid "offer_year_not_access_or_not_exist"
msgstr "Vous n'avez pas les droits d'accès pour cette offre ou elle n'existe pas en base de données"

msgid "offer_year_not_exist"
msgstr "Le programme annualisé (%s) (%d) - n'existe pas"

msgid "offer_year_search"
msgstr "Recherche des programmes annualisés"

msgid "offers"
msgstr "Programmes"

msgid "old_browser_warning"
msgstr "Votre navigateur n'est pas à jour. Certaines fonctionnalités peuvent ne pas fonctionner correctement."

msgid "online"
msgstr "En ligne"

msgid "online_encoding"
msgstr "Encodage en ligne"

msgid "online_scores_encoding"
msgstr "Encodage de notes en ligne"

msgid "only_submited_scores_can_be_double_encoded"
msgstr "Seules les notes soumises peuvent être double encodées"

msgid "open"
msgstr "Ouvert"

msgid "campus"
msgstr "Campus"

msgid "organization_address"
msgstr "Adresse de l'organisation"

msgid "organization"
msgstr "Organisation"

msgid "organizations"
msgstr "Organisations"

msgid "origin"
msgstr "Origine"

msgid "other_score"
msgstr "Autre note"

msgid "other_sibling_offers"
msgstr "Autres finalités associées"

msgid "other_sibling_orientations"
msgstr "Autres orientations associées"

msgid "score_encoding_period_not_open"
msgstr "La période pour l'encodage des notes n'est pas encore ouverte"

msgid "outside_scores_encodings_period_latest_session"
msgstr "La période d'encodage des notes de la session %s est fermée depuis le %s"

msgid "outside_scores_encodings_period_closest_session"
msgstr "La période d'encodage des notes pour la session %s sera ouverte à partir du %s"

msgid "page_not_found"
msgstr "Page inexistante"

msgid "method_not_allowed"
msgstr "Methode non autorisée"

msgid "password"
msgstr "Mot de passe"

msgid "person"
msgstr ""

msgid "ph_d"
msgstr "Ph.D"

msgid "plain"
msgstr "Plain"

msgid "plain_and_html"
msgstr "Plain et HTML"

msgid "please_enable_javascript"
msgstr "Veuillez <a href='http://enable-javascript.com/fr/' target='_blank'>activer le JavaScript</a> pour utiliser l'application."

msgid "POLE"
msgstr "Pole"

msgid "postal_code"
msgstr "Code postal"

msgid "preferences"
msgstr "Préférences"

msgid "presence_note_pdf_legend"
msgstr "0=Cote de présence"

msgid "print"
msgstr "Imprimer"

msgid "print_all_courses"
msgstr "Imprimer tous les cours"

msgid "print_warning_and_info_messages"
msgstr ""

msgid "printable_title"
msgstr "Titre imprimable"

msgid "printing_date"
msgstr "Date d'impression"

msgid "professional"
msgstr "Professionnel"

msgid "professors_must_not_submit_scores"
msgstr "Les professeurs ne peuvent pas soumettre de notes"

msgid "profile"
msgstr "Profil"

msgid "program_commission"
msgstr "Commison d'enseignement/programme"

msgid "program_managers"
msgstr "Program managers"

msgid "program_s"
msgstr "programme(s)"

msgid "programs"
msgstr "Programmes"

msgid "progress"
msgstr "Progression"

msgid "received_on"
msgstr "Reçu le"

msgid "recipient"
msgstr "Destinataire"

msgid "redirect_to_login"
msgstr "Cliquez pour vous reconnectez"

msgid "reference"
msgstr "Référence"

msgid "refresh_list"
msgstr "Rechercher/mettre à jour la liste"

msgid "registration_id"
msgstr "NOMA"

msgid "identification_number"
msgstr "Matricule"


msgid "registration_id_not_access_or_not_exist"
msgstr "Étudiant non inscrit à l'examen"

msgid "research_center"
msgstr "Centre de recherche"

msgid "residential"
msgstr ""

msgid "responsible"
msgstr "Responsable"

msgid "return_doc_to_administrator"
msgstr ""
"Veuillez envoyer ce formulaire au secrétariat de l'entité gestionnaire avant le %s."

msgid "reuse_address_entity"
msgstr "Réutiliser l'adresse de"

msgid "save"
msgstr "Sauvegarder"

msgid "saved"
msgstr "Enregistré"

msgid "saving"
msgstr "Sauvegarde en cours"

msgid "score"
msgstr "Note"

msgid "score_already_submitted"
msgstr "Note déjà soumise "

msgid "score_decimal_not_allowed"
msgstr "La note encodée est incorrecte : décimales non autorisées"

msgid "score_invalid"
msgstr "Note invalide"

msgid "score_saved"
msgstr "note(s) injectée(s)"

msgid "score_submitted"
msgstr "Soumis"

msgid "scores"
msgstr "Notes"

msgid "scores_encoding"
msgstr "Encodage des notes"

msgid "scores_encoding_tests"
msgstr "Tests de l'encodage des notes"

msgid "scores_gt_0_lt_20"
msgstr "La note encodée est incorrecte (elle doit être comprise entre 0 et 20)"

msgid "scores_injection"
msgstr "Injection des notes"

msgid "scores_responsible"
msgstr "Responsable de notes"

msgid "scores_responsibles"
msgstr "Responsables de notes"

msgid "scores_responsible_title"
msgstr "Responsable de notes"

msgid "scores_saved"
msgstr "note(s) enregistrée(s)"

msgid "scores_saved_cannot_be_saved_anymore"
msgstr "Notes sauvegardées, le bouton sauvegarder n'est plus présent"

msgid "scores_must_be_between_0_and_20"
msgstr "Les notes doivent être comprise entre 0 et 20"

msgid "search_for_a_file"
msgstr "Recherche d'un fichier"

msgid "search_for_an_entity"
msgstr "Rechercher une entité"

msgid "search_for_an_organization"
msgstr "Recherche d'organisations"

msgid "SECTOR"
msgstr "Secteur"

msgid "select"
msgstr "Sélectionnez"

msgid "select_a_xls_file_from_which_to_inject_scores"
msgstr ""

msgid "select_an_encoding_type"
msgstr "Sélectionnez un type d'encodage"

msgid "send_message_again"
msgstr "Réenvoyer"

msgid "sent"
msgstr "Envoyé"

msgid "server_error"
msgstr "Une erreur innatendue s'est produite"

msgid "server_error_message"
msgstr "Nous mettons tout en oeuvre pour résoudre ce problème."

msgid "short_title"
msgstr "Titre abrégé"

msgid "size"
msgstr "Taille"

msgid "source_code"
msgstr "Code source"

msgid "stages"
msgstr "Stages"

msgid "start_date"
msgstr "Date de début"

msgid "state"
msgstr "État"

msgid "status"
msgstr "Statut"

msgid "storage"
msgstr "Stockage"

msgid "storage_duration"
msgstr "Temps de stockage"

msgid "structure"
msgstr "Structure"

msgid "student_not_exist"
msgstr "L'étudiant (%s) n'existe pas"

msgid "student_path"
msgstr "Parcours de l'étudiant"

msgid "students"
msgstr "étudiants"

msgid "studies"
msgstr "Études"

msgid "subject"
msgstr "Sujet"

msgid "submission"
msgstr "Soumettre"

msgid "submission_date"
msgstr "Date de remise"

msgid "submission_of_scores_for"
msgstr "Soumission des score pour {0}"

msgid "submitted"
msgstr "Soumis"

msgid "submitted_scores_cannot_be_encoded_anymore"
msgstr "Les notes soumises ne peuvent plus être encodées"

msgid "succesfull_logout"
msgstr "Vous êtes à présent déconnecté."

msgid "technologic_platform"
msgstr "Plateforme technologique"

msgid "template_error"
msgstr "Aucun message n'a été envoyé : le modèle de message {} n'existe pas."

msgid "temporary_save"
msgstr "Sauvegarde temporaire (non soumis à la faculté)"

msgid "the_coordinator_must_still_submit_scores"
msgstr "Le coordinateur doit toujours soumettre les notes"

msgid "title"
msgstr "Intitulé"

msgid "learning_unit_title"
msgstr "Intitulé du cours"

msgid "too_many_results"
msgstr "Votre recherche renvoie trop de résultats, veuillez affiner vos critères de recherche."

msgid "tooltip_delete_message"
msgstr "Supprimer le message"

msgid "tooltip_double_encode_for"
msgstr "Double encoder les notes"

msgid "tooltip_double_encode_no_more_possible_for"
msgstr "Toutes les notes ont été soumises.Il n'est plus possible de double encoder des notes pour ce cours."

msgid "tooltip_dowload_excel_file"
msgstr "Télécharger le fichier excel"

msgid "tooltip_encode_for"
msgstr "Encoder les notes"

msgid "tooltip_encode_no_more_possible_for"
msgstr "Toutes les notes ont été soumises.Il n'est plus possible d'encoder de notes pour ce cours."

msgid "tooltip_execute_my_message_action"
msgstr "Exécuter l'action sélectionnée"

msgid "tooltip_inject_excel_no_more_possible_for"
msgstr "Toutes les notes ont été soumises.Il n'est plus possible de soumettre de fichier excel pour ce cours."

msgid "tooltip_my_message_read"
msgstr "Lire le message"

msgid "tooltip_print_scores"
msgstr "Imprimer les notes"

msgid "tooltip_scores_encodings_progress_bar"
msgstr "Représente la quantité de notes soumises à la faculté par le professeur. Le nombre entre parenthèses correspond "
       "au nombre de notes encodées qui n'ont pas encore été soumises (en état 'brouillon')."

msgid "tooltip_select_action"
msgstr "Sélectionner l'action à exécuter"

msgid "tooltip_select_all_messages"
msgstr "Sélectionner tous les messages"

msgid "tooltip_select_excel_file_to_inject_scores"
msgstr "Séclectionnez le fichier excel à soumettre"

msgid "tooltip_to_my_messages"
msgstr "Retourner à la liste des messages"

msgid "tutor"
msgstr "Enseignant·e"

msgid "tutors"
msgstr "Enseignants"

msgid "other_tutors"
msgstr "Autre(s) Enseignant(s)"

msgid "txt_message"
msgstr "Message texte"

msgid "txt_origin_title"
msgstr "Origine du message"

msgid "txt_recipient_title"
msgstr "Destinataire du message (email ou nom ou nom d'utilisateur)"

msgid "txt_reference_title"
msgstr "Référence du template du message"

msgid "txt_subject_title"
msgstr "Sujet du message"

msgid "type"
msgstr "Type"

msgid "types"
msgstr "Types"

msgid "undated_events"
msgstr "Événements non planifiés"

msgid "undefined"
msgstr "Non défini"

msgid "unknown"
msgstr "Indéfini"

msgid "user"
msgstr "Utilisateur"

msgid "user_interface_language"
msgstr "Langue de l'interface utilisateur"

msgid "user_is_not_program_manager"
msgstr "Vous n'êtes pas un gestionnaire de programme. Par conséquent, vous n'avez pas accès à cette interface."

msgid "validated_double_encoding_cannot_be_validated_anymore"
msgstr "Un double encodage validé ne peut l'être une seconde fois"

msgid "validation_dubble_encoding_mandatory"
msgstr "Veuillez sélectionner une note finale pour toutes les différences détectées entre le premier encodage et le "
       "double encodage (ci-dessous). Si vous choisissez d'annuler, votre double encodage sera perdu."

msgid "via_excel"
msgstr "Via fichier Excel"

msgid "via_paper"
msgstr "Sur papier"

msgid "warning_all_scores_not_sumitted_yet"
msgstr "Attention : vous avez des notes enregistrées qui n'ont pas encore été soumises."

msgid "website"
msgstr "Site internet"

msgid "without_attribution"
msgstr "Sans attribution"

msgid "xls_columns_structure_error"
msgstr "Votre fichier excel n'est pas bien structuré. Veuillez respecter l'ordre des colonnes fournie lors du "
       "téléchargement de votre fichier (bouton '{}')."

msgid "order"
msgstr "Ordonner"

msgid "options"
msgstr "Options"

msgid "required"
msgstr "Obligatoire"

msgid "question"
msgstr "Question"

msgid "questions"
msgstr "Questions"

msgid "value"
msgstr "Valeur"

msgid "short_input_text"
msgstr "Short input text"

msgid "long_input_text"
msgstr "Long input text"

msgid "radio_button"
msgstr "Radio button"

msgid "checkbox"
msgstr "Checkbox"

msgid "upload_button"
msgstr "Upload button"

msgid "download_link"
msgstr "Download link"

msgid "dropdown_list"
msgstr "Dropdown list"

msgid "http_link"
msgstr "HTTP link"
msgid "you_manage"
msgstr "Vous gérez"

msgid "BACHELOR"
msgstr "Bachelier"

msgid "MASTER_60"
msgstr "Master 60"

msgid "MASTER_120"
msgstr "Master 120"

msgid "MASTER_180_OR_240"
msgstr "Master 180 ou 240"

msgid "ADVANCED_MASTER"
msgstr "Master de spécialisation"

msgid "TRAINING_CERTIFICATE"
msgstr "Agrégation"

msgid "CERTIFICATE"
msgstr "Certificat"

msgid "DOCTORATE"
msgstr "Doctorat"

msgid "CAPAES"
msgstr "CAPAES"

msgid "start_date_must_be_lower_than_end_date"
msgstr "La date de début doit être inférieure à la date de fin"

msgid "DEPUTY_AUTHORITY"
msgstr "Suppléant d'autorité"

msgid "DEPUTY_SABBATICAL"
msgstr "Suppléant sabbatique"

msgid "DEPUTY_TEMPORARY"
msgstr "Suppléant temporaire"

msgid "INTERNSHIP_SUPERVISOR"
msgstr "Directeur de stage"

msgid "INTERNSHIP_CO_SUPERVISOR"
msgstr "Co-directeur de stage"

msgid "PROFESSOR"
msgstr "Professeur"

msgid "COORDINATOR"
msgstr "Coordinateur"

msgid "HOLDER"
msgstr "Titulaire"

msgid "holder_number"
msgstr "Nb titulaires"

msgid "CO_HOLDER"
msgstr "Co-titulaire"

msgid "DEPUTY"
msgstr "Suppléant"

msgid "scores_responsible_can_submit_partial_encoding"
msgstr "Les responsables de notes peuvent soumettre des encodages partiels"

msgid "scores_responsible_must_still_submit_scores"
msgstr "Le responsable de notes doit toujours soumettre les notes"

msgid "NONE"
msgstr "Aucun"

msgid "keyword"
msgstr "Mot clé"

msgid "VALID"
msgstr "Valide"

msgid "INVALID"
msgstr "Invalide"

msgid "COURSE"
msgstr "Cours"

msgid "MASTER_THESIS"
msgstr "Thèse"

msgid "DISSERTATION"
msgstr "Mémoire"

msgid "INTERNSHIP"
msgstr "Stage"

msgid "OTHER_COLLECTIVE"
msgstr "Autre collectif"

msgid "OTHER_INDIVIDUAL"
msgstr "Autre individuel"

msgid "EXTERNAL"
msgstr "Externe"

msgid "TEACHING_INTERNSHIP"
msgstr "Stage d'enseignement"

msgid "CLINICAL_INTERNSHIP"
msgstr "Stage clinique"

msgid "PROFESSIONAL_INTERNSHIP"
msgstr "Stage socio-professionnel"

msgid "RESEARCH_INTERNSHIP"
msgstr "Stage de recherche"

msgid "LU_ERRORS_REQUIRED"
msgstr "Ce champ est requis."

msgid "LU_ERRORS_INVALID"
msgstr "'Entrez une valeur valide."

msgid "LU_ERRORS_INVALID_SEARCH"
msgstr "Recherche invalide - Veuillez remplir mininum 2 filtres lors de vos recherches."

msgid "LU_ERRORS_ACADEMIC_YEAR_REQUIRED"
msgstr "Veuillez préciser une année académique."

msgid "LU_ERRORS_YEAR_WITH_ACRONYM"
msgstr "Veuillez préciser une année académique ou entrer un acronyme valide."

msgid "LU_ERRORS_INVALID_REGEX_SYNTAX"
msgstr "Expression régulière incorrecte!"

msgid "ANNUAL"
msgstr "Annuel"

msgid "BIENNIAL_EVEN"
msgstr "Bisannuel pair"

msgid "BIENNIAL_ODD"
msgstr "Bisannuel impair"

msgid "no_valid_m_justification_error"
msgstr "Vous ne pouvez pas encoder d'absence justifiée (M) via l'injection xls"

msgid "abscence_justified_preserved"
msgstr "Abscence justifiée dèjà encodée et préservée"

msgid "tutors_of_course"
msgstr "Enseignant·e·s du cours"

msgid "academic_actors"
msgstr "Acteurs académiques"

msgid "academic_start_date_error"
msgstr "La date de début doit être comprise entre les dates de début/fin de l'année académique"

msgid "academic_end_date_error"
msgstr "La date de fin doit être comprise entre les dates de début/fin de l'année académique"

msgid "end_start_date_error"
msgstr "La date de fin doit être supérieure à la date début"

msgid "dates_mandatory_error"
msgstr "Les dates de début et de fin sont obligatoires"

msgid "date_format"
msgstr "%d/%m/%Y"

msgid "date_format_string"
msgstr "d/m/Y"

msgid "format_date"
msgstr "jj/mm/aaaa"

msgid "desc_lnk_academic_actors"
msgstr "Gestion des acteurs académiques"

msgid "all_years"
msgstr "Toutes les années"

msgid "trainings"
msgstr "Formations"

msgid "components"
msgstr "Composants"

msgid "educational_information"
msgstr "Infos pédagogiques"

msgid "propositions"
msgstr "Propositions"

msgid "tutor_attributions"
msgstr "Enseignants - attributions"

msgid "proposal"
msgstr "Proposition"

msgid "academic_calendar_offer_year_calendar_start_date_end_date_error"
msgstr "La date d'ouverture de '%s' du calendrier académique ne peut pas être supérieure au %s "
       "(date de fin de '%s' du programme '%s')"

msgid "component_type"
msgstr "Type de composant"

msgid "volume_quarter"
msgstr "Quadri. "

msgid "vol_q1"
msgstr "Vol. q1"

msgid "vol_q2"
msgstr "Vol. q2"

msgid "volume"
msgstr "Volume"

msgid "schedules_conformity"
msgstr "Conform. horaires"

msgid "planned_classrooms"
msgstr "Classes prévues"

msgid "real_on_planned_classrooms"
msgstr "Classes effectives/prévues"


msgid "classes"
msgstr "Classes"

msgid "class"
msgstr "Classe"

msgid "learning_unit_code"
msgstr "Code de l'UE"

msgid "partims"
msgstr "Partims"

msgid "periodicity"
msgstr "Périodicité"

msgid "nominal_credits"
msgstr "Crédits"

msgid "active"
msgstr "Actif"

msgid "inactive"
msgstr "Inactif"

msgid "MASTER_DISSERTATION"
msgstr "Mémoire"

msgid "FULL"
msgstr "Complet"

msgid "MOBILITY"
msgstr "Mobilité"

msgid "OTHER"
msgstr "Autre"

msgid "PARTIM"
msgstr "Partim"

msgid "PHD_THESIS"
msgstr "Thèse"

msgid "selected"
msgstr "sélectionné(s)"

msgid "subtype"
msgstr "Sous-type"

msgid "start"
msgstr "Début"

msgid "duration"
msgstr "Durée"

msgid "learning_unit_specifications"
msgstr "Cahier de charges"

msgid "experimental_phase"
msgstr "Cette fonctionnalité est en phase expérimentale"

msgid "title_official_1"
msgstr "Intitulé officiel (partie 1 commune aux partims)"

msgid "common_official_title"
msgstr "Intitulé officiel commun"

msgid "common_official_english_title"
msgstr "Intitulé officiel commun en anglais"

msgid "title_official_2"
msgstr "Intitulé officiel (partie 2 propre au partim)"

msgid "official_title_proper_to_UE"
msgstr "Intitulé officiel propre à l'UE"

msgid "official_english_title_proper_to_UE"
msgstr "Intitulé officiel en anglais propre à l'UE"

msgid "title_in_english"
msgstr "Intitulé en anglais"

msgid "title_in_english_1"
msgstr "(partie 1 commune aux partims)"

msgid "title_in_english_2"
msgstr "(partie 2 propre au partim)"

msgid "LECTURING"
msgstr "Partie magistrale"

msgid "PRACTICAL_EXERCISES"
msgstr "Travaux pratiques"

msgid "lecturing"
msgstr "Cours magistral"

msgid "PE"
msgstr "TP"

msgid "SCHOOL"
msgstr "Ecole"

msgid "PLATFORM"
msgstr "Plateforme"

msgid "LOGISTICS_ENTITY"
msgstr "Entitée logistique"

msgid "organogram"
msgstr "Organigramme"

msgid "attached_to"
msgstr "Attachée à"

msgid "ACADEMIC_PARTNER"
msgstr "Partenaire académique"

msgid "INDUSTRIAL_PARTNER"
msgstr "Partenaire industriel"

msgid "SERVICE_PARTNER"
msgstr "Partenaire de service"

msgid "COMMERCE_PARTNER"
msgstr "Partenaire commercial"

msgid "PUBLIC_PARTNER"
msgstr "Partenaire public"

msgid "requirement_entity"
msgstr "Entité resp. cahier de charges"

msgid "requirement_entity_small"
msgstr "Ent. charge"

msgid "allocation_entity"
msgstr "Entité resp. de l'attribution"

msgid "allocation_entity_small"
msgstr "Ent. attrib."

msgid "with_entity_subordinated_small"
msgstr "Avec ent. subord."

msgid "additional_requirement_entity"
msgstr "Entité resp. cahier de charges complémentaire"

msgid "additional_requirement_entity_1"
msgstr "Entité resp. cahier de charges complémentaire 1"

msgid "additional_requirement_entity_2"
msgstr "Entité resp. cahier de charges complémentaire 2"

msgid "academic_end_year"
msgstr "Anac de fin"

msgid "academic_start_year"
msgstr "Anac de début"

msgid "organization_name"
msgstr "Nom"

msgid "partial"
msgstr "Q1"

msgid "remaining"
msgstr "Q2"

msgid "partial_remaining"
msgstr "Q1&2"

msgid "partial_or_remaining"
msgstr "Q1|2"

msgid "volume_partial"
msgstr "Vol. Q1"

msgid "volume_remaining"
msgstr "Vol. Q2"

msgid "quadrimester"
msgstr "Quadrimestre"

msgid "composition"
msgstr "Composition"

msgid "real_classes"
msgstr "Classes effectives"

msgid "lu_usage"
msgstr "Utilisation par les UE"

msgid "academic_years"
msgstr "Années académiques"

msgid "from"
msgstr "De"

msgid "to"
msgstr "à"

msgid "since"
msgstr "Depuis"

msgid "editing"
msgstr "Edition"

msgid "component"
msgstr "Composant"

msgid "used_by"
msgstr "Utilisation par l'unité d'enseignement"

msgid "offers_enrollments"
msgstr "Inscriptions aux formations"

msgid "learning_units_enrollments"
msgstr "Inscription aux unités d'enseignement"

msgid "exams_enrollments"
msgstr "Inscription aux examens"

msgid "average"
msgstr "Moyenne"

msgid "global_average"
msgstr "Moyenne générale"

msgid "result"
msgstr "Résultat"

msgid "enrollment_date"
msgstr "Date d'inscription"

msgid "students_title"
msgstr "Etudiants"

msgid "student_title"
msgstr "Etudiant"

msgid "classe"
msgstr "Classe"

msgid "localization"
msgstr "Localisation"

msgid "internship_subtype"
msgstr "Sous-type de stage"

msgid "part1"
msgstr "partie 1"

msgid "part2"
msgstr "partie 2"

msgid "title_official"
msgstr "Intitulé officiel"

msgid "create_learning_unit"
msgstr "Création d'une unité d'enseignement"

msgid "existed_acronym"
msgstr "Sigle a déjà existé pour "

msgid "existing_acronym"
msgstr "Sigle déja existant en "

msgid "invalid_acronym"
msgstr "Sigle non valide"

msgid "acronym_rules"
msgstr "Site en une lettre\n"
       "Sigle en min 2 et max 4 lettres\n"
       "Code numérique en 4 chiffres"

msgid "end_year_title"
msgstr "Année de fin"

msgid "basic_informations_title"
msgstr "Informations de base"

msgid "active_title"
msgstr "Actif"

msgid "titles"
msgstr "Intitulés"

msgid "fixtures_build"
msgstr "Créer des fixtures anonymisées"

msgid "desc_lnk_fixtures_build"
msgstr "Crée un fichier json avec des fixtures anonymisées"

msgid "partial_volume_1"
msgstr "Volume Q1"

msgid "partial_volume_2"
msgstr "Volume Q2"

msgid "partial_volume_1Q"
msgstr "Q1"

msgid "partial_volume_2Q"
msgstr "Q2"

msgid "planned_classes"
msgstr "Classes prévues"

msgid "planned_classes_pc"
msgstr "P.C."

msgid "total_volume"
msgstr "Volume total"

msgid "total_volume_charge"
msgstr "Volume de charge total"

msgid "total_volume_voltot"
msgstr "Vol.tot"

msgid "vol_charge"
msgstr "Vol.charge"

msgid "volumes_management"
msgstr "Gestion des volumes horaires"

msgid "volumes_validation_success"
msgstr "Les données entrées respectent les règles de calculs des volumes horaires."

msgid "vol_tot_not_equal_to_q1_q2"
msgstr "Vol.tot = Q1 + Q2"

msgid "vol_tot_req_entities_not_equal_to_entity"
msgstr "Le volume total de charge n'est pas égal à la somme des volumes de charge"

msgid "vol_tot_req_entities_not_equal_to_vol_tot_mult_cp"
msgstr "Vol.charge = Vol.tot * C.P"

msgid "vol_tot_full_must_be_greater_than_partim"
msgstr "Vol.tot du cours principal > Vol.tot du partim"

msgid "vol_q1_full_must_be_greater_or_equal_to_partim"
msgstr "Q1 du cours principal >= Q1 du partim"

msgid "vol_q2_full_must_be_greater_or_equal_to_partim"
msgstr "Q2 du cours principal >= Q2 du partim"

msgid "planned_classes_full_must_be_greater_or_equal_to_partim"
msgstr "C.P. du cours principal >= C.P. du partim"

msgid "entity_requirement_full_must_be_greater_or_equal_to_partim"
msgstr "Entité de charge du cours principal >= Entité de charge du partim"

msgid "end_date_gt_begin_date"
msgstr "L'année de fin doit etre égale ou supérieur à l'année de départ"

msgid "session_title"
msgstr "Session"

msgid "remarks_title"
msgstr "Remarques"

msgid "faculty_remark"
msgstr "Remarque de faculté"

msgid "other_remark"
msgstr "Autre remarque"

msgid "new_learning_unit"
msgstr "Nouvelle unité d'enseignement"

msgid "previous"
msgstr "Précédent"

msgid "next"
msgstr "Suivant"

msgid "learning_location"
msgstr "Lieu d'enseignement"

msgid "NON_ACADEMIC"
msgstr "Non academique autre"

msgid "NON_ACADEMIC_CREF"
msgstr "Non académique CREF"

msgid "ACADEMIC"
msgstr "Académique"

msgid "ACTIVE"
msgstr "Actif"

msgid "INACTIVE"
msgstr "Inactif"

msgid "RE_REGISTRATION"
msgstr "Actif uniquement pour des réinscriptions"

msgid "OPTIONAL"
msgstr "Optionnel"

msgid "NO_PRINT"
msgstr "Pas d'impression"

msgid "IN_HEADING_2_OF_DIPLOMA"
msgstr "Dans rubrique 2 du diplôme"

msgid "IN_EXPECTED_FORM"
msgstr "Sous forme d'attendu"

msgid "FEE_1"
msgstr "Rôle"

msgid "FEE_2"
msgstr "Rôle + examen"

msgid "FEE_3"
msgstr "AESS, CAPAES ou fin de cycle"

msgid "FEE_4"
msgstr "Minerval sans examen"

msgid "FEE_5"
msgstr "Minerval complet"

msgid "FEE_6"
msgstr "certificat universitaire"

msgid "FEE_7"
msgstr "Master complémentaire spécialisation médicale"

msgid "FEE_8"
msgstr "Concours d’accès"

msgid "FEE_10"
msgstr "10 CU 30 crédits"

msgid "FEE_11"
msgstr "11 Certificat compétence méd"

msgid "FEE_12"
msgstr "12 Offres ISA : 12BA et 21MS"

msgid "FEE_13"
msgstr "13 Offres ISA : 13BA et 22MS"

msgid "DAILY"
msgstr "Horaire de jour"

msgid "SHIFTED"
msgstr "Horaire décalé"

msgid "ADAPTED"
msgstr "Horaire adapté"

msgid "academic_calendar_type"
msgstr "Type d'événement"

msgid "DELIBERATION"
msgstr "Délibération"

msgid "DISSERTATION_SUBMISSION"
msgstr "Soumission de mémoires"

msgid "EXAM_ENROLLMENTS"
msgstr "Inscription aux examens"

msgid "SCORES_EXAM_DIFFUSION"
msgstr "Diffusion des notes d'examen"

msgid "SCORES_EXAM_SUBMISSION"
msgstr "Soumission des feuilles de note"

msgid "TEACHING_CHARGE_APPLICATION"
msgstr "Application pour charges d'enseignement"

msgid "field_is_required"
msgstr "Ce champ est obligatoire."

msgid "associated_entity"
msgstr "Les entités associées"

msgid "LU_WARNING_INVALID_ACRONYM"
msgstr "Si l'acronym est introduit, il doit au minimum faire 3 caractères"

msgid "title_in_french"
msgstr "Intitulé en français"

msgid "schedule_type"
msgstr "Type horaire"

msgid "enrollment_campus"
msgstr "Lieu d'inscription"

msgid "other_campus_activities"
msgstr "Activités sur d'autres sites"

msgid "unspecified"
msgstr "Indéterminé"

msgid "university_certificate"
msgstr "Certificat universitaire"

msgid "studies_domain"
msgstr "Domaine d'études"

msgid "primary_language"
msgstr "Langue principale"

msgid "other_language_activities"
msgstr "Activité dans d'autres langues"

msgid "funding"
msgstr "Finançable"

msgid "funding_cud"
msgstr "Financement coopération internationale CCD/CUD"

msgid "funding_direction"
msgstr "Orientation de financement"

msgid "cud_funding_direction"
msgstr "Orientation coopération internationale CCD/CUD"

msgid "active_status"
msgstr "Actif"

msgid "partial_deliberation"
msgstr "Sous-épreuve"

msgid "admission_exam"
msgstr "Concours"

msgid "academic_type"
msgstr "Nature"

msgid "keywords"
msgstr "Mots clés"

msgid "training_type"
msgstr "Type de formation"

msgid "QUADRIMESTER"
msgstr "Quadrimestre(s)"

msgid "TRIMESTER"
msgstr "Trimestre(s)"

msgid "MONTH"
msgstr "Mois"

msgid "WEEK"
msgstr "Semaine(s)"

msgid "DAY"
msgstr "Jour(s)"

msgid "administration_entity"
msgstr "Entité d'administration"

msgid "management_entity"
msgstr "Entité académique"

msgid "enrollment_enabled"
msgstr "Inscriptible"

msgid "formations"
msgstr "Formations"

msgid "formations_lnk"
msgstr "Formations"

msgid "desc_lnk_formations"
msgstr "Organisation des formations"

msgid "education_groups"
msgstr "Organisations de formations"

msgid "entity_management"
msgstr "Fac. gestion"

msgid "of_category"
msgstr "Type d'organisation de formation"

msgid "activity_search"
msgstr "Recherche - Activité"

msgid "service_course_search"
msgstr "Recherche - Cours de service"

msgid "TRAINING"
msgstr "Formation"

msgid "MINI_TRAINING"
msgstr "Mini formation"

msgid "GROUP"
msgstr "Groupement"

msgid "PRIMARY_LANGUAGE"
msgstr "Langue principale"

msgid "OR"
msgstr "Ou"

msgid "AND"
msgstr "Et"

msgid "language_association"
msgstr "Opérateur langues principales"

msgid "prolong_or_create_learning_unit_message"
msgstr "<p>Le <b>sigle</b> utilisé est <b>déjà existant</b>.</p>"
       "<p>Vous avez le choix entre :"
       "<ul><li>soit <b>créer</b> une nouvelle UE qui reprendra ce sigle </li>"
       "<li>soit <b>prolonger</b> l'unité d'enseignement de même sigle </li></ul></p>"

msgid "confirm_your_action"
msgstr "Confirmer votre action."

msgid "create"
msgstr "Créer"

msgid "prolong"
msgstr "Prolonger"

msgid "diplomas_certificates"
msgstr "Diplômes /  Certificats"

msgid "diploma_title"
msgstr "Intitulé du diplôme/du certificat"

msgid "professionnal_title"
msgstr "Titre professionnel"

msgid "university_certificate_desc"
msgstr "Mène à diplôme/à certificat"

msgid "program_coorganization"
msgstr "Programme co-organisés avec d'autres institutions"

msgid "for_all_students"
msgstr "Pour tous les étudiants"

msgid "diploma"
msgstr "Diplôme"

msgid "UNIQUE"
msgstr "Diplôme unique"

msgid "SEPARATE"
msgstr "Diplôme séparé"

msgid "NOT_CONCERNED"
msgstr "Non concerné"

msgid "organization_address_save_error"
msgstr "Impossible d'enregistrer l'adresse de l'organisation"

msgid "i_confirm"
msgstr "Oui, je confirme."

msgid "msg_warning_delete_learning_unit"
msgstr "Cette opération est <strong>permanente</strong> et ne peut pas être défaite. Vous perdrez à jamais"
       " les données liées à l'UE <strong>%s</strong>."

msgid "The learning unit %(acronym)s has been successfully deleted for all years."
msgstr "L'unité d'enseignement %(acronym)s a été supprimée avec succès pour toutes les années."

msgid "cannot_delete_learning_unit_year"
msgstr "L’UE <strong>%(learning_unit)s</strong> dont vous demandez la suppression à partir de l’année %(year)s fait l’objet des liens suivants à supprimer au préalable :"

msgid "cannot_delete_learning_unit"
msgstr "L’UE <strong>%(learning_unit)s</strong> dont vous demandez la suppression fait l’objet des liens suivants à supprimer au préalable :"

msgid "There is %(count)d enrollments in %(subtype)s %(acronym)s for the year %(year)s"
msgstr "%(subtype)s %(acronym)s fait l’objet de %(count)d inscription(s) l’année %(year)s"

msgid "%(subtype)s %(acronym)s is assigned to %(tutor)s for the year %(year)s"
msgstr "%(subtype)s %(acronym)s est attribué(e) à %(tutor)s l’année %(year)s"

msgid "%(subtype)s %(acronym)s is assigned to the assistant %(assistant)s for the year %(year)s"
msgstr "%(subtype)s %(acronym)s est attribué(e) à l'assistant %(assistant)s l'année %(year)s"

msgid "lu_included_in_group"
msgstr "%(subtype)s %(acronym)s est repris dans le groupement %(group)s l’année %(year)s"

msgid "The learning unit %(acronym)s is related to the internship speciality %(speciality)s"
msgstr "L'unité d'enseignement %(acronym)s est liée à la spécialité de stage %(speciality)s"

msgid "%(subtype)s %(acronym)s has been deleted for the year %(year)s"
msgstr "%(subtype)s %(acronym)s a été supprimé(e) pour l'année %(year)s"

msgid "The class %(acronym)s has been deleted for the year %(year)s"
msgstr "La classe %(acronym)s a été supprimé(e) pour l'année %(year)s"

msgid "the partim"
msgstr "le partim"

msgid "The partim"
msgstr "Le partim"

msgid "The learning unit"
msgstr "L'unité d'enseignement"

msgid "the learning unit"
msgstr "l'unité d'enseignement"

msgid "Delete from this academic year"
msgstr "Supprimer à partir de cette année académique"

msgid "Delete all the learning unit"
msgstr "Supprimer toute l'unité d'enseignement (sur toutes les années académiques)"

msgid "You asked the deletion of the learning unit %(acronym)s from the year %(year)s"
msgstr "Vous avez demandé la suppression de l'unité d'enseignement %(acronym)s à partir de l'année %(year)s"

msgid "publish_attribution_to_portal"
msgstr "Publication des attributions sur Osis-Portal"

msgid "RESEVED_FOR_INTERNS"
msgstr "Réservé aux internes"

msgid "OPEN_FOR_EXTERNS"
msgstr "Ouvert aux externes"

msgid "EXCEPTIONAL_PROCEDURE"
msgstr "Procédure exceptionnelle"

msgid "VACANT_NOT_PUBLISH"
msgstr "Vacant à ne pas publier"

msgid "DO_NOT_ASSIGN"
msgstr "A ne pas attribuer"

msgid "folder"
msgstr "Dossier"

msgid "introduced_by"
msgstr "Introduit par"

msgid "the"
msgstr "Le"

msgid "proposal_management"
msgstr "Gestion de la proposition"

msgid "category"
msgstr "Catégorie"

msgid "PRESIDENT"
msgstr "Président"

msgid "SECRETARY"
msgstr "Secrétaire"

msgid "SIGNATORY"
msgstr "Signataire"

msgid "administrative_data"
msgstr "Données administratives"

msgid "jury"
msgstr "Jury"

msgid "signatory_qualification"
msgstr "Qualification du signataire"

msgid "course_enrollment"
msgstr "Inscription aux cours"

msgid "marks_presentation"
msgstr "Remise des notes"

msgid "dissertation_presentation"
msgstr "Remise du mémoire"

msgid "scores_diffusion"
msgstr "Diffusion des notes"

msgid "session"
msgstr "session"

msgid "at"
msgstr "à"

msgid "learning_unit_years_to_delete"
msgstr "Vous êtes sur le point de supprimer définitivement les UE suivantes"

msgid "type_must_be_full"
msgstr "Le type de l'unité d'enseignement doit être complet."

msgid "learning_unit_type_is_not_internship"
msgstr "L'unité d'enseignement n'est pas de type stage."

msgid "CREATION"
msgstr "Création"

msgid "MODIFICATION"
msgstr "Modification"

msgid "TRANSFORMATION"
msgstr "Transformation"

msgid "TRANSFORMATION_AND_MODIFICATION"
msgstr "Transformation et modification"

msgid "SUPPRESSION"
msgstr "Suppression"

msgid "CENTRAL"
msgstr "Central"

msgid "SUSPENDED"
msgstr "Suspendu"

msgid "ACCEPTED"
msgstr "Accepté"

msgid "REFUSED"
msgstr "Refusé"

msgid "success_modification_proposal"
msgstr "Une proposition de modification de type {} a été faite pour l'unité d'enseignement {}."

msgid "proposal_edited_successfully"
msgstr "Proposition modifiée avec succès"

msgid "proposals_cancelled_successfully"
msgstr "Propositions annulées avec succès"

msgid "content"
msgstr "Contenu"

msgid "code_scs"
msgstr "Code SCS"

msgid "title_code_formation"
msgstr "Intitulé / Code OF"

msgid "absolute_credits"
msgstr "Crédits abs."

msgid "relative_target_credits"
msgstr "Créd. cible rel."

msgid "min_credits"
msgstr "Créd. min."

msgid "max_credits"
msgstr "Créd. max."

msgid "mandatory"
msgstr "Oblig."

msgid "block"
msgstr "Bloc"

msgid "current_order"
msgstr "Ordre présent"

msgid "sessions_derogation"
msgstr "Sessions en dérogation"

msgid "own_comment"
msgstr "Commentaire propre"

msgid "SESSION_1"
msgstr "1"

msgid "SESSION_2"
msgstr "2"

msgid "SESSION_3"
msgstr "3"

msgid "SESSION_1_2"
msgstr "12"

msgid "SESSION_1_3"
msgstr "13"

msgid "SESSION_2_3"
msgstr "23"

msgid "SESSION_1_2_3"
msgstr "123"

msgid "SESSION_UNDEFINED"
msgstr "Session indéfinie"

msgid "SESSION_PARTIAL_2_3"
msgstr "p23"

msgid "Put in proposal"
msgstr "Mettre en proposition"

msgid "Put in suppression proposal"
msgstr "Mettre en proposition de suppression"

msgid "Proposal for modification"
msgstr "Proposition de modification"

msgid "End of teaching"
msgstr "Fin d'enseignement"

msgid "academic_entity_small"
msgstr "Ent. académique"

msgid "academic_entity"
msgstr "Entité académique"

msgid "folder_number"
msgstr "Dossier n°{}"

msgid "produce_xls"
msgstr "Produire un excel avec la liste des résultats"

msgid "produce_xls_lu"
msgstr "Xls avec les activités"

msgid "%(date)s must be set within %(start_date)s and %(end_date)s"
msgstr "%(date)s doit être comprise entre %(start_date)s et %(end_date)s"

msgid "success_cancel_proposal"
msgstr "La proposition pour {} a été annulée."

msgid "cancel_proposal"
msgstr "Annuler proposition"

msgid "edit_proposal"
msgstr "Editer proposition"

msgid "msg_confirm_cancel_proposal"
msgstr "Etes-vous certain de vouloir annuler la proposition ?"

msgid "The administrative data has been successfully modified"
msgstr "Les données administratives ont été sauvées avec succès"

msgid "vacant"
msgstr "Vacant"

msgid "team_management"
msgstr "Gestion par équipe"

msgid "type_declaration_vacant"
msgstr "Décision"

msgid "procedure"
msgstr "Procédure"

msgid "educational_information_management"
msgstr "Gestion des informations pédagogiques"

msgid "SUMMARY_COURSE_SUBMISSION"
msgstr "Soumission des résumés de cours"

msgid "INTERNAL_TEAM"
msgstr "Interne/Equipe"

msgid "substitute"
msgstr "Suppléé"

msgid "not_end_year"
msgstr "pas de fin prévue"

msgid "edit_learning_unit_end_date"
msgstr "Modifier la date de fin l'unité d'enseignement"

msgid "new_partim"
msgstr "Créer un nouveau partim"

msgid "partim"
msgstr "Partim"

msgid "partim_character_rules"
msgstr "Lettre ou chiffre obligatoire"

msgid "invalid_partim_character"
msgstr "Caractère déjà utilisé"

msgid "learning_unit_successfuly_created"
msgstr "Unité d'enseignement <a href='%(link)s'> %(acronym)s (%(academic_year)s) </a> créée avec succès."

msgid "learning_unit_creation_academic_year_max_error"
msgstr "Impossible de créer une UE dont l'année académique est supérieure à {}."

msgid "parent_greater_than_partim"
msgstr "L'année de fin selectionnée (%(partim_end_year)s) est plus grande que l'année de fin du parent %(lu_parent)s"

msgid "learning_unit_created"
msgstr "L'unité d'enseignement %(learning_unit)s créée pour l'année academique %(academic_year)s"

msgid "learning_unit_updated"
msgstr "L'unité d'enseignement %(learning_unit)s a été mise à jour avec succès"

msgid "partim_greater_than_parent"
msgstr "L'unité d'enseignement %(learning_unit)s a un partim %(partim)s avec une année de fin plus grande que %(year)s"

msgid "remark"
msgstr "Remarque"

msgid "remark_english"
msgstr "Remarque en anglais"

msgid "Ensure this value is less than %(limit_value)s."
msgstr "Assurez-vous que cette valeur est inférieure à %(limit_value)s."

msgid "Ensure this value is greater than %(limit_value)s."
msgstr "Assurez-vous que cette valeur est supérieure à %(limit_value)s."

msgid "Entity_not_exist"
msgstr "L'entité %(entity_acronym)s n'existe pas pour l'année académique sélectionnée %(academic_year)s"

msgid "edit_learning_unit"
msgstr "Modifier l'unité d'enseignement"

msgid "requirement_entity_end_date_too_short"
msgstr "La durée de vie de l'entité responsable cahier de charges est trop courte."

msgid "requirement_and_allocation_entities_cannot_be_different"
msgstr "L'entité responsable cahier de charges et celle d'attribution ne peuvent pas être différentes pour ce type d'unite d'enseignement."

msgid "success_modification_learning_unit"
msgstr "L'unité d'enseignement a été modifiée."

msgid "error_modification_learning_unit"
msgstr "Erreur lors de la modification de l'unité d'enseignement."

msgid "cannot_set_internship_subtype_for_type_other_than_internship"
msgstr "Le sous-type de stage ne peut pas être séléctionnné pour un type d'unité d'enseignement autre que stage."

msgid "%(subtype)s %(acronym)s is in proposal for the year %(year)s"
msgstr "%(subtype)s %(acronym)s est en proposition pour l'année %(year)s"

msgid "volume_have_more_than_2_decimal_places"
msgstr "Le volume a plus de 2 décimales"

msgid "Site"
msgstr "Site"

msgid "proposal_type"
msgstr "Type proposition"

msgid "proposal_status"
msgstr "Etat proposition"

msgid "folder_entity"
msgstr "Sigle dossier"

msgid "proposals_search"
msgstr "Recherche - Propositions"

msgid "folder_num"
msgstr "N° dossier"

msgid "ask_to_report_modification"
msgstr "Voulez-vous reporter les modifications faites pour les années suivantes ?"

msgid "proposal_learning_unit_successfuly_created"
msgstr "Proposition d'unité d'enseignement <a href='%(link)s'> %(acronym)s (%(academic_year)s) </a> créée avec succès."

msgid "new_learning_unit_proposal"
msgstr "Nouvelle proposition d'unité d'enseignement"

msgid "proposal_creation"
msgstr "Proposition de création"

msgid "proposal_update"
msgstr "Modification de proposition"

msgid "value_before_proposal"
msgstr "Valeur avant proposition"

msgid "entity_not_found"
msgstr "Entité non-trouvée.  Il y a peut-être une erreur dans les données"

msgid "min_for_field"
msgstr "Veuillez entrer une valeur supérieure ou égale à 0."

msgid "max_for_field"
msgstr "Veuillez entrer une valeur inférieur ou égale à 500."

msgid "force_state"
msgstr "Forcer l'état"

msgid "do_you_want_change_status_proposals"
msgstr "Voulez-vous changer le statut de ces propositions?"

msgid "are_you_sure_to_change_state_from"
msgstr "Êtes-vous sûr de vouloir changer l'état de"

msgid "must_set_common_title_or_specific_title"
msgstr "L'intitulé officiel ou l'intitulé commun est requis."

msgid "learning_unit_in_proposal_cannot_save"
msgstr "L'unité d'enseignement %(luy)s est en proposition, impossible de sauvegarder le changement à partir de l'année %(academic_year)s"

msgid "in_proposal"
msgstr "En proposition"

msgid "by"
msgstr "Par"

msgid "summary_editable"
msgstr "informations pédagogiques modifiables"

msgid "get_back_to_initial"
msgstr "Retour à l'état initial"

msgid "do_you_want_to_get_back_to_initial"
msgstr "Voulez-vous retourner à l'état initial?"

msgid "error_proposal_suppression_to_initial"
msgstr "Erreur lors du retour à l'initial. Une des propositions sélectionnées n'est pas de type SUPPRESSION. Rien n'a été fait"

msgid "error_proposal_no_data"
msgstr "Erreur lors du retour à l'initial. Aucune donnée sélectionnée valide"

msgid "summary_editable_field_successfuly_updated"
msgstr "La possibilité de modifier les informations pédagogiques a été correctement mise à jour."

msgid "msg_confirm_delete_luy"
msgstr "Etes-vous certain de vouloir supprimer définitivement cette unité d'enseignement ?"

msgid "already_existing_acronym"
msgstr "Sigle déjà existant"

msgid "The value of field '%(field)s' is different between year %(year)s - %(value)s and year %(next_year)s - %(next_value)s"
msgstr "La valeur du champ '%(field)s' différe entre l'année %(year)s - %(value)s et l'année %(next_year)s - %(next_value)s"

msgid "There is not the learning unit %(acronym)s - %(next_year)s"
msgstr "Il n'existe pas d'unité d'enseigmenent %(acronym)s - %(next_year)s"

msgid "The value of field '%(field)s' for the learning unit %(acronym)s (%(component_type)s) is different between year %(year)s - %(value)s and year %(next_year)s - %(next_value)s"
msgstr "La valeur du champ '%(field)s'de l'unité d'enseignement %(acronym)s (%(component_type)s) différe entre l'année %(year)s - %(value)s et l'année %(next_year)s - %(next_value)s"

msgid "There is not %(component_type)s for the learning unit %(acronym)s - %(year)s but exist in %(existing_year)s"
msgstr "Il n'y a pas de %(component_type)s pour l'unité d'enseignement %(acronym)s - %(year)s mais existe en %(existing_year)s"

msgid "Educational information opening"
msgstr "Ouverture informations pédagoqiques"

msgid "Educational information ending"
<<<<<<< HEAD
msgstr "Fermeture informations pédagoqiques"

msgid "additional_requirement_entity_1"
msgstr "Entité resp. cahier de charges complémentaire 1"

msgid "additional_requirement_entity_2"
msgstr "Entité resp. cahier de charges complémentaire 2"

msgid "official_title_proper_to_partim"
msgstr "Intitulé officiel propre au partim"

msgid "official_english_title_proper_to_partim"
msgstr "Intitulé officiel en anglais propre au partim"
=======
msgstr "Fermeture informations pédagoqiques"
>>>>>>> 71ac2733
<|MERGE_RESOLUTION|>--- conflicted
+++ resolved
@@ -2690,7 +2690,6 @@
 msgstr "Ouverture informations pédagoqiques"
 
 msgid "Educational information ending"
-<<<<<<< HEAD
 msgstr "Fermeture informations pédagoqiques"
 
 msgid "additional_requirement_entity_1"
@@ -2703,7 +2702,4 @@
 msgstr "Intitulé officiel propre au partim"
 
 msgid "official_english_title_proper_to_partim"
-msgstr "Intitulé officiel en anglais propre au partim"
-=======
-msgstr "Fermeture informations pédagoqiques"
->>>>>>> 71ac2733
+msgstr "Intitulé officiel en anglais propre au partim"