--- conflicted
+++ resolved
@@ -1840,8 +1840,8 @@
 msgid "previous"
 msgstr "Précédent"
 
-<<<<<<< HEAD
-
+msgid "next"
+msgstr "Suivant"
 
 msgid "NON_ACADEMIC"
 msgstr "Non academique autre"
@@ -1916,8 +1916,4 @@
 msgstr "Horaire décalé"
 
 msgid "ADAPTED"
-msgstr "Horaire adapté"
-=======
-msgid "next"
-msgstr "Suivant"
->>>>>>> 23cca1d5
+msgstr "Horaire adapté"