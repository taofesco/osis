--- conflicted
+++ resolved
@@ -2118,7 +2118,6 @@
 msgid "GROUP"
 msgstr "Group"
 
-<<<<<<< HEAD
 msgid "prolong_or_create_learning_unit_message"
 msgstr "The acronym <b>already exists</b>. You can either <b>create</b> a new learning unit using that acronym or "
        "you can prolong the learning unit of the same acronym ?"
@@ -2128,7 +2127,7 @@
 
 msgid "prolong"
 msgstr "Prolong"
-=======
+
 msgid "diplomas_certificates"
 msgstr "Diplomas /  Certificates"
 
@@ -2139,5 +2138,4 @@
 msgstr "Professionnal title"
 
 msgid "university_certificate_desc"
-msgstr "University certificat"
->>>>>>> 0b7f59da
+msgstr "University certificat"