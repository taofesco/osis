# SOME DESCRIPTIVE TITLE.
# Copyright (C) YEAR THE PACKAGE'S COPYRIGHT HOLDER
# This file is distributed under the same license as the PACKAGE package.
# FIRST AUTHOR <EMAIL@ADDRESS>, YEAR.
#
msgid ""
msgstr ""
"Project-Id-Version: PACKAGE VERSION\n"
"Report-Msgid-Bugs-To: \n"
"POT-Creation-Date: 2016-04-22 15:14+0200\n"
"PO-Revision-Date: YEAR-MO-DA HO:MI+ZONE\n"
"Last-Translator: FULL NAME <EMAIL@ADDRESS>\n"
"Language-Team: LANGUAGE <LL@li.org>\n"
"Language: \n"
"MIME-Version: 1.0\n"
"Content-Type: text/plain; charset=UTF-8\n"
"Content-Transfer-Encoding: 8bit\n"

msgid "Create a xls file while activity\\"
msgstr ""

msgid "Get xls"
msgstr ""

msgid "ID"
msgstr "ID"

msgid "Legend : values allowed for 'justification'"
msgstr ""

msgid "Line"
msgstr "Row"

msgid "Note already submitted"
msgstr ""

msgid "OSIS"
msgstr "OSIS"

msgid "Print scores for all activities"
msgstr ""

msgid "Save"
msgstr ""

msgid "absent"
msgstr "Absent"

msgid "absent_pdf_legend"
msgstr "A=Absent"

msgid "academic_calendar"
msgstr "Academic calendar"

msgid "academic_year_small"
msgstr "Ac yr."

msgid "academic_calendar_management"
msgstr "Academic calendar management"

msgid "academic_calendar_offer_year_calendar_end_date_error"
msgstr "The closure's date of '%s' of the academic calendar can't be lower than %s "
       "(end date of '%s' of the program '%s')"

msgid "academic_calendar_offer_year_calendar_start_date_error"
msgstr "The opening's date of scores' encodings of the academic calendar can't be greater than %s "
       "(start date of scores' encodings of the program '%s')"

msgid "academic_calendars"
msgstr "Academic calendars"

msgid "academic_year_not_exist"
msgstr "Academic year (%d) doesn't exist"

msgid "acces_denied"
msgstr "Access denied"

msgid "acronym"
msgstr "Acronym"

msgid "activity"
msgstr "Activity"

msgid "activity_code"
msgstr "Activity code"

msgid "activity_not_exit"
msgstr "The activity %s doesn't exist"

msgid "add_an_address_to_the_organization"
msgstr "Add an address to the organization"

msgid "add"
msgstr "Add"

msgid "address(ses)"
msgstr "Address(es)"

msgid "addresses"
msgstr "Addresses"

msgid "administration"
msgstr "Administration"

msgid "after_submission_a_message_must_be_sent"
msgstr "If scores are submitted , a message is sent to all the professors of the learning unit"

msgid "all"
msgstr "All"

msgid "all_learning_units_must_be_shown"
msgstr "All learning units must be shown"

msgid "application_management"
msgstr "Application management"

msgid "are_you_sure"
msgstr "Are you sure?"

msgid "assistants"
msgstr ""

msgid "attributions"
msgstr "Attributions"

msgid "authorized_decimal_for_this_activity"
msgstr "Decimals authorized for this learning unit"

msgid "bachelor"
msgstr "Bachelor"

msgid "back"
msgstr "Back"

msgid "begin_date_lt_end_date"
msgstr "The start date must be equals or lower than the end date"

msgid "birth_date"
msgstr "Birth Date"

msgid "btn_messages_history_search"
msgstr "Search in the messages history"

msgid "btn_my_message_action_execute"
msgstr "Execute selected action"

msgid "btn_send_message_again_title"
msgstr "Send again the message to the recipient"

msgid "by_learning_unit"
msgstr "By Learning Unit"

msgid "by_specific_criteria"
msgstr "By Specific Criteria"

msgid "cancel"
msgstr "Cancel"

msgid "catalogue"
msgstr "Catalogue"

msgid "chair_of_the_exam_board"
msgstr "Chair of the exam board"

msgid "cheating_pdf_legend"
msgstr "T=Cheating"

msgid "unjustified_absence_export_legend"
msgstr "S=Unjustified Absence"

msgid "justified_absence_export_legend"
msgstr "M=Justified Absence"

msgid "attached_entities"
msgstr "Attached entities"

msgid "choose_file"
msgstr "Choose file"

msgid "city"
msgstr "City"

msgid "close"
msgstr "Close"

msgid "closed"
msgstr "Closed"

msgid "code"
msgstr "Code"

msgid "compare"
msgstr "Compare"

msgid "complete"
msgstr "Complete"

msgid "constraint_score_other_score"
msgstr "You can't encode a 'score' and a 'justification' together"

msgid "coordinator"
msgstr "Coordinator"

msgid "coordinators_can_submit_partial_encoding"
msgstr "Coordinators can submit partial encoding"

msgid "country"
msgstr "Country"

msgid "create_an_organization"
msgstr "Create an organization"

msgid "creation_date"
msgstr "Creation date"

msgid "credits"
msgstr "Credits"

msgid "customized"
msgstr "Customized"

msgid "data"
msgstr "Data"

msgid "data_maintenance"
msgstr "Data Maintenance"

msgid "data_management"
msgstr "Data Management"

msgid "date"
msgstr "Date"

msgid "date_not_passed"
msgstr "Date not passed"

msgid "day"
msgstr "day"

msgid "days"
msgstr "days"

msgid "decimal_score_allowed"
msgstr "Decimal score allowed"

msgid "decimal_score_not_allowed"
msgstr "Decimal score NOT allowed"

msgid "decimal_values_accepted"
msgstr "Decimal values in scores are accepted."

msgid "decimal_values_ignored"
msgstr ""
"Decimal values in scores are NOT accepted. If you try to put decimal values, "
"it will be ignored."

msgid "score_have_more_than_2_decimal_places"
msgstr "Score cannot have more than two decimal places"

msgid "definitive_save"
msgstr "Definitive submission (Submit to faculty)"

msgid "delete"
msgstr "Delete"

msgid "delete_selected_messages"
msgstr "Delete selected messages"

msgid "desc_assistants"
msgstr "Mandats des assistants académiques et de recherche."

msgid "desc_lnk_academic_year"
msgstr "Management of the annualized program."

msgid "desc_lnk_assessments"
msgstr "This process helps tutors while scores encoding."

msgid "desc_lnk_data_maintenance"
msgstr "Maintenance of data with the SQL language"

msgid "desc_lnk_data_management"
msgstr "Management of data by entity"

msgid "desc_lnk_entities"
msgstr "Management of organizational structure."

msgid "desc_lnk_files"
msgstr "Consultation of files managed by the application"

msgid "desc_lnk_home_catalog"
msgstr "Elaboration and management of the formation catalogue."

msgid "desc_lnk_home_institution"
msgstr "Management of the institution."

msgid "desc_lnk_home_studies"
msgstr ""
"Management of students' path from their registration until their diploma."

msgid "desc_lnk_internships"
msgstr "This process controls students internships."

msgid "desc_lnk_my_osis"
msgstr "Your personal details, configurations and other information related to you."

msgid "desc_lnk_learning_units"
msgstr ""
"Management of learning units, formations and others activities of the "
"program."

msgid "desc_lnk_offers"
msgstr "Management of programs."

msgid "desc_lnk_organizations"
msgstr "Management of organizations"

msgid "desc_lnk_score_encoding"
msgstr "This process helps tutor while encoding notes for the exams sessions."

msgid "desc_lnk_storage"
msgstr "Monitoring of the storage capacity"

msgid "desc_messages_history"
msgstr "Message history allow you to access sent emails"

msgid "desc_messages_template"
msgstr "Messages templating allow you to edit email messages dynamically"

msgid "desc_my_messages"
msgstr "The messages sent by the application to you"

msgid "desc_profile"
msgstr "The configuration of you user profile"

msgid "description"
msgstr "Description"

msgid "details"
msgstr "Details"

msgid "display_scores_for_one_learning_unit"
msgstr "Display scores for this learning unit"

msgid "display_tutors"
msgstr "Display all tutors for this learning unit"

msgid "DOCTORAL_COMMISSION"
msgstr "Doctoral commmission"

msgid "documentation"
msgstr "Documentation"

msgid "double_encoding"
msgstr "Double encoding"

msgid "double_encoding_test"
msgstr "Scores double encoding"

msgid "dubble_encoding"
msgstr "Dubble encoding"

msgid "dubble_online_scores_encoding"
msgstr "Dubble online scores encoding"

msgid "edit"
msgstr "Edit"

msgid "empty_note_pdf_legend"
msgstr "(empty)=No score yet"

msgid "encode"
msgstr "Encode"

msgid "encode_as_coordinator"
msgstr "Encode as scores responsible"

msgid "encode_as_pgm"
msgstr "Encode as program manager"

msgid "encode_as_professor"
msgstr "Encode as professor"

msgid "encoding"
msgstr "Encoding"

msgid "encoding_status_ended"
msgstr "All the scores are encoded."

msgid "encoding_status_notended"
msgstr "It remains notes to encode."

msgid "end_date"
msgstr "Teacher Deadline"

msgid "end_date_teacher"
msgstr "Teacher Deadline"

msgid "enrollment_activity_not_exist"
msgstr "The enrollment to the activity %s doesn't exist"

msgid "enrollment_exam_not_exists"
msgstr "The enrollment to the activity %s doesn't exist"

msgid "enrollments"
msgstr "Enrollments"

msgid "entities"
msgstr "Entities"

msgid "entity"
msgstr "Entity"

msgid "versions"
msgstr "Versions"

msgid "evaluations"
msgstr "Evaluations"

msgid "event"
msgstr "Event"

msgid "exam_board_secretary"
msgstr "Exam board secretary"

msgid "execute"
msgstr "Execute"

msgid "FACULTY"
msgstr "Faculty"

msgid "female"
msgstr "Female"

msgid "file"
msgstr "File"

msgid "file_must_be_xlsx"
msgstr "The file must be a valid 'XLSX' excel file"

msgid "file_production_date"
msgstr "Excel file production date"

msgid "students_deliberated_are_not_shown"
msgstr "Students deliberated are not shown"

msgid "files"
msgstr "Files"

msgid "final"
msgstr "Final"

msgid "fixed_line_phone"
msgstr "Fixed-line phone"

msgid "focuses"
msgstr "Focuses"

msgid "formation_catalogue"
msgstr "Formation catalogue"

msgid "function"
msgstr "Function"

msgid "gender"
msgstr "Gender"

msgid "general_informations"
msgstr "General informations"

msgid "get_excel_file"
msgstr "Get Excel File"

msgid "global_identifiant"
msgstr "Global identifiant"

msgid "fgs"
msgstr "FGS"

msgid "go"
msgstr "Go"

msgid "grade"
msgstr "Grade"

msgid "help_pnl_selectedfiles"
msgstr "Please select an XLS file for injection"

msgid "help_submission_scores_label"
msgstr "You will submit %s notes to faculty(ies). Warning : submitted scores <b>can't be modified anymore.</b>"

msgid "highlight_description"
msgstr "Highlight description"

msgid "highlight_shortcut"
msgstr "Highlight shortcut"

msgid "highlight_title"
msgstr "Highlight title"

msgid "home"
msgstr "Home page"

msgid "html_message"
msgstr "HTML Message"

msgid "identification"
msgstr "Identification"

msgid "idle"
msgstr "Idle"

msgid "ill"
msgstr "Ill"

msgid "ill_pdf_legend"
msgstr "I=Ill"

msgid "incomplete"
msgstr "Incomplete"

msgid "info_address_changed_for_papersheet"
msgstr "If you customize one of the field below, it only change the address displayed on the scores' encodings sheets for the program %s. "
       "It will never change the address of any Structure. The structure's list below is to help you to pre-fill in the form"

msgid "inject"
msgstr "Inject"

msgid "inject_xls_file"
msgstr "Inject XLS file"

msgid "INSTITUTE"
msgstr "Institute"

msgid "institution"
msgstr "Institution"

msgid "international_title"
msgstr "international title"

msgid "internships"
msgstr "Internships"

msgid "invalid_file"
msgstr "Invalid file"

msgid "javascript_is_disabled"
msgstr "JavaScript is disabled on your browser, but OSIS does not work without JavaScript."

msgid "justification_invalid"
msgstr "Invalid justification"

msgid "justifications"
msgstr "Justifications"

msgid "justification_invalid_value"
msgstr "Invalid justification value"

msgid "absence_justified_to_unjustified_invalid"
msgstr "Absence justified cannot be remplaced by absence unjustified"

msgid "justification_values_accepted"
msgstr "Accepted value: %s "

msgid "justification_other_values"
msgstr "Other values: %s "

msgid "label"
msgstr "Label"

msgid "label_jumbotron_details_academic_cal"
msgstr "As displayed on the home page"

msgid "language"
msgstr "Language"


msgid "last_synchronization"
msgstr "Last synchronization"

msgid "learning_unit"
msgstr "Learning unit"

msgid "learning_unit_not_access"
msgstr "You don't have access rights to this learning unit"

msgid "learning_unit_not_access_or_not_exist"
msgstr "You don't have access rights for this learning unit or it doesn't exist in our database"

msgid "learning_unit_responsible"
msgstr "Learning unit's responsible"

msgid "learning_unit_search"
msgstr "Learning unit search"

msgid "learning_units"
msgstr "Learning units"

msgid "learning_units_in"
msgstr "learning units in"

msgid "lnk_message_history_read_title"
msgstr "See the message"

msgid "location"
msgstr "Location"

msgid "log-in"
msgstr "Log-in"

msgid "login"
msgstr "Login"

msgid "logistic"
msgstr "Logistic"

msgid "logout"
msgstr "Logout"

msgid "lu_could_contain_decimal_scores"
msgstr "This learning unit year could contain decimal scores"

msgid "lu_must_not_contain_decimal_scores"
msgstr "This learning unit year must not contain decimal scores"

msgid "male"
msgstr "Male"

msgid "managed_programs"
msgstr "Managed programs"

msgid "mandates"
msgstr "Mandates"

msgid "mark_selected_messages_as_read"
msgstr "Mark selected messages as read"

msgid "master"
msgstr "Master"

msgid "message"
msgstr "Message"

msgid "message_address_papersheet"
msgstr "Reuse the address of an entity linked to the program or inform the posting address for the papersheet."

msgid "message_not_resent_no_email"
msgstr "The message can't be sent again, no email provided."

msgid "message_resent_ok"
msgstr "The message xas sent again."

msgid "messages"
msgstr "Messages"

msgid "messages_history"
msgstr "Messages History"

msgid "messages_templates"
msgstr "Messages templates"

msgid "minimum_one_criteria"
msgstr "Please choose at least one criteria!"

msgid "miss"
msgstr "Miss"

msgid "missing_column_session"
msgstr "Please fill in the 'session' column with the correct session's number."

msgid "mister"
msgstr "Mister"

msgid "mobile_phone"
msgstr "Mobile phone"

msgid "more_than_one_academic_year_error"
msgstr "There are more than 1 academic year in your excel file. Please correct your file. Only one academic year "
      "could be present in the 'Academic year' column."

msgid "more_than_one_exam_enrol_for_one_learn_unit"
msgstr "This student has multiple enrollments for a same exam. "
       "(he's enrolled to a same learning unit in 2 different programs. "
       "Please encode this score in the 'online' tab in the interface."

msgid "more_than_one_learning_unit_error"
msgstr "You encoded scores for more than 1 learning unit in your excel file (column 'Learning unit'). "
       "Please make one excel file by learning unit."

msgid "more_than_one_session_error"
msgstr "There are more than 1 session in your excel file. Please correct your file. Only one session's number "
      "could be present in the 'Session' column."

msgid "msg_error_username_password_not_matching"
msgstr "Your username and password didn't match. Please try again."

msgid "my_messages"
msgstr "My Messages"

msgid "my_osis"
msgstr "My OSIS"

msgid "my_studies"
msgstr "My studies"

msgid "name"
msgstr "Name"

msgid "full_name"
msgstr "Full name"

msgid "national_register"
msgstr "National register's number"

msgid "no_current_entity_version_found"
msgstr "The selected entity no longer exists today (end date passed)."

msgid "no_data_for_this_academic_year"
msgstr "No data for this academic year"

msgid "no_dubble_score_encoded_comparison_impossible"
msgstr "No dubble score encoded ; nothing to compare."

msgid "no_entity_address_found"
msgstr "No address found for the selected entity."

msgid "no_exam_session_opened_for_the_moment"
msgstr "No scores' encoding session opened for the moment."

msgid "no_student_to_encode_xls"
msgstr "No students to encode by excel"

msgid "no_file_submitted"
msgstr "You have to select a file to upload."

msgid "no_messages"
msgstr "No Messages"

msgid "no_result"
msgstr "No result!"

msgid "no_receiver_error"
msgstr "No receiver for this message"

msgid "no_score_encoded_double_encoding_impossible"
msgstr "No new scores encoded. The double encoding needs new scores."

msgid "no_score_injected"
msgstr "No scores injected"

msgid "no_score_to_encode"
msgstr "You haven't any score to encode."

msgid "no_valid_academic_year_error"
msgstr "No valid academic year found in your xls file. The date should be formatted like '2015-2016' or '2015'."

msgid "deadline_reached"
msgstr "Deadline reached"

msgid "not_passed"
msgstr "Not passed"

msgid "not_sent"
msgstr "Not Sent"

msgid "number_of_enrollments"
msgstr "Number of enrollments"

msgid "number_session"
msgstr "No. Session"

msgid "numbered_score"
msgstr "Numbered scores"

msgid "offer"
msgstr "Program"

msgid "offer_enrollment_not_exist"
msgstr "There are any enrollment to this program"

msgid "offer_year_calendar"
msgstr "Calendar of the annual program"

msgid "offer_year_calendar_academic_calendar_end_date_error"
msgstr "The end date of your program can't be greater than the closure's date of scores' encodings in the academic calendar"

msgid "offer_year_calendar_academic_calendar_start_date_error"
msgstr "The start date of your program can't be lower than the opening's date of scores' encodings in the academic calendar"

msgid "offer_year_not_access_or_not_exist"
msgstr "You don't have access rights for this offer or it doesn't exist in our database"

msgid "offer_year_not_exist"
msgstr "The program (%s) (%d) - doesn't exist"

msgid "offer_year_search"
msgstr "Search of annual programs"

msgid "offers"
msgstr "Programs"

msgid "old_browser_warning"
msgstr "Your browser is out of date. This can lead to unknown behaviour."

msgid "online"
msgstr "Online"

msgid "online_encoding"
msgstr "Online encoding"

msgid "online_scores_encoding"
msgstr "Online scores encoding"

msgid "only_submited_scores_can_be_double_encoded"
msgstr "Only submitted scores can be bouble encoded"

msgid "open"
msgstr "Open"

msgid "campus"
msgstr "Campus"

msgid "organization_address"
msgstr "Organization address"

msgid "organization"
msgstr "Organization"

msgid "organizations"
msgstr "Organizations"

msgid "origin"
msgstr "From"

msgid "other_score"
msgstr "Other scores"

msgid "other_sibling_offers"
msgstr "Other sibling programs"

msgid "other_sibling_orientations"
msgstr "Other sibling orientations"

msgid "score_encoding_period_not_open"
msgstr "The period of scores' encoding is not opened"

msgid "outside_scores_encodings_period_latest_session"
msgstr "The period of scores' encoding %s is closed since %s"

msgid "outside_scores_encodings_period_closest_session"
msgstr "The period of scores' encoding %s will be open %s"

msgid "page_not_found"
msgstr "Page not found."

msgid "method_not_allowed"
msgstr "Method not allowed"

msgid "password"
msgstr "Password"

msgid "person"
msgstr ""

msgid "ph_d"
msgstr "Ph.D"

msgid "plain"
msgstr "Plain"

msgid "plain_and_html"
msgstr "Plain and HTML"

msgid "please_enable_javascript"
msgstr "Please <a href='http://enable-javascript.com' target='_blank'>enable JavaScript</a> to use this application."

msgid "POLE"
msgstr "Pole"

msgid "postal_code"
msgstr "postal code"

msgid "preferences"
msgstr "Preferences"

msgid "presence_note_pdf_legend"
msgstr "0=Presence note"

msgid "print"
msgstr "Print"

msgid "print_all_courses"
msgstr "Print all courses"

msgid "print_warning_and_info_messages"
msgstr ""

msgid "printable_title"
msgstr "Printable title"

msgid "printing_date"
msgstr "Printing date"

msgid "professional"
msgstr "Professional"

msgid "professors_must_not_submit_scores"
msgstr "Proffessors must not submit scores"

msgid "profile"
msgstr "Profile"

msgid "program_commission"
msgstr "Program commission"

msgid "program_managers"
msgstr "Program Managers"

msgid "program_s"
msgstr "program(s)"

msgid "programs"
msgstr "Programs"

msgid "progress"
msgstr "Progress"

msgid "received_on"
msgstr "Received on"

msgid "recipient"
msgstr "Recipient"

msgid "redirect_to_login"
msgstr "Click to reconnect"

msgid "reference"
msgstr "Reference"

msgid "refresh_list"
msgstr "Search/update the list"

msgid "registration_id"
msgstr "Registration ID"

msgid "registration_id_does_not_match_email"
msgstr "Registration ID does not match email"

msgid "identification_number"
msgstr "Number ID"

msgid "registration_id_not_access_or_not_exist"
msgstr "Student not registered for exam"

msgid "research_center"
msgstr "Research center"

msgid "residential"
msgstr ""

msgid "responsible"
msgstr "Responsible"

msgid "return_doc_to_administrator"
msgstr "Please return this document to the administrative office before %s."

msgid "reuse_address_entity"
msgstr "Reuse the address of"

msgid "save"
msgstr "Save"

msgid "saved"
msgstr "Saved"

msgid "saving"
msgstr "Saving"

msgid "score"
msgstr "Score"

msgid "score_already_submitted"
msgstr "Score already submitted"

msgid "score_decimal_not_allowed"
msgstr "The score seems to be incorrect. Decimales NOT allowed"

msgid "score_invalid"
msgstr "Score invalid"

msgid "scores_responsible"
msgstr "Scores Responsible"

msgid "scores_responsible_title"
msgstr "Scores Responsible"

msgid "score_saved"
msgstr "score Saved"

msgid "score_submitted"
msgstr "Submitted"

msgid "scores"
msgstr "Scores"

msgid "scores_encoding"
msgstr "Scores encoding"

msgid "scores_encoding_tests"
msgstr "Scores encoding tests"

msgid "scores_gt_0_lt_20"
msgstr "The score seems to be incorrect (it must be >=0 and <=20)"

msgid "scores_injection"
msgstr "Scores injection"

msgid "scores_saved"
msgstr "score(s) saved"

msgid "scores_saved_cannot_be_saved_anymore"
msgstr "Sore saved, button save not available anymore"

msgid "scores_must_be_between_0_and_20"
msgstr "Scores must be between 0 and 20"

msgid "search_for_a_file"
msgstr "Search for a file"

msgid "search_for_an_entity"
msgstr "Search for an entity"

msgid "search_for_an_organization"
msgstr "Search for an organization"

msgid "SECTOR"
msgstr "Sector"

msgid "select"
msgstr "Select"

msgid "select_a_xls_file_from_which_to_inject_scores"
msgstr ""

msgid "select_an_encoding_type"
msgstr "Select an encoding type"

msgid "send_message_again"
msgstr "Send again"

msgid "sent"
msgstr "Sent"

msgid "server_error"
msgstr "A server error occured."

msgid "server_error_message"
msgstr "We will fix this as soon as possible"

msgid "short_title"
msgstr "Short title"

msgid "size"
msgstr "Size"

msgid "source_code"
msgstr "Source code"

msgid "stages"
msgstr "Stages"

msgid "start_date"
msgstr "Start date"

msgid "state"
msgstr "State"

msgid "status"
msgstr "Status"

msgid "storage"
msgstr "Storage"

msgid "storage_duration"
msgstr "Storage duration"

msgid "structure"
msgstr "Structure"

msgid "student_not_exist"
msgstr "The student (%s) doesn't exist"

msgid "student_path"
msgstr "Students' path"

msgid "students"
msgstr "students"

msgid "studies"
msgstr "Studies"

msgid "subject"
msgstr "Subject"

msgid "submission"
msgstr "Submission"

msgid "submission_date"
msgstr "Submission date"

msgid "submission_of_scores_for"
msgstr "Submission of scores for {0}."

msgid "submitted"
msgstr "Submitted"

msgid "submitted_scores_cannot_be_encoded_anymore"
msgstr "Submitted scores cannot be encoded anymore"

msgid "succesfull_logout"
msgstr "You are succesfully logout."

msgid "technologic_platform"
msgstr "Technologic platform"

msgid "template_error"
msgstr "No message was sent : the message template {} does not exist."

msgid "temporary_save"
msgstr "Temporary save (not submitted to the faculty yet)"

msgid "the_coordinator_must_still_submit_scores"
msgstr "The coordinator must still submit the scores"

msgid "text"
msgstr "Text"

msgid "title"
msgstr "Title"

msgid "learning_unit_title"
msgstr "Learning unit title"

msgid "too_many_results"
msgstr "Too many results! Please be more specific."

msgid "tooltip_delete_message"
msgstr "Delete message"

msgid "tooltip_double_encode_for"
msgstr "Double encode scores"

msgid "tooltip_double_encode_no_more_possible_for"
msgstr "All the scores were submitted.It is not possible to double encode scores anymore"

msgid "tooltip_dowload_excel_file"
msgstr "Download the excel file"

msgid "tooltip_encode_for"
msgstr "Encode scores"

msgid "tooltip_encode_no_more_possible_for"
msgstr "All the scores were submitted.It is not possible to encode scores anymore"

msgid "tooltip_inject_excel_no_more_possible_for"
msgstr "All the scores were submitted.It is not possible inject excell file anymore"

msgid "tooltip_my_message_read"
msgstr "Show message"

msgid "tooltip_print_scores"
msgstr "Print the scores"

msgid "tooltip_scores_encodings_progress_bar"
msgstr "Represents the quantity of scores submitted to the administration. The number surrounded by parenthesis is the "
       "number of scores encoded by the tutor that aren't submitted yet ('draft' state)"

msgid "tooltip_select_action"
msgstr "Select action to execute"

msgid "tooltip_select_all_messages"
msgstr "Select all the messages"

msgid "tooltip_select_excel_file_to_inject_scores"
msgstr "Select an excel file to inject scores."

msgid "tooltip_to_my_messages"
msgstr "Back to messages"

msgid "tutor"
msgstr "Tutor"

msgid "tutors"
msgstr "Tutors"

msgid "other_tutors"
msgstr "Other Tutors"

msgid "txt_message"
msgstr "Text Message"

msgid "txt_origin_title"
msgstr "Sender of the message"

msgid "txt_recipient_title"
msgstr "Recipient of the message (email or last name or username)"

msgid "txt_reference_title"
msgstr "Template reference of the message"

msgid "txt_subject_title"
msgstr "Subject of the messages"

msgid "type"
msgstr "Type"

msgid "types"
msgstr "Types"

msgid "undated_events"
msgstr "Unscheduled events"

msgid "undefined"
msgstr "Undefined"

msgid "unknown"
msgstr "Unknown"

msgid "user"
msgstr "User"

msgid "user_interface_language"
msgstr "User interface language"

msgid "user_is_not_program_manager"
msgstr "You're not a program manager. Therefore you dont have access to this page."

msgid "validated_double_encoding_cannot_be_validated_anymore"
msgstr "Validated double encoding cannot be validated anymore"

msgid "validation_dubble_encoding_mandatory"
msgstr "Please enter a final validation for scores' differences detected after the dubble encoding "
       "(below). If you leave, your dubble encoding will be lost."

msgid "via_excel"
msgstr "Via Excel"

msgid "via_paper"
msgstr "Via paper"

msgid "warning_all_scores_not_sumitted_yet"
msgstr "Warning : some registered scores have not been submitted yet"

msgid "website"
msgstr "Website"

msgid "without_attribution"
msgstr "Without attribution"

msgid "xls_columns_structure_error"
msgstr "Your excel file isn't well structured. Please follow the structure of the excel file provided "
       "(button '{}')"

msgid "you_manage"
msgstr "You manage"

msgid "order"
msgstr "Order"

msgid "options"
msgstr "Options"

msgid "required"
msgstr "Required"

msgid "question"
msgstr "Question"

msgid "questions"
msgstr "Questions"

msgid "value"
msgstr "Value"

msgid "short_input_text"
msgstr "Short input text"

msgid "long_input_text"
msgstr "Long input text"

msgid "radio_button"
msgstr "Radio button"

msgid "checkbox"
msgstr "Checkbox"

msgid "upload_button"
msgstr "Upload button"

msgid "download_link"
msgstr "Download link"

msgid "dropdown_list"
msgstr "Dropdown list"

msgid "http_link"
msgstr "HTTP link"

msgid "BACHELOR"
msgstr "Bachelor"

msgid "MASTER_60"
msgstr "Master 60"

msgid "MASTER_120"
msgstr "Master 120"

msgid "MASTER_180_OR_240"
msgstr "Master 180 or 240"

msgid "ADVANCED_MASTER"
msgstr "Advanced master"

msgid "TRAINING_CERTIFICATE"
msgstr "Training certificate"

msgid "CERTIFICATE"
msgstr "Certificate"

msgid "DOCTORATE"
msgstr "Doctorate"

msgid "CAPAES"
msgstr "CAPAES"

msgid "start_date_must_be_lower_than_end_date"
msgstr "Start date must be lower than end date"

msgid "DEPUTY_AUTHORITY"
msgstr "Deputy authority"

msgid "DEPUTY_SABBATICAL"
msgstr "Deputy sabbatical"

msgid "DEPUTY_TEMPORARY"
msgstr "Deputy temporary"

msgid "INTERNSHIP_SUPERVISOR"
msgstr "Internship supervisor"

msgid "INTERNSHIP_CO_SUPERVISOR"
msgstr "Internship co-supervisor"

msgid "PROFESSOR"
msgstr "Professor"

msgid "COORDINATOR"
msgstr "Coordinator"

msgid "HOLDER"
msgstr "Holder"

msgid "CO_HOLDER"
msgstr "Co-holder"

msgid "DEPUTY"
msgstr "Deputy"

msgid "scores_responsible_can_submit_partial_encoding"
msgstr "Scores responsible can submit partial encoding"

msgid "the_scores_responsible_must_still_submit_scores"
msgstr "The scores responsible must still submit the scores"

msgid "NONE"
msgstr "NONE"

msgid "keyword"
msgstr "keyword"

msgid "VALID"
msgstr "Valid"

msgid "INVALID"
msgstr "Invalid"

msgid "COURSE"
msgstr "Course"

msgid "MASTER_THESIS"
msgstr "Master thesis"

msgid "INTERNSHIP"
msgstr "Internship"

msgid "OTHER_COLLECTIVE"
msgstr "Other collective"

msgid "OTHER_INDIVIDUAL"
msgstr "Other individual"

msgid "EXTERNAL"
msgstr "External"

msgid "TEACHING_INTERNSHIP"
msgstr "Teaching internship"

msgid "CLINICAL_INTERNSHIP"
msgstr "Clinical internship"

msgid "PROFESSIONAL_INTERNSHIP"
msgstr "Professional internship"

msgid "RESEARCH_INTERNSHIP"
msgstr "Research internship"

msgid "ANNUAL"
msgstr "Annual"

msgid "BIENNIAL_EVEN"
msgstr "Biennial even"

msgid "BIENNIAL_ODD"
msgstr "Biennial odd"

msgid "LU_ERRORS_REQUIRED"
msgstr "This field is required."

msgid "LU_ERRORS_INVALID"
msgstr "'Enter a valid value."

msgid "LU_ERRORS_INVALID_SEARCH"
msgstr "Please, inform at least two filters in your searches"

msgid "LU_ERRORS_ACADEMIC_YEAR_REQUIRED"
msgstr "Please specify an academic year"

msgid "LU_ERRORS_YEAR_WITH_ACRONYM"
msgstr "Please specify an academic year or enter a valid acronym."

msgid "LU_ERRORS_INVALID_REGEX_SYNTAX"
msgstr "Invalid regular expression!"

msgid "no_valid_m_justification_error"
msgstr "You can't encode a JUSTIFIED ABSENCE (M) via the XLS injection"

msgid "abscence_justified_preserved"
msgstr "Justified abscence already encoded and preserved"

msgid "tutors_of_course"
msgstr "Tutors of the course"

msgid "academic_actors"
msgstr "Academic actors"

msgid "academic_start_date_error"
msgstr "The start date should be between the start/end dates of the academic year"

msgid "academic_end_date_error"
msgstr "The end date should be between the start/end dates of the academic year"

msgid "end_start_date_error"
msgstr "Start date must be lower than end date"

msgid "dates_mandatory_error"
msgstr "Start date and end date are mandatory"

msgid "date_format"
msgstr "%m/%d/%Y"

msgid "date_format_string"
msgstr "m/d/Y"

msgid "format_date"
msgstr "mm/dd/yyyy"

msgid "desc_lnk_academic_actors"
msgstr "Academic actors management"

msgid "all_years"
msgstr "All years"

msgid "trainings"
msgstr "Trainings"

msgid "components"
msgstr "Components"

msgid "educational_information"
msgstr "Educational information"

msgid "propositions"
msgstr "Propositions"

msgid "tutor_attributions"
msgstr "Tutors - attributions"

msgid "proposal"
msgstr "Proposal"

msgid "academic_calendar_offer_year_calendar_start_date_end_date_error"
msgstr "The start's date of '%s' of the academic calendar can't be higher than %s "
       "(end date of '%s' of the program '%s')"

msgid "component_type"
msgstr "Component type"

msgid "volume_quarter"
msgstr "Quarter"

msgid "vol_q1"
msgstr "Vol. q1"

msgid "vol_q2"
msgstr "Vol. q2"

msgid "volume"
msgstr "Volume"

msgid "schedules_conformity"
msgstr "Sched. conform. "

msgid "planned_classrooms"
msgstr "Planned classrooms"

msgid "real_on_planned_classrooms"
msgstr "Real/Planned classrooms"

msgid "classes"
msgstr "Classes"

msgid "class"
msgstr "Class"

msgid "learning_unit_code"
msgstr "Learning unit code"

msgid "partims"
msgstr "Partims"

msgid "periodicity"
msgstr "Periodicity"

msgid "nominal_credits"
msgstr "Credits"

msgid "active"
msgstr "Active"

msgid "inactive"
msgstr "Inactive"

msgid "MASTER_DISSERTATION"
msgstr "Master Dissertation"

msgid "FULL"
msgstr "Full"

msgid "MOBILITY"
msgstr "Mobility"

msgid "OTHER"
msgstr "Other"

msgid "PARTIM"
msgstr "Partim"

msgid "PHD_THESIS"
msgstr "PhD Thesis"

msgid "selected"
msgstr "selected"

msgid "learning_unit_specifications"
msgstr "Specifications"

msgid "LECTURING_COMPLETE"
msgstr "Complete lecturing"

msgid "LECTURING_INCOMPLETE"
msgstr "Incomplete lecturing"

msgid "PRACTICAL_EXERCISES_COMPLETE"
msgstr "Complete practical exercises"

msgid "PRACTICAL_EXERCISES_INCOMPLETE"
msgstr "Incomplete practical exercises"

msgid "LECTURING"
msgstr "Lecturing"

msgid "STAGE"
msgstr "Stage"

msgid "DISSERTATION"
msgstr "Dissertation"

msgid "PRACTICAL_EXERCISES"
msgstr "Practical exercises"

msgid "lecturing"
msgstr "Lecturing"

msgid "PE"
msgstr "PE"

msgid "subtype"
msgstr "Subtype"

msgid "start"
msgstr "Start"

msgid "duration"
msgstr "Duration"

msgid "experimental_phase"
msgstr "This feature is in testing phase"

msgid "title_official_1"
msgstr "Official title (Part 1, common with partims)"

msgid "common_official_title"
msgstr "Common official title"

msgid "common_official_english_title"
msgstr "Common official English title"

msgid "title_official_2"
msgstr "Official title (Part 2, specific to each partim)"

msgid "official_title_proper_to_UE"
msgstr "Official title proper to the learning unit"

msgid "official_english_title_proper_to_UE"
msgstr "Official English title proper to the learning unit"

msgid "title_in_english"
msgstr "Title in English"

msgid "title_in_english_1"
msgstr "(Part 1, common with partims)"

msgid "title_in_english_2"
msgstr "(Part 2, specific to each partim)"

msgid "scores_responsibles"
msgstr "Scores responsibles"

msgid "SCHOOL"
msgstr "Ecole"

msgid "PLATFORM"
msgstr "Platform"

msgid "LOGISTICS_ENTITY"
msgstr "Logistics entity"

msgid "organogram"
msgstr "Organogram"

msgid "attached_to"
msgstr "Attached to"

msgid "ACADEMIC_PARTNER"
msgstr "Academic partner"

msgid "INDUSTRIAL_PARTNER"
msgstr "Industrial partner"

msgid "SERVICE_PARTNER"
msgstr "Service partner"

msgid "COMMERCE_PARTNER"
msgstr "Commerce partner"

msgid "PUBLIC_PARTNER"
msgstr "Public partner"

msgid "requirement_entity"
msgstr "Requirement entity"

msgid "allocation_entity"
msgstr "Allocation entity"

msgid "additional_requirement_entity"
msgstr "Additional requirement entity"

msgid "additional_requirement_entity_1"
msgstr "Additional requirement entity 1"

msgid "additional_requirement_entity_2"
msgstr "Additional requirement entity 2"

msgid "requirement_entity_small"
msgstr "Req. Entity"

msgid "allocation_entity_small"
msgstr "Alloc. Ent."

msgid "with_entity_subordinated_small"
msgstr "With subord. ent."

msgid "academic_end_year"
msgstr "Academic end year"

msgid "academic_start_year"
msgstr "Academic start year"

msgid "organization_name"
msgstr "Name"

msgid "partial"
msgstr "Q1"

msgid "remaining"
msgstr "Q2"

msgid "partial_remaining"
msgstr "Q1&2"

msgid "partial_or_remaining"
msgstr "Q1|2"

msgid "volume_partial"
msgstr "Vol. Q1"

msgid "volume_remaining"
msgstr "Vol. Q2"

msgid "quadrimester"
msgstr "Quadrimester"

msgid "composition"
msgstr "Composition"

msgid "real_classes"
msgstr "Real classes"

msgid "lu_usage"
msgstr "Learning units usage"

msgid "academic_years"
msgstr "Academic years"

msgid "from"
msgstr "From"

msgid "to"
msgstr "to"

msgid "since"
msgstr "Since"

msgid "editing"
msgstr "Edition"

msgid "component"
msgstr "Component"

msgid "used_by"
msgstr "Used by learning unit"

msgid "offers_enrollments"
msgstr "Offers enrollments"

msgid "learning_units_enrollments"
msgstr "Learning units enrollments"

msgid "exams_enrollments"
msgstr "Exams Enrollments"

msgid "average"
msgstr "Average"

msgid "global_average"
msgstr "Global average"

msgid "result"
msgstr "Result"

msgid "enrollment_date"
msgstr "Enrollment date"

msgid "students_title"
msgstr "Students"

msgid "student_title"
msgstr "Student"

msgid "classe"
msgstr "Classe"

msgid "localization"
msgstr "Localization"

msgid "internship_subtype"
msgstr "Internship subtype"

msgid "part1"
msgstr "part 1"

msgid "part2"
msgstr "part 2"

msgid "title_official"
msgstr "Official title"

msgid "create_learning_unit"
msgstr "Create Learning Unit"

msgid "existed_acronym"
msgstr "Existed code for "

msgid "existing_acronym"
msgstr "Existing code in "

msgid "invalid_acronym"
msgstr "Invalid code"

msgid "acronym_rules"
msgstr "Site with one letter\n"
       "Acronym with min 2 et max 4 letters\n"
       "Number Code with 4 digit"

msgid "end_year_title"
msgstr "End year"

msgid "basic_informations_title"
msgstr "Basics informations"

msgid "active_title"
msgstr "Active"

msgid "titles"
msgstr "Titles"

msgid "fixtures_build"
msgstr "Build anonymized fixtures"

msgid "desc_lnk_fixtures_build"
msgstr "Build a json file with anonymized fixtures"

msgid "partial_volume_1"
msgstr "Volume Q1"

msgid "partial_volume_2"
msgstr "Volume Q2"

msgid "partial_volume_1Q"
msgstr "Q1"

msgid "partial_volume_2Q"
msgstr "Q2"

msgid "planned_classes"
msgstr "Classes prévues"

msgid "planned_classes_pc"
msgstr "P.C."

msgid "total_volume"
msgstr "Volume total annual"

msgid "total_volume_voltot"
msgstr "Vol.tot"

msgid "vol_tot_not_equal_to_q1_q2"
msgstr "Vol.tot = Q1 + Q2"

msgid "vol_tot_req_entities_not_equal_to_entity"
msgstr "Vol.tot requirement is not equals to sum of requirement volumes"

msgid "vol_tot_req_entities_not_equal_to_vol_tot_mult_cp"
msgstr "Vol.global = Vol.tot * C.P"

msgid "vol_tot_full_must_be_greater_than_partim"
msgstr "Vol.tot [Full] > Vol.tot [Partim]"

msgid "vol_q1_full_must_be_greater_or_equal_to_partim"
msgstr "Q1 [Full] >= Q1 [Partim]"

msgid "vol_q2_full_must_be_greater_or_equal_to_partim"
msgstr "Q2 [Full] >= Q2 [Partim]"

msgid "planned_classes_full_must_be_greater_or_equal_to_partim"
msgstr "C.P. [Full] >= C.P. [Partim]"

msgid "entity_requirement_full_must_be_greater_or_equal_to_partim"
msgstr "Requirement entity [Full] >= Requirement entity [Partim]"

msgid "volumes_management"
msgstr "Volumes management"

msgid "volumes_validation_success"
msgstr "Filled data fit the hourly volumes calculation rules."

msgid "end_date_gt_begin_date"
msgstr "The end year must be equals or upper than the start year"

msgid "session_title"
msgstr "Sessions"

msgid "remarks_title"
msgstr "Remarks"

msgid "faculty_remark"
msgstr "Faculty remark"

msgid "other_remark"
msgstr "Other remark"

msgid "new_learning_unit"
msgstr "New learning unit"

msgid "previous"
msgstr "Previous"

msgid "next"
msgstr "Next"

msgid "learning_location"
msgstr "Learning location"

msgid "NON_ACADEMIC"
msgstr "Non academic"

msgid "NON_ACADEMIC_CREF"
msgstr "Non academic CREF"

msgid "ACADEMIC"
msgstr "Academic"

msgid "ACTIVE"
msgstr "Active"

msgid "INACTIVE"
msgstr "Inactive"

msgid "RE_REGISTRATION"
msgstr "Active only for re-registration"

msgid "OPTIONAL"
msgstr "Optional"

msgid "NO_PRINT"
msgstr "No printing"

msgid "IN_HEADING_2_OF_DIPLOMA"
msgstr ""

msgid "IN_EXPECTED_FORM"
msgstr ""

msgid "FEE_1"
msgstr "Role"

msgid "FEE_2"
msgstr "Role + exam"

msgid "FEE_3"
msgstr "AESS, CAPAES or end-of-cycle"

msgid "FEE_4"
msgstr "School fees without any exam"

msgid "FEE_5"
msgstr "Full school fees"

msgid "FEE_6"
msgstr "University certificate"

msgid "FEE_7"
msgstr "Complementary master with medical specialization"

msgid "FEE_8"
msgstr "Admission exam"

msgid "FEE_10"
msgstr "CU 30 credits"

msgid "FEE_11"
msgstr "Medical skills certificate"

msgid "FEE_12"
msgstr "ISA offers: 12BA et 21MS"

msgid "FEE_13"
msgstr "ISA offers: 13BA et 22MS"

msgid "DAILY"
msgstr "Daily"

msgid "SHIFTED"
msgstr "Shifted"

msgid "ADAPTED"
msgstr "Adapted"

msgid "academic_calendar_type"
msgstr "Type of event"

msgid "DELIBERATION"
msgstr "Deliberation"

msgid "DISSERTATION_SUBMISSION"
msgstr "Submission of disserations"

msgid "EXAM_ENROLLMENTS"
msgstr "Exam enrollments"

msgid "SCORES_EXAM_DIFFUSION"
msgstr "Diffusion of exam scores"

msgid "SCORES_EXAM_SUBMISSION"
msgstr "Submission of exam scores"

msgid "TEACHING_CHARGE_APPLICATION"
msgstr "Teaching charge application"

msgid "field_is_required"
msgstr "This field is required"

msgid "associated_entity"
msgstr "Associated entity"

msgid "LU_WARNING_INVALID_ACRONYM"
msgstr "The acronym, if it is entered, must at least count 3 characters"

msgid "title_in_french"
msgstr "Title in French"

msgid "schedule_type"
msgstr "Schedule type"

msgid "enrollment_campus"
msgstr "Enrollment campus"

msgid "other_campus_activities"
msgstr "Activities on other campus"

msgid "unspecified"
msgstr "Unspecified"

msgid "university_certificate"
msgstr "University certificate"

msgid "studies_domain"
msgstr "Studies domain"

msgid "primary_language"
msgstr "Primary language"

msgid "other_language_activities"
msgstr "Other languages activities"

msgid "funding"
msgstr "Funding"

msgid "funding_cud"
msgstr "Funding international cooperation CCD/CUD"

msgid "funding_direction"
msgstr "Funding direction"

msgid "cud_funding_direction"
msgstr "Funding international cooperation CCD/CUD direction"

msgid "active_status"
msgstr "Active"

msgid "partial_deliberation"
msgstr "Partial deliberation"

msgid "admission_exam"
msgstr "Admission exam"

msgid "academic_type"
msgstr "Academic type"

msgid "keywords"
msgstr "Keywords"

msgid "training_type"
msgstr "Type of training"

msgid "QUADRIMESTER"
msgstr "Quadrimester(s)"

msgid "TRIMESTER"
msgstr "Trimester(s)"

msgid "MONTH"
msgstr "Month(s)"

msgid "WEEK"
msgstr "Week(s)"

msgid "DAY"
msgstr "Day(s)"

msgid "administration_entity"
msgstr "Administration entity"

msgid "management_entity"
msgstr "Management entity"

msgid "enrollment_enabled"
msgstr "Enrollment enabled"

msgid "formations"
msgstr "Formations"

msgid "formations_lnk"
msgstr "Formations"

msgid "desc_lnk_formations"
msgstr "Organization of formations"

msgid "education_groups"
msgstr "Education groups"

msgid "entity_management"
msgstr "Entity management"

msgid "of_category"
msgstr "Education group type"

msgid "activity_search"
msgstr "Activity - Search"

msgid "service_course_search"
msgstr "Service courses - Search"

msgid "TRAINING"
msgstr "Training"

msgid "MINI_TRAINING"
msgstr "Mini training"

msgid "GROUP"
msgstr "Group"

msgid "PRIMARY_LANGUAGE"
msgstr "Primary anguage"

msgid "OR"
msgstr "Or"

msgid "AND"
msgstr "And"

msgid "language_association"
msgstr "Primary language operator"

msgid "prolong_or_create_learning_unit_message"
msgstr "<p>The acronym <b>already exists</b>.</p>"
       "<p>You have the choice between:"
       "<ul><li><b>create</b> a new learning unit using that acronym</li>"
       "<li><b>prolong</b> the learning unit of the same acronym</li></ul>"

msgid "confirm_your_action"
msgstr "Confirm your action."

msgid "create"
msgstr "Create"

msgid "prolong"
msgstr "Prolong"

msgid "diplomas_certificates"
msgstr "Diplomas /  Certificates"

msgid "diploma_title"
msgstr "Diploma title"

msgid "professionnal_title"
msgstr "Professionnal title"

msgid "university_certificate_desc"
msgstr "University certificate"

msgid "program_coorganization"
msgstr "Program organized with other institutes"

msgid "for_all_students"
msgstr "For all students"

msgid "diploma"
msgstr "Diploma"

msgid "UNIQUE"
msgstr "Unique diploma"

msgid "SEPARATE"
msgstr "Separate diploma"

msgid "NOT_CONCERNED"
msgstr "Not concerned"

msgid "organization_address_save_error"
msgstr "Impossible to save the organization address"

msgid "i_confirm"
msgstr "Yes, I confirm."

msgid "msg_warning_delete_learning_unit"
msgstr "This operation is <strong>permanent</strong> and cannot be undone. You will lose for ever"
       " the data linked to the learning unit <strong>%s</strong>."

msgid "The learning unit %(acronym)s has been successfully deleted for all years."
msgstr ""

msgid "cannot_delete_learning_unit_year"
msgstr "Could not delete the LU <strong>%(learning_unit)s</strong> from the year %(year)s for the following reasons :"

msgid "cannot_delete_learning_unit"
msgstr "Could not delete the LU <strong>%(learning_unit)s</strong> for the following reasons :"

msgid "There is %(count)d enrollments in %(subtype)s %(acronym)s for the year %(year)s"
msgstr ""

msgid "%(subtype)s %(acronym)s is assigned to %(tutor)s for the year %(year)s"
msgstr ""

msgid "%(subtype)s %(acronym)s is assigned to the assistant %(assistant)s for the year %(year)s"
msgstr ""

msgid "The learning unit %(acronym)s is related to the internship speciality %(speciality)s"
msgstr ""

msgid "lu_included_in_group"
msgstr "%(subtype)s %(acronym)s is included in the group %(group)s for the year %(year)s"

msgid "%(subtype)s %(acronym)s has been deleted for the year %(year)s"
msgstr ""

msgid "The class %(acronym)s has been deleted for the year %(year)s"
msgstr ""

msgid "the partim"
msgstr ""

msgid "The partim"
msgstr ""

msgid "The learning unit"
msgstr ""

msgid "the learning unit"
msgstr ""

msgid "You asked the deletion of the learning unit %(acronym)s from the year %(year)s"
msgstr ""

msgid "Delete from this academic year"
msgstr ""

msgid "Delete all the learning unit"
msgstr ""

msgid "publish_attribution_to_portal"
msgstr "Publish attribution to portal"

msgid "RESEVED_FOR_INTERNS"
msgstr "Reserved for interns"

msgid "OPEN_FOR_EXTERNS"
msgstr "Open to externs"

msgid "EXCEPTIONAL_PROCEDURE"
msgstr "Exceptional procedure"

msgid "VACANT_NOT_PUBLISH"
msgstr "Vacant but do not publish"

msgid "DO_NOT_ASSIGN"
msgstr "Do not assign"

msgid "folder"
msgstr "Folder"

msgid "introduced_by"
msgstr "Introduced by"

msgid "the"
msgstr "The"

msgid "proposal_management"
msgstr "Proposal management"

msgid "category"
msgstr "Category"

msgid "PRESIDENT"
msgstr "President"

msgid "SECRETARY"
msgstr "Secretary"

msgid "SIGNATORY"
msgstr "Signatory"

msgid "administrative_data"
msgstr "Administrative data"

msgid "jury"
msgstr "Jury"

msgid "signatory_qualification"
msgstr "Signatory's qualification"

msgid "course_enrollment"
msgstr "Course enrollment"

msgid "marks_presentation"
msgstr "Marks presentation"

msgid "dissertation_presentation"
msgstr "Dissertation présentation"

msgid "scores_diffusion"
msgstr "Scores diffusion"

msgid "session"
msgstr "session"

msgid "at"
msgstr "at"

msgid "learning_unit_years_to_delete"
msgstr "You will definitely delete the following learning units"

msgid "type_must_be_full"
msgstr "Type of learning unit must be full"

msgid "learning_unit_type_is_not_internship"
msgstr "Learning unit is not of type internship."

msgid "CREATION"
msgstr "Creation"

msgid "MODIFICATION"
msgstr "Modification"

msgid "TRANSFORMATION"
msgstr "Transformation"

msgid "TRANSFORMATION_AND_MODIFICATION"
msgstr "Transformation and modification"

msgid "SUPPRESSION"
msgstr "Suppression"

msgid "CENTRAL"
msgstr "Central"

msgid "SUSPENDED"
msgstr "Suspended"

msgid "ACCEPTED"
msgstr "Accepted"

msgid "REFUSED"
msgstr "Refused"

msgid "success_modification_proposal"
msgstr "You proposed a modification of type {} for the learning unit {}."

msgid "proposal_edited_successfully"
msgstr "Proposal edited successfully"

msgid "proposals_cancelled_successfully"
msgstr "Proposals cancelled successfully"

msgid "proposals_consolidated_successfully"
msgstr "Proposals consolidated successfully"

msgid "content"
msgstr "Content"

msgid "code_scs"
msgstr "Code SCS"

msgid "title_code_formation"
msgstr "Title / Formation's code"

msgid "absolute_credits"
msgstr "Abs. credits"

msgid "relative_target_credits"
msgstr "Relative target's credits"

msgid "min_credits"
msgstr "Min. credits"

msgid "max_credits"
msgstr "Max. credits"

msgid "mandatory"
msgstr "Mandatory"

msgid "block"
msgstr "Block"

msgid "current_order"
msgstr "Current order"

msgid "sessions_derogation"
msgstr "Sessions in derogation"

msgid "own_comment"
msgstr "Own comment"

msgid "SESSION_1"
msgstr "1"

msgid "SESSION_2"
msgstr "2"

msgid "SESSION_3"
msgstr "3"

msgid "SESSION_1_2"
msgstr "12"

msgid "SESSION_1_3"
msgstr "13"

msgid "SESSION_2_3"
msgstr "23"

msgid "SESSION_1_2_3"
msgstr "123"

msgid "SESSION_UNDEFINED"
msgstr "Undefined session"

msgid "SESSION_PARTIAL_2_3"
msgstr "p23"

msgid "Put in proposal"
msgstr ""

msgid "Put in suppression proposal"
msgstr ""

msgid "Proposal for modification"
msgstr ""

msgid "End of teaching"
msgstr ""

msgid "academic_entity_small"
msgstr "Academic ent."

msgid "academic_entity"
msgstr "Academic entity"

msgid "folder_number"
msgstr "Folder n°{}"

msgid "produce_xls"
msgstr "Produce an Excel file with the list of results"

msgid "produce_xls_lu"
msgstr "Xls with learning units"

msgid "%(date)s must be set within %(start_date)s and %(end_date)s"
msgstr ""

msgid "cancel_proposal"
msgstr "Cancel proposal"

msgid "edit_proposal"
msgstr "Edit proposal"

msgid "Consolidate proposal"
msgstr ""

msgid "msg_confirm_cancel_proposal"
msgstr "Are you certain that you want to cancel the learning unit proposal ?"

msgid "The administrative data has been successfully modified"
msgstr ""

msgid "vacant"
msgstr "Vacant"

msgid "team_management"
msgstr "Team management"

msgid "type_declaration_vacant"
msgstr "Decision"

msgid "procedure"
msgstr "Procedure"

msgid "educational_information_management"
msgstr "Management of educational information"

msgid "SUMMARY_COURSE_SUBMISSION"
msgstr "Summary course submission"

msgid "INTERNAL_TEAM"
msgstr "Internal/team"

msgid "substitute"
msgstr "Substitute"

msgid "not_end_year"
msgstr "no planned end"

msgid "edit_learning_unit_end_date"
msgstr "Edit learning unit end date"

msgid "new_partim"
msgstr "Create a new partim"

msgid "learning_unit_successfuly_created"
msgstr "Learning unit <a href='%(link)s'> %(acronym)s (%(academic_year)s) </a> successfuly created."

msgid "learning_unit_successfuly_deleted"
msgstr "Learning unit {acronym} ({academic_year}) successfuly deleted."

msgid "learning_unit_creation_academic_year_max_error"
msgstr "Please select an academic year lower than {}."

msgid "parent_greater_than_partim"
msgstr "The selected end year (%(partim_end_year)s) is greater than the end year of the parent %(lu_parent)s"

msgid "learning_unit_created"
msgstr "Learning unit %(learning_unit)s created for the academic year %(academic_year)s"

msgid "learning_unit_updated"
msgstr "Learning unit {acronym} successfully updated."

msgid "partim_greater_than_parent"
msgstr "The learning unit %(learning_unit)s has a partim %(partim)s with an end year greater than %(year)s"

msgid "partim"
msgstr "Partim"

msgid "partim_character_rules"
msgstr "One letter or digit mandatory"

msgid "invalid_partim_character"
msgstr "Character already used"

msgid "remark"
msgstr "Remark"

msgid "remark_english"
msgstr "Remark in english"

msgid "Ensure this value is less than %(limit_value)s."
msgstr "Ensure this value is less than %(limit_value)s."

msgid "Ensure this value is greater than %(limit_value)s."
msgstr "Ensure this value is greater than %(limit_value)s."

msgid "Entity_not_exist"
msgstr "The entity %(entity_acronym)s does not exist for the selected academic year %(academic_year)s"

msgid "edit_learning_unit"
msgstr "Edit learning unit"

msgid "requirement_entity_end_date_too_short"
msgstr "The requirement entity lifetime is too short."

msgid "Requirement and allocation entities must be linked to the same faculty for this learning unit type."
msgstr ""

msgid "success_modification_learning_unit"
msgstr "The learning unit has been updated."

msgid "error_modification_learning_unit"
msgstr "An error occured when updating the learning unit."

msgid "cannot_set_internship_subtype_for_type_other_than_internship"
msgstr "Internship subtype cannot bet set for learning unit type other than internship."

msgid "%(subtype)s %(acronym)s is in proposal for the year %(year)s"
msgstr ""

msgid "volume_have_more_than_2_decimal_places"
msgstr "The volume have more than 2 decimal places"

msgid "Site"
msgstr "Site"

msgid "proposal_type"
msgstr "Proposal type"

msgid "proposal_status"
msgstr "Status proposal"

msgid "folder_entity"
msgstr "Folder entity"

msgid "proposals_search"
msgstr "Proposal - Search"

msgid "folder_num"
msgstr "Folder num."

msgid "ask_to_report_modification"
msgstr "Do you want to report the modifications done to the next years ?"

msgid "proposal_learning_unit_successfuly_created"
msgstr "Proposal learning unit <a href='%(link)s'> %(acronym)s (%(academic_year)s) </a> successfuly created."

msgid "new_learning_unit_proposal"
msgstr "New learning unit proposal"

msgid "proposal_creation"
msgstr "Proposal of creation"

msgid "proposal_update"
msgstr "Proposal update"

msgid "value_before_proposal"
msgstr "Value before proposal"

msgid "entity_not_found"
msgstr "Entity not found.  Pershaps an error in the data"

msgid "min_for_field"
msgstr "Please enter a value greater than or equal to 0."

msgid "max_for_field"
msgstr "Please enter a value less than or equal to 500."

msgid "force_state"
msgstr "Force state"

msgid "do_you_want_change_status_proposals"
msgstr "Do you want to change the status of this proposals?"

msgid "are_you_sure_to_change_state_from"
msgstr "Are you sure to change the state from"

msgid "must_set_common_title_or_specific_title"
msgstr "You must either set the common title or the specific title"

msgid "learning_unit_in_proposal_cannot_save"
msgstr "The learning unit %(luy)s is in proposal, can not save the change from the year %(academic_year)s"

msgid "by"
msgstr "By"

msgid "in_proposal"
msgstr "Existing proposal"

msgid "summary_locked"
msgstr "blocked update"

msgid "get_back_to_initial"
msgstr "Get back to initial data"

msgid "do_you_want_to_get_back_to_initial"
msgstr "Do you want to get back to initial data?"

msgid "error_proposal_suppression_to_initial"
msgstr "An error occured when getting back to initial state one of the selected proposal is not in SUPPRESSION type. Nothing has been done"

msgid "error_proposal_no_data"
msgstr "An error occured when getting back to initial state. No valid data to submit"

msgid "msg_confirm_delete_luy"
msgstr "Are you certain that you want to delete the learning unit ?"

msgid "already_existing_acronym"
msgstr "Existing acronym"

msgid "The value of field '%(field)s' is different between year %(year)s - %(value)s and year %(next_year)s - %(next_value)s"
msgstr ""

msgid "There is not the learning unit %(acronym)s - %(next_year)s"
msgstr ""

msgid "The value of field '%(field)s' for the learning unit %(acronym)s (%(component_type)s) is different between year %(year)s - %(value)s and year %(next_year)s - %(next_value)s"
msgstr ""

msgid "There is not %(component_type)s for the learning unit %(acronym)s - %(year)s but exist in %(existing_year)s"
msgstr ""

msgid "Educational information opening"
msgstr ""

msgid "Educational information ending"
msgstr ""

msgid "official_title_proper_to_partim"
msgstr "Official title proper to the partim"

msgid "official_english_title_proper_to_partim"
msgstr "Official English title proper to the partim"

msgid "Educational information submission dates updated"
msgstr ""

msgid "The credits value of the partim %(acronym)s is greater or equal than the credits value of the parent learning unit."
msgstr ""

msgid "The learning unit has been updated until %(year)s."
msgstr ""

msgid "Prohibition to delete a learning unit before 2015."
msgstr ""

msgid "The entity '%(acronym)s' doesn't exist anymore in %(year)s"
msgstr ""

msgid "updated"
msgstr "Updated"

msgid "unupdated"
msgstr "Unupdated"

msgid "summary_list"
msgstr "Education information status"

msgctxt "bibliography"
msgid "title"
msgstr ""

msgctxt "bibliography"
msgid "mandatory"
msgstr ""

msgid "Bibliography"
msgstr ""

msgid "Modalities specific to IN and OUT mobility"
msgstr ""

msgid "The partim must be inactive because the parent is inactive"
msgstr ""

msgid "The periodicity of the parent and the partims do not match"
msgstr ""

msgid "educational_information_update_reminder"
msgstr "Mail to remind educational information update"

msgid "do_you_want_to_sent_email"
msgstr "Do you want to sent email to remind to update the educational informations?"

msgid "desc_mail_reminder"
msgstr "Sent email to remind to update educational information"

msgid "success_mail_reminder"
msgstr "Reminding mails sent"

msgid "consolidate"
msgstr "Consolidate"

msgid "do_you_want_to_consolidate"
msgstr "Do you want to consolidate ?"

msgid "need_no_reminder"
msgstr "Need no reminder"

msgid "Proposal %(acronym)s (%(academic_year)s) cannot be consolidated."
msgstr ""

msgid "Proposal %(acronym)s (%(academic_year)s) successfully consolidated."
msgstr ""

msgid "Proposal %(acronym)s (%(academic_year)s) cannot be canceled."
msgstr ""

msgid "Proposal %(acronym)s (%(academic_year)s) successfully canceled."
msgstr ""

msgid "A report has been sent."
msgstr ""

msgid "Success"
msgstr ""

msgid "Failure"
msgstr ""

msgid "Remarks"
msgstr ""

msgid "Learning unit"
msgstr ""

msgid "Research criteria"
msgstr ""

msgid "The learning unit %(acronym)s is included in the following education groups"
msgstr ""

msgid "type_code_formation"
msgstr "Formation's type"

msgid "absolute_and_relative_credits"
msgstr "Relative / Absolute <br>credits"

msgid "Proposal is neither accepted nor refused."
msgstr ""

msgid "learning_achievements"
msgstr "Learning achievements"

msgid "up"
msgstr "Up"

msgid "down"
msgstr "Down"

msgid "learning_achievements_headline"
msgstr "At the end of this learning unit, the student is able to:"

msgid "User %(person)s do not have rights on this proposal."
msgstr ""

msgid "Enrollments to learning unit"
msgstr ""

msgid "Training"
msgstr ""

msgid "Enrollments to training"
msgstr ""

msgid "Enrolled to learning unit"
msgstr "Enrollments to learning unit"

msgid "No proposals was selected."
msgstr ""

msgid "Proposal %(acronym)s (%(academic_year)s) successfully changed state."
msgstr ""

msgid "Proposal %(acronym)s (%(academic_year)s) cannot be changed state."
msgstr ""

msgid "cancellation"
msgstr ""

msgid "consolidation"
msgstr "consolidation"

msgid "borrowed_course_search"
msgstr "Borrowed courses - search"

msgid "add_another"
msgstr "Add another"

msgid "The parent is inactive and there is at least one partim active"
msgstr ""

msgid "This partim is active and the parent is inactive"
msgstr ""

msgid "faculty_borrowing"
msgstr "Faculty borrowing"

msgid "inherited"
msgstr "Inherited"

msgid "to_complete"
msgstr "To complete"

msgid "annualized"
msgstr "Annualized"

msgid "start_year"
msgstr "Starting year"

msgid "produce_xls_attributions"
msgstr "Xls with learning units and attributions"

msgid "produce_xls_proposals"
msgstr "Xls with proposals"

msgid "proposal_date"
msgstr "Proposals date"

msgid "search_type"
msgstr "Search type"

msgid "The linked entity does not exist at the start date of the academic year linked to this learning unit"
msgstr ""

msgid "COURSE_ENROLLMENT"
msgstr "Course enrollment"

msgid "vol_global"
msgstr "Vol.global"

msgid "volume_global"
msgstr "volume total global"

msgid "missing_internship_subtype"
msgstr "It is necessary to indicate the internship subtype"

msgid "different_status_with_parent"
msgstr "The learning unit's parent is inactive"

msgid "new_external_learning_unit"
msgstr "Create a new external learning unit"

msgid "external"
msgstr "External"

msgid "comment_title"
msgstr "Comment"

msgid "requesting_entity"
msgstr "Requesting entity"

msgid "local_credits"
msgstr "Local credits"

msgid "Consistency error in %(academic_year)s : %(error)s"
msgstr ""

msgid "%(col_name)s has been already modified. ({%(new_value)s} instead of {%(current_value)s})"
msgstr ""

msgid "external_code"
msgstr "External code"

msgid "Proposals"
msgstr ""

msgid "learning_units_and_attributions_filename"
msgstr "learning_units_and_attributions"

msgid "attribution_list"
msgstr "List of attributions"

msgid "List_proposals"
msgstr "List of proposals"

msgid "List_activities"
msgstr "List of activities"

msgid "learning_units_filename"
msgstr "learning_units"

msgid "warnigns_detected"
msgstr "We detected inconsistencies in the following data :"

msgid "Volumes are inconsistent"
msgstr ""

msgid "planned classes cannot be 0"
msgstr ""

<<<<<<< HEAD
msgid "external_search"
msgstr "External - Search"

=======
msgid "url of the learning unit"
msgstr "URL of the learning unit"

msgid "professional_integration"
msgstr "Professional integration"
>>>>>>> 45304a9c
<|MERGE_RESOLUTION|>--- conflicted
+++ resolved
@@ -2733,9 +2733,6 @@
 msgid "Modalities specific to IN and OUT mobility"
 msgstr ""
 
-msgid "The partim must be inactive because the parent is inactive"
-msgstr ""
-
 msgid "The periodicity of the parent and the partims do not match"
 msgstr ""
 
@@ -2952,14 +2949,11 @@
 msgid "planned classes cannot be 0"
 msgstr ""
 
-<<<<<<< HEAD
-msgid "external_search"
-msgstr "External - Search"
-
-=======
 msgid "url of the learning unit"
 msgstr "URL of the learning unit"
 
 msgid "professional_integration"
 msgstr "Professional integration"
->>>>>>> 45304a9c
+
+msgid "external_search"
+msgstr "External - Search"