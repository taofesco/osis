--- conflicted
+++ resolved
@@ -1291,7 +1291,6 @@
 msgid "http_link"
 msgstr "HTTP link"
 
-<<<<<<< HEAD
 msgid "BACHELOR"
 msgstr "Bachelor"
 
@@ -1318,7 +1317,6 @@
 
 msgid "CAPAES"
 msgstr "CAPAES"
-=======
+
 msgid "start_date_must_be_lower_than_end_date"
-msgstr "Start date must be lower than end date"
->>>>>>> 567bd01c
+msgstr "Start date must be lower than end date"