# SOME DESCRIPTIVE TITLE.
# Copyright (C) YEAR THE PACKAGE'S COPYRIGHT HOLDER
# This file is distributed under the same license as the PACKAGE package.
# FIRST AUTHOR <EMAIL@ADDRESS>, YEAR.
#
msgid ""
msgstr ""
"Project-Id-Version: PACKAGE VERSION\n"
"Report-Msgid-Bugs-To: \n"
"POT-Creation-Date: 2016-04-22 15:14+0200\n"
"PO-Revision-Date: YEAR-MO-DA HO:MI+ZONE\n"
"Last-Translator: FULL NAME <EMAIL@ADDRESS>\n"
"Language-Team: LANGUAGE <LL@li.org>\n"
"Language: \n"
"MIME-Version: 1.0\n"
"Content-Type: text/plain; charset=UTF-8\n"
"Content-Transfer-Encoding: 8bit\n"

msgid "Create a xls file while activity\\"
msgstr ""

msgid "Get xls"
msgstr ""

msgid "ID"
msgstr "ID"

msgid "Legend : values allowed for 'justification'"
msgstr ""

msgid "Line"
msgstr "Row"

msgid "Note already submitted"
msgstr ""

msgid "OSIS"
msgstr "OSIS"

msgid "Print scores for all activities"
msgstr ""

msgid "Save"
msgstr ""

msgid "absent"
msgstr "Absent"

msgid "absent_pdf_legend"
msgstr "A=Absent"

msgid "academic_calendar"
msgstr "Academic calendar"

msgid "academic_year_small"
msgstr "Ac yr."

msgid "academic_calendar_management"
msgstr "Academic calendar management"

msgid "academic_calendar_offer_year_calendar_end_date_error"
msgstr "The closure's date of '%s' of the academic calendar can't be lower than %s "
       "(end date of '%s' of the program '%s')"

msgid "academic_calendar_offer_year_calendar_start_date_error"
msgstr "The opening's date of scores' encodings of the academic calendar can't be greater than %s "
       "(start date of scores' encodings of the program '%s')"

msgid "academic_calendars"
msgstr "Academic calendars"

msgid "academic_year_not_exist"
msgstr "Academic year (%d) doesn't exist"

msgid "acces_denied"
msgstr "Access denied"

msgid "acronym"
msgstr "Acronym"

msgid "activity"
msgstr "Activity"

msgid "activity_code"
msgstr "Activity code"

msgid "activity_not_exit"
msgstr "The activity %s doesn't exist"

msgid "add_an_address_to_the_organization"
msgstr "Add an address to the organization"

msgid "add"
msgstr "Add"

msgid "address(ses)"
msgstr "Address(es)"

msgid "addresses"
msgstr "Addresses"

msgid "administration"
msgstr "Administration"

msgid "after_submission_a_message_must_be_sent"
msgstr "If scores are submitted , a message is sent to all the professors of the learning unit"

msgid "all"
msgstr "All"

msgid "all_learning_units_must_be_shown"
msgstr "All learning units must be shown"

msgid "application_management"
msgstr "Application management"

msgid "are_you_sure"
msgstr "Are you sure?"

msgid "assistants"
msgstr ""

msgid "attributions"
msgstr "Attributions"

msgid "authorized_decimal_for_this_activity"
msgstr "Decimals authorized for this learning unit"

msgid "bachelor"
msgstr "Bachelor"

msgid "back"
msgstr "Back"

msgid "begin_date_lt_end_date"
msgstr "The start date must be equals or lower than the end date"

msgid "birth_date"
msgstr "Birth Date"

msgid "btn_messages_history_search"
msgstr "Search in the messages history"

msgid "btn_my_message_action_execute"
msgstr "Execute selected action"

msgid "btn_send_message_again_title"
msgstr "Send again the message to the recipient"

msgid "by_learning_unit"
msgstr "By Learning Unit"

msgid "by_specific_criteria"
msgstr "By Specific Criteria"

msgid "cancel"
msgstr "Cancel"

msgid "catalogue"
msgstr "Catalogue"

msgid "chair_of_the_exam_board"
msgstr "Chair of the exam board"

msgid "cheating_pdf_legend"
msgstr "T=Cheating"

msgid "unjustified_absence_export_legend"
msgstr "S=Unjustified Absence"

msgid "justified_absence_export_legend"
msgstr "M=Justified Absence"

msgid "attached_entities"
msgstr "Attached entities"

msgid "choose_file"
msgstr "Choose file"

msgid "city"
msgstr "City"

msgid "close"
msgstr "Close"

msgid "closed"
msgstr "Closed"

msgid "code"
msgstr "Code"

msgid "compare"
msgstr "Compare"

msgid "complete"
msgstr "Complete"

msgid "constraint_score_other_score"
msgstr "You can't encode a 'score' and a 'justification' together"

msgid "coordinator"
msgstr "Coordinator"

msgid "coordinators_can_submit_partial_encoding"
msgstr "Coordinators can submit partial encoding"

msgid "country"
msgstr "Country"

msgid "create_an_organization"
msgstr "Create an organization"

msgid "creation_date"
msgstr "Creation date"

msgid "credits"
msgstr "Credits"

msgid "customized"
msgstr "Customized"

msgid "data"
msgstr "Data"

msgid "data_maintenance"
msgstr "Data Maintenance"

msgid "data_management"
msgstr "Data Management"

msgid "date"
msgstr "Date"

msgid "date_not_passed"
msgstr "Date not passed"

msgid "day"
msgstr "day"

msgid "days"
msgstr "days"

msgid "decimal_score_allowed"
msgstr "Decimal score allowed"

msgid "decimal_score_not_allowed"
msgstr "Decimal score NOT allowed"

msgid "decimal_values_accepted"
msgstr "Decimal values in scores are accepted."

msgid "decimal_values_ignored"
msgstr ""
"Decimal values in scores are NOT accepted. If you try to put decimal values, "
"it will be ignored."

msgid "score_have_more_than_2_decimal_places"
msgstr "Score cannot have more than two decimal places"

msgid "definitive_save"
msgstr "Definitive submission (Submit to faculty)"

msgid "delete"
msgstr "Delete"

msgid "delete_selected_messages"
msgstr "Delete selected messages"

msgid "desc_assistants"
msgstr "Mandats des assistants académiques et de recherche."

msgid "desc_lnk_academic_year"
msgstr "Management of the annualized program."

msgid "desc_lnk_assessments"
msgstr "This process helps tutors while scores encoding."

msgid "desc_lnk_data_maintenance"
msgstr "Maintenance of data with the SQL language"

msgid "desc_lnk_data_management"
msgstr "Management of data by entity"

msgid "desc_lnk_entities"
msgstr "Management of organizational structure."

msgid "desc_lnk_files"
msgstr "Consultation of files managed by the application"

msgid "desc_lnk_home_catalog"
msgstr "Elaboration and management of the formation catalogue."

msgid "desc_lnk_home_institution"
msgstr "Management of the institution."

msgid "desc_lnk_home_studies"
msgstr ""
"Management of students' path from their registration until their diploma."

msgid "desc_lnk_internships"
msgstr "This process controls students internships."

msgid "desc_lnk_my_osis"
msgstr "Your personal details, configurations and other information related to you."

msgid "desc_lnk_learning_units"
msgstr ""
"Management of learning units, formations and others activities of the "
"program."

msgid "desc_lnk_offers"
msgstr "Management of programs."

msgid "desc_lnk_organizations"
msgstr "Management of organizations"

msgid "desc_lnk_score_encoding"
msgstr "This process helps tutor while encoding notes for the exams sessions."

msgid "desc_lnk_storage"
msgstr "Monitoring of the storage capacity"

msgid "desc_messages_history"
msgstr "Message history allow you to access sent emails"

msgid "desc_messages_template"
msgstr "Messages templating allow you to edit email messages dynamically"

msgid "desc_my_messages"
msgstr "The messages sent by the application to you"

msgid "desc_profile"
msgstr "The configuration of you user profile"

msgid "description"
msgstr "Description"

msgid "details"
msgstr "Details"

msgid "display_scores_for_one_learning_unit"
msgstr "Display scores for this learning unit"

msgid "display_tutors"
msgstr "Display all tutors for this learning unit"

msgid "DOCTORAL_COMMISSION"
msgstr "Doctoral commmission"

msgid "documentation"
msgstr "Documentation"

msgid "double_encoding"
msgstr "Double encoding"

msgid "double_encoding_test"
msgstr "Scores double encoding"

msgid "dubble_encoding"
msgstr "Dubble encoding"

msgid "dubble_online_scores_encoding"
msgstr "Dubble online scores encoding"

msgid "edit"
msgstr "Edit"

msgid "empty_note_pdf_legend"
msgstr "(empty)=No score yet"

msgid "encode"
msgstr "Encode"

msgid "encode_as_coordinator"
msgstr "Encode as scores responsible"

msgid "encode_as_pgm"
msgstr "Encode as program manager"

msgid "encode_as_professor"
msgstr "Encode as professor"

msgid "encoding"
msgstr "Encoding"

msgid "encoding_status_ended"
msgstr "All the scores are encoded."

msgid "encoding_status_notended"
msgstr "It remains notes to encode."

msgid "end_date"
msgstr "End date"

msgid "end_date_teacher"
msgstr "Teacher Deadline"

msgid "enrollment_activity_not_exist"
msgstr "The enrollment to the activity %s doesn't exist"

msgid "enrollment_exam_not_exists"
msgstr "The enrollment to the activity %s doesn't exist"

msgid "enrollments"
msgstr "Enrollments"

msgid "entities"
msgstr "Entities"

msgid "entity"
msgstr "Entity"

msgid "versions"
msgstr "Versions"

msgid "evaluations"
msgstr "Evaluations"

msgid "event"
msgstr "Event"

msgid "exam_board_secretary"
msgstr "Exam board secretary"

msgid "execute"
msgstr "Execute"

msgid "FACULTY"
msgstr "Faculty"

msgid "female"
msgstr "Female"

msgid "file"
msgstr "File"

msgid "file_must_be_xlsx"
msgstr "The file must be a valid 'XLSX' excel file"

msgid "file_production_date"
msgstr "Excel file production date"

msgid "students_deliberated_are_not_shown"
msgstr "Students deliberated are not shown"

msgid "files"
msgstr "Files"

msgid "final"
msgstr "Final"

msgid "fixed_line_phone"
msgstr "Fixed-line phone"

msgid "focuses"
msgstr "Focuses"

msgid "formation_catalogue"
msgstr "Formation catalogue"

msgid "function"
msgstr "Function"

msgid "gender"
msgstr "Gender"

msgid "general_informations"
msgstr "General informations"

msgid "get_excel_file"
msgstr "Get Excel File"

msgid "global_identifiant"
msgstr "Global identifiant"

msgid "fgs"
msgstr "FGS"

msgid "go"
msgstr "Go"

msgid "grade"
msgstr "Grade"

msgid "help_pnl_selectedfiles"
msgstr "Please select an XLS file for injection"

msgid "help_submission_scores_label"
msgstr "You will submit %s notes to faculty(ies). Warning : submitted scores <b>can't be modified anymore.</b>"

msgid "highlight_description"
msgstr "Highlight description"

msgid "highlight_shortcut"
msgstr "Highlight shortcut"

msgid "highlight_title"
msgstr "Highlight title"

msgid "home"
msgstr "Home page"

msgid "html_message"
msgstr "HTML Message"

msgid "identification"
msgstr "Identification"

msgid "idle"
msgstr "Idle"

msgid "ill"
msgstr "Ill"

msgid "ill_pdf_legend"
msgstr "I=Ill"

msgid "incomplete"
msgstr "Incomplete"

msgid "info_address_changed_for_papersheet"
msgstr "If you customize one of the field below, it only change the address displayed on the scores' encodings sheets for the program %s. "
       "It will never change the address of any Structure. The structure's list below is to help you to pre-fill in the form"

msgid "inject"
msgstr "Inject"

msgid "inject_xls_file"
msgstr "Inject XLS file"

msgid "INSTITUTE"
msgstr "Institute"

msgid "institution"
msgstr "Institution"

msgid "international_title"
msgstr "international title"

msgid "internships"
msgstr "Internships"

msgid "invalid_file"
msgstr "Invalid file"

msgid "javascript_is_disabled"
msgstr "JavaScript is disabled on your browser, but OSIS does not work without JavaScript."

msgid "justification_invalid"
msgstr "Invalid justification"

msgid "justifications"
msgstr "Justifications"

msgid "justification_invalid_value"
msgstr "Invalid justification value"

msgid "absence_justified_to_unjustified_invalid"
msgstr "Absence justified cannot be remplaced by absence unjustified"

msgid "justification_values_accepted"
msgstr "Accepted value: %s "

msgid "justification_other_values"
msgstr "Other values: %s "

msgid "label"
msgstr "Label"

msgid "label_jumbotron_details_academic_cal"
msgstr "As displayed on the home page"

msgid "language"
msgstr "Language"


msgid "last_synchronization"
msgstr "Last synchronization"

msgid "learning_unit"
msgstr "Learning unit"

msgid "learning_unit_not_access"
msgstr "You don't have access rights to this learning unit"

msgid "learning_unit_not_access_or_not_exist"
msgstr "You don't have access rights for this learning unit or it doesn't exist in our database"

msgid "learning_unit_responsible"
msgstr "Learning unit's responsible"

msgid "learning_unit_search"
msgstr "Learning unit search"

msgid "learning_units"
msgstr "Learning units"

msgid "learning_units_in"
msgstr "learning units in"

msgid "lnk_message_history_read_title"
msgstr "See the message"

msgid "location"
msgstr "Location"

msgid "log-in"
msgstr "Log-in"

msgid "login"
msgstr "Login"

msgid "logistic"
msgstr "Logistic"

msgid "logout"
msgstr "Logout"

msgid "lu_could_contain_decimal_scores"
msgstr "This learning unit year could contain decimal scores"

msgid "lu_must_not_contain_decimal_scores"
msgstr "This learning unit year must not contain decimal scores"

msgid "male"
msgstr "Male"

msgid "managed_programs"
msgstr "Managed programs"

msgid "mandates"
msgstr "Mandates"

msgid "mark_selected_messages_as_read"
msgstr "Mark selected messages as read"

msgid "master"
msgstr "Master"

msgid "message"
msgstr "Message"

msgid "message_address_papersheet"
msgstr "Reuse the address of an entity linked to the program or inform the posting address for the papersheet."

msgid "message_not_resent_no_email"
msgstr "The message can't be sent again, no email provided."

msgid "message_resent_ok"
msgstr "The message xas sent again."

msgid "messages"
msgstr "Messages"

msgid "messages_history"
msgstr "Messages History"

msgid "messages_templates"
msgstr "Messages templates"

msgid "minimum_one_criteria"
msgstr "Please choose at least one criteria!"

msgid "miss"
msgstr "Miss"

msgid "missing_column_session"
msgstr "Please fill in the 'session' column with the correct session's number."

msgid "mister"
msgstr "Mister"

msgid "mobile_phone"
msgstr "Mobile phone"

msgid "more_than_one_academic_year_error"
msgstr "There are more than 1 academic year in your excel file. Please correct your file. Only one academic year "
      "could be present in the 'Academic year' column."

msgid "more_than_one_exam_enrol_for_one_learn_unit"
msgstr "This student has multiple enrollments for a same exam. "
       "(he's enrolled to a same learning unit in 2 different programs. "
       "Please encode this score in the 'online' tab in the interface."

msgid "more_than_one_learning_unit_error"
msgstr "You encoded scores for more than 1 learning unit in your excel file (column 'Learning unit'). "
       "Please make one excel file by learning unit."

msgid "more_than_one_session_error"
msgstr "There are more than 1 session in your excel file. Please correct your file. Only one session's number "
      "could be present in the 'Session' column."

msgid "msg_error_username_password_not_matching"
msgstr "Your username and password didn't match. Please try again."

msgid "my_messages"
msgstr "My Messages"

msgid "my_osis"
msgstr "My OSIS"

msgid "my_studies"
msgstr "My studies"

msgid "name"
msgstr "Name"

msgid "full_name"
msgstr "Full name"

msgid "national_register"
msgstr "National register's number"

msgid "no_current_entity_version_found"
msgstr "The selected entity no longer exists today (end date passed)."

msgid "no_data_for_this_academic_year"
msgstr "No data for this academic year"

msgid "no_dubble_score_encoded_comparison_impossible"
msgstr "No dubble score encoded ; nothing to compare."

msgid "no_entity_address_found"
msgstr "No address found for the selected entity."

msgid "no_exam_session_opened_for_the_moment"
msgstr "No scores' encoding session opened for the moment."

msgid "no_student_to_encode_xls"
msgstr "No students to encode by excel"

msgid "no_file_submitted"
msgstr "You have to select a file to upload."

msgid "no_messages"
msgstr "No Messages"

msgid "no_result"
msgstr "No result!"

msgid "no_receiver_error"
msgstr "No receiver for this message"

msgid "no_score_encoded_double_encoding_impossible"
msgstr "No new scores encoded. The double encoding needs new scores."

msgid "no_score_injected"
msgstr "No scores injected"

msgid "no_score_to_encode"
msgstr "You haven't any score to encode."

msgid "no_valid_academic_year_error"
msgstr "No valid academic year found in your xls file. The date should be formatted like '2015-2016' or '2015'."

msgid "deadline_reached"
msgstr "Deadline reached"

msgid "not_passed"
msgstr "Not passed"

msgid "not_sent"
msgstr "Not Sent"

msgid "number_of_enrollments"
msgstr "Number of enrollments"

msgid "number_session"
msgstr "No. Session"

msgid "numbered_score"
msgstr "Numbered scores"

msgid "offer"
msgstr "Program"

msgid "offer_enrollment_not_exist"
msgstr "There are any enrollment to this program"

msgid "offer_year_calendar"
msgstr "Calendar of the annual program"

msgid "offer_year_calendar_academic_calendar_end_date_error"
msgstr "The end date of your program can't be greater than the closure's date of scores' encodings in the academic calendar"

msgid "offer_year_calendar_academic_calendar_start_date_error"
msgstr "The start date of your program can't be lower than the opening's date of scores' encodings in the academic calendar"

msgid "offer_year_not_access_or_not_exist"
msgstr "You don't have access rights for this offer or it doesn't exist in our database"

msgid "offer_year_not_exist"
msgstr "The program (%s) (%d) - doesn't exist"

msgid "offer_year_search"
msgstr "Search of annual programs"

msgid "offers"
msgstr "Programs"

msgid "old_browser_warning"
msgstr "Your browser is out of date. This can lead to unknown behaviour."

msgid "online"
msgstr "Online"

msgid "online_encoding"
msgstr "Online encoding"

msgid "online_scores_encoding"
msgstr "Online scores encoding"

msgid "only_submited_scores_can_be_double_encoded"
msgstr "Only submitted scores can be bouble encoded"

msgid "open"
msgstr "Open"

msgid "campus"
msgstr "Campus"

msgid "organization_address"
msgstr "Organization address"

msgid "organization"
msgstr "Organization"

msgid "organizations"
msgstr "Organizations"

msgid "origin"
msgstr "From"

msgid "other_score"
msgstr "Other scores"

msgid "other_sibling_offers"
msgstr "Other sibling programs"

msgid "other_sibling_orientations"
msgstr "Other sibling orientations"

msgid "score_encoding_period_not_open"
msgstr "The period of scores' encoding is not opened"

msgid "outside_scores_encodings_period_latest_session"
msgstr "The period of scores' encoding %s is closed since %s"

msgid "outside_scores_encodings_period_closest_session"
msgstr "The period of scores' encoding %s will be open %s"

msgid "page_not_found"
msgstr "Page not found."

msgid "method_not_allowed"
msgstr "Method not allowed"

msgid "password"
msgstr "Password"

msgid "person"
msgstr ""

msgid "ph_d"
msgstr "Ph.D"

msgid "plain"
msgstr "Plain"

msgid "plain_and_html"
msgstr "Plain and HTML"

msgid "please_enable_javascript"
msgstr "Please <a href='http://enable-javascript.com' target='_blank'>enable JavaScript</a> to use this application."

msgid "POLE"
msgstr "Pole"

msgid "postal_code"
msgstr "postal code"

msgid "preferences"
msgstr "Preferences"

msgid "presence_note_pdf_legend"
msgstr "0=Presence note"

msgid "print"
msgstr "Print"

msgid "print_all_courses"
msgstr "Print all courses"

msgid "print_warning_and_info_messages"
msgstr ""

msgid "printable_title"
msgstr "Printable title"

msgid "printing_date"
msgstr "Printing date"

msgid "professional"
msgstr "Professional"

msgid "professors_must_not_submit_scores"
msgstr "Proffessors must not submit scores"

msgid "profile"
msgstr "Profile"

msgid "program_commission"
msgstr "Program commission"

msgid "program_managers"
msgstr "Program Managers"

msgid "program_s"
msgstr "program(s)"

msgid "programs"
msgstr "Programs"

msgid "progress"
msgstr "Progress"

msgid "received_on"
msgstr "Received on"

msgid "recipient"
msgstr "Recipient"

msgid "redirect_to_login"
msgstr "Click to reconnect"

msgid "reference"
msgstr "Reference"

msgid "refresh_list"
msgstr "Search/update the list"

msgid "registration_id"
msgstr "Registration ID"

msgid "registration_id_does_not_match_email"
msgstr "Registration ID does not match email"

msgid "identification_number"
msgstr "Number ID"

msgid "registration_id_not_access_or_not_exist"
msgstr "Student not registered for exam"

msgid "research_center"
msgstr "Research center"

msgid "residential"
msgstr ""

msgid "responsible"
msgstr "Responsible"

msgid "return_doc_to_administrator"
msgstr "Please return this document to the administrative office before %s."

msgid "reuse_address_entity"
msgstr "Reuse the address of"

msgid "save"
msgstr "Save"

msgid "saved"
msgstr "Saved"

msgid "saving"
msgstr "Saving"

msgid "score"
msgstr "Score"

msgid "score_already_submitted"
msgstr "Score already submitted"

msgid "score_decimal_not_allowed"
msgstr "The score seems to be incorrect. Decimales NOT allowed"

msgid "score_invalid"
msgstr "Score invalid"

msgid "scores_responsible"
msgstr "Scores Responsible"

msgid "scores_responsible_title"
msgstr "Scores Responsible"

msgid "score_saved"
msgstr "score Saved"

msgid "score_submitted"
msgstr "Submitted"

msgid "scores"
msgstr "Scores"

msgid "scores_encoding"
msgstr "Scores encoding"

msgid "scores_encoding_tests"
msgstr "Scores encoding tests"

msgid "scores_gt_0_lt_20"
msgstr "The score seems to be incorrect (it must be >=0 and <=20)"

msgid "scores_injection"
msgstr "Scores injection"

msgid "scores_saved"
msgstr "score(s) saved"

msgid "scores_saved_cannot_be_saved_anymore"
msgstr "Sore saved, button save not available anymore"

msgid "scores_must_be_between_0_and_20"
msgstr "Scores must be between 0 and 20"

msgid "search_for_a_file"
msgstr "Search for a file"

msgid "search_for_an_entity"
msgstr "Search for an entity"

msgid "search_for_an_organization"
msgstr "Search for an organization"

msgid "SECTOR"
msgstr "Sector"

msgid "select"
msgstr "Select"

msgid "select_a_xls_file_from_which_to_inject_scores"
msgstr ""

msgid "select_an_encoding_type"
msgstr "Select an encoding type"

msgid "send_message_again"
msgstr "Send again"

msgid "sent"
msgstr "Sent"

msgid "server_error"
msgstr "A server error occured."

msgid "server_error_message"
msgstr "We will fix this as soon as possible"

msgid "short_title"
msgstr "Short title"

msgid "size"
msgstr "Size"

msgid "source_code"
msgstr "Source code"

msgid "stages"
msgstr "Stages"

msgid "start_date"
msgstr "Start date"

msgid "state"
msgstr "State"

msgid "status"
msgstr "Status"

msgid "storage"
msgstr "Storage"

msgid "storage_duration"
msgstr "Storage duration"

msgid "structure"
msgstr "Structure"

msgid "student_not_exist"
msgstr "The student (%s) doesn't exist"

msgid "student_path"
msgstr "Students' path"

msgid "students"
msgstr "students"

msgid "studies"
msgstr "Studies"

msgid "subject"
msgstr "Subject"

msgid "submission"
msgstr "Submission"

msgid "submission_date"
msgstr "Submission date"

msgid "submission_of_scores_for"
msgstr "Submission of scores for {0}."

msgid "submitted"
msgstr "Submitted"

msgid "submitted_scores_cannot_be_encoded_anymore"
msgstr "Submitted scores cannot be encoded anymore"

msgid "succesfull_logout"
msgstr "You are succesfully logout."

msgid "technologic_platform"
msgstr "Technologic platform"

msgid "template_error"
msgstr "No message was sent : the message template {} does not exist."

msgid "temporary_save"
msgstr "Temporary save (not submitted to the faculty yet)"

msgid "the_coordinator_must_still_submit_scores"
msgstr "The coordinator must still submit the scores"

msgid "text"
msgstr "Text"

msgid "title"
msgstr "Title"

msgid "learning_unit_title"
msgstr "Learning unit title"

msgid "too_many_results"
msgstr "Too many results! Please be more specific."

msgid "tooltip_delete_message"
msgstr "Delete message"

msgid "tooltip_double_encode_for"
msgstr "Double encode scores"

msgid "tooltip_double_encode_no_more_possible_for"
msgstr "All the scores were submitted.It is not possible to double encode scores anymore"

msgid "tooltip_dowload_excel_file"
msgstr "Download the excel file"

msgid "tooltip_encode_for"
msgstr "Encode scores"

msgid "tooltip_encode_no_more_possible_for"
msgstr "All the scores were submitted.It is not possible to encode scores anymore"

msgid "tooltip_inject_excel_no_more_possible_for"
msgstr "All the scores were submitted.It is not possible inject excell file anymore"

msgid "tooltip_my_message_read"
msgstr "Show message"

msgid "tooltip_print_scores"
msgstr "Print the scores"

msgid "tooltip_scores_encodings_progress_bar"
msgstr "Represents the quantity of scores submitted to the administration. The number surrounded by parenthesis is the "
       "number of scores encoded by the tutor that aren't submitted yet ('draft' state)"

msgid "tooltip_select_action"
msgstr "Select action to execute"

msgid "tooltip_select_all_messages"
msgstr "Select all the messages"

msgid "tooltip_select_excel_file_to_inject_scores"
msgstr "Select an excel file to inject scores."

msgid "tooltip_to_my_messages"
msgstr "Back to messages"

msgid "tutor"
msgstr "Tutor"

msgid "tutors"
msgstr "Tutors"

msgid "other_tutors"
msgstr "Other Tutors"

msgid "txt_message"
msgstr "Text Message"

msgid "txt_origin_title"
msgstr "Sender of the message"

msgid "txt_recipient_title"
msgstr "Recipient of the message (email or last name or username)"

msgid "txt_reference_title"
msgstr "Template reference of the message"

msgid "txt_subject_title"
msgstr "Subject of the messages"

msgid "type"
msgstr "Type"

msgid "types"
msgstr "Types"

msgid "undated_events"
msgstr "Unscheduled events"

msgid "undefined"
msgstr "Undefined"

msgid "unknown"
msgstr "Unknown"

msgid "user"
msgstr "User"

msgid "user_interface_language"
msgstr "User interface language"

msgid "user_is_not_program_manager"
msgstr "You're not a program manager. Therefore you dont have access to this page."

msgid "validated_double_encoding_cannot_be_validated_anymore"
msgstr "Validated double encoding cannot be validated anymore"

msgid "validation_dubble_encoding_mandatory"
msgstr "Please enter a final validation for scores' differences detected after the dubble encoding "
       "(below). If you leave, your dubble encoding will be lost."

msgid "via_excel"
msgstr "Via Excel"

msgid "via_paper"
msgstr "Via paper"

msgid "warning_all_scores_not_sumitted_yet"
msgstr "Warning : some registered scores have not been submitted yet"

msgid "website"
msgstr "Website"

msgid "without_attribution"
msgstr "Without attribution"

msgid "xls_columns_structure_error"
msgstr "Your excel file isn't well structured. Please follow the structure of the excel file provided "
       "(button '{}')"

msgid "you_manage"
msgstr "You manage"

msgid "order"
msgstr "Order"

msgid "options"
msgstr "Options"

msgid "required"
msgstr "Required"

msgid "question"
msgstr "Question"

msgid "questions"
msgstr "Questions"

msgid "value"
msgstr "Value"

msgid "short_input_text"
msgstr "Short input text"

msgid "long_input_text"
msgstr "Long input text"

msgid "radio_button"
msgstr "Radio button"

msgid "checkbox"
msgstr "Checkbox"

msgid "upload_button"
msgstr "Upload button"

msgid "download_link"
msgstr "Download link"

msgid "dropdown_list"
msgstr "Dropdown list"

msgid "http_link"
msgstr "HTTP link"

msgid "BACHELOR"
msgstr "Bachelor"

msgid "MASTER_60"
msgstr "Master 60"

msgid "MASTER_120"
msgstr "Master 120"

msgid "MASTER_180_OR_240"
msgstr "Master 180 or 240"

msgid "ADVANCED_MASTER"
msgstr "Advanced master"

msgid "TRAINING_CERTIFICATE"
msgstr "Training certificate"

msgid "CERTIFICATE"
msgstr "Certificate"

msgid "DOCTORATE"
msgstr "Doctorate"

msgid "CAPAES"
msgstr "CAPAES"

msgid "start_date_must_be_lower_than_end_date"
msgstr "Start date must be lower than end date"

msgid "DEPUTY_AUTHORITY"
msgstr "Deputy authority"

msgid "DEPUTY_SABBATICAL"
msgstr "Deputy sabbatical"

msgid "DEPUTY_TEMPORARY"
msgstr "Deputy temporary"

msgid "INTERNSHIP_SUPERVISOR"
msgstr "Internship supervisor"

msgid "INTERNSHIP_CO_SUPERVISOR"
msgstr "Internship co-supervisor"

msgid "PROFESSOR"
msgstr "Professor"

msgid "COORDINATOR"
msgstr "Coordinator"

msgid "HOLDER"
msgstr "Holder"

msgid "CO_HOLDER"
msgstr "Co-holder"

msgid "DEPUTY"
msgstr "Deputy"

msgid "scores_responsible_can_submit_partial_encoding"
msgstr "Scores responsible can submit partial encoding"

msgid "the_scores_responsible_must_still_submit_scores"
msgstr "The scores responsible must still submit the scores"

msgid "NONE"
msgstr "NONE"

msgid "keyword"
msgstr "keyword"

msgid "VALID"
msgstr "Valid"

msgid "INVALID"
msgstr "Invalid"

msgid "COURSE"
msgstr "Course"

msgid "MASTER_THESIS"
msgstr "Master thesis"

msgid "INTERNSHIP"
msgstr "Internship"

msgid "OTHER_COLLECTIVE"
msgstr "Other collective"

msgid "OTHER_INDIVIDUAL"
msgstr "Other individual"

msgid "EXTERNAL"
msgstr "External"

msgid "TEACHING_INTERNSHIP"
msgstr "Teaching internship"

msgid "CLINICAL_INTERNSHIP"
msgstr "Clinical internship"

msgid "PROFESSIONAL_INTERNSHIP"
msgstr "Professional internship"

msgid "RESEARCH_INTERNSHIP"
msgstr "Research internship"

msgid "ANNUAL"
msgstr "Annual"

msgid "BIENNIAL_EVEN"
msgstr "Biennial even"

msgid "BIENNIAL_ODD"
msgstr "Biennial odd"

msgid "LU_ERRORS_REQUIRED"
msgstr "This field is required."

msgid "LU_ERRORS_INVALID"
msgstr "'Enter a valid value."

msgid "LU_ERRORS_INVALID_SEARCH"
msgstr "Please, inform at least two filters in your searches"

msgid "LU_ERRORS_ACADEMIC_YEAR_REQUIRED"
msgstr "Please specify an academic year"

msgid "LU_ERRORS_YEAR_WITH_ACRONYM"
msgstr "Please specify an academic year or enter a valid acronym."

msgid "LU_ERRORS_INVALID_REGEX_SYNTAX"
msgstr "Invalid regular expression!"

msgid "no_valid_m_justification_error"
msgstr "You can't encode a JUSTIFIED ABSENCE (M) via the XLS injection"

msgid "abscence_justified_preserved"
msgstr "Justified abscence already encoded and preserved"

msgid "tutors_of_course"
msgstr "Tutors of the course"

msgid "academic_actors"
msgstr "Academic actors"

msgid "academic_start_date_error"
msgstr "The start date should be between the start/end dates of the academic year"

msgid "academic_end_date_error"
msgstr "The end date should be between the start/end dates of the academic year"

msgid "end_start_date_error"
msgstr "Start date must be lower than end date"

msgid "dates_mandatory_error"
msgstr "Start date and end date are mandatory"

msgid "date_format"
msgstr "%m/%d/%Y"

msgid "date_format_string"
msgstr "m/d/Y"

msgid "format_date"
msgstr "mm/dd/yyyy"

msgid "desc_lnk_academic_actors"
msgstr "Academic actors management"

msgid "all_years"
msgstr "All years"

msgid "trainings"
msgstr "Trainings"

msgid "components"
msgstr "Components"

msgid "educational_information"
msgstr "Educational information"

msgid "propositions"
msgstr "Propositions"

msgid "tutor_attributions"
msgstr "Tutors - attributions"

msgid "proposal"
msgstr "Proposal"

msgid "academic_calendar_offer_year_calendar_start_date_end_date_error"
msgstr "The start's date of '%s' of the academic calendar can't be higher than %s "
       "(end date of '%s' of the program '%s')"

msgid "component_type"
msgstr "Component type"

msgid "vol_q1"
msgstr "Vol. q1"

msgid "vol_q2"
msgstr "Vol. q2"

msgid "volume"
msgstr "Volume"

msgid "schedules_conformity"
msgstr "Sched. conform. "

msgid "planned_classrooms"
msgstr "Planned classrooms"

msgid "real_on_planned_classrooms"
msgstr "Real/Planned classrooms"

msgid "classes"
msgstr "Classes"

msgid "class"
msgstr "Class"

msgid "learning_unit_code"
msgstr "Learning unit code"

msgid "partims"
msgstr "Partims"

msgid "periodicity"
msgstr "Periodicity"

msgid "nominal_credits"
msgstr "Credits"

msgid "active"
msgstr "Active"

msgid "inactive"
msgstr "Inactive"

msgid "MASTER_DISSERTATION"
msgstr "Master Dissertation"

msgid "FULL"
msgstr "Full"

msgid "MOBILITY"
msgstr "Mobility"

msgid "OTHER"
msgstr "Other"

msgid "PARTIM"
msgstr "Partim"

msgid "PHD_THESIS"
msgstr "PhD Thesis"

msgid "selected"
msgstr "selected"

msgid "learning_unit_specifications"
msgstr "Specifications"

msgid "LECTURING_COMPLETE"
msgstr "Complete lecturing"

msgid "LECTURING_INCOMPLETE"
msgstr "Incomplete lecturing"

msgid "PRACTICAL_EXERCISES_COMPLETE"
msgstr "Complete practical exercises"

msgid "PRACTICAL_EXERCISES_INCOMPLETE"
msgstr "Incomplete practical exercises"

msgid "LECTURING"
msgstr "Lecturing"

msgid "STAGE"
msgstr "Stage"

msgid "DISSERTATION"
msgstr "Dissertation"

msgid "PRACTICAL_EXERCISES"
msgstr "Practical exercises"

msgid "lecturing"
msgstr "Lecturing"

msgid "PE"
msgstr "PE"

msgid "subtype"
msgstr "Subtype"

msgid "start"
msgstr "Start"

msgid "duration"
msgstr "Duration"

msgid "experimental_phase"
msgstr "This feature is in testing phase"

msgid "title_1"
msgstr "Title common with partims(Part 1)"

msgid "common_title"
msgstr "Common title"

msgid "common_english_title"
msgstr "Common English title"

msgid "title_2"
msgstr "Title (Part 2, specific to each partim)"

msgid "title_proper_to_UE"
msgstr "Title proper"

msgid "english_title_proper_to_UE"
msgstr "English title proper"

msgid "title_in_english"
msgstr "Title in English"

msgid "title_in_english_1"
msgstr "(Part 1, common with partims)"

msgid "title_in_english_2"
msgstr "(Part 2, specific to each partim)"

msgid "scores_responsibles"
msgstr "Scores responsibles"

msgid "SCHOOL"
msgstr "Ecole"

msgid "PLATFORM"
msgstr "Platform"

msgid "LOGISTICS_ENTITY"
msgstr "Logistics entity"

msgid "organogram"
msgstr "Organogram"

msgid "attached_to"
msgstr "Attached to"

msgid "ACADEMIC_PARTNER"
msgstr "Academic partner"

msgid "INDUSTRIAL_PARTNER"
msgstr "Industrial partner"

msgid "SERVICE_PARTNER"
msgstr "Service partner"

msgid "COMMERCE_PARTNER"
msgstr "Commerce partner"

msgid "PUBLIC_PARTNER"
msgstr "Public partner"

msgid "requirement_entity"
msgstr "Requirement entity"

msgid "allocation_entity"
msgstr "Allocation entity"

msgid "additional_requirement_entity"
msgstr "Additional requirement entity"

msgid "additional_requirement_entity_1"
msgstr "Additional requirement entity 1"

msgid "additional_requirement_entity_2"
msgstr "Additional requirement entity 2"

msgid "requirement_entity_small"
msgstr "Req. Entity"

msgid "allocation_entity_small"
msgstr "Alloc. Ent."

msgid "with_entity_subordinated_small"
msgstr "With subord. ent."

msgid "academic_end_year"
msgstr "Academic end year"

msgid "academic_start_year"
msgstr "Academic start year"

msgid "organization_name"
msgstr "Name"

msgid "partial"
msgstr "Q1"

msgid "remaining"
msgstr "Q2"

msgid "partial_remaining"
msgstr "Q1&2"

msgid "partial_or_remaining"
msgstr "Q1|2"

msgid "volume_partial"
msgstr "Vol. Q1"

msgid "volume_remaining"
msgstr "Vol. Q2"

msgid "quadrimester"
msgstr "Quadrimester"

msgid "composition"
msgstr "Composition"

msgid "real_classes"
msgstr "Real classes"

msgid "lu_usage"
msgstr "Learning units usage"

msgid "academic_years"
msgstr "Academic years"

msgid "from"
msgstr "From"

msgid "to"
msgstr "to"

msgid "since"
msgstr "Since"

msgid "editing"
msgstr "Edition"

msgid "component"
msgstr "Component"

msgid "used_by"
msgstr "Used by learning unit"

msgid "offers_enrollments"
msgstr "Offers enrollments"

msgid "learning_units_enrollments"
msgstr "Learning units enrollments"

msgid "exams_enrollments"
msgstr "Exams Enrollments"

msgid "average"
msgstr "Average"

msgid "global_average"
msgstr "Global average"

msgid "result"
msgstr "Result"

msgid "enrollment_date"
msgstr "Enrollment date"

msgid "students_title"
msgstr "Students"

msgid "student_title"
msgstr "Student"

msgid "classe"
msgstr "Classe"

msgid "localization"
msgstr "Localization"

msgid "internship_subtype"
msgstr "Internship subtype"

msgid "part1"
msgstr "part 1"

msgid "part2"
msgstr "part 2"

msgid "title_official"
msgstr "Official title"

msgid "create_learning_unit"
msgstr "Create Learning Unit"

msgid "existed_acronym"
msgstr "Existed code for "

msgid "existing_acronym"
msgstr "Existing code in "

msgid "invalid_acronym"
msgstr "Invalid code"

msgid "acronym_rules"
msgstr "Site with one letter\n"
       "Acronym with min 2 et max 4 letters\n"
       "Number Code with 4 digit"

msgid "end_year_title"
msgstr "End year"

msgid "active_title"
msgstr "Active"

msgid "titles"
msgstr "Titles"

msgid "fixtures_build"
msgstr "Build anonymized fixtures"

msgid "desc_lnk_fixtures_build"
msgstr "Build a json file with anonymized fixtures"

msgid "partial_volume_1"
msgstr "Volume Q1"

msgid "partial_volume_2"
msgstr "Volume Q2"

msgid "partial_volume_1Q"
msgstr "Q1"

msgid "partial_volume_2Q"
msgstr "Q2"

msgid "planned_classes"
msgstr "Classes prévues"

msgid "planned_classes_pc"
msgstr "P.C."

msgid "total_volume_voltot"
msgstr "Vol.tot"

msgid "volumes_management"
msgstr "Volumes management"

msgid "volumes_validation_success"
msgstr "Filled data fit the hourly volumes calculation rules."

msgid "end_date_gt_begin_date"
msgstr "The end year must be equals or upper than the start year"

msgid "session_title"
msgstr "Session derogation"

msgid "remarks_title"
msgstr "Remarks"

msgid "faculty_remark"
msgstr "Faculty remark"

msgid "other_remark"
msgstr "Other remark"

msgid "new_learning_unit"
msgstr "New learning unit"

msgid "previous"
msgstr "Previous"

msgid "next"
msgstr "Next"

msgid "learning_location"
msgstr "Learning location"

msgid "NON_ACADEMIC"
msgstr "Non academic"

msgid "NON_ACADEMIC_CREF"
msgstr "Non academic CREF"

msgid "ACADEMIC"
msgstr "Academic"

msgid "ACTIVE"
msgstr "Active"

msgid "INACTIVE"
msgstr "Inactive"

msgid "RE_REGISTRATION"
msgstr "Active only for re-registration"

msgid "OPTIONAL"
msgstr "Optional"

msgid "NO_PRINT"
msgstr "No printing"

msgid "IN_HEADING_2_OF_DIPLOMA"
msgstr ""

msgid "IN_EXPECTED_FORM"
msgstr ""

msgid "FEE_1"
msgstr "Role"

msgid "FEE_2"
msgstr "Role + exam"

msgid "FEE_3"
msgstr "AESS, CAPAES or end-of-cycle"

msgid "FEE_4"
msgstr "School fees without any exam"

msgid "FEE_5"
msgstr "Full school fees"

msgid "FEE_6"
msgstr "University certificate"

msgid "FEE_7"
msgstr "Complementary master with medical specialization"

msgid "FEE_8"
msgstr "Admission exam"

msgid "FEE_10"
msgstr "CU 30 credits"

msgid "FEE_11"
msgstr "Medical skills certificate"

msgid "FEE_12"
msgstr "ISA offers: 12BA et 21MS"

msgid "FEE_13"
msgstr "ISA offers: 13BA et 22MS"

msgid "DAILY"
msgstr "Daily"

msgid "SHIFTED"
msgstr "Shifted"

msgid "ADAPTED"
msgstr "Adapted"

msgid "academic_calendar_type"
msgstr "Type of event"

msgid "DELIBERATION"
msgstr "Deliberation"

msgid "DISSERTATION_SUBMISSION"
msgstr "Submission of disserations"

msgid "EXAM_ENROLLMENTS"
msgstr "Exam enrollments"

msgid "SCORES_EXAM_DIFFUSION"
msgstr "Diffusion of exam scores"

msgid "SCORES_EXAM_SUBMISSION"
msgstr "Submission of exam scores"

msgid "TEACHING_CHARGE_APPLICATION"
msgstr "Teaching charge application"

msgid "field_is_required"
msgstr "This field is required"

msgid "associated_entity"
msgstr "Associated entity"

msgid "LU_WARNING_INVALID_ACRONYM"
msgstr "The acronym, if it is entered, must at least count 3 characters"

msgid "title_in_french"
msgstr "Title in French"

msgid "schedule_type"
msgstr "Schedule type"

msgid "enrollment_campus"
msgstr "Enrollment campus"

msgid "other_campus_activities"
msgstr "Activities on other campus"

msgid "unspecified"
msgstr "Unspecified"

msgid "university_certificate"
msgstr "University certificate"

msgid "studies_domain"
msgstr "Studies domain"

msgid "main domain"
msgstr ""

msgid "secondary domains"
msgstr ""

msgid "primary_language"
msgstr "Primary language"

msgid "other_language_activities"
msgstr "Other languages activities"

msgid "funding"
msgstr "Funding"

msgid "funding_cud"
msgstr "Funding international cooperation CCD/CUD"

msgid "funding_direction"
msgstr "Funding direction"

msgid "cud_funding_direction"
msgstr "Funding international cooperation CCD/CUD direction"

msgid "active_status"
msgstr "Active"

msgid "partial_deliberation"
msgstr "Partial deliberation"

msgid "admission_exam"
msgstr "Admission exam"

msgid "academic_type"
msgstr "Academic type"

msgid "keywords"
msgstr "Keywords"

msgid "training_type"
msgstr "Type of training"

msgid "QUADRIMESTER"
msgstr "Quadrimester(s)"

msgid "TRIMESTER"
msgstr "Trimester(s)"

msgid "MONTH"
msgstr "Month(s)"

msgid "WEEK"
msgstr "Week(s)"

msgid "DAY"
msgstr "Day(s)"

msgid "administration_entity"
msgstr "Administration entity"

msgid "management_entity"
msgstr "Management entity"

msgid "enrollment_enabled"
msgstr "Enrollment enabled"

msgid "formations"
msgstr "Formations"

msgid "formations_lnk"
msgstr "Formations"

msgid "desc_lnk_formations"
msgstr "Organization of formations"

msgid "education_groups"
msgstr "Education groups"

msgid "entity_management"
msgstr "Entity management"

msgid "of_category"
msgstr "Education group type"

msgid "activity_search"
msgstr "Learning unit"

msgid "service_course_search"
msgstr "Service courses"

msgid "TRAINING"
msgstr "Training"

msgid "MINI_TRAINING"
msgstr "Mini training"

msgid "GROUP"
msgstr "Group"

msgid "PRIMARY_LANGUAGE"
msgstr "Primary anguage"

msgid "OR"
msgstr "Or"

msgid "AND"
msgstr "And"

msgid "language_association"
msgstr "Primary language operator"

msgid "prolong_or_create_learning_unit_message"
msgstr "<p>The acronym <b>already exists</b>.</p>"
       "<p>You have the choice between:"
       "<ul><li><b>create</b> a new learning unit using that acronym</li>"
       "<li><b>prolong</b> the learning unit of the same acronym</li></ul>"

msgid "confirm_your_action"
msgstr "Confirm your action."

msgid "create"
msgstr "Create"

msgid "prolong"
msgstr "Prolong"

msgid "diplomas_certificates"
msgstr "Diplomas /  Certificates"

msgid "diploma_title"
msgstr "Diploma title"

msgid "professionnal_title"
msgstr "Professionnal title"

msgid "university_certificate_desc"
msgstr "University certificate"

msgid "program_coorganization"
msgstr "Program organized with other institutes"

msgid "for_all_students"
msgstr "For all students"

msgid "diploma"
msgstr "Diploma"

msgid "UNIQUE"
msgstr "Unique diploma"

msgid "SEPARATE"
msgstr "Separate diploma"

msgid "NOT_CONCERNED"
msgstr "Not concerned"

msgid "organization_address_save_error"
msgstr "Impossible to save the organization address"

msgid "i_confirm"
msgstr "Yes, I confirm."

msgid "msg_warning_delete_learning_unit"
msgstr "This operation is <strong>permanent</strong> and cannot be undone. You will lose for ever"
       " the data linked to the learning unit <strong>%s</strong>."

msgid "The learning unit %(acronym)s has been successfully deleted for all years."
msgstr ""

msgid "cannot_delete_learning_unit_year"
msgstr "Could not delete the LU <strong>%(learning_unit)s</strong> from the year %(year)s for the following reasons :"

msgid "cannot_delete_learning_unit"
msgstr "Could not delete the LU <strong>%(learning_unit)s</strong> for the following reasons :"

msgid "There is %(count)d enrollments in %(subtype)s %(acronym)s for the year %(year)s"
msgstr ""

msgid "%(subtype)s %(acronym)s is assigned to %(tutor)s for the year %(year)s"
msgstr ""

msgid "%(subtype)s %(acronym)s is assigned to the assistant %(assistant)s for the year %(year)s"
msgstr ""

msgid "The learning unit %(acronym)s is related to the internship speciality %(speciality)s"
msgstr ""

msgid "lu_included_in_group"
msgstr "%(subtype)s %(acronym)s is included in the group %(group)s for the year %(year)s"

msgid "%(subtype)s %(acronym)s has been deleted for the year %(year)s"
msgstr ""

msgid "The class %(acronym)s has been deleted for the year %(year)s"
msgstr ""

msgid "the partim"
msgstr ""

msgid "The partim"
msgstr ""

msgid "The learning unit"
msgstr ""

msgid "the learning unit"
msgstr ""

msgid "You asked the deletion of the learning unit %(acronym)s from the year %(year)s"
msgstr ""

msgid "Delete from this academic year"
msgstr ""

msgid "Delete the learning unit for all academic years"
msgstr ""

msgid "publish_attribution_to_portal"
msgstr "Publish attribution to portal"

msgid "RESEVED_FOR_INTERNS"
msgstr "Reserved for interns"

msgid "OPEN_FOR_EXTERNS"
msgstr "Open to externs"

msgid "EXCEPTIONAL_PROCEDURE"
msgstr "Exceptional procedure"

msgid "VACANT_NOT_PUBLISH"
msgstr "Vacant but do not publish"

msgid "DO_NOT_ASSIGN"
msgstr "Do not assign"

msgid "folder"
msgstr "Folder"

msgid "introduced_by"
msgstr "Introduced by"

msgid "the"
msgstr "The"

msgid "proposal_management"
msgstr "Proposal management"

msgid "category"
msgstr "Category"

msgid "PRESIDENT"
msgstr "President"

msgid "SECRETARY"
msgstr "Secretary"

msgid "SIGNATORY"
msgstr "Signatory"

msgid "administrative_data"
msgstr "Administrative data"

msgid "jury"
msgstr "Jury"

msgid "signatory_qualification"
msgstr "Signatory's qualification"

msgid "course_enrollment"
msgstr "Course enrollment"

msgid "marks_presentation"
msgstr "Marks presentation"

msgid "dissertation_presentation"
msgstr "Dissertation présentation"

msgid "scores_diffusion"
msgstr "Scores diffusion"

msgid "session"
msgstr "session"

msgid "at"
msgstr "at"

msgid "learning_unit_years_to_delete"
msgstr "You will definitely delete the following learning units"

msgid "type_must_be_full"
msgstr "Type of learning unit must be full"

msgid "learning_unit_type_is_not_internship"
msgstr "Learning unit is not of type internship."

msgid "CREATION"
msgstr "Creation"

msgid "MODIFICATION"
msgstr "Modification"

msgid "TRANSFORMATION"
msgstr "Transformation"

msgid "TRANSFORMATION_AND_MODIFICATION"
msgstr "Transformation and modification"

msgid "SUPPRESSION"
msgstr "Suppression"

msgid "CENTRAL"
msgstr "Central"

msgid "SUSPENDED"
msgstr "Suspended"

msgid "ACCEPTED"
msgstr "Accepted"

msgid "REFUSED"
msgstr "Refused"

msgid "success_modification_proposal"
msgstr "You proposed a modification of type {} for the learning unit {}."

msgid "proposal_edited_successfully"
msgstr "Proposal edited successfully"

msgid "proposals_cancelled_successfully"
msgstr "Proposals cancelled successfully"

msgid "proposals_consolidated_successfully"
msgstr "Proposals consolidated successfully"

msgid "content"
msgstr "Content"

msgid "code_scs"
msgstr "Code SCS"

msgid "title_code_formation"
msgstr "Title / Formation's code"

msgid "absolute_credits"
msgstr "Abs. credits"

msgid "relative_target_credits"
msgstr "Relative target's credits"

msgid "relative credits"
msgstr ""

msgid "min_credits"
msgstr "Min. credits"

msgid "max_credits"
msgstr "Max. credits"

msgid "mandatory"
msgstr "Mandatory"

msgid "block"
msgstr "Block"

msgid "current_order"
msgstr "Current order"

msgid "sessions_derogation"
msgstr "Sessions in derogation"

msgid "own_comment"
msgstr "Own comment"

msgid "SESSION_1"
msgstr "1"

msgid "SESSION_2"
msgstr "2"

msgid "SESSION_3"
msgstr "3"

msgid "SESSION_1_2"
msgstr "12"

msgid "SESSION_1_3"
msgstr "13"

msgid "SESSION_2_3"
msgstr "23"

msgid "SESSION_1_2_3"
msgstr "123"

msgid "SESSION_UNDEFINED"
msgstr "Undefined session"

msgid "SESSION_PARTIAL_2_3"
msgstr "p23"

msgid "Put in proposal"
msgstr ""

msgid "Put in suppression proposal"
msgstr ""

msgid "Proposal for modification"
msgstr ""

msgid "End of teaching"
msgstr ""

msgid "academic_entity_small"
msgstr "Academic ent."

msgid "academic_entity"
msgstr "Academic entity"

msgid "folder_number"
msgstr "Folder n°{}"

msgid "produce_xls_lus"
msgstr "The learning units"

msgid "%(date)s must be set within %(start_date)s and %(end_date)s"
msgstr ""

msgid "Cancel the proposal"
msgstr ""

msgid "Edit the proposal"
msgstr ""

msgid "Consolidate the proposal"
msgstr ""

msgid "msg_confirm_cancel_proposal"
msgstr "Are you certain that you want to cancel the learning unit proposal ?"

msgid "The administrative data has been successfully modified"
msgstr ""

msgid "vacant"
msgstr "Vacant"

msgid "team_management"
msgstr "Team management"

msgid "type_declaration_vacant"
msgstr "Decision"

msgid "procedure"
msgstr "Procedure"

msgid "educational_information_management"
msgstr "Management of educational information"

msgid "SUMMARY_COURSE_SUBMISSION"
msgstr "Summary course submission"

msgid "INTERNAL_TEAM"
msgstr "Internal/team"

msgid "substitute"
msgstr "Substitute"

msgid "not_end_year"
msgstr "no planned end"

msgid "Modify"
msgstr ""

msgid "Edit learning unit end date"
msgstr ""

msgid "Modify end date"
msgstr ""

msgid "learning_unit_successfuly_created"
msgstr "Learning unit <a href='%(link)s'> %(acronym)s (%(academic_year)s) </a> successfuly created."

msgid "learning_unit_successfuly_deleted"
msgstr "Learning unit {acronym} ({academic_year}) successfuly deleted."

msgid "learning_unit_creation_academic_year_max_error"
msgstr "Please select an academic year lower than {}."

msgid "parent_greater_than_partim"
msgstr "The selected end year (%(partim_end_year)s) is greater than the end year of the parent %(lu_parent)s"

msgid "learning_unit_created"
msgstr "Learning unit %(learning_unit)s created for the academic year %(academic_year)s"

msgid "learning_unit_updated"
msgstr "Learning unit {acronym} successfully updated."

msgid "partim_greater_than_parent"
msgstr "The learning unit %(learning_unit)s has a partim %(partim)s with an end year greater than %(year)s"

msgid "partim"
msgstr "Partim"

msgid "partim_character_rules"
msgstr "One letter or digit mandatory"

msgid "invalid_partim_character"
msgstr "Character already used"

msgid "remark"
msgstr "Remark"

msgid "remark_english"
msgstr "Remark in english"

msgid "Ensure this value is less than %(limit_value)s."
msgstr "Ensure this value is less than %(limit_value)s."

msgid "Ensure this value is greater than %(limit_value)s."
msgstr "Ensure this value is greater than %(limit_value)s."

msgid "Entity_not_exist"
msgstr "The entity %(entity_acronym)s does not exist for the selected academic year %(academic_year)s"

msgid "Edit the learning unit"
msgstr ""

msgid "requirement_entity_end_date_too_short"
msgstr "The requirement entity lifetime is too short."

msgid "Requirement and allocation entities must be linked to the same faculty for this learning unit type."
msgstr ""

msgid "success_modification_learning_unit"
msgstr "The learning unit has been updated."

msgid "error_modification_learning_unit"
msgstr "An error occured when updating the learning unit."

msgid "cannot_set_internship_subtype_for_type_other_than_internship"
msgstr "Internship subtype cannot bet set for learning unit type other than internship."

msgid "%(subtype)s %(acronym)s is in proposal for the year %(year)s"
msgstr ""

msgid "volume_have_more_than_2_decimal_places"
msgstr "The volume have more than 2 decimal places"

msgid "Site"
msgstr "Site"

msgid "proposal_type"
msgstr "Proposal type"

msgid "proposal_status"
msgstr "Status proposal"

msgid "folder_entity"
msgstr "Folder entity"

msgid "proposals_search"
msgstr "Proposals"

msgid "folder_num"
msgstr "Folder num."

msgid "ask_to_report_modification"
msgstr "Do you want to report the modifications done to the next years ?"

msgid "proposal_learning_unit_successfuly_created"
msgstr "Proposal learning unit <a href='%(link)s'> %(acronym)s (%(academic_year)s) </a> successfuly created."

msgid "new_learning_unit_proposal"
msgstr "New learning unit proposal"

msgid "proposal_creation"
msgstr "Proposal of creation"

msgid "proposal_update"
msgstr "Proposal update"

msgid "value_before_proposal"
msgstr "Value before proposal"

msgid "entity_not_found"
msgstr "Entity not found.  Pershaps an error in the data"

msgid "min_for_field"
msgstr "Please enter a value greater than or equal to 0."

msgid "max_for_field"
msgstr "Please enter a value less than or equal to 500."

msgid "force_state"
msgstr "Force state"

msgid "do_you_want_change_status_proposals"
msgstr "Do you want to change the status of this proposals?"

msgid "are_you_sure_to_change_state_from"
msgstr "Are you sure to change the state from"

msgid "must_set_common_title_or_specific_title"
msgstr "You must either set the common title or the specific title"

msgid "learning_unit_in_proposal_cannot_save"
msgstr "The learning unit %(luy)s is in proposal, can not save the change from the year %(academic_year)s"

msgid "by"
msgstr "By"

msgid "in_proposal"
msgstr "Existing proposal"

msgid "summary_locked"
msgstr "blocked update for tutor"

msgid "get_back_to_initial"
msgstr "Get back to initial data"

msgid "do_you_want_to_get_back_to_initial"
msgstr "Do you want to get back to initial data?"

msgid "error_proposal_suppression_to_initial"
msgstr "An error occured when getting back to initial state one of the selected proposal is not in SUPPRESSION type. Nothing has been done"

msgid "error_proposal_no_data"
msgstr "An error occured when getting back to initial state. No valid data to submit"

msgid "msg_confirm_delete_luy"
msgstr "Are you certain that you want to delete the learning unit ?"

msgid "already_existing_acronym"
msgstr "Existing acronym"

msgid "The value of field '%(field)s' is different between year %(year)s - %(value)s and year %(next_year)s - %(next_value)s"
msgstr ""

msgid "There is not the learning unit %(acronym)s - %(next_year)s"
msgstr ""

msgid "The value of field '%(field)s' for the learning unit %(acronym)s (%(component_type)s) is different between year %(year)s - %(value)s and year %(next_year)s - %(next_value)s"
msgstr ""

msgid "There is not %(component_type)s for the learning unit %(acronym)s - %(year)s but exist in %(existing_year)s"
msgstr ""

msgid "Educational information opening"
msgstr ""

msgid "Educational information ending"
msgstr ""

msgid "official_title_proper_to_partim"
msgstr "Title proper to the partim"

msgid "official_english_title_proper_to_partim"
msgstr "English title proper to the partim"

msgid "Educational information submission dates updated"
msgstr ""

msgid "The credits value of the partim %(acronym)s is greater or equal than the credits value of the parent learning unit."
msgstr ""

msgid "The learning unit has been updated until %(year)s."
msgstr ""

msgid "Prohibition to delete a learning unit before 2015."
msgstr ""

msgid "The entity '%(acronym)s' doesn't exist anymore in %(year)s"
msgstr ""

msgid "updated"
msgstr "Updated"

msgid "unupdated"
msgstr "Unupdated"

msgid "summary_list"
msgstr "Education information status"

msgctxt "teachingmaterial"
msgid "title"
msgstr ""

msgctxt "teachingmaterial"
msgid "mandatory"
msgstr ""

msgid "Bibliography"
msgstr ""

msgid "bibliography"
msgstr ""

msgid "Teaching material"
msgstr ""

msgid "Mobility"
msgstr ""

msgid "The periodicity of the parent and the partims do not match"
msgstr ""

msgid "educational_information_update_reminder"
msgstr "Mail to remind educational information update"

msgid "do_you_want_to_sent_email"
msgstr "Do you want to sent email to remind to update the educational informations?"

msgid "desc_mail_reminder"
msgstr "Sent email to remind to update educational information"

msgid "success_mail_reminder"
msgstr "Reminding mails sent"

msgid "consolidate"
msgstr "Consolidate"

msgid "do_you_want_to_consolidate"
msgstr "Do you want to consolidate ?"

msgid "need_no_reminder"
msgstr "Need no reminder"

msgid "Proposal %(acronym)s (%(academic_year)s) cannot be consolidated."
msgstr ""

msgid "Proposal %(acronym)s (%(academic_year)s) successfully consolidated."
msgstr ""

msgid "Proposal %(acronym)s (%(academic_year)s) cannot be canceled."
msgstr ""

msgid "Proposal %(acronym)s (%(academic_year)s) successfully canceled."
msgstr ""

msgid "A report has been sent."
msgstr ""

msgid "Success"
msgstr ""

msgid "Failure"
msgstr ""

msgid "Remarks"
msgstr ""

msgid "Learning unit"
msgstr ""

msgid "Research criteria"
msgstr ""

msgid "The learning unit %(acronym)s is included in the following education groups"
msgstr ""

msgid "type_code_formation"
msgstr "Formation's type"

msgid "absolute_and_relative_credits"
msgstr "Relative / Absolute <br>credits"

msgid "Proposal is neither accepted nor refused."
msgstr ""

msgid "learning_achievements"
msgstr "Learning achievements"

msgid "up"
msgstr "Up"

msgid "down"
msgstr "Down"

msgid "learning_achievements_headline"
msgstr "At the end of this learning unit, the student is able to:"

msgid "User %(person)s do not have rights on this proposal."
msgstr ""

msgid "Enrollments to learning unit"
msgstr ""

msgid "Training"
msgstr ""

msgid "Enrollments to training"
msgstr ""

msgid "Enrolled to learning unit"
msgstr "Enrollments to learning unit"

msgid "No proposals was selected."
msgstr ""

msgid "Proposal %(acronym)s (%(academic_year)s) successfully changed state."
msgstr ""

msgid "Proposal %(acronym)s (%(academic_year)s) cannot be changed state."
msgstr ""

msgid "cancellation"
msgstr ""

msgid "consolidation"
msgstr "consolidation"

msgid "borrowed_course_search"
msgstr "Borrowed courses"

msgid "add_another"
msgstr "Add another"

msgid "The parent is inactive and there is at least one partim active"
msgstr ""

msgid "This partim is active and the parent is inactive"
msgstr ""

msgid "faculty_borrowing"
msgstr "Faculty borrowing"

msgid "The value of this attribute is inherited from the parent UE"
msgstr ""

msgid "to_complete"
msgstr "To complete"

msgid "The value of this attribute is not annualized"
msgstr ""

msgid "start_year"
msgstr "Starting year"

msgid "produce_xls_attributions"
msgstr "The learning units and attributions"

msgid "produce_xls_proposals"
msgstr "Xls with proposals"

msgid "proposal_date"
msgstr "Proposals date"

msgid "search_type"
msgstr "Search type"

msgid "The linked %(entity)s does not exist at the start date of the academic year linked to this learning unit"
msgstr ""

msgid "COURSE_ENROLLMENT"
msgstr "Course enrollment"

msgid "vol_global"
msgstr "Vol.global"

msgid "volume_global"
msgstr "volume total global"

msgid "Vol. annual"
msgstr ""

msgid "Volume annual"
msgstr ""

msgid "missing_internship_subtype"
msgstr "It is necessary to indicate the internship subtype"

msgid "different_status_with_parent"
msgstr "The learning unit's parent is inactive"

msgid "new_external_learning_unit"
msgstr "Create a new external learning unit"

msgid "external"
msgstr "External"

msgid "comment_title"
msgstr "Comment"

msgid "comment"
msgstr ""

msgid "english comment"
msgstr ""

msgid "The comments of %(acronym)s has been updated"
msgstr ""

msgid "requesting_entity"
msgstr "Requesting entity"

msgid "local_credits"
msgstr "Local credits"

msgid "Consistency error in %(academic_year)s : %(error)s"
msgstr ""

msgid "%(col_name)s has been already modified. ({%(new_value)s} instead of {%(current_value)s})"
msgstr ""

msgid "external_code"
msgstr "External code"

msgid "Proposals"
msgstr ""

msgid "learning_units_and_attributions_filename"
msgstr "learning_units_and_attributions"

msgid "attribution_list"
msgstr "List of attributions"

msgid "List_proposals"
msgstr "List of proposals"

msgid "List_activities"
msgstr "List of activities"

msgid "learning_units_filename"
msgstr "learning_units"

msgid "warnigns_detected"
msgstr "We detected inconsistencies in the following data :"

msgid "Volumes are inconsistent"
msgstr ""

msgid "Volumes of {} are inconsistent"
msgstr ""

msgid "planned classes cannot be 0"
msgstr ""

msgid "Vol_tot is not equal to vol_q1 + vol_q2"
msgstr ""

msgid "Vol_global is not equal to Vol_tot * planned_classes"
msgstr "The overall volume must be equal to the annual volume multiplied by the number of classes"

msgid "At least a partim volume value is greater than corresponding volume of parent"
msgstr ""

msgid "url of the learning unit"
msgstr "URL of the learning unit"

msgid "professional_integration"
msgstr "Professional integration"

msgid "external_search"
msgstr "Externals"

msgid "formerly"
msgstr "Formerly"

msgid "title_1_in_english"
msgstr "Title common title with partims (part 1) in English"

msgid "title_2_in_english"
msgstr "Title specific with partim (part 2) in English"

msgid "Manage volumes"
msgstr ""

msgid "New external learning unit"
msgstr ""

msgid "New partim"
msgstr ""

msgid "middle_name"
msgstr "Middle name"

msgid "Select the missing term for the offer"
msgstr "Select the missing term for the offer"

msgid "Remove the term"
msgstr "Remove the term"

msgid "Do you want to remove this term?"
msgstr "Do you want to remove this term?"

msgid "Sorry but you can not remove the term of an offer"
msgstr "Sorry but you can not remove the term of an offer"

msgid "Do you want to remove the term?"
msgstr "Do you want to remove the term?"

msgid "Export"
msgstr ""

msgid "produce_xls_lus_desc"
msgstr "Produce xls with a list of learning units"

msgid "produce_xls_attributions_desc"
msgstr "Produce xls with a list of learning units and attributions"

msgid "hourly volume total annual"
msgstr ""

msgid "hourly volume partial q1"
msgstr ""

msgid "hourly volume partial q2"
msgstr ""

msgid "volume declared vacant"
msgstr ""

msgid "Xls with education groups"
msgstr ""

msgid "education_groups_filename"
msgstr "education_groups"

msgid "list_education_groups"
msgstr "Education group's list"

msgid "Q1 and Q2"
msgstr ""

msgid "Q1 or Q2"
msgstr ""

msgid "New Education Group"
msgstr ""

msgid "New Training"
msgstr ""

msgid "New Mini-Training"
msgstr ""

msgid "untyped"
msgstr ""

msgid "validity"
msgstr ""

msgid "Education group year <a href='%(link)s'> %(acronym)s (%(academic_year)s) </a> successfuly created."
msgstr ""

msgid "minimum constraint"
msgstr ""

msgid "maximum constraint"
msgstr ""

msgid "type of constraint"
msgstr ""

msgid "EDUCATION_GROUP_EDITION"
msgstr "Edition group edition"

msgid "The learning unit %(acronym)s is not included in any education group"
msgstr ""

msgid "No enrollment for this learning unit"
msgstr ""

msgid "Changed"
msgstr ""

msgid "Other teacher(s)"
msgstr ""

msgid "Summary responsible(s)"
msgstr ""

msgid "The annual volume must be equal to the sum of the volumes Q1 and Q2"
msgstr ""

msgid "The global volume corresponding to the product of the annual volume and the number of planned classes must be equal to the sum of the volumes for each entity"
msgstr ""

msgid "This partim is %(partim_periodicity)s and the parent is %(parent_periodicty)s"
msgstr ""

msgid "The parent is %(parent_periodicty)s and there is at least one partim which is not %(parent_periodicty)s"
msgstr ""

msgid "Admission Conditions for Bachelors"
msgstr "Admission Conditions for Bachelors"

msgid "Alert Message"
msgstr "Alert Message"

msgid "Free Text"
msgstr "Free Text"

msgid "University Bachelors"
msgstr "University Bachelors"

msgid "Diploma"
msgstr "Diploma"

msgid "Conditions"
msgstr "Conditions"

msgid "Access"
msgstr "Access"

msgid "Actions"
msgstr "Actions"

msgid "UCL Bachelors"
msgstr "UCL Bachelors"

msgid "Others Bachelors of the French speaking Community of Belgium"
msgstr "Others Bachelors of the French speaking Community of Belgium"

msgid "Bachelors of the Dutch speaking Community of Beligum"
msgstr "Bachelors of the Dutch speaking Community of Beligum"

msgid "Foreign Bachelors"
msgstr "Foreign Bachelors"

msgid "Non university Bachelors"
msgstr "Non university Bachelors"

msgid "Holders of a 2nd cycle University degree"
msgstr "Holders of a 2nd cycle University degree"

msgid "Holders of a non-University 2nd cycle degree"
msgstr "Holders of a non-University 2nd cycle degree"

msgid "Adults taking up their university training"
msgstr "Adults taking up their university training"

msgid "Personalized access"
msgstr "Personalized access"

msgid "Admission and Enrolment Procedures for general registration"
msgstr "Admission and Enrolment Procedures for general registration"

msgid "Modify text"
msgstr "Modify text"

msgid "Add a new line"
msgstr "Add a new line"

msgid "Modify an existing line"
msgstr "Modify an existing line"

msgid "Are you sure you want to delete %(education_group_year)s?"
msgstr ""

msgid "You are not summary responsible for this learning unit."
msgstr ""

msgid "The learning unit is not summary editable."
msgstr ""

msgid "Submission dates are not set."
msgstr ""

msgid "Not in period to edit educational information."
msgstr ""

msgid "Modification made"
msgstr ""

msgid "You can not delete this object because some dependencies are protected"
msgstr ""

msgid "It will delete also this following objects"
msgstr ""

msgid "The education group edition period is not open."
msgstr ""

msgid "The user has not permission to delete education groups."
msgstr ""

msgid "The teaching material has been deleted"
msgstr ""

msgid "Teaching materials has been updated"
msgstr ""

msgid "Are you sure you want to delete the teaching material?"
msgstr ""

msgid "{} successfully updated"
msgstr ""

msgid "unit"
msgstr ""

msgid "Enter text to search"
msgstr ""

msgid "Mobility has been updated"
msgstr ""

msgid "lock"
msgstr ""

msgid "unlock"
msgstr ""

msgid "Update for teacher unlocked"
msgstr ""

msgid "Update for teacher locked"
msgstr ""

msgid "lock update for teacher"
msgstr ""

msgid "unlock update for teacher"
msgstr ""

msgid "The education group has been deleted."
msgstr ""

msgid "The %(acronym)s has been moved"
msgstr ""

msgid "\"%(child)s\" has been detached from \"%(parent)s\""
msgstr ""

msgid "Additional info"
msgstr ""

msgid "Weighting"
msgstr ""

msgid "Default learning unit enrollment"
msgstr ""

msgid "Session"
msgstr ""

msgid "Attach"
msgstr ""

msgid "Detach"
msgstr ""

msgid "Select"
msgstr ""

msgid "The user is not attached to the management entity"
msgstr ""

msgid "Help"
msgstr ""

msgid "Are you sure you want to detach this content?"
msgstr ""

msgid "detach"
msgstr ""

msgid "Abs. cred."
msgstr ""

msgid "Sess. derog."
msgstr ""

msgid "%(count_enrollment)d student is  enrolled in the offer."
msgid_plural "%(count_enrollment)d students are  enrolled in the offer."
msgstr[0] ""
msgstr[1] ""

msgid "The content of the education group is not empty."
msgstr ""

msgid "Cred. rel./abs."
msgstr ""

msgid "Decree category"
msgstr ""

msgid "Rate code"
msgstr ""

msgid "NO_ADDITIONAL_FEES"
msgstr "No additional fees"

msgid "AESS_CAPAES"
msgstr "AESS and CAPAES"

msgid "MINERVAL_COMPLETE"
msgstr "Minerval complete"

msgid "UNIVERSITY_CERTIFICATE"
msgstr "University certificate"

msgid "ADVANCED_MASTER_IN_MEDICAL_SPECIALIZATION"
msgstr "Advanced master in medical specialization"

msgid "ACCESS_CONTEST"
msgstr "Access contest"

msgid "UNIVERSITY_CERTIFICATE_30_CREDITS"
msgstr "University certificate 30 credits"

msgid "CERTIFICATE_MEDECINE_COMPETENCE"
msgstr "Certificate medecine competence"

msgid "Group content"
msgstr ""

msgid "English group content"
msgstr ""

msgid "%(acronym)s %(title)s [%(volumes)s] (%(credits)s credits)"
msgstr "%(acronym)s %(title)s [%(volumes)s] (%(credits)s credits)"

msgid "Link type"
msgstr ""

msgid "REFERENCE"
msgstr "Reference"

msgid "Quadrimester derogation"
msgstr ""

msgid "Quad. derog."
msgstr ""

msgid "No type of %(child_category)s can be created as child of %(category)s of type %(type)s"
msgstr ""

msgid "Produce xls with a list of education groups"
msgstr ""

msgid "Produce xls of trainings with administrative data"
msgstr ""

msgid "Begining of course registration"
msgstr ""

msgid "Ending of course registration"
msgstr ""

msgid "Begining of exam registration"
msgstr ""

msgid "Ending of exam registration"
msgstr ""

msgid "Exam board signatory"
msgstr ""

msgid "List of trainings, with administrative data"
msgstr ""

msgid "List of trainings"
msgstr ""

msgid "List of trainings with administrative data"
msgstr ""

msgid "Validity"
msgstr ""

msgid "Please Select or Move an item before Attach it"
msgstr ""

msgid "Used by an other education group"
msgstr ""

msgid "The user has not permission to change education groups."
msgstr ""

msgid "It is not possible to move the root element."
msgstr ""

msgid "It is not possible to detach the root element."
msgstr ""

msgid "Attached to \"%(acronym)s\""
msgstr ""

msgid "Learning units comparison"
msgstr ""

msgid "specific_title"
msgstr "Title"

msgid "specific_title_english"
msgstr "English title"

msgid "attribution_procedure"
msgstr "Procedure"

msgid "No difference"
msgstr ""

msgid "is_vacant"
msgstr "Vacant"

msgid "team"
msgstr "Team management"

msgid "Selected element"
msgstr ""

msgid "English"
msgstr ""

msgid "French"
msgstr ""

msgid "Which type of %(category)s do you want to create ?"
msgstr ""

msgid "Select a language"
msgstr ""

msgid "VOLUME_Q1"
msgstr "Volume partial"

msgid "VOLUME_Q2"
msgstr "Volume remaining"

msgid "VOLUME_TOTAL"
msgstr "Vol. annual"

msgid "PLANNED_CLASSES"
msgstr "Planned classes"

msgid "REAL_CLASSES"
msgstr "Real classes"

msgid "VOLUME_REQUIREMENT_ENTITY"
msgstr "Requirement entity"

msgid "VOLUME_ALLOCATION_ENTITY"
msgstr "Allocation entity"

msgid "VOLUME_ADDITIONAL_REQUIREMENT_ENTITY_1"
msgstr "Additional requirement entity 1"

msgid "VOLUME_ADDITIONAL_REQUIREMENT_ENTITY_2"
msgstr "Additional requirement entity 2"

msgid "This field is empty"
msgstr ""

msgid "Are you sure to continue ?"
msgstr ""

msgid "There are warnings in the form."
msgstr ""

msgid "Number of learning units"
msgstr ""

<<<<<<< HEAD
msgid "%(max)s must be greater than %(min)s"
=======
msgid "Education group year <a href='%(link)s'> %(acronym)s (%(academic_year)s) </a> successfuly updated."
>>>>>>> 07f7f168
msgstr ""<|MERGE_RESOLUTION|>--- conflicted
+++ resolved
@@ -3467,9 +3467,5 @@
 msgid "Number of learning units"
 msgstr ""
 
-<<<<<<< HEAD
-msgid "%(max)s must be greater than %(min)s"
-=======
 msgid "Education group year <a href='%(link)s'> %(acronym)s (%(academic_year)s) </a> successfuly updated."
->>>>>>> 07f7f168
 msgstr ""