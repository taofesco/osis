--- conflicted
+++ resolved
@@ -2970,9 +2970,8 @@
 msgid "Manage volumes"
 msgstr ""
 
-<<<<<<< HEAD
+msgid "New external learning unit"
+msgstr ""
+
 msgid "New partim"
-=======
-msgid "New external learning unit"
->>>>>>> 68d9f538
-msgstr ""+msgstr ""
