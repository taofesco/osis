# SOME DESCRIPTIVE TITLE.
# Copyright (C) YEAR THE PACKAGE'S COPYRIGHT HOLDER
# This file is distributed under the same license as the PACKAGE package.
# FIRST AUTHOR <EMAIL@ADDRESS>, YEAR.
#
msgid ""
msgstr ""
"Project-Id-Version: PACKAGE VERSION\n"
"Report-Msgid-Bugs-To: \n"
"POT-Creation-Date: 2016-04-22 15:14+0200\n"
"PO-Revision-Date: YEAR-MO-DA HO:MI+ZONE\n"
"Last-Translator: FULL NAME <EMAIL@ADDRESS>\n"
"Language-Team: LANGUAGE <LL@li.org>\n"
"Language: \n"
"MIME-Version: 1.0\n"
"Content-Type: text/plain; charset=UTF-8\n"
"Content-Transfer-Encoding: 8bit\n"

msgid "Create a xls file while activity\\"
msgstr ""

msgid "Get xls"
msgstr ""

msgid "ID"
msgstr "ID"

msgid "Legend : values allowed for 'justification'"
msgstr ""

msgid "Line"
msgstr "Row"

msgid "Note already submitted"
msgstr ""

msgid "OSIS"
msgstr "OSIS"

msgid "Print scores for all activities"
msgstr ""

msgid "Save"
msgstr ""

msgid "absent"
msgstr "Absent"

msgid "absent_pdf_legend"
msgstr "A=Absent"

msgid "academic_calendar"
msgstr "Academic calendar"

msgid "academic_year_small"
msgstr "Ac yr."

msgid "academic_calendar_management"
msgstr "Academic calendar management"

msgid "academic_calendar_offer_year_calendar_end_date_error"
msgstr "The closure's date of '%s' of the academic calendar can't be lower than %s "
       "(end date of '%s' of the program '%s')"

msgid "academic_calendar_offer_year_calendar_start_date_error"
msgstr "The opening's date of scores' encodings of the academic calendar can't be greater than %s "
       "(start date of scores' encodings of the program '%s')"

msgid "academic_calendars"
msgstr "Academic calendars"

msgid "academic_year_not_exist"
msgstr "Academic year (%d) doesn't exist"

msgid "acces_denied"
msgstr "Access denied"

msgid "acronym"
msgstr "Acronym"

msgid "activity"
msgstr "Activity"

msgid "activity_code"
msgstr "Activity code"

msgid "activity_not_exit"
msgstr "The activity %s doesn't exist"

msgid "add_an_address_to_the_organization"
msgstr "Add an address to the organization"

msgid "add"
msgstr "Add"

msgid "address(ses)"
msgstr "Address(es)"

msgid "addresses"
msgstr "Addresses"

msgid "administration"
msgstr "Administration"

msgid "after_submission_a_message_must_be_sent"
msgstr "If scores are submitted , a message is sent to all the professors of the learning unit"

msgid "all"
msgstr "All"

msgid "all_learning_units_must_be_shown"
msgstr "All learning units must be shown"

msgid "application_management"
msgstr "Application management"

msgid "are_you_sure"
msgstr "Are you sure?"

msgid "assistants"
msgstr ""

msgid "attributions"
msgstr "Attributions"

msgid "authorized_decimal_for_this_activity"
msgstr "Decimals authorized for this learning unit"

msgid "bachelor"
msgstr "Bachelor"

msgid "back"
msgstr "Back"

msgid "begin_date_lt_end_date"
msgstr "The start date must be equals or lower than the end date"

msgid "birth_date"
msgstr "Birth Date"

msgid "btn_messages_history_search"
msgstr "Search in the messages history"

msgid "btn_my_message_action_execute"
msgstr "Execute selected action"

msgid "btn_send_message_again_title"
msgstr "Send again the message to the recipient"

msgid "by_learning_unit"
msgstr "By Learning Unit"

msgid "by_specific_criteria"
msgstr "By Specific Criteria"

msgid "cancel"
msgstr "Cancel"

msgid "catalogue"
msgstr "Catalogue"

msgid "chair_of_the_exam_board"
msgstr "Chair of the exam board"

msgid "cheating_pdf_legend"
msgstr "T=Cheating"

msgid "unjustified_absence_export_legend"
msgstr "S=Unjustified Absence"

msgid "justified_absence_export_legend"
msgstr "M=Justified Absence"

msgid "attached_entities"
msgstr "Attached entities"

msgid "choose_file"
msgstr "Choose file"

msgid "city"
msgstr "City"

msgid "close"
msgstr "Close"

msgid "closed"
msgstr "Closed"

msgid "code"
msgstr "Code"

msgid "compare"
msgstr "Compare"

msgid "complete"
msgstr "Complete"

msgid "constraint_score_other_score"
msgstr "You can't encode a 'score' and a 'justification' together"

msgid "coordinator"
msgstr "Coordinator"

msgid "coordinators_can_submit_partial_encoding"
msgstr "Coordinators can submit partial encoding"

msgid "country"
msgstr "Country"

msgid "create_an_organization"
msgstr "Create an organization"

msgid "creation_date"
msgstr "Creation date"

msgid "credits"
msgstr "Credits"

msgid "customized"
msgstr "Customized"

msgid "data"
msgstr "Data"

msgid "data_maintenance"
msgstr "Data Maintenance"

msgid "data_management"
msgstr "Data Management"

msgid "date"
msgstr "Date"

msgid "date_not_passed"
msgstr "Date not passed"

msgid "day"
msgstr "day"

msgid "days"
msgstr "days"

msgid "decimal_score_allowed"
msgstr "Decimal score allowed"

msgid "decimal_score_not_allowed"
msgstr "Decimal score NOT allowed"

msgid "decimal_values_accepted"
msgstr "Decimal values in scores are accepted."

msgid "decimal_values_ignored"
msgstr ""
"Decimal values in scores are NOT accepted. If you try to put decimal values, "
"it will be ignored."

msgid "score_have_more_than_2_decimal_places"
msgstr "Score cannot have more than two decimal places"

msgid "definitive_save"
msgstr "Definitive submission (Submit to faculty)"

msgid "delete"
msgstr "Delete"

msgid "delete_selected_messages"
msgstr "Delete selected messages"

msgid "desc_assistants"
msgstr "Mandats des assistants académiques et de recherche."

msgid "desc_lnk_academic_year"
msgstr "Management of the annualized program."

msgid "desc_lnk_assessments"
msgstr "This process helps tutors while scores encoding."

msgid "desc_lnk_data_maintenance"
msgstr "Maintenance of data with the SQL language"

msgid "desc_lnk_data_management"
msgstr "Management of data by entity"

msgid "desc_lnk_entities"
msgstr "Management of organizational structure."

msgid "desc_lnk_files"
msgstr "Consultation of files managed by the application"

msgid "desc_lnk_home_catalog"
msgstr "Elaboration and management of the formation catalogue."

msgid "desc_lnk_home_institution"
msgstr "Management of the institution."

msgid "desc_lnk_home_studies"
msgstr ""
"Management of students' path from their registration until their diploma."

msgid "desc_lnk_internships"
msgstr "This process controls students internships."

msgid "desc_lnk_my_osis"
msgstr "Your personal details, configurations and other information related to you."

msgid "desc_lnk_learning_units"
msgstr ""
"Management of learning units, formations and others activities of the "
"program."

msgid "desc_lnk_offers"
msgstr "Management of programs."

msgid "desc_lnk_organizations"
msgstr "Management of organizations"

msgid "desc_lnk_score_encoding"
msgstr "This process helps tutor while encoding notes for the exams sessions."

msgid "desc_lnk_storage"
msgstr "Monitoring of the storage capacity"

msgid "desc_messages_history"
msgstr "Message history allow you to access sent emails"

msgid "desc_messages_template"
msgstr "Messages templating allow you to edit email messages dynamically"

msgid "desc_my_messages"
msgstr "The messages sent by the application to you"

msgid "desc_profile"
msgstr "The configuration of you user profile"

msgid "description"
msgstr "Description"

msgid "details"
msgstr "Details"

msgid "display_scores_for_one_learning_unit"
msgstr "Display scores for this learning unit"

msgid "display_tutors"
msgstr "Display all tutors for this learning unit"

msgid "DOCTORAL_COMMISSION"
msgstr "Doctoral commmission"

msgid "documentation"
msgstr "Documentation"

msgid "double_encoding"
msgstr "Double encoding"

msgid "double_encoding_test"
msgstr "Scores double encoding"

msgid "dubble_encoding"
msgstr "Dubble encoding"

msgid "dubble_online_scores_encoding"
msgstr "Dubble online scores encoding"

msgid "edit"
msgstr "Edit"

msgid "empty_note_pdf_legend"
msgstr "(empty)=No score yet"

msgid "encode"
msgstr "Encode"

msgid "encode_as_coordinator"
msgstr "Encode as scores responsible"

msgid "encode_as_pgm"
msgstr "Encode as program manager"

msgid "encode_as_professor"
msgstr "Encode as professor"

msgid "encoding"
msgstr "Encoding"

msgid "encoding_status_ended"
msgstr "All the scores are encoded."

msgid "encoding_status_notended"
msgstr "It remains notes to encode."

msgid "end_date"
msgstr "Teacher Deadline"

msgid "end_date_teacher"
msgstr "Teacher Deadline"

msgid "enrollment_activity_not_exist"
msgstr "The enrollment to the activity %s doesn't exist"

msgid "enrollment_exam_not_exists"
msgstr "The enrollment to the activity %s doesn't exist"

msgid "enrollments"
msgstr "Enrollments"

msgid "entities"
msgstr "Entities"

msgid "entity"
msgstr "Entity"

msgid "versions"
msgstr "Versions"

msgid "evaluations"
msgstr "Evaluations"

msgid "event"
msgstr "Event"

msgid "exam_board_secretary"
msgstr "Exam board secretary"

msgid "execute"
msgstr "Execute"

msgid "FACULTY"
msgstr "Faculty"

msgid "female"
msgstr "Female"

msgid "file"
msgstr "File"

msgid "file_must_be_xlsx"
msgstr "The file must be a valid 'XLSX' excel file"

msgid "file_production_date"
msgstr "Excel file production date"

msgid "students_deliberated_are_not_shown"
msgstr "Students deliberated are not shown"

msgid "files"
msgstr "Files"

msgid "final"
msgstr "Final"

msgid "fixed_line_phone"
msgstr "Fixed-line phone"

msgid "focuses"
msgstr "Focuses"

msgid "formation_catalogue"
msgstr "Formation catalogue"

msgid "function"
msgstr "Function"

msgid "gender"
msgstr "Gender"

msgid "general_informations"
msgstr "General informations"

msgid "get_excel_file"
msgstr "Get Excel File"

msgid "global_identifiant"
msgstr "Global identifiant"

msgid "fgs"
msgstr "FGS"

msgid "go"
msgstr "Go"

msgid "grade"
msgstr "Grade"

msgid "help_pnl_selectedfiles"
msgstr "Please select an XLS file for injection"

msgid "help_submission_scores_label"
msgstr "You will submit %s notes to faculty(ies). Warning : submitted scores <b>can't be modified anymore.</b>"

msgid "highlight_description"
msgstr "Highlight description"

msgid "highlight_shortcut"
msgstr "Highlight shortcut"

msgid "highlight_title"
msgstr "Highlight title"

msgid "home"
msgstr "Home page"

msgid "html_message"
msgstr "HTML Message"

msgid "identification"
msgstr "Identification"

msgid "idle"
msgstr "Idle"

msgid "ill"
msgstr "Ill"

msgid "ill_pdf_legend"
msgstr "I=Ill"

msgid "incomplete"
msgstr "Incomplete"

msgid "info_address_changed_for_papersheet"
msgstr "If you customize one of the field below, it only change the address displayed on the scores' encodings sheets for the program %s. "
       "It will never change the address of any Structure. The structure's list below is to help you to pre-fill in the form"

msgid "inject"
msgstr "Inject"

msgid "inject_xls_file"
msgstr "Inject XLS file"

msgid "INSTITUTE"
msgstr "Institute"

msgid "institution"
msgstr "Institution"

msgid "international_title"
msgstr "international title"

msgid "internships"
msgstr "Internships"

msgid "invalid_file"
msgstr "Invalid file"

msgid "javascript_is_disabled"
msgstr "JavaScript is disabled on your browser, but OSIS does not work without JavaScript."

msgid "justification_invalid"
msgstr "Invalid justification"

msgid "justifications"
msgstr "Justifications"

msgid "justification_invalid_value"
msgstr "Invalid justification value"

msgid "absence_justified_to_unjustified_invalid"
msgstr "Absence justified cannot be remplaced by absence unjustified"

msgid "justification_values_accepted"
msgstr "Accepted value: %s "

msgid "justification_other_values"
msgstr "Other values: %s "

msgid "label"
msgstr "Label"

msgid "label_jumbotron_details_academic_cal"
msgstr "As displayed on the home page"

msgid "language"
msgstr "Language"


msgid "last_synchronization"
msgstr "Last synchronization"

msgid "learning_unit"
msgstr "Learning unit"

msgid "learning_unit_not_access"
msgstr "You don't have access rights to this learning unit"

msgid "learning_unit_not_access_or_not_exist"
msgstr "You don't have access rights for this learning unit or it doesn't exist in our database"

msgid "learning_unit_responsible"
msgstr "Learning unit's responsible"

msgid "learning_unit_search"
msgstr "Learning unit search"

msgid "learning_units"
msgstr "Learning units"

msgid "learning_units_in"
msgstr "learning units in"

msgid "lnk_message_history_read_title"
msgstr "See the message"

msgid "location"
msgstr "Location"

msgid "log-in"
msgstr "Log-in"

msgid "login"
msgstr "Login"

msgid "logistic"
msgstr "Logistic"

msgid "logout"
msgstr "Logout"

msgid "lu_could_contain_decimal_scores"
msgstr "This learning unit year could contain decimal scores"

msgid "lu_must_not_contain_decimal_scores"
msgstr "This learning unit year must not contain decimal scores"

msgid "male"
msgstr "Male"

msgid "managed_programs"
msgstr "Managed programs"

msgid "mandates"
msgstr "Mandates"

msgid "mark_selected_messages_as_read"
msgstr "Mark selected messages as read"

msgid "master"
msgstr "Master"

msgid "message"
msgstr "Message"

msgid "message_address_papersheet"
msgstr "Reuse the address of an entity linked to the program or inform the posting address for the papersheet."

msgid "message_not_resent_no_email"
msgstr "The message can't be sent again, no email provided."

msgid "message_resent_ok"
msgstr "The message xas sent again."

msgid "messages"
msgstr "Messages"

msgid "messages_history"
msgstr "Messages History"

msgid "messages_templates"
msgstr "Messages templates"

msgid "minimum_one_criteria"
msgstr "Please choose at least one criteria!"

msgid "miss"
msgstr "Miss"

msgid "missing_column_session"
msgstr "Please fill in the 'session' column with the correct session's number."

msgid "mister"
msgstr "Mister"

msgid "mobile_phone"
msgstr "Mobile phone"

msgid "more_than_one_academic_year_error"
msgstr "There are more than 1 academic year in your excel file. Please correct your file. Only one academic year "
      "could be present in the 'Academic year' column."

msgid "more_than_one_exam_enrol_for_one_learn_unit"
msgstr "This student has multiple enrollments for a same exam. "
       "(he's enrolled to a same learning unit in 2 different programs. "
       "Please encode this score in the 'online' tab in the interface."

msgid "more_than_one_learning_unit_error"
msgstr "You encoded scores for more than 1 learning unit in your excel file (column 'Learning unit'). "
       "Please make one excel file by learning unit."

msgid "more_than_one_session_error"
msgstr "There are more than 1 session in your excel file. Please correct your file. Only one session's number "
      "could be present in the 'Session' column."

msgid "msg_error_username_password_not_matching"
msgstr "Your username and password didn't match. Please try again."

msgid "my_messages"
msgstr "My Messages"

msgid "my_osis"
msgstr "My OSIS"

msgid "my_studies"
msgstr "My studies"

msgid "name"
msgstr "Name"

msgid "full_name"
msgstr "Full name"

msgid "national_register"
msgstr "National register's number"

msgid "no_current_entity_version_found"
msgstr "The selected entity no longer exists today (end date passed)."

msgid "no_data_for_this_academic_year"
msgstr "No data for this academic year"

msgid "no_dubble_score_encoded_comparison_impossible"
msgstr "No dubble score encoded ; nothing to compare."

msgid "no_entity_address_found"
msgstr "No address found for the selected entity."

msgid "no_exam_session_opened_for_the_moment"
msgstr "No scores' encoding session opened for the moment."

msgid "no_student_to_encode_xls"
msgstr "No students to encode by excel"

msgid "no_file_submitted"
msgstr "You have to select a file to upload."

msgid "no_messages"
msgstr "No Messages"

msgid "no_result"
msgstr "No result!"

msgid "no_receiver_error"
msgstr "No receiver for this message"

msgid "no_score_encoded_double_encoding_impossible"
msgstr "No new scores encoded. The double encoding needs new scores."

msgid "no_score_injected"
msgstr "No scores injected"

msgid "no_score_to_encode"
msgstr "You haven't any score to encode."

msgid "no_valid_academic_year_error"
msgstr "No valid academic year found in your xls file. The date should be formatted like '2015-2016' or '2015'."

msgid "deadline_reached"
msgstr "Deadline reached"

msgid "not_passed"
msgstr "Not passed"

msgid "not_sent"
msgstr "Not Sent"

msgid "number_of_enrollments"
msgstr "Number of enrollments"

msgid "number_session"
msgstr "No. Session"

msgid "numbered_score"
msgstr "Numbered scores"

msgid "offer"
msgstr "Program"

msgid "offer_enrollment_not_exist"
msgstr "There are any enrollment to this program"

msgid "offer_year_calendar"
msgstr "Calendar of the annual program"

msgid "offer_year_calendar_academic_calendar_end_date_error"
msgstr "The end date of your program can't be greater than the closure's date of scores' encodings in the academic calendar"

msgid "offer_year_calendar_academic_calendar_start_date_error"
msgstr "The start date of your program can't be lower than the opening's date of scores' encodings in the academic calendar"

msgid "offer_year_not_access_or_not_exist"
msgstr "You don't have access rights for this offer or it doesn't exist in our database"

msgid "offer_year_not_exist"
msgstr "The program (%s) (%d) - doesn't exist"

msgid "offer_year_search"
msgstr "Search of annual programs"

msgid "offers"
msgstr "Programs"

msgid "old_browser_warning"
msgstr "Your browser is out of date. This can lead to unknown behaviour."

msgid "online"
msgstr "Online"

msgid "online_encoding"
msgstr "Online encoding"

msgid "online_scores_encoding"
msgstr "Online scores encoding"

msgid "only_submited_scores_can_be_double_encoded"
msgstr "Only submitted scores can be bouble encoded"

msgid "open"
msgstr "Open"

msgid "campus"
msgstr "Campus"

msgid "organization_address"
msgstr "Organization address"

msgid "organization"
msgstr "Organization"

msgid "organizations"
msgstr "Organizations"

msgid "origin"
msgstr "From"

msgid "other_score"
msgstr "Other scores"

msgid "other_sibling_offers"
msgstr "Other sibling programs"

msgid "other_sibling_orientations"
msgstr "Other sibling orientations"

msgid "score_encoding_period_not_open"
msgstr "The period of scores' encoding is not opened"

msgid "outside_scores_encodings_period_latest_session"
msgstr "The period of scores' encoding %s is closed since %s"

msgid "outside_scores_encodings_period_closest_session"
msgstr "The period of scores' encoding %s will be open %s"

msgid "page_not_found"
msgstr "Page not found."

msgid "method_not_allowed"
msgstr "Method not allowed"

msgid "password"
msgstr "Password"

msgid "person"
msgstr ""

msgid "ph_d"
msgstr "Ph.D"

msgid "plain"
msgstr "Plain"

msgid "plain_and_html"
msgstr "Plain and HTML"

msgid "please_enable_javascript"
msgstr "Please <a href='http://enable-javascript.com' target='_blank'>enable JavaScript</a> to use this application."

msgid "POLE"
msgstr "Pole"

msgid "postal_code"
msgstr "postal code"

msgid "preferences"
msgstr "Preferences"

msgid "presence_note_pdf_legend"
msgstr "0=Presence note"

msgid "print"
msgstr "Print"

msgid "print_all_courses"
msgstr "Print all courses"

msgid "print_warning_and_info_messages"
msgstr ""

msgid "printable_title"
msgstr "Printable title"

msgid "printing_date"
msgstr "Printing date"

msgid "professional"
msgstr "Professional"

msgid "professors_must_not_submit_scores"
msgstr "Proffessors must not submit scores"

msgid "profile"
msgstr "Profile"

msgid "program_commission"
msgstr "Program commission"

msgid "program_managers"
msgstr "Program Managers"

msgid "program_s"
msgstr "program(s)"

msgid "programs"
msgstr "Programs"

msgid "progress"
msgstr "Progress"

msgid "received_on"
msgstr "Received on"

msgid "recipient"
msgstr "Recipient"

msgid "redirect_to_login"
msgstr "Click to reconnect"

msgid "reference"
msgstr "Reference"

msgid "refresh_list"
msgstr "Search/update the list"

msgid "registration_id"
msgstr "Registration ID"

msgid "identification_number"
msgstr "Number ID"

msgid "registration_id_not_access_or_not_exist"
msgstr "Student not registered for exam"

msgid "research_center"
msgstr "Research center"

msgid "residential"
msgstr ""

msgid "responsible"
msgstr "Responsible"

msgid "return_doc_to_administrator"
msgstr "Please return this document to the administrative office before %s."

msgid "reuse_address_entity"
msgstr "Reuse the address of"

msgid "save"
msgstr "Save"

msgid "saved"
msgstr "Saved"

msgid "saving"
msgstr "Saving"

msgid "score"
msgstr "Score"

msgid "score_already_submitted"
msgstr "Score already submitted"

msgid "score_decimal_not_allowed"
msgstr "The score seems to be incorrect. Decimales NOT allowed"

msgid "score_invalid"
msgstr "Score invalid"

msgid "scores_responsible"
msgstr "Scores Responsible"

msgid "scores_responsible_title"
msgstr "Scores Responsible"

msgid "score_saved"
msgstr "score Saved"

msgid "score_submitted"
msgstr "Submitted"

msgid "scores"
msgstr "Scores"

msgid "scores_encoding"
msgstr "Scores encoding"

msgid "scores_encoding_tests"
msgstr "Scores encoding tests"

msgid "scores_gt_0_lt_20"
msgstr "The score seems to be incorrect (it must be >=0 and <=20)"

msgid "scores_injection"
msgstr "Scores injection"

msgid "scores_saved"
msgstr "score(s) saved"

msgid "scores_saved_cannot_be_saved_anymore"
msgstr "Sore saved, button save not available anymore"

msgid "scores_must_be_between_0_and_20"
msgstr "Scores must be between 0 and 20"

msgid "search_for_a_file"
msgstr "Search for a file"

msgid "search_for_an_entity"
msgstr "Search for an entity"

msgid "search_for_an_organization"
msgstr "Search for an organization"

msgid "SECTOR"
msgstr "Sector"

msgid "select"
msgstr "Select"

msgid "select_a_xls_file_from_which_to_inject_scores"
msgstr ""

msgid "select_an_encoding_type"
msgstr "Select an encoding type"

msgid "send_message_again"
msgstr "Send again"

msgid "sent"
msgstr "Sent"

msgid "server_error"
msgstr "A server error occured."

msgid "server_error_message"
msgstr "We will fix this as soon as possible"

msgid "short_title"
msgstr "Short title"

msgid "size"
msgstr "Size"

msgid "source_code"
msgstr "Source code"

msgid "stages"
msgstr "Stages"

msgid "start_date"
msgstr "Start date"

msgid "state"
msgstr "State"

msgid "status"
msgstr "Status"

msgid "storage"
msgstr "Storage"

msgid "storage_duration"
msgstr "Storage duration"

msgid "structure"
msgstr "Structure"

msgid "student_not_exist"
msgstr "The student (%s) doesn't exist"

msgid "student_path"
msgstr "Students' path"

msgid "students"
msgstr "students"

msgid "studies"
msgstr "Studies"

msgid "subject"
msgstr "Subject"

msgid "submission"
msgstr "Submission"

msgid "submission_date"
msgstr "Submission date"

msgid "submission_of_scores_for"
msgstr "Submission of scores for {0}."

msgid "submitted"
msgstr "Submitted"

msgid "submitted_scores_cannot_be_encoded_anymore"
msgstr "Submitted scores cannot be encoded anymore"

msgid "succesfull_logout"
msgstr "You are succesfully logout."

msgid "technologic_platform"
msgstr "Technologic platform"

msgid "template_error"
msgstr "No message was sent : the message template {} does not exist."

msgid "temporary_save"
msgstr "Temporary save (not submitted to the faculty yet)"

msgid "the_coordinator_must_still_submit_scores"
msgstr "The coordinator must still submit the scores"

msgid "title"
msgstr "Title"

msgid "learning_unit_title"
msgstr "Learning unit title"

msgid "too_many_results"
msgstr "Too many results! Please be more specific."

msgid "tooltip_delete_message"
msgstr "Delete message"

msgid "tooltip_double_encode_for"
msgstr "Double encode scores"

msgid "tooltip_double_encode_no_more_possible_for"
msgstr "All the scores were submitted.It is not possible to double encode scores anymore"

msgid "tooltip_dowload_excel_file"
msgstr "Download the excel file"

msgid "tooltip_encode_for"
msgstr "Encode scores"

msgid "tooltip_encode_no_more_possible_for"
msgstr "All the scores were submitted.It is not possible to encode scores anymore"

msgid "tooltip_inject_excel_no_more_possible_for"
msgstr "All the scores were submitted.It is not possible inject excell file anymore"

msgid "tooltip_my_message_read"
msgstr "Show message"

msgid "tooltip_print_scores"
msgstr "Print the scores"

msgid "tooltip_scores_encodings_progress_bar"
msgstr "Represents the quantity of scores submitted to the administration. The number surrounded by parenthesis is the "
       "number of scores encoded by the tutor that aren't submitted yet ('draft' state)"

msgid "tooltip_select_action"
msgstr "Select action to execute"

msgid "tooltip_select_all_messages"
msgstr "Select all the messages"

msgid "tooltip_select_excel_file_to_inject_scores"
msgstr "Select an excel file to inject scores."

msgid "tooltip_to_my_messages"
msgstr "Back to messages"

msgid "tutor"
msgstr "Tutor"

msgid "tutors"
msgstr "Tutors"

msgid "other_tutors"
msgstr "Other Tutors"

msgid "txt_message"
msgstr "Text Message"

msgid "txt_origin_title"
msgstr "Sender of the message"

msgid "txt_recipient_title"
msgstr "Recipient of the message (email or last name or username)"

msgid "txt_reference_title"
msgstr "Template reference of the message"

msgid "txt_subject_title"
msgstr "Subject of the messages"

msgid "type"
msgstr "Type"

msgid "types"
msgstr "Types"

msgid "undated_events"
msgstr "Unscheduled events"

msgid "undefined"
msgstr "Undefined"

msgid "unknown"
msgstr "Unknown"

msgid "user"
msgstr "User"

msgid "user_interface_language"
msgstr "User interface language"

msgid "user_is_not_program_manager"
msgstr "You're not a program manager. Therefore you dont have access to this page."

msgid "validated_double_encoding_cannot_be_validated_anymore"
msgstr "Validated double encoding cannot be validated anymore"

msgid "validation_dubble_encoding_mandatory"
msgstr "Please enter a final validation for scores' differences detected after the dubble encoding "
       "(below). If you leave, your dubble encoding will be lost."

msgid "via_excel"
msgstr "Via Excel"

msgid "via_paper"
msgstr "Via paper"

msgid "warning_all_scores_not_sumitted_yet"
msgstr "Warning : some registered scores have not been submitted yet"

msgid "website"
msgstr "Website"

msgid "without_attribution"
msgstr "Without attribution"

msgid "xls_columns_structure_error"
msgstr "Your excel file isn't well structured. Please follow the structure of the excel file provided "
       "(button '{}')"

msgid "you_manage"
msgstr "You manage"

msgid "order"
msgstr "Order"

msgid "options"
msgstr "Options"

msgid "required"
msgstr "Required"

msgid "question"
msgstr "Question"

msgid "questions"
msgstr "Questions"

msgid "value"
msgstr "Value"

msgid "short_input_text"
msgstr "Short input text"

msgid "long_input_text"
msgstr "Long input text"

msgid "radio_button"
msgstr "Radio button"

msgid "checkbox"
msgstr "Checkbox"

msgid "upload_button"
msgstr "Upload button"

msgid "download_link"
msgstr "Download link"

msgid "dropdown_list"
msgstr "Dropdown list"

msgid "http_link"
msgstr "HTTP link"

msgid "BACHELOR"
msgstr "Bachelor"

msgid "MASTER_60"
msgstr "Master 60"

msgid "MASTER_120"
msgstr "Master 120"

msgid "MASTER_180_OR_240"
msgstr "Master 180 or 240"

msgid "ADVANCED_MASTER"
msgstr "Advanced master"

msgid "TRAINING_CERTIFICATE"
msgstr "Training certificate"

msgid "CERTIFICATE"
msgstr "Certificate"

msgid "DOCTORATE"
msgstr "Doctorate"

msgid "CAPAES"
msgstr "CAPAES"

msgid "start_date_must_be_lower_than_end_date"
msgstr "Start date must be lower than end date"

msgid "DEPUTY_AUTHORITY"
msgstr "Deputy authority"

msgid "DEPUTY_SABBATICAL"
msgstr "Deputy sabbatical"

msgid "DEPUTY_TEMPORARY"
msgstr "Deputy temporary"

msgid "INTERNSHIP_SUPERVISOR"
msgstr "Internship supervisor"

msgid "INTERNSHIP_CO_SUPERVISOR"
msgstr "Internship co-supervisor"

msgid "PROFESSOR"
msgstr "Professor"

msgid "COORDINATOR"
msgstr "Coordinator"

msgid "HOLDER"
msgstr "Holder"

msgid "CO_HOLDER"
msgstr "Co-holder"

msgid "DEPUTY"
msgstr "Deputy"

msgid "scores_responsible_can_submit_partial_encoding"
msgstr "Scores responsible can submit partial encoding"

msgid "the_scores_responsible_must_still_submit_scores"
msgstr "The scores responsible must still submit the scores"

msgid "NONE"
msgstr "NONE"

msgid "keyword"
msgstr "keyword"

msgid "VALID"
msgstr "Valid"

msgid "INVALID"
msgstr "Invalid"

msgid "COURSE"
msgstr "Course"

msgid "MASTER_THESIS"
msgstr "Master thesis"

msgid "INTERNSHIP"
msgstr "Internship"

msgid "OTHER_COLLECTIVE"
msgstr "Other collective"

msgid "OTHER_INDIVIDUAL"
msgstr "Other individual"

msgid "EXTERNAL"
msgstr "External"

msgid "TEACHING_INTERNSHIP"
msgstr "Teaching internship"

msgid "CLINICAL_INTERNSHIP"
msgstr "Clinical internship"

msgid "PROFESSIONAL_INTERNSHIP"
msgstr "Professional internship"

msgid "RESEARCH_INTERNSHIP"
msgstr "Research internship"

msgid "ANNUAL"
msgstr "Annual"

msgid "BIENNIAL_EVEN"
msgstr "Biennial even"

msgid "BIENNIAL_ODD"
msgstr "Biennial odd"

msgid "LU_ERRORS_REQUIRED"
msgstr "This field is required."

msgid "LU_ERRORS_INVALID"
msgstr "'Enter a valid value."

msgid "LU_ERRORS_INVALID_SEARCH"
msgstr "Please, inform at least two filters in your searches"

msgid "LU_ERRORS_ACADEMIC_YEAR_REQUIRED"
msgstr "Please specify an academic year"

msgid "LU_ERRORS_YEAR_WITH_ACRONYM"
msgstr "Please specify an academic year or enter a valid acronym."

msgid "LU_ERRORS_INVALID_REGEX_SYNTAX"
msgstr "Invalid regular expression!"

msgid "no_valid_m_justification_error"
msgstr "You can't encode a JUSTIFIED ABSENCE (M) via the XLS injection"

msgid "abscence_justified_preserved"
msgstr "Justified abscence already encoded and preserved"

msgid "tutors_of_course"
msgstr "Tutors of the course"

msgid "academic_actors"
msgstr "Academic actors"

msgid "academic_start_date_error"
msgstr "The start date should be between the start/end dates of the academic year"

msgid "academic_end_date_error"
msgstr "The end date should be between the start/end dates of the academic year"

msgid "end_start_date_error"
msgstr "Start date must be lower than end date"

msgid "dates_mandatory_error"
msgstr "Start date and end date are mandatory"

msgid "date_format"
msgstr "%m/%d/%Y"

msgid "date_format_string"
msgstr "m/d/Y"

msgid "format_date"
msgstr "mm/dd/yyyy"

msgid "desc_lnk_academic_actors"
msgstr "Academic actors management"

msgid "all_years"
msgstr "All years"

msgid "trainings"
msgstr "Trainings"

msgid "components"
msgstr "Components"

msgid "educational_information"
msgstr "Educational information"

msgid "propositions"
msgstr "Propositions"

msgid "tutor_attributions"
msgstr "Tutors - attributions"

msgid "proposal"
msgstr "Proposal"

msgid "academic_calendar_offer_year_calendar_start_date_end_date_error"
msgstr "The start's date of '%s' of the academic calendar can't be higher than %s "
       "(end date of '%s' of the program '%s')"

msgid "component_type"
msgstr "Component type"

msgid "volume_quarter"
msgstr "Quarter"

msgid "vol_q1"
msgstr "Vol. q1"

msgid "vol_q2"
msgstr "Vol. q2"

msgid "volume"
msgstr "Volume"

msgid "schedules_conformity"
msgstr "Sched. conform. "

msgid "planned_classrooms"
msgstr "Planned classrooms"

msgid "real_on_planned_classrooms"
msgstr "Real/Planned classrooms"

msgid "classes"
msgstr "Classes"

msgid "class"
msgstr "Class"

msgid "learning_unit_code"
msgstr "Learning unit code"

msgid "partims"
msgstr "Partims"

msgid "periodicity"
msgstr "Periodicity"

msgid "nominal_credits"
msgstr "Credits"

msgid "active"
msgstr "Active"

msgid "inactive"
msgstr "Inactive"

msgid "MASTER_DISSERTATION"
msgstr "Master Dissertation"

msgid "FULL"
msgstr "Full"

msgid "MOBILITY"
msgstr "Mobility"

msgid "OTHER"
msgstr "Other"

msgid "PARTIM"
msgstr "Partim"

msgid "PHD_THESIS"
msgstr "PhD Thesis"

msgid "selected"
msgstr "selected"

msgid "learning_unit_specifications"
msgstr "Specifications"

msgid "LECTURING_COMPLETE"
msgstr "Complete lecturing"

msgid "LECTURING_INCOMPLETE"
msgstr "Incomplete lecturing"

msgid "PRACTICAL_EXERCISES_COMPLETE"
msgstr "Complete practical exercises"

msgid "PRACTICAL_EXERCISES_INCOMPLETE"
msgstr "Incomplete practical exercises"

msgid "LECTURING"
msgstr "Lecturing"

msgid "STAGE"
msgstr "Stage"

msgid "DISSERTATION"
msgstr "Dissertation"

msgid "PRACTICAL_EXERCISES"
msgstr "Practical exercises"

msgid "lecturing"
msgstr "Lecturing"

msgid "PE"
msgstr "PE"

msgid "subtype"
msgstr "Subtype"

msgid "start"
msgstr "Start"

msgid "duration"
msgstr "Duration"

msgid "experimental_phase"
msgstr "This feature is in testing phase"

msgid "title_official_1"
msgstr "Official title (Part 1, common with partims)"

msgid "common_official_title"
msgstr "Common official title"

msgid "common_official_english_title"
msgstr "Common official English title"

msgid "title_official_2"
msgstr "Official title (Part 2, specific to each partim)"

msgid "official_title_proper_to_UE"
msgstr "Official title proper to the learning unit"

msgid "official_english_title_proper_to_UE"
msgstr "Official English title proper to the learning unit"

msgid "title_in_english"
msgstr "Title in English"

msgid "title_in_english_1"
msgstr "(Part 1, common with partims)"

msgid "title_in_english_2"
msgstr "(Part 2, specific to each partim)"

msgid "scores_responsibles"
msgstr "Scores responsibles"

msgid "SCHOOL"
msgstr "Ecole"

msgid "PLATFORM"
msgstr "Platform"

msgid "LOGISTICS_ENTITY"
msgstr "Logistics entity"

msgid "organogram"
msgstr "Organogram"

msgid "attached_to"
msgstr "Attached to"

msgid "ACADEMIC_PARTNER"
msgstr "Academic partner"

msgid "INDUSTRIAL_PARTNER"
msgstr "Industrial partner"

msgid "SERVICE_PARTNER"
msgstr "Service partner"

msgid "COMMERCE_PARTNER"
msgstr "Commerce partner"

msgid "PUBLIC_PARTNER"
msgstr "Public partner"

msgid "requirement_entity"
msgstr "Requirement entity"

msgid "allocation_entity"
msgstr "Allocation entity"

msgid "additional_requirement_entity"
msgstr "Additional requirement entity"

msgid "requirement_entity_small"
msgstr "Req. Entity"

msgid "allocation_entity_small"
msgstr "Alloc. Ent."

msgid "with_entity_subordinated_small"
msgstr "With subord. ent."

msgid "academic_end_year"
msgstr "Academic end year"

msgid "academic_start_year"
msgstr "Academic start year"

msgid "organization_name"
msgstr "Name"

msgid "partial"
msgstr "Q1"

msgid "remaining"
msgstr "Q2"

msgid "partial_remaining"
msgstr "Q1&2"

msgid "partial_or_remaining"
msgstr "Q1|2"

msgid "volume_partial"
msgstr "Vol. Q1"

msgid "volume_remaining"
msgstr "Vol. Q2"

msgid "quadrimester"
msgstr "Quadrimester"

msgid "composition"
msgstr "Composition"

msgid "real_classes"
msgstr "Real classes"

msgid "lu_usage"
msgstr "Learning units usage"

msgid "academic_years"
msgstr "Academic years"

msgid "from"
msgstr "From"

msgid "to"
msgstr "to"

msgid "since"
msgstr "Since"

msgid "editing"
msgstr "Edition"

msgid "component"
msgstr "Component"

msgid "used_by"
msgstr "Used by learning unit"

msgid "offers_enrollments"
msgstr "Offers enrollments"

msgid "learning_units_enrollments"
msgstr "Learning units enrollments"

msgid "exams_enrollments"
msgstr "Exams Enrollments"

msgid "average"
msgstr "Average"

msgid "global_average"
msgstr "Global average"

msgid "result"
msgstr "Result"

msgid "enrollment_date"
msgstr "Enrollment date"

msgid "students_title"
msgstr "Students"

msgid "student_title"
msgstr "Student"

msgid "classe"
msgstr "Classe"

msgid "localization"
msgstr "Localization"

msgid "internship_subtype"
msgstr "Internship subtype"

msgid "part1"
msgstr "part 1"

msgid "part2"
msgstr "part 2"

msgid "title_official"
msgstr "Official title"

msgid "create_learning_unit"
msgstr "Create Learning Unit"

msgid "existed_acronym"
msgstr "Existed acronym for "

msgid "existing_acronym"
msgstr "Existing acronym in "

msgid "invalid_acronym"
msgstr "Invalid acronym"

msgid "acronym_rules"
msgstr "Site with one letter\n"
       "Acronym with min 2 et max 4 letters\n"
       "Number Code with 4 digit"

msgid "end_year_title"
msgstr "End year"

msgid "basic_informations_title"
msgstr "Basics informations"

msgid "active_title"
msgstr "Active"

msgid "titles"
msgstr "Titles"

msgid "fixtures_build"
msgstr "Build anonymized fixtures"

msgid "desc_lnk_fixtures_build"
msgstr "Build a json file with anonymized fixtures"

msgid "partial_volume_1"
msgstr "Volume Q1"

msgid "partial_volume_2"
msgstr "Volume Q2"

msgid "partial_volume_1Q"
msgstr "Q1"

msgid "partial_volume_2Q"
msgstr "Q2"

msgid "planned_classes"
msgstr "Classes prévues"

msgid "planned_classes_pc"
msgstr "P.C."

msgid "total_volume"
msgstr "Volume total"

msgid "total_volume_charge"
msgstr "Volume de charge total"

msgid "total_volume_voltot"
msgstr "Vol.tot"

msgid "vol_charge"
msgstr "Vol.charge"

msgid "vol_tot_not_equal_to_q1_q2"
msgstr "Vol.tot = Q1 + Q2"

msgid "vol_tot_req_entities_not_equal_to_entity"
msgstr "Vol.tot requirement is not equals to sum of requirement volumes"

msgid "vol_tot_req_entities_not_equal_to_vol_tot_mult_cp"
msgstr "Vol.requirement = Vol.tot * C.P"

msgid "vol_tot_full_must_be_greater_than_partim"
msgstr "Vol.tot [Full] > Vol.tot [Partim]"

msgid "vol_q1_full_must_be_greater_or_equal_to_partim"
msgstr "Q1 [Full] >= Q1 [Partim]"

msgid "vol_q2_full_must_be_greater_or_equal_to_partim"
msgstr "Q2 [Full] >= Q2 [Partim]"

msgid "planned_classes_full_must_be_greater_or_equal_to_partim"
msgstr "C.P. [Full] >= C.P. [Partim]"

msgid "entity_requirement_full_must_be_greater_or_equal_to_partim"
msgstr "Requirement entity [Full] >= Requirement entity [Partim]"

msgid "volumes_management"
msgstr "Volumes management"

msgid "volumes_validation_success"
msgstr "Filled data fit the hourly volumes calculation rules."

msgid "end_date_gt_begin_date"
msgstr "The end year must be equals or upper than the start year"

msgid "session_title"
msgstr "Session"

msgid "remarks_title"
msgstr "Remarks"

msgid "faculty_remark"
msgstr "Faculty remark"

msgid "other_remark"
msgstr "Other remark"

msgid "new_learning_unit"
msgstr "New learning unit"

msgid "previous"
msgstr "Previous"

msgid "next"
msgstr "Next"

msgid "learning_location"
msgstr "Learning location"

msgid "NON_ACADEMIC"
msgstr "Non academic"

msgid "NON_ACADEMIC_CREF"
msgstr "Non academic CREF"

msgid "ACADEMIC"
msgstr "Academic"

msgid "ACTIVE"
msgstr "Active"

msgid "INACTIVE"
msgstr "Inactive"

msgid "RE_REGISTRATION"
msgstr "Active only for re-registration"

msgid "OPTIONAL"
msgstr "Optional"

msgid "NO_PRINT"
msgstr "No printing"

msgid "IN_HEADING_2_OF_DIPLOMA"
msgstr ""

msgid "IN_EXPECTED_FORM"
msgstr ""

msgid "FEE_1"
msgstr "Role"

msgid "FEE_2"
msgstr "Role + exam"

msgid "FEE_3"
msgstr "AESS, CAPAES or end-of-cycle"

msgid "FEE_4"
msgstr "School fees without any exam"

msgid "FEE_5"
msgstr "Full school fees"

msgid "FEE_6"
msgstr "University certificate"

msgid "FEE_7"
msgstr "Complementary master with medical specialization"

msgid "FEE_8"
msgstr "Admission exam"

msgid "FEE_10"
msgstr "CU 30 credits"

msgid "FEE_11"
msgstr "Medical skills certificate"

msgid "FEE_12"
msgstr "ISA offers: 12BA et 21MS"

msgid "FEE_13"
msgstr "ISA offers: 13BA et 22MS"

msgid "DAILY"
msgstr "Daily"

msgid "SHIFTED"
msgstr "Shifted"

msgid "ADAPTED"
msgstr "Adapted"

msgid "academic_calendar_type"
msgstr "Type of event"

msgid "DELIBERATION"
msgstr "Deliberation"

msgid "DISSERTATION_SUBMISSION"
msgstr "Submission of disserations"

msgid "EXAM_ENROLLMENTS"
msgstr "Exam enrollments"

msgid "SCORES_EXAM_DIFFUSION"
msgstr "Diffusion of exam scores"

msgid "SCORES_EXAM_SUBMISSION"
msgstr "Submission of exam scores"

msgid "TEACHING_CHARGE_APPLICATION"
msgstr "Teaching charge application"

msgid "field_is_required"
msgstr "This field is required"

msgid "associated_entity"
msgstr "Associated entity"

msgid "LU_WARNING_INVALID_ACRONYM"
msgstr "The acronym, if it is entered, must at least count 3 characters"

msgid "title_in_french"
msgstr "Title in French"

msgid "schedule_type"
msgstr "Schedule type"

msgid "enrollment_campus"
msgstr "Enrollment campus"

msgid "other_campus_activities"
msgstr "Activities on other campus"

msgid "unspecified"
msgstr "Unspecified"

msgid "university_certificate"
msgstr "University certificate"

msgid "studies_domain"
msgstr "Studies domain"

msgid "primary_language"
msgstr "Primary language"

msgid "other_language_activities"
msgstr "Other languages activities"

msgid "funding"
msgstr "Funding"

msgid "funding_cud"
msgstr "Funding international cooperation CCD/CUD"

msgid "funding_direction"
msgstr "Funding direction"

msgid "cud_funding_direction"
msgstr "Funding international cooperation CCD/CUD direction"

msgid "active_status"
msgstr "Active"

msgid "partial_deliberation"
msgstr "Partial deliberation"

msgid "admission_exam"
msgstr "Admission exam"

msgid "academic_type"
msgstr "Academic type"

msgid "keywords"
msgstr "Keywords"

msgid "training_type"
msgstr "Type of training"

msgid "QUADRIMESTER"
msgstr "Quadrimester(s)"

msgid "TRIMESTER"
msgstr "Trimester(s)"

msgid "MONTH"
msgstr "Month(s)"

msgid "WEEK"
msgstr "Week(s)"

msgid "DAY"
msgstr "Day(s)"

msgid "administration_entity"
msgstr "Administration entity"

msgid "management_entity"
msgstr "Management entity"

msgid "enrollment_enabled"
msgstr "Enrollment enabled"

msgid "formations"
msgstr "Formations"

msgid "formations_lnk"
msgstr "Formations"

msgid "desc_lnk_formations"
msgstr "Organization of formations"

msgid "education_groups"
msgstr "Education groups"

msgid "entity_management"
msgstr "Entity management"

msgid "of_category"
msgstr "Education group type"

msgid "activity_search"
msgstr "Activity - Search"

msgid "service_course_search"
msgstr "Service cours - Search"

msgid "TRAINING"
msgstr "Training"

msgid "MINI_TRAINING"
msgstr "Mini training"

msgid "GROUP"
msgstr "Group"

msgid "PRIMARY_LANGUAGE"
msgstr "Primary anguage"

msgid "OR"
msgstr "Or"

msgid "AND"
msgstr "And"

msgid "language_association"
msgstr "Primary language operator"

msgid "prolong_or_create_learning_unit_message"
msgstr "<p>The acronym <b>already exists</b>.</p>"
       "<p>You have the choice between:"
       "<ul><li><b>create</b> a new learning unit using that acronym</li>"
       "<li><b>prolong</b> the learning unit of the same acronym</li></ul>"

msgid "confirm_your_action"
msgstr "Confirm your action."

msgid "create"
msgstr "Create"

msgid "prolong"
msgstr "Prolong"

msgid "diplomas_certificates"
msgstr "Diplomas /  Certificates"

msgid "diploma_title"
msgstr "Diploma title"

msgid "professionnal_title"
msgstr "Professionnal title"

msgid "university_certificate_desc"
msgstr "University certificate"

msgid "program_coorganization"
msgstr "Program organized with other institutes"

msgid "for_all_students"
msgstr "For all students"

msgid "diploma"
msgstr "Diploma"

msgid "UNIQUE"
msgstr "Unique diploma"

msgid "SEPARATE"
msgstr "Separate diploma"

msgid "NOT_CONCERNED"
msgstr "Not concerned"

msgid "organization_address_save_error"
msgstr "Impossible to save the organization address"

msgid "i_confirm"
msgstr "Yes, I confirm."

msgid "msg_warning_delete_learning_unit"
msgstr "This operation is <strong>permanent</strong> and cannot be undone. You will lose for ever"
       " the data linked to the learning unit <strong>%s</strong>."

msgid "The learning unit %(acronym)s has been successfully deleted for all years."
msgstr ""

msgid "cannot_delete_learning_unit_year"
msgstr "Could not delete the LU <strong>%(learning_unit)s</strong> from the year %(year)s for the following reasons :"

msgid "cannot_delete_learning_unit"
msgstr "Could not delete the LU <strong>%(learning_unit)s</strong> for the following reasons :"

msgid "There is %(count)d enrollments in %(subtype)s %(acronym)s for the year %(year)s"
msgstr ""

msgid "%(subtype)s %(acronym)s is assigned to %(tutor)s for the year %(year)s"
msgstr ""

msgid "%(subtype)s %(acronym)s is assigned to the assistant %(assistant)s for the year %(year)s"
msgstr ""

msgid "The learning unit %(acronym)s is related to the internship speciality %(speciality)s"
msgstr ""

msgid "lu_included_in_group"
msgstr "%(subtype)s %(acronym)s is included in the group %(group)s of the program %(program)s for the year %(year)s"

msgid "%(subtype)s %(acronym)s has been deleted for the year %(year)s"
msgstr ""

msgid "The class %(acronym)s has been deleted for the year %(year)s"
msgstr ""

msgid "the partim"
msgstr ""

msgid "The partim"
msgstr ""

msgid "The learning unit"
msgstr ""

msgid "the learning unit"
msgstr ""

msgid "You asked the deletion of the learning unit %(acronym)s from the year %(year)s"
msgstr ""

msgid "Delete from this academic year"
msgstr ""

msgid "Delete all the learning unit"
msgstr ""

msgid "publish_attribution_to_portal"
msgstr "Publish attribution to portal"

msgid "RESEVED_FOR_INTERNS"
msgstr "Reserved for interns"

msgid "OPEN_FOR_EXTERNS"
msgstr "Open to externs"

msgid "EXCEPTIONAL_PROCEDURE"
msgstr "Exceptional procedure"

msgid "VACANT_NOT_PUBLISH"
msgstr "Vacant but do not publish"

msgid "DO_NOT_ASSIGN"
msgstr "Do not assign"

msgid "folder"
msgstr "Folder"

msgid "introduced_by"
msgstr "Introduced by"

msgid "the"
msgstr "The"

msgid "proposal_management"
msgstr "Proposal management"

msgid "category"
msgstr "Category"

msgid "PRESIDENT"
msgstr "President"

msgid "SECRETARY"
msgstr "Secretary"

msgid "SIGNATORY"
msgstr "Signatory"

msgid "administrative_data"
msgstr "Administrative data"

msgid "jury"
msgstr "Jury"

msgid "signatory_qualification"
msgstr "Signatory's qualification"

msgid "course_enrollment"
msgstr "Course enrollment"

msgid "marks_presentation"
msgstr "Marks presentation"

msgid "dissertation_presentation"
msgstr "Dissertation présentation"

msgid "scores_diffusion"
msgstr "Scores diffusion"

msgid "session"
msgstr "session"

msgid "at"
msgstr "at"

msgid "learning_unit_years_to_delete"
msgstr "You will definitely delete the following learning units"

msgid "type_must_be_full"
msgstr "Type of learning unit must be full"

msgid "learning_unit_type_is_not_internship"
msgstr "Learning unit is not of type internship."

msgid "CREATION"
msgstr "Creation"

msgid "MODIFICATION"
msgstr "Modification"

msgid "TRANSFORMATION"
msgstr "Transformation"

msgid "TRANSFORMATION_AND_MODIFICATION"
msgstr "Transformation and modification"

msgid "SUPPRESSION"
msgstr "Suppression"

msgid "CENTRAL"
msgstr "Central"

msgid "SUSPENDED"
msgstr "Suspended"

msgid "ACCEPTED"
msgstr "Accepted"

msgid "REFUSED"
msgstr "Refused"

msgid "success_modification_proposal"
msgstr "You proposed a modification of type {} for the learning unit {}."

msgid "proposal_edited_successfully"
msgstr "Proposal edited successfully"

msgid "content"
msgstr "Content"

msgid "code_scs"
msgstr "Code SCS"

msgid "title_code_formation"
msgstr "Title / Formation's code"

msgid "absolute_credits"
msgstr "Abs. credits"

msgid "relative_target_credits"
msgstr "Relative target's credits"

msgid "min_credits"
msgstr "Min. credits"

msgid "max_credits"
msgstr "Max. credits"

msgid "mandatory"
msgstr "Mandatory"

msgid "block"
msgstr "Block"

msgid "current_order"
msgstr "Current order"

msgid "sessions_derogation"
msgstr "Sessions in derogation"

msgid "own_comment"
msgstr "Own comment"

msgid "SESSION_1"
msgstr "1"

msgid "SESSION_2"
msgstr "2"

msgid "SESSION_3"
msgstr "3"

msgid "SESSION_1_2"
msgstr "12"

msgid "SESSION_1_3"
msgstr "13"

msgid "SESSION_2_3"
msgstr "23"

msgid "SESSION_1_2_3"
msgstr "123"

msgid "SESSION_UNDEFINED"
msgstr "Undefined session"

msgid "SESSION_PARTIAL_2_3"
msgstr "p23"

msgid "Put in proposal"
msgstr ""

msgid "Proposal for modification"
msgstr ""

msgid "End of teaching"
msgstr ""

msgid "academic_entity_small"
msgstr "Academic ent."

msgid "academic_entity"
msgstr "Academic entity"

msgid "folder_number"
msgstr "Folder n°{}"

msgid "produce_xls"
msgstr "Produce an Excel file with the list of results"

msgid "produce_xls_lu"
msgstr "Xls with learning units"

msgid "%(date)s must be set within %(start_date)s and %(end_date)s"
msgstr ""

msgid "success_cancel_proposal"
msgstr "The proposal for {} was cancelled."

msgid "cancel_proposal"
msgstr "Cancel proposal"

msgid "edit_proposal"
msgstr "Edit proposal"

msgid "msg_confirm_cancel_proposal"
msgstr "Are you certain that you want to cancel the learning unit proposal ?"

msgid "The administrative data has been successfully modified"
msgstr ""

msgid "vacant"
msgstr "Vacant"

msgid "team_management"
msgstr "Team management"

msgid "type_declaration_vacant"
msgstr "Decision"

msgid "procedure"
msgstr "Procedure"

msgid "educational_information_management"
msgstr "Management of educational information"

msgid "resume_edit"
msgstr "Edit course summary"

msgid "SUMMARY_COURSE_SUBMISSION"
msgstr "Summary course submission"

msgid "INTERNAL_TEAM"
msgstr "Internal/team"

msgid "substitute"
msgstr "Substitute"

msgid "not_end_year"
msgstr "no planned end"

msgid "edit_learning_unit_end_date"
msgstr "Edit learning unit end date"

msgid "new_partim"
msgstr "Create a new partim"

msgid "learning_unit_successfuly_created"
msgstr "Learning unit <a href='%(link)s'> %(acronym)s (%(academic_year)s) </a> successfuly created."

msgid "learning_unit_creation_academic_year_max_error"
msgstr "Please select an academic year lower than {}."

msgid "parent_greater_than_partim"
msgstr "The selected end year (%(partim_end_year)s) is greater than the end year of the parent %(lu_parent)s"

msgid "learning_unit_created"
msgstr "Learning unit %(learning_unit)s created for the academic year %(academic_year)s"

msgid "learning_unit_updated"
msgstr "Learning unit %(learning_unit)s has been updated successfully"

msgid "partim_greater_than_parent"
msgstr "The learning unit %(learning_unit)s has a partim %(partim)s with an end year greater than %(year)s"

msgid "partim"
msgstr "Partim"

msgid "partim_character_rules"
msgstr "One letter or digit mandatory"

msgid "invalid_partim_character"
msgstr "Character already used"

msgid "remark"
msgstr "Remark"

msgid "remark_english"
msgstr "Remark in english"

msgid "Ensure this value is less than %(limit_value)s."
msgstr "Ensure this value is less than %(limit_value)s."

msgid "Ensure this value is greater than %(limit_value)s."
msgstr "Ensure this value is greater than %(limit_value)s."

msgid "Entity_not_exist"
msgstr "The entity %(entity_acronym)s does not exist for the selected academic year %(academic_year)s"

msgid "edit_learning_unit"
msgstr "Edit learning unit"

msgid "requirement_entity_end_date_too_short"
msgstr "The requirement entity lifetime is too short."

msgid "requirement_and_allocation_entities_cannot_be_different"
msgstr "The requirement and allocation entities cannot be different for this learning unit type."

msgid "success_modification_learning_unit"
msgstr "The learning unit has been updated."

msgid "error_modification_learning_unit"
msgstr "An error occured when updating the learning unit."

msgid "cannot_set_internship_subtype_for_type_other_than_internship"
msgstr "Internship subtype cannot bet set for learning unit type other than internship."

msgid "%(subtype)s %(acronym)s is in proposal for the year %(year)s"
msgstr ""

msgid "volume_have_more_than_2_decimal_places"
msgstr "The volume have more than 2 decimal places"

msgid "Site"
msgstr "Site"

msgid "proposal_type"
msgstr "Proposal type"

msgid "proposal_status"
msgstr "Status proposal"

msgid "folder_entity"
msgstr "Folder entity"

msgid "proposals_search"
msgstr "Proposal - Search"

msgid "folder_num"
msgstr "Folder num."

msgid "ask_to_report_modification"
msgstr "Do you want to report the modifications done to the next years ?"

msgid "proposal_learning_unit_successfuly_created"
msgstr "Proposal learning unit <a href='%(link)s'> %(acronym)s (%(academic_year)s) </a> successfuly created."

msgid "new_learning_unit_proposal"
msgstr "New learning unit proposal"

msgid "proposal_creation"
msgstr "Proposal of creation"

msgid "proposal_update"
msgstr "Proposal update"

msgid "value_before_proposal"
msgstr "Value before proposal"

msgid "entity_not_found"
msgstr "Entity not found.  Pershaps an error in the data"

msgid "min_for_field"
msgstr "Please enter a value greater than or equal to 0."

msgid "max_for_field"
msgstr "Please enter a value less than or equal to 500."

msgid "force_state"
msgstr "Force state"

msgid "do_you_want_change_status_proposals"
msgstr "Do you want to change the status of this proposals?"

msgid "are_you_sure_to_change_state_from"
msgstr "Are you sure to change the state from"

<<<<<<< HEAD
msgid "learning_unit_in_proposal_cannot_save"
msgstr "The learning unit %(luy)s is in proposal, can not save the change from the year %(academic_year)s"
=======
msgid "by"
msgstr "By"
>>>>>>> 133c4bf9

msgid "in_proposal"
msgstr "Existing proposal"

msgid "summary_editable"
msgstr "educational information editable"<|MERGE_RESOLUTION|>--- conflicted
+++ resolved
@@ -2623,13 +2623,11 @@
 msgid "are_you_sure_to_change_state_from"
 msgstr "Are you sure to change the state from"
 
-<<<<<<< HEAD
 msgid "learning_unit_in_proposal_cannot_save"
 msgstr "The learning unit %(luy)s is in proposal, can not save the change from the year %(academic_year)s"
-=======
+
 msgid "by"
 msgstr "By"
->>>>>>> 133c4bf9
 
 msgid "in_proposal"
 msgstr "Existing proposal"
