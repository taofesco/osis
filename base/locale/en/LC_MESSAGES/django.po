--- conflicted
+++ resolved
@@ -1974,10 +1974,8 @@
 msgid "ADAPTED"
 msgstr "Adapted"
 
-<<<<<<< HEAD
-msgid "LU_WARNING_INVALID_ACRONYM"
-msgstr "The acronym, if it is entered, must at least count 3 characters"
-=======
 msgid "field_is_required"
 msgstr "This field is required"
->>>>>>> 2f65a96a
+
+msgid "LU_WARNING_INVALID_ACRONYM"
+msgstr "The acronym, if it is entered, must at least count 3 characters"