# SOME DESCRIPTIVE TITLE.
# Copyright (C) YEAR THE PACKAGE'S COPYRIGHT HOLDER
# This file is distributed under the same license as the PACKAGE package.
# FIRST AUTHOR <EMAIL@ADDRESS>, YEAR.
#
msgid ""
msgstr ""
"Project-Id-Version: PACKAGE VERSION\n"
"Report-Msgid-Bugs-To: \n"
"POT-Creation-Date: 2016-04-22 15:14+0200\n"
"PO-Revision-Date: YEAR-MO-DA HO:MI+ZONE\n"
"Last-Translator: FULL NAME <EMAIL@ADDRESS>\n"
"Language-Team: LANGUAGE <LL@li.org>\n"
"Language: \n"
"MIME-Version: 1.0\n"
"Content-Type: text/plain; charset=UTF-8\n"
"Content-Transfer-Encoding: 8bit\n"

msgid "Create a xls file while activity\\"
msgstr ""

msgid "Get xls"
msgstr ""

msgid "ID"
msgstr "ID"

msgid "Legend : values allowed for 'justification'"
msgstr ""

msgid "Line"
msgstr "Row"

msgid "Note already submitted"
msgstr ""

msgid "OSIS"
msgstr "OSIS"

msgid "Print scores for all activities"
msgstr ""

msgid "Save"
msgstr ""

msgid "absent"
msgstr "Absent"

msgid "absent_pdf_legend"
msgstr "A=Absent"

msgid "academic_calendar"
msgstr "Academic calendar"

msgid "academic_year_small"
msgstr "Ac yr."

msgid "academic_calendar_management"
msgstr "Academic calendar management"

msgid "academic_calendar_offer_year_calendar_end_date_error"
msgstr "The closure's date of '%s' of the academic calendar can't be lower than %s "
       "(end date of '%s' of the program '%s')"

msgid "academic_calendar_offer_year_calendar_start_date_error"
msgstr "The opening's date of scores' encodings of the academic calendar can't be greater than %s "
       "(start date of scores' encodings of the program '%s')"

msgid "academic_calendars"
msgstr "Academic calendars"

msgid "academic_year_not_exist"
msgstr "Academic year (%d) doesn't exist"

msgid "acces_denied"
msgstr "Access denied"

msgid "acronym"
msgstr "Acronym"

msgid "activity"
msgstr "Activity"

msgid "activity_code"
msgstr "Activity code"

msgid "activity_not_exit"
msgstr "The activity %s doesn't exist"

msgid "add_an_address_to_the_organization"
msgstr "Add an address to the organization"

msgid "add"
msgstr "Add"

msgid "address(ses)"
msgstr "Address(es)"

msgid "addresses"
msgstr "Addresses"

msgid "administration"
msgstr "Administration"

msgid "after_submission_a_message_must_be_sent"
msgstr "If scores are submitted , a message is sent to all the professors of the learning unit"

msgid "all"
msgstr "All"

msgid "all_learning_units_must_be_shown"
msgstr "All learning units must be shown"

msgid "application_management"
msgstr "Application management"

msgid "are_you_sure"
msgstr "Are you sure?"

msgid "assistants"
msgstr ""

msgid "attributions"
msgstr "Attributions"

msgid "authorized_decimal_for_this_activity"
msgstr "Decimals authorized for this learning unit"

msgid "bachelor"
msgstr "Bachelor"

msgid "back"
msgstr "Back"

msgid "begin_date_lt_end_date"
msgstr "The start date must be equals or lower than the end date"

msgid "birth_date"
msgstr "Birth Date"

msgid "btn_messages_history_search"
msgstr "Search in the messages history"

msgid "btn_my_message_action_execute"
msgstr "Execute selected action"

msgid "btn_send_message_again_title"
msgstr "Send again the message to the recipient"

msgid "by_learning_unit"
msgstr "By Learning Unit"

msgid "by_specific_criteria"
msgstr "By Specific Criteria"

msgid "cancel"
msgstr "Cancel"

msgid "catalogue"
msgstr "Catalogue"

msgid "chair_of_the_exam_board"
msgstr "Chair of the exam board"

msgid "cheating_pdf_legend"
msgstr "T=Cheating"

msgid "unjustified_absence_export_legend"
msgstr "S=Unjustified Absence"

msgid "justified_absence_export_legend"
msgstr "M=Justified Absence"

msgid "attached_entities"
msgstr "Attached entities"

msgid "choose_file"
msgstr "Choose file"

msgid "city"
msgstr "City"

msgid "close"
msgstr "Close"

msgid "closed"
msgstr "Closed"

msgid "code"
msgstr "Code"

msgid "compare"
msgstr "Compare"

msgid "complete"
msgstr "Complete"

msgid "constraint_score_other_score"
msgstr "You can't encode a 'score' and a 'justification' together"

msgid "coordinator"
msgstr "Coordinator"

msgid "coordinators_can_submit_partial_encoding"
msgstr "Coordinators can submit partial encoding"

msgid "country"
msgstr "Country"

msgid "create_an_organization"
msgstr "Create an organization"

msgid "creation_date"
msgstr "Creation date"

msgid "credits"
msgstr "Credits"

msgid "customized"
msgstr "Customized"

msgid "data"
msgstr "Data"

msgid "data_maintenance"
msgstr "Data Maintenance"

msgid "data_management"
msgstr "Data Management"

msgid "date"
msgstr "Date"

msgid "date_not_passed"
msgstr "Date not passed"

msgid "day"
msgstr "day"

msgid "days"
msgstr "days"

msgid "decimal_score_allowed"
msgstr "Decimal score allowed"

msgid "decimal_score_not_allowed"
msgstr "Decimal score NOT allowed"

msgid "decimal_values_accepted"
msgstr "Decimal values in scores are accepted."

msgid "decimal_values_ignored"
msgstr ""
"Decimal values in scores are NOT accepted. If you try to put decimal values, "
"it will be ignored."

msgid "score_have_more_than_2_decimal_places"
msgstr "Score cannot have more than two decimal places"

msgid "definitive_save"
msgstr "Definitive submission (Submit to faculty)"

msgid "delete"
msgstr "Delete"

msgid "delete_selected_messages"
msgstr "Delete selected messages"

msgid "desc_assistants"
msgstr "Mandats des assistants académiques et de recherche."

msgid "desc_lnk_academic_year"
msgstr "Management of the annualized program."

msgid "desc_lnk_assessments"
msgstr "This process helps tutors while scores encoding."

msgid "desc_lnk_data_maintenance"
msgstr "Maintenance of data with the SQL language"

msgid "desc_lnk_data_management"
msgstr "Management of data by entity"

msgid "desc_lnk_entities"
msgstr "Management of organizational structure."

msgid "desc_lnk_files"
msgstr "Consultation of files managed by the application"

msgid "desc_lnk_home_catalog"
msgstr "Elaboration and management of the formation catalogue."

msgid "desc_lnk_home_institution"
msgstr "Management of the institution."

msgid "desc_lnk_home_studies"
msgstr ""
"Management of students' path from their registration until their diploma."

msgid "desc_lnk_internships"
msgstr "This process controls students internships."

msgid "desc_lnk_my_osis"
msgstr "Your personal details, configurations and other information related to you."

msgid "desc_lnk_learning_units"
msgstr ""
"Management of learning units, formations and others activities of the "
"program."

msgid "desc_lnk_offers"
msgstr "Management of programs."

msgid "desc_lnk_organizations"
msgstr "Management of organizations"

msgid "desc_lnk_score_encoding"
msgstr "This process helps tutor while encoding notes for the exams sessions."

msgid "desc_lnk_storage"
msgstr "Monitoring of the storage capacity"

msgid "desc_messages_history"
msgstr "Message history allow you to access sent emails"

msgid "desc_messages_template"
msgstr "Messages templating allow you to edit email messages dynamically"

msgid "desc_my_messages"
msgstr "The messages sent by the application to you"

msgid "desc_profile"
msgstr "The configuration of you user profile"

msgid "description"
msgstr "Description"

msgid "details"
msgstr "Details"

msgid "display_scores_for_one_learning_unit"
msgstr "Display scores for this learning unit"

msgid "display_tutors"
msgstr "Display all tutors for this learning unit"

msgid "DOCTORAL_COMMISSION"
msgstr "Doctoral commmission"

msgid "documentation"
msgstr "Documentation"

msgid "double_encoding"
msgstr "Double encoding"

msgid "double_encoding_test"
msgstr "Scores double encoding"

msgid "dubble_encoding"
msgstr "Dubble encoding"

msgid "dubble_online_scores_encoding"
msgstr "Dubble online scores encoding"

msgid "edit"
msgstr "Edit"

msgid "empty_note_pdf_legend"
msgstr "(empty)=No score yet"

msgid "encode"
msgstr "Encode"

msgid "encode_as_coordinator"
msgstr "Encode as scores responsible"

msgid "encode_as_pgm"
msgstr "Encode as program manager"

msgid "encode_as_professor"
msgstr "Encode as professor"

msgid "encoding"
msgstr "Encoding"

msgid "encoding_status_ended"
msgstr "All the scores are encoded."

msgid "encoding_status_notended"
msgstr "It remains notes to encode."

msgid "end_date"
msgstr "Teacher Deadline"

msgid "end_date_teacher"
msgstr "Teacher Deadline"

msgid "enrollment_activity_not_exist"
msgstr "The enrollment to the activity %s doesn't exist"

msgid "enrollment_exam_not_exists"
msgstr "The enrollment to the activity %s doesn't exist"

msgid "enrollments"
msgstr "Enrollments"

msgid "entities"
msgstr "Entities"

msgid "entity"
msgstr "Entity"

msgid "versions"
msgstr "Versions"

msgid "evaluations"
msgstr "Evaluations"

msgid "event"
msgstr "Event"

msgid "exam_board_secretary"
msgstr "Exam board secretary"

msgid "execute"
msgstr "Execute"

msgid "FACULTY"
msgstr "Faculty"

msgid "female"
msgstr "Female"

msgid "file"
msgstr "File"

msgid "file_must_be_xlsx"
msgstr "The file must be a valid 'XLSX' excel file"

msgid "file_production_date"
msgstr "Excel file production date"

msgid "students_deliberated_are_not_shown"
msgstr "Students deliberated are not shown"

msgid "files"
msgstr "Files"

msgid "final"
msgstr "Final"

msgid "fixed_line_phone"
msgstr "Fixed-line phone"

msgid "focuses"
msgstr "Focuses"

msgid "formation_catalogue"
msgstr "Formation catalogue"

msgid "function"
msgstr "Function"

msgid "gender"
msgstr "Gender"

msgid "general_informations"
msgstr "General informations"

msgid "get_excel_file"
msgstr "Get Excel File"

msgid "global_identifiant"
msgstr "Global identifiant"

msgid "fgs"
msgstr "FGS"

msgid "go"
msgstr "Go"

msgid "grade"
msgstr "Grade"

msgid "help_pnl_selectedfiles"
msgstr "Please select an XLS file for injection"

msgid "help_submission_scores_label"
msgstr "You will submit %s notes to faculty(ies). Warning : submitted scores <b>can't be modified anymore.</b>"

msgid "highlight_description"
msgstr "Highlight description"

msgid "highlight_shortcut"
msgstr "Highlight shortcut"

msgid "highlight_title"
msgstr "Highlight title"

msgid "home"
msgstr "Home page"

msgid "html_message"
msgstr "HTML Message"

msgid "identification"
msgstr "Identification"

msgid "idle"
msgstr "Idle"

msgid "ill"
msgstr "Ill"

msgid "ill_pdf_legend"
msgstr "I=Ill"

msgid "incomplete"
msgstr "Incomplete"

msgid "info_address_changed_for_papersheet"
msgstr "If you customize one of the field below, it only change the address displayed on the scores' encodings sheets for the program %s. "
       "It will never change the address of any Structure. The structure's list below is to help you to pre-fill in the form"

msgid "inject"
msgstr "Inject"

msgid "inject_xls_file"
msgstr "Inject XLS file"

msgid "INSTITUTE"
msgstr "Institute"

msgid "institution"
msgstr "Institution"

msgid "international_title"
msgstr "international title"

msgid "internships"
msgstr "Internships"

msgid "invalid_file"
msgstr "Invalid file"

msgid "javascript_is_disabled"
msgstr "JavaScript is disabled on your browser, but OSIS does not work without JavaScript."

msgid "justification_invalid"
msgstr "Invalid justification"

msgid "justifications"
msgstr "Justifications"

msgid "justification_invalid_value"
msgstr "Invalid justification value"

msgid "absence_justified_to_unjustified_invalid"
msgstr "Absence justified cannot be remplaced by absence unjustified"

msgid "justification_values_accepted"
msgstr "Accepted value: %s "

msgid "justification_other_values"
msgstr "Other values: %s "

msgid "label"
msgstr "Label"

msgid "label_jumbotron_details_academic_cal"
msgstr "As displayed on the home page"

msgid "language"
msgstr "Language"


msgid "last_synchronization"
msgstr "Last synchronization"

msgid "learning_unit"
msgstr "Learning unit"

msgid "learning_unit_not_access"
msgstr "You don't have access rights to this learning unit"

msgid "learning_unit_not_access_or_not_exist"
msgstr "You don't have access rights for this learning unit or it doesn't exist in our database"

msgid "learning_unit_responsible"
msgstr "Learning unit's responsible"

msgid "learning_unit_search"
msgstr "Learning unit search"

msgid "learning_units"
msgstr "Learning units"

msgid "learning_units_in"
msgstr "learning units in"

msgid "lnk_message_history_read_title"
msgstr "See the message"

msgid "location"
msgstr "Location"

msgid "log-in"
msgstr "Log-in"

msgid "login"
msgstr "Login"

msgid "logistic"
msgstr "Logistic"

msgid "logout"
msgstr "Logout"

msgid "lu_could_contain_decimal_scores"
msgstr "This learning unit year could contain decimal scores"

msgid "lu_must_not_contain_decimal_scores"
msgstr "This learning unit year must not contain decimal scores"

msgid "male"
msgstr "Male"

msgid "managed_programs"
msgstr "Managed programs"

msgid "mandates"
msgstr "Mandates"

msgid "mark_selected_messages_as_read"
msgstr "Mark selected messages as read"

msgid "master"
msgstr "Master"

msgid "message"
msgstr "Message"

msgid "message_address_papersheet"
msgstr "Reuse the address of an entity linked to the program or inform the posting address for the papersheet."

msgid "message_not_resent_no_email"
msgstr "The message can't be sent again, no email provided."

msgid "message_resent_ok"
msgstr "The message xas sent again."

msgid "messages"
msgstr "Messages"

msgid "messages_history"
msgstr "Messages History"

msgid "messages_templates"
msgstr "Messages templates"

msgid "minimum_one_criteria"
msgstr "Please choose at least one criteria!"

msgid "miss"
msgstr "Miss"

msgid "missing_column_session"
msgstr "Please fill in the 'session' column with the correct session's number."

msgid "mister"
msgstr "Mister"

msgid "mobile_phone"
msgstr "Mobile phone"

msgid "more_than_one_academic_year_error"
msgstr "There are more than 1 academic year in your excel file. Please correct your file. Only one academic year "
      "could be present in the 'Academic year' column."

msgid "more_than_one_exam_enrol_for_one_learn_unit"
msgstr "This student has multiple enrollments for a same exam. "
       "(he's enrolled to a same learning unit in 2 different programs. "
       "Please encode this score in the 'online' tab in the interface."

msgid "more_than_one_learning_unit_error"
msgstr "You encoded scores for more than 1 learning unit in your excel file (column 'Learning unit'). "
       "Please make one excel file by learning unit."

msgid "more_than_one_session_error"
msgstr "There are more than 1 session in your excel file. Please correct your file. Only one session's number "
      "could be present in the 'Session' column."

msgid "msg_error_username_password_not_matching"
msgstr "Your username and password didn't match. Please try again."

msgid "my_messages"
msgstr "My Messages"

msgid "my_osis"
msgstr "My OSIS"

msgid "my_studies"
msgstr "My studies"

msgid "name"
msgstr "Name"

msgid "full_name"
msgstr "Full name"

msgid "national_register"
msgstr "National register's number"

msgid "no_current_entity_version_found"
msgstr "The selected entity no longer exists today (end date passed)."

msgid "no_data_for_this_academic_year"
msgstr "No data for this academic year"

msgid "no_dubble_score_encoded_comparison_impossible"
msgstr "No dubble score encoded ; nothing to compare."

msgid "no_entity_address_found"
msgstr "No address found for the selected entity."

msgid "no_exam_session_opened_for_the_moment"
msgstr "No scores' encoding session opened for the moment."

msgid "no_student_to_encode_xls"
msgstr "No students to encode by excel"

msgid "no_file_submitted"
msgstr "You have to select a file to upload."

msgid "no_messages"
msgstr "No Messages"

msgid "no_result"
msgstr "No result!"

msgid "no_receiver_error"
msgstr "No receiver for this message"

msgid "no_score_encoded_double_encoding_impossible"
msgstr "No new scores encoded. The double encoding needs new scores."

msgid "no_score_injected"
msgstr "No scores injected"

msgid "no_score_to_encode"
msgstr "You haven't any score to encode."

msgid "no_valid_academic_year_error"
msgstr "No valid academic year found in your xls file. The date should be formatted like '2015-2016' or '2015'."

msgid "deadline_reached"
msgstr "Deadline reached"

msgid "not_passed"
msgstr "Not passed"

msgid "not_sent"
msgstr "Not Sent"

msgid "number_of_enrollments"
msgstr "Number of enrollments"

msgid "number_session"
msgstr "No. Session"

msgid "numbered_score"
msgstr "Numbered scores"

msgid "offer"
msgstr "Program"

msgid "offer_enrollment_not_exist"
msgstr "There are any enrollment to this program"

msgid "offer_year_calendar"
msgstr "Calendar of the annual program"

msgid "offer_year_calendar_academic_calendar_end_date_error"
msgstr "The end date of your program can't be greater than the closure's date of scores' encodings in the academic calendar"

msgid "offer_year_calendar_academic_calendar_start_date_error"
msgstr "The start date of your program can't be lower than the opening's date of scores' encodings in the academic calendar"

msgid "offer_year_not_access_or_not_exist"
msgstr "You don't have access rights for this offer or it doesn't exist in our database"

msgid "offer_year_not_exist"
msgstr "The program (%s) (%d) - doesn't exist"

msgid "offer_year_search"
msgstr "Search of annual programs"

msgid "offers"
msgstr "Programs"

msgid "old_browser_warning"
msgstr "Your browser is out of date. This can lead to unknown behaviour."

msgid "online"
msgstr "Online"

msgid "online_encoding"
msgstr "Online encoding"

msgid "online_scores_encoding"
msgstr "Online scores encoding"

msgid "only_submited_scores_can_be_double_encoded"
msgstr "Only submitted scores can be bouble encoded"

msgid "open"
msgstr "Open"

msgid "campus"
msgstr "Campus"

msgid "organization_address"
msgstr "Organization address"

msgid "organization"
msgstr "Organization"

msgid "organizations"
msgstr "Organizations"

msgid "origin"
msgstr "From"

msgid "other_score"
msgstr "Other scores"

msgid "other_sibling_offers"
msgstr "Other sibling programs"

msgid "other_sibling_orientations"
msgstr "Other sibling orientations"

msgid "score_encoding_period_not_open"
msgstr "The period of scores' encoding is not opened"

msgid "outside_scores_encodings_period_latest_session"
msgstr "The period of scores' encoding %s is closed since %s"

msgid "outside_scores_encodings_period_closest_session"
msgstr "The period of scores' encoding %s will be open %s"

msgid "page_not_found"
msgstr "Page not found."

msgid "method_not_allowed"
msgstr "Method not allowed"

msgid "password"
msgstr "Password"

msgid "person"
msgstr ""

msgid "ph_d"
msgstr "Ph.D"

msgid "plain"
msgstr "Plain"

msgid "plain_and_html"
msgstr "Plain and HTML"

msgid "please_enable_javascript"
msgstr "Please <a href='http://enable-javascript.com' target='_blank'>enable JavaScript</a> to use this application."

msgid "POLE"
msgstr "Pole"

msgid "postal_code"
msgstr "postal code"

msgid "preferences"
msgstr "Preferences"

msgid "presence_note_pdf_legend"
msgstr "0=Presence note"

msgid "print"
msgstr "Print"

msgid "print_all_courses"
msgstr "Print all courses"

msgid "print_warning_and_info_messages"
msgstr ""

msgid "printable_title"
msgstr "Printable title"

msgid "printing_date"
msgstr "Printing date"

msgid "professional"
msgstr "Professional"

msgid "professors_must_not_submit_scores"
msgstr "Proffessors must not submit scores"

msgid "profile"
msgstr "Profile"

msgid "program_commission"
msgstr "Program commission"

msgid "program_managers"
msgstr "Program Managers"

msgid "program_s"
msgstr "program(s)"

msgid "programs"
msgstr "Programs"

msgid "progress"
msgstr "Progress"

msgid "received_on"
msgstr "Received on"

msgid "recipient"
msgstr "Recipient"

msgid "redirect_to_login"
msgstr "Click to reconnect"

msgid "reference"
msgstr "Reference"

msgid "refresh_list"
msgstr "Search/update the list"

msgid "registration_id"
msgstr "Registration ID"

msgid "registration_id_does_not_match_email"
msgstr "Registration ID does not match email"

msgid "identification_number"
msgstr "Number ID"

msgid "registration_id_not_access_or_not_exist"
msgstr "Student not registered for exam"

msgid "research_center"
msgstr "Research center"

msgid "residential"
msgstr ""

msgid "responsible"
msgstr "Responsible"

msgid "return_doc_to_administrator"
msgstr "Please return this document to the administrative office before %s."

msgid "reuse_address_entity"
msgstr "Reuse the address of"

msgid "save"
msgstr "Save"

msgid "saved"
msgstr "Saved"

msgid "saving"
msgstr "Saving"

msgid "score"
msgstr "Score"

msgid "score_already_submitted"
msgstr "Score already submitted"

msgid "score_decimal_not_allowed"
msgstr "The score seems to be incorrect. Decimales NOT allowed"

msgid "score_invalid"
msgstr "Score invalid"

msgid "scores_responsible"
msgstr "Scores Responsible"

msgid "scores_responsible_title"
msgstr "Scores Responsible"

msgid "score_saved"
msgstr "score Saved"

msgid "score_submitted"
msgstr "Submitted"

msgid "scores"
msgstr "Scores"

msgid "scores_encoding"
msgstr "Scores encoding"

msgid "scores_encoding_tests"
msgstr "Scores encoding tests"

msgid "scores_gt_0_lt_20"
msgstr "The score seems to be incorrect (it must be >=0 and <=20)"

msgid "scores_injection"
msgstr "Scores injection"

msgid "scores_saved"
msgstr "score(s) saved"

msgid "scores_saved_cannot_be_saved_anymore"
msgstr "Sore saved, button save not available anymore"

msgid "scores_must_be_between_0_and_20"
msgstr "Scores must be between 0 and 20"

msgid "search_for_a_file"
msgstr "Search for a file"

msgid "search_for_an_entity"
msgstr "Search for an entity"

msgid "search_for_an_organization"
msgstr "Search for an organization"

msgid "SECTOR"
msgstr "Sector"

msgid "select"
msgstr "Select"

msgid "select_a_xls_file_from_which_to_inject_scores"
msgstr ""

msgid "select_an_encoding_type"
msgstr "Select an encoding type"

msgid "send_message_again"
msgstr "Send again"

msgid "sent"
msgstr "Sent"

msgid "server_error"
msgstr "A server error occured."

msgid "server_error_message"
msgstr "We will fix this as soon as possible"

msgid "short_title"
msgstr "Short title"

msgid "size"
msgstr "Size"

msgid "source_code"
msgstr "Source code"

msgid "stages"
msgstr "Stages"

msgid "start_date"
msgstr "Start date"

msgid "state"
msgstr "State"

msgid "status"
msgstr "Status"

msgid "storage"
msgstr "Storage"

msgid "storage_duration"
msgstr "Storage duration"

msgid "structure"
msgstr "Structure"

msgid "student_not_exist"
msgstr "The student (%s) doesn't exist"

msgid "student_path"
msgstr "Students' path"

msgid "students"
msgstr "students"

msgid "studies"
msgstr "Studies"

msgid "subject"
msgstr "Subject"

msgid "submission"
msgstr "Submission"

msgid "submission_date"
msgstr "Submission date"

msgid "submission_of_scores_for"
msgstr "Submission of scores for {0}."

msgid "submitted"
msgstr "Submitted"

msgid "submitted_scores_cannot_be_encoded_anymore"
msgstr "Submitted scores cannot be encoded anymore"

msgid "succesfull_logout"
msgstr "You are succesfully logout."

msgid "technologic_platform"
msgstr "Technologic platform"

msgid "template_error"
msgstr "No message was sent : the message template {} does not exist."

msgid "temporary_save"
msgstr "Temporary save (not submitted to the faculty yet)"

msgid "the_coordinator_must_still_submit_scores"
msgstr "The coordinator must still submit the scores"

msgid "text"
msgstr "Text"

msgid "title"
msgstr "Title"

msgid "learning_unit_title"
msgstr "Learning unit title"

msgid "too_many_results"
msgstr "Too many results! Please be more specific."

msgid "tooltip_delete_message"
msgstr "Delete message"

msgid "tooltip_double_encode_for"
msgstr "Double encode scores"

msgid "tooltip_double_encode_no_more_possible_for"
msgstr "All the scores were submitted.It is not possible to double encode scores anymore"

msgid "tooltip_dowload_excel_file"
msgstr "Download the excel file"

msgid "tooltip_encode_for"
msgstr "Encode scores"

msgid "tooltip_encode_no_more_possible_for"
msgstr "All the scores were submitted.It is not possible to encode scores anymore"

msgid "tooltip_inject_excel_no_more_possible_for"
msgstr "All the scores were submitted.It is not possible inject excell file anymore"

msgid "tooltip_my_message_read"
msgstr "Show message"

msgid "tooltip_print_scores"
msgstr "Print the scores"

msgid "tooltip_scores_encodings_progress_bar"
msgstr "Represents the quantity of scores submitted to the administration. The number surrounded by parenthesis is the "
       "number of scores encoded by the tutor that aren't submitted yet ('draft' state)"

msgid "tooltip_select_action"
msgstr "Select action to execute"

msgid "tooltip_select_all_messages"
msgstr "Select all the messages"

msgid "tooltip_select_excel_file_to_inject_scores"
msgstr "Select an excel file to inject scores."

msgid "tooltip_to_my_messages"
msgstr "Back to messages"

msgid "tutor"
msgstr "Tutor"

msgid "tutors"
msgstr "Tutors"

msgid "other_tutors"
msgstr "Other Tutors"

msgid "txt_message"
msgstr "Text Message"

msgid "txt_origin_title"
msgstr "Sender of the message"

msgid "txt_recipient_title"
msgstr "Recipient of the message (email or last name or username)"

msgid "txt_reference_title"
msgstr "Template reference of the message"

msgid "txt_subject_title"
msgstr "Subject of the messages"

msgid "type"
msgstr "Type"

msgid "types"
msgstr "Types"

msgid "undated_events"
msgstr "Unscheduled events"

msgid "undefined"
msgstr "Undefined"

msgid "unknown"
msgstr "Unknown"

msgid "user"
msgstr "User"

msgid "user_interface_language"
msgstr "User interface language"

msgid "user_is_not_program_manager"
msgstr "You're not a program manager. Therefore you dont have access to this page."

msgid "validated_double_encoding_cannot_be_validated_anymore"
msgstr "Validated double encoding cannot be validated anymore"

msgid "validation_dubble_encoding_mandatory"
msgstr "Please enter a final validation for scores' differences detected after the dubble encoding "
       "(below). If you leave, your dubble encoding will be lost."

msgid "via_excel"
msgstr "Via Excel"

msgid "via_paper"
msgstr "Via paper"

msgid "warning_all_scores_not_sumitted_yet"
msgstr "Warning : some registered scores have not been submitted yet"

msgid "website"
msgstr "Website"

msgid "without_attribution"
msgstr "Without attribution"

msgid "xls_columns_structure_error"
msgstr "Your excel file isn't well structured. Please follow the structure of the excel file provided "
       "(button '{}')"

msgid "you_manage"
msgstr "You manage"

msgid "order"
msgstr "Order"

msgid "options"
msgstr "Options"

msgid "required"
msgstr "Required"

msgid "question"
msgstr "Question"

msgid "questions"
msgstr "Questions"

msgid "value"
msgstr "Value"

msgid "short_input_text"
msgstr "Short input text"

msgid "long_input_text"
msgstr "Long input text"

msgid "radio_button"
msgstr "Radio button"

msgid "checkbox"
msgstr "Checkbox"

msgid "upload_button"
msgstr "Upload button"

msgid "download_link"
msgstr "Download link"

msgid "dropdown_list"
msgstr "Dropdown list"

msgid "http_link"
msgstr "HTTP link"

msgid "BACHELOR"
msgstr "Bachelor"

msgid "MASTER_60"
msgstr "Master 60"

msgid "MASTER_120"
msgstr "Master 120"

msgid "MASTER_180_OR_240"
msgstr "Master 180 or 240"

msgid "ADVANCED_MASTER"
msgstr "Advanced master"

msgid "TRAINING_CERTIFICATE"
msgstr "Training certificate"

msgid "CERTIFICATE"
msgstr "Certificate"

msgid "DOCTORATE"
msgstr "Doctorate"

msgid "CAPAES"
msgstr "CAPAES"

msgid "start_date_must_be_lower_than_end_date"
msgstr "Start date must be lower than end date"

msgid "DEPUTY_AUTHORITY"
msgstr "Deputy authority"

msgid "DEPUTY_SABBATICAL"
msgstr "Deputy sabbatical"

msgid "DEPUTY_TEMPORARY"
msgstr "Deputy temporary"

msgid "INTERNSHIP_SUPERVISOR"
msgstr "Internship supervisor"

msgid "INTERNSHIP_CO_SUPERVISOR"
msgstr "Internship co-supervisor"

msgid "PROFESSOR"
msgstr "Professor"

msgid "COORDINATOR"
msgstr "Coordinator"

msgid "HOLDER"
msgstr "Holder"

msgid "CO_HOLDER"
msgstr "Co-holder"

msgid "DEPUTY"
msgstr "Deputy"

msgid "scores_responsible_can_submit_partial_encoding"
msgstr "Scores responsible can submit partial encoding"

msgid "the_scores_responsible_must_still_submit_scores"
msgstr "The scores responsible must still submit the scores"

msgid "NONE"
msgstr "NONE"

msgid "keyword"
msgstr "keyword"

msgid "VALID"
msgstr "Valid"

msgid "INVALID"
msgstr "Invalid"

msgid "COURSE"
msgstr "Course"

msgid "MASTER_THESIS"
msgstr "Master thesis"

msgid "INTERNSHIP"
msgstr "Internship"

msgid "OTHER_COLLECTIVE"
msgstr "Other collective"

msgid "OTHER_INDIVIDUAL"
msgstr "Other individual"

msgid "EXTERNAL"
msgstr "External"

msgid "TEACHING_INTERNSHIP"
msgstr "Teaching internship"

msgid "CLINICAL_INTERNSHIP"
msgstr "Clinical internship"

msgid "PROFESSIONAL_INTERNSHIP"
msgstr "Professional internship"

msgid "RESEARCH_INTERNSHIP"
msgstr "Research internship"

msgid "ANNUAL"
msgstr "Annual"

msgid "BIENNIAL_EVEN"
msgstr "Biennial even"

msgid "BIENNIAL_ODD"
msgstr "Biennial odd"

msgid "LU_ERRORS_REQUIRED"
msgstr "This field is required."

msgid "LU_ERRORS_INVALID"
msgstr "'Enter a valid value."

msgid "LU_ERRORS_INVALID_SEARCH"
msgstr "Please, inform at least two filters in your searches"

msgid "LU_ERRORS_ACADEMIC_YEAR_REQUIRED"
msgstr "Please specify an academic year"

msgid "LU_ERRORS_YEAR_WITH_ACRONYM"
msgstr "Please specify an academic year or enter a valid acronym."

msgid "LU_ERRORS_INVALID_REGEX_SYNTAX"
msgstr "Invalid regular expression!"

msgid "no_valid_m_justification_error"
msgstr "You can't encode a JUSTIFIED ABSENCE (M) via the XLS injection"

msgid "abscence_justified_preserved"
msgstr "Justified abscence already encoded and preserved"

msgid "tutors_of_course"
msgstr "Tutors of the course"

msgid "academic_actors"
msgstr "Academic actors"

msgid "academic_start_date_error"
msgstr "The start date should be between the start/end dates of the academic year"

msgid "academic_end_date_error"
msgstr "The end date should be between the start/end dates of the academic year"

msgid "end_start_date_error"
msgstr "Start date must be lower than end date"

msgid "dates_mandatory_error"
msgstr "Start date and end date are mandatory"

msgid "date_format"
msgstr "%m/%d/%Y"

msgid "date_format_string"
msgstr "m/d/Y"

msgid "format_date"
msgstr "mm/dd/yyyy"

msgid "desc_lnk_academic_actors"
msgstr "Academic actors management"

msgid "all_years"
msgstr "All years"

msgid "trainings"
msgstr "Trainings"

msgid "components"
msgstr "Components"

msgid "educational_information"
msgstr "Educational information"

msgid "propositions"
msgstr "Propositions"

msgid "tutor_attributions"
msgstr "Tutors - attributions"

msgid "proposal"
msgstr "Proposal"

msgid "academic_calendar_offer_year_calendar_start_date_end_date_error"
msgstr "The start's date of '%s' of the academic calendar can't be higher than %s "
       "(end date of '%s' of the program '%s')"

msgid "component_type"
msgstr "Component type"

msgid "volume_quarter"
msgstr "Quarter"

msgid "vol_q1"
msgstr "Vol. q1"

msgid "vol_q2"
msgstr "Vol. q2"

msgid "volume"
msgstr "Volume"

msgid "schedules_conformity"
msgstr "Sched. conform. "

msgid "planned_classrooms"
msgstr "Planned classrooms"

msgid "real_on_planned_classrooms"
msgstr "Real/Planned classrooms"

msgid "classes"
msgstr "Classes"

msgid "class"
msgstr "Class"

msgid "learning_unit_code"
msgstr "Learning unit code"

msgid "partims"
msgstr "Partims"

msgid "periodicity"
msgstr "Periodicity"

msgid "nominal_credits"
msgstr "Credits"

msgid "active"
msgstr "Active"

msgid "inactive"
msgstr "Inactive"

msgid "MASTER_DISSERTATION"
msgstr "Master Dissertation"

msgid "FULL"
msgstr "Full"

msgid "MOBILITY"
msgstr "Mobility"

msgid "OTHER"
msgstr "Other"

msgid "PARTIM"
msgstr "Partim"

msgid "PHD_THESIS"
msgstr "PhD Thesis"

msgid "selected"
msgstr "selected"

msgid "learning_unit_specifications"
msgstr "Specifications"

msgid "LECTURING_COMPLETE"
msgstr "Complete lecturing"

msgid "LECTURING_INCOMPLETE"
msgstr "Incomplete lecturing"

msgid "PRACTICAL_EXERCISES_COMPLETE"
msgstr "Complete practical exercises"

msgid "PRACTICAL_EXERCISES_INCOMPLETE"
msgstr "Incomplete practical exercises"

msgid "LECTURING"
msgstr "Lecturing"

msgid "STAGE"
msgstr "Stage"

msgid "DISSERTATION"
msgstr "Dissertation"

msgid "PRACTICAL_EXERCISES"
msgstr "Practical exercises"

msgid "lecturing"
msgstr "Lecturing"

msgid "PE"
msgstr "PE"

msgid "subtype"
msgstr "Subtype"

msgid "start"
msgstr "Start"

msgid "duration"
msgstr "Duration"

msgid "experimental_phase"
msgstr "This feature is in testing phase"

msgid "title_official_1"
msgstr "Official title (Part 1, common with partims)"

msgid "common_official_title"
msgstr "Common official title"

msgid "common_official_english_title"
msgstr "Common official English title"

msgid "title_official_2"
msgstr "Official title (Part 2, specific to each partim)"

msgid "official_title_proper_to_UE"
msgstr "Official title proper to the learning unit"

msgid "official_english_title_proper_to_UE"
msgstr "Official English title proper to the learning unit"

msgid "title_in_english"
msgstr "Title in English"

msgid "title_in_english_1"
msgstr "(Part 1, common with partims)"

msgid "title_in_english_2"
msgstr "(Part 2, specific to each partim)"

msgid "scores_responsibles"
msgstr "Scores responsibles"

msgid "SCHOOL"
msgstr "Ecole"

msgid "PLATFORM"
msgstr "Platform"

msgid "LOGISTICS_ENTITY"
msgstr "Logistics entity"

msgid "organogram"
msgstr "Organogram"

msgid "attached_to"
msgstr "Attached to"

msgid "ACADEMIC_PARTNER"
msgstr "Academic partner"

msgid "INDUSTRIAL_PARTNER"
msgstr "Industrial partner"

msgid "SERVICE_PARTNER"
msgstr "Service partner"

msgid "COMMERCE_PARTNER"
msgstr "Commerce partner"

msgid "PUBLIC_PARTNER"
msgstr "Public partner"

msgid "requirement_entity"
msgstr "Requirement entity"

msgid "allocation_entity"
msgstr "Allocation entity"

msgid "additional_requirement_entity"
msgstr "Additional requirement entity"

msgid "additional_requirement_entity_1"
msgstr "Additional requirement entity 1"

msgid "additional_requirement_entity_2"
msgstr "Additional requirement entity 2"

msgid "requirement_entity_small"
msgstr "Req. Entity"

msgid "allocation_entity_small"
msgstr "Alloc. Ent."

msgid "with_entity_subordinated_small"
msgstr "With subord. ent."

msgid "academic_end_year"
msgstr "Academic end year"

msgid "academic_start_year"
msgstr "Academic start year"

msgid "organization_name"
msgstr "Name"

msgid "partial"
msgstr "Q1"

msgid "remaining"
msgstr "Q2"

msgid "partial_remaining"
msgstr "Q1&2"

msgid "partial_or_remaining"
msgstr "Q1|2"

msgid "volume_partial"
msgstr "Vol. Q1"

msgid "volume_remaining"
msgstr "Vol. Q2"

msgid "quadrimester"
msgstr "Quadrimester"

msgid "composition"
msgstr "Composition"

msgid "real_classes"
msgstr "Real classes"

msgid "lu_usage"
msgstr "Learning units usage"

msgid "academic_years"
msgstr "Academic years"

msgid "from"
msgstr "From"

msgid "to"
msgstr "to"

msgid "since"
msgstr "Since"

msgid "editing"
msgstr "Edition"

msgid "component"
msgstr "Component"

msgid "used_by"
msgstr "Used by learning unit"

msgid "offers_enrollments"
msgstr "Offers enrollments"

msgid "learning_units_enrollments"
msgstr "Learning units enrollments"

msgid "exams_enrollments"
msgstr "Exams Enrollments"

msgid "average"
msgstr "Average"

msgid "global_average"
msgstr "Global average"

msgid "result"
msgstr "Result"

msgid "enrollment_date"
msgstr "Enrollment date"

msgid "students_title"
msgstr "Students"

msgid "student_title"
msgstr "Student"

msgid "classe"
msgstr "Classe"

msgid "localization"
msgstr "Localization"

msgid "internship_subtype"
msgstr "Internship subtype"

msgid "part1"
msgstr "part 1"

msgid "part2"
msgstr "part 2"

msgid "title_official"
msgstr "Official title"

msgid "create_learning_unit"
msgstr "Create Learning Unit"

msgid "existed_acronym"
msgstr "Existed code for "

msgid "existing_acronym"
msgstr "Existing code in "

msgid "invalid_acronym"
msgstr "Invalid code"

msgid "acronym_rules"
msgstr "Site with one letter\n"
       "Acronym with min 2 et max 4 letters\n"
       "Number Code with 4 digit"

msgid "end_year_title"
msgstr "End year"

msgid "basic_informations_title"
msgstr "Basics informations"

msgid "active_title"
msgstr "Active"

msgid "titles"
msgstr "Titles"

msgid "fixtures_build"
msgstr "Build anonymized fixtures"

msgid "desc_lnk_fixtures_build"
msgstr "Build a json file with anonymized fixtures"

msgid "partial_volume_1"
msgstr "Volume Q1"

msgid "partial_volume_2"
msgstr "Volume Q2"

msgid "partial_volume_1Q"
msgstr "Q1"

msgid "partial_volume_2Q"
msgstr "Q2"

msgid "planned_classes"
msgstr "Classes prévues"

msgid "planned_classes_pc"
msgstr "P.C."

msgid "total_volume"
msgstr "Volume total"

msgid "total_volume_charge"
msgstr "Volume de charge total"

msgid "total_volume_voltot"
msgstr "Vol.tot"

msgid "vol_charge"
msgstr "Vol.charge"

msgid "vol_tot_not_equal_to_q1_q2"
msgstr "Vol.tot = Q1 + Q2"

msgid "vol_tot_req_entities_not_equal_to_entity"
msgstr "Vol.tot requirement is not equals to sum of requirement volumes"

msgid "vol_tot_req_entities_not_equal_to_vol_tot_mult_cp"
msgstr "Vol.requirement = Vol.tot * C.P"

msgid "vol_tot_full_must_be_greater_than_partim"
msgstr "Vol.tot [Full] > Vol.tot [Partim]"

msgid "vol_q1_full_must_be_greater_or_equal_to_partim"
msgstr "Q1 [Full] >= Q1 [Partim]"

msgid "vol_q2_full_must_be_greater_or_equal_to_partim"
msgstr "Q2 [Full] >= Q2 [Partim]"

msgid "planned_classes_full_must_be_greater_or_equal_to_partim"
msgstr "C.P. [Full] >= C.P. [Partim]"

msgid "entity_requirement_full_must_be_greater_or_equal_to_partim"
msgstr "Requirement entity [Full] >= Requirement entity [Partim]"

msgid "volumes_management"
msgstr "Volumes management"

msgid "volumes_validation_success"
msgstr "Filled data fit the hourly volumes calculation rules."

msgid "end_date_gt_begin_date"
msgstr "The end year must be equals or upper than the start year"

msgid "session_title"
msgstr "Sessions"

msgid "remarks_title"
msgstr "Remarks"

msgid "faculty_remark"
msgstr "Faculty remark"

msgid "other_remark"
msgstr "Other remark"

msgid "new_learning_unit"
msgstr "New learning unit"

msgid "previous"
msgstr "Previous"

msgid "next"
msgstr "Next"

msgid "learning_location"
msgstr "Learning location"

msgid "NON_ACADEMIC"
msgstr "Non academic"

msgid "NON_ACADEMIC_CREF"
msgstr "Non academic CREF"

msgid "ACADEMIC"
msgstr "Academic"

msgid "ACTIVE"
msgstr "Active"

msgid "INACTIVE"
msgstr "Inactive"

msgid "RE_REGISTRATION"
msgstr "Active only for re-registration"

msgid "OPTIONAL"
msgstr "Optional"

msgid "NO_PRINT"
msgstr "No printing"

msgid "IN_HEADING_2_OF_DIPLOMA"
msgstr ""

msgid "IN_EXPECTED_FORM"
msgstr ""

msgid "FEE_1"
msgstr "Role"

msgid "FEE_2"
msgstr "Role + exam"

msgid "FEE_3"
msgstr "AESS, CAPAES or end-of-cycle"

msgid "FEE_4"
msgstr "School fees without any exam"

msgid "FEE_5"
msgstr "Full school fees"

msgid "FEE_6"
msgstr "University certificate"

msgid "FEE_7"
msgstr "Complementary master with medical specialization"

msgid "FEE_8"
msgstr "Admission exam"

msgid "FEE_10"
msgstr "CU 30 credits"

msgid "FEE_11"
msgstr "Medical skills certificate"

msgid "FEE_12"
msgstr "ISA offers: 12BA et 21MS"

msgid "FEE_13"
msgstr "ISA offers: 13BA et 22MS"

msgid "DAILY"
msgstr "Daily"

msgid "SHIFTED"
msgstr "Shifted"

msgid "ADAPTED"
msgstr "Adapted"

msgid "academic_calendar_type"
msgstr "Type of event"

msgid "DELIBERATION"
msgstr "Deliberation"

msgid "DISSERTATION_SUBMISSION"
msgstr "Submission of disserations"

msgid "EXAM_ENROLLMENTS"
msgstr "Exam enrollments"

msgid "SCORES_EXAM_DIFFUSION"
msgstr "Diffusion of exam scores"

msgid "SCORES_EXAM_SUBMISSION"
msgstr "Submission of exam scores"

msgid "TEACHING_CHARGE_APPLICATION"
msgstr "Teaching charge application"

msgid "field_is_required"
msgstr "This field is required"

msgid "associated_entity"
msgstr "Associated entity"

msgid "LU_WARNING_INVALID_ACRONYM"
msgstr "The acronym, if it is entered, must at least count 3 characters"

msgid "title_in_french"
msgstr "Title in French"

msgid "schedule_type"
msgstr "Schedule type"

msgid "enrollment_campus"
msgstr "Enrollment campus"

msgid "other_campus_activities"
msgstr "Activities on other campus"

msgid "unspecified"
msgstr "Unspecified"

msgid "university_certificate"
msgstr "University certificate"

msgid "studies_domain"
msgstr "Studies domain"

msgid "primary_language"
msgstr "Primary language"

msgid "other_language_activities"
msgstr "Other languages activities"

msgid "funding"
msgstr "Funding"

msgid "funding_cud"
msgstr "Funding international cooperation CCD/CUD"

msgid "funding_direction"
msgstr "Funding direction"

msgid "cud_funding_direction"
msgstr "Funding international cooperation CCD/CUD direction"

msgid "active_status"
msgstr "Active"

msgid "partial_deliberation"
msgstr "Partial deliberation"

msgid "admission_exam"
msgstr "Admission exam"

msgid "academic_type"
msgstr "Academic type"

msgid "keywords"
msgstr "Keywords"

msgid "training_type"
msgstr "Type of training"

msgid "QUADRIMESTER"
msgstr "Quadrimester(s)"

msgid "TRIMESTER"
msgstr "Trimester(s)"

msgid "MONTH"
msgstr "Month(s)"

msgid "WEEK"
msgstr "Week(s)"

msgid "DAY"
msgstr "Day(s)"

msgid "administration_entity"
msgstr "Administration entity"

msgid "management_entity"
msgstr "Management entity"

msgid "enrollment_enabled"
msgstr "Enrollment enabled"

msgid "formations"
msgstr "Formations"

msgid "formations_lnk"
msgstr "Formations"

msgid "desc_lnk_formations"
msgstr "Organization of formations"

msgid "education_groups"
msgstr "Education groups"

msgid "entity_management"
msgstr "Entity management"

msgid "of_category"
msgstr "Education group type"

msgid "activity_search"
msgstr "Activity - Search"

msgid "service_course_search"
msgstr "Service courses - Search"

msgid "TRAINING"
msgstr "Training"

msgid "MINI_TRAINING"
msgstr "Mini training"

msgid "GROUP"
msgstr "Group"

msgid "PRIMARY_LANGUAGE"
msgstr "Primary anguage"

msgid "OR"
msgstr "Or"

msgid "AND"
msgstr "And"

msgid "language_association"
msgstr "Primary language operator"

msgid "prolong_or_create_learning_unit_message"
msgstr "<p>The acronym <b>already exists</b>.</p>"
       "<p>You have the choice between:"
       "<ul><li><b>create</b> a new learning unit using that acronym</li>"
       "<li><b>prolong</b> the learning unit of the same acronym</li></ul>"

msgid "confirm_your_action"
msgstr "Confirm your action."

msgid "create"
msgstr "Create"

msgid "prolong"
msgstr "Prolong"

msgid "diplomas_certificates"
msgstr "Diplomas /  Certificates"

msgid "diploma_title"
msgstr "Diploma title"

msgid "professionnal_title"
msgstr "Professionnal title"

msgid "university_certificate_desc"
msgstr "University certificate"

msgid "program_coorganization"
msgstr "Program organized with other institutes"

msgid "for_all_students"
msgstr "For all students"

msgid "diploma"
msgstr "Diploma"

msgid "UNIQUE"
msgstr "Unique diploma"

msgid "SEPARATE"
msgstr "Separate diploma"

msgid "NOT_CONCERNED"
msgstr "Not concerned"

msgid "organization_address_save_error"
msgstr "Impossible to save the organization address"

msgid "i_confirm"
msgstr "Yes, I confirm."

msgid "msg_warning_delete_learning_unit"
msgstr "This operation is <strong>permanent</strong> and cannot be undone. You will lose for ever"
       " the data linked to the learning unit <strong>%s</strong>."

msgid "The learning unit %(acronym)s has been successfully deleted for all years."
msgstr ""

msgid "cannot_delete_learning_unit_year"
msgstr "Could not delete the LU <strong>%(learning_unit)s</strong> from the year %(year)s for the following reasons :"

msgid "cannot_delete_learning_unit"
msgstr "Could not delete the LU <strong>%(learning_unit)s</strong> for the following reasons :"

msgid "There is %(count)d enrollments in %(subtype)s %(acronym)s for the year %(year)s"
msgstr ""

msgid "%(subtype)s %(acronym)s is assigned to %(tutor)s for the year %(year)s"
msgstr ""

msgid "%(subtype)s %(acronym)s is assigned to the assistant %(assistant)s for the year %(year)s"
msgstr ""

msgid "The learning unit %(acronym)s is related to the internship speciality %(speciality)s"
msgstr ""

msgid "lu_included_in_group"
msgstr "%(subtype)s %(acronym)s is included in the group %(group)s for the year %(year)s"

msgid "%(subtype)s %(acronym)s has been deleted for the year %(year)s"
msgstr ""

msgid "The class %(acronym)s has been deleted for the year %(year)s"
msgstr ""

msgid "the partim"
msgstr ""

msgid "The partim"
msgstr ""

msgid "The learning unit"
msgstr ""

msgid "the learning unit"
msgstr ""

msgid "You asked the deletion of the learning unit %(acronym)s from the year %(year)s"
msgstr ""

msgid "Delete from this academic year"
msgstr ""

msgid "Delete all the learning unit"
msgstr ""

msgid "publish_attribution_to_portal"
msgstr "Publish attribution to portal"

msgid "RESEVED_FOR_INTERNS"
msgstr "Reserved for interns"

msgid "OPEN_FOR_EXTERNS"
msgstr "Open to externs"

msgid "EXCEPTIONAL_PROCEDURE"
msgstr "Exceptional procedure"

msgid "VACANT_NOT_PUBLISH"
msgstr "Vacant but do not publish"

msgid "DO_NOT_ASSIGN"
msgstr "Do not assign"

msgid "folder"
msgstr "Folder"

msgid "introduced_by"
msgstr "Introduced by"

msgid "the"
msgstr "The"

msgid "proposal_management"
msgstr "Proposal management"

msgid "category"
msgstr "Category"

msgid "PRESIDENT"
msgstr "President"

msgid "SECRETARY"
msgstr "Secretary"

msgid "SIGNATORY"
msgstr "Signatory"

msgid "administrative_data"
msgstr "Administrative data"

msgid "jury"
msgstr "Jury"

msgid "signatory_qualification"
msgstr "Signatory's qualification"

msgid "course_enrollment"
msgstr "Course enrollment"

msgid "marks_presentation"
msgstr "Marks presentation"

msgid "dissertation_presentation"
msgstr "Dissertation présentation"

msgid "scores_diffusion"
msgstr "Scores diffusion"

msgid "session"
msgstr "session"

msgid "at"
msgstr "at"

msgid "learning_unit_years_to_delete"
msgstr "You will definitely delete the following learning units"

msgid "type_must_be_full"
msgstr "Type of learning unit must be full"

msgid "learning_unit_type_is_not_internship"
msgstr "Learning unit is not of type internship."

msgid "CREATION"
msgstr "Creation"

msgid "MODIFICATION"
msgstr "Modification"

msgid "TRANSFORMATION"
msgstr "Transformation"

msgid "TRANSFORMATION_AND_MODIFICATION"
msgstr "Transformation and modification"

msgid "SUPPRESSION"
msgstr "Suppression"

msgid "CENTRAL"
msgstr "Central"

msgid "SUSPENDED"
msgstr "Suspended"

msgid "ACCEPTED"
msgstr "Accepted"

msgid "REFUSED"
msgstr "Refused"

msgid "success_modification_proposal"
msgstr "You proposed a modification of type {} for the learning unit {}."

msgid "proposal_edited_successfully"
msgstr "Proposal edited successfully"

msgid "proposals_cancelled_successfully"
msgstr "Proposals cancelled successfully"

msgid "proposals_consolidated_successfully"
msgstr "Proposals consolidated successfully"

msgid "content"
msgstr "Content"

msgid "code_scs"
msgstr "Code SCS"

msgid "title_code_formation"
msgstr "Title / Formation's code"

msgid "absolute_credits"
msgstr "Abs. credits"

msgid "relative_target_credits"
msgstr "Relative target's credits"

msgid "min_credits"
msgstr "Min. credits"

msgid "max_credits"
msgstr "Max. credits"

msgid "mandatory"
msgstr "Mandatory"

msgid "block"
msgstr "Block"

msgid "current_order"
msgstr "Current order"

msgid "sessions_derogation"
msgstr "Sessions in derogation"

msgid "own_comment"
msgstr "Own comment"

msgid "SESSION_1"
msgstr "1"

msgid "SESSION_2"
msgstr "2"

msgid "SESSION_3"
msgstr "3"

msgid "SESSION_1_2"
msgstr "12"

msgid "SESSION_1_3"
msgstr "13"

msgid "SESSION_2_3"
msgstr "23"

msgid "SESSION_1_2_3"
msgstr "123"

msgid "SESSION_UNDEFINED"
msgstr "Undefined session"

msgid "SESSION_PARTIAL_2_3"
msgstr "p23"

msgid "Put in proposal"
msgstr ""

msgid "Put in suppression proposal"
msgstr ""

msgid "Proposal for modification"
msgstr ""

msgid "End of teaching"
msgstr ""

msgid "academic_entity_small"
msgstr "Academic ent."

msgid "academic_entity"
msgstr "Academic entity"

msgid "folder_number"
msgstr "Folder n°{}"

msgid "produce_xls"
msgstr "Produce an Excel file with the list of results"

msgid "produce_xls_lu"
msgstr "Xls with learning units"

msgid "%(date)s must be set within %(start_date)s and %(end_date)s"
msgstr ""

msgid "cancel_proposal"
msgstr "Cancel proposal"

msgid "edit_proposal"
msgstr "Edit proposal"

msgid "Consolidate proposal"
msgstr ""

msgid "msg_confirm_cancel_proposal"
msgstr "Are you certain that you want to cancel the learning unit proposal ?"

msgid "The administrative data has been successfully modified"
msgstr ""

msgid "vacant"
msgstr "Vacant"

msgid "team_management"
msgstr "Team management"

msgid "type_declaration_vacant"
msgstr "Decision"

msgid "procedure"
msgstr "Procedure"

msgid "educational_information_management"
msgstr "Management of educational information"

msgid "SUMMARY_COURSE_SUBMISSION"
msgstr "Summary course submission"

msgid "INTERNAL_TEAM"
msgstr "Internal/team"

msgid "substitute"
msgstr "Substitute"

msgid "not_end_year"
msgstr "no planned end"

msgid "edit_learning_unit_end_date"
msgstr "Edit learning unit end date"

msgid "new_partim"
msgstr "Create a new partim"

msgid "learning_unit_successfuly_created"
msgstr "Learning unit <a href='%(link)s'> %(acronym)s (%(academic_year)s) </a> successfuly created."

msgid "learning_unit_successfuly_deleted"
msgstr "Learning unit {acronym} ({academic_year}) successfuly deleted."

msgid "learning_unit_creation_academic_year_max_error"
msgstr "Please select an academic year lower than {}."

msgid "parent_greater_than_partim"
msgstr "The selected end year (%(partim_end_year)s) is greater than the end year of the parent %(lu_parent)s"

msgid "learning_unit_created"
msgstr "Learning unit %(learning_unit)s created for the academic year %(academic_year)s"

msgid "learning_unit_updated"
msgstr "Learning unit {acronym} successfully updated."

msgid "partim_greater_than_parent"
msgstr "The learning unit %(learning_unit)s has a partim %(partim)s with an end year greater than %(year)s"

msgid "partim"
msgstr "Partim"

msgid "partim_character_rules"
msgstr "One letter or digit mandatory"

msgid "invalid_partim_character"
msgstr "Character already used"

msgid "remark"
msgstr "Remark"

msgid "remark_english"
msgstr "Remark in english"

msgid "Ensure this value is less than %(limit_value)s."
msgstr "Ensure this value is less than %(limit_value)s."

msgid "Ensure this value is greater than %(limit_value)s."
msgstr "Ensure this value is greater than %(limit_value)s."

msgid "Entity_not_exist"
msgstr "The entity %(entity_acronym)s does not exist for the selected academic year %(academic_year)s"

msgid "edit_learning_unit"
msgstr "Edit learning unit"

msgid "requirement_entity_end_date_too_short"
msgstr "The requirement entity lifetime is too short."

msgid "requirement_and_allocation_entities_cannot_be_different"
msgstr "The requirement and allocation entities cannot be different for this learning unit type."

msgid "success_modification_learning_unit"
msgstr "The learning unit has been updated."

msgid "error_modification_learning_unit"
msgstr "An error occured when updating the learning unit."

msgid "cannot_set_internship_subtype_for_type_other_than_internship"
msgstr "Internship subtype cannot bet set for learning unit type other than internship."

msgid "%(subtype)s %(acronym)s is in proposal for the year %(year)s"
msgstr ""

msgid "volume_have_more_than_2_decimal_places"
msgstr "The volume have more than 2 decimal places"

msgid "Site"
msgstr "Site"

msgid "proposal_type"
msgstr "Proposal type"

msgid "proposal_status"
msgstr "Status proposal"

msgid "folder_entity"
msgstr "Folder entity"

msgid "proposals_search"
msgstr "Proposal - Search"

msgid "folder_num"
msgstr "Folder num."

msgid "ask_to_report_modification"
msgstr "Do you want to report the modifications done to the next years ?"

msgid "proposal_learning_unit_successfuly_created"
msgstr "Proposal learning unit <a href='%(link)s'> %(acronym)s (%(academic_year)s) </a> successfuly created."

msgid "new_learning_unit_proposal"
msgstr "New learning unit proposal"

msgid "proposal_creation"
msgstr "Proposal of creation"

msgid "proposal_update"
msgstr "Proposal update"

msgid "value_before_proposal"
msgstr "Value before proposal"

msgid "entity_not_found"
msgstr "Entity not found.  Pershaps an error in the data"

msgid "min_for_field"
msgstr "Please enter a value greater than or equal to 0."

msgid "max_for_field"
msgstr "Please enter a value less than or equal to 500."

msgid "force_state"
msgstr "Force state"

msgid "do_you_want_change_status_proposals"
msgstr "Do you want to change the status of this proposals?"

msgid "are_you_sure_to_change_state_from"
msgstr "Are you sure to change the state from"

msgid "must_set_common_title_or_specific_title"
msgstr "You must either set the common title or the specific title"

msgid "learning_unit_in_proposal_cannot_save"
msgstr "The learning unit %(luy)s is in proposal, can not save the change from the year %(academic_year)s"

msgid "by"
msgstr "By"

msgid "in_proposal"
msgstr "Existing proposal"

msgid "summary_locked"
msgstr "blocked update"

msgid "get_back_to_initial"
msgstr "Get back to initial data"

msgid "do_you_want_to_get_back_to_initial"
msgstr "Do you want to get back to initial data?"

msgid "error_proposal_suppression_to_initial"
msgstr "An error occured when getting back to initial state one of the selected proposal is not in SUPPRESSION type. Nothing has been done"

msgid "error_proposal_no_data"
msgstr "An error occured when getting back to initial state. No valid data to submit"

msgid "msg_confirm_delete_luy"
msgstr "Are you certain that you want to delete the learning unit ?"

msgid "already_existing_acronym"
msgstr "Existing acronym"

msgid "The value of field '%(field)s' is different between year %(year)s - %(value)s and year %(next_year)s - %(next_value)s"
msgstr ""

msgid "There is not the learning unit %(acronym)s - %(next_year)s"
msgstr ""

msgid "The value of field '%(field)s' for the learning unit %(acronym)s (%(component_type)s) is different between year %(year)s - %(value)s and year %(next_year)s - %(next_value)s"
msgstr ""

msgid "There is not %(component_type)s for the learning unit %(acronym)s - %(year)s but exist in %(existing_year)s"
msgstr ""

msgid "Educational information opening"
msgstr ""

msgid "Educational information ending"
msgstr ""

msgid "official_title_proper_to_partim"
msgstr "Official title proper to the partim"

msgid "official_english_title_proper_to_partim"
msgstr "Official English title proper to the partim"

msgid "Educational information submission dates updated"
msgstr ""

msgid "partim_credits_gt_parent_credits"
msgstr "The credits value is greater than the credits value of the learning unit."

msgid "partim_credits_equals_parent_credits"
msgstr "The credits value is equal to the credits value of the learning unit."

msgid "The learning unit has been updated until %(year)s."
msgstr ""

msgid "Prohibition to delete a learning unit before 2015."
msgstr ""

msgid "The entity '%(acronym)s' doesn't exist anymore in %(year)s"
msgstr ""

msgid "updated"
msgstr "Updated"

msgid "unupdated"
msgstr "Unupdated"

msgid "summary_list"
msgstr "Education information status"

msgctxt "bibliography"
msgid "title"
msgstr ""

msgctxt "bibliography"
msgid "mandatory"
msgstr ""

msgid "Bibliography"
msgstr ""

msgid "Modalities specific to IN and OUT mobility"
msgstr ""

msgid "The partim must be inactive because the parent is inactive"
msgstr ""

msgid "The parent must be active because there are partim active"
msgstr ""

msgid "educational_information_update_reminder"
msgstr "Mail to remind educational information update"

msgid "do_you_want_to_sent_email"
msgstr "Do you want to sent email to remind to update the educational informations?"

msgid "desc_mail_reminder"
msgstr "Sent email to remind to update educational information"

msgid "success_mail_reminder"
msgstr "Reminding mails sent"

msgid "consolidate"
msgstr "Consolidate"

msgid "do_you_want_to_consolidate"
msgstr "Do you want to consolidate ?"

msgid "need_no_reminder"
msgstr "Need no reminder"

msgid "Proposal %(acronym)s (%(academic_year)s) cannot be consolidated."
msgstr ""

msgid "Proposal %(acronym)s (%(academic_year)s) successfully consolidated."
msgstr ""

msgid "Proposal %(acronym)s (%(academic_year)s) cannot be canceled."
msgstr ""

msgid "Proposal %(acronym)s (%(academic_year)s) successfully canceled."
msgstr ""

msgid "A report has been sent."
msgstr ""

msgid "Success"
msgstr ""

msgid "Failure"
msgstr ""

msgid "Remarks"
msgstr ""

msgid "Learning unit"
msgstr ""

msgid "Research criteria"
msgstr ""

msgid "The learning unit %(acronym)s is included in the following education groups"
msgstr ""

msgid "type_code_formation"
msgstr "Formation's type"

msgid "absolute_and_relative_credits"
msgstr "Relative / Absolute <br>credits"

msgid "Proposal is neither accepted nor refused."
msgstr ""

msgid "learning_achievements"
msgstr "Learning achievements"

msgid "up"
msgstr "Up"

msgid "down"
msgstr "Down"

msgid "learning_achievements_headline"
msgstr "At the end of this learning unit, the student is able to:"

msgid "User %(person)s do not have rights on this proposal."
msgstr ""

msgid "Enrollments to learning unit"
msgstr ""

msgid "Training"
msgstr ""

msgid "Enrollments to training"
msgstr ""

msgid "Enrolled to learning unit"
msgstr "Enrollments to learning unit"

msgid "No proposals was selected."
msgstr ""

msgid "Proposal %(acronym)s (%(academic_year)s) successfully changed state."
msgstr ""

msgid "Proposal %(acronym)s (%(academic_year)s) cannot be changed state."
msgstr ""

msgid "cancellation"
msgstr ""

msgid "consolidation"
msgstr "consolidation"

msgid "borrowed_course_search"
msgstr "Borrowed courses - search"

msgid "add_another"
msgstr "Add another"

<<<<<<< HEAD
msgid "faculty_borrowing"
msgstr "Faculty borrowing"
=======
msgid "inherited"
msgstr "Inherited"
>>>>>>> 6b9cdf89
<|MERGE_RESOLUTION|>--- conflicted
+++ resolved
@@ -2859,10 +2859,8 @@
 msgid "add_another"
 msgstr "Add another"
 
-<<<<<<< HEAD
 msgid "faculty_borrowing"
 msgstr "Faculty borrowing"
-=======
+
 msgid "inherited"
-msgstr "Inherited"
->>>>>>> 6b9cdf89
+msgstr "Inherited"