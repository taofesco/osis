--- conflicted
+++ resolved
@@ -3881,7 +3881,12 @@
 msgid "education group detailed achievement"
 msgstr ""
 
-<<<<<<< HEAD
+msgid "academic events"
+msgstr ""
+
+msgid "project events"
+msgstr ""
+
 msgid "Produce a customizable xls of learning units"
 msgstr ""
 
@@ -3928,10 +3933,4 @@
 msgstr ""
 
 msgid "Transformation/modification proposal"
-=======
-msgid "academic events"
-msgstr ""
-
-msgid "project events"
->>>>>>> 6a067aab
 msgstr ""