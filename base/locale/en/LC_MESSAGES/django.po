# SOME DESCRIPTIVE TITLE.
# Copyright (C) YEAR THE PACKAGE'S COPYRIGHT HOLDER
# This file is distributed under the same license as the PACKAGE package.
# FIRST AUTHOR <EMAIL@ADDRESS>, YEAR.
#
msgid ""
msgstr ""
"Project-Id-Version: PACKAGE VERSION\n"
"Report-Msgid-Bugs-To: \n"
"POT-Creation-Date: 2016-04-22 15:14+0200\n"
"PO-Revision-Date: YEAR-MO-DA HO:MI+ZONE\n"
"Last-Translator: FULL NAME <EMAIL@ADDRESS>\n"
"Language-Team: LANGUAGE <LL@li.org>\n"
"Language: \n"
"MIME-Version: 1.0\n"
"Content-Type: text/plain; charset=UTF-8\n"
"Content-Transfer-Encoding: 8bit\n"

msgid "absent"
msgstr "Absent"

msgid "absent_pdf_legend"
msgstr "A=Absent"

msgid "are_you_sure"
msgstr "Are you sure?"

msgid "birth_date"
msgstr "Birth Date"

msgid "CHEATING"
msgstr "Cheating"

msgid "cheating_pdf_legend"
msgstr "T=Cheating"

msgid "data_management"
msgstr "Data Management"

msgid "desc_lnk_data_management"
msgstr "Management of data by entity"

msgid "data_maintenance"
msgstr "Data Maintenance"

msgid "desc_lnk_data_maintenance"
msgstr "Maintenance of data with the SQL language"

msgid "desc_lnk_storage"
msgstr "Monitoring of the storage capacity"

msgid "function"
msgstr "Function"

msgid "ill"
msgstr "Ill"

msgid "ill_pdf_legend"
msgstr "I=Ill"

msgid "ABSENCE_UNJUSTIFIED"
msgstr "Unjustified Absence"

msgid "ABSENCE_JUSTIFIED"
msgstr "Justified absence"

msgid "SCORE_MISSING"
msgstr "Score missing"

msgid "score_already_submitted"
msgstr "Score already submitted"

msgid "score_missing_pdf_legend"
msgstr "?=Score missing"

msgid "presence_note_pdf_legend"
msgstr "0=Presence note"

msgid "empty_note_pdf_legend"
msgstr "(empty)=No score yet"

msgid "saving"
msgstr "Saving"

msgid "saved"
msgstr "Saved"

msgid "submitted"
msgstr "Submitted"

msgid "plain"
msgstr "Plain"

msgid "plain_and_html"
msgstr "Plain and HTML"

msgid "bachelor"
msgstr "Bachelor"

msgid "master"
msgstr "Master"

msgid "registration_id"
msgstr "Registration ID"

msgid "ph_d"
msgstr "Ph.D"

msgid "female"
msgstr "Female"

msgid "male"
msgstr "Male"

msgid "unknown"
msgstr "Unknown"

msgid "residential"
msgstr ""

msgid "professional"
msgstr "Professional"

msgid "idle"
msgstr "Idle"

msgid "open"
msgstr "Open"

msgid "closed"
msgstr "Closed"

msgid "formation_catalogue"
msgstr "Formation catalogue"

msgid "academic_year"
msgstr "Academic year"

msgid "academic_calendars"
msgstr "Academic calendars"

msgid "event"
msgstr "Event"

msgid "title"
msgstr "Title"

msgid "start_date"
msgstr "Start date"

msgid "end_date"
msgstr "End date"

msgid "submission_date"
msgstr "Submission date"

msgid "description"
msgstr "Description"

msgid "label_jumbotron_details_academic_cal"
msgstr "As displayed on the home page"

msgid "go"
msgstr "Go"

msgid "edit"
msgstr "Edit"

msgid "academic_calendar"
msgstr "Academic calendar"

msgid "highlight_title"
msgstr "Highlight title"

msgid "highlight_shortcut"
msgstr "Highlight shortcut"

msgid "highlight_description"
msgstr "Highlight description"

msgid "save"
msgstr "Save"

msgid "cancel"
msgstr "Cancel"

msgid "no_result"
msgstr "No result!"

msgid "academic_calendar_management"
msgstr "Academic calendar management"

msgid "acces_denied"
msgstr "Access denied"

msgid "storage"
msgstr "Storage"

msgid "files"
msgstr "Files"

msgid "file"
msgstr "File"

msgid "type"
msgstr "Type"

msgid "creation_date"
msgstr "Creation date"

msgid "user"
msgstr "User"

msgid "search_for_a_file"
msgstr "Search for a file"

msgid "name"
msgstr "Name"

msgid "date"
msgstr "Date"

msgid "size"
msgstr "Size"

msgid "storage_duration"
msgstr "Storage duration"

msgid "desc_lnk_files"
msgstr "Consultation of files managed by the application"

msgid "student_path"
msgstr "Students' path"

msgid "evaluations"
msgstr "Evaluations"

msgid "scores_encoding"
msgstr "Scores encoding"

msgid "desc_lnk_score_encoding"
msgstr "This process helps tutor while encoding notes for the exams sessions."

msgid "studies"
msgstr "Studies"

msgid "online_scores_encoding"
msgstr "Online scores encoding"

msgid "dubble_online_scores_encoding"
msgstr "Dubble online scores encoding"

msgid "responsible"
msgstr "Responsible"

msgid "number_of_enrollments"
msgstr "Number of enrollments"

msgid "offer"
msgstr "Program"

msgid "registration_number"
msgstr "Registration number"

msgid "lastname"
msgstr "Lastname"

msgid "firstname"
msgstr "Firstname"

msgid "score"
msgstr "Score"

msgid "justification"
msgstr "Justification"

msgid "justifications"
msgstr "Justifications"

msgid "compare"
msgstr "Compare"

msgid "scores"
msgstr "Scores"

msgid "other_score"
msgstr "Other scores"

msgid "encoding"
msgstr "Encoding"

msgid "dubble_encoding"
msgstr "Dubble encoding"

msgid "final"
msgstr "Final"

msgid "online_encoding"
msgstr "Online encoding"

msgid "progress"
msgstr "Progress"

msgid "encode"
msgstr "Encode"

msgid "double_encoding"
msgstr "Dubble encoding"

msgid "print"
msgstr "Print"

msgid "Create a xls file while activity\\"
msgstr ""

msgid "Get xls"
msgstr ""

msgid "select_a_xls_file_from_which_to_inject_scores"
msgstr ""

msgid "inject_xls_file"
msgstr "Submit XLS file"

msgid "message_address_papersheet"
msgstr "Reuse the address of an entity linked to the program or inform the posting address for the papersheet."

msgid "info_address_changed_for_papersheet"
msgstr "If you customize one of the field below, it only change the address displayed on the scores' encodings sheets. "
       "It will never change the address of any Structure. The structure's list below is to help you to pre-fill in the form"

msgid "reuse_address_entity"
msgstr "Reuse the address of"

msgid "submission"
msgstr "Submission"

msgid "status"
msgstr "Status"

msgid "program"
msgstr "Program"

msgid "session"
msgstr "Session"

msgid "number_session"
msgstr "No. Session"

msgid "score_submitted"
msgstr "Submitted"

msgid "print_warning_and_info_messages"
msgstr ""

msgid "print_all_courses"
msgstr "Print all courses"

msgid "scores_injection"
msgstr "Scores injection"

msgid "choose_file"
msgstr "Choose file"

msgid "help_pnl_selectedfiles"
msgstr "Please select an XLS file for injection"

msgid "inject"
msgstr "Inject"

msgid "help_submission_scores_label"
msgstr "You will submit %s notes."

msgid "decimal_values_accepted"
msgstr "Decimal values in scores are accepted."

msgid "decimal_values_ignored"
msgstr ""
"Decimal values in scores are NOT accepted. If you try to put decimal values, "
"it will be ignored."

msgid "decimal_score_allowed"
msgstr "Decimal score allowed"

msgid "decimal_score_not_allowed"
msgstr "Decimal score NOT allowed"

msgid "Save"
msgstr ""

msgid "tutors"
msgstr "Tutors"

msgid "faculty"
msgstr "Faculty"

msgid "select"
msgstr "Select"

msgid "select_an_encoding_type"
msgstr "Select an encoding type"

msgid "online"
msgstr "Online"

msgid "via_paper"
msgstr "Via paper"

msgid "via_excel"
msgstr "Via Excel"

msgid "code"
msgstr "Code"

msgid "activity"
msgstr "Activity"

msgid "Print scores for all activities"
msgstr ""

msgid "all"
msgstr "All"

msgid "refresh_list"
msgstr "Search/update the list"

msgid "learning_unit"
msgstr "Learning unit"

msgid "offers"
msgstr "Programs"

msgid "desc_lnk_offers"
msgstr "Management of programs."

msgid "learning_units"
msgstr "Learning units"

msgid "desc_lnk_learning_units"
msgstr ""
"Management of learning units, formations and others activities of the "
"program."

msgid "desc_lnk_academic_year"
msgstr "Management of the annualized program."

msgid "desc_lnk_home_catalog"
msgstr "Elaboration and management of the formation catalogue."

msgid "desc_lnk_home_studies"
msgstr ""
"Management of students' path from their registration until their diploma."

msgid "institution"
msgstr "Institution"

msgid "desc_lnk_home_institution"
msgstr "Management of the institution."

msgid "organizations"
msgstr "Organizations"

msgid "desc_lnk_organizations"
msgstr "Management of organizations"

msgid "entities"
msgstr "Entities"

msgid "desc_lnk_entities"
msgstr "Management of organizational structure."

msgid "mandates"
msgstr "Mandates"

msgid "internships"
msgstr "Internships"

msgid "administration"
msgstr "Administration"

msgid "data"
msgstr "Data"

msgid "logout"
msgstr "Logout"

msgid "profile"
msgstr "Profile"

msgid "login"
msgstr "Login"

msgid "documentation"
msgstr "Documentation"

msgid "website"
msgstr "Website"

msgid "source_code"
msgstr "Source code"

msgid "catalogue"
msgstr "Catalogue"

msgid "general_informations"
msgstr "General informations"

msgid "acronym"
msgstr "Acronym"

msgid "credits"
msgstr "Credits"

msgid "learning_unit_search"
msgstr "Learning unit search"

msgid "assistants"
msgstr ""

msgid "desc_assistants"
msgstr "Mandats des assistants académiques et de recherche."

msgid "identification"
msgstr "Identification"

msgid "program_managers"
msgstr "Program Managers"

msgid "structure"
msgstr "Structure"

msgid "international_title"
msgstr "international title"

msgid "short_title"
msgstr "Short title"

msgid "printable_title"
msgstr "Printable title"

msgid "grade"
msgstr "Grade"

msgid "person"
msgstr ""

msgid "focuses"
msgstr "Focuses"

msgid "other_sibling_offers"
msgstr "Other sibling programs"

msgid "other_sibling_orientations"
msgstr "Other sibling orientations"

msgid "offer_year_calendar"
msgstr "Calendar of the annual program"

msgid "entity"
msgstr "Entity"

msgid "offer_year_search"
msgstr "Search of annual programs"

msgid "organization"
msgstr "Organization"

msgid "reference"
msgstr "Reference"

msgid "address(ses)"
msgstr "Address(es)"

msgid "add_an_address_to_the_organization"
msgstr "Add an address to the organization"

msgid "organization_address"
msgstr "Organization address"

msgid "label"
msgstr "Label"

msgid "location"
msgstr "Location"

msgid "postal_code"
msgstr "postal code"

msgid "city"
msgstr "City"

msgid "country"
msgstr "Country"

msgid "delete"
msgstr "Delete"

msgid "back"
msgstr "Back"

msgid "types"
msgstr "Types"

msgid "search_for_an_organization"
msgstr "Search for an organization"

msgid "create_an_organization"
msgstr "Create an organization"

msgid "page_not_found"
msgstr "Page not found."

msgid "attributions"
msgstr "Attributions"

msgid "my_studies"
msgstr "My studies"

msgid "programs"
msgstr "Programs"

msgid "program_s"
msgstr "program(s)"

msgid "preferences"
msgstr "Preferences"

msgid "global_identifiant"
msgstr "Global identifiant"

msgid "gender"
msgstr "Gender"

msgid "national_register"
msgstr "National register's number"

msgid "email"
msgstr "Email"

msgid "fixed_line_phone"
msgstr "Fixed-line phone"

msgid "mobile_phone"
msgstr "Mobile phone"

msgid "language"
msgstr "Language"

msgid "addresses"
msgstr "Addresses"

msgid "managed_programs"
msgstr "Managed programs"

msgid "user_interface_language"
msgstr "User interface language"

msgid "log-in"
msgstr "Log-in"

msgid "msg_error_username_password_not_matching"
msgstr "Your username and password didn't match. Please try again."

msgid "password"
msgstr "Password"

msgid "child_entities"
msgstr "Child entities"

msgid "OSIS"
msgstr "OSIS"

msgid "search_for_an_entity"
msgstr "Search for an entity"

msgid "desc_lnk_assessments"
msgstr "This process helps tutors while scores encoding."

msgid "stages"
msgstr "Stages"

msgid "desc_lnk_internships"
msgstr "This process controls students internships."

msgid "activity_code"
msgstr "Activity code"

msgid "numbered_score"
msgstr "Numbered scores"

msgid "ID"
msgstr "ID"

msgid "Legend : values allowed for 'justification'"
msgstr ""

msgid "scores_sheet"
msgstr "Scores sheet"

msgid "scores_transcript"
msgstr "Scores transcript"

msgid "ucl_denom_location"
msgstr "Université catholique de Louvain"

msgid "justification_legend"
msgstr "Justification legend: %s"

msgid "score_legend"
msgstr "Score legend: %s (0=Score of presence)"

msgid "unauthorized_decimal_for_this_activity"
msgstr "Unauthorized decimal for this learning unit"

msgid "authorized_decimal_for_this_activity"
msgstr "Decimals authorized for this learning unit"

msgid "phone"
msgstr "Phone"

msgid "fax"
msgstr "Fax"

msgid "deliberation_date"
msgstr "Deliberation date"

msgid "chair_of_the_exam_board"
msgstr "Chair of the exam board"

msgid "exam_board_secretary"
msgstr "Exam board secretary"

msgid "return_doc_to_administrator"
msgstr "Please return this document to the administrative office before %s."

msgid "done_at"
msgstr "Done at"

msgid "the"
msgstr "the"

msgid "signature"
msgstr "Signature"

msgid "submission_of_scores_for"
msgstr "Submission of scores for {0}."

msgid "mister"
msgstr "Mister"

msgid "miss"
msgstr "Miss"

msgid "file_must_be_xls"
msgstr "The file must be a XLS"

msgid "invalid_file"
msgstr "Invalid file"

msgid "Line"
msgstr "Row"

msgid "student_not_exist"
msgstr "The student (%s) doesn't exist"

msgid "academic_year_not_exist"
msgstr "Academic year (%d) doesn't exist"

msgid "offer_year_not_exist"
msgstr "The program (%s) (%d) - doesn't exist"

msgid "offer_enrollment_not_exist"
msgstr "There are any enrollment to this program"

msgid "activity_not_exit"
msgstr "The activity %s doesn't exist"

msgid "enrollment_activity_not_exist"
msgstr "The enrollment to the activity %s doesn't exist"

msgid "enrollment_exam_not_exists"
msgstr "The enrollment to the activity %s doesn't exist"

msgid "Note already submitted"
msgstr ""

msgid "scores_gt_0_lt_20"
msgstr "The score seems to be incorrect (it must be >=0 and <=20)"

msgid "score_decimal_not_allowed"
msgstr "The score seems to be incorrect. Decimales NOT allowed"

msgid "constraint_score_other_score"
msgstr "You can't encode a 'score' and a 'justification' together"

#: utils/upload_xls_utils.py:226
#, python-format
msgid "%(count)d %(name)s."
msgid_plural "%(count)d %(plural_name)s."
msgstr[0] ""
msgstr[1] ""

msgid "score_saved"
msgstr "score Saved"

msgid "scores_saved"
msgstr "score(s) saved"

msgid "score_invalid"
msgstr "Score invalid"

msgid "the_coordinator_must_still_submit_scores"
msgstr "The coordinator must still submit the scores"

msgid "no_score_injected"
msgstr "No scores injected"

msgid "begin_date_lt_end_date"
msgstr "The start date must be equals or lower than the end date"

msgid "no_score_encoded_double_encoding_impossible"
msgstr "No new scores encoded. The double encoding needs new scores."

msgid "minimum_one_criteria"
msgstr "Please choose at least one criteria!"

msgid "get_excel_file"
msgstr "Get Excel File"

msgid "no_exam_session_opened_for_the_moment"
msgstr "No scores' encoding session opened for the moment."

msgid "you_manage"
msgstr "You manage"

msgid "learning_units_in"
msgstr "learning units in"

msgid "no_dubble_score_encoded_comparison_impossible"
msgstr "No dubble score encoded ; nothing to compare."

#~ msgid "title_btn_upload_score"
#~ msgstr "Select your xls file from which to inject scores"

#~ msgid "submit"
#~ msgstr "Submit"

#~ msgid "download_xls_file"
#~ msgstr "Download Excel File"

#~ msgid "not_in_choices_list"
#~ msgstr "Invalid entry, not in the list of choices"

#~ msgid "invalid_entry"
#~ msgstr "Invalid entry"

#~ msgid "please_choose_in_the_list"
#~ msgstr "Please choose in the list"

#~ msgid "choices_list"
#~ msgstr "List of choices"

#~ msgid "changes_on_offer_year_and_academic_calendar"
#~ msgstr "Watch out - Changes has been made on %s, academic calendar (%s)"

#~ msgid "score_injected"
#~ msgstr "Scores injected"

#~ msgid "scores_injected"
#~ msgstr "Scores injected"

#~ msgid "add_address"
#~ msgstr "Add address"

#~ msgid "registration_date"
#~ msgstr "Registration date"

msgid "sector"
msgstr "Sector"

msgid "institute"
msgstr "Institute"

msgid "pole"
msgstr "Pole"

msgid "doctoral_commission"
msgstr "Doctoral commmission"

msgid "program_commission"
msgstr "Program commission"

msgid "logistic"
msgstr "Logistic"

msgid "research_center"
msgstr "Research center"

msgid "technologic_platform"
msgstr "Technologic platform"

msgid "undefined"
msgstr "Undefined"

msgid "messages"
msgstr "Messages"

msgid "messages_templates"
msgstr "Messages templates"

msgid "desc_messages_template"
msgstr "Messages templating allow you to edit email messages dynamically"

msgid "messages_history"
msgstr "Messages History"

msgid "desc_messages_history"
msgstr "Message history allow you to access sent emails"

msgid "encoding_status_ended"
msgstr "All the scores are encoded."

msgid "encoding_status_notended"
msgstr "It remains notes to encode."

msgid "origin"
msgstr "From"

msgid "recipient"
msgstr "Recipient"

msgid "subject"
msgstr "Subject"

msgid "myosis"
msgstr "MyOsis"

msgid "sent"
msgstr "Sent"

msgid "not_sent"
msgstr "Not Sent"

msgid "message"
msgstr "Message"

msgid "html_message"
msgstr "HTML Message"

msgid "txt_message"
msgstr "Text Message"

msgid "send_message_again"
msgstr "Send again"

msgid "btn_send_message_again_title"
msgstr "Send again the message to the recipient"

msgid "lnk_message_history_read_title"
msgstr "See the message"

msgid "txt_origin_title"
msgstr "Sender of the message"

msgid "txt_recipient_title"
msgstr "Recipient of the message (email or last name or username)"

msgid "txt_subject_title"
msgstr "Subject of the messages"

msgid "txt_reference_title"
msgstr "Template reference of the message"

msgid "btn_messages_history_search"
msgstr "Search in the messages history"

msgid "none"
msgstr "None"

msgid "learning_unit_responsible"
msgstr "Learning unit's responsible"

msgid "all_learning_units_must_be_shown"
msgstr "All learning units must be shown"

msgid "scores_saved_cannot_be_saved_anymore"
msgstr "Sore saved, button save not available anymore"

msgid "professors_must_not_submit_scores"
msgstr "Proffessors must not submit scores"

msgid "scores_encoding_tests"
msgstr "Scores encoding tests"

msgid "encode_as_coordinator"
msgstr "Encode as coordinator"

msgid "encode_as_professor"
msgstr "Encode as professor"

msgid "coordinator"
msgstr "Coordinator"

msgid "encode_as_pgm"
msgstr "Encode as program manager"

msgid "coordinators_can_submit_partial_encoding"
msgstr "Coordinators can submit partial encoding"

msgid "submitted_scores_cannot_be_encoded_anymore"
msgstr "Submitted scores cannot be encoded anymore"

msgid "double_encoding_test"
msgstr "Scores double encoding"

msgid "in_accordance_to_regulation"
msgstr "In accordance to regulation's rules 104, 109 and 111. Complete rules avalaible here"

msgid "link_to_RGEE"
msgstr "https://www.uclouvain.be/enseignement-reglements.html"

msgid "warning_all_scores_not_sumitted_yet"
msgstr "Warning : some registered scores have not been submitted yet"

msgid "definitive_save"
msgstr "Definitive submission (Submit to faculty)"

msgid "temporary_save"
msgstr "Temporary save (not submitted to the faculty yet)"

msgid "only_submited_scores_can_be_double_encoded"
msgstr "Only submitted scores can be bouble encoded"

msgid "lu_must_not_contain_decimal_scores"
msgstr "This learning unit year must not contain decimal scores"

msgid "lu_could_contain_decimal_scores"
msgstr "This learning unit year could contain decimal scores"

msgid "validated_double_encoding_cannot_be_validated_anymore"
msgstr "Validated double encoding cannot be validated anymore"

msgid "validation_dubble_encoding_mandatory"
msgstr "Please enter a final validation for scores' differences detected after the dubble encoding "
       "(below). If you leave, your dubble encoding will be lost."

msgid "after_submission_a_message_must_be_sent"
msgstr "If scores are submitted , a message is sent to all the professors of the learning unit"

msgid "template_error"
msgstr "No message was sent : the message template {} does not exist."

msgid "tooltip_encode_for"
msgstr "Encode scores"

msgid "tooltip_encode_no_more_possible_for"
msgstr "All the scores were submitted.It is not possible to encode scores anymore"

msgid "tooltip_inject_excel_no_more_possible_for"
msgstr "All the scores were submitted.It is not possible inject excell file anymore"

msgid "tooltip_double_encode_no_more_possible_for"
msgstr "All the scores were submitted.It is not possible to double encode scores anymore"

msgid "tooltip_double_encode_for"
msgstr "Double encode scores"

msgid "tooltip_select_excel_file_to_inject_scores"
msgstr "Select an excel file to inject scores."

msgid "display_tutors"
msgstr "Display all tutors for this learning unit"

msgid "no_score_to_encode"
msgstr "You haven't any score to encode."

msgid "tooltip_dowload_excel_file"
msgstr "Download the excel file"

msgid "tooltip_print_scores"
msgstr "Print the scores"

msgid "without_attribution"
msgstr "Without attribution"
msgid "learning_unit_not_access"
msgstr "You don't have access rights to this learning unit"

msgid "registration_id_not_access_or_not_exist"
msgstr "You don't have access rights for this student or he doesn't exist in our database"

msgid "more_than_one_academic_year_error"
msgstr "There are more than 1 academic year in your excel file. Please correct your file. Only one academic year "
      "could be present in the 'Academic year' column."

msgid "more_than_one_session_error"
msgstr "There are more than 1 session in your excel file. Please correct your file. Only one session's number "
      "could be present in the 'Session' column."

msgid "offer_year_not_access_or_not_exist"
msgstr "You don't have access rights for this offer or it doesn't exist in our database"

msgid "learning_unit_not_access_or_not_exist"
msgstr "You don't have access rights for this learning unit or it doesn't exist in our database"

msgid "more_than_one_exam_enrol_for_one_learn_unit"
msgstr "This student has multiple enrollments for a same exam. "
       "(he's enrolled to a same learning unit in 2 different programs. "
       "Please encode this score in the 'online' tab in the interface."

msgid "justification_invalid"
msgstr "Invalid justification"

msgid "more_than_one_learning_unit_error"
msgstr "You encoded scores for more than 1 learning unit in your excel file (column 'Learning unit'). "
       "Please make one excel file by learning unit."

msgid "enrollments"
msgstr "Enrollments"

msgid "incomplete"
msgstr "Incomplete"

<<<<<<< HEAD
msgid "complete"
msgstr "Complete"
=======
msgid "succesfull_logout"
msgstr "You are succesfully logout."

msgid "redirect_to_login"
msgstr "Click to reconnect"
>>>>>>> eee56e7c
<|MERGE_RESOLUTION|>--- conflicted
+++ resolved
@@ -1120,13 +1120,11 @@
 msgid "incomplete"
 msgstr "Incomplete"
 
-<<<<<<< HEAD
-msgid "complete"
-msgstr "Complete"
-=======
 msgid "succesfull_logout"
 msgstr "You are succesfully logout."
 
 msgid "redirect_to_login"
 msgstr "Click to reconnect"
->>>>>>> eee56e7c
+
+msgid "complete"
+msgstr "Complete"