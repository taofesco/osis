# SOME DESCRIPTIVE TITLE.
# Copyright (C) YEAR THE PACKAGE'S COPYRIGHT HOLDER
# This file is distributed under the same license as the PACKAGE package.
# FIRST AUTHOR <EMAIL@ADDRESS>, YEAR.
#
msgid ""
msgstr ""
"Project-Id-Version: PACKAGE VERSION\n"
"Report-Msgid-Bugs-To: \n"
"POT-Creation-Date: 2016-04-22 15:14+0200\n"
"PO-Revision-Date: YEAR-MO-DA HO:MI+ZONE\n"
"Last-Translator: FULL NAME <EMAIL@ADDRESS>\n"
"Language-Team: LANGUAGE <LL@li.org>\n"
"Language: \n"
"MIME-Version: 1.0\n"
"Content-Type: text/plain; charset=UTF-8\n"
"Content-Transfer-Encoding: 8bit\n"

msgid "Create a xls file while activity\\"
msgstr ""

msgid "Get xls"
msgstr ""

msgid "ID"
msgstr "ID"

msgid "Legend : values allowed for 'justification'"
msgstr ""

msgid "Line"
msgstr "Row"

msgid "Note already submitted"
msgstr ""

msgid "OSIS"
msgstr "OSIS"

msgid "Print scores for all activities"
msgstr ""

msgid "Save"
msgstr ""

msgid "absent"
msgstr "Absent"

msgid "absent_pdf_legend"
msgstr "A=Absent"

msgid "academic_calendar"
msgstr "Academic calendar"

msgid "academic_year_small"
msgstr "Ac yr."

msgid "academic_calendar_management"
msgstr "Academic calendar management"

msgid "academic_calendar_offer_year_calendar_end_date_error"
msgstr "The closure's date of '%s' of the academic calendar can't be lower than %s "
       "(end date of '%s' of the program '%s')"

msgid "academic_calendar_offer_year_calendar_start_date_error"
msgstr "The opening's date of scores' encodings of the academic calendar can't be greater than %s "
       "(start date of scores' encodings of the program '%s')"

msgid "academic_calendars"
msgstr "Academic calendars"

msgid "academic_year_not_exist"
msgstr "Academic year (%d) doesn't exist"

msgid "acces_denied"
msgstr "Access denied"

msgid "acronym"
msgstr "Acronym"

msgid "activity"
msgstr "Activity"

msgid "activity_code"
msgstr "Activity code"

msgid "activity_not_exit"
msgstr "The activity %s doesn't exist"

msgid "add_an_address_to_the_organization"
msgstr "Add an address to the organization"

msgid "add"
msgstr "Add"

msgid "address(ses)"
msgstr "Address(es)"

msgid "addresses"
msgstr "Addresses"

msgid "administration"
msgstr "Administration"

msgid "after_submission_a_message_must_be_sent"
msgstr "If scores are submitted , a message is sent to all the professors of the learning unit"

msgid "all"
msgstr "All"

msgid "all_learning_units_must_be_shown"
msgstr "All learning units must be shown"

msgid "application_management"
msgstr "Application management"

msgid "are_you_sure"
msgstr "Are you sure?"

msgid "assistants"
msgstr ""

msgid "attributions"
msgstr "Attributions"

msgid "authorized_decimal_for_this_activity"
msgstr "Decimals authorized for this learning unit"

msgid "bachelor"
msgstr "Bachelor"

msgid "back"
msgstr "Back"

msgid "begin_date_lt_end_date"
msgstr "The start date must be equals or lower than the end date"

msgid "birth_date"
msgstr "Birth Date"

msgid "btn_messages_history_search"
msgstr "Search in the messages history"

msgid "btn_my_message_action_execute"
msgstr "Execute selected action"

msgid "btn_send_message_again_title"
msgstr "Send again the message to the recipient"

msgid "by_learning_unit"
msgstr "By Learning Unit"

msgid "by_specific_criteria"
msgstr "By Specific Criteria"

msgid "cancel"
msgstr "Cancel"

msgid "catalogue"
msgstr "Catalogue"

msgid "chair_of_the_exam_board"
msgstr "Chair of the exam board"

msgid "cheating_pdf_legend"
msgstr "T=Cheating"

msgid "unjustified_absence_export_legend"
msgstr "S=Unjustified Absence"

msgid "justified_absence_export_legend"
msgstr "M=Justified Absence"

msgid "attached_entities"
msgstr "Attached entities"

msgid "choose_file"
msgstr "Choose file"

msgid "city"
msgstr "City"

msgid "close"
msgstr "Close"

msgid "closed"
msgstr "Closed"

msgid "code"
msgstr "Code"

msgid "compare"
msgstr "Compare"

msgid "complete"
msgstr "Complete"

msgid "constraint_score_other_score"
msgstr "You can't encode a 'score' and a 'justification' together"

msgid "coordinator"
msgstr "Coordinator"

msgid "coordinators_can_submit_partial_encoding"
msgstr "Coordinators can submit partial encoding"

msgid "country"
msgstr "Country"

msgid "create_an_organization"
msgstr "Create an organization"

msgid "creation_date"
msgstr "Creation date"

msgid "credits"
msgstr "Credits"

msgid "customized"
msgstr "Customized"

msgid "data"
msgstr "Data"

msgid "data_maintenance"
msgstr "Data Maintenance"

msgid "data_management"
msgstr "Data Management"

msgid "date"
msgstr "Date"

msgid "date_not_passed"
msgstr "Date not passed"

msgid "day"
msgstr "day"

msgid "days"
msgstr "days"

msgid "decimal_score_allowed"
msgstr "Decimal score allowed"

msgid "decimal_score_not_allowed"
msgstr "Decimal score NOT allowed"

msgid "decimal_values_accepted"
msgstr "Decimal values in scores are accepted."

msgid "decimal_values_ignored"
msgstr ""
"Decimal values in scores are NOT accepted. If you try to put decimal values, "
"it will be ignored."

msgid "score_have_more_than_2_decimal_places"
msgstr "Score cannot have more than two decimal places"

msgid "definitive_save"
msgstr "Definitive submission (Submit to faculty)"

msgid "delete"
msgstr "Delete"

msgid "delete_selected_messages"
msgstr "Delete selected messages"

msgid "desc_assistants"
msgstr "Mandats des assistants académiques et de recherche."

msgid "desc_lnk_academic_year"
msgstr "Management of the annualized program."

msgid "desc_lnk_assessments"
msgstr "This process helps tutors while scores encoding."

msgid "desc_lnk_data_maintenance"
msgstr "Maintenance of data with the SQL language"

msgid "desc_lnk_data_management"
msgstr "Management of data by entity"

msgid "desc_lnk_entities"
msgstr "Management of organizational structure."

msgid "desc_lnk_files"
msgstr "Consultation of files managed by the application"

msgid "desc_lnk_home_catalog"
msgstr "Elaboration and management of the formation catalogue."

msgid "desc_lnk_home_institution"
msgstr "Management of the institution."

msgid "desc_lnk_home_studies"
msgstr ""
"Management of students' path from their registration until their diploma."

msgid "desc_lnk_internships"
msgstr "This process controls students internships."

msgid "desc_lnk_my_osis"
msgstr "Your personal details, configurations and other information related to you."

msgid "desc_lnk_learning_units"
msgstr ""
"Management of learning units, formations and others activities of the "
"program."

msgid "desc_lnk_offers"
msgstr "Management of programs."

msgid "desc_lnk_organizations"
msgstr "Management of organizations"

msgid "desc_lnk_score_encoding"
msgstr "This process helps tutor while encoding notes for the exams sessions."

msgid "desc_lnk_storage"
msgstr "Monitoring of the storage capacity"

msgid "desc_messages_history"
msgstr "Message history allow you to access sent emails"

msgid "desc_messages_template"
msgstr "Messages templating allow you to edit email messages dynamically"

msgid "desc_my_messages"
msgstr "The messages sent by the application to you"

msgid "desc_profile"
msgstr "The configuration of you user profile"

msgid "description"
msgstr "Description"

msgid "details"
msgstr "Details"

msgid "display_scores_for_one_learning_unit"
msgstr "Display scores for this learning unit"

msgid "display_tutors"
msgstr "Display all tutors for this learning unit"

msgid "DOCTORAL_COMMISSION"
msgstr "Doctoral commmission"

msgid "documentation"
msgstr "Documentation"

msgid "double_encoding"
msgstr "Double encoding"

msgid "double_encoding_test"
msgstr "Scores double encoding"

msgid "dubble_encoding"
msgstr "Dubble encoding"

msgid "dubble_online_scores_encoding"
msgstr "Dubble online scores encoding"

msgid "edit"
msgstr "Edit"

msgid "empty_note_pdf_legend"
msgstr "(empty)=No score yet"

msgid "encode"
msgstr "Encode"

msgid "encode_as_coordinator"
msgstr "Encode as scores responsible"

msgid "encode_as_pgm"
msgstr "Encode as program manager"

msgid "encode_as_professor"
msgstr "Encode as professor"

msgid "encoding"
msgstr "Encoding"

msgid "encoding_status_ended"
msgstr "All the scores are encoded."

msgid "encoding_status_notended"
msgstr "It remains notes to encode."

msgid "end_date"
msgstr "Teacher Deadline"

msgid "end_date_teacher"
msgstr "Teacher Deadline"

msgid "enrollment_activity_not_exist"
msgstr "The enrollment to the activity %s doesn't exist"

msgid "enrollment_exam_not_exists"
msgstr "The enrollment to the activity %s doesn't exist"

msgid "enrollments"
msgstr "Enrollments"

msgid "entities"
msgstr "Entities"

msgid "entity"
msgstr "Entity"

msgid "versions"
msgstr "Versions"

msgid "evaluations"
msgstr "Evaluations"

msgid "event"
msgstr "Event"

msgid "exam_board_secretary"
msgstr "Exam board secretary"

msgid "execute"
msgstr "Execute"

msgid "FACULTY"
msgstr "Faculty"

msgid "female"
msgstr "Female"

msgid "file"
msgstr "File"

msgid "file_must_be_xlsx"
msgstr "The file must be a valid 'XLSX' excel file"

msgid "file_production_date"
msgstr "Excel file production date"

msgid "students_deliberated_are_not_shown"
msgstr "Students deliberated are not shown"

msgid "files"
msgstr "Files"

msgid "final"
msgstr "Final"

msgid "fixed_line_phone"
msgstr "Fixed-line phone"

msgid "focuses"
msgstr "Focuses"

msgid "formation_catalogue"
msgstr "Formation catalogue"

msgid "function"
msgstr "Function"

msgid "gender"
msgstr "Gender"

msgid "general_informations"
msgstr "General informations"

msgid "get_excel_file"
msgstr "Get Excel File"

msgid "global_identifiant"
msgstr "Global identifiant"

msgid "fgs"
msgstr "FGS"

msgid "go"
msgstr "Go"

msgid "grade"
msgstr "Grade"

msgid "help_pnl_selectedfiles"
msgstr "Please select an XLS file for injection"

msgid "help_submission_scores_label"
msgstr "You will submit %s notes to faculty(ies). Warning : submitted scores <b>can't be modified anymore.</b>"

msgid "highlight_description"
msgstr "Highlight description"

msgid "highlight_shortcut"
msgstr "Highlight shortcut"

msgid "highlight_title"
msgstr "Highlight title"

msgid "home"
msgstr "Home page"

msgid "html_message"
msgstr "HTML Message"

msgid "identification"
msgstr "Identification"

msgid "idle"
msgstr "Idle"

msgid "ill"
msgstr "Ill"

msgid "ill_pdf_legend"
msgstr "I=Ill"

msgid "incomplete"
msgstr "Incomplete"

msgid "info_address_changed_for_papersheet"
msgstr "If you customize one of the field below, it only change the address displayed on the scores' encodings sheets for the program %s. "
       "It will never change the address of any Structure. The structure's list below is to help you to pre-fill in the form"

msgid "inject"
msgstr "Inject"

msgid "inject_xls_file"
msgstr "Inject XLS file"

msgid "INSTITUTE"
msgstr "Institute"

msgid "institution"
msgstr "Institution"

msgid "international_title"
msgstr "international title"

msgid "internships"
msgstr "Internships"

msgid "invalid_file"
msgstr "Invalid file"

msgid "javascript_is_disabled"
msgstr "JavaScript is disabled on your browser, but OSIS does not work without JavaScript."

msgid "justification_invalid"
msgstr "Invalid justification"

msgid "justifications"
msgstr "Justifications"

msgid "justification_invalid_value"
msgstr "Invalid justification value"

msgid "absence_justified_to_unjustified_invalid"
msgstr "Absence justified cannot be remplaced by absence unjustified"

msgid "justification_values_accepted"
msgstr "Accepted value: %s "

msgid "justification_other_values"
msgstr "Other values: %s "

msgid "label"
msgstr "Label"

msgid "label_jumbotron_details_academic_cal"
msgstr "As displayed on the home page"

msgid "language"
msgstr "Language"


msgid "last_synchronization"
msgstr "Last synchronization"

msgid "learning_unit"
msgstr "Learning unit"

msgid "learning_unit_not_access"
msgstr "You don't have access rights to this learning unit"

msgid "learning_unit_not_access_or_not_exist"
msgstr "You don't have access rights for this learning unit or it doesn't exist in our database"

msgid "learning_unit_responsible"
msgstr "Learning unit's responsible"

msgid "learning_unit_search"
msgstr "Learning unit search"

msgid "learning_units"
msgstr "Learning units"

msgid "learning_units_in"
msgstr "learning units in"

msgid "lnk_message_history_read_title"
msgstr "See the message"

msgid "location"
msgstr "Location"

msgid "log-in"
msgstr "Log-in"

msgid "login"
msgstr "Login"

msgid "logistic"
msgstr "Logistic"

msgid "logout"
msgstr "Logout"

msgid "lu_could_contain_decimal_scores"
msgstr "This learning unit year could contain decimal scores"

msgid "lu_must_not_contain_decimal_scores"
msgstr "This learning unit year must not contain decimal scores"

msgid "male"
msgstr "Male"

msgid "managed_programs"
msgstr "Managed programs"

msgid "mandates"
msgstr "Mandates"

msgid "mark_selected_messages_as_read"
msgstr "Mark selected messages as read"

msgid "master"
msgstr "Master"

msgid "message"
msgstr "Message"

msgid "message_address_papersheet"
msgstr "Reuse the address of an entity linked to the program or inform the posting address for the papersheet."

msgid "message_not_resent_no_email"
msgstr "The message can't be sent again, no email provided."

msgid "message_resent_ok"
msgstr "The message xas sent again."

msgid "messages"
msgstr "Messages"

msgid "messages_history"
msgstr "Messages History"

msgid "messages_templates"
msgstr "Messages templates"

msgid "minimum_one_criteria"
msgstr "Please choose at least one criteria!"

msgid "miss"
msgstr "Miss"

msgid "missing_column_session"
msgstr "Please fill in the 'session' column with the correct session's number."

msgid "mister"
msgstr "Mister"

msgid "mobile_phone"
msgstr "Mobile phone"

msgid "more_than_one_academic_year_error"
msgstr "There are more than 1 academic year in your excel file. Please correct your file. Only one academic year "
      "could be present in the 'Academic year' column."

msgid "more_than_one_exam_enrol_for_one_learn_unit"
msgstr "This student has multiple enrollments for a same exam. "
       "(he's enrolled to a same learning unit in 2 different programs. "
       "Please encode this score in the 'online' tab in the interface."

msgid "more_than_one_learning_unit_error"
msgstr "You encoded scores for more than 1 learning unit in your excel file (column 'Learning unit'). "
       "Please make one excel file by learning unit."

msgid "more_than_one_session_error"
msgstr "There are more than 1 session in your excel file. Please correct your file. Only one session's number "
      "could be present in the 'Session' column."

msgid "msg_error_username_password_not_matching"
msgstr "Your username and password didn't match. Please try again."

msgid "my_messages"
msgstr "My Messages"

msgid "my_osis"
msgstr "My OSIS"

msgid "my_studies"
msgstr "My studies"

msgid "name"
msgstr "Name"

msgid "full_name"
msgstr "Full name"

msgid "national_register"
msgstr "National register's number"

msgid "no_current_entity_version_found"
msgstr "The selected entity no longer exists today (end date passed)."

msgid "no_data_for_this_academic_year"
msgstr "No data for this academic year"

msgid "no_dubble_score_encoded_comparison_impossible"
msgstr "No dubble score encoded ; nothing to compare."

msgid "no_entity_address_found"
msgstr "No address found for the selected entity."

msgid "no_exam_session_opened_for_the_moment"
msgstr "No scores' encoding session opened for the moment."

msgid "no_student_to_encode_xls"
msgstr "No students to encode by excel"

msgid "no_file_submitted"
msgstr "You have to select a file to upload."

msgid "no_messages"
msgstr "No Messages"

msgid "no_result"
msgstr "No result!"

msgid "no_receiver_error"
msgstr "No receiver for this message"

msgid "no_score_encoded_double_encoding_impossible"
msgstr "No new scores encoded. The double encoding needs new scores."

msgid "no_score_injected"
msgstr "No scores injected"

msgid "no_score_to_encode"
msgstr "You haven't any score to encode."

msgid "no_valid_academic_year_error"
msgstr "No valid academic year found in your xls file. The date should be formatted like '2015-2016' or '2015'."

msgid "deadline_reached"
msgstr "Deadline reached"

msgid "not_passed"
msgstr "Not passed"

msgid "not_sent"
msgstr "Not Sent"

msgid "number_of_enrollments"
msgstr "Number of enrollments"

msgid "number_session"
msgstr "No. Session"

msgid "numbered_score"
msgstr "Numbered scores"

msgid "offer"
msgstr "Program"

msgid "offer_enrollment_not_exist"
msgstr "There are any enrollment to this program"

msgid "offer_year_calendar"
msgstr "Calendar of the annual program"

msgid "offer_year_calendar_academic_calendar_end_date_error"
msgstr "The end date of your program can't be greater than the closure's date of scores' encodings in the academic calendar"

msgid "offer_year_calendar_academic_calendar_start_date_error"
msgstr "The start date of your program can't be lower than the opening's date of scores' encodings in the academic calendar"

msgid "offer_year_not_access_or_not_exist"
msgstr "You don't have access rights for this offer or it doesn't exist in our database"

msgid "offer_year_not_exist"
msgstr "The program (%s) (%d) - doesn't exist"

msgid "offer_year_search"
msgstr "Search of annual programs"

msgid "offers"
msgstr "Programs"

msgid "old_browser_warning"
msgstr "Your browser is out of date. This can lead to unknown behaviour."

msgid "online"
msgstr "Online"

msgid "online_encoding"
msgstr "Online encoding"

msgid "online_scores_encoding"
msgstr "Online scores encoding"

msgid "only_submited_scores_can_be_double_encoded"
msgstr "Only submitted scores can be bouble encoded"

msgid "open"
msgstr "Open"

msgid "campus"
msgstr "Campus"

msgid "organization_address"
msgstr "Organization address"

msgid "organization"
msgstr "Organization"

msgid "organizations"
msgstr "Organizations"

msgid "origin"
msgstr "From"

msgid "other_score"
msgstr "Other scores"

msgid "other_sibling_offers"
msgstr "Other sibling programs"

msgid "other_sibling_orientations"
msgstr "Other sibling orientations"

msgid "score_encoding_period_not_open"
msgstr "The period of scores' encoding is not opened"

msgid "outside_scores_encodings_period_latest_session"
msgstr "The period of scores' encoding %s is closed since %s"

msgid "outside_scores_encodings_period_closest_session"
msgstr "The period of scores' encoding %s will be open %s"

msgid "page_not_found"
msgstr "Page not found."

msgid "method_not_allowed"
msgstr "Method not allowed"

msgid "password"
msgstr "Password"

msgid "person"
msgstr ""

msgid "ph_d"
msgstr "Ph.D"

msgid "plain"
msgstr "Plain"

msgid "plain_and_html"
msgstr "Plain and HTML"

msgid "please_enable_javascript"
msgstr "Please <a href='http://enable-javascript.com' target='_blank'>enable JavaScript</a> to use this application."

msgid "POLE"
msgstr "Pole"

msgid "postal_code"
msgstr "postal code"

msgid "preferences"
msgstr "Preferences"

msgid "presence_note_pdf_legend"
msgstr "0=Presence note"

msgid "print"
msgstr "Print"

msgid "print_all_courses"
msgstr "Print all courses"

msgid "print_warning_and_info_messages"
msgstr ""

msgid "printable_title"
msgstr "Printable title"

msgid "printing_date"
msgstr "Printing date"

msgid "professional"
msgstr "Professional"

msgid "professors_must_not_submit_scores"
msgstr "Proffessors must not submit scores"

msgid "profile"
msgstr "Profile"

msgid "program_commission"
msgstr "Program commission"

msgid "program_managers"
msgstr "Program Managers"

msgid "program_s"
msgstr "program(s)"

msgid "programs"
msgstr "Programs"

msgid "progress"
msgstr "Progress"

msgid "received_on"
msgstr "Received on"

msgid "recipient"
msgstr "Recipient"

msgid "redirect_to_login"
msgstr "Click to reconnect"

msgid "reference"
msgstr "Reference"

msgid "refresh_list"
msgstr "Search/update the list"

msgid "registration_id"
msgstr "Registration ID"

msgid "identification_number"
msgstr "Number ID"

msgid "registration_id_not_access_or_not_exist"
msgstr "Student not registered for exam"

msgid "research_center"
msgstr "Research center"

msgid "residential"
msgstr ""

msgid "responsible"
msgstr "Responsible"

msgid "return_doc_to_administrator"
msgstr "Please return this document to the administrative office before %s."

msgid "reuse_address_entity"
msgstr "Reuse the address of"

msgid "save"
msgstr "Save"

msgid "saved"
msgstr "Saved"

msgid "saving"
msgstr "Saving"

msgid "score"
msgstr "Score"

msgid "score_already_submitted"
msgstr "Score already submitted"

msgid "score_decimal_not_allowed"
msgstr "The score seems to be incorrect. Decimales NOT allowed"

msgid "score_invalid"
msgstr "Score invalid"

msgid "scores_responsible"
msgstr "Scores Responsible"

msgid "scores_responsible_title"
msgstr "Scores Responsible"

msgid "score_saved"
msgstr "score Saved"

msgid "score_submitted"
msgstr "Submitted"

msgid "scores"
msgstr "Scores"

msgid "scores_encoding"
msgstr "Scores encoding"

msgid "scores_encoding_tests"
msgstr "Scores encoding tests"

msgid "scores_gt_0_lt_20"
msgstr "The score seems to be incorrect (it must be >=0 and <=20)"

msgid "scores_injection"
msgstr "Scores injection"

msgid "scores_saved"
msgstr "score(s) saved"

msgid "scores_saved_cannot_be_saved_anymore"
msgstr "Sore saved, button save not available anymore"

msgid "scores_must_be_between_0_and_20"
msgstr "Scores must be between 0 and 20"

msgid "search_for_a_file"
msgstr "Search for a file"

msgid "search_for_an_entity"
msgstr "Search for an entity"

msgid "search_for_an_organization"
msgstr "Search for an organization"

msgid "SECTOR"
msgstr "Sector"

msgid "select"
msgstr "Select"

msgid "select_a_xls_file_from_which_to_inject_scores"
msgstr ""

msgid "select_an_encoding_type"
msgstr "Select an encoding type"

msgid "send_message_again"
msgstr "Send again"

msgid "sent"
msgstr "Sent"

msgid "server_error"
msgstr "A server error occured."

msgid "server_error_message"
msgstr "We will fix this as soon as possible"

msgid "sessionn"
msgstr "Session"

msgid "short_title"
msgstr "Short title"

msgid "size"
msgstr "Size"

msgid "source_code"
msgstr "Source code"

msgid "stages"
msgstr "Stages"

msgid "start_date"
msgstr "Start date"

msgid "state"
msgstr "State"

msgid "status"
msgstr "Status"

msgid "storage"
msgstr "Storage"

msgid "storage_duration"
msgstr "Storage duration"

msgid "structure"
msgstr "Structure"

msgid "student_not_exist"
msgstr "The student (%s) doesn't exist"

msgid "student_path"
msgstr "Students' path"

msgid "students"
msgstr "students"

msgid "studies"
msgstr "Studies"

msgid "subject"
msgstr "Subject"

msgid "submission"
msgstr "Submission"

msgid "submission_date"
msgstr "Submission date"

msgid "submission_of_scores_for"
msgstr "Submission of scores for {0}."

msgid "submitted"
msgstr "Submitted"

msgid "submitted_scores_cannot_be_encoded_anymore"
msgstr "Submitted scores cannot be encoded anymore"

msgid "succesfull_logout"
msgstr "You are succesfully logout."

msgid "technologic_platform"
msgstr "Technologic platform"

msgid "template_error"
msgstr "No message was sent : the message template {} does not exist."

msgid "temporary_save"
msgstr "Temporary save (not submitted to the faculty yet)"

msgid "the_coordinator_must_still_submit_scores"
msgstr "The coordinator must still submit the scores"

msgid "title"
msgstr "Title"

msgid "learning_unit_title"
msgstr "Learning unit title"

msgid "too_many_results"
msgstr "Too many results! Please be more specific."

msgid "tooltip_delete_message"
msgstr "Delete message"

msgid "tooltip_double_encode_for"
msgstr "Double encode scores"

msgid "tooltip_double_encode_no_more_possible_for"
msgstr "All the scores were submitted.It is not possible to double encode scores anymore"

msgid "tooltip_dowload_excel_file"
msgstr "Download the excel file"

msgid "tooltip_encode_for"
msgstr "Encode scores"

msgid "tooltip_encode_no_more_possible_for"
msgstr "All the scores were submitted.It is not possible to encode scores anymore"

msgid "tooltip_inject_excel_no_more_possible_for"
msgstr "All the scores were submitted.It is not possible inject excell file anymore"

msgid "tooltip_my_message_read"
msgstr "Show message"

msgid "tooltip_print_scores"
msgstr "Print the scores"

msgid "tooltip_scores_encodings_progress_bar"
msgstr "Represents the quantity of scores submitted to the administration. The number surrounded by parenthesis is the "
       "number of scores encoded by the tutor that aren't submitted yet ('draft' state)"

msgid "tooltip_select_action"
msgstr "Select action to execute"

msgid "tooltip_select_all_messages"
msgstr "Select all the messages"

msgid "tooltip_select_excel_file_to_inject_scores"
msgstr "Select an excel file to inject scores."

msgid "tooltip_to_my_messages"
msgstr "Back to messages"

msgid "tutor"
msgstr "Tutor"

msgid "tutors"
msgstr "Tutors"

msgid "other_tutors"
msgstr "Other Tutors"

msgid "txt_message"
msgstr "Text Message"

msgid "txt_origin_title"
msgstr "Sender of the message"

msgid "txt_recipient_title"
msgstr "Recipient of the message (email or last name or username)"

msgid "txt_reference_title"
msgstr "Template reference of the message"

msgid "txt_subject_title"
msgstr "Subject of the messages"

msgid "type"
msgstr "Type"

msgid "types"
msgstr "Types"

msgid "undated_events"
msgstr "Unscheduled events"

msgid "undefined"
msgstr "Undefined"

msgid "unknown"
msgstr "Unknown"

msgid "user"
msgstr "User"

msgid "user_interface_language"
msgstr "User interface language"

msgid "user_is_not_program_manager"
msgstr "You're not a program manager. Therefore you dont have access to this page."

msgid "validated_double_encoding_cannot_be_validated_anymore"
msgstr "Validated double encoding cannot be validated anymore"

msgid "validation_dubble_encoding_mandatory"
msgstr "Please enter a final validation for scores' differences detected after the dubble encoding "
       "(below). If you leave, your dubble encoding will be lost."

msgid "via_excel"
msgstr "Via Excel"

msgid "via_paper"
msgstr "Via paper"

msgid "warning_all_scores_not_sumitted_yet"
msgstr "Warning : some registered scores have not been submitted yet"

msgid "website"
msgstr "Website"

msgid "without_attribution"
msgstr "Without attribution"

msgid "xls_columns_structure_error"
msgstr "Your excel file isn't well structured. Please follow the structure of the excel file provided "
       "(button '{}')"

msgid "you_manage"
msgstr "You manage"

msgid "order"
msgstr "Order"

msgid "options"
msgstr "Options"

msgid "required"
msgstr "Required"

msgid "question"
msgstr "Question"

msgid "questions"
msgstr "Questions"

msgid "value"
msgstr "Value"

msgid "short_input_text"
msgstr "Short input text"

msgid "long_input_text"
msgstr "Long input text"

msgid "radio_button"
msgstr "Radio button"

msgid "checkbox"
msgstr "Checkbox"

msgid "upload_button"
msgstr "Upload button"

msgid "download_link"
msgstr "Download link"

msgid "dropdown_list"
msgstr "Dropdown list"

msgid "http_link"
msgstr "HTTP link"

msgid "BACHELOR"
msgstr "Bachelor"

msgid "MASTER_60"
msgstr "Master 60"

msgid "MASTER_120"
msgstr "Master 120"

msgid "MASTER_180_OR_240"
msgstr "Master 180 or 240"

msgid "ADVANCED_MASTER"
msgstr "Advanced master"

msgid "TRAINING_CERTIFICATE"
msgstr "Training certificate"

msgid "CERTIFICATE"
msgstr "Certificate"

msgid "DOCTORATE"
msgstr "Doctorate"

msgid "CAPAES"
msgstr "CAPAES"

msgid "start_date_must_be_lower_than_end_date"
msgstr "Start date must be lower than end date"

msgid "DEPUTY_AUTHORITY"
msgstr "Deputy authority"

msgid "DEPUTY_SABBATICAL"
msgstr "Deputy sabbatical"

msgid "DEPUTY_TEMPORARY"
msgstr "Deputy temporary"

msgid "INTERNSHIP_SUPERVISOR"
msgstr "Internship supervisor"

msgid "INTERNSHIP_CO_SUPERVISOR"
msgstr "Internship co-supervisor"

msgid "PROFESSOR"
msgstr "Professor"

msgid "COORDINATOR"
msgstr "Coordinator"

msgid "HOLDER"
msgstr "Holder"

msgid "CO_HOLDER"
msgstr "Co-holder"

msgid "DEPUTY"
msgstr "Deputy"

msgid "scores_responsible_can_submit_partial_encoding"
msgstr "Scores responsible can submit partial encoding"

msgid "the_scores_responsible_must_still_submit_scores"
msgstr "The scores responsible must still submit the scores"

msgid "NONE"
msgstr "NONE"

msgid "keyword"
msgstr "keyword"

msgid "VALID"
msgstr "Valid"

msgid "INVALID"
msgstr "Invalid"

msgid "COURSE"
msgstr "Course"

msgid "MASTER_THESIS"
msgstr "Master thesis"

msgid "INTERNSHIP"
msgstr "Internship"

msgid "OTHER_COLLECTIVE"
msgstr "Other collective"

msgid "OTHER_INDIVIDUAL"
msgstr "Other individual"

msgid "EXTERNAL"
msgstr "External"

msgid "TEACHING_INTERNSHIP"
msgstr "Teaching internship"

msgid "CLINICAL_INTERNSHIP"
msgstr "Clinical internship"

msgid "PROFESSIONAL_INTERNSHIP"
msgstr "Professional internship"

msgid "RESEARCH_INTERNSHIP"
msgstr "Research internship"

msgid "ANNUAL"
msgstr "Annual"

msgid "BIENNIAL_EVEN"
msgstr "Biennial even"

msgid "BIENNIAL_ODD"
msgstr "Biennial odd"

msgid "LU_ERRORS_REQUIRED"
msgstr "This field is required."

msgid "LU_ERRORS_INVALID"
msgstr "'Enter a valid value."

msgid "LU_ERRORS_INVALID_SEARCH"
msgstr "Please, inform at least two filters in your searches"

msgid "LU_ERRORS_ACADEMIC_YEAR_REQUIRED"
msgstr "Please specify an academic year"

msgid "LU_ERRORS_YEAR_WITH_ACRONYM"
msgstr "Please specify an academic year or enter a valid acronym."

msgid "LU_ERRORS_INVALID_REGEX_SYNTAX"
msgstr "Invalid regular expression!"

msgid "no_valid_m_justification_error"
msgstr "You can't encode a JUSTIFIED ABSENCE (M) via the XLS injection"

msgid "abscence_justified_preserved"
msgstr "Justified abscence already encoded and preserved"

msgid "tutors_of_course"
msgstr "Tutors of the course"

msgid "academic_actors"
msgstr "Academic actors"

msgid "academic_start_date_error"
msgstr "The start date should be between the start/end dates of the academic year"

msgid "academic_end_date_error"
msgstr "The end date should be between the start/end dates of the academic year"

msgid "end_start_date_error"
msgstr "Start date must be lower than end date"

msgid "dates_mandatory_error"
msgstr "Start date and end date are mandatory"

msgid "date_format"
msgstr "%m/%d/%Y"

msgid "date_format_string"
msgstr "m/d/Y"

msgid "format_date"
msgstr "mm/dd/yyyy"

msgid "desc_lnk_academic_actors"
msgstr "Academic actors management"

msgid "all_years"
msgstr "All years"

msgid "trainings"
msgstr "Trainings"

msgid "components"
msgstr "Components"

msgid "educational_information"
msgstr "Educational information"

msgid "propositions"
msgstr "Propositions"

msgid "tutor_attributions"
msgstr "Tutors - attributions"

msgid "proposal"
msgstr "Proposal"

msgid "academic_calendar_offer_year_calendar_start_date_end_date_error"
msgstr "The start's date of '%s' of the academic calendar can't be higher than %s "
       "(end date of '%s' of the program '%s')"

msgid "component_type"
msgstr "Component type"

msgid "volume_quarter"
msgstr "Quarter"

msgid "vol_q1"
msgstr "Vol. q1"

msgid "vol_q2"
msgstr "Vol. q2"

msgid "volume"
msgstr "Volume"

msgid "schedules_conformity"
msgstr "Sched. conform. "

msgid "planned_classrooms"
msgstr "Planned classrooms"

msgid "real_on_planned_classrooms"
msgstr "Real/Planned classrooms"

msgid "classes"
msgstr "Classes"

msgid "class"
msgstr "Class"

msgid "learning_unit_code"
msgstr "Learning unit code"

msgid "partims"
msgstr "Partims"

msgid "periodicity"
msgstr "Periodicity"

msgid "nominal_credits"
msgstr "Credits"

msgid "active"
msgstr "Active"

msgid "inactive"
msgstr "Inactive"

msgid "MASTER_DISSERTATION"
msgstr "Master Dissertation"

msgid "FULL"
msgstr "Full"

msgid "MOBILITY"
msgstr "Mobility"

msgid "OTHER"
msgstr "Other"

msgid "PARTIM"
msgstr "Partim"

msgid "PHD_THESIS"
msgstr "PhD Thesis"

msgid "selected"
msgstr "selected"

msgid "learning_unit_specifications"
msgstr "Specifications"

msgid "LECTURING_COMPLETE"
msgstr "Complete lecturing"

msgid "LECTURING_INCOMPLETE"
msgstr "Incomplete lecturing"

msgid "PRACTICAL_EXERCISES_COMPLETE"
msgstr "Complete practical exercises"

msgid "PRACTICAL_EXERCISES_INCOMPLETE"
msgstr "Incomplete practical exercises"

msgid "LECTURING"
msgstr "Lecturing"

msgid "STAGE"
msgstr "Stage"

msgid "DISSERTATION"
msgstr "Dissertation"

msgid "PRACTICAL_EXERCISES"
msgstr "Practical exercises"

msgid "lecturing"
msgstr "Lecturing"

msgid "PE"
msgstr "PE"

msgid "subtype"
msgstr "Subtype"

msgid "start"
msgstr "Start"

msgid "duration"
msgstr "Duration"

msgid "experimental_phase"
msgstr "This feature is in testing phase"

msgid "title_official_1"
msgstr "Official title (Part 1, common with partims)"

msgid "title_official_2"
msgstr "Official title (Part 2, specific to each partim)"

msgid "title_in_english"
msgstr "Title in English"

msgid "title_in_english_1"
msgstr "(Part 1, common with partims)"

msgid "title_in_english_2"
msgstr "(Part 2, specific to each partim)"

msgid "scores_responsibles"
msgstr "Scores responsibles"

msgid "SCHOOL"
msgstr "Ecole"

msgid "PLATFORM"
msgstr "Platform"

msgid "LOGISTICS_ENTITY"
msgstr "Logistics entity"

msgid "organogram"
msgstr "Organogram"

msgid "attached_to"
msgstr "Attached to"

msgid "ACADEMIC_PARTNER"
msgstr "Academic partner"

msgid "INDUSTRIAL_PARTNER"
msgstr "Industrial partner"

msgid "SERVICE_PARTNER"
msgstr "Service partner"

msgid "COMMERCE_PARTNER"
msgstr "Commerce partner"

msgid "PUBLIC_PARTNER"
msgstr "Public partner"

msgid "requirement_entity"
msgstr "Requirement entity"

msgid "allocation_entity"
msgstr "Allocation entity"

msgid "additional_requirement_entity"
msgstr "Additional requirement entity"

msgid "requirement_entity_small"
msgstr "Req. Entity"

msgid "allocation_entity_small"
msgstr "Alloc. Ent."

msgid "with_entity_subordinated_small"
msgstr "With subord. ent."

msgid "academic_end_year"
msgstr "Academic end year"

msgid "academic_start_year"
msgstr "Academic start year"

msgid "organization_name"
msgstr "Name"

msgid "partial"
msgstr "Q1"

msgid "remaining"
msgstr "Q2"

msgid "partial_remaining"
msgstr "Q1&2"

msgid "partial_or_remaining"
msgstr "Q1|2"

msgid "volume_partial"
msgstr "Vol. Q1"

msgid "volume_remaining"
msgstr "Vol. Q2"

msgid "quadrimester"
msgstr "Quadrimester"

msgid "composition"
msgstr "Composition"

msgid "real_classes"
msgstr "Real classes"

msgid "lu_usage"
msgstr "Learning units usage"

msgid "academic_years"
msgstr "Academic years"

msgid "from"
msgstr "From"

msgid "to"
msgstr "to"

msgid "since"
msgstr "Since"

msgid "editing"
msgstr "Edition"

msgid "component"
msgstr "Component"

msgid "used_by"
msgstr "Used by learning unit"

msgid "offers_enrollments"
msgstr "Offers enrollments"

msgid "learning_units_enrollments"
msgstr "Learning units enrollments"

msgid "exams_enrollments"
msgstr "Exams Enrollments"

msgid "average"
msgstr "Average"

msgid "global_average"
msgstr "Global average"

msgid "result"
msgstr "Result"

msgid "enrollment_date"
msgstr "Enrollment date"

msgid "students_title"
msgstr "Students"

msgid "student_title"
msgstr "Student"

msgid "classe"
msgstr "Classe"

msgid "localization"
msgstr "Localization"

msgid "internship_subtype"
msgstr "Internship subtype"

msgid "part1"
msgstr "part 1"

msgid "part2"
msgstr "part 2"

msgid "title_official"
msgstr "Official title"

msgid "create_learning_unit"
msgstr "Create Learning Unit"

msgid "existed_acronym"
msgstr "Existed acronym for "

msgid "existing_acronym"
msgstr "Existing acronym"

msgid "invalid_acronym"
msgstr "Invalid acronym"

msgid "acronym_rules"
msgstr "Site with one letter\n"
       "Acronym with min 2 et max 4 letters\n"
       "Number Code with 4 digit"

msgid "end_year_title"
msgstr "End year"

msgid "basic_informations_title"
msgstr "Basics informations"

msgid "active_title"
msgstr "Active"

msgid "titles"
msgstr "Titles"

msgid "fixtures_build"
msgstr "Build anonymized fixtures"

msgid "desc_lnk_fixtures_build"
msgstr "Build a json file with anonymized fixtures"

msgid "partial_volume_1"
msgstr "Volume Q1"

msgid "partial_volume_2"
msgstr "Volume Q2"

msgid "partial_volume_1Q"
msgstr "Q1"

msgid "partial_volume_2Q"
msgstr "Q2"

msgid "planned_classes"
msgstr "Classes prévues"

msgid "planned_classes_pc"
msgstr "P.C."

msgid "total_volume"
msgstr "Volume total"

msgid "total_volume_charge"
msgstr "Volume de charge total"

msgid "total_volume_voltot"
msgstr "Vol.tot"

msgid "vol_charge"
msgstr "Vol.charge"

msgid "vol_tot_not_equal_to_q1_q2"
msgstr "Vol.tot = Q1 + Q2"

msgid "vol_tot_req_entities_not_equal_to_entity"
msgstr "Vol.tot requirement is not equals to sum of requirement volumes"

msgid "vol_tot_req_entities_not_equal_to_vol_tot_mult_cp"
msgstr "Vol.requirement = Vol.tot * C.P"

msgid "vol_tot_full_must_be_greater_than_partim"
msgstr "Vol.tot [Full] > Vol.tot [Partim]"

msgid "vol_q1_full_must_be_greater_or_equal_to_partim"
msgstr "Q1 [Full] >= Q1 [Partim]"

msgid "vol_q2_full_must_be_greater_or_equal_to_partim"
msgstr "Q2 [Full] >= Q2 [Partim]"

msgid "planned_classes_full_must_be_greater_or_equal_to_partim"
msgstr "C.P. [Full] >= C.P. [Partim]"

msgid "entity_requirement_full_must_be_greater_or_equal_to_partim"
msgstr "Requirement entity [Full] >= Requirement entity [Partim]"

msgid "volumes_management"
msgstr "Volumes management"

msgid "volumes_validation_success"
msgstr "Filled data fit the hourly volumes calculation rules."

msgid "end_date_gt_begin_date"
msgstr "The end year must be equals or upper than the start year"

msgid "session_title"
msgstr "Session"

msgid "remarks_title"
msgstr "Remarks"

msgid "faculty_remark"
msgstr "Faculty"

msgid "other_remark"
msgstr "Other"

msgid "new_learning_unit"
msgstr "New learning unit"

msgid "previous"
msgstr "Previous"

msgid "next"
msgstr "Next"

msgid "learning_location"
msgstr "Learning location"

msgid "NON_ACADEMIC"
msgstr "Non academic"

msgid "NON_ACADEMIC_CREF"
msgstr "Non academic CREF"

msgid "ACADEMIC"
msgstr "Academic"

msgid "ACTIVE"
msgstr "Active"

msgid "INACTIVE"
msgstr "Inactive"

msgid "RE_REGISTRATION"
msgstr "Active only for re-registration"

msgid "OPTIONAL"
msgstr "Optional"

msgid "NO_PRINT"
msgstr "No printing"

msgid "IN_HEADING_2_OF_DIPLOMA"
msgstr ""

msgid "IN_EXPECTED_FORM"
msgstr ""

msgid "FEE_1"
msgstr "Role"

msgid "FEE_2"
msgstr "Role + exam"

msgid "FEE_3"
msgstr "AESS, CAPAES or end-of-cycle"

msgid "FEE_4"
msgstr "School fees without any exam"

msgid "FEE_5"
msgstr "Full school fees"

msgid "FEE_6"
msgstr "University certificate"

msgid "FEE_7"
msgstr "Complementary master with medical specialization"

msgid "FEE_8"
msgstr "Admission exam"

msgid "FEE_10"
msgstr "CU 30 credits"

msgid "FEE_11"
msgstr "Medical skills certificate"

msgid "FEE_12"
msgstr "ISA offers: 12BA et 21MS"

msgid "FEE_13"
msgstr "ISA offers: 13BA et 22MS"

msgid "DAILY"
msgstr "Daily"

msgid "SHIFTED"
msgstr "Shifted"

msgid "ADAPTED"
msgstr "Adapted"

msgid "academic_calendar_type"
msgstr "Type of event"

msgid "DELIBERATION"
msgstr "Deliberation"

msgid "DISSERTATION_SUBMISSION"
msgstr "Submission of disserations"

msgid "EXAM_ENROLLMENTS"
msgstr "Exam enrollments"

msgid "SCORES_EXAM_DIFFUSION"
msgstr "Diffusion of exam scores"

msgid "SCORES_EXAM_SUBMISSION"
msgstr "Submission of exam scores"

msgid "TEACHING_CHARGE_APPLICATION"
msgstr "Teaching charge application"

msgid "field_is_required"
msgstr "This field is required"

msgid "associated_entity"
msgstr "Associated entity"

msgid "LU_WARNING_INVALID_ACRONYM"
msgstr "The acronym, if it is entered, must at least count 3 characters"

msgid "title_in_french"
msgstr "Title in French"

msgid "schedule_type"
msgstr "Schedule type"

msgid "enrollment_campus"
msgstr "Enrollment campus"

msgid "other_campus_activities"
msgstr "Activities on other campus"

msgid "unspecified"
msgstr "Unspecified"

msgid "university_certificate"
msgstr "University certificate"

msgid "studies_domain"
msgstr "Studies domain"

msgid "primary_language"
msgstr "Primary language"

msgid "other_language_activities"
msgstr "Other languages activities"

msgid "funding"
msgstr "Funding"

msgid "funding_cud"
msgstr "Funding international cooperation CCD/CUD"

msgid "funding_direction"
msgstr "Funding direction"

msgid "cud_funding_direction"
msgstr "Funding international cooperation CCD/CUD direction"

msgid "active_status"
msgstr "Active"

msgid "partial_deliberation"
msgstr "Partial deliberation"

msgid "admission_exam"
msgstr "Admission exam"

msgid "academic_type"
msgstr "Academic type"

msgid "keywords"
msgstr "Keywords"

msgid "training_type"
msgstr "Type of training"

msgid "QUADRIMESTER"
msgstr "Quadrimester(s)"

msgid "TRIMESTER"
msgstr "Trimester(s)"

msgid "MONTH"
msgstr "Month(s)"

msgid "WEEK"
msgstr "Week(s)"

msgid "DAY"
msgstr "Day(s)"

msgid "administration_entity"
msgstr "Administration entity"

msgid "management_entity"
msgstr "Management entity"

msgid "enrollment_enabled"
msgstr "Enrollment enabled"

msgid "formations"
msgstr "Formations"

msgid "formations_lnk"
msgstr "Formations"

msgid "desc_lnk_formations"
msgstr "Organization of formations"

msgid "education_groups"
msgstr "Education groups"

msgid "entity_management"
msgstr "Entity management"

msgid "of_category"
msgstr "Education group type"

msgid "activity_search"
msgstr "Activity - Search"

msgid "service_course_search"
msgstr "Service cours - Search"

msgid "TRAINING"
msgstr "Training"

msgid "MINI_TRAINING"
msgstr "Mini training"

msgid "GROUP"
msgstr "Group"

msgid "PRIMARY_LANGUAGE"
msgstr "Primary anguage"

msgid "OR"
msgstr "Or"

msgid "AND"
msgstr "And"

msgid "language_association"
msgstr "Primary language operator"

msgid "prolong_or_create_learning_unit_message"
msgstr "<p>The acronym <b>already exists</b>.</p>"
       "<p>You have the choice between:"
       "<ul><li><b>create</b> a new learning unit using that acronym</li>"
       "<li><b>prolong</b> the learning unit of the same acronym</li></ul>"

msgid "confirm_your_action"
msgstr "Confirm your action."

msgid "create"
msgstr "Create"

msgid "prolong"
msgstr "Prolong"

msgid "diplomas_certificates"
msgstr "Diplomas /  Certificates"

msgid "diploma_title"
msgstr "Diploma title"

msgid "professionnal_title"
msgstr "Professionnal title"

msgid "university_certificate_desc"
msgstr "University certificate"

msgid "program_coorganization"
msgstr "Program organized with other institutes"

msgid "for_all_students"
msgstr "For all students"

msgid "diploma"
msgstr "Diploma"

msgid "UNIQUE"
msgstr "Unique diploma"

msgid "SEPARATE"
msgstr "Separate diploma"

msgid "NOT_CONCERNED"
msgstr "Not concerned"

msgid "organization_address_save_error"
msgstr "Impossible to save the organization address"

msgid "i_confirm"
msgstr "Yes, I confirm."

msgid "msg_warning_delete_learning_unit"
msgstr "This operation is <strong>permanent</strong> and cannot be undone. You will lose for ever"
       " the data linked to the learning unit <strong>%s</strong>."

msgid "The learning unit %(acronym)s has been successfully deleted for all years."
msgstr ""

msgid "cannot_delete_learning_unit_year"
msgstr "Could not delete the LU <strong>%(learning_unit)s</strong> from the year %(year)s for the following reasons :"

msgid "cannot_delete_learning_unit"
msgstr "Could not delete the LU <strong>%(learning_unit)s</strong> for the following reasons :"

msgid "There is %(count)d enrollments in %(subtype)s %(acronym)s for the year %(year)s"
msgstr ""

msgid "%(subtype)s %(acronym)s is assigned to %(tutor)s for the year %(year)s"
msgstr ""

msgid "%(subtype)s %(acronym)s is assigned to the assistant %(assistant)s for the year %(year)s"
msgstr ""

msgid "The learning unit %(acronym)s is related to the internship speciality %(speciality)s"
msgstr ""

msgid "%(subtype)s %(acronym)s is included in the group %(group)s of the program %(program)s for the year %(year)s"
msgstr ""

msgid "%(subtype)s %(acronym)s has been deleted for the year %(year)s"
msgstr ""

msgid "The class %(acronym)s has been deleted for the year %(year)s"
msgstr ""

msgid "the partim"
msgstr ""

msgid "The partim"
msgstr ""

msgid "The learning unit"
msgstr ""

msgid "the learning unit"
msgstr ""

msgid "You asked the deletion of the learning unit %(acronym)s from the year %(year)s"
msgstr ""

msgid "Delete from this academic year"
msgstr ""

msgid "Delete all the learning unit"
msgstr ""

msgid "publish_attribution_to_portal"
msgstr "Publish attribution to portal"

msgid "RESEVED_FOR_INTERNS"
msgstr "Reserved for interns"

msgid "OPEN_FOR_EXTERNS"
msgstr "Open to externs"

msgid "EXCEPTIONAL_PROCEDURE"
msgstr "Exceptional procedure"

msgid "VACANT_NOT_PUBLISH"
msgstr "Vacant but do not publish"

msgid "DO_NOT_ASSIGN"
msgstr "Do not assign"

msgid "folder"
msgstr "Folder"

msgid "introduced_by"
msgstr "Introduced by"

msgid "the"
msgstr "The"

msgid "proposal_management"
msgstr "Proposal management"

msgid "category"
msgstr "Category"

msgid "PRESIDENT"
msgstr "President"

msgid "SECRETARY"
msgstr "Secretary"

msgid "SIGNATORY"
msgstr "Signatory"

msgid "administrative_data"
msgstr "Administrative data"

msgid "jury"
msgstr "Jury"

msgid "signatory_qualification"
msgstr "Signatory's qualification"

msgid "course_enrollment"
msgstr "Course enrollment"

msgid "marks_presentation"
msgstr "Marks presentation"

msgid "dissertation_presentation"
msgstr "Dissertation présentation"

msgid "scores_diffusion"
msgstr "Scores diffusion"

msgid "session"
msgstr "Session"

msgid "at"
msgstr "at"

msgid "learning_unit_years_to_delete"
msgstr "You will definitely delete the following learning units"

msgid "type_must_be_full"
msgstr "Type of learning unit must be full"

msgid "learning_unit_type_is_not_internship"
msgstr "Learning unit is not of type internship."

msgid "CREATION"
msgstr "Creation"

msgid "MODIFICATION"
msgstr "Modification"

msgid "TRANSFORMATION"
msgstr "Transformation"

msgid "TRANSFORMATION_AND_MODIFICATION"
msgstr "Transformation and modification"

msgid "SUPPRESSION"
msgstr "Suppression"

msgid "CENTRAL"
msgstr "Central"

msgid "SUSPENDED"
msgstr "Suspended"

msgid "ACCEPTED"
msgstr "Accepted"

msgid "REFUSED"
msgstr "Refused"

msgid "success_modification_proposal"
msgstr "You proposed a modification of type {} for the learning unit {}."

msgid "content"
msgstr "Content"

msgid "code_scs"
msgstr "Code SCS"

msgid "title_code_formation"
msgstr "Title / Formation's code"

msgid "absolute_credits"
msgstr "Abs. credits"

msgid "relative_target_credits"
msgstr "Relative target's credits"

msgid "min_credits"
msgstr "Min. credits"

msgid "max_credits"
msgstr "Max. credits"

msgid "mandatory"
msgstr "Mandatory"

msgid "block"
msgstr "Block"

msgid "current_order"
msgstr "Current order"

msgid "sessions_derogation"
msgstr "Sessions in derogation"

msgid "own_comment"
msgstr "Own comment"

msgid "SESSION_1"
msgstr "1"

msgid "SESSION_2"
msgstr "2"

msgid "SESSION_3"
msgstr "3"

msgid "SESSION_1_2"
msgstr "12"

msgid "SESSION_1_3"
msgstr "13"

msgid "SESSION_2_3"
msgstr "23"

msgid "SESSION_1_2_3"
msgstr "123"

msgid "SESSION_UNDEFINED"
msgstr "Undefined session"

msgid "SESSION_PARTIAL_2_3"
msgstr "p23"

msgid "Put in proposal"
msgstr ""

msgid "Proposal for modification"
msgstr ""

msgid "End of teaching"
msgstr ""

msgid "academic_entity_small"
msgstr "Academic ent."

msgid "academic_entity"
msgstr "Academic entity"

msgid "folder_number"
msgstr "Folder n°{}"

<<<<<<< HEAD
msgid "produce_xls"
msgstr "Produce an Excel file with the list of results"

msgid "produce_xls_lu"
msgstr "Xls with learning units"
=======
msgid "%(date)s must be set within %(start_date)s and %(end_date)s"
msgstr ""

msgid "success_cancel_proposal"
msgstr "The proposal for {} was cancelled."

msgid "cancel_proposal"
msgstr "Cancel proposal"

msgid "msg_confirm_cancel_proposal"
msgstr "Are you certain that you want to cancel the learning unit proposal ?"

msgid "The administrative data has been successfully modified"
msgstr ""
>>>>>>> 76a5ff45
<|MERGE_RESOLUTION|>--- conflicted
+++ resolved
@@ -2431,13 +2431,12 @@
 msgid "folder_number"
 msgstr "Folder n°{}"
 
-<<<<<<< HEAD
 msgid "produce_xls"
 msgstr "Produce an Excel file with the list of results"
 
 msgid "produce_xls_lu"
 msgstr "Xls with learning units"
-=======
+
 msgid "%(date)s must be set within %(start_date)s and %(end_date)s"
 msgstr ""
 
@@ -2451,5 +2450,4 @@
 msgstr "Are you certain that you want to cancel the learning unit proposal ?"
 
 msgid "The administrative data has been successfully modified"
-msgstr ""
->>>>>>> 76a5ff45
+msgstr ""