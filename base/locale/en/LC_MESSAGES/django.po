# SOME DESCRIPTIVE TITLE.
# Copyright (C) YEAR THE PACKAGE'S COPYRIGHT HOLDER
# This file is distributed under the same license as the PACKAGE package.
# FIRST AUTHOR <EMAIL@ADDRESS>, YEAR.
#
msgid ""
msgstr ""
"Project-Id-Version: PACKAGE VERSION\n"
"Report-Msgid-Bugs-To: \n"
"POT-Creation-Date: 2016-04-22 15:14+0200\n"
"PO-Revision-Date: YEAR-MO-DA HO:MI+ZONE\n"
"Last-Translator: FULL NAME <EMAIL@ADDRESS>\n"
"Language-Team: LANGUAGE <LL@li.org>\n"
"Language: \n"
"MIME-Version: 1.0\n"
"Content-Type: text/plain; charset=UTF-8\n"
"Content-Transfer-Encoding: 8bit\n"

msgid "Create a xls file while activity\\"
msgstr ""

msgid "Get xls"
msgstr ""

msgid "ID"
msgstr "ID"

msgid "Legend : values allowed for 'justification'"
msgstr ""

msgid "Line"
msgstr "Row"

msgid "Note already submitted"
msgstr ""

msgid "OSIS"
msgstr "OSIS"

msgid "Print scores for all activities"
msgstr ""

msgid "Save"
msgstr ""

msgid "absent"
msgstr "Absent"

msgid "absent_pdf_legend"
msgstr "A=Absent"

msgid "academic_calendar"
msgstr "Academic calendar"

msgid "academic_year_small"
msgstr "Ac yr."

msgid "academic_calendar_management"
msgstr "Academic calendar management"

msgid "academic_calendar_offer_year_calendar_end_date_error"
msgstr "The closure's date of '%s' of the academic calendar can't be lower than %s "
       "(end date of '%s' of the program '%s')"

msgid "academic_calendar_offer_year_calendar_start_date_error"
msgstr "The opening's date of scores' encodings of the academic calendar can't be greater than %s "
       "(start date of scores' encodings of the program '%s')"

msgid "academic_calendars"
msgstr "Academic calendars"

msgid "academic_year_not_exist"
msgstr "Academic year (%d) doesn't exist"

msgid "acces_denied"
msgstr "Access denied"

msgid "acronym"
msgstr "Acronym"

msgid "activity"
msgstr "Activity"

msgid "activity_code"
msgstr "Activity code"

msgid "activity_not_exit"
msgstr "The activity %s doesn't exist"

msgid "add_an_address_to_the_organization"
msgstr "Add an address to the organization"

msgid "add"
msgstr "Add"

msgid "address(ses)"
msgstr "Address(es)"

msgid "addresses"
msgstr "Addresses"

msgid "administration"
msgstr "Administration"

msgid "after_submission_a_message_must_be_sent"
msgstr "If scores are submitted , a message is sent to all the professors of the learning unit"

msgid "all"
msgstr "All"

msgid "all_learning_units_must_be_shown"
msgstr "All learning units must be shown"

msgid "application_management"
msgstr "Application management"

msgid "are_you_sure"
msgstr "Are you sure?"

msgid "assistants"
msgstr ""

msgid "attributions"
msgstr "Attributions"

msgid "authorized_decimal_for_this_activity"
msgstr "Decimals authorized for this learning unit"

msgid "bachelor"
msgstr "Bachelor"

msgid "back"
msgstr "Back"

msgid "begin_date_lt_end_date"
msgstr "The start date must be equals or lower than the end date"

msgid "birth_date"
msgstr "Birth Date"

msgid "btn_messages_history_search"
msgstr "Search in the messages history"

msgid "btn_my_message_action_execute"
msgstr "Execute selected action"

msgid "btn_send_message_again_title"
msgstr "Send again the message to the recipient"

msgid "by_learning_unit"
msgstr "By Learning Unit"

msgid "by_specific_criteria"
msgstr "By Specific Criteria"

msgid "cancel"
msgstr "Cancel"

msgid "catalogue"
msgstr "Catalogue"

msgid "chair_of_the_exam_board"
msgstr "Chair of the exam board"

msgid "cheating_pdf_legend"
msgstr "T=Cheating"

msgid "unjustified_absence_export_legend"
msgstr "S=Unjustified Absence"

msgid "justified_absence_export_legend"
msgstr "M=Justified Absence"

msgid "attached_entities"
msgstr "Attached entities"

msgid "choose_file"
msgstr "Choose file"

msgid "city"
msgstr "City"

msgid "close"
msgstr "Close"

msgid "closed"
msgstr "Closed"

msgid "code"
msgstr "Code"

msgid "compare"
msgstr "Compare"

msgid "complete"
msgstr "Complete"

msgid "constraint_score_other_score"
msgstr "You can't encode a 'score' and a 'justification' together"

msgid "coordinator"
msgstr "Coordinator"

msgid "coordinators_can_submit_partial_encoding"
msgstr "Coordinators can submit partial encoding"

msgid "country"
msgstr "Country"

msgid "create_an_organization"
msgstr "Create an organization"

msgid "creation_date"
msgstr "Creation date"

msgid "credits"
msgstr "Credits"

msgid "customized"
msgstr "Customized"

msgid "data"
msgstr "Data"

msgid "data_maintenance"
msgstr "Data Maintenance"

msgid "data_management"
msgstr "Data Management"

msgid "date"
msgstr "Date"

msgid "date_not_passed"
msgstr "Date not passed"

msgid "day"
msgstr "day"

msgid "days"
msgstr "days"

msgid "decimal_score_allowed"
msgstr "Decimal score allowed"

msgid "decimal_score_not_allowed"
msgstr "Decimal score NOT allowed"

msgid "decimal_values_accepted"
msgstr "Decimal values in scores are accepted."

msgid "decimal_values_ignored"
msgstr ""
"Decimal values in scores are NOT accepted. If you try to put decimal values, "
"it will be ignored."

msgid "score_have_more_than_2_decimal_places"
msgstr "Score cannot have more than two decimal places"

msgid "definitive_save"
msgstr "Definitive submission (Submit to faculty)"

msgid "delete"
msgstr "Delete"

msgid "delete_selected_messages"
msgstr "Delete selected messages"

msgid "desc_assistants"
msgstr "Mandats des assistants académiques et de recherche."

msgid "desc_lnk_academic_year"
msgstr "Management of the annualized program."

msgid "desc_lnk_assessments"
msgstr "This process helps tutors while scores encoding."

msgid "desc_lnk_data_maintenance"
msgstr "Maintenance of data with the SQL language"

msgid "desc_lnk_data_management"
msgstr "Management of data by entity"

msgid "desc_lnk_entities"
msgstr "Management of organizational structure."

msgid "desc_lnk_files"
msgstr "Consultation of files managed by the application"

msgid "desc_lnk_home_catalog"
msgstr "Elaboration and management of the formation catalogue."

msgid "desc_lnk_home_institution"
msgstr "Management of the institution."

msgid "desc_lnk_home_studies"
msgstr ""
"Management of students' path from their registration until their diploma."

msgid "desc_lnk_internships"
msgstr "This process controls students internships."

msgid "desc_lnk_my_osis"
msgstr "Your personal details, configurations and other information related to you."

msgid "desc_lnk_learning_units"
msgstr ""
"Management of learning units, formations and others activities of the "
"program."

msgid "desc_lnk_offers"
msgstr "Management of programs."

msgid "desc_lnk_organizations"
msgstr "Management of organizations"

msgid "desc_lnk_score_encoding"
msgstr "This process helps tutor while encoding notes for the exams sessions."

msgid "desc_lnk_storage"
msgstr "Monitoring of the storage capacity"

msgid "desc_messages_history"
msgstr "Message history allow you to access sent emails"

msgid "desc_messages_template"
msgstr "Messages templating allow you to edit email messages dynamically"

msgid "desc_my_messages"
msgstr "The messages sent by the application to you"

msgid "desc_profile"
msgstr "The configuration of you user profile"

msgid "description"
msgstr "Description"

msgid "details"
msgstr "Details"

msgid "display_scores_for_one_learning_unit"
msgstr "Display scores for this learning unit"

msgid "display_tutors"
msgstr "Display all tutors for this learning unit"

msgid "DOCTORAL_COMMISSION"
msgstr "Doctoral commmission"

msgid "documentation"
msgstr "Documentation"

msgid "double_encoding"
msgstr "Double encoding"

msgid "double_encoding_test"
msgstr "Scores double encoding"

msgid "dubble_encoding"
msgstr "Dubble encoding"

msgid "dubble_online_scores_encoding"
msgstr "Dubble online scores encoding"

msgid "edit"
msgstr "Edit"

msgid "empty_note_pdf_legend"
msgstr "(empty)=No score yet"

msgid "encode"
msgstr "Encode"

msgid "encode_as_coordinator"
msgstr "Encode as scores responsible"

msgid "encode_as_pgm"
msgstr "Encode as program manager"

msgid "encode_as_professor"
msgstr "Encode as professor"

msgid "encoding"
msgstr "Encoding"

msgid "encoding_status_ended"
msgstr "All the scores are encoded."

msgid "encoding_status_notended"
msgstr "It remains notes to encode."

msgid "end_date"
msgstr "Teacher Deadline"

msgid "end_date_teacher"
msgstr "Teacher Deadline"

msgid "enrollment_activity_not_exist"
msgstr "The enrollment to the activity %s doesn't exist"

msgid "enrollment_exam_not_exists"
msgstr "The enrollment to the activity %s doesn't exist"

msgid "enrollments"
msgstr "Enrollments"

msgid "entities"
msgstr "Entities"

msgid "entity"
msgstr "Entity"

msgid "versions"
msgstr "Versions"

msgid "evaluations"
msgstr "Evaluations"

msgid "event"
msgstr "Event"

msgid "exam_board_secretary"
msgstr "Exam board secretary"

msgid "execute"
msgstr "Execute"

msgid "FACULTY"
msgstr "Faculty"

msgid "female"
msgstr "Female"

msgid "file"
msgstr "File"

msgid "file_must_be_xlsx"
msgstr "The file must be a valid 'XLSX' excel file"

msgid "file_production_date"
msgstr "Excel file production date"

msgid "students_deliberated_are_not_shown"
msgstr "Students deliberated are not shown"

msgid "files"
msgstr "Files"

msgid "final"
msgstr "Final"

msgid "fixed_line_phone"
msgstr "Fixed-line phone"

msgid "focuses"
msgstr "Focuses"

msgid "formation_catalogue"
msgstr "Formation catalogue"

msgid "function"
msgstr "Function"

msgid "gender"
msgstr "Gender"

msgid "general_informations"
msgstr "General informations"

msgid "get_excel_file"
msgstr "Get Excel File"

msgid "global_identifiant"
msgstr "Global identifiant"

msgid "fgs"
msgstr "FGS"

msgid "go"
msgstr "Go"

msgid "grade"
msgstr "Grade"

msgid "help_pnl_selectedfiles"
msgstr "Please select an XLS file for injection"

msgid "help_submission_scores_label"
msgstr "You will submit %s notes to faculty(ies). Warning : submitted scores <b>can't be modified anymore.</b>"

msgid "highlight_description"
msgstr "Highlight description"

msgid "highlight_shortcut"
msgstr "Highlight shortcut"

msgid "highlight_title"
msgstr "Highlight title"

msgid "home"
msgstr "Home page"

msgid "html_message"
msgstr "HTML Message"

msgid "identification"
msgstr "Identification"

msgid "idle"
msgstr "Idle"

msgid "ill"
msgstr "Ill"

msgid "ill_pdf_legend"
msgstr "I=Ill"

msgid "incomplete"
msgstr "Incomplete"

msgid "info_address_changed_for_papersheet"
msgstr "If you customize one of the field below, it only change the address displayed on the scores' encodings sheets for the program %s. "
       "It will never change the address of any Structure. The structure's list below is to help you to pre-fill in the form"

msgid "inject"
msgstr "Inject"

msgid "inject_xls_file"
msgstr "Inject XLS file"

msgid "INSTITUTE"
msgstr "Institute"

msgid "institution"
msgstr "Institution"

msgid "international_title"
msgstr "international title"

msgid "internships"
msgstr "Internships"

msgid "invalid_file"
msgstr "Invalid file"

msgid "javascript_is_disabled"
msgstr "JavaScript is disabled on your browser, but OSIS does not work without JavaScript."

msgid "justification_invalid"
msgstr "Invalid justification"

msgid "justifications"
msgstr "Justifications"

msgid "justification_invalid_value"
msgstr "Invalid justification value"

msgid "absence_justified_to_unjustified_invalid"
msgstr "Absence justified cannot be remplaced by absence unjustified"

msgid "justification_values_accepted"
msgstr "Accepted value: %s "

msgid "justification_other_values"
msgstr "Other values: %s "

msgid "label"
msgstr "Label"

msgid "label_jumbotron_details_academic_cal"
msgstr "As displayed on the home page"

msgid "language"
msgstr "Language"


msgid "last_synchronization"
msgstr "Last synchronization"

msgid "learning_unit"
msgstr "Learning unit"

msgid "learning_unit_not_access"
msgstr "You don't have access rights to this learning unit"

msgid "learning_unit_not_access_or_not_exist"
msgstr "You don't have access rights for this learning unit or it doesn't exist in our database"

msgid "learning_unit_responsible"
msgstr "Learning unit's responsible"

msgid "learning_unit_search"
msgstr "Learning unit search"

msgid "learning_units"
msgstr "Learning units"

msgid "learning_units_in"
msgstr "learning units in"

msgid "lnk_message_history_read_title"
msgstr "See the message"

msgid "location"
msgstr "Location"

msgid "log-in"
msgstr "Log-in"

msgid "login"
msgstr "Login"

msgid "logistic"
msgstr "Logistic"

msgid "logout"
msgstr "Logout"

msgid "lu_could_contain_decimal_scores"
msgstr "This learning unit year could contain decimal scores"

msgid "lu_must_not_contain_decimal_scores"
msgstr "This learning unit year must not contain decimal scores"

msgid "male"
msgstr "Male"

msgid "managed_programs"
msgstr "Managed programs"

msgid "mandates"
msgstr "Mandates"

msgid "mark_selected_messages_as_read"
msgstr "Mark selected messages as read"

msgid "master"
msgstr "Master"

msgid "message"
msgstr "Message"

msgid "message_address_papersheet"
msgstr "Reuse the address of an entity linked to the program or inform the posting address for the papersheet."

msgid "message_not_resent_no_email"
msgstr "The message can't be sent again, no email provided."

msgid "message_resent_ok"
msgstr "The message xas sent again."

msgid "messages"
msgstr "Messages"

msgid "messages_history"
msgstr "Messages History"

msgid "messages_templates"
msgstr "Messages templates"

msgid "minimum_one_criteria"
msgstr "Please choose at least one criteria!"

msgid "miss"
msgstr "Miss"

msgid "missing_column_session"
msgstr "Please fill in the 'session' column with the correct session's number."

msgid "mister"
msgstr "Mister"

msgid "mobile_phone"
msgstr "Mobile phone"

msgid "more_than_one_academic_year_error"
msgstr "There are more than 1 academic year in your excel file. Please correct your file. Only one academic year "
      "could be present in the 'Academic year' column."

msgid "more_than_one_exam_enrol_for_one_learn_unit"
msgstr "This student has multiple enrollments for a same exam. "
       "(he's enrolled to a same learning unit in 2 different programs. "
       "Please encode this score in the 'online' tab in the interface."

msgid "more_than_one_learning_unit_error"
msgstr "You encoded scores for more than 1 learning unit in your excel file (column 'Learning unit'). "
       "Please make one excel file by learning unit."

msgid "more_than_one_session_error"
msgstr "There are more than 1 session in your excel file. Please correct your file. Only one session's number "
      "could be present in the 'Session' column."

msgid "msg_error_username_password_not_matching"
msgstr "Your username and password didn't match. Please try again."

msgid "my_messages"
msgstr "My Messages"

msgid "my_osis"
msgstr "My OSIS"

msgid "my_studies"
msgstr "My studies"

msgid "name"
msgstr "Name"

msgid "full_name"
msgstr "Full name"

msgid "national_register"
msgstr "National register's number"

msgid "no_current_entity_version_found"
msgstr "The selected entity no longer exists today (end date passed)."

msgid "no_data_for_this_academic_year"
msgstr "No data for this academic year"

msgid "no_dubble_score_encoded_comparison_impossible"
msgstr "No dubble score encoded ; nothing to compare."

msgid "no_entity_address_found"
msgstr "No address found for the selected entity."

msgid "no_exam_session_opened_for_the_moment"
msgstr "No scores' encoding session opened for the moment."

msgid "no_student_to_encode_xls"
msgstr "No students to encode by excel"

msgid "no_file_submitted"
msgstr "You have to select a file to upload."

msgid "no_messages"
msgstr "No Messages"

msgid "no_result"
msgstr "No result!"

msgid "no_receiver_error"
msgstr "No receiver for this message"

msgid "no_score_encoded_double_encoding_impossible"
msgstr "No new scores encoded. The double encoding needs new scores."

msgid "no_score_injected"
msgstr "No scores injected"

msgid "no_score_to_encode"
msgstr "You haven't any score to encode."

msgid "no_valid_academic_year_error"
msgstr "No valid academic year found in your xls file. The date should be formatted like '2015-2016' or '2015'."

msgid "deadline_reached"
msgstr "Deadline reached"

msgid "not_passed"
msgstr "Not passed"

msgid "not_sent"
msgstr "Not Sent"

msgid "number_of_enrollments"
msgstr "Number of enrollments"

msgid "number_session"
msgstr "No. Session"

msgid "numbered_score"
msgstr "Numbered scores"

msgid "offer"
msgstr "Program"

msgid "offer_enrollment_not_exist"
msgstr "There are any enrollment to this program"

msgid "offer_year_calendar"
msgstr "Calendar of the annual program"

msgid "offer_year_calendar_academic_calendar_end_date_error"
msgstr "The end date of your program can't be greater than the closure's date of scores' encodings in the academic calendar"

msgid "offer_year_calendar_academic_calendar_start_date_error"
msgstr "The start date of your program can't be lower than the opening's date of scores' encodings in the academic calendar"

msgid "offer_year_not_access_or_not_exist"
msgstr "You don't have access rights for this offer or it doesn't exist in our database"

msgid "offer_year_not_exist"
msgstr "The program (%s) (%d) - doesn't exist"

msgid "offer_year_search"
msgstr "Search of annual programs"

msgid "offers"
msgstr "Programs"

msgid "old_browser_warning"
msgstr "Your browser is out of date. This can lead to unknown behaviour."

msgid "online"
msgstr "Online"

msgid "online_encoding"
msgstr "Online encoding"

msgid "online_scores_encoding"
msgstr "Online scores encoding"

msgid "only_submited_scores_can_be_double_encoded"
msgstr "Only submitted scores can be bouble encoded"

msgid "open"
msgstr "Open"

msgid "campus"
msgstr "Campus"

msgid "organization_address"
msgstr "Organization address"

msgid "organization"
msgstr "Organization"

msgid "organizations"
msgstr "Organizations"

msgid "origin"
msgstr "From"

msgid "other_score"
msgstr "Other scores"

msgid "other_sibling_offers"
msgstr "Other sibling programs"

msgid "other_sibling_orientations"
msgstr "Other sibling orientations"

msgid "score_encoding_period_not_open"
msgstr "The period of scores' encoding is not opened"

msgid "outside_scores_encodings_period_latest_session"
msgstr "The period of scores' encoding %s is closed since %s"

msgid "outside_scores_encodings_period_closest_session"
msgstr "The period of scores' encoding %s will be open %s"

msgid "page_not_found"
msgstr "Page not found."

msgid "method_not_allowed"
msgstr "Method not allowed"

msgid "password"
msgstr "Password"

msgid "person"
msgstr ""

msgid "ph_d"
msgstr "Ph.D"

msgid "plain"
msgstr "Plain"

msgid "plain_and_html"
msgstr "Plain and HTML"

msgid "please_enable_javascript"
msgstr "Please <a href='http://enable-javascript.com' target='_blank'>enable JavaScript</a> to use this application."

msgid "POLE"
msgstr "Pole"

msgid "postal_code"
msgstr "postal code"

msgid "preferences"
msgstr "Preferences"

msgid "presence_note_pdf_legend"
msgstr "0=Presence note"

msgid "print"
msgstr "Print"

msgid "print_all_courses"
msgstr "Print all courses"

msgid "print_warning_and_info_messages"
msgstr ""

msgid "printable_title"
msgstr "Printable title"

msgid "printing_date"
msgstr "Printing date"

msgid "professional"
msgstr "Professional"

msgid "professors_must_not_submit_scores"
msgstr "Proffessors must not submit scores"

msgid "profile"
msgstr "Profile"

msgid "program_commission"
msgstr "Program commission"

msgid "program_managers"
msgstr "Program Managers"

msgid "program_s"
msgstr "program(s)"

msgid "programs"
msgstr "Programs"

msgid "progress"
msgstr "Progress"

msgid "received_on"
msgstr "Received on"

msgid "recipient"
msgstr "Recipient"

msgid "redirect_to_login"
msgstr "Click to reconnect"

msgid "reference"
msgstr "Reference"

msgid "refresh_list"
msgstr "Search/update the list"

msgid "registration_id"
msgstr "Registration ID"

msgid "registration_id_does_not_match_email"
msgstr "Registration ID does not match email"

msgid "identification_number"
msgstr "Number ID"

msgid "registration_id_not_access_or_not_exist"
msgstr "Student not registered for exam"

msgid "research_center"
msgstr "Research center"

msgid "residential"
msgstr ""

msgid "responsible"
msgstr "Responsible"

msgid "return_doc_to_administrator"
msgstr "Please return this document to the administrative office before %s."

msgid "reuse_address_entity"
msgstr "Reuse the address of"

msgid "save"
msgstr "Save"

msgid "saved"
msgstr "Saved"

msgid "saving"
msgstr "Saving"

msgid "score"
msgstr "Score"

msgid "score_already_submitted"
msgstr "Score already submitted"

msgid "score_decimal_not_allowed"
msgstr "The score seems to be incorrect. Decimales NOT allowed"

msgid "score_invalid"
msgstr "Score invalid"

msgid "scores_responsible"
msgstr "Scores Responsible"

msgid "scores_responsible_title"
msgstr "Scores Responsible"

msgid "score_saved"
msgstr "score Saved"

msgid "score_submitted"
msgstr "Submitted"

msgid "scores"
msgstr "Scores"

msgid "scores_encoding"
msgstr "Scores encoding"

msgid "scores_encoding_tests"
msgstr "Scores encoding tests"

msgid "scores_gt_0_lt_20"
msgstr "The score seems to be incorrect (it must be >=0 and <=20)"

msgid "scores_injection"
msgstr "Scores injection"

msgid "scores_saved"
msgstr "score(s) saved"

msgid "scores_saved_cannot_be_saved_anymore"
msgstr "Sore saved, button save not available anymore"

msgid "scores_must_be_between_0_and_20"
msgstr "Scores must be between 0 and 20"

msgid "search_for_a_file"
msgstr "Search for a file"

msgid "search_for_an_entity"
msgstr "Search for an entity"

msgid "search_for_an_organization"
msgstr "Search for an organization"

msgid "SECTOR"
msgstr "Sector"

msgid "select"
msgstr "Select"

msgid "select_a_xls_file_from_which_to_inject_scores"
msgstr ""

msgid "select_an_encoding_type"
msgstr "Select an encoding type"

msgid "send_message_again"
msgstr "Send again"

msgid "sent"
msgstr "Sent"

msgid "server_error"
msgstr "A server error occured."

msgid "server_error_message"
msgstr "We will fix this as soon as possible"

msgid "short_title"
msgstr "Short title"

msgid "size"
msgstr "Size"

msgid "source_code"
msgstr "Source code"

msgid "stages"
msgstr "Stages"

msgid "start_date"
msgstr "Start date"

msgid "state"
msgstr "State"

msgid "status"
msgstr "Status"

msgid "storage"
msgstr "Storage"

msgid "storage_duration"
msgstr "Storage duration"

msgid "structure"
msgstr "Structure"

msgid "student_not_exist"
msgstr "The student (%s) doesn't exist"

msgid "student_path"
msgstr "Students' path"

msgid "students"
msgstr "students"

msgid "studies"
msgstr "Studies"

msgid "subject"
msgstr "Subject"

msgid "submission"
msgstr "Submission"

msgid "submission_date"
msgstr "Submission date"

msgid "submission_of_scores_for"
msgstr "Submission of scores for {0}."

msgid "submitted"
msgstr "Submitted"

msgid "submitted_scores_cannot_be_encoded_anymore"
msgstr "Submitted scores cannot be encoded anymore"

msgid "succesfull_logout"
msgstr "You are succesfully logout."

msgid "technologic_platform"
msgstr "Technologic platform"

msgid "template_error"
msgstr "No message was sent : the message template {} does not exist."

msgid "temporary_save"
msgstr "Temporary save (not submitted to the faculty yet)"

msgid "the_coordinator_must_still_submit_scores"
msgstr "The coordinator must still submit the scores"

msgid "text"
msgstr "Text"

msgid "title"
msgstr "Title"

msgid "learning_unit_title"
msgstr "Learning unit title"

msgid "too_many_results"
msgstr "Too many results! Please be more specific."

msgid "tooltip_delete_message"
msgstr "Delete message"

msgid "tooltip_double_encode_for"
msgstr "Double encode scores"

msgid "tooltip_double_encode_no_more_possible_for"
msgstr "All the scores were submitted.It is not possible to double encode scores anymore"

msgid "tooltip_dowload_excel_file"
msgstr "Download the excel file"

msgid "tooltip_encode_for"
msgstr "Encode scores"

msgid "tooltip_encode_no_more_possible_for"
msgstr "All the scores were submitted.It is not possible to encode scores anymore"

msgid "tooltip_inject_excel_no_more_possible_for"
msgstr "All the scores were submitted.It is not possible inject excell file anymore"

msgid "tooltip_my_message_read"
msgstr "Show message"

msgid "tooltip_print_scores"
msgstr "Print the scores"

msgid "tooltip_scores_encodings_progress_bar"
msgstr "Represents the quantity of scores submitted to the administration. The number surrounded by parenthesis is the "
       "number of scores encoded by the tutor that aren't submitted yet ('draft' state)"

msgid "tooltip_select_action"
msgstr "Select action to execute"

msgid "tooltip_select_all_messages"
msgstr "Select all the messages"

msgid "tooltip_select_excel_file_to_inject_scores"
msgstr "Select an excel file to inject scores."

msgid "tooltip_to_my_messages"
msgstr "Back to messages"

msgid "tutor"
msgstr "Tutor"

msgid "tutors"
msgstr "Tutors"

msgid "other_tutors"
msgstr "Other Tutors"

msgid "txt_message"
msgstr "Text Message"

msgid "txt_origin_title"
msgstr "Sender of the message"

msgid "txt_recipient_title"
msgstr "Recipient of the message (email or last name or username)"

msgid "txt_reference_title"
msgstr "Template reference of the message"

msgid "txt_subject_title"
msgstr "Subject of the messages"

msgid "type"
msgstr "Type"

msgid "types"
msgstr "Types"

msgid "undated_events"
msgstr "Unscheduled events"

msgid "undefined"
msgstr "Undefined"

msgid "unknown"
msgstr "Unknown"

msgid "user"
msgstr "User"

msgid "user_interface_language"
msgstr "User interface language"

msgid "user_is_not_program_manager"
msgstr "You're not a program manager. Therefore you dont have access to this page."

msgid "validated_double_encoding_cannot_be_validated_anymore"
msgstr "Validated double encoding cannot be validated anymore"

msgid "validation_dubble_encoding_mandatory"
msgstr "Please enter a final validation for scores' differences detected after the dubble encoding "
       "(below). If you leave, your dubble encoding will be lost."

msgid "via_excel"
msgstr "Via Excel"

msgid "via_paper"
msgstr "Via paper"

msgid "warning_all_scores_not_sumitted_yet"
msgstr "Warning : some registered scores have not been submitted yet"

msgid "website"
msgstr "Website"

msgid "without_attribution"
msgstr "Without attribution"

msgid "xls_columns_structure_error"
msgstr "Your excel file isn't well structured. Please follow the structure of the excel file provided "
       "(button '{}')"

msgid "you_manage"
msgstr "You manage"

msgid "order"
msgstr "Order"

msgid "options"
msgstr "Options"

msgid "required"
msgstr "Required"

msgid "question"
msgstr "Question"

msgid "questions"
msgstr "Questions"

msgid "value"
msgstr "Value"

msgid "short_input_text"
msgstr "Short input text"

msgid "long_input_text"
msgstr "Long input text"

msgid "radio_button"
msgstr "Radio button"

msgid "checkbox"
msgstr "Checkbox"

msgid "upload_button"
msgstr "Upload button"

msgid "download_link"
msgstr "Download link"

msgid "dropdown_list"
msgstr "Dropdown list"

msgid "http_link"
msgstr "HTTP link"

msgid "BACHELOR"
msgstr "Bachelor"

msgid "MASTER_60"
msgstr "Master 60"

msgid "MASTER_120"
msgstr "Master 120"

msgid "MASTER_180_OR_240"
msgstr "Master 180 or 240"

msgid "ADVANCED_MASTER"
msgstr "Advanced master"

msgid "TRAINING_CERTIFICATE"
msgstr "Training certificate"

msgid "CERTIFICATE"
msgstr "Certificate"

msgid "DOCTORATE"
msgstr "Doctorate"

msgid "CAPAES"
msgstr "CAPAES"

msgid "start_date_must_be_lower_than_end_date"
msgstr "Start date must be lower than end date"

msgid "DEPUTY_AUTHORITY"
msgstr "Deputy authority"

msgid "DEPUTY_SABBATICAL"
msgstr "Deputy sabbatical"

msgid "DEPUTY_TEMPORARY"
msgstr "Deputy temporary"

msgid "INTERNSHIP_SUPERVISOR"
msgstr "Internship supervisor"

msgid "INTERNSHIP_CO_SUPERVISOR"
msgstr "Internship co-supervisor"

msgid "PROFESSOR"
msgstr "Professor"

msgid "COORDINATOR"
msgstr "Coordinator"

msgid "HOLDER"
msgstr "Holder"

msgid "CO_HOLDER"
msgstr "Co-holder"

msgid "DEPUTY"
msgstr "Deputy"

msgid "scores_responsible_can_submit_partial_encoding"
msgstr "Scores responsible can submit partial encoding"

msgid "the_scores_responsible_must_still_submit_scores"
msgstr "The scores responsible must still submit the scores"

msgid "NONE"
msgstr "NONE"

msgid "keyword"
msgstr "keyword"

msgid "VALID"
msgstr "Valid"

msgid "INVALID"
msgstr "Invalid"

msgid "COURSE"
msgstr "Course"

msgid "MASTER_THESIS"
msgstr "Master thesis"

msgid "INTERNSHIP"
msgstr "Internship"

msgid "OTHER_COLLECTIVE"
msgstr "Other collective"

msgid "OTHER_INDIVIDUAL"
msgstr "Other individual"

msgid "EXTERNAL"
msgstr "External"

msgid "TEACHING_INTERNSHIP"
msgstr "Teaching internship"

msgid "CLINICAL_INTERNSHIP"
msgstr "Clinical internship"

msgid "PROFESSIONAL_INTERNSHIP"
msgstr "Professional internship"

msgid "RESEARCH_INTERNSHIP"
msgstr "Research internship"

msgid "ANNUAL"
msgstr "Annual"

msgid "BIENNIAL_EVEN"
msgstr "Biennial even"

msgid "BIENNIAL_ODD"
msgstr "Biennial odd"

msgid "LU_ERRORS_REQUIRED"
msgstr "This field is required."

msgid "LU_ERRORS_INVALID"
msgstr "'Enter a valid value."

msgid "LU_ERRORS_INVALID_SEARCH"
msgstr "Please, inform at least two filters in your searches"

msgid "LU_ERRORS_ACADEMIC_YEAR_REQUIRED"
msgstr "Please specify an academic year"

msgid "LU_ERRORS_YEAR_WITH_ACRONYM"
msgstr "Please specify an academic year or enter a valid acronym."

msgid "LU_ERRORS_INVALID_REGEX_SYNTAX"
msgstr "Invalid regular expression!"

msgid "no_valid_m_justification_error"
msgstr "You can't encode a JUSTIFIED ABSENCE (M) via the XLS injection"

msgid "abscence_justified_preserved"
msgstr "Justified abscence already encoded and preserved"

msgid "tutors_of_course"
msgstr "Tutors of the course"

msgid "academic_actors"
msgstr "Academic actors"

msgid "academic_start_date_error"
msgstr "The start date should be between the start/end dates of the academic year"

msgid "academic_end_date_error"
msgstr "The end date should be between the start/end dates of the academic year"

msgid "end_start_date_error"
msgstr "Start date must be lower than end date"

msgid "dates_mandatory_error"
msgstr "Start date and end date are mandatory"

msgid "date_format"
msgstr "%m/%d/%Y"

msgid "date_format_string"
msgstr "m/d/Y"

msgid "format_date"
msgstr "mm/dd/yyyy"

msgid "desc_lnk_academic_actors"
msgstr "Academic actors management"

msgid "all_years"
msgstr "All years"

msgid "trainings"
msgstr "Trainings"

msgid "components"
msgstr "Components"

msgid "educational_information"
msgstr "Educational information"

msgid "propositions"
msgstr "Propositions"

msgid "tutor_attributions"
msgstr "Tutors - attributions"

msgid "proposal"
msgstr "Proposal"

msgid "academic_calendar_offer_year_calendar_start_date_end_date_error"
msgstr "The start's date of '%s' of the academic calendar can't be higher than %s "
       "(end date of '%s' of the program '%s')"

msgid "component_type"
msgstr "Component type"

msgid "vol_q1"
msgstr "Vol. q1"

msgid "vol_q2"
msgstr "Vol. q2"

msgid "volume"
msgstr "Volume"

msgid "schedules_conformity"
msgstr "Sched. conform. "

msgid "planned_classrooms"
msgstr "Planned classrooms"

msgid "real_on_planned_classrooms"
msgstr "Real/Planned classrooms"

msgid "classes"
msgstr "Classes"

msgid "class"
msgstr "Class"

msgid "learning_unit_code"
msgstr "Learning unit code"

msgid "partims"
msgstr "Partims"

msgid "periodicity"
msgstr "Periodicity"

msgid "nominal_credits"
msgstr "Credits"

msgid "active"
msgstr "Active"

msgid "inactive"
msgstr "Inactive"

msgid "MASTER_DISSERTATION"
msgstr "Master Dissertation"

msgid "FULL"
msgstr "Full"

msgid "MOBILITY"
msgstr "Mobility"

msgid "OTHER"
msgstr "Other"

msgid "PARTIM"
msgstr "Partim"

msgid "PHD_THESIS"
msgstr "PhD Thesis"

msgid "selected"
msgstr "selected"

msgid "learning_unit_specifications"
msgstr "Specifications"

msgid "LECTURING_COMPLETE"
msgstr "Complete lecturing"

msgid "LECTURING_INCOMPLETE"
msgstr "Incomplete lecturing"

msgid "PRACTICAL_EXERCISES_COMPLETE"
msgstr "Complete practical exercises"

msgid "PRACTICAL_EXERCISES_INCOMPLETE"
msgstr "Incomplete practical exercises"

msgid "LECTURING"
msgstr "Lecturing"

msgid "STAGE"
msgstr "Stage"

msgid "DISSERTATION"
msgstr "Dissertation"

msgid "PRACTICAL_EXERCISES"
msgstr "Practical exercises"

msgid "lecturing"
msgstr "Lecturing"

msgid "PE"
msgstr "PE"

msgid "subtype"
msgstr "Subtype"

msgid "start"
msgstr "Start"

msgid "duration"
msgstr "Duration"

msgid "experimental_phase"
msgstr "This feature is in testing phase"

msgid "title_1"
msgstr "Title common with partims(Part 1)"

msgid "common_title"
msgstr "Common title"

msgid "common_english_title"
msgstr "Common English title"

msgid "title_2"
msgstr "Title (Part 2, specific to each partim)"

msgid "title_proper_to_UE"
msgstr "Title proper"

msgid "english_title_proper_to_UE"
msgstr "English title proper"

msgid "title_in_english"
msgstr "Title in English"

msgid "title_in_english_1"
msgstr "(Part 1, common with partims)"

msgid "title_in_english_2"
msgstr "(Part 2, specific to each partim)"

msgid "scores_responsibles"
msgstr "Scores responsibles"

msgid "SCHOOL"
msgstr "Ecole"

msgid "PLATFORM"
msgstr "Platform"

msgid "LOGISTICS_ENTITY"
msgstr "Logistics entity"

msgid "organogram"
msgstr "Organogram"

msgid "attached_to"
msgstr "Attached to"

msgid "ACADEMIC_PARTNER"
msgstr "Academic partner"

msgid "INDUSTRIAL_PARTNER"
msgstr "Industrial partner"

msgid "SERVICE_PARTNER"
msgstr "Service partner"

msgid "COMMERCE_PARTNER"
msgstr "Commerce partner"

msgid "PUBLIC_PARTNER"
msgstr "Public partner"

msgid "requirement_entity"
msgstr "Requirement entity"

msgid "allocation_entity"
msgstr "Allocation entity"

msgid "additional_requirement_entity"
msgstr "Additional requirement entity"

msgid "additional_requirement_entity_1"
msgstr "Additional requirement entity 1"

msgid "additional_requirement_entity_2"
msgstr "Additional requirement entity 2"

msgid "requirement_entity_small"
msgstr "Req. Entity"

msgid "allocation_entity_small"
msgstr "Alloc. Ent."

msgid "with_entity_subordinated_small"
msgstr "With subord. ent."

msgid "academic_end_year"
msgstr "Academic end year"

msgid "academic_start_year"
msgstr "Academic start year"

msgid "organization_name"
msgstr "Name"

msgid "partial"
msgstr "Q1"

msgid "remaining"
msgstr "Q2"

msgid "partial_remaining"
msgstr "Q1&2"

msgid "partial_or_remaining"
msgstr "Q1|2"

msgid "volume_partial"
msgstr "Vol. Q1"

msgid "volume_remaining"
msgstr "Vol. Q2"

msgid "quadrimester"
msgstr "Quadrimester"

msgid "composition"
msgstr "Composition"

msgid "real_classes"
msgstr "Real classes"

msgid "lu_usage"
msgstr "Learning units usage"

msgid "academic_years"
msgstr "Academic years"

msgid "from"
msgstr "From"

msgid "to"
msgstr "to"

msgid "since"
msgstr "Since"

msgid "editing"
msgstr "Edition"

msgid "component"
msgstr "Component"

msgid "used_by"
msgstr "Used by learning unit"

msgid "offers_enrollments"
msgstr "Offers enrollments"

msgid "learning_units_enrollments"
msgstr "Learning units enrollments"

msgid "exams_enrollments"
msgstr "Exams Enrollments"

msgid "average"
msgstr "Average"

msgid "global_average"
msgstr "Global average"

msgid "result"
msgstr "Result"

msgid "enrollment_date"
msgstr "Enrollment date"

msgid "students_title"
msgstr "Students"

msgid "student_title"
msgstr "Student"

msgid "classe"
msgstr "Classe"

msgid "localization"
msgstr "Localization"

msgid "internship_subtype"
msgstr "Internship subtype"

msgid "part1"
msgstr "part 1"

msgid "part2"
msgstr "part 2"

msgid "title_official"
msgstr "Official title"

msgid "create_learning_unit"
msgstr "Create Learning Unit"

msgid "existed_acronym"
msgstr "Existed code for "

msgid "existing_acronym"
msgstr "Existing code in "

msgid "invalid_acronym"
msgstr "Invalid code"

msgid "acronym_rules"
msgstr "Site with one letter\n"
       "Acronym with min 2 et max 4 letters\n"
       "Number Code with 4 digit"

msgid "end_year_title"
msgstr "End year"

msgid "active_title"
msgstr "Active"

msgid "titles"
msgstr "Titles"

msgid "fixtures_build"
msgstr "Build anonymized fixtures"

msgid "desc_lnk_fixtures_build"
msgstr "Build a json file with anonymized fixtures"

msgid "partial_volume_1"
msgstr "Volume Q1"

msgid "partial_volume_2"
msgstr "Volume Q2"

msgid "partial_volume_1Q"
msgstr "Q1"

msgid "partial_volume_2Q"
msgstr "Q2"

msgid "planned_classes"
msgstr "Classes prévues"

msgid "planned_classes_pc"
msgstr "P.C."

msgid "total_volume_voltot"
msgstr "Vol.tot"

msgid "volumes_management"
msgstr "Volumes management"

msgid "volumes_validation_success"
msgstr "Filled data fit the hourly volumes calculation rules."

msgid "end_date_gt_begin_date"
msgstr "The end year must be equals or upper than the start year"

msgid "session_title"
msgstr "Session derogation"

msgid "remarks_title"
msgstr "Remarks"

msgid "faculty_remark"
msgstr "Faculty remark"

msgid "other_remark"
msgstr "Other remark"

msgid "new_learning_unit"
msgstr "New learning unit"

msgid "previous"
msgstr "Previous"

msgid "next"
msgstr "Next"

msgid "learning_location"
msgstr "Learning location"

msgid "NON_ACADEMIC"
msgstr "Non academic"

msgid "NON_ACADEMIC_CREF"
msgstr "Non academic CREF"

msgid "ACADEMIC"
msgstr "Academic"

msgid "ACTIVE"
msgstr "Active"

msgid "INACTIVE"
msgstr "Inactive"

msgid "RE_REGISTRATION"
msgstr "Active only for re-registration"

msgid "OPTIONAL"
msgstr "Optional"

msgid "NO_PRINT"
msgstr "No printing"

msgid "IN_HEADING_2_OF_DIPLOMA"
msgstr ""

msgid "IN_EXPECTED_FORM"
msgstr ""

msgid "FEE_1"
msgstr "Role"

msgid "FEE_2"
msgstr "Role + exam"

msgid "FEE_3"
msgstr "AESS, CAPAES or end-of-cycle"

msgid "FEE_4"
msgstr "School fees without any exam"

msgid "FEE_5"
msgstr "Full school fees"

msgid "FEE_6"
msgstr "University certificate"

msgid "FEE_7"
msgstr "Complementary master with medical specialization"

msgid "FEE_8"
msgstr "Admission exam"

msgid "FEE_10"
msgstr "CU 30 credits"

msgid "FEE_11"
msgstr "Medical skills certificate"

msgid "FEE_12"
msgstr "ISA offers: 12BA et 21MS"

msgid "FEE_13"
msgstr "ISA offers: 13BA et 22MS"

msgid "DAILY"
msgstr "Daily"

msgid "SHIFTED"
msgstr "Shifted"

msgid "ADAPTED"
msgstr "Adapted"

msgid "academic_calendar_type"
msgstr "Type of event"

msgid "DELIBERATION"
msgstr "Deliberation"

msgid "DISSERTATION_SUBMISSION"
msgstr "Submission of disserations"

msgid "EXAM_ENROLLMENTS"
msgstr "Exam enrollments"

msgid "SCORES_EXAM_DIFFUSION"
msgstr "Diffusion of exam scores"

msgid "SCORES_EXAM_SUBMISSION"
msgstr "Submission of exam scores"

msgid "TEACHING_CHARGE_APPLICATION"
msgstr "Teaching charge application"

msgid "field_is_required"
msgstr "This field is required"

msgid "associated_entity"
msgstr "Associated entity"

msgid "LU_WARNING_INVALID_ACRONYM"
msgstr "The acronym, if it is entered, must at least count 3 characters"

msgid "title_in_french"
msgstr "Title in French"

msgid "schedule_type"
msgstr "Schedule type"

msgid "enrollment_campus"
msgstr "Enrollment campus"

msgid "other_campus_activities"
msgstr "Activities on other campus"

msgid "unspecified"
msgstr "Unspecified"

msgid "university_certificate"
msgstr "University certificate"

msgid "studies_domain"
msgstr "Studies domain"

msgid "primary_language"
msgstr "Primary language"

msgid "other_language_activities"
msgstr "Other languages activities"

msgid "funding"
msgstr "Funding"

msgid "funding_cud"
msgstr "Funding international cooperation CCD/CUD"

msgid "funding_direction"
msgstr "Funding direction"

msgid "cud_funding_direction"
msgstr "Funding international cooperation CCD/CUD direction"

msgid "active_status"
msgstr "Active"

msgid "partial_deliberation"
msgstr "Partial deliberation"

msgid "admission_exam"
msgstr "Admission exam"

msgid "academic_type"
msgstr "Academic type"

msgid "keywords"
msgstr "Keywords"

msgid "training_type"
msgstr "Type of training"

msgid "QUADRIMESTER"
msgstr "Quadrimester(s)"

msgid "TRIMESTER"
msgstr "Trimester(s)"

msgid "MONTH"
msgstr "Month(s)"

msgid "WEEK"
msgstr "Week(s)"

msgid "DAY"
msgstr "Day(s)"

msgid "administration_entity"
msgstr "Administration entity"

msgid "management_entity"
msgstr "Management entity"

msgid "enrollment_enabled"
msgstr "Enrollment enabled"

msgid "formations"
msgstr "Formations"

msgid "formations_lnk"
msgstr "Formations"

msgid "desc_lnk_formations"
msgstr "Organization of formations"

msgid "education_groups"
msgstr "Education groups"

msgid "entity_management"
msgstr "Entity management"

msgid "of_category"
msgstr "Education group type"

msgid "activity_search"
msgstr "Learning unit"

msgid "service_course_search"
msgstr "Service courses"

msgid "TRAINING"
msgstr "Training"

msgid "MINI_TRAINING"
msgstr "Mini training"

msgid "GROUP"
msgstr "Group"

msgid "PRIMARY_LANGUAGE"
msgstr "Primary anguage"

msgid "OR"
msgstr "Or"

msgid "AND"
msgstr "And"

msgid "language_association"
msgstr "Primary language operator"

msgid "prolong_or_create_learning_unit_message"
msgstr "<p>The acronym <b>already exists</b>.</p>"
       "<p>You have the choice between:"
       "<ul><li><b>create</b> a new learning unit using that acronym</li>"
       "<li><b>prolong</b> the learning unit of the same acronym</li></ul>"

msgid "confirm_your_action"
msgstr "Confirm your action."

msgid "create"
msgstr "Create"

msgid "prolong"
msgstr "Prolong"

msgid "diplomas_certificates"
msgstr "Diplomas /  Certificates"

msgid "diploma_title"
msgstr "Diploma title"

msgid "professionnal_title"
msgstr "Professionnal title"

msgid "university_certificate_desc"
msgstr "University certificate"

msgid "program_coorganization"
msgstr "Program organized with other institutes"

msgid "for_all_students"
msgstr "For all students"

msgid "diploma"
msgstr "Diploma"

msgid "UNIQUE"
msgstr "Unique diploma"

msgid "SEPARATE"
msgstr "Separate diploma"

msgid "NOT_CONCERNED"
msgstr "Not concerned"

msgid "organization_address_save_error"
msgstr "Impossible to save the organization address"

msgid "i_confirm"
msgstr "Yes, I confirm."

msgid "msg_warning_delete_learning_unit"
msgstr "This operation is <strong>permanent</strong> and cannot be undone. You will lose for ever"
       " the data linked to the learning unit <strong>%s</strong>."

msgid "The learning unit %(acronym)s has been successfully deleted for all years."
msgstr ""

msgid "cannot_delete_learning_unit_year"
msgstr "Could not delete the LU <strong>%(learning_unit)s</strong> from the year %(year)s for the following reasons :"

msgid "cannot_delete_learning_unit"
msgstr "Could not delete the LU <strong>%(learning_unit)s</strong> for the following reasons :"

msgid "There is %(count)d enrollments in %(subtype)s %(acronym)s for the year %(year)s"
msgstr ""

msgid "%(subtype)s %(acronym)s is assigned to %(tutor)s for the year %(year)s"
msgstr ""

msgid "%(subtype)s %(acronym)s is assigned to the assistant %(assistant)s for the year %(year)s"
msgstr ""

msgid "The learning unit %(acronym)s is related to the internship speciality %(speciality)s"
msgstr ""

msgid "lu_included_in_group"
msgstr "%(subtype)s %(acronym)s is included in the group %(group)s for the year %(year)s"

msgid "%(subtype)s %(acronym)s has been deleted for the year %(year)s"
msgstr ""

msgid "The class %(acronym)s has been deleted for the year %(year)s"
msgstr ""

msgid "the partim"
msgstr ""

msgid "The partim"
msgstr ""

msgid "The learning unit"
msgstr ""

msgid "the learning unit"
msgstr ""

msgid "You asked the deletion of the learning unit %(acronym)s from the year %(year)s"
msgstr ""

msgid "Delete from this academic year"
msgstr ""

msgid "Delete the learning unit for all academic years"
msgstr ""

msgid "publish_attribution_to_portal"
msgstr "Publish attribution to portal"

msgid "RESEVED_FOR_INTERNS"
msgstr "Reserved for interns"

msgid "OPEN_FOR_EXTERNS"
msgstr "Open to externs"

msgid "EXCEPTIONAL_PROCEDURE"
msgstr "Exceptional procedure"

msgid "VACANT_NOT_PUBLISH"
msgstr "Vacant but do not publish"

msgid "DO_NOT_ASSIGN"
msgstr "Do not assign"

msgid "folder"
msgstr "Folder"

msgid "introduced_by"
msgstr "Introduced by"

msgid "the"
msgstr "The"

msgid "proposal_management"
msgstr "Proposal management"

msgid "category"
msgstr "Category"

msgid "PRESIDENT"
msgstr "President"

msgid "SECRETARY"
msgstr "Secretary"

msgid "SIGNATORY"
msgstr "Signatory"

msgid "administrative_data"
msgstr "Administrative data"

msgid "jury"
msgstr "Jury"

msgid "signatory_qualification"
msgstr "Signatory's qualification"

msgid "course_enrollment"
msgstr "Course enrollment"

msgid "marks_presentation"
msgstr "Marks presentation"

msgid "dissertation_presentation"
msgstr "Dissertation présentation"

msgid "scores_diffusion"
msgstr "Scores diffusion"

msgid "session"
msgstr "session"

msgid "at"
msgstr "at"

msgid "learning_unit_years_to_delete"
msgstr "You will definitely delete the following learning units"

msgid "type_must_be_full"
msgstr "Type of learning unit must be full"

msgid "learning_unit_type_is_not_internship"
msgstr "Learning unit is not of type internship."

msgid "CREATION"
msgstr "Creation"

msgid "MODIFICATION"
msgstr "Modification"

msgid "TRANSFORMATION"
msgstr "Transformation"

msgid "TRANSFORMATION_AND_MODIFICATION"
msgstr "Transformation and modification"

msgid "SUPPRESSION"
msgstr "Suppression"

msgid "CENTRAL"
msgstr "Central"

msgid "SUSPENDED"
msgstr "Suspended"

msgid "ACCEPTED"
msgstr "Accepted"

msgid "REFUSED"
msgstr "Refused"

msgid "success_modification_proposal"
msgstr "You proposed a modification of type {} for the learning unit {}."

msgid "proposal_edited_successfully"
msgstr "Proposal edited successfully"

msgid "proposals_cancelled_successfully"
msgstr "Proposals cancelled successfully"

msgid "proposals_consolidated_successfully"
msgstr "Proposals consolidated successfully"

msgid "content"
msgstr "Content"

msgid "code_scs"
msgstr "Code SCS"

msgid "title_code_formation"
msgstr "Title / Formation's code"

msgid "absolute_credits"
msgstr "Abs. credits"

msgid "relative_target_credits"
msgstr "Relative target's credits"

msgid "min_credits"
msgstr "Min. credits"

msgid "max_credits"
msgstr "Max. credits"

msgid "mandatory"
msgstr "Mandatory"

msgid "block"
msgstr "Block"

msgid "current_order"
msgstr "Current order"

msgid "sessions_derogation"
msgstr "Sessions in derogation"

msgid "own_comment"
msgstr "Own comment"

msgid "SESSION_1"
msgstr "1"

msgid "SESSION_2"
msgstr "2"

msgid "SESSION_3"
msgstr "3"

msgid "SESSION_1_2"
msgstr "12"

msgid "SESSION_1_3"
msgstr "13"

msgid "SESSION_2_3"
msgstr "23"

msgid "SESSION_1_2_3"
msgstr "123"

msgid "SESSION_UNDEFINED"
msgstr "Undefined session"

msgid "SESSION_PARTIAL_2_3"
msgstr "p23"

msgid "Put in proposal"
msgstr ""

msgid "Put in suppression proposal"
msgstr ""

msgid "Proposal for modification"
msgstr ""

msgid "End of teaching"
msgstr ""

msgid "academic_entity_small"
msgstr "Academic ent."

msgid "academic_entity"
msgstr "Academic entity"

msgid "folder_number"
msgstr "Folder n°{}"

msgid "produce_xls_lus"
msgstr "The learning units"

msgid "%(date)s must be set within %(start_date)s and %(end_date)s"
msgstr ""

msgid "Cancel the proposal"
msgstr ""

msgid "Edit the proposal"
msgstr ""

msgid "Consolidate the proposal"
msgstr ""

msgid "msg_confirm_cancel_proposal"
msgstr "Are you certain that you want to cancel the learning unit proposal ?"

msgid "The administrative data has been successfully modified"
msgstr ""

msgid "vacant"
msgstr "Vacant"

msgid "team_management"
msgstr "Team management"

msgid "type_declaration_vacant"
msgstr "Decision"

msgid "procedure"
msgstr "Procedure"

msgid "educational_information_management"
msgstr "Management of educational information"

msgid "SUMMARY_COURSE_SUBMISSION"
msgstr "Summary course submission"

msgid "INTERNAL_TEAM"
msgstr "Internal/team"

msgid "substitute"
msgstr "Substitute"

msgid "not_end_year"
msgstr "no planned end"

msgid "Modify"
msgstr ""

msgid "Edit learning unit end date"
msgstr ""

msgid "Modify end date"
msgstr ""

msgid "learning_unit_successfuly_created"
msgstr "Learning unit <a href='%(link)s'> %(acronym)s (%(academic_year)s) </a> successfuly created."

msgid "learning_unit_successfuly_deleted"
msgstr "Learning unit {acronym} ({academic_year}) successfuly deleted."

msgid "learning_unit_creation_academic_year_max_error"
msgstr "Please select an academic year lower than {}."

msgid "parent_greater_than_partim"
msgstr "The selected end year (%(partim_end_year)s) is greater than the end year of the parent %(lu_parent)s"

msgid "learning_unit_created"
msgstr "Learning unit %(learning_unit)s created for the academic year %(academic_year)s"

msgid "learning_unit_updated"
msgstr "Learning unit {acronym} successfully updated."

msgid "partim_greater_than_parent"
msgstr "The learning unit %(learning_unit)s has a partim %(partim)s with an end year greater than %(year)s"

msgid "partim"
msgstr "Partim"

msgid "partim_character_rules"
msgstr "One letter or digit mandatory"

msgid "invalid_partim_character"
msgstr "Character already used"

msgid "remark"
msgstr "Remark"

msgid "remark_english"
msgstr "Remark in english"

msgid "Ensure this value is less than %(limit_value)s."
msgstr "Ensure this value is less than %(limit_value)s."

msgid "Ensure this value is greater than %(limit_value)s."
msgstr "Ensure this value is greater than %(limit_value)s."

msgid "Entity_not_exist"
msgstr "The entity %(entity_acronym)s does not exist for the selected academic year %(academic_year)s"

msgid "Edit the learning unit"
msgstr ""

msgid "requirement_entity_end_date_too_short"
msgstr "The requirement entity lifetime is too short."

msgid "Requirement and allocation entities must be linked to the same faculty for this learning unit type."
msgstr ""

msgid "success_modification_learning_unit"
msgstr "The learning unit has been updated."

msgid "error_modification_learning_unit"
msgstr "An error occured when updating the learning unit."

msgid "cannot_set_internship_subtype_for_type_other_than_internship"
msgstr "Internship subtype cannot bet set for learning unit type other than internship."

msgid "%(subtype)s %(acronym)s is in proposal for the year %(year)s"
msgstr ""

msgid "volume_have_more_than_2_decimal_places"
msgstr "The volume have more than 2 decimal places"

msgid "Site"
msgstr "Site"

msgid "proposal_type"
msgstr "Proposal type"

msgid "proposal_status"
msgstr "Status proposal"

msgid "folder_entity"
msgstr "Folder entity"

msgid "proposals_search"
msgstr "Proposals"

msgid "folder_num"
msgstr "Folder num."

msgid "ask_to_report_modification"
msgstr "Do you want to report the modifications done to the next years ?"

msgid "proposal_learning_unit_successfuly_created"
msgstr "Proposal learning unit <a href='%(link)s'> %(acronym)s (%(academic_year)s) </a> successfuly created."

msgid "new_learning_unit_proposal"
msgstr "New learning unit proposal"

msgid "proposal_creation"
msgstr "Proposal of creation"

msgid "proposal_update"
msgstr "Proposal update"

msgid "value_before_proposal"
msgstr "Value before proposal"

msgid "entity_not_found"
msgstr "Entity not found.  Pershaps an error in the data"

msgid "min_for_field"
msgstr "Please enter a value greater than or equal to 0."

msgid "max_for_field"
msgstr "Please enter a value less than or equal to 500."

msgid "force_state"
msgstr "Force state"

msgid "do_you_want_change_status_proposals"
msgstr "Do you want to change the status of this proposals?"

msgid "are_you_sure_to_change_state_from"
msgstr "Are you sure to change the state from"

msgid "must_set_common_title_or_specific_title"
msgstr "You must either set the common title or the specific title"

msgid "learning_unit_in_proposal_cannot_save"
msgstr "The learning unit %(luy)s is in proposal, can not save the change from the year %(academic_year)s"

msgid "by"
msgstr "By"

msgid "in_proposal"
msgstr "Existing proposal"

msgid "summary_locked"
msgstr "blocked update for tutor"

msgid "get_back_to_initial"
msgstr "Get back to initial data"

msgid "do_you_want_to_get_back_to_initial"
msgstr "Do you want to get back to initial data?"

msgid "error_proposal_suppression_to_initial"
msgstr "An error occured when getting back to initial state one of the selected proposal is not in SUPPRESSION type. Nothing has been done"

msgid "error_proposal_no_data"
msgstr "An error occured when getting back to initial state. No valid data to submit"

msgid "msg_confirm_delete_luy"
msgstr "Are you certain that you want to delete the learning unit ?"

msgid "already_existing_acronym"
msgstr "Existing acronym"

msgid "The value of field '%(field)s' is different between year %(year)s - %(value)s and year %(next_year)s - %(next_value)s"
msgstr ""

msgid "There is not the learning unit %(acronym)s - %(next_year)s"
msgstr ""

msgid "The value of field '%(field)s' for the learning unit %(acronym)s (%(component_type)s) is different between year %(year)s - %(value)s and year %(next_year)s - %(next_value)s"
msgstr ""

msgid "There is not %(component_type)s for the learning unit %(acronym)s - %(year)s but exist in %(existing_year)s"
msgstr ""

msgid "Educational information opening"
msgstr ""

msgid "Educational information ending"
msgstr ""

msgid "official_title_proper_to_partim"
msgstr "Title proper to the partim"

msgid "official_english_title_proper_to_partim"
msgstr "English title proper to the partim"

msgid "Educational information submission dates updated"
msgstr ""

msgid "The credits value of the partim %(acronym)s is greater or equal than the credits value of the parent learning unit."
msgstr ""

msgid "The learning unit has been updated until %(year)s."
msgstr ""

msgid "Prohibition to delete a learning unit before 2015."
msgstr ""

msgid "The entity '%(acronym)s' doesn't exist anymore in %(year)s"
msgstr ""

msgid "updated"
msgstr "Updated"

msgid "unupdated"
msgstr "Unupdated"

msgid "summary_list"
msgstr "Education information status"

msgctxt "teachingmaterial"
msgid "title"
msgstr ""

msgctxt "teachingmaterial"
msgid "mandatory"
msgstr ""

msgid "Bibliography"
msgstr ""

msgid "bibliography"
msgstr ""

msgid "Teaching material"
msgstr ""

msgid "Mobility"
msgstr ""

msgid "The periodicity of the parent and the partims do not match"
msgstr ""

msgid "educational_information_update_reminder"
msgstr "Mail to remind educational information update"

msgid "do_you_want_to_sent_email"
msgstr "Do you want to sent email to remind to update the educational informations?"

msgid "desc_mail_reminder"
msgstr "Sent email to remind to update educational information"

msgid "success_mail_reminder"
msgstr "Reminding mails sent"

msgid "consolidate"
msgstr "Consolidate"

msgid "do_you_want_to_consolidate"
msgstr "Do you want to consolidate ?"

msgid "need_no_reminder"
msgstr "Need no reminder"

msgid "Proposal %(acronym)s (%(academic_year)s) cannot be consolidated."
msgstr ""

msgid "Proposal %(acronym)s (%(academic_year)s) successfully consolidated."
msgstr ""

msgid "Proposal %(acronym)s (%(academic_year)s) cannot be canceled."
msgstr ""

msgid "Proposal %(acronym)s (%(academic_year)s) successfully canceled."
msgstr ""

msgid "A report has been sent."
msgstr ""

msgid "Success"
msgstr ""

msgid "Failure"
msgstr ""

msgid "Remarks"
msgstr ""

msgid "Learning unit"
msgstr ""

msgid "Research criteria"
msgstr ""

msgid "The learning unit %(acronym)s is included in the following education groups"
msgstr ""

msgid "type_code_formation"
msgstr "Formation's type"

msgid "absolute_and_relative_credits"
msgstr "Relative / Absolute <br>credits"

msgid "Proposal is neither accepted nor refused."
msgstr ""

msgid "learning_achievements"
msgstr "Learning achievements"

msgid "up"
msgstr "Up"

msgid "down"
msgstr "Down"

msgid "learning_achievements_headline"
msgstr "At the end of this learning unit, the student is able to:"

msgid "User %(person)s do not have rights on this proposal."
msgstr ""

msgid "Enrollments to learning unit"
msgstr ""

msgid "Training"
msgstr ""

msgid "Enrollments to training"
msgstr ""

msgid "Enrolled to learning unit"
msgstr "Enrollments to learning unit"

msgid "No proposals was selected."
msgstr ""

msgid "Proposal %(acronym)s (%(academic_year)s) successfully changed state."
msgstr ""

msgid "Proposal %(acronym)s (%(academic_year)s) cannot be changed state."
msgstr ""

msgid "cancellation"
msgstr ""

msgid "consolidation"
msgstr "consolidation"

msgid "borrowed_course_search"
msgstr "Borrowed courses"

msgid "add_another"
msgstr "Add another"

msgid "The parent is inactive and there is at least one partim active"
msgstr ""

msgid "This partim is active and the parent is inactive"
msgstr ""

msgid "faculty_borrowing"
msgstr "Faculty borrowing"

msgid "The value of this attribute is inherited from the parent UE"
msgstr ""

msgid "to_complete"
msgstr "To complete"

msgid "The value of this attribute is not annualized"
msgstr ""

msgid "start_year"
msgstr "Starting year"

msgid "produce_xls_attributions"
msgstr "The learning units and attributions"

msgid "produce_xls_proposals"
msgstr "Xls with proposals"

msgid "proposal_date"
msgstr "Proposals date"

msgid "search_type"
msgstr "Search type"

msgid "The linked %(entity)s does not exist at the start date of the academic year linked to this learning unit"
msgstr ""

msgid "COURSE_ENROLLMENT"
msgstr "Course enrollment"

msgid "vol_global"
msgstr "Vol.global"

msgid "volume_global"
msgstr "volume total global"

msgid "Vol. annual"
msgstr ""

msgid "Volume annual"
msgstr ""

msgid "missing_internship_subtype"
msgstr "It is necessary to indicate the internship subtype"

msgid "different_status_with_parent"
msgstr "The learning unit's parent is inactive"

msgid "new_external_learning_unit"
msgstr "Create a new external learning unit"

msgid "external"
msgstr "External"

msgid "comment_title"
msgstr "Comment"

msgid "requesting_entity"
msgstr "Requesting entity"

msgid "local_credits"
msgstr "Local credits"

msgid "Consistency error in %(academic_year)s : %(error)s"
msgstr ""

msgid "%(col_name)s has been already modified. ({%(new_value)s} instead of {%(current_value)s})"
msgstr ""

msgid "external_code"
msgstr "External code"

msgid "Proposals"
msgstr ""

msgid "learning_units_and_attributions_filename"
msgstr "learning_units_and_attributions"

msgid "attribution_list"
msgstr "List of attributions"

msgid "List_proposals"
msgstr "List of proposals"

msgid "List_activities"
msgstr "List of activities"

msgid "learning_units_filename"
msgstr "learning_units"

msgid "warnigns_detected"
msgstr "We detected inconsistencies in the following data :"

msgid "Volumes are inconsistent"
msgstr ""

msgid "planned classes cannot be 0"
msgstr ""

msgid "Vol_tot is not equal to vol_q1 + vol_q2"
msgstr ""

msgid "Vol_global is not equal to Vol_tot * planned_classes"
msgstr "The overall volume must be equal to the annual volume multiplied by the number of classes"

msgid "At least a partim volume value is greater than corresponding volume of parent"
msgstr ""

msgid "url of the learning unit"
msgstr "URL of the learning unit"

msgid "professional_integration"
msgstr "Professional integration"

msgid "external_search"
msgstr "Externals"

msgid "formerly"
msgstr "Formerly"

msgid "title_1_in_english"
msgstr "Title common title with partims (part 1) in English"

msgid "title_2_in_english"
msgstr "Title specific with partim (part 2) in English"

msgid "Manage volumes"
msgstr ""

msgid "New external learning unit"
msgstr ""

msgid "New partim"
msgstr ""

msgid "middle_name"
msgstr "Middle name"

msgid "Select the missing term for the offer"
msgstr "Select the missing term for the offer"

msgid "Remove the term"
msgstr "Remove the term"

msgid "Do you want to remove this term?"
msgstr "Do you want to remove this term?"

msgid "Sorry but you can not remove the term of an offer"
msgstr "Sorry but you can not remove the term of an offer"

msgid "Do you want to remove the term?"
msgstr "Do you want to remove the term?"

msgid "Export"
msgstr ""

msgid "produce_xls_lus_desc"
msgstr "Produce xls with a list of learning units"

msgid "produce_xls_attributions_desc"
msgstr "Produce xls with a list of learning units and attributions"

msgid "hourly volume total annual"
msgstr ""

msgid "hourly volume partial q1"
msgstr ""

msgid "hourly volume partial q2"
msgstr ""

msgid "volume declared vacant"
msgstr ""

msgid "Xls with education groups"
msgstr ""

msgid "education_groups_filename"
msgstr "education_groups"

msgid "list_education_groups"
msgstr "Education group's list"

msgid "Q1 and Q2"
msgstr ""

msgid "Q1 or Q2"
msgstr ""

msgid "New Education Group"
msgstr ""

msgid "untyped"
msgstr ""

msgid "validity"
msgstr ""

msgid "Education group year <a href='%(link)s'> %(acronym)s (%(academic_year)s) </a> successfuly created."
msgstr ""

msgid "minimum credits"
msgstr ""

msgid "maximum credits"
msgstr ""

msgid "EDUCATION_GROUP_EDITION"
msgstr "Edition group edition"

msgid "The learning unit %(acronym)s is not included in any education group"
msgstr ""

msgid "No enrollment for this learning unit"
msgstr ""

msgid "Changed"
msgstr ""

msgid "Other teacher(s)"
msgstr ""

msgid "Summary responsible(s)"
msgstr ""

msgid "The annual volume must be equal to the sum of the volumes Q1 and Q2"
msgstr ""

msgid "The global volume corresponding to the product of the annual volume and the number of planned classes must be equal to the sum of the volumes for each entity"
msgstr ""

msgid "This partim is %(partim_periodicity)s and the parent is %(parent_periodicty)s"
msgstr ""

msgid "The parent is %(parent_periodicty)s and there is at least one partim which is not %(parent_periodicty)s"
msgstr ""

msgid "Admission Conditions for Bachelors"
msgstr "Admission Conditions for Bachelors"

msgid "Alert Message"
msgstr "Alert Message"

msgid "Free Text"
msgstr "Free Text"

msgid "University Bachelors"
msgstr "University Bachelors"

msgid "Diploma"
msgstr "Diploma"

msgid "Conditions"
msgstr "Conditions"

msgid "Access"
msgstr "Access"

msgid "Actions"
msgstr "Actions"

msgid "UCL Bachelors"
msgstr "UCL Bachelors"

msgid "Others Bachelors of the French speaking Community of Belgium"
msgstr "Others Bachelors of the French speaking Community of Belgium"

msgid "Bachelors of the Dutch speaking Community of Beligum"
msgstr "Bachelors of the Dutch speaking Community of Beligum"

msgid "Foreign Bachelors"
msgstr "Foreign Bachelors"

msgid "Non university Bachelors"
msgstr "Non university Bachelors"

msgid "Holders of a 2nd cycle University degree"
msgstr "Holders of a 2nd cycle University degree"

msgid "Holders of a non-University 2nd cycle degree"
msgstr "Holders of a non-University 2nd cycle degree"

msgid "Adults taking up their university training"
msgstr "Adults taking up their university training"

msgid "Personalized access"
msgstr "Personalized access"

msgid "Admission and Enrolment Procedures for general registration"
msgstr "Admission and Enrolment Procedures for general registration"

msgid "Modify text"
msgstr "Modify text"

msgid "Add a new line"
msgstr "Add a new line"

msgid "Modify an existing line"
msgstr "Modify an existing line"

<<<<<<< HEAD
msgid "Are you sure you want to delete %(education_group_year)s?"
=======
msgid "You are not summary responsible for this learning unit."
msgstr ""

msgid "The learning unit is not summary editable."
msgstr ""

msgid "Submission dates are not set."
msgstr ""

msgid "Not in period to edit educational information."
>>>>>>> d93a31b4
msgstr ""<|MERGE_RESOLUTION|>--- conflicted
+++ resolved
@@ -3129,9 +3129,9 @@
 msgid "Modify an existing line"
 msgstr "Modify an existing line"
 
-<<<<<<< HEAD
 msgid "Are you sure you want to delete %(education_group_year)s?"
-=======
+msgstr ""
+
 msgid "You are not summary responsible for this learning unit."
 msgstr ""
 
@@ -3142,5 +3142,4 @@
 msgstr ""
 
 msgid "Not in period to edit educational information."
->>>>>>> d93a31b4
 msgstr ""