# SOME DESCRIPTIVE TITLE.
# Copyright (C) YEAR THE PACKAGE'S COPYRIGHT HOLDER
# This file is distributed under the same license as the PACKAGE package.
# FIRST AUTHOR <EMAIL@ADDRESS>, YEAR.
#
msgid ""
msgstr ""
"Project-Id-Version: PACKAGE VERSION\n"
"Report-Msgid-Bugs-To: \n"
"POT-Creation-Date: 2016-04-22 15:14+0200\n"
"PO-Revision-Date: YEAR-MO-DA HO:MI+ZONE\n"
"Last-Translator: FULL NAME <EMAIL@ADDRESS>\n"
"Language-Team: LANGUAGE <LL@li.org>\n"
"Language: \n"
"MIME-Version: 1.0\n"
"Content-Type: text/plain; charset=UTF-8\n"
"Content-Transfer-Encoding: 8bit\n"

msgid "Create a xls file while activity\\"
msgstr ""

msgid "Get xls"
msgstr ""

msgid "ID"
msgstr "ID"

msgid "Legend : values allowed for 'justification'"
msgstr ""

msgid "Line"
msgstr "Row"

msgid "Note already submitted"
msgstr ""

msgid "OSIS"
msgstr "OSIS"

msgid "Print scores for all activities"
msgstr ""

msgid "Save"
msgstr ""

msgid "absent"
msgstr "Absent"

msgid "absent_pdf_legend"
msgstr "A=Absent"

msgid "academic_calendar"
msgstr "Academic calendar"

msgid "academic_calendar_management"
msgstr "Academic calendar management"

msgid "academic_calendar_offer_year_calendar_end_date_error"
msgstr "The closure's date of '%s' of the academic calendar can't be lower than %s "
       "(end date of '%s' of the program '%s')"

msgid "academic_calendar_offer_year_calendar_start_date_error"
msgstr "The opening's date of scores' encodings of the academic calendar can't be greater than %s "
       "(start date of scores' encodings of the program '%s')"

msgid "academic_calendars"
msgstr "Academic calendars"

msgid "academic_year_not_exist"
msgstr "Academic year (%d) doesn't exist"

msgid "acces_denied"
msgstr "Access denied"

msgid "acronym"
msgstr "Acronym"

msgid "activity"
msgstr "Activity"

msgid "activity_code"
msgstr "Activity code"

msgid "activity_not_exit"
msgstr "The activity %s doesn't exist"

msgid "add_an_address_to_the_organization"
msgstr "Add an address to the organization"

msgid "add"
msgstr "Add"

msgid "address(ses)"
msgstr "Address(es)"

msgid "addresses"
msgstr "Addresses"

msgid "administration"
msgstr "Administration"

msgid "after_submission_a_message_must_be_sent"
msgstr "If scores are submitted , a message is sent to all the professors of the learning unit"

msgid "all"
msgstr "All"

msgid "all_learning_units_must_be_shown"
msgstr "All learning units must be shown"

msgid "application_management"
msgstr "Application management"

msgid "are_you_sure"
msgstr "Are you sure?"

msgid "assistants"
msgstr ""

msgid "attributions"
msgstr "Attributions"

msgid "authorized_decimal_for_this_activity"
msgstr "Decimals authorized for this learning unit"

msgid "bachelor"
msgstr "Bachelor"

msgid "back"
msgstr "Back"

msgid "begin_date_lt_end_date"
msgstr "The start date must be equals or lower than the end date"

msgid "birth_date"
msgstr "Birth Date"

msgid "btn_messages_history_search"
msgstr "Search in the messages history"

msgid "btn_my_message_action_execute"
msgstr "Execute selected action"

msgid "btn_send_message_again_title"
msgstr "Send again the message to the recipient"

msgid "by_learning_unit"
msgstr "By Learning Unit"

msgid "by_specific_criteria"
msgstr "By Specific Criteria"

msgid "cancel"
msgstr "Cancel"

msgid "catalogue"
msgstr "Catalogue"

msgid "chair_of_the_exam_board"
msgstr "Chair of the exam board"

msgid "cheating_pdf_legend"
msgstr "T=Cheating"

msgid "unjustified_absence_export_legend"
msgstr "S=Unjustified Absence"

msgid "justified_absence_export_legend"
msgstr "M=Justified Absence"

msgid "attached_entities"
msgstr "Attached entities"

msgid "choose_file"
msgstr "Choose file"

msgid "city"
msgstr "City"

msgid "close"
msgstr "Close"

msgid "closed"
msgstr "Closed"

msgid "code"
msgstr "Code"

msgid "compare"
msgstr "Compare"

msgid "complete"
msgstr "Complete"

msgid "constraint_score_other_score"
msgstr "You can't encode a 'score' and a 'justification' together"

msgid "coordinator"
msgstr "Coordinator"

msgid "coordinators_can_submit_partial_encoding"
msgstr "Coordinators can submit partial encoding"

msgid "country"
msgstr "Country"

msgid "create_an_organization"
msgstr "Create an organization"

msgid "creation_date"
msgstr "Creation date"

msgid "credits"
msgstr "Credits"

msgid "data"
msgstr "Data"

msgid "data_maintenance"
msgstr "Data Maintenance"

msgid "data_management"
msgstr "Data Management"

msgid "date"
msgstr "Date"

msgid "date_not_passed"
msgstr "Date not passed"

msgid "decimal_score_allowed"
msgstr "Decimal score allowed"

msgid "decimal_score_not_allowed"
msgstr "Decimal score NOT allowed"

msgid "decimal_values_accepted"
msgstr "Decimal values in scores are accepted."

msgid "decimal_values_ignored"
msgstr ""
"Decimal values in scores are NOT accepted. If you try to put decimal values, "
"it will be ignored."

msgid "score_have_more_than_2_decimal_places"
msgstr "Score cannot have more than two decimal places"

msgid "definitive_save"
msgstr "Definitive submission (Submit to faculty)"

msgid "delete"
msgstr "Delete"

msgid "delete_selected_messages"
msgstr "Delete selected messages"

msgid "desc_assistants"
msgstr "Mandats des assistants académiques et de recherche."

msgid "desc_lnk_academic_year"
msgstr "Management of the annualized program."

msgid "desc_lnk_assessments"
msgstr "This process helps tutors while scores encoding."

msgid "desc_lnk_data_maintenance"
msgstr "Maintenance of data with the SQL language"

msgid "desc_lnk_data_management"
msgstr "Management of data by entity"

msgid "desc_lnk_entities"
msgstr "Management of organizational structure."

msgid "desc_lnk_files"
msgstr "Consultation of files managed by the application"

msgid "desc_lnk_home_catalog"
msgstr "Elaboration and management of the formation catalogue."

msgid "desc_lnk_home_institution"
msgstr "Management of the institution."

msgid "desc_lnk_home_studies"
msgstr ""
"Management of students' path from their registration until their diploma."

msgid "desc_lnk_internships"
msgstr "This process controls students internships."

msgid "desc_lnk_my_osis"
msgstr "Your personal details, configurations and other information related to you."

msgid "desc_lnk_learning_units"
msgstr ""
"Management of learning units, formations and others activities of the "
"program."

msgid "desc_lnk_offers"
msgstr "Management of programs."

msgid "desc_lnk_organizations"
msgstr "Management of organizations"

msgid "desc_lnk_score_encoding"
msgstr "This process helps tutor while encoding notes for the exams sessions."

msgid "desc_lnk_storage"
msgstr "Monitoring of the storage capacity"

msgid "desc_messages_history"
msgstr "Message history allow you to access sent emails"

msgid "desc_messages_template"
msgstr "Messages templating allow you to edit email messages dynamically"

msgid "desc_my_messages"
msgstr "The messages sent by the application to you"

msgid "desc_profile"
msgstr "The configuration of you user profile"

msgid "description"
msgstr "Description"

msgid "display_scores_for_one_learning_unit"
msgstr "Display scores for this learning unit"

msgid "display_tutors"
msgstr "Display all tutors for this learning unit"

msgid "DOCTORAL_COMMISSION"
msgstr "Doctoral commmission"

msgid "documentation"
msgstr "Documentation"

msgid "double_encoding"
msgstr "Double encoding"

msgid "double_encoding_test"
msgstr "Scores double encoding"

msgid "dubble_encoding"
msgstr "Dubble encoding"

msgid "dubble_online_scores_encoding"
msgstr "Dubble online scores encoding"

msgid "edit"
msgstr "Edit"

msgid "empty_note_pdf_legend"
msgstr "(empty)=No score yet"

msgid "encode"
msgstr "Encode"

msgid "encode_as_coordinator"
msgstr "Encode as scores responsible"

msgid "encode_as_pgm"
msgstr "Encode as program manager"

msgid "encode_as_professor"
msgstr "Encode as professor"

msgid "encoding"
msgstr "Encoding"

msgid "encoding_status_ended"
msgstr "All the scores are encoded."

msgid "encoding_status_notended"
msgstr "It remains notes to encode."

msgid "end_date"
msgstr "End date"

msgid "enrollment_activity_not_exist"
msgstr "The enrollment to the activity %s doesn't exist"

msgid "enrollment_exam_not_exists"
msgstr "The enrollment to the activity %s doesn't exist"

msgid "enrollments"
msgstr "Enrollments"

msgid "entities"
msgstr "Entities"

msgid "entity"
msgstr "Entity"

msgid "evaluations"
msgstr "Evaluations"

msgid "event"
msgstr "Event"

msgid "exam_board_secretary"
msgstr "Exam board secretary"

msgid "execute"
msgstr "Execute"

msgid "FACULTY"
msgstr "Faculty"

msgid "female"
msgstr "Female"

msgid "file"
msgstr "File"

msgid "file_must_be_xlsx"
msgstr "The file must be a valid 'XLSX' excel file"

msgid "file_production_date"
msgstr "Excel file production date"

msgid "students_deliberated_are_not_shown"
msgstr "Students deliberated are not shown"

msgid "files"
msgstr "Files"

msgid "final"
msgstr "Final"

msgid "fixed_line_phone"
msgstr "Fixed-line phone"

msgid "focuses"
msgstr "Focuses"

msgid "formation_catalogue"
msgstr "Formation catalogue"

msgid "function"
msgstr "Function"

msgid "gender"
msgstr "Gender"

msgid "general_informations"
msgstr "General informations"

msgid "get_excel_file"
msgstr "Get Excel File"

msgid "global_identifiant"
msgstr "Global identifiant"

msgid "go"
msgstr "Go"

msgid "grade"
msgstr "Grade"

msgid "help_pnl_selectedfiles"
msgstr "Please select an XLS file for injection"

msgid "help_submission_scores_label"
msgstr "You will submit %s notes to faculty(ies). Warning : submitted scores <b>can't be modified anymore.</b>"

msgid "highlight_description"
msgstr "Highlight description"

msgid "highlight_shortcut"
msgstr "Highlight shortcut"

msgid "highlight_title"
msgstr "Highlight title"

msgid "home"
msgstr "Home page"

msgid "html_message"
msgstr "HTML Message"

msgid "identification"
msgstr "Identification"

msgid "idle"
msgstr "Idle"

msgid "ill"
msgstr "Ill"

msgid "ill_pdf_legend"
msgstr "I=Ill"

msgid "incomplete"
msgstr "Incomplete"

msgid "info_address_changed_for_papersheet"
msgstr "If you customize one of the field below, it only change the address displayed on the scores' encodings sheets for the program %s. "
       "It will never change the address of any Structure. The structure's list below is to help you to pre-fill in the form"

msgid "inject"
msgstr "Inject"

msgid "inject_xls_file"
msgstr "Inject XLS file"

msgid "INSTITUTE"
msgstr "Institute"

msgid "institution"
msgstr "Institution"

msgid "international_title"
msgstr "international title"

msgid "internships"
msgstr "Internships"

msgid "invalid_file"
msgstr "Invalid file"

msgid "javascript_is_disabled"
msgstr "JavaScript is disabled on your browser, but OSIS does not work without JavaScript."

msgid "justification_invalid"
msgstr "Invalid justification"

msgid "justifications"
msgstr "Justifications"

msgid "justification_invalid_value"
msgstr "Invalid justification value"

msgid "absence_justified_to_unjustified_invalid"
msgstr "Absence justified cannot be remplaced by absence unjustified"

msgid "justification_values_accepted"
msgstr "Accepted value: %s "

msgid "justification_other_values"
msgstr "Other values: %s "

msgid "label"
msgstr "Label"

msgid "label_jumbotron_details_academic_cal"
msgstr "As displayed on the home page"

msgid "language"
msgstr "Language"


msgid "last_synchronization"
msgstr "Last synchronization"

msgid "learning_unit"
msgstr "Learning unit"

msgid "learning_unit_not_access"
msgstr "You don't have access rights to this learning unit"

msgid "learning_unit_not_access_or_not_exist"
msgstr "You don't have access rights for this learning unit or it doesn't exist in our database"

msgid "learning_unit_responsible"
msgstr "Learning unit's responsible"

msgid "learning_unit_search"
msgstr "Learning unit search"

msgid "learning_units"
msgstr "Learning units"

msgid "learning_units_in"
msgstr "learning units in"

msgid "lnk_message_history_read_title"
msgstr "See the message"

msgid "location"
msgstr "Location"

msgid "log-in"
msgstr "Log-in"

msgid "login"
msgstr "Login"

msgid "logistic"
msgstr "Logistic"

msgid "logout"
msgstr "Logout"

msgid "lu_could_contain_decimal_scores"
msgstr "This learning unit year could contain decimal scores"

msgid "lu_must_not_contain_decimal_scores"
msgstr "This learning unit year must not contain decimal scores"

msgid "male"
msgstr "Male"

msgid "managed_programs"
msgstr "Managed programs"

msgid "mandates"
msgstr "Mandates"

msgid "mark_selected_messages_as_read"
msgstr "Mark selected messages as read"

msgid "master"
msgstr "Master"

msgid "message"
msgstr "Message"

msgid "message_address_papersheet"
msgstr "Reuse the address of an entity linked to the program or inform the posting address for the papersheet."

msgid "message_not_resent_no_email"
msgstr "The message can't be sent again, no email provided."

msgid "message_resent_ok"
msgstr "The message xas sent again."

msgid "messages"
msgstr "Messages"

msgid "messages_history"
msgstr "Messages History"

msgid "messages_templates"
msgstr "Messages templates"

msgid "minimum_one_criteria"
msgstr "Please choose at least one criteria!"

msgid "miss"
msgstr "Miss"

msgid "missing_column_session"
msgstr "Please fill in the 'session' column with the correct session's number."

msgid "mister"
msgstr "Mister"

msgid "mobile_phone"
msgstr "Mobile phone"

msgid "more_than_one_academic_year_error"
msgstr "There are more than 1 academic year in your excel file. Please correct your file. Only one academic year "
      "could be present in the 'Academic year' column."

msgid "more_than_one_exam_enrol_for_one_learn_unit"
msgstr "This student has multiple enrollments for a same exam. "
       "(he's enrolled to a same learning unit in 2 different programs. "
       "Please encode this score in the 'online' tab in the interface."

msgid "more_than_one_learning_unit_error"
msgstr "You encoded scores for more than 1 learning unit in your excel file (column 'Learning unit'). "
       "Please make one excel file by learning unit."

msgid "more_than_one_session_error"
msgstr "There are more than 1 session in your excel file. Please correct your file. Only one session's number "
      "could be present in the 'Session' column."

msgid "msg_error_username_password_not_matching"
msgstr "Your username and password didn't match. Please try again."

msgid "my_messages"
msgstr "My Messages"

msgid "my_osis"
msgstr "My OSIS"

msgid "my_studies"
msgstr "My studies"

msgid "name"
msgstr "Name"

msgid "national_register"
msgstr "National register's number"

msgid "no_data_for_this_academic_year"
msgstr "No data for this academic year"

msgid "no_dubble_score_encoded_comparison_impossible"
msgstr "No dubble score encoded ; nothing to compare."

msgid "no_exam_session_opened_for_the_moment"
msgstr "No scores' encoding session opened for the moment."

msgid "no_student_to_encode_xls"
msgstr "No students to encode by excel"

msgid "no_file_submitted"
msgstr "You have to select a file to upload."

msgid "no_messages"
msgstr "No Messages"

msgid "no_result"
msgstr "No result!"

msgid "no_receiver_error"
msgstr "No receiver for this message"

msgid "no_score_encoded_double_encoding_impossible"
msgstr "No new scores encoded. The double encoding needs new scores."

msgid "no_score_injected"
msgstr "No scores injected"

msgid "no_score_to_encode"
msgstr "You haven't any score to encode."

msgid "no_valid_academic_year_error"
msgstr "No valid academic year found in your xls file. The date should be formatted like '2015-2016' or '2015'."

msgid "deadline_reached"
msgstr "Deadline reached"

msgid "not_passed"
msgstr "Not passed"

msgid "not_sent"
msgstr "Not Sent"

msgid "number_of_enrollments"
msgstr "Number of enrollments"

msgid "number_session"
msgstr "No. Session"

msgid "numbered_score"
msgstr "Numbered scores"

msgid "offer"
msgstr "Program"

msgid "offer_enrollment_not_exist"
msgstr "There are any enrollment to this program"

msgid "offer_year_calendar"
msgstr "Calendar of the annual program"

msgid "offer_year_calendar_academic_calendar_end_date_error"
msgstr "The end date of your program can't be greater than the closure's date of scores' encodings in the academic calendar"

msgid "offer_year_calendar_academic_calendar_start_date_error"
msgstr "The start date of your program can't be lower than the opening's date of scores' encodings in the academic calendar"

msgid "offer_year_not_access_or_not_exist"
msgstr "You don't have access rights for this offer or it doesn't exist in our database"

msgid "offer_year_not_exist"
msgstr "The program (%s) (%d) - doesn't exist"

msgid "offer_year_search"
msgstr "Search of annual programs"

msgid "offers"
msgstr "Programs"

msgid "old_browser_warning"
msgstr "Your browser is out of date. This can lead to unknown behaviour."

msgid "online"
msgstr "Online"

msgid "online_encoding"
msgstr "Online encoding"

msgid "online_scores_encoding"
msgstr "Online scores encoding"

msgid "only_submited_scores_can_be_double_encoded"
msgstr "Only submitted scores can be bouble encoded"

msgid "open"
msgstr "Open"

msgid "campus"
msgstr "Campus"

msgid "organization_address"
msgstr "Organization address"

msgid "organization"
msgstr "Organization"

msgid "organizations"
msgstr "Organizations"

msgid "origin"
msgstr "From"

msgid "other_score"
msgstr "Other scores"

msgid "other_sibling_offers"
msgstr "Other sibling programs"

msgid "other_sibling_orientations"
msgstr "Other sibling orientations"

msgid "score_encoding_period_not_open"
msgstr "The period of scores' encoding is not opened"

msgid "outside_scores_encodings_period_latest_session"
msgstr "The period of scores' encoding %s is closed since %s"

msgid "outside_scores_encodings_period_closest_session"
msgstr "The period of scores' encoding %s will be open %s"

msgid "page_not_found"
msgstr "Page not found."

msgid "password"
msgstr "Password"

msgid "person"
msgstr ""

msgid "ph_d"
msgstr "Ph.D"

msgid "plain"
msgstr "Plain"

msgid "plain_and_html"
msgstr "Plain and HTML"

msgid "please_enable_javascript"
msgstr "Please <a href='http://enable-javascript.com' target='_blank'>enable JavaScript</a> to use this application."

msgid "POLE"
msgstr "Pole"

msgid "postal_code"
msgstr "postal code"

msgid "preferences"
msgstr "Preferences"

msgid "presence_note_pdf_legend"
msgstr "0=Presence note"

msgid "print"
msgstr "Print"

msgid "print_all_courses"
msgstr "Print all courses"

msgid "print_warning_and_info_messages"
msgstr ""

msgid "printable_title"
msgstr "Printable title"

msgid "printing_date"
msgstr "Printing date"

msgid "professional"
msgstr "Professional"

msgid "professors_must_not_submit_scores"
msgstr "Proffessors must not submit scores"

msgid "profile"
msgstr "Profile"

msgid "program_commission"
msgstr "Program commission"

msgid "program_managers"
msgstr "Program Managers"

msgid "program_s"
msgstr "program(s)"

msgid "programs"
msgstr "Programs"

msgid "progress"
msgstr "Progress"

msgid "received_on"
msgstr "Received on"

msgid "recipient"
msgstr "Recipient"

msgid "redirect_to_login"
msgstr "Click to reconnect"

msgid "reference"
msgstr "Reference"

msgid "refresh_list"
msgstr "Search/update the list"

msgid "registration_id"
msgstr "Registration ID"

msgid "registration_id_not_access_or_not_exist"
msgstr "Student not registered for exam"

msgid "research_center"
msgstr "Research center"

msgid "residential"
msgstr ""

msgid "responsible"
msgstr "Responsible"

msgid "return_doc_to_administrator"
msgstr "Please return this document to the administrative office before %s."

msgid "reuse_address_entity"
msgstr "Reuse the address of"

msgid "save"
msgstr "Save"

msgid "saved"
msgstr "Saved"

msgid "saving"
msgstr "Saving"

msgid "score"
msgstr "Score"

msgid "score_already_submitted"
msgstr "Score already submitted"

msgid "score_decimal_not_allowed"
msgstr "The score seems to be incorrect. Decimales NOT allowed"

msgid "score_invalid"
msgstr "Score invalid"

msgid "scores_responsible"
msgstr "Scores Responsible"

msgid "scores_responsible_title"
msgstr "Scores Responsible"

msgid "score_saved"
msgstr "score Saved"

msgid "score_submitted"
msgstr "Submitted"

msgid "scores"
msgstr "Scores"

msgid "scores_encoding"
msgstr "Scores encoding"

msgid "scores_encoding_tests"
msgstr "Scores encoding tests"

msgid "scores_gt_0_lt_20"
msgstr "The score seems to be incorrect (it must be >=0 and <=20)"

msgid "scores_injection"
msgstr "Scores injection"

msgid "scores_saved"
msgstr "score(s) saved"

msgid "scores_saved_cannot_be_saved_anymore"
msgstr "Sore saved, button save not available anymore"

msgid "scores_must_be_between_0_and_20"
msgstr "Scores must be between 0 and 20"

msgid "search_for_a_file"
msgstr "Search for a file"

msgid "search_for_an_entity"
msgstr "Search for an entity"

msgid "search_for_an_organization"
msgstr "Search for an organization"

msgid "SECTOR"
msgstr "Sector"

msgid "select"
msgstr "Select"

msgid "select_a_xls_file_from_which_to_inject_scores"
msgstr ""

msgid "select_an_encoding_type"
msgstr "Select an encoding type"

msgid "send_message_again"
msgstr "Send again"

msgid "sent"
msgstr "Sent"

msgid "server_error"
msgstr "A server error occured."

msgid "server_error_message"
msgstr "We will fix this as soon as possible"

msgid "sessionn"
msgstr "Session"

msgid "short_title"
msgstr "Short title"

msgid "size"
msgstr "Size"

msgid "source_code"
msgstr "Source code"

msgid "stages"
msgstr "Stages"

msgid "start_date"
msgstr "Start date"

msgid "state"
msgstr "State"

msgid "status"
msgstr "Status"

msgid "storage"
msgstr "Storage"

msgid "storage_duration"
msgstr "Storage duration"

msgid "structure"
msgstr "Structure"

msgid "student_not_exist"
msgstr "The student (%s) doesn't exist"

msgid "student_path"
msgstr "Students' path"

msgid "students"
msgstr "students"

msgid "studies"
msgstr "Studies"

msgid "subject"
msgstr "Subject"

msgid "submission"
msgstr "Submission"

msgid "submission_date"
msgstr "Submission date"

msgid "submission_of_scores_for"
msgstr "Submission of scores for {0}."

msgid "submitted"
msgstr "Submitted"

msgid "submitted_scores_cannot_be_encoded_anymore"
msgstr "Submitted scores cannot be encoded anymore"

msgid "succesfull_logout"
msgstr "You are succesfully logout."

msgid "technologic_platform"
msgstr "Technologic platform"

msgid "template_error"
msgstr "No message was sent : the message template {} does not exist."

msgid "temporary_save"
msgstr "Temporary save (not submitted to the faculty yet)"

msgid "the_coordinator_must_still_submit_scores"
msgstr "The coordinator must still submit the scores"

msgid "title"
msgstr "Title"

msgid "learning_unit_title"
msgstr "Learning unit title"

msgid "too_many_results"
msgstr "Too many results! Please be more specific."

msgid "tooltip_delete_message"
msgstr "Delete message"

msgid "tooltip_double_encode_for"
msgstr "Double encode scores"

msgid "tooltip_double_encode_no_more_possible_for"
msgstr "All the scores were submitted.It is not possible to double encode scores anymore"

msgid "tooltip_dowload_excel_file"
msgstr "Download the excel file"

msgid "tooltip_encode_for"
msgstr "Encode scores"

msgid "tooltip_encode_no_more_possible_for"
msgstr "All the scores were submitted.It is not possible to encode scores anymore"

msgid "tooltip_inject_excel_no_more_possible_for"
msgstr "All the scores were submitted.It is not possible inject excell file anymore"

msgid "tooltip_my_message_read"
msgstr "Show message"

msgid "tooltip_print_scores"
msgstr "Print the scores"

msgid "tooltip_scores_encodings_progress_bar"
msgstr "Represents the quantity of scores submitted to the administration. The number surrounded by parenthesis is the "
       "number of scores encoded by the tutor that aren't submitted yet ('draft' state)"

msgid "tooltip_select_action"
msgstr "Select action to execute"

msgid "tooltip_select_all_messages"
msgstr "Select all the messages"

msgid "tooltip_select_excel_file_to_inject_scores"
msgstr "Select an excel file to inject scores."

msgid "tooltip_to_my_messages"
msgstr "Back to messages"

msgid "tutor"
msgstr "Tutor"

msgid "tutors"
msgstr "Tutors"

msgid "other_tutors"
msgstr "Other Tutors"

msgid "txt_message"
msgstr "Text Message"

msgid "txt_origin_title"
msgstr "Sender of the message"

msgid "txt_recipient_title"
msgstr "Recipient of the message (email or last name or username)"

msgid "txt_reference_title"
msgstr "Template reference of the message"

msgid "txt_subject_title"
msgstr "Subject of the messages"

msgid "type"
msgstr "Type"

msgid "types"
msgstr "Types"

msgid "undefined"
msgstr "Undefined"

msgid "unknown"
msgstr "Unknown"

msgid "user"
msgstr "User"

msgid "user_interface_language"
msgstr "User interface language"

msgid "user_is_not_program_manager"
msgstr "You're not a program manager. Therefore you dont have access to this page."

msgid "validated_double_encoding_cannot_be_validated_anymore"
msgstr "Validated double encoding cannot be validated anymore"

msgid "validation_dubble_encoding_mandatory"
msgstr "Please enter a final validation for scores' differences detected after the dubble encoding "
       "(below). If you leave, your dubble encoding will be lost."

msgid "via_excel"
msgstr "Via Excel"

msgid "via_paper"
msgstr "Via paper"

msgid "warning_all_scores_not_sumitted_yet"
msgstr "Warning : some registered scores have not been submitted yet"

msgid "website"
msgstr "Website"

msgid "without_attribution"
msgstr "Without attribution"

msgid "xls_columns_structure_error"
msgstr "Your excel file isn't well structured. Please follow the structure of the excel file provided "
       "(button '{}')"

msgid "you_manage"
msgstr "You manage"

msgid "order"
msgstr "Order"

msgid "options"
msgstr "Options"

msgid "required"
msgstr "Required"

msgid "question"
msgstr "Question"

msgid "questions"
msgstr "Questions"

msgid "value"
msgstr "Value"

msgid "short_input_text"
msgstr "Short input text"

msgid "long_input_text"
msgstr "Long input text"

msgid "radio_button"
msgstr "Radio button"

msgid "checkbox"
msgstr "Checkbox"

msgid "upload_button"
msgstr "Upload button"

msgid "download_link"
msgstr "Download link"

msgid "dropdown_list"
msgstr "Dropdown list"

msgid "http_link"
msgstr "HTTP link"

msgid "BACHELOR"
msgstr "Bachelor"

msgid "MASTER_60"
msgstr "Master 60"

msgid "MASTER_120"
msgstr "Master 120"

msgid "MASTER_180_OR_240"
msgstr "Master 180 or 240"

msgid "ADVANCED_MASTER"
msgstr "Advanced master"

msgid "TRAINING_CERTIFICATE"
msgstr "Training certificate"

msgid "CERTIFICATE"
msgstr "Certificate"

msgid "DOCTORATE"
msgstr "Doctorate"

msgid "CAPAES"
msgstr "CAPAES"

msgid "start_date_must_be_lower_than_end_date"
msgstr "Start date must be lower than end date"

msgid "DEPUTY_AUTHORITY"
msgstr "Deputy authority"

msgid "DEPUTY_SABBATICAL"
msgstr "Deputy sabbatical"

msgid "DEPUTY_TEMPORARY"
msgstr "Deputy temporary"

msgid "INTERNSHIP_SUPERVISOR"
msgstr "Internship supervisor"

msgid "INTERNSHIP_CO_SUPERVISOR"
msgstr "Internship co-supervisor"

msgid "PROFESSOR"
msgstr "Professor"

msgid "COORDINATOR"
msgstr "Coordinator"

msgid "HOLDER"
msgstr "Holder"

msgid "CO_HOLDER"
msgstr "Co-holder"

msgid "DEPUTY"
msgstr "Deputy"

msgid "scores_responsible_can_submit_partial_encoding"
msgstr "Scores responsible can submit partial encoding"

msgid "the_scores_responsible_must_still_submit_scores"
msgstr "The scores responsible must still submit the scores"

msgid "NONE"
msgstr "NONE"

msgid "keyword"
msgstr "keyword"

msgid "VALID"
msgstr "Valid"

msgid "INVALID"
msgstr "Invalid"

msgid "COURSE"
msgstr "Course"

msgid "MASTER_THESIS"
msgstr "Master thesis"

msgid "INTERNSHIP"
msgstr "Internship"

msgid "OTHER_COLLECTIVE"
msgstr "Other collective"

msgid "OTHER_INDIVIDUAL"
msgstr "Other individual"

msgid "EXTERNAL"
msgstr "External"

msgid "TEACHING_INTERNSHIP"
msgstr "Teaching internship"

msgid "CLINICAL_INTERNSHIP"
msgstr "Clinical internship"

msgid "PROFESSIONAL_INTERNSHIP"
msgstr "Professional internship"

msgid "RESEARCH_INTERNSHIP"
msgstr "Research internship"

msgid "ANNUAL"
msgstr "Annual"

msgid "BIENNIAL_EVEN"
msgstr "Biennial even"

msgid "BIENNIAL_ODD"
msgstr "Biennial odd"

msgid "LU_ERRORS_REQUIRED"
msgstr "This field is required."

msgid "LU_ERRORS_INVALID"
msgstr "'Enter a valid value."

msgid "LU_ERRORS_INVALID_SEARCH"
msgstr "Please, inform at least two filters in your searches"

msgid "LU_ERRORS_ACADEMIC_YEAR_REQUIRED"
msgstr "Please specify an academic year"

msgid "LU_ERRORS_YEAR_WITH_ACRONYM"
msgstr "Please specify an academic year or enter a valid acronym."

msgid "no_valid_m_justification_error"
msgstr "You can't encode a JUSTIFIED ABSENCE (M) via the XLS injection"

msgid "abscence_justified_preserved"
msgstr "Justified abscence already encoded and preserved"

msgid "tutors_of_course"
msgstr "Tutors of the course"

msgid "academic_actors"
msgstr "Academic actors"

msgid "academic_start_date_error"
msgstr "The start date should be between the start/end dates of the academic year"

msgid "academic_end_date_error"
msgstr "The end date should be between the start/end dates of the academic year"

msgid "end_start_date_error"
msgstr "Start date must be lower than end date"

msgid "dates_mandatory_error"
msgstr "Start date and end date are mandatory"

msgid "date_format"
msgstr "%m/%d/%Y"

msgid "date_format_string"
msgstr "m/d/Y"

msgid "format_date"
msgstr "mm/dd/yyyy"

msgid "desc_lnk_academic_actors"
msgstr "Academic actors management"

msgid "all_years"
msgstr "All years"

msgid "trainings"
msgstr "Trainings"

msgid "components"
msgstr "Components"

msgid "educational_information"
msgstr "Educational information"

msgid "propositions"
msgstr "Propositions"

msgid "tutor_attributions"
msgstr "Tutors - attributions"

msgid "proposal"
msgstr "Proposal"

msgid "academic_calendar_offer_year_calendar_start_date_end_date_error"
msgstr "The start's date of '%s' of the academic calendar can't be higher than %s "
       "(end date of '%s' of the program '%s')"

msgid "component_type"
msgstr "Component type"

msgid "nominal_quater"
msgstr "Nominal quater"

msgid "vol_q1"
msgstr "Vol. q1"

msgid "vol_q2"
msgstr "Vol. q2"

msgid "nominal_volume"
msgstr "Nominal volume"

msgid "schedules_conformity"
msgstr "Sched. conform. "

msgid "planned_classrooms"
msgstr "Planned classrooms"

msgid "classes"
msgstr "Classes"

msgid "learning_unit_code"
msgstr "Learning unit code"

msgid "partims"
msgstr "Partims"

msgid "periodicity"
msgstr "Periodicity"

msgid "nominal_credits"
msgstr "Nominal credits"

msgid "ACTIVE"
msgstr "Active"

msgid "PASSIVE"
msgstr "Passive"

msgid "INACTIVE"
msgstr "Inactive"

msgid "MASTER_DISSERTATION"
msgstr "Master Dissertation"

msgid "FULL"
msgstr "Full"

msgid "MOBILITY"
msgstr "Mobility"

msgid "OTHER"
msgstr "Other"

msgid "PARTIM"
msgstr "Partim"

msgid "PHD_THESIS"
msgstr "PhD Thesis"

msgid "selected"
msgstr "selected"

msgid "learning_unit_specifications"
msgstr "Specifications"

msgid "LECTURING_COMPLETE"
msgstr "Complete lecturing"

msgid "LECTURING_INCOMPLETE"
msgstr "Incomplete lecturing"

msgid "PRACTICAL_EXERCISES_COMPLETE"
msgstr "Complete practical exercises"

msgid "PRACTICAL_EXERCISES_INCOMPLETE"
msgstr "Incomplete practical exercises"

msgid "LECTURING"
msgstr "Lecturing"

msgid "STAGE"
msgstr "Stage"

msgid "DISSERTATION"
msgstr "Dissertation"

msgid "PRACTICAL_EXERCISES"
msgstr "Practical exercises"

msgid "lecturing"
msgstr "Lecturing"

msgid "PE"
msgstr "PE"

msgid "subtype"
msgstr "Subtype"

msgid "start"
msgstr "Start"

msgid "duration"
msgstr "Duration"

msgid "experimental_phase"
msgstr "This feature is in testing phase"

msgid "title_official_1"
msgstr "Official title (Part 1, common with partims)"

msgid "title_official_2"
msgstr "Official title (Part 2, specific to each partim)"

msgid "title_in_english"
msgstr "Title in English"

msgid "title_in_english_1"
msgstr "(Part 1, common with partims)"

msgid "title_in_english_2"
msgstr "(Part 2, specific to each partim)"

msgid "scores_responsibles"
msgstr "Scores responsibles"

msgid "SCHOOL"
msgstr "Ecole"

msgid "PLATFORM"
msgstr "Platform"

msgid "LOGISTICS_ENTITY"
msgstr "Logistics entity"

msgid "organogram"
msgstr "Organogram"

msgid "attached_to"
msgstr "Attached to"

msgid "ACADEMIC_PARTNER"
msgstr "Academic partner"

msgid "INDUSTRIAL_PARTNER"
msgstr "Industrial partner"

msgid "SERVICE_PARTNER"
msgstr "Service partner"

msgid "COMMERCE_PARTNER"
msgstr "Commerce partner"

msgid "PUBLIC_PARTNER"
msgstr "Public partner"

msgid "requirement_entity"
msgstr "Requirement entity"

msgid "allocation_entity"
msgstr "Allocation entity"

msgid "additional_requirement_entity"
msgstr "Additional entity"

msgid "academic_end_year"
msgstr "Academic end year"

msgid "academic_start_year"
msgstr "Academic start year"

msgid "organization_name"
msgstr "Name"

msgid "partial"
msgstr "Q1"

msgid "remaining"
msgstr "Q2"

msgid "partial_remaining"
msgstr "Q1&2"

msgid "partial_or_remaining"
msgstr "Q1|2"

msgid "volume_partial"
msgstr "Vol. Q1"

msgid "volume_remaining"
msgstr "Vol. Q2"

msgid "learning_unit_quater"
msgstr "LU quater"

msgid "composition"
msgstr "Composition"

<<<<<<< HEAD
msgid "using_by_learning_unit"
msgstr "Using by the UE"
=======
msgid "real_classes"
msgstr "Real classes"

msgid "lu_usage"
msgstr "Learning units usage"

msgid "used_by_partim"
msgstr "Used by partim "

>>>>>>> 858094bf
<|MERGE_RESOLUTION|>--- conflicted
+++ resolved
@@ -1654,10 +1654,6 @@
 msgid "composition"
 msgstr "Composition"
 
-<<<<<<< HEAD
-msgid "using_by_learning_unit"
-msgstr "Using by the UE"
-=======
 msgid "real_classes"
 msgstr "Real classes"
 
@@ -1665,6 +1661,4 @@
 msgstr "Learning units usage"
 
 msgid "used_by_partim"
-msgstr "Used by partim "
-
->>>>>>> 858094bf
+msgstr "Used by partim "