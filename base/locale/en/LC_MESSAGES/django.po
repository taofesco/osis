--- conflicted
+++ resolved
@@ -2554,10 +2554,9 @@
 msgid "%(subtype)s %(acronym)s is in proposal"
 msgstr ""
 
-<<<<<<< HEAD
 msgid "volume_have_more_than_2_decimal_places"
 msgstr "The volume have more than 2 decimal places"
-=======
+
 msgid "Site"
 msgstr "Site"
 
@@ -2574,5 +2573,4 @@
 msgstr "Proposal - Search"
 
 msgid "folder_num"
-msgstr "Folder num."
->>>>>>> 4222f7ad
+msgstr "Folder num."