# SOME DESCRIPTIVE TITLE.
# Copyright (C) YEAR THE PACKAGE'S COPYRIGHT HOLDER
# This file is distributed under the same license as the PACKAGE package.
# FIRST AUTHOR <EMAIL@ADDRESS>, YEAR.
#
msgid ""
msgstr ""
"Project-Id-Version: PACKAGE VERSION\n"
"Report-Msgid-Bugs-To: \n"
"POT-Creation-Date: 2016-04-22 15:14+0200\n"
"PO-Revision-Date: YEAR-MO-DA HO:MI+ZONE\n"
"Last-Translator: FULL NAME <EMAIL@ADDRESS>\n"
"Language-Team: LANGUAGE <LL@li.org>\n"
"Language: \n"
"MIME-Version: 1.0\n"
"Content-Type: text/plain; charset=UTF-8\n"
"Content-Transfer-Encoding: 8bit\n"

msgid "Create a xls file while activity\\"
msgstr ""

msgid "Get xls"
msgstr ""

msgid "ID"
msgstr "ID"

msgid "Legend : values allowed for 'justification'"
msgstr ""

msgid "Line"
msgstr "Row"

msgid "Note already submitted"
msgstr ""

msgid "OSIS"
msgstr "OSIS"

msgid "Print scores for all activities"
msgstr ""

msgid "Save"
msgstr ""

msgid "absent"
msgstr "Absent"

msgid "absent_pdf_legend"
msgstr "A=Absent"

msgid "academic_calendar"
msgstr "Academic calendar"

msgid "academic_year_small"
msgstr "Ac yr."

msgid "academic_calendar_management"
msgstr "Academic calendar management"

msgid "academic_calendar_offer_year_calendar_end_date_error"
msgstr "The closure's date of '%s' of the academic calendar can't be lower than %s "
       "(end date of '%s' of the program '%s')"

msgid "academic_calendar_offer_year_calendar_start_date_error"
msgstr "The opening's date of scores' encodings of the academic calendar can't be greater than %s "
       "(start date of scores' encodings of the program '%s')"

msgid "academic_calendars"
msgstr "Academic calendars"

msgid "academic_year_not_exist"
msgstr "Academic year (%d) doesn't exist"

msgid "acces_denied"
msgstr "Access denied"

msgid "acronym"
msgstr "Acronym"

msgid "activity"
msgstr "Activity"

msgid "activity_code"
msgstr "Activity code"

msgid "activity_not_exit"
msgstr "The activity %s doesn't exist"

msgid "add_an_address_to_the_organization"
msgstr "Add an address to the organization"

msgid "add"
msgstr "Add"

msgid "address(ses)"
msgstr "Address(es)"

msgid "addresses"
msgstr "Addresses"

msgid "administration"
msgstr "Administration"

msgid "after_submission_a_message_must_be_sent"
msgstr "If scores are submitted , a message is sent to all the professors of the learning unit"

msgid "all"
msgstr "All"

msgid "all_learning_units_must_be_shown"
msgstr "All learning units must be shown"

msgid "application_management"
msgstr "Application management"

msgid "are_you_sure"
msgstr "Are you sure?"

msgid "assistants"
msgstr ""

msgid "attributions"
msgstr "Attributions"

msgid "authorized_decimal_for_this_activity"
msgstr "Decimals authorized for this learning unit"

msgid "bachelor"
msgstr "Bachelor"

msgid "back"
msgstr "Back"

msgid "begin_date_lt_end_date"
msgstr "The start date must be equals or lower than the end date"

msgid "birth_date"
msgstr "Birth Date"

msgid "btn_messages_history_search"
msgstr "Search in the messages history"

msgid "btn_my_message_action_execute"
msgstr "Execute selected action"

msgid "btn_send_message_again_title"
msgstr "Send again the message to the recipient"

msgid "by_learning_unit"
msgstr "By Learning Unit"

msgid "by_specific_criteria"
msgstr "By Specific Criteria"

msgid "cancel"
msgstr "Cancel"

msgid "catalogue"
msgstr "Catalogue"

msgid "chair_of_the_exam_board"
msgstr "Chair of the exam board"

msgid "cheating_pdf_legend"
msgstr "T=Cheating"

msgid "unjustified_absence_export_legend"
msgstr "S=Unjustified Absence"

msgid "justified_absence_export_legend"
msgstr "M=Justified Absence"

msgid "attached_entities"
msgstr "Attached entities"

msgid "choose_file"
msgstr "Choose file"

msgid "city"
msgstr "City"

msgid "close"
msgstr "Close"

msgid "closed"
msgstr "Closed"

msgid "code"
msgstr "Code"

msgid "compare"
msgstr "Compare"

msgid "complete"
msgstr "Complete"

msgid "constraint_score_other_score"
msgstr "You can't encode a 'score' and a 'justification' together"

msgid "coordinator"
msgstr "Coordinator"

msgid "coordinators_can_submit_partial_encoding"
msgstr "Coordinators can submit partial encoding"

msgid "country"
msgstr "Country"

msgid "create_an_organization"
msgstr "Create an organization"

msgid "creation_date"
msgstr "Creation date"

msgid "credits"
msgstr "Credits"

msgid "customized"
msgstr "Customized"

msgid "data"
msgstr "Data"

msgid "data_maintenance"
msgstr "Data Maintenance"

msgid "data_management"
msgstr "Data Management"

msgid "date"
msgstr "Date"

msgid "date_not_passed"
msgstr "Date not passed"

msgid "day"
msgstr "day"

msgid "days"
msgstr "days"

msgid "decimal_score_allowed"
msgstr "Decimal score allowed"

msgid "decimal_score_not_allowed"
msgstr "Decimal score NOT allowed"

msgid "decimal_values_accepted"
msgstr "Decimal values in scores are accepted."

msgid "decimal_values_ignored"
msgstr ""
"Decimal values in scores are NOT accepted. If you try to put decimal values, "
"it will be ignored."

msgid "score_have_more_than_2_decimal_places"
msgstr "Score cannot have more than two decimal places"

msgid "definitive_save"
msgstr "Definitive submission (Submit to faculty)"

msgid "delete"
msgstr "Delete"

msgid "delete_selected_messages"
msgstr "Delete selected messages"

msgid "desc_assistants"
msgstr "Mandats des assistants académiques et de recherche."

msgid "desc_lnk_academic_year"
msgstr "Management of the annualized program."

msgid "desc_lnk_assessments"
msgstr "This process helps tutors while scores encoding."

msgid "desc_lnk_data_maintenance"
msgstr "Maintenance of data with the SQL language"

msgid "desc_lnk_data_management"
msgstr "Management of data by entity"

msgid "desc_lnk_entities"
msgstr "Management of organizational structure."

msgid "desc_lnk_files"
msgstr "Consultation of files managed by the application"

msgid "desc_lnk_home_catalog"
msgstr "Elaboration and management of the formation catalogue."

msgid "desc_lnk_home_institution"
msgstr "Management of the institution."

msgid "desc_lnk_home_studies"
msgstr ""
"Management of students' path from their registration until their diploma."

msgid "desc_lnk_internships"
msgstr "This process controls students internships."

msgid "desc_lnk_my_osis"
msgstr "Your personal details, configurations and other information related to you."

msgid "desc_lnk_learning_units"
msgstr ""
"Management of learning units, formations and others activities of the "
"program."

msgid "desc_lnk_offers"
msgstr "Management of programs."

msgid "desc_lnk_organizations"
msgstr "Management of organizations"

msgid "desc_lnk_score_encoding"
msgstr "This process helps tutor while encoding notes for the exams sessions."

msgid "desc_lnk_storage"
msgstr "Monitoring of the storage capacity"

msgid "desc_messages_history"
msgstr "Message history allow you to access sent emails"

msgid "desc_messages_template"
msgstr "Messages templating allow you to edit email messages dynamically"

msgid "desc_my_messages"
msgstr "The messages sent by the application to you"

msgid "desc_profile"
msgstr "The configuration of you user profile"

msgid "description"
msgstr "Description"

msgid "details"
msgstr "Details"

msgid "display_scores_for_one_learning_unit"
msgstr "Display scores for this learning unit"

msgid "display_tutors"
msgstr "Display all tutors for this learning unit"

msgid "DOCTORAL_COMMISSION"
msgstr "Doctoral commmission"

msgid "documentation"
msgstr "Documentation"

msgid "double_encoding"
msgstr "Double encoding"

msgid "double_encoding_test"
msgstr "Scores double encoding"

msgid "dubble_encoding"
msgstr "Dubble encoding"

msgid "dubble_online_scores_encoding"
msgstr "Dubble online scores encoding"

msgid "edit"
msgstr "Edit"

msgid "empty_note_pdf_legend"
msgstr "(empty)=No score yet"

msgid "encode"
msgstr "Encode"

msgid "encode_as_coordinator"
msgstr "Encode as scores responsible"

msgid "encode_as_pgm"
msgstr "Encode as program manager"

msgid "encode_as_professor"
msgstr "Encode as professor"

msgid "encoding"
msgstr "Encoding"

msgid "encoding_status_ended"
msgstr "All the scores are encoded."

msgid "encoding_status_notended"
msgstr "It remains notes to encode."

msgid "end_date"
msgstr "End date"

msgid "end_date_teacher"
msgstr "Teacher Deadline"

msgid "enrollment_activity_not_exist"
msgstr "The enrollment to the activity %s doesn't exist"

msgid "enrollment_exam_not_exists"
msgstr "The enrollment to the activity %s doesn't exist"

msgid "enrollments"
msgstr "Enrollments"

msgid "entities"
msgstr "Entities"

msgid "entity"
msgstr "Entity"

msgid "versions"
msgstr "Versions"

msgid "evaluations"
msgstr "Evaluations"

msgid "event"
msgstr "Event"

msgid "exam_board_secretary"
msgstr "Exam board secretary"

msgid "execute"
msgstr "Execute"

msgid "FACULTY"
msgstr "Faculty"

msgid "female"
msgstr "Female"

msgid "file"
msgstr "File"

msgid "file_must_be_xlsx"
msgstr "The file must be a valid 'XLSX' excel file"

msgid "file_production_date"
msgstr "Excel file production date"

msgid "students_deliberated_are_not_shown"
msgstr "Students deliberated are not shown"

msgid "files"
msgstr "Files"

msgid "final"
msgstr "Final"

msgid "fixed_line_phone"
msgstr "Fixed-line phone"

msgid "focuses"
msgstr "Focuses"

msgid "formation_catalogue"
msgstr "Formation catalogue"

msgid "function"
msgstr "Function"

msgid "gender"
msgstr "Gender"

msgid "general_informations"
msgstr "General informations"

msgid "get_excel_file"
msgstr "Get Excel File"

msgid "global_identifiant"
msgstr "Global identifiant"

msgid "fgs"
msgstr "FGS"

msgid "go"
msgstr "Go"

msgid "grade"
msgstr "Grade"

msgid "help_pnl_selectedfiles"
msgstr "Please select an XLS file for injection"

msgid "help_submission_scores_label"
msgstr "You will submit %s notes to faculty(ies). Warning : submitted scores <b>can't be modified anymore.</b>"

msgid "highlight_description"
msgstr "Highlight description"

msgid "highlight_shortcut"
msgstr "Highlight shortcut"

msgid "highlight_title"
msgstr "Highlight title"

msgid "home"
msgstr "Home page"

msgid "html_message"
msgstr "HTML Message"

msgid "identification"
msgstr "Identification"

msgid "idle"
msgstr "Idle"

msgid "ill"
msgstr "Ill"

msgid "ill_pdf_legend"
msgstr "I=Ill"

msgid "incomplete"
msgstr "Incomplete"

msgid "info_address_changed_for_papersheet"
msgstr "If you customize one of the field below, it only change the address displayed on the scores' encodings sheets for the program %s. "
       "It will never change the address of any Structure. The structure's list below is to help you to pre-fill in the form"

msgid "inject"
msgstr "Inject"

msgid "inject_xls_file"
msgstr "Inject XLS file"

msgid "INSTITUTE"
msgstr "Institute"

msgid "institution"
msgstr "Institution"

msgid "international_title"
msgstr "international title"

msgid "internships"
msgstr "Internships"

msgid "invalid_file"
msgstr "Invalid file"

msgid "javascript_is_disabled"
msgstr "JavaScript is disabled on your browser, but OSIS does not work without JavaScript."

msgid "justification_invalid"
msgstr "Invalid justification"

msgid "justifications"
msgstr "Justifications"

msgid "justification_invalid_value"
msgstr "Invalid justification value"

msgid "absence_justified_to_unjustified_invalid"
msgstr "Absence justified cannot be remplaced by absence unjustified"

msgid "justification_values_accepted"
msgstr "Accepted value: %s "

msgid "justification_other_values"
msgstr "Other values: %s "

msgid "label"
msgstr "Label"

msgid "label_jumbotron_details_academic_cal"
msgstr "As displayed on the home page"

msgid "language"
msgstr "Language"


msgid "last_synchronization"
msgstr "Last synchronization"

msgid "learning_unit"
msgstr "Learning unit"

msgid "learning_unit_not_access"
msgstr "You don't have access rights to this learning unit"

msgid "learning_unit_not_access_or_not_exist"
msgstr "You don't have access rights for this learning unit or it doesn't exist in our database"

msgid "learning_unit_responsible"
msgstr "Learning unit's responsible"

msgid "learning_unit_search"
msgstr "Learning unit search"

msgid "learning_units"
msgstr "Learning units"

msgid "learning_units_in"
msgstr "learning units in"

msgid "lnk_message_history_read_title"
msgstr "See the message"

msgid "location"
msgstr "Location"

msgid "log-in"
msgstr "Log-in"

msgid "login"
msgstr "Login"

msgid "logistic"
msgstr "Logistic"

msgid "logout"
msgstr "Logout"

msgid "lu_could_contain_decimal_scores"
msgstr "This learning unit year could contain decimal scores"

msgid "lu_must_not_contain_decimal_scores"
msgstr "This learning unit year must not contain decimal scores"

msgid "male"
msgstr "Male"

msgid "managed_programs"
msgstr "Managed programs"

msgid "mandates"
msgstr "Mandates"

msgid "mark_selected_messages_as_read"
msgstr "Mark selected messages as read"

msgid "master"
msgstr "Master"

msgid "message"
msgstr "Message"

msgid "message_address_papersheet"
msgstr "Reuse the address of an entity linked to the program or inform the posting address for the papersheet."

msgid "message_not_resent_no_email"
msgstr "The message can't be sent again, no email provided."

msgid "message_resent_ok"
msgstr "The message xas sent again."

msgid "messages"
msgstr "Messages"

msgid "messages_history"
msgstr "Messages History"

msgid "messages_templates"
msgstr "Messages templates"

msgid "minimum_one_criteria"
msgstr "Please choose at least one criteria!"

msgid "miss"
msgstr "Miss"

msgid "missing_column_session"
msgstr "Please fill in the 'session' column with the correct session's number."

msgid "mister"
msgstr "Mister"

msgid "mobile_phone"
msgstr "Mobile phone"

msgid "more_than_one_academic_year_error"
msgstr "There are more than 1 academic year in your excel file. Please correct your file. Only one academic year "
      "could be present in the 'Academic year' column."

msgid "more_than_one_exam_enrol_for_one_learn_unit"
msgstr "This student has multiple enrollments for a same exam. "
       "(he's enrolled to a same learning unit in 2 different programs. "
       "Please encode this score in the 'online' tab in the interface."

msgid "more_than_one_learning_unit_error"
msgstr "You encoded scores for more than 1 learning unit in your excel file (column 'Learning unit'). "
       "Please make one excel file by learning unit."

msgid "more_than_one_session_error"
msgstr "There are more than 1 session in your excel file. Please correct your file. Only one session's number "
      "could be present in the 'Session' column."

msgid "msg_error_username_password_not_matching"
msgstr "Your username and password didn't match. Please try again."

msgid "my_messages"
msgstr "My Messages"

msgid "my_osis"
msgstr "My OSIS"

msgid "my_studies"
msgstr "My studies"

msgid "name"
msgstr "Name"

msgid "full_name"
msgstr "Full name"

msgid "national_register"
msgstr "National register's number"

msgid "no_current_entity_version_found"
msgstr "The selected entity no longer exists today (end date passed)."

msgid "no_data_for_this_academic_year"
msgstr "No data for this academic year"

msgid "no_dubble_score_encoded_comparison_impossible"
msgstr "No dubble score encoded ; nothing to compare."

msgid "no_entity_address_found"
msgstr "No address found for the selected entity."

msgid "no_exam_session_opened_for_the_moment"
msgstr "No scores' encoding session opened for the moment."

msgid "no_student_to_encode_xls"
msgstr "No students to encode by excel"

msgid "no_file_submitted"
msgstr "You have to select a file to upload."

msgid "no_messages"
msgstr "No Messages"

msgid "no_result"
msgstr "No result!"

msgid "no_receiver_error"
msgstr "No receiver for this message"

msgid "no_score_encoded_double_encoding_impossible"
msgstr "No new scores encoded. The double encoding needs new scores."

msgid "no_score_injected"
msgstr "No scores injected"

msgid "no_score_to_encode"
msgstr "You haven't any score to encode."

msgid "no_valid_academic_year_error"
msgstr "No valid academic year found in your xls file. The date should be formatted like '2015-2016' or '2015'."

msgid "deadline_reached"
msgstr "Deadline reached"

msgid "not_passed"
msgstr "Not passed"

msgid "not_sent"
msgstr "Not Sent"

msgid "number_of_enrollments"
msgstr "Number of enrollments"

msgid "number_session"
msgstr "No. Session"

msgid "numbered_score"
msgstr "Numbered scores"

msgid "offer"
msgstr "Program"

msgid "offer_enrollment_not_exist"
msgstr "There are any enrollment to this program"

msgid "offer_year_calendar"
msgstr "Calendar of the annual program"

msgid "offer_year_calendar_academic_calendar_end_date_error"
msgstr "The end date of your program can't be greater than the closure's date of scores' encodings in the academic calendar"

msgid "offer_year_calendar_academic_calendar_start_date_error"
msgstr "The start date of your program can't be lower than the opening's date of scores' encodings in the academic calendar"

msgid "offer_year_not_access_or_not_exist"
msgstr "You don't have access rights for this offer or it doesn't exist in our database"

msgid "offer_year_not_exist"
msgstr "The program (%s) (%d) - doesn't exist"

msgid "offer_year_search"
msgstr "Search of annual programs"

msgid "offers"
msgstr "Programs"

msgid "old_browser_warning"
msgstr "Your browser is out of date. This can lead to unknown behaviour."

msgid "online"
msgstr "Online"

msgid "online_encoding"
msgstr "Online encoding"

msgid "online_scores_encoding"
msgstr "Online scores encoding"

msgid "only_submited_scores_can_be_double_encoded"
msgstr "Only submitted scores can be bouble encoded"

msgid "open"
msgstr "Open"

msgid "campus"
msgstr "Campus"

msgid "organization_address"
msgstr "Organization address"

msgid "organization"
msgstr "Organization"

msgid "organizations"
msgstr "Organizations"

msgid "origin"
msgstr "From"

msgid "other_score"
msgstr "Other scores"

msgid "other_sibling_offers"
msgstr "Other sibling programs"

msgid "other_sibling_orientations"
msgstr "Other sibling orientations"

msgid "score_encoding_period_not_open"
msgstr "The period of scores' encoding is not opened"

msgid "outside_scores_encodings_period_latest_session"
msgstr "The period of scores' encoding %s is closed since %s"

msgid "outside_scores_encodings_period_closest_session"
msgstr "The period of scores' encoding %s will be open %s"

msgid "page_not_found"
msgstr "Page not found."

msgid "method_not_allowed"
msgstr "Method not allowed"

msgid "password"
msgstr "Password"

msgid "person"
msgstr ""

msgid "ph_d"
msgstr "Ph.D"

msgid "plain"
msgstr "Plain"

msgid "plain_and_html"
msgstr "Plain and HTML"

msgid "please_enable_javascript"
msgstr "Please <a href='http://enable-javascript.com' target='_blank'>enable JavaScript</a> to use this application."

msgid "POLE"
msgstr "Pole"

msgid "postal_code"
msgstr "postal code"

msgid "preferences"
msgstr "Preferences"

msgid "presence_note_pdf_legend"
msgstr "0=Presence note"

msgid "print"
msgstr "Print"

msgid "print_all_courses"
msgstr "Print all courses"

msgid "print_warning_and_info_messages"
msgstr ""

msgid "printable_title"
msgstr "Printable title"

msgid "printing_date"
msgstr "Printing date"

msgid "professional"
msgstr "Professional"

msgid "professors_must_not_submit_scores"
msgstr "Proffessors must not submit scores"

msgid "profile"
msgstr "Profile"

msgid "program_commission"
msgstr "Program commission"

msgid "program_managers"
msgstr "Program Managers"

msgid "program_s"
msgstr "program(s)"

msgid "programs"
msgstr "Programs"

msgid "progress"
msgstr "Progress"

msgid "received_on"
msgstr "Received on"

msgid "recipient"
msgstr "Recipient"

msgid "redirect_to_login"
msgstr "Click to reconnect"

msgid "reference"
msgstr "Reference"

msgid "refresh_list"
msgstr "Search/update the list"

msgid "registration_id"
msgstr "Registration ID"

msgid "registration_id_does_not_match_email"
msgstr "Registration ID does not match email"

msgid "identification_number"
msgstr "Number ID"

msgid "registration_id_not_access_or_not_exist"
msgstr "Student not registered for exam"

msgid "research_center"
msgstr "Research center"

msgid "residential"
msgstr ""

msgid "responsible"
msgstr "Responsible"

msgid "return_doc_to_administrator"
msgstr "Please return this document to the administrative office before %s."

msgid "reuse_address_entity"
msgstr "Reuse the address of"

msgid "save"
msgstr "Save"

msgid "saved"
msgstr "Saved"

msgid "saving"
msgstr "Saving"

msgid "score"
msgstr "Score"

msgid "score_already_submitted"
msgstr "Score already submitted"

msgid "score_decimal_not_allowed"
msgstr "The score seems to be incorrect. Decimales NOT allowed"

msgid "score_invalid"
msgstr "Score invalid"

msgid "scores_responsible"
msgstr "Scores Responsible"

msgid "scores_responsible_title"
msgstr "Scores Responsible"

msgid "score_saved"
msgstr "score Saved"

msgid "score_submitted"
msgstr "Submitted"

msgid "scores"
msgstr "Scores"

msgid "scores_encoding"
msgstr "Scores encoding"

msgid "scores_encoding_tests"
msgstr "Scores encoding tests"

msgid "scores_gt_0_lt_20"
msgstr "The score seems to be incorrect (it must be >=0 and <=20)"

msgid "scores_injection"
msgstr "Scores injection"

msgid "scores_saved"
msgstr "score(s) saved"

msgid "scores_saved_cannot_be_saved_anymore"
msgstr "Sore saved, button save not available anymore"

msgid "scores_must_be_between_0_and_20"
msgstr "Scores must be between 0 and 20"

msgid "search_for_a_file"
msgstr "Search for a file"

msgid "search_for_an_entity"
msgstr "Search for an entity"

msgid "search_for_an_organization"
msgstr "Search for an organization"

msgid "SECTOR"
msgstr "Sector"

msgid "select"
msgstr "Select"

msgid "select_a_xls_file_from_which_to_inject_scores"
msgstr ""

msgid "select_an_encoding_type"
msgstr "Select an encoding type"

msgid "send_message_again"
msgstr "Send again"

msgid "sent"
msgstr "Sent"

msgid "server_error"
msgstr "A server error occured."

msgid "server_error_message"
msgstr "We will fix this as soon as possible"

msgid "short_title"
msgstr "Short title"

msgid "size"
msgstr "Size"

msgid "source_code"
msgstr "Source code"

msgid "stages"
msgstr "Stages"

msgid "start_date"
msgstr "Start date"

msgid "state"
msgstr "State"

msgid "status"
msgstr "Status"

msgid "storage"
msgstr "Storage"

msgid "storage_duration"
msgstr "Storage duration"

msgid "structure"
msgstr "Structure"

msgid "student_not_exist"
msgstr "The student (%s) doesn't exist"

msgid "student_path"
msgstr "Students' path"

msgid "students"
msgstr "students"

msgid "studies"
msgstr "Studies"

msgid "subject"
msgstr "Subject"

msgid "submission"
msgstr "Submission"

msgid "submission_date"
msgstr "Submission date"

msgid "submission_of_scores_for"
msgstr "Submission of scores for {0}."

msgid "submitted"
msgstr "Submitted"

msgid "submitted_scores_cannot_be_encoded_anymore"
msgstr "Submitted scores cannot be encoded anymore"

msgid "succesfull_logout"
msgstr "You are succesfully logout."

msgid "technologic_platform"
msgstr "Technologic platform"

msgid "template_error"
msgstr "No message was sent : the message template {} does not exist."

msgid "temporary_save"
msgstr "Temporary save (not submitted to the faculty yet)"

msgid "the_coordinator_must_still_submit_scores"
msgstr "The coordinator must still submit the scores"

msgid "text"
msgstr "Text"

msgid "title"
msgstr "Title"

msgid "learning_unit_title"
msgstr "Learning unit title"

msgid "too_many_results"
msgstr "Too many results! Please be more specific."

msgid "tooltip_delete_message"
msgstr "Delete message"

msgid "tooltip_double_encode_for"
msgstr "Double encode scores"

msgid "tooltip_double_encode_no_more_possible_for"
msgstr "All the scores were submitted.It is not possible to double encode scores anymore"

msgid "tooltip_dowload_excel_file"
msgstr "Download the excel file"

msgid "tooltip_encode_for"
msgstr "Encode scores"

msgid "tooltip_encode_no_more_possible_for"
msgstr "All the scores were submitted.It is not possible to encode scores anymore"

msgid "tooltip_inject_excel_no_more_possible_for"
msgstr "All the scores were submitted.It is not possible inject excell file anymore"

msgid "tooltip_my_message_read"
msgstr "Show message"

msgid "tooltip_print_scores"
msgstr "Print the scores"

msgid "tooltip_scores_encodings_progress_bar"
msgstr "Represents the quantity of scores submitted to the administration. The number surrounded by parenthesis is the "
       "number of scores encoded by the tutor that aren't submitted yet ('draft' state)"

msgid "tooltip_select_action"
msgstr "Select action to execute"

msgid "tooltip_select_all_messages"
msgstr "Select all the messages"

msgid "tooltip_select_excel_file_to_inject_scores"
msgstr "Select an excel file to inject scores."

msgid "tooltip_to_my_messages"
msgstr "Back to messages"

msgid "tutor"
msgstr "Tutor"

msgid "tutors"
msgstr "Tutors"

msgid "other_tutors"
msgstr "Other Tutors"

msgid "txt_message"
msgstr "Text Message"

msgid "txt_origin_title"
msgstr "Sender of the message"

msgid "txt_recipient_title"
msgstr "Recipient of the message (email or last name or username)"

msgid "txt_reference_title"
msgstr "Template reference of the message"

msgid "txt_subject_title"
msgstr "Subject of the messages"

msgid "type"
msgstr "Type"

msgid "types"
msgstr "Types"

msgid "undated_events"
msgstr "Unscheduled events"

msgid "undefined"
msgstr "Undefined"

msgid "unknown"
msgstr "Unknown"

msgid "user"
msgstr "User"

msgid "user_interface_language"
msgstr "User interface language"

msgid "user_is_not_program_manager"
msgstr "You're not a program manager. Therefore you dont have access to this page."

msgid "validated_double_encoding_cannot_be_validated_anymore"
msgstr "Validated double encoding cannot be validated anymore"

msgid "validation_dubble_encoding_mandatory"
msgstr "Please enter a final validation for scores' differences detected after the dubble encoding "
       "(below). If you leave, your dubble encoding will be lost."

msgid "via_excel"
msgstr "Via Excel"

msgid "via_paper"
msgstr "Via paper"

msgid "warning_all_scores_not_sumitted_yet"
msgstr "Warning : some registered scores have not been submitted yet"

msgid "website"
msgstr "Website"

msgid "without_attribution"
msgstr "Without attribution"

msgid "xls_columns_structure_error"
msgstr "Your excel file isn't well structured. Please follow the structure of the excel file provided "
       "(button '{}')"

msgid "you_manage"
msgstr "You manage"

msgid "order"
msgstr "Order"

msgid "options"
msgstr "Options"

msgid "required"
msgstr "Required"

msgid "question"
msgstr "Question"

msgid "questions"
msgstr "Questions"

msgid "value"
msgstr "Value"

msgid "short_input_text"
msgstr "Short input text"

msgid "long_input_text"
msgstr "Long input text"

msgid "radio_button"
msgstr "Radio button"

msgid "checkbox"
msgstr "Checkbox"

msgid "upload_button"
msgstr "Upload button"

msgid "download_link"
msgstr "Download link"

msgid "dropdown_list"
msgstr "Dropdown list"

msgid "http_link"
msgstr "HTTP link"

msgid "BACHELOR"
msgstr "Bachelor"

msgid "MASTER_60"
msgstr "Master 60"

msgid "MASTER_120"
msgstr "Master 120"

msgid "MASTER_180_OR_240"
msgstr "Master 180 or 240"

msgid "ADVANCED_MASTER"
msgstr "Advanced master"

msgid "TRAINING_CERTIFICATE"
msgstr "Training certificate"

msgid "CERTIFICATE"
msgstr "Certificate"

msgid "DOCTORATE"
msgstr "Doctorate"

msgid "CAPAES"
msgstr "CAPAES"

msgid "start_date_must_be_lower_than_end_date"
msgstr "Start date must be lower than end date"

msgid "DEPUTY_AUTHORITY"
msgstr "Deputy authority"

msgid "DEPUTY_SABBATICAL"
msgstr "Deputy sabbatical"

msgid "DEPUTY_TEMPORARY"
msgstr "Deputy temporary"

msgid "INTERNSHIP_SUPERVISOR"
msgstr "Internship supervisor"

msgid "INTERNSHIP_CO_SUPERVISOR"
msgstr "Internship co-supervisor"

msgid "PROFESSOR"
msgstr "Professor"

msgid "COORDINATOR"
msgstr "Coordinator"

msgid "HOLDER"
msgstr "Holder"

msgid "CO_HOLDER"
msgstr "Co-holder"

msgid "DEPUTY"
msgstr "Deputy"

msgid "scores_responsible_can_submit_partial_encoding"
msgstr "Scores responsible can submit partial encoding"

msgid "the_scores_responsible_must_still_submit_scores"
msgstr "The scores responsible must still submit the scores"

msgid "NONE"
msgstr "NONE"

msgid "keyword"
msgstr "keyword"

msgid "VALID"
msgstr "Valid"

msgid "INVALID"
msgstr "Invalid"

msgid "COURSE"
msgstr "Course"

msgid "MASTER_THESIS"
msgstr "Master thesis"

msgid "INTERNSHIP"
msgstr "Internship"

msgid "OTHER_COLLECTIVE"
msgstr "Other collective"

msgid "OTHER_INDIVIDUAL"
msgstr "Other individual"

msgid "EXTERNAL"
msgstr "External"

msgid "TEACHING_INTERNSHIP"
msgstr "Teaching internship"

msgid "CLINICAL_INTERNSHIP"
msgstr "Clinical internship"

msgid "PROFESSIONAL_INTERNSHIP"
msgstr "Professional internship"

msgid "RESEARCH_INTERNSHIP"
msgstr "Research internship"

msgid "ANNUAL"
msgstr "Annual"

msgid "BIENNIAL_EVEN"
msgstr "Biennial even"

msgid "BIENNIAL_ODD"
msgstr "Biennial odd"

msgid "LU_ERRORS_REQUIRED"
msgstr "This field is required."

msgid "LU_ERRORS_INVALID"
msgstr "'Enter a valid value."

msgid "LU_ERRORS_INVALID_SEARCH"
msgstr "Please, inform at least two filters in your searches"

msgid "LU_ERRORS_ACADEMIC_YEAR_REQUIRED"
msgstr "Please specify an academic year"

msgid "LU_ERRORS_YEAR_WITH_ACRONYM"
msgstr "Please specify an academic year or enter a valid acronym."

msgid "LU_ERRORS_INVALID_REGEX_SYNTAX"
msgstr "Invalid regular expression!"

msgid "no_valid_m_justification_error"
msgstr "You can't encode a JUSTIFIED ABSENCE (M) via the XLS injection"

msgid "abscence_justified_preserved"
msgstr "Justified abscence already encoded and preserved"

msgid "tutors_of_course"
msgstr "Tutors of the course"

msgid "academic_actors"
msgstr "Academic actors"

msgid "academic_start_date_error"
msgstr "The start date should be between the start/end dates of the academic year"

msgid "academic_end_date_error"
msgstr "The end date should be between the start/end dates of the academic year"

msgid "end_start_date_error"
msgstr "Start date must be lower than end date"

msgid "dates_mandatory_error"
msgstr "Start date and end date are mandatory"

msgid "date_format"
msgstr "%m/%d/%Y"

msgid "date_format_string"
msgstr "m/d/Y"

msgid "format_date"
msgstr "mm/dd/yyyy"

msgid "desc_lnk_academic_actors"
msgstr "Academic actors management"

msgid "all_years"
msgstr "All years"

msgid "trainings"
msgstr "Trainings"

msgid "components"
msgstr "Components"

msgid "educational_information"
msgstr "Educational information"

msgid "propositions"
msgstr "Propositions"

msgid "tutor_attributions"
msgstr "Tutors - attributions"

msgid "proposal"
msgstr "Proposal"

msgid "academic_calendar_offer_year_calendar_start_date_end_date_error"
msgstr "The start's date of '%s' of the academic calendar can't be higher than %s "
       "(end date of '%s' of the program '%s')"

msgid "component_type"
msgstr "Component type"

msgid "vol_q1"
msgstr "Vol. q1"

msgid "vol_q2"
msgstr "Vol. q2"

msgid "volume"
msgstr "Volume"

msgid "schedules_conformity"
msgstr "Sched. conform. "

msgid "planned_classrooms"
msgstr "Planned classrooms"

msgid "real_on_planned_classrooms"
msgstr "Real/Planned classrooms"

msgid "classes"
msgstr "Classes"

msgid "class"
msgstr "Class"

msgid "learning_unit_code"
msgstr "Learning unit code"

msgid "partims"
msgstr "Partims"

msgid "periodicity"
msgstr "Periodicity"

msgid "nominal_credits"
msgstr "Credits"

msgid "active"
msgstr "Active"

msgid "inactive"
msgstr "Inactive"

msgid "MASTER_DISSERTATION"
msgstr "Master Dissertation"

msgid "FULL"
msgstr "Full"

msgid "MOBILITY"
msgstr "Mobility"

msgid "OTHER"
msgstr "Other"

msgid "PARTIM"
msgstr "Partim"

msgid "PHD_THESIS"
msgstr "PhD Thesis"

msgid "selected"
msgstr "selected"

msgid "learning_unit_specifications"
msgstr "Specifications"

msgid "LECTURING_COMPLETE"
msgstr "Complete lecturing"

msgid "LECTURING_INCOMPLETE"
msgstr "Incomplete lecturing"

msgid "PRACTICAL_EXERCISES_COMPLETE"
msgstr "Complete practical exercises"

msgid "PRACTICAL_EXERCISES_INCOMPLETE"
msgstr "Incomplete practical exercises"

msgid "LECTURING"
msgstr "Lecturing"

msgid "STAGE"
msgstr "Stage"

msgid "DISSERTATION"
msgstr "Dissertation"

msgid "PRACTICAL_EXERCISES"
msgstr "Practical exercises"

msgid "lecturing"
msgstr "Lecturing"

msgid "PE"
msgstr "PE"

msgid "subtype"
msgstr "Subtype"

msgid "start"
msgstr "Start"

msgid "duration"
msgstr "Duration"

msgid "experimental_phase"
msgstr "This feature is in testing phase"

msgid "title_1"
msgstr "Title common with partims(Part 1)"

msgid "common_title"
msgstr "Common title"

msgid "common_english_title"
msgstr "Common English title"

msgid "title_2"
msgstr "Title (Part 2, specific to each partim)"

msgid "title_proper_to_UE"
msgstr "Title proper"

msgid "english_title_proper_to_UE"
msgstr "English title proper"

msgid "title_in_english"
msgstr "Title in English"

msgid "title_in_english_1"
msgstr "(Part 1, common with partims)"

msgid "title_in_english_2"
msgstr "(Part 2, specific to each partim)"

msgid "scores_responsibles"
msgstr "Scores responsibles"

msgid "SCHOOL"
msgstr "Ecole"

msgid "PLATFORM"
msgstr "Platform"

msgid "LOGISTICS_ENTITY"
msgstr "Logistics entity"

msgid "organogram"
msgstr "Organogram"

msgid "attached_to"
msgstr "Attached to"

msgid "ACADEMIC_PARTNER"
msgstr "Academic partner"

msgid "INDUSTRIAL_PARTNER"
msgstr "Industrial partner"

msgid "SERVICE_PARTNER"
msgstr "Service partner"

msgid "COMMERCE_PARTNER"
msgstr "Commerce partner"

msgid "PUBLIC_PARTNER"
msgstr "Public partner"

msgid "requirement_entity"
msgstr "Requirement entity"

msgid "allocation_entity"
msgstr "Allocation entity"

msgid "additional_requirement_entity"
msgstr "Additional requirement entity"

msgid "additional_requirement_entity_1"
msgstr "Additional requirement entity 1"

msgid "additional_requirement_entity_2"
msgstr "Additional requirement entity 2"

msgid "requirement_entity_small"
msgstr "Req. Entity"

msgid "allocation_entity_small"
msgstr "Alloc. Ent."

msgid "with_entity_subordinated_small"
msgstr "With subord. ent."

msgid "academic_end_year"
msgstr "Academic end year"

msgid "academic_start_year"
msgstr "Academic start year"

msgid "organization_name"
msgstr "Name"

msgid "partial"
msgstr "Q1"

msgid "remaining"
msgstr "Q2"

msgid "partial_remaining"
msgstr "Q1&2"

msgid "partial_or_remaining"
msgstr "Q1|2"

msgid "volume_partial"
msgstr "Vol. Q1"

msgid "volume_remaining"
msgstr "Vol. Q2"

msgid "quadrimester"
msgstr "Quadrimester"

msgid "composition"
msgstr "Composition"

msgid "real_classes"
msgstr "Real classes"

msgid "lu_usage"
msgstr "Learning units usage"

msgid "academic_years"
msgstr "Academic years"

msgid "from"
msgstr "From"

msgid "to"
msgstr "to"

msgid "since"
msgstr "Since"

msgid "editing"
msgstr "Edition"

msgid "component"
msgstr "Component"

msgid "used_by"
msgstr "Used by learning unit"

msgid "offers_enrollments"
msgstr "Offers enrollments"

msgid "learning_units_enrollments"
msgstr "Learning units enrollments"

msgid "exams_enrollments"
msgstr "Exams Enrollments"

msgid "average"
msgstr "Average"

msgid "global_average"
msgstr "Global average"

msgid "result"
msgstr "Result"

msgid "enrollment_date"
msgstr "Enrollment date"

msgid "students_title"
msgstr "Students"

msgid "student_title"
msgstr "Student"

msgid "classe"
msgstr "Classe"

msgid "localization"
msgstr "Localization"

msgid "internship_subtype"
msgstr "Internship subtype"

msgid "part1"
msgstr "part 1"

msgid "part2"
msgstr "part 2"

msgid "title_official"
msgstr "Official title"

msgid "create_learning_unit"
msgstr "Create Learning Unit"

msgid "existed_acronym"
msgstr "Existed code for "

msgid "existing_acronym"
msgstr "Existing code in "

msgid "invalid_acronym"
msgstr "Invalid code"

msgid "acronym_rules"
msgstr "Site with one letter\n"
       "Acronym with min 2 et max 4 letters\n"
       "Number Code with 4 digit"

msgid "end_year_title"
msgstr "End year"

msgid "active_title"
msgstr "Active"

msgid "titles"
msgstr "Titles"

msgid "fixtures_build"
msgstr "Build anonymized fixtures"

msgid "desc_lnk_fixtures_build"
msgstr "Build a json file with anonymized fixtures"

msgid "partial_volume_1"
msgstr "Volume Q1"

msgid "partial_volume_2"
msgstr "Volume Q2"

msgid "partial_volume_1Q"
msgstr "Q1"

msgid "partial_volume_2Q"
msgstr "Q2"

msgid "planned_classes"
msgstr "Classes prévues"

msgid "planned_classes_pc"
msgstr "P.C."

msgid "total_volume_voltot"
msgstr "Vol.tot"

msgid "volumes_management"
msgstr "Volumes management"

msgid "volumes_validation_success"
msgstr "Filled data fit the hourly volumes calculation rules."

msgid "end_date_gt_begin_date"
msgstr "The end year must be equals or upper than the start year"

msgid "session_title"
msgstr "Session derogation"

msgid "remarks_title"
msgstr "Remarks"

msgid "faculty_remark"
msgstr "Faculty remark"

msgid "other_remark"
msgstr "Other remark"

msgid "new_learning_unit"
msgstr "New learning unit"

msgid "previous"
msgstr "Previous"

msgid "next"
msgstr "Next"

msgid "learning_location"
msgstr "Learning location"

msgid "NON_ACADEMIC"
msgstr "Non academic"

msgid "NON_ACADEMIC_CREF"
msgstr "Non academic CREF"

msgid "ACADEMIC"
msgstr "Academic"

msgid "ACTIVE"
msgstr "Active"

msgid "INACTIVE"
msgstr "Inactive"

msgid "RE_REGISTRATION"
msgstr "Active only for re-registration"

msgid "OPTIONAL"
msgstr "Optional"

msgid "NO_PRINT"
msgstr "No printing"

msgid "IN_HEADING_2_OF_DIPLOMA"
msgstr ""

msgid "IN_EXPECTED_FORM"
msgstr ""

msgid "FEE_1"
msgstr "Role"

msgid "FEE_2"
msgstr "Role + exam"

msgid "FEE_3"
msgstr "AESS, CAPAES or end-of-cycle"

msgid "FEE_4"
msgstr "School fees without any exam"

msgid "FEE_5"
msgstr "Full school fees"

msgid "FEE_6"
msgstr "University certificate"

msgid "FEE_7"
msgstr "Complementary master with medical specialization"

msgid "FEE_8"
msgstr "Admission exam"

msgid "FEE_10"
msgstr "CU 30 credits"

msgid "FEE_11"
msgstr "Medical skills certificate"

msgid "FEE_12"
msgstr "ISA offers: 12BA et 21MS"

msgid "FEE_13"
msgstr "ISA offers: 13BA et 22MS"

msgid "DAILY"
msgstr "Daily"

msgid "SHIFTED"
msgstr "Shifted"

msgid "ADAPTED"
msgstr "Adapted"

msgid "academic_calendar_type"
msgstr "Type of event"

msgid "DELIBERATION"
msgstr "Deliberation"

msgid "DISSERTATION_SUBMISSION"
msgstr "Submission of disserations"

msgid "EXAM_ENROLLMENTS"
msgstr "Exam enrollments"

msgid "SCORES_EXAM_DIFFUSION"
msgstr "Diffusion of exam scores"

msgid "SCORES_EXAM_SUBMISSION"
msgstr "Submission of exam scores"

msgid "TEACHING_CHARGE_APPLICATION"
msgstr "Teaching charge application"

msgid "field_is_required"
msgstr "This field is required"

msgid "associated_entity"
msgstr "Associated entity"

msgid "LU_WARNING_INVALID_ACRONYM"
msgstr "The acronym, if it is entered, must at least count 3 characters"

msgid "title_in_french"
msgstr "Title in French"

msgid "schedule_type"
msgstr "Schedule type"

msgid "enrollment_campus"
msgstr "Enrollment campus"

msgid "other_campus_activities"
msgstr "Activities on other campus"

msgid "unspecified"
msgstr "Unspecified"

msgid "university_certificate"
msgstr "University certificate"

msgid "studies_domain"
msgstr "Studies domain"

msgid "primary_language"
msgstr "Primary language"

msgid "other_language_activities"
msgstr "Other languages activities"

msgid "funding"
msgstr "Funding"

msgid "funding_cud"
msgstr "Funding international cooperation CCD/CUD"

msgid "funding_direction"
msgstr "Funding direction"

msgid "cud_funding_direction"
msgstr "Funding international cooperation CCD/CUD direction"

msgid "active_status"
msgstr "Active"

msgid "partial_deliberation"
msgstr "Partial deliberation"

msgid "admission_exam"
msgstr "Admission exam"

msgid "academic_type"
msgstr "Academic type"

msgid "keywords"
msgstr "Keywords"

msgid "training_type"
msgstr "Type of training"

msgid "QUADRIMESTER"
msgstr "Quadrimester(s)"

msgid "TRIMESTER"
msgstr "Trimester(s)"

msgid "MONTH"
msgstr "Month(s)"

msgid "WEEK"
msgstr "Week(s)"

msgid "DAY"
msgstr "Day(s)"

msgid "administration_entity"
msgstr "Administration entity"

msgid "management_entity"
msgstr "Management entity"

msgid "enrollment_enabled"
msgstr "Enrollment enabled"

msgid "formations"
msgstr "Formations"

msgid "formations_lnk"
msgstr "Formations"

msgid "desc_lnk_formations"
msgstr "Organization of formations"

msgid "education_groups"
msgstr "Education groups"

msgid "entity_management"
msgstr "Entity management"

msgid "of_category"
msgstr "Education group type"

msgid "activity_search"
msgstr "Learning unit"

msgid "service_course_search"
msgstr "Service courses"

msgid "TRAINING"
msgstr "Training"

msgid "MINI_TRAINING"
msgstr "Mini training"

msgid "GROUP"
msgstr "Group"

msgid "PRIMARY_LANGUAGE"
msgstr "Primary anguage"

msgid "OR"
msgstr "Or"

msgid "AND"
msgstr "And"

msgid "language_association"
msgstr "Primary language operator"

msgid "prolong_or_create_learning_unit_message"
msgstr "<p>The acronym <b>already exists</b>.</p>"
       "<p>You have the choice between:"
       "<ul><li><b>create</b> a new learning unit using that acronym</li>"
       "<li><b>prolong</b> the learning unit of the same acronym</li></ul>"

msgid "confirm_your_action"
msgstr "Confirm your action."

msgid "create"
msgstr "Create"

msgid "prolong"
msgstr "Prolong"

msgid "diplomas_certificates"
msgstr "Diplomas /  Certificates"

msgid "diploma_title"
msgstr "Diploma title"

msgid "professionnal_title"
msgstr "Professionnal title"

msgid "university_certificate_desc"
msgstr "University certificate"

msgid "program_coorganization"
msgstr "Program organized with other institutes"

msgid "for_all_students"
msgstr "For all students"

msgid "diploma"
msgstr "Diploma"

msgid "UNIQUE"
msgstr "Unique diploma"

msgid "SEPARATE"
msgstr "Separate diploma"

msgid "NOT_CONCERNED"
msgstr "Not concerned"

msgid "organization_address_save_error"
msgstr "Impossible to save the organization address"

msgid "i_confirm"
msgstr "Yes, I confirm."

msgid "msg_warning_delete_learning_unit"
msgstr "This operation is <strong>permanent</strong> and cannot be undone. You will lose for ever"
       " the data linked to the learning unit <strong>%s</strong>."

msgid "The learning unit %(acronym)s has been successfully deleted for all years."
msgstr ""

msgid "cannot_delete_learning_unit_year"
msgstr "Could not delete the LU <strong>%(learning_unit)s</strong> from the year %(year)s for the following reasons :"

msgid "cannot_delete_learning_unit"
msgstr "Could not delete the LU <strong>%(learning_unit)s</strong> for the following reasons :"

msgid "There is %(count)d enrollments in %(subtype)s %(acronym)s for the year %(year)s"
msgstr ""

msgid "%(subtype)s %(acronym)s is assigned to %(tutor)s for the year %(year)s"
msgstr ""

msgid "%(subtype)s %(acronym)s is assigned to the assistant %(assistant)s for the year %(year)s"
msgstr ""

msgid "The learning unit %(acronym)s is related to the internship speciality %(speciality)s"
msgstr ""

msgid "lu_included_in_group"
msgstr "%(subtype)s %(acronym)s is included in the group %(group)s for the year %(year)s"

msgid "%(subtype)s %(acronym)s has been deleted for the year %(year)s"
msgstr ""

msgid "The class %(acronym)s has been deleted for the year %(year)s"
msgstr ""

msgid "the partim"
msgstr ""

msgid "The partim"
msgstr ""

msgid "The learning unit"
msgstr ""

msgid "the learning unit"
msgstr ""

msgid "You asked the deletion of the learning unit %(acronym)s from the year %(year)s"
msgstr ""

msgid "Delete from this academic year"
msgstr ""

msgid "Delete the learning unit for all academic years"
msgstr ""

msgid "publish_attribution_to_portal"
msgstr "Publish attribution to portal"

msgid "RESEVED_FOR_INTERNS"
msgstr "Reserved for interns"

msgid "OPEN_FOR_EXTERNS"
msgstr "Open to externs"

msgid "EXCEPTIONAL_PROCEDURE"
msgstr "Exceptional procedure"

msgid "VACANT_NOT_PUBLISH"
msgstr "Vacant but do not publish"

msgid "DO_NOT_ASSIGN"
msgstr "Do not assign"

msgid "folder"
msgstr "Folder"

msgid "introduced_by"
msgstr "Introduced by"

msgid "the"
msgstr "The"

msgid "proposal_management"
msgstr "Proposal management"

msgid "category"
msgstr "Category"

msgid "PRESIDENT"
msgstr "President"

msgid "SECRETARY"
msgstr "Secretary"

msgid "SIGNATORY"
msgstr "Signatory"

msgid "administrative_data"
msgstr "Administrative data"

msgid "jury"
msgstr "Jury"

msgid "signatory_qualification"
msgstr "Signatory's qualification"

msgid "course_enrollment"
msgstr "Course enrollment"

msgid "marks_presentation"
msgstr "Marks presentation"

msgid "dissertation_presentation"
msgstr "Dissertation présentation"

msgid "scores_diffusion"
msgstr "Scores diffusion"

msgid "session"
msgstr "session"

msgid "at"
msgstr "at"

msgid "learning_unit_years_to_delete"
msgstr "You will definitely delete the following learning units"

msgid "type_must_be_full"
msgstr "Type of learning unit must be full"

msgid "learning_unit_type_is_not_internship"
msgstr "Learning unit is not of type internship."

msgid "CREATION"
msgstr "Creation"

msgid "MODIFICATION"
msgstr "Modification"

msgid "TRANSFORMATION"
msgstr "Transformation"

msgid "TRANSFORMATION_AND_MODIFICATION"
msgstr "Transformation and modification"

msgid "SUPPRESSION"
msgstr "Suppression"

msgid "CENTRAL"
msgstr "Central"

msgid "SUSPENDED"
msgstr "Suspended"

msgid "ACCEPTED"
msgstr "Accepted"

msgid "REFUSED"
msgstr "Refused"

msgid "success_modification_proposal"
msgstr "You proposed a modification of type {} for the learning unit {}."

msgid "proposal_edited_successfully"
msgstr "Proposal edited successfully"

msgid "proposals_cancelled_successfully"
msgstr "Proposals cancelled successfully"

msgid "proposals_consolidated_successfully"
msgstr "Proposals consolidated successfully"

msgid "content"
msgstr "Content"

msgid "code_scs"
msgstr "Code SCS"

msgid "title_code_formation"
msgstr "Title / Formation's code"

msgid "absolute_credits"
msgstr "Abs. credits"

msgid "relative_target_credits"
msgstr "Relative target's credits"

msgid "min_credits"
msgstr "Min. credits"

msgid "max_credits"
msgstr "Max. credits"

msgid "mandatory"
msgstr "Mandatory"

msgid "block"
msgstr "Block"

msgid "current_order"
msgstr "Current order"

msgid "sessions_derogation"
msgstr "Sessions in derogation"

msgid "own_comment"
msgstr "Own comment"

msgid "SESSION_1"
msgstr "1"

msgid "SESSION_2"
msgstr "2"

msgid "SESSION_3"
msgstr "3"

msgid "SESSION_1_2"
msgstr "12"

msgid "SESSION_1_3"
msgstr "13"

msgid "SESSION_2_3"
msgstr "23"

msgid "SESSION_1_2_3"
msgstr "123"

msgid "SESSION_UNDEFINED"
msgstr "Undefined session"

msgid "SESSION_PARTIAL_2_3"
msgstr "p23"

msgid "Put in proposal"
msgstr ""

msgid "Put in suppression proposal"
msgstr ""

msgid "Proposal for modification"
msgstr ""

msgid "End of teaching"
msgstr ""

msgid "academic_entity_small"
msgstr "Academic ent."

msgid "academic_entity"
msgstr "Academic entity"

msgid "folder_number"
msgstr "Folder n°{}"

msgid "produce_xls_lus"
msgstr "The learning units"

msgid "%(date)s must be set within %(start_date)s and %(end_date)s"
msgstr ""

msgid "Cancel the proposal"
msgstr ""

msgid "Edit the proposal"
msgstr ""

msgid "Consolidate the proposal"
msgstr ""

msgid "msg_confirm_cancel_proposal"
msgstr "Are you certain that you want to cancel the learning unit proposal ?"

msgid "The administrative data has been successfully modified"
msgstr ""

msgid "vacant"
msgstr "Vacant"

msgid "team_management"
msgstr "Team management"

msgid "type_declaration_vacant"
msgstr "Decision"

msgid "procedure"
msgstr "Procedure"

msgid "educational_information_management"
msgstr "Management of educational information"

msgid "SUMMARY_COURSE_SUBMISSION"
msgstr "Summary course submission"

msgid "INTERNAL_TEAM"
msgstr "Internal/team"

msgid "substitute"
msgstr "Substitute"

msgid "not_end_year"
msgstr "no planned end"

msgid "Modify"
msgstr ""

msgid "Edit learning unit end date"
msgstr ""

msgid "Modify end date"
msgstr ""

msgid "learning_unit_successfuly_created"
msgstr "Learning unit <a href='%(link)s'> %(acronym)s (%(academic_year)s) </a> successfuly created."

msgid "learning_unit_successfuly_deleted"
msgstr "Learning unit {acronym} ({academic_year}) successfuly deleted."

msgid "learning_unit_creation_academic_year_max_error"
msgstr "Please select an academic year lower than {}."

msgid "parent_greater_than_partim"
msgstr "The selected end year (%(partim_end_year)s) is greater than the end year of the parent %(lu_parent)s"

msgid "learning_unit_created"
msgstr "Learning unit %(learning_unit)s created for the academic year %(academic_year)s"

msgid "learning_unit_updated"
msgstr "Learning unit {acronym} successfully updated."

msgid "partim_greater_than_parent"
msgstr "The learning unit %(learning_unit)s has a partim %(partim)s with an end year greater than %(year)s"

msgid "partim"
msgstr "Partim"

msgid "partim_character_rules"
msgstr "One letter or digit mandatory"

msgid "invalid_partim_character"
msgstr "Character already used"

msgid "remark"
msgstr "Remark"

msgid "remark_english"
msgstr "Remark in english"

msgid "Ensure this value is less than %(limit_value)s."
msgstr "Ensure this value is less than %(limit_value)s."

msgid "Ensure this value is greater than %(limit_value)s."
msgstr "Ensure this value is greater than %(limit_value)s."

msgid "Entity_not_exist"
msgstr "The entity %(entity_acronym)s does not exist for the selected academic year %(academic_year)s"

msgid "Edit the learning unit"
msgstr ""

msgid "requirement_entity_end_date_too_short"
msgstr "The requirement entity lifetime is too short."

msgid "Requirement and allocation entities must be linked to the same faculty for this learning unit type."
msgstr ""

msgid "success_modification_learning_unit"
msgstr "The learning unit has been updated."

msgid "error_modification_learning_unit"
msgstr "An error occured when updating the learning unit."

msgid "cannot_set_internship_subtype_for_type_other_than_internship"
msgstr "Internship subtype cannot bet set for learning unit type other than internship."

msgid "%(subtype)s %(acronym)s is in proposal for the year %(year)s"
msgstr ""

msgid "volume_have_more_than_2_decimal_places"
msgstr "The volume have more than 2 decimal places"

msgid "Site"
msgstr "Site"

msgid "proposal_type"
msgstr "Proposal type"

msgid "proposal_status"
msgstr "Status proposal"

msgid "folder_entity"
msgstr "Folder entity"

msgid "proposals_search"
msgstr "Proposals"

msgid "folder_num"
msgstr "Folder num."

msgid "ask_to_report_modification"
msgstr "Do you want to report the modifications done to the next years ?"

msgid "proposal_learning_unit_successfuly_created"
msgstr "Proposal learning unit <a href='%(link)s'> %(acronym)s (%(academic_year)s) </a> successfuly created."

msgid "new_learning_unit_proposal"
msgstr "New learning unit proposal"

msgid "proposal_creation"
msgstr "Proposal of creation"

msgid "proposal_update"
msgstr "Proposal update"

msgid "value_before_proposal"
msgstr "Value before proposal"

msgid "entity_not_found"
msgstr "Entity not found.  Pershaps an error in the data"

msgid "min_for_field"
msgstr "Please enter a value greater than or equal to 0."

msgid "max_for_field"
msgstr "Please enter a value less than or equal to 500."

msgid "force_state"
msgstr "Force state"

msgid "do_you_want_change_status_proposals"
msgstr "Do you want to change the status of this proposals?"

msgid "are_you_sure_to_change_state_from"
msgstr "Are you sure to change the state from"

msgid "must_set_common_title_or_specific_title"
msgstr "You must either set the common title or the specific title"

msgid "learning_unit_in_proposal_cannot_save"
msgstr "The learning unit %(luy)s is in proposal, can not save the change from the year %(academic_year)s"

msgid "by"
msgstr "By"

msgid "in_proposal"
msgstr "Existing proposal"

msgid "summary_locked"
msgstr "blocked update for tutor"

msgid "get_back_to_initial"
msgstr "Get back to initial data"

msgid "do_you_want_to_get_back_to_initial"
msgstr "Do you want to get back to initial data?"

msgid "error_proposal_suppression_to_initial"
msgstr "An error occured when getting back to initial state one of the selected proposal is not in SUPPRESSION type. Nothing has been done"

msgid "error_proposal_no_data"
msgstr "An error occured when getting back to initial state. No valid data to submit"

msgid "msg_confirm_delete_luy"
msgstr "Are you certain that you want to delete the learning unit ?"

msgid "already_existing_acronym"
msgstr "Existing acronym"

msgid "The value of field '%(field)s' is different between year %(year)s - %(value)s and year %(next_year)s - %(next_value)s"
msgstr ""

msgid "There is not the learning unit %(acronym)s - %(next_year)s"
msgstr ""

msgid "The value of field '%(field)s' for the learning unit %(acronym)s (%(component_type)s) is different between year %(year)s - %(value)s and year %(next_year)s - %(next_value)s"
msgstr ""

msgid "There is not %(component_type)s for the learning unit %(acronym)s - %(year)s but exist in %(existing_year)s"
msgstr ""

msgid "Educational information opening"
msgstr ""

msgid "Educational information ending"
msgstr ""

msgid "official_title_proper_to_partim"
msgstr "Title proper to the partim"

msgid "official_english_title_proper_to_partim"
msgstr "English title proper to the partim"

msgid "Educational information submission dates updated"
msgstr ""

msgid "The credits value of the partim %(acronym)s is greater or equal than the credits value of the parent learning unit."
msgstr ""

msgid "The learning unit has been updated until %(year)s."
msgstr ""

msgid "Prohibition to delete a learning unit before 2015."
msgstr ""

msgid "The entity '%(acronym)s' doesn't exist anymore in %(year)s"
msgstr ""

msgid "updated"
msgstr "Updated"

msgid "unupdated"
msgstr "Unupdated"

msgid "summary_list"
msgstr "Education information status"

msgctxt "teachingmaterial"
msgid "title"
msgstr ""

msgctxt "teachingmaterial"
msgid "mandatory"
msgstr ""

msgid "Bibliography"
msgstr ""

msgid "bibliography"
msgstr ""

msgid "Teaching material"
msgstr ""

msgid "Mobility"
msgstr ""

msgid "The periodicity of the parent and the partims do not match"
msgstr ""

msgid "educational_information_update_reminder"
msgstr "Mail to remind educational information update"

msgid "do_you_want_to_sent_email"
msgstr "Do you want to sent email to remind to update the educational informations?"

msgid "desc_mail_reminder"
msgstr "Sent email to remind to update educational information"

msgid "success_mail_reminder"
msgstr "Reminding mails sent"

msgid "consolidate"
msgstr "Consolidate"

msgid "do_you_want_to_consolidate"
msgstr "Do you want to consolidate ?"

msgid "need_no_reminder"
msgstr "Need no reminder"

msgid "Proposal %(acronym)s (%(academic_year)s) cannot be consolidated."
msgstr ""

msgid "Proposal %(acronym)s (%(academic_year)s) successfully consolidated."
msgstr ""

msgid "Proposal %(acronym)s (%(academic_year)s) cannot be canceled."
msgstr ""

msgid "Proposal %(acronym)s (%(academic_year)s) successfully canceled."
msgstr ""

msgid "A report has been sent."
msgstr ""

msgid "Success"
msgstr ""

msgid "Failure"
msgstr ""

msgid "Remarks"
msgstr ""

msgid "Learning unit"
msgstr ""

msgid "Research criteria"
msgstr ""

msgid "The learning unit %(acronym)s is included in the following education groups"
msgstr ""

msgid "type_code_formation"
msgstr "Formation's type"

msgid "absolute_and_relative_credits"
msgstr "Relative / Absolute <br>credits"

msgid "Proposal is neither accepted nor refused."
msgstr ""

msgid "learning_achievements"
msgstr "Learning achievements"

msgid "up"
msgstr "Up"

msgid "down"
msgstr "Down"

msgid "learning_achievements_headline"
msgstr "At the end of this learning unit, the student is able to:"

msgid "User %(person)s do not have rights on this proposal."
msgstr ""

msgid "Enrollments to learning unit"
msgstr ""

msgid "Training"
msgstr ""

msgid "Enrollments to training"
msgstr ""

msgid "Enrolled to learning unit"
msgstr "Enrollments to learning unit"

msgid "No proposals was selected."
msgstr ""

msgid "Proposal %(acronym)s (%(academic_year)s) successfully changed state."
msgstr ""

msgid "Proposal %(acronym)s (%(academic_year)s) cannot be changed state."
msgstr ""

msgid "cancellation"
msgstr ""

msgid "consolidation"
msgstr "consolidation"

msgid "borrowed_course_search"
msgstr "Borrowed courses"

msgid "add_another"
msgstr "Add another"

msgid "The parent is inactive and there is at least one partim active"
msgstr ""

msgid "This partim is active and the parent is inactive"
msgstr ""

msgid "faculty_borrowing"
msgstr "Faculty borrowing"

msgid "The value of this attribute is inherited from the parent UE"
msgstr ""

msgid "to_complete"
msgstr "To complete"

msgid "The value of this attribute is not annualized"
msgstr ""

msgid "start_year"
msgstr "Starting year"

msgid "produce_xls_attributions"
msgstr "The learning units and attributions"

msgid "produce_xls_proposals"
msgstr "Xls with proposals"

msgid "proposal_date"
msgstr "Proposals date"

msgid "search_type"
msgstr "Search type"

msgid "The linked %(entity)s does not exist at the start date of the academic year linked to this learning unit"
msgstr ""

msgid "COURSE_ENROLLMENT"
msgstr "Course enrollment"

msgid "vol_global"
msgstr "Vol.global"

msgid "volume_global"
msgstr "volume total global"

msgid "Vol. annual"
msgstr ""

msgid "Volume annual"
msgstr ""

msgid "missing_internship_subtype"
msgstr "It is necessary to indicate the internship subtype"

msgid "different_status_with_parent"
msgstr "The learning unit's parent is inactive"

msgid "new_external_learning_unit"
msgstr "Create a new external learning unit"

msgid "external"
msgstr "External"

msgid "comment_title"
msgstr "Comment"

msgid "comment"
msgstr ""

msgid "english comment"
msgstr ""

msgid "The comments of %(acronym)s has been updated"
msgstr ""

msgid "requesting_entity"
msgstr "Requesting entity"

msgid "local_credits"
msgstr "Local credits"

msgid "Consistency error in %(academic_year)s : %(error)s"
msgstr ""

msgid "%(col_name)s has been already modified. ({%(new_value)s} instead of {%(current_value)s})"
msgstr ""

msgid "external_code"
msgstr "External code"

msgid "Proposals"
msgstr ""

msgid "learning_units_and_attributions_filename"
msgstr "learning_units_and_attributions"

msgid "attribution_list"
msgstr "List of attributions"

msgid "List_proposals"
msgstr "List of proposals"

msgid "List_activities"
msgstr "List of activities"

msgid "learning_units_filename"
msgstr "learning_units"

msgid "warnigns_detected"
msgstr "We detected inconsistencies in the following data :"

msgid "Volumes are inconsistent"
msgstr ""

msgid "Volumes of {} are inconsistent"
msgstr ""

msgid "planned classes cannot be 0"
msgstr ""

msgid "Vol_tot is not equal to vol_q1 + vol_q2"
msgstr ""

msgid "Vol_global is not equal to Vol_tot * planned_classes"
msgstr "The overall volume must be equal to the annual volume multiplied by the number of classes"

msgid "At least a partim volume value is greater than corresponding volume of parent"
msgstr ""

msgid "url of the learning unit"
msgstr "URL of the learning unit"

msgid "professional_integration"
msgstr "Professional integration"

msgid "external_search"
msgstr "Externals"

msgid "formerly"
msgstr "Formerly"

msgid "title_1_in_english"
msgstr "Title common title with partims (part 1) in English"

msgid "title_2_in_english"
msgstr "Title specific with partim (part 2) in English"

msgid "Manage volumes"
msgstr ""

msgid "New external learning unit"
msgstr ""

msgid "New partim"
msgstr ""

msgid "middle_name"
msgstr "Middle name"

msgid "Select the missing term for the offer"
msgstr "Select the missing term for the offer"

msgid "Remove the term"
msgstr "Remove the term"

msgid "Do you want to remove this term?"
msgstr "Do you want to remove this term?"

msgid "Sorry but you can not remove the term of an offer"
msgstr "Sorry but you can not remove the term of an offer"

msgid "Do you want to remove the term?"
msgstr "Do you want to remove the term?"

msgid "Export"
msgstr ""

msgid "produce_xls_lus_desc"
msgstr "Produce xls with a list of learning units"

msgid "produce_xls_attributions_desc"
msgstr "Produce xls with a list of learning units and attributions"

msgid "hourly volume total annual"
msgstr ""

msgid "hourly volume partial q1"
msgstr ""

msgid "hourly volume partial q2"
msgstr ""

msgid "volume declared vacant"
msgstr ""

msgid "Xls with education groups"
msgstr ""

msgid "education_groups_filename"
msgstr "education_groups"

msgid "list_education_groups"
msgstr "Education group's list"

msgid "Q1 and Q2"
msgstr ""

msgid "Q1 or Q2"
msgstr ""

msgid "New Education Group"
msgstr ""

msgid "New Training"
msgstr ""

msgid "New Mini-Training"
msgstr ""

msgid "untyped"
msgstr ""

msgid "validity"
msgstr ""

msgid "Education group year <a href='%(link)s'> %(acronym)s (%(academic_year)s) </a> successfuly created."
msgstr ""

msgid "minimum credits"
msgstr ""

msgid "maximum credits"
msgstr ""

msgid "EDUCATION_GROUP_EDITION"
msgstr "Edition group edition"

msgid "The learning unit %(acronym)s is not included in any education group"
msgstr ""

msgid "No enrollment for this learning unit"
msgstr ""

msgid "Changed"
msgstr ""

msgid "Other teacher(s)"
msgstr ""

msgid "Summary responsible(s)"
msgstr ""

msgid "The annual volume must be equal to the sum of the volumes Q1 and Q2"
msgstr ""

msgid "The global volume corresponding to the product of the annual volume and the number of planned classes must be equal to the sum of the volumes for each entity"
msgstr ""

msgid "This partim is %(partim_periodicity)s and the parent is %(parent_periodicty)s"
msgstr ""

msgid "The parent is %(parent_periodicty)s and there is at least one partim which is not %(parent_periodicty)s"
msgstr ""

msgid "Admission Conditions for Bachelors"
msgstr "Admission Conditions for Bachelors"

msgid "Alert Message"
msgstr "Alert Message"

msgid "Free Text"
msgstr "Free Text"

msgid "University Bachelors"
msgstr "University Bachelors"

msgid "Diploma"
msgstr "Diploma"

msgid "Conditions"
msgstr "Conditions"

msgid "Access"
msgstr "Access"

msgid "Actions"
msgstr "Actions"

msgid "UCL Bachelors"
msgstr "UCL Bachelors"

msgid "Others Bachelors of the French speaking Community of Belgium"
msgstr "Others Bachelors of the French speaking Community of Belgium"

msgid "Bachelors of the Dutch speaking Community of Beligum"
msgstr "Bachelors of the Dutch speaking Community of Beligum"

msgid "Foreign Bachelors"
msgstr "Foreign Bachelors"

msgid "Non university Bachelors"
msgstr "Non university Bachelors"

msgid "Holders of a 2nd cycle University degree"
msgstr "Holders of a 2nd cycle University degree"

msgid "Holders of a non-University 2nd cycle degree"
msgstr "Holders of a non-University 2nd cycle degree"

msgid "Adults taking up their university training"
msgstr "Adults taking up their university training"

msgid "Personalized access"
msgstr "Personalized access"

msgid "Admission and Enrolment Procedures for general registration"
msgstr "Admission and Enrolment Procedures for general registration"

msgid "Modify text"
msgstr "Modify text"

msgid "Add a new line"
msgstr "Add a new line"

msgid "Modify an existing line"
msgstr "Modify an existing line"

msgid "Are you sure you want to delete %(education_group_year)s?"
msgstr ""

msgid "You are not summary responsible for this learning unit."
msgstr ""

msgid "The learning unit is not summary editable."
msgstr ""

msgid "Submission dates are not set."
msgstr ""

msgid "Not in period to edit educational information."
msgstr ""

msgid "Modification made"
msgstr ""

msgid "You can not delete this object because some dependencies are protected"
msgstr ""

msgid "It will delete also this following objects"
msgstr ""

msgid "The education group edition period is not open."
msgstr ""

msgid "The user has not permission to delete education groups."
msgstr ""

msgid "The teaching material has been deleted"
msgstr ""

msgid "Teaching materials has been updated"
msgstr ""

msgid "Are you sure you want to delete the teaching material?"
msgstr ""

msgid "{} successfully updated"
msgstr ""

msgid "unit"
msgstr ""

msgid "Enter text to search"
msgstr ""

msgid "Mobility has been updated"
msgstr ""

msgid "lock"
msgstr ""

msgid "unlock"
msgstr ""

msgid "Update for teacher unlocked"
msgstr ""

msgid "Update for teacher locked"
msgstr ""

msgid "lock update for teacher"
msgstr ""

msgid "unlock update for teacher"
msgstr ""

msgid "The education group has been deleted."
msgstr ""

msgid "The %(acronym)s has been moved"
msgstr ""

msgid "The %(acronym)s has been detached"
msgstr ""

msgid "Additional info"
msgstr ""

msgid "Weighting"
msgstr ""

msgid "Default learning unit enrollment"
msgstr ""

msgid "Session"
msgstr "Session"

msgid "The user is not attached to the management entity"
msgstr ""

msgid "Help"
msgstr ""

msgid "Are you sure you want to detach this content?"
msgstr ""

msgid "detach"
msgstr ""

<<<<<<< HEAD
msgid "%(count_enrollment)d student is  enrolled in the offer."
msgid_plural "%(count_enrollment)d students are  enrolled in the offer."
msgstr[0] ""
msgstr[1] ""

msgid "The content of the education group is not empty."
=======
msgid "Abs. cred."
msgstr ""

msgid "Sess. derog."
>>>>>>> 17447ee0
msgstr ""<|MERGE_RESOLUTION|>--- conflicted
+++ resolved
@@ -3249,17 +3249,16 @@
 msgid "detach"
 msgstr ""
 
-<<<<<<< HEAD
+msgid "Abs. cred."
+msgstr ""
+
+msgid "Sess. derog."
+msgstr ""
+
 msgid "%(count_enrollment)d student is  enrolled in the offer."
 msgid_plural "%(count_enrollment)d students are  enrolled in the offer."
 msgstr[0] ""
 msgstr[1] ""
 
 msgid "The content of the education group is not empty."
-=======
-msgid "Abs. cred."
-msgstr ""
-
-msgid "Sess. derog."
->>>>>>> 17447ee0
 msgstr ""