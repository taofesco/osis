# SOME DESCRIPTIVE TITLE.
# Copyright (C) YEAR THE PACKAGE'S COPYRIGHT HOLDER
# This file is distributed under the same license as the PACKAGE package.
# FIRST AUTHOR <EMAIL@ADDRESS>, YEAR.
#
msgid ""
msgstr ""
"Project-Id-Version: PACKAGE VERSION\n"
"Report-Msgid-Bugs-To: \n"
"POT-Creation-Date: 2016-04-22 15:14+0200\n"
"PO-Revision-Date: YEAR-MO-DA HO:MI+ZONE\n"
"Last-Translator: FULL NAME <EMAIL@ADDRESS>\n"
"Language-Team: LANGUAGE <LL@li.org>\n"
"Language: \n"
"MIME-Version: 1.0\n"
"Content-Type: text/plain; charset=UTF-8\n"
"Content-Transfer-Encoding: 8bit\n"

msgid "Create a xls file while activity\\"
msgstr ""

msgid "Get xls"
msgstr ""

msgid "ID"
msgstr "ID"

msgid "Legend : values allowed for 'justification'"
msgstr ""

msgid "Line"
msgstr "Row"

msgid "Note already submitted"
msgstr ""

msgid "OSIS"
msgstr "OSIS"

msgid "Print scores for all activities"
msgstr ""

msgid "Save"
msgstr ""

msgid "absent"
msgstr "Absent"

msgid "absent_pdf_legend"
msgstr "A=Absent"

msgid "academic_calendar"
msgstr "Academic calendar"

msgid "academic_year_small"
msgstr "Ac yr."

msgid "academic_calendar_management"
msgstr "Academic calendar management"

msgid "academic_calendar_offer_year_calendar_end_date_error"
msgstr "The closure's date of '%s' of the academic calendar can't be lower than %s "
       "(end date of '%s' of the program '%s')"

msgid "academic_calendar_offer_year_calendar_start_date_error"
msgstr "The opening's date of scores' encodings of the academic calendar can't be greater than %s "
       "(start date of scores' encodings of the program '%s')"

msgid "academic_calendars"
msgstr "Academic calendars"

msgid "academic_year_not_exist"
msgstr "Academic year (%d) doesn't exist"

msgid "acces_denied"
msgstr "Access denied"

msgid "acronym"
msgstr "Acronym"

msgid "activity"
msgstr "Activity"

msgid "activity_code"
msgstr "Activity code"

msgid "activity_not_exit"
msgstr "The activity %s doesn't exist"

msgid "add_an_address_to_the_organization"
msgstr "Add an address to the organization"

msgid "add"
msgstr "Add"

msgid "address(ses)"
msgstr "Address(es)"

msgid "addresses"
msgstr "Addresses"

msgid "administration"
msgstr "Administration"

msgid "after_submission_a_message_must_be_sent"
msgstr "If scores are submitted , a message is sent to all the professors of the learning unit"

msgid "all"
msgstr "All"

msgid "all_learning_units_must_be_shown"
msgstr "All learning units must be shown"

msgid "application_management"
msgstr "Application management"

msgid "are_you_sure"
msgstr "Are you sure?"

msgid "assistants"
msgstr ""

msgid "attributions"
msgstr "Attributions"

msgid "authorized_decimal_for_this_activity"
msgstr "Decimals authorized for this learning unit"

msgid "bachelor"
msgstr "Bachelor"

msgid "back"
msgstr "Back"

msgid "begin_date_lt_end_date"
msgstr "The start date must be equals or lower than the end date"

msgid "birth_date"
msgstr "Birth Date"

msgid "btn_messages_history_search"
msgstr "Search in the messages history"

msgid "btn_my_message_action_execute"
msgstr "Execute selected action"

msgid "btn_send_message_again_title"
msgstr "Send again the message to the recipient"

msgid "by_learning_unit"
msgstr "By Learning Unit"

msgid "by_specific_criteria"
msgstr "By Specific Criteria"

msgid "cancel"
msgstr "Cancel"

msgid "catalogue"
msgstr "Catalogue"

msgid "chair_of_the_exam_board"
msgstr "Chair of the exam board"

msgid "cheating_pdf_legend"
msgstr "T=Cheating"

msgid "unjustified_absence_export_legend"
msgstr "S=Unjustified Absence"

msgid "justified_absence_export_legend"
msgstr "M=Justified Absence"

msgid "attached_entities"
msgstr "Attached entities"

msgid "choose_file"
msgstr "Choose file"

msgid "city"
msgstr "City"

msgid "close"
msgstr "Close"

msgid "closed"
msgstr "Closed"

msgid "code"
msgstr "Code"

msgid "compare"
msgstr "Compare"

msgid "complete"
msgstr "Complete"

msgid "constraint_score_other_score"
msgstr "You can't encode a 'score' and a 'justification' together"

msgid "coordinator"
msgstr "Coordinator"

msgid "coordinators_can_submit_partial_encoding"
msgstr "Coordinators can submit partial encoding"

msgid "country"
msgstr "Country"

msgid "create_an_organization"
msgstr "Create an organization"

msgid "creation_date"
msgstr "Creation date"

msgid "credits"
msgstr "Credits"

msgid "customized"
msgstr "Customized"

msgid "data"
msgstr "Data"

msgid "data_maintenance"
msgstr "Data Maintenance"

msgid "data_management"
msgstr "Data Management"

msgid "date"
msgstr "Date"

msgid "date_not_passed"
msgstr "Date not passed"

msgid "day"
msgstr "day"

msgid "days"
msgstr "days"

msgid "decimal_score_allowed"
msgstr "Decimal score allowed"

msgid "decimal_score_not_allowed"
msgstr "Decimal score NOT allowed"

msgid "decimal_values_accepted"
msgstr "Decimal values in scores are accepted."

msgid "decimal_values_ignored"
msgstr ""
"Decimal values in scores are NOT accepted. If you try to put decimal values, "
"it will be ignored."

msgid "score_have_more_than_2_decimal_places"
msgstr "Score cannot have more than two decimal places"

msgid "definitive_save"
msgstr "Definitive submission (Submit to faculty)"

msgid "delete"
msgstr "Delete"

msgid "delete_selected_messages"
msgstr "Delete selected messages"

msgid "desc_assistants"
msgstr "Mandats des assistants académiques et de recherche."

msgid "desc_lnk_academic_year"
msgstr "Management of the annualized program."

msgid "desc_lnk_assessments"
msgstr "This process helps tutors while scores encoding."

msgid "desc_lnk_data_maintenance"
msgstr "Maintenance of data with the SQL language"

msgid "desc_lnk_data_management"
msgstr "Management of data by entity"

msgid "desc_lnk_entities"
msgstr "Management of organizational structure."

msgid "desc_lnk_files"
msgstr "Consultation of files managed by the application"

msgid "desc_lnk_home_catalog"
msgstr "Elaboration and management of the formation catalogue."

msgid "desc_lnk_home_institution"
msgstr "Management of the institution."

msgid "desc_lnk_home_studies"
msgstr ""
"Management of students' path from their registration until their diploma."

msgid "desc_lnk_internships"
msgstr "This process controls students internships."

msgid "desc_lnk_my_osis"
msgstr "Your personal details, configurations and other information related to you."

msgid "desc_lnk_learning_units"
msgstr ""
"Management of learning units, formations and others activities of the "
"program."

msgid "desc_lnk_offers"
msgstr "Management of programs."

msgid "desc_lnk_organizations"
msgstr "Management of organizations"

msgid "desc_lnk_score_encoding"
msgstr "This process helps tutor while encoding notes for the exams sessions."

msgid "desc_lnk_storage"
msgstr "Monitoring of the storage capacity"

msgid "desc_messages_history"
msgstr "Message history allow you to access sent emails"

msgid "desc_messages_template"
msgstr "Messages templating allow you to edit email messages dynamically"

msgid "desc_my_messages"
msgstr "The messages sent by the application to you"

msgid "desc_profile"
msgstr "The configuration of you user profile"

msgid "description"
msgstr "Description"

msgid "details"
msgstr "Details"

msgid "display_scores_for_one_learning_unit"
msgstr "Display scores for this learning unit"

msgid "display_tutors"
msgstr "Display all tutors for this learning unit"

msgid "DOCTORAL_COMMISSION"
msgstr "Doctoral commmission"

msgid "documentation"
msgstr "Documentation"

msgid "double_encoding"
msgstr "Double encoding"

msgid "double_encoding_test"
msgstr "Scores double encoding"

msgid "dubble_encoding"
msgstr "Dubble encoding"

msgid "dubble_online_scores_encoding"
msgstr "Dubble online scores encoding"

msgid "edit"
msgstr "Edit"

msgid "empty_note_pdf_legend"
msgstr "(empty)=No score yet"

msgid "encode"
msgstr "Encode"

msgid "encode_as_coordinator"
msgstr "Encode as scores responsible"

msgid "encode_as_pgm"
msgstr "Encode as program manager"

msgid "encode_as_professor"
msgstr "Encode as professor"

msgid "encoding"
msgstr "Encoding"

msgid "encoding_status_ended"
msgstr "All the scores are encoded."

msgid "encoding_status_notended"
msgstr "It remains notes to encode."

msgid "end_date"
msgstr "End date"

msgid "end_date_teacher"
msgstr "Teacher Deadline"

msgid "enrollment_activity_not_exist"
msgstr "The enrollment to the activity %s doesn't exist"

msgid "enrollment_exam_not_exists"
msgstr "The enrollment to the activity %s doesn't exist"

msgid "enrollments"
msgstr "Enrollments"

msgid "entities"
msgstr "Entities"

msgid "entity"
msgstr "Entity"

msgid "versions"
msgstr "Versions"

msgid "evaluations"
msgstr "Evaluations"

msgid "event"
msgstr "Event"

msgid "exam_board_secretary"
msgstr "Exam board secretary"

msgid "execute"
msgstr "Execute"

msgid "FACULTY"
msgstr "Faculty"

msgid "female"
msgstr "Female"

msgid "file"
msgstr "File"

msgid "file_must_be_xlsx"
msgstr "The file must be a valid 'XLSX' excel file"

msgid "file_production_date"
msgstr "Excel file production date"

msgid "students_deliberated_are_not_shown"
msgstr "Students deliberated are not shown"

msgid "files"
msgstr "Files"

msgid "final"
msgstr "Final"

msgid "fixed_line_phone"
msgstr "Fixed-line phone"

msgid "focuses"
msgstr "Focuses"

msgid "formation_catalogue"
msgstr "Formation catalogue"

msgid "function"
msgstr "Function"

msgid "gender"
msgstr "Gender"

msgid "general_informations"
msgstr "General informations"

msgid "get_excel_file"
msgstr "Get Excel File"

msgid "global_identifiant"
msgstr "Global identifiant"

msgid "fgs"
msgstr "FGS"

msgid "go"
msgstr "Go"

msgid "grade"
msgstr "Grade"

msgid "help_pnl_selectedfiles"
msgstr "Please select an XLS file for injection"

msgid "help_submission_scores_label"
msgstr "You will submit %s notes to faculty(ies). Warning : submitted scores <b>can't be modified anymore.</b>"

msgid "highlight_description"
msgstr "Highlight description"

msgid "highlight_shortcut"
msgstr "Highlight shortcut"

msgid "highlight_title"
msgstr "Highlight title"

msgid "home"
msgstr "Home page"

msgid "html_message"
msgstr "HTML Message"

msgid "identification"
msgstr "Identification"

msgid "idle"
msgstr "Idle"

msgid "ill"
msgstr "Ill"

msgid "ill_pdf_legend"
msgstr "I=Ill"

msgid "incomplete"
msgstr "Incomplete"

msgid "info_address_changed_for_papersheet"
msgstr "If you customize one of the field below, it only change the address displayed on the scores' encodings sheets for the program %s. "
       "It will never change the address of any Structure. The structure's list below is to help you to pre-fill in the form"

msgid "inject"
msgstr "Inject"

msgid "inject_xls_file"
msgstr "Inject XLS file"

msgid "INSTITUTE"
msgstr "Institute"

msgid "institution"
msgstr "Institution"

msgid "international_title"
msgstr "international title"

msgid "internships"
msgstr "Internships"

msgid "invalid_file"
msgstr "Invalid file"

msgid "javascript_is_disabled"
msgstr "JavaScript is disabled on your browser, but OSIS does not work without JavaScript."

msgid "justification_invalid"
msgstr "Invalid justification"

msgid "justifications"
msgstr "Justifications"

msgid "justification_invalid_value"
msgstr "Invalid justification value"

msgid "absence_justified_to_unjustified_invalid"
msgstr "Absence justified cannot be remplaced by absence unjustified"

msgid "justification_values_accepted"
msgstr "Accepted value: %s "

msgid "justification_other_values"
msgstr "Other values: %s "

msgid "label"
msgstr "Label"

msgid "label_jumbotron_details_academic_cal"
msgstr "As displayed on the home page"

msgid "language"
msgstr "Language"


msgid "last_synchronization"
msgstr "Last synchronization"

msgid "learning_unit"
msgstr "Learning unit"

msgid "learning_unit_not_access"
msgstr "You don't have access rights to this learning unit"

msgid "learning_unit_not_access_or_not_exist"
msgstr "You don't have access rights for this learning unit or it doesn't exist in our database"

msgid "learning_unit_responsible"
msgstr "Learning unit's responsible"

msgid "learning_unit_search"
msgstr "Learning unit search"

msgid "learning_units"
msgstr "Learning units"

msgid "learning_units_in"
msgstr "learning units in"

msgid "lnk_message_history_read_title"
msgstr "See the message"

msgid "location"
msgstr "Location"

msgid "log-in"
msgstr "Log-in"

msgid "login"
msgstr "Login"

msgid "logistic"
msgstr "Logistic"

msgid "logout"
msgstr "Logout"

msgid "lu_could_contain_decimal_scores"
msgstr "This learning unit year could contain decimal scores"

msgid "lu_must_not_contain_decimal_scores"
msgstr "This learning unit year must not contain decimal scores"

msgid "male"
msgstr "Male"

msgid "managed_programs"
msgstr "Managed programs"

msgid "mandates"
msgstr "Mandates"

msgid "mark_selected_messages_as_read"
msgstr "Mark selected messages as read"

msgid "master"
msgstr "Master"

msgid "message"
msgstr "Message"

msgid "message_address_papersheet"
msgstr "Reuse the address of an entity linked to the program or inform the posting address for the papersheet."

msgid "message_not_resent_no_email"
msgstr "The message can't be sent again, no email provided."

msgid "message_resent_ok"
msgstr "The message xas sent again."

msgid "messages"
msgstr "Messages"

msgid "messages_history"
msgstr "Messages History"

msgid "messages_templates"
msgstr "Messages templates"

msgid "minimum_one_criteria"
msgstr "Please choose at least one criteria!"

msgid "miss"
msgstr "Miss"

msgid "missing_column_session"
msgstr "Please fill in the 'session' column with the correct session's number."

msgid "mister"
msgstr "Mister"

msgid "mobile_phone"
msgstr "Mobile phone"

msgid "more_than_one_academic_year_error"
msgstr "There are more than 1 academic year in your excel file. Please correct your file. Only one academic year "
      "could be present in the 'Academic year' column."

msgid "more_than_one_exam_enrol_for_one_learn_unit"
msgstr "This student has multiple enrollments for a same exam. "
       "(he's enrolled to a same learning unit in 2 different programs. "
       "Please encode this score in the 'online' tab in the interface."

msgid "more_than_one_learning_unit_error"
msgstr "You encoded scores for more than 1 learning unit in your excel file (column 'Learning unit'). "
       "Please make one excel file by learning unit."

msgid "more_than_one_session_error"
msgstr "There are more than 1 session in your excel file. Please correct your file. Only one session's number "
      "could be present in the 'Session' column."

msgid "msg_error_username_password_not_matching"
msgstr "Your username and password didn't match. Please try again."

msgid "my_messages"
msgstr "My Messages"

msgid "my_osis"
msgstr "My OSIS"

msgid "my_studies"
msgstr "My studies"

msgid "name"
msgstr "Name"

msgid "full_name"
msgstr "Full name"

msgid "national_register"
msgstr "National register's number"

msgid "no_current_entity_version_found"
msgstr "The selected entity no longer exists today (end date passed)."

msgid "no_data_for_this_academic_year"
msgstr "No data for this academic year"

msgid "no_dubble_score_encoded_comparison_impossible"
msgstr "No dubble score encoded ; nothing to compare."

msgid "no_entity_address_found"
msgstr "No address found for the selected entity."

msgid "no_exam_session_opened_for_the_moment"
msgstr "No scores' encoding session opened for the moment."

msgid "no_student_to_encode_xls"
msgstr "No students to encode by excel"

msgid "no_file_submitted"
msgstr "You have to select a file to upload."

msgid "no_messages"
msgstr "No Messages"

msgid "no_result"
msgstr "No result!"

msgid "no_receiver_error"
msgstr "No receiver for this message"

msgid "no_score_encoded_double_encoding_impossible"
msgstr "No new scores encoded. The double encoding needs new scores."

msgid "no_score_injected"
msgstr "No scores injected"

msgid "no_score_to_encode"
msgstr "You haven't any score to encode."

msgid "no_valid_academic_year_error"
msgstr "No valid academic year found in your xls file. The date should be formatted like '2015-2016' or '2015'."

msgid "deadline_reached"
msgstr "Deadline reached"

msgid "not_passed"
msgstr "Not passed"

msgid "not_sent"
msgstr "Not Sent"

msgid "number_of_enrollments"
msgstr "Number of enrollments"

msgid "number_session"
msgstr "No. Session"

msgid "numbered_score"
msgstr "Numbered scores"

msgid "offer"
msgstr "Program"

msgid "offer_enrollment_not_exist"
msgstr "There are any enrollment to this program"

msgid "offer_year_calendar"
msgstr "Calendar of the annual program"

msgid "offer_year_calendar_academic_calendar_end_date_error"
msgstr "The end date of your program can't be greater than the closure's date of scores' encodings in the academic calendar"

msgid "offer_year_calendar_academic_calendar_start_date_error"
msgstr "The start date of your program can't be lower than the opening's date of scores' encodings in the academic calendar"

msgid "offer_year_not_access_or_not_exist"
msgstr "You don't have access rights for this offer or it doesn't exist in our database"

msgid "offer_year_not_exist"
msgstr "The program (%s) (%d) - doesn't exist"

msgid "offer_year_search"
msgstr "Search of annual programs"

msgid "offers"
msgstr "Programs"

msgid "old_browser_warning"
msgstr "Your browser is out of date. This can lead to unknown behaviour."

msgid "online"
msgstr "Online"

msgid "online_encoding"
msgstr "Online encoding"

msgid "online_scores_encoding"
msgstr "Online scores encoding"

msgid "only_submited_scores_can_be_double_encoded"
msgstr "Only submitted scores can be bouble encoded"

msgid "open"
msgstr "Open"

msgid "campus"
msgstr "Campus"

msgid "organization_address"
msgstr "Organization address"

msgid "organization"
msgstr "Organization"

msgid "organizations"
msgstr "Organizations"

msgid "origin"
msgstr "From"

msgid "other_score"
msgstr "Other scores"

msgid "other_sibling_offers"
msgstr "Other sibling programs"

msgid "other_sibling_orientations"
msgstr "Other sibling orientations"

msgid "score_encoding_period_not_open"
msgstr "The period of scores' encoding is not opened"

msgid "outside_scores_encodings_period_latest_session"
msgstr "The period of scores' encoding %s is closed since %s"

msgid "outside_scores_encodings_period_closest_session"
msgstr "The period of scores' encoding %s will be open %s"

msgid "page_not_found"
msgstr "Page not found."

msgid "method_not_allowed"
msgstr "Method not allowed"

msgid "password"
msgstr "Password"

msgid "person"
msgstr ""

msgid "ph_d"
msgstr "Ph.D"

msgid "plain"
msgstr "Plain"

msgid "plain_and_html"
msgstr "Plain and HTML"

msgid "please_enable_javascript"
msgstr "Please <a href='http://enable-javascript.com' target='_blank'>enable JavaScript</a> to use this application."

msgid "POLE"
msgstr "Pole"

msgid "postal_code"
msgstr "postal code"

msgid "preferences"
msgstr "Preferences"

msgid "presence_note_pdf_legend"
msgstr "0=Presence note"

msgid "print"
msgstr "Print"

msgid "print_all_courses"
msgstr "Print all courses"

msgid "print_warning_and_info_messages"
msgstr ""

msgid "printable_title"
msgstr "Printable title"

msgid "printing_date"
msgstr "Printing date"

msgid "professional"
msgstr "Professional"

msgid "professors_must_not_submit_scores"
msgstr "Proffessors must not submit scores"

msgid "profile"
msgstr "Profile"

msgid "program_commission"
msgstr "Program commission"

msgid "program_managers"
msgstr "Program Managers"

msgid "program_s"
msgstr "program(s)"

msgid "programs"
msgstr "Programs"

msgid "progress"
msgstr "Progress"

msgid "received_on"
msgstr "Received on"

msgid "recipient"
msgstr "Recipient"

msgid "redirect_to_login"
msgstr "Click to reconnect"

msgid "reference"
msgstr "Reference"

msgid "refresh_list"
msgstr "Search/update the list"

msgid "registration_id"
msgstr "Registration ID"

msgid "registration_id_does_not_match_email"
msgstr "Registration ID does not match email"

msgid "identification_number"
msgstr "Number ID"

msgid "registration_id_not_access_or_not_exist"
msgstr "Student not registered for exam"

msgid "research_center"
msgstr "Research center"

msgid "residential"
msgstr ""

msgid "responsible"
msgstr "Responsible"

msgid "return_doc_to_administrator"
msgstr "Please return this document to the administrative office before %s."

msgid "reuse_address_entity"
msgstr "Reuse the address of"

msgid "save"
msgstr "Save"

msgid "saved"
msgstr "Saved"

msgid "saving"
msgstr "Saving"

msgid "score"
msgstr "Score"

msgid "score_already_submitted"
msgstr "Score already submitted"

msgid "score_decimal_not_allowed"
msgstr "The score seems to be incorrect. Decimales NOT allowed"

msgid "score_invalid"
msgstr "Score invalid"

msgid "scores_responsible"
msgstr "Scores Responsible"

msgid "scores_responsible_title"
msgstr "Scores Responsible"

msgid "score_saved"
msgstr "score Saved"

msgid "score_submitted"
msgstr "Submitted"

msgid "scores"
msgstr "Scores"

msgid "scores_encoding"
msgstr "Scores encoding"

msgid "scores_encoding_tests"
msgstr "Scores encoding tests"

msgid "scores_gt_0_lt_20"
msgstr "The score seems to be incorrect (it must be >=0 and <=20)"

msgid "scores_injection"
msgstr "Scores injection"

msgid "scores_saved"
msgstr "score(s) saved"

msgid "scores_saved_cannot_be_saved_anymore"
msgstr "Sore saved, button save not available anymore"

msgid "scores_must_be_between_0_and_20"
msgstr "Scores must be between 0 and 20"

msgid "search_for_a_file"
msgstr "Search for a file"

msgid "search_for_an_entity"
msgstr "Search for an entity"

msgid "search_for_an_organization"
msgstr "Search for an organization"

msgid "SECTOR"
msgstr "Sector"

msgid "select"
msgstr "Select"

msgid "select_a_xls_file_from_which_to_inject_scores"
msgstr ""

msgid "select_an_encoding_type"
msgstr "Select an encoding type"

msgid "send_message_again"
msgstr "Send again"

msgid "sent"
msgstr "Sent"

msgid "server_error"
msgstr "A server error occured."

msgid "server_error_message"
msgstr "We will fix this as soon as possible"

msgid "short_title"
msgstr "Short title"

msgid "size"
msgstr "Size"

msgid "source_code"
msgstr "Source code"

msgid "stages"
msgstr "Stages"

msgid "start_date"
msgstr "Start date"

msgid "state"
msgstr "State"

msgid "status"
msgstr "Status"

msgid "storage"
msgstr "Storage"

msgid "storage_duration"
msgstr "Storage duration"

msgid "structure"
msgstr "Structure"

msgid "student_not_exist"
msgstr "The student (%s) doesn't exist"

msgid "student_path"
msgstr "Students' path"

msgid "students"
msgstr "students"

msgid "studies"
msgstr "Studies"

msgid "subject"
msgstr "Subject"

msgid "submission"
msgstr "Submission"

msgid "submission_date"
msgstr "Submission date"

msgid "submission_of_scores_for"
msgstr "Submission of scores for {0}."

msgid "submitted"
msgstr "Submitted"

msgid "submitted_scores_cannot_be_encoded_anymore"
msgstr "Submitted scores cannot be encoded anymore"

msgid "succesfull_logout"
msgstr "You are succesfully logout."

msgid "technologic_platform"
msgstr "Technologic platform"

msgid "template_error"
msgstr "No message was sent : the message template {} does not exist."

msgid "temporary_save"
msgstr "Temporary save (not submitted to the faculty yet)"

msgid "the_coordinator_must_still_submit_scores"
msgstr "The coordinator must still submit the scores"

msgid "text"
msgstr "Text"

msgid "title"
msgstr "Title"

msgid "learning_unit_title"
msgstr "Learning unit title"

msgid "too_many_results"
msgstr "Too many results! Please be more specific."

msgid "tooltip_delete_message"
msgstr "Delete message"

msgid "tooltip_double_encode_for"
msgstr "Double encode scores"

msgid "tooltip_double_encode_no_more_possible_for"
msgstr "All the scores were submitted.It is not possible to double encode scores anymore"

msgid "tooltip_dowload_excel_file"
msgstr "Download the excel file"

msgid "tooltip_encode_for"
msgstr "Encode scores"

msgid "tooltip_encode_no_more_possible_for"
msgstr "All the scores were submitted.It is not possible to encode scores anymore"

msgid "tooltip_inject_excel_no_more_possible_for"
msgstr "All the scores were submitted.It is not possible inject excell file anymore"

msgid "tooltip_my_message_read"
msgstr "Show message"

msgid "tooltip_print_scores"
msgstr "Print the scores"

msgid "tooltip_scores_encodings_progress_bar"
msgstr "Represents the quantity of scores submitted to the administration. The number surrounded by parenthesis is the "
       "number of scores encoded by the tutor that aren't submitted yet ('draft' state)"

msgid "tooltip_select_action"
msgstr "Select action to execute"

msgid "tooltip_select_all_messages"
msgstr "Select all the messages"

msgid "tooltip_select_excel_file_to_inject_scores"
msgstr "Select an excel file to inject scores."

msgid "tooltip_to_my_messages"
msgstr "Back to messages"

msgid "tutor"
msgstr "Tutor"

msgid "tutors"
msgstr "Tutors"

msgid "other_tutors"
msgstr "Other Tutors"

msgid "txt_message"
msgstr "Text Message"

msgid "txt_origin_title"
msgstr "Sender of the message"

msgid "txt_recipient_title"
msgstr "Recipient of the message (email or last name or username)"

msgid "txt_reference_title"
msgstr "Template reference of the message"

msgid "txt_subject_title"
msgstr "Subject of the messages"

msgid "type"
msgstr "Type"

msgid "types"
msgstr "Types"

msgid "undated_events"
msgstr "Unscheduled events"

msgid "undefined"
msgstr "Undefined"

msgid "unknown"
msgstr "Unknown"

msgid "user"
msgstr "User"

msgid "user_interface_language"
msgstr "User interface language"

msgid "user_is_not_program_manager"
msgstr "You're not a program manager. Therefore you dont have access to this page."

msgid "validated_double_encoding_cannot_be_validated_anymore"
msgstr "Validated double encoding cannot be validated anymore"

msgid "validation_dubble_encoding_mandatory"
msgstr "Please enter a final validation for scores' differences detected after the dubble encoding "
       "(below). If you leave, your dubble encoding will be lost."

msgid "via_excel"
msgstr "Via Excel"

msgid "via_paper"
msgstr "Via paper"

msgid "warning_all_scores_not_sumitted_yet"
msgstr "Warning : some registered scores have not been submitted yet"

msgid "website"
msgstr "Website"

msgid "without_attribution"
msgstr "Without attribution"

msgid "xls_columns_structure_error"
msgstr "Your excel file isn't well structured. Please follow the structure of the excel file provided "
       "(button '{}')"

msgid "you_manage"
msgstr "You manage"

msgid "order"
msgstr "Order"

msgid "options"
msgstr "Options"

msgid "required"
msgstr "Required"

msgid "question"
msgstr "Question"

msgid "questions"
msgstr "Questions"

msgid "value"
msgstr "Value"

msgid "short_input_text"
msgstr "Short input text"

msgid "long_input_text"
msgstr "Long input text"

msgid "radio_button"
msgstr "Radio button"

msgid "checkbox"
msgstr "Checkbox"

msgid "upload_button"
msgstr "Upload button"

msgid "download_link"
msgstr "Download link"

msgid "dropdown_list"
msgstr "Dropdown list"

msgid "http_link"
msgstr "HTTP link"

msgid "BACHELOR"
msgstr "Bachelor"

msgid "MASTER_60"
msgstr "Master 60"

msgid "MASTER_120"
msgstr "Master 120"

msgid "MASTER_180_OR_240"
msgstr "Master 180 or 240"

msgid "ADVANCED_MASTER"
msgstr "Advanced master"

msgid "TRAINING_CERTIFICATE"
msgstr "Training certificate"

msgid "CERTIFICATE"
msgstr "Certificate"

msgid "DOCTORATE"
msgstr "Doctorate"

msgid "CAPAES"
msgstr "CAPAES"

msgid "start_date_must_be_lower_than_end_date"
msgstr "Start date must be lower than end date"

msgid "DEPUTY_AUTHORITY"
msgstr "Deputy authority"

msgid "DEPUTY_SABBATICAL"
msgstr "Deputy sabbatical"

msgid "DEPUTY_TEMPORARY"
msgstr "Deputy temporary"

msgid "INTERNSHIP_SUPERVISOR"
msgstr "Internship supervisor"

msgid "INTERNSHIP_CO_SUPERVISOR"
msgstr "Internship co-supervisor"

msgid "PROFESSOR"
msgstr "Professor"

msgid "COORDINATOR"
msgstr "Coordinator"

msgid "HOLDER"
msgstr "Holder"

msgid "CO_HOLDER"
msgstr "Co-holder"

msgid "DEPUTY"
msgstr "Deputy"

msgid "scores_responsible_can_submit_partial_encoding"
msgstr "Scores responsible can submit partial encoding"

msgid "the_scores_responsible_must_still_submit_scores"
msgstr "The scores responsible must still submit the scores"

msgid "NONE"
msgstr "NONE"

msgid "keyword"
msgstr "keyword"

msgid "VALID"
msgstr "Valid"

msgid "INVALID"
msgstr "Invalid"

msgid "COURSE"
msgstr "Course"

msgid "MASTER_THESIS"
msgstr "Master thesis"

msgid "INTERNSHIP"
msgstr "Internship"

msgid "OTHER_COLLECTIVE"
msgstr "Other collective"

msgid "OTHER_INDIVIDUAL"
msgstr "Other individual"

msgid "EXTERNAL"
msgstr "External"

msgid "TEACHING_INTERNSHIP"
msgstr "Teaching internship"

msgid "CLINICAL_INTERNSHIP"
msgstr "Clinical internship"

msgid "PROFESSIONAL_INTERNSHIP"
msgstr "Professional internship"

msgid "RESEARCH_INTERNSHIP"
msgstr "Research internship"

msgid "ANNUAL"
msgstr "Annual"

msgid "BIENNIAL_EVEN"
msgstr "Biennial even"

msgid "BIENNIAL_ODD"
msgstr "Biennial odd"

msgid "LU_ERRORS_REQUIRED"
msgstr "This field is required."

msgid "LU_ERRORS_INVALID"
msgstr "'Enter a valid value."

msgid "LU_ERRORS_INVALID_SEARCH"
msgstr "Please, inform at least two filters in your searches"

msgid "LU_ERRORS_ACADEMIC_YEAR_REQUIRED"
msgstr "Please specify an academic year"

msgid "LU_ERRORS_YEAR_WITH_ACRONYM"
msgstr "Please specify an academic year or enter a valid acronym."

msgid "LU_ERRORS_INVALID_REGEX_SYNTAX"
msgstr "Invalid regular expression!"

msgid "no_valid_m_justification_error"
msgstr "You can't encode a JUSTIFIED ABSENCE (M) via the XLS injection"

msgid "abscence_justified_preserved"
msgstr "Justified abscence already encoded and preserved"

msgid "tutors_of_course"
msgstr "Tutors of the course"

msgid "academic_actors"
msgstr "Academic actors"

msgid "academic_start_date_error"
msgstr "The start date should be between the start/end dates of the academic year"

msgid "academic_end_date_error"
msgstr "The end date should be between the start/end dates of the academic year"

msgid "end_start_date_error"
msgstr "Start date must be lower than end date"

msgid "dates_mandatory_error"
msgstr "Start date and end date are mandatory"

msgid "date_format"
msgstr "%m/%d/%Y"

msgid "date_format_string"
msgstr "m/d/Y"

msgid "format_date"
msgstr "mm/dd/yyyy"

msgid "desc_lnk_academic_actors"
msgstr "Academic actors management"

msgid "all_years"
msgstr "All years"

msgid "trainings"
msgstr "Trainings"

msgid "components"
msgstr "Components"

msgid "educational_information"
msgstr "Educational information"

msgid "propositions"
msgstr "Propositions"

msgid "tutor_attributions"
msgstr "Tutors - attributions"

msgid "proposal"
msgstr "Proposal"

msgid "academic_calendar_offer_year_calendar_start_date_end_date_error"
msgstr "The start's date of '%s' of the academic calendar can't be higher than %s "
       "(end date of '%s' of the program '%s')"

msgid "component_type"
msgstr "Component type"

msgid "vol_q1"
msgstr "Vol. q1"

msgid "vol_q2"
msgstr "Vol. q2"

msgid "volume"
msgstr "Volume"

msgid "schedules_conformity"
msgstr "Sched. conform. "

msgid "planned_classrooms"
msgstr "Planned classrooms"

msgid "real_on_planned_classrooms"
msgstr "Real/Planned classrooms"

msgid "classes"
msgstr "Classes"

msgid "class"
msgstr "Class"

msgid "learning_unit_code"
msgstr "Learning unit code"

msgid "partims"
msgstr "Partims"

msgid "periodicity"
msgstr "Periodicity"

msgid "nominal_credits"
msgstr "Credits"

msgid "active"
msgstr "Active"

msgid "inactive"
msgstr "Inactive"

msgid "MASTER_DISSERTATION"
msgstr "Master Dissertation"

msgid "FULL"
msgstr "Full"

msgid "MOBILITY"
msgstr "Mobility"

msgid "OTHER"
msgstr "Other"

msgid "PARTIM"
msgstr "Partim"

msgid "PHD_THESIS"
msgstr "PhD Thesis"

msgid "selected"
msgstr "selected"

msgid "learning_unit_specifications"
msgstr "Specifications"

msgid "LECTURING_COMPLETE"
msgstr "Complete lecturing"

msgid "LECTURING_INCOMPLETE"
msgstr "Incomplete lecturing"

msgid "PRACTICAL_EXERCISES_COMPLETE"
msgstr "Complete practical exercises"

msgid "PRACTICAL_EXERCISES_INCOMPLETE"
msgstr "Incomplete practical exercises"

msgid "LECTURING"
msgstr "Lecturing"

msgid "STAGE"
msgstr "Stage"

msgid "DISSERTATION"
msgstr "Dissertation"

msgid "PRACTICAL_EXERCISES"
msgstr "Practical exercises"

msgid "lecturing"
msgstr "Lecturing"

msgid "PE"
msgstr "PE"

msgid "subtype"
msgstr "Subtype"

msgid "start"
msgstr "Start"

msgid "duration"
msgstr "Duration"

msgid "experimental_phase"
msgstr "This feature is in testing phase"

msgid "title_1"
msgstr "Title common with partims(Part 1)"

msgid "common_title"
msgstr "Common title"

msgid "common_english_title"
msgstr "Common English title"

msgid "title_2"
msgstr "Title (Part 2, specific to each partim)"

msgid "title_proper_to_UE"
msgstr "Title proper"

msgid "english_title_proper_to_UE"
msgstr "English title proper"

msgid "title_in_english"
msgstr "Title in English"

msgid "title_in_english_1"
msgstr "(Part 1, common with partims)"

msgid "title_in_english_2"
msgstr "(Part 2, specific to each partim)"

msgid "scores_responsibles"
msgstr "Scores responsibles"

msgid "SCHOOL"
msgstr "Ecole"

msgid "PLATFORM"
msgstr "Platform"

msgid "LOGISTICS_ENTITY"
msgstr "Logistics entity"

msgid "organogram"
msgstr "Organogram"

msgid "attached_to"
msgstr "Attached to"

msgid "ACADEMIC_PARTNER"
msgstr "Academic partner"

msgid "INDUSTRIAL_PARTNER"
msgstr "Industrial partner"

msgid "SERVICE_PARTNER"
msgstr "Service partner"

msgid "COMMERCE_PARTNER"
msgstr "Commerce partner"

msgid "PUBLIC_PARTNER"
msgstr "Public partner"

msgid "requirement_entity"
msgstr "Requirement entity"

msgid "allocation_entity"
msgstr "Allocation entity"

msgid "additional_requirement_entity"
msgstr "Additional requirement entity"

msgid "additional_requirement_entity_1"
msgstr "Additional requirement entity 1"

msgid "additional_requirement_entity_2"
msgstr "Additional requirement entity 2"

msgid "requirement_entity_small"
msgstr "Req. Entity"

msgid "allocation_entity_small"
msgstr "Alloc. Ent."

msgid "with_entity_subordinated_small"
msgstr "With subord. ent."

msgid "academic_end_year"
msgstr "Academic end year"

msgid "academic_start_year"
msgstr "Academic start year"

msgid "organization_name"
msgstr "Name"

msgid "partial"
msgstr "Q1"

msgid "remaining"
msgstr "Q2"

msgid "partial_remaining"
msgstr "Q1&2"

msgid "partial_or_remaining"
msgstr "Q1|2"

msgid "volume_partial"
msgstr "Vol. Q1"

msgid "volume_remaining"
msgstr "Vol. Q2"

msgid "quadrimester"
msgstr "Quadrimester"

msgid "composition"
msgstr "Composition"

msgid "real_classes"
msgstr "Real classes"

msgid "lu_usage"
msgstr "Learning units usage"

msgid "academic_years"
msgstr "Academic years"

msgid "from"
msgstr "From"

msgid "to"
msgstr "to"

msgid "since"
msgstr "Since"

msgid "editing"
msgstr "Edition"

msgid "component"
msgstr "Component"

msgid "used_by"
msgstr "Used by learning unit"

msgid "offers_enrollments"
msgstr "Offers enrollments"

msgid "learning_units_enrollments"
msgstr "Learning units enrollments"

msgid "exams_enrollments"
msgstr "Exams Enrollments"

msgid "average"
msgstr "Average"

msgid "global_average"
msgstr "Global average"

msgid "result"
msgstr "Result"

msgid "enrollment_date"
msgstr "Enrollment date"

msgid "students_title"
msgstr "Students"

msgid "student_title"
msgstr "Student"

msgid "classe"
msgstr "Classe"

msgid "localization"
msgstr "Localization"

msgid "internship_subtype"
msgstr "Internship subtype"

msgid "part1"
msgstr "part 1"

msgid "part2"
msgstr "part 2"

msgid "title_official"
msgstr "Official title"

msgid "create_learning_unit"
msgstr "Create Learning Unit"

msgid "existed_acronym"
msgstr "Existed code for "

msgid "existing_acronym"
msgstr "Existing code in "

msgid "invalid_acronym"
msgstr "Invalid code"

msgid "acronym_rules"
msgstr "Site with one letter\n"
       "Acronym with min 2 et max 4 letters\n"
       "Number Code with 4 digit"

msgid "end_year_title"
msgstr "End year"

msgid "active_title"
msgstr "Active"

msgid "titles"
msgstr "Titles"

msgid "fixtures_build"
msgstr "Build anonymized fixtures"

msgid "desc_lnk_fixtures_build"
msgstr "Build a json file with anonymized fixtures"

msgid "partial_volume_1"
msgstr "Volume Q1"

msgid "partial_volume_2"
msgstr "Volume Q2"

msgid "partial_volume_1Q"
msgstr "Q1"

msgid "partial_volume_2Q"
msgstr "Q2"

msgid "planned_classes"
msgstr "Classes prévues"

msgid "planned_classes_pc"
msgstr "P.C."

msgid "total_volume_voltot"
msgstr "Vol.tot"

msgid "volumes_management"
msgstr "Volumes management"

msgid "volumes_validation_success"
msgstr "Filled data fit the hourly volumes calculation rules."

msgid "end_date_gt_begin_date"
msgstr "The end year must be equals or upper than the start year"

msgid "session_title"
msgstr "Session derogation"

msgid "remarks_title"
msgstr "Remarks"

msgid "faculty_remark"
msgstr "Faculty remark"

msgid "other_remark"
msgstr "Other remark"

msgid "new_learning_unit"
msgstr "New learning unit"

msgid "previous"
msgstr "Previous"

msgid "next"
msgstr "Next"

msgid "learning_location"
msgstr "Learning location"

msgid "NON_ACADEMIC"
msgstr "Non academic"

msgid "NON_ACADEMIC_CREF"
msgstr "Non academic CREF"

msgid "ACADEMIC"
msgstr "Academic"

msgid "ACTIVE"
msgstr "Active"

msgid "INACTIVE"
msgstr "Inactive"

msgid "RE_REGISTRATION"
msgstr "Active only for re-registration"

msgid "OPTIONAL"
msgstr "Optional"

msgid "NO_PRINT"
msgstr "No printing"

msgid "IN_HEADING_2_OF_DIPLOMA"
msgstr ""

msgid "IN_EXPECTED_FORM"
msgstr ""

msgid "FEE_1"
msgstr "Role"

msgid "FEE_2"
msgstr "Role + exam"

msgid "FEE_3"
msgstr "AESS, CAPAES or end-of-cycle"

msgid "FEE_4"
msgstr "School fees without any exam"

msgid "FEE_5"
msgstr "Full school fees"

msgid "FEE_6"
msgstr "University certificate"

msgid "FEE_7"
msgstr "Complementary master with medical specialization"

msgid "FEE_8"
msgstr "Admission exam"

msgid "FEE_10"
msgstr "CU 30 credits"

msgid "FEE_11"
msgstr "Medical skills certificate"

msgid "FEE_12"
msgstr "ISA offers: 12BA et 21MS"

msgid "FEE_13"
msgstr "ISA offers: 13BA et 22MS"

msgid "DAILY"
msgstr "Daily"

msgid "SHIFTED"
msgstr "Shifted"

msgid "ADAPTED"
msgstr "Adapted"

msgid "academic_calendar_type"
msgstr "Type of event"

msgid "DELIBERATION"
msgstr "Deliberation"

msgid "DISSERTATION_SUBMISSION"
msgstr "Submission of disserations"

msgid "EXAM_ENROLLMENTS"
msgstr "Exam enrollments"

msgid "SCORES_EXAM_DIFFUSION"
msgstr "Diffusion of exam scores"

msgid "SCORES_EXAM_SUBMISSION"
msgstr "Submission of exam scores"

msgid "TEACHING_CHARGE_APPLICATION"
msgstr "Teaching charge application"

msgid "field_is_required"
msgstr "This field is required"

msgid "associated_entity"
msgstr "Associated entity"

msgid "LU_WARNING_INVALID_ACRONYM"
msgstr "The acronym, if it is entered, must at least count 3 characters"

msgid "title_in_french"
msgstr "Title in French"

msgid "schedule_type"
msgstr "Schedule type"

msgid "enrollment_campus"
msgstr "Enrollment campus"

msgid "other_campus_activities"
msgstr "Activities on other campus"

msgid "unspecified"
msgstr "Unspecified"

msgid "university_certificate"
msgstr "University certificate"

msgid "studies_domain"
msgstr "Studies domain"

msgid "main domain"
msgstr ""

msgid "secondary domains"
msgstr ""

msgid "primary_language"
msgstr "Primary language"

msgid "other_language_activities"
msgstr "Other languages activities"

msgid "funding"
msgstr "Funding"

msgid "funding_cud"
msgstr "Funding international cooperation CCD/CUD"

msgid "funding_direction"
msgstr "Funding direction"

msgid "cud_funding_direction"
msgstr "Funding international cooperation CCD/CUD direction"

msgid "active_status"
msgstr "Active"

msgid "partial_deliberation"
msgstr "Partial deliberation"

msgid "admission_exam"
msgstr "Admission exam"

msgid "academic_type"
msgstr "Academic type"

msgid "keywords"
msgstr "Keywords"

msgid "training_type"
msgstr "Type of training"

msgid "QUADRIMESTER"
msgstr "Quadrimester(s)"

msgid "TRIMESTER"
msgstr "Trimester(s)"

msgid "MONTH"
msgstr "Month(s)"

msgid "WEEK"
msgstr "Week(s)"

msgid "DAY"
msgstr "Day(s)"

msgid "administration_entity"
msgstr "Administration entity"

msgid "management_entity"
msgstr "Management entity"

msgid "enrollment_enabled"
msgstr "Enrollment enabled"

msgid "formations"
msgstr "Formations"

msgid "formations_lnk"
msgstr "Formations"

msgid "desc_lnk_formations"
msgstr "Organization of formations"

msgid "education_groups"
msgstr "Education groups"

msgid "entity_management"
msgstr "Entity management"

msgid "of_category"
msgstr "Education group type"

msgid "activity_search"
msgstr "Learning unit"

msgid "service_course_search"
msgstr "Service courses"

msgid "TRAINING"
msgstr "Training"

msgid "MINI_TRAINING"
msgstr "Mini training"

msgid "GROUP"
msgstr "Group"

msgid "PRIMARY_LANGUAGE"
msgstr "Primary anguage"

msgid "OR"
msgstr "Or"

msgid "AND"
msgstr "And"

msgid "language_association"
msgstr "Primary language operator"

msgid "prolong_or_create_learning_unit_message"
msgstr "<p>The acronym <b>already exists</b>.</p>"
       "<p>You have the choice between:"
       "<ul><li><b>create</b> a new learning unit using that acronym</li>"
       "<li><b>prolong</b> the learning unit of the same acronym</li></ul>"

msgid "confirm_your_action"
msgstr "Confirm your action."

msgid "create"
msgstr "Create"

msgid "prolong"
msgstr "Prolong"

msgid "diplomas_certificates"
msgstr "Diplomas /  Certificates"

msgid "diploma_title"
msgstr "Diploma title"

msgid "professionnal_title"
msgstr "Professionnal title"

msgid "university_certificate_desc"
msgstr "University certificate"

msgid "program_coorganization"
msgstr "Program organized with other institutes"

msgid "for_all_students"
msgstr "For all students"

msgid "diploma"
msgstr "Diploma"

msgid "UNIQUE"
msgstr "Unique diploma"

msgid "SEPARATE"
msgstr "Separate diploma"

msgid "NOT_CONCERNED"
msgstr "Not concerned"

msgid "organization_address_save_error"
msgstr "Impossible to save the organization address"

msgid "i_confirm"
msgstr "Yes, I confirm."

msgid "msg_warning_delete_learning_unit"
msgstr "This operation is <strong>permanent</strong> and cannot be undone. You will lose for ever"
       " the data linked to the learning unit <strong>%s</strong>."

msgid "The learning unit %(acronym)s has been successfully deleted for all years."
msgstr ""

msgid "cannot_delete_learning_unit_year"
msgstr "Could not delete the LU <strong>%(learning_unit)s</strong> from the year %(year)s for the following reasons :"

msgid "cannot_delete_learning_unit"
msgstr "Could not delete the LU <strong>%(learning_unit)s</strong> for the following reasons :"

msgid "There is %(count)d enrollments in %(subtype)s %(acronym)s for the year %(year)s"
msgstr ""

msgid "%(subtype)s %(acronym)s is assigned to %(tutor)s for the year %(year)s"
msgstr ""

msgid "%(subtype)s %(acronym)s is assigned to the assistant %(assistant)s for the year %(year)s"
msgstr ""

msgid "The learning unit %(acronym)s is related to the internship speciality %(speciality)s"
msgstr ""

msgid "lu_included_in_group"
msgstr "%(subtype)s %(acronym)s is included in the group %(group)s for the year %(year)s"

msgid "%(subtype)s %(acronym)s has been deleted for the year %(year)s"
msgstr ""

msgid "The class %(acronym)s has been deleted for the year %(year)s"
msgstr ""

msgid "the partim"
msgstr ""

msgid "The partim"
msgstr ""

msgid "The learning unit"
msgstr ""

msgid "the learning unit"
msgstr ""

msgid "You asked the deletion of the learning unit %(acronym)s from the year %(year)s"
msgstr ""

msgid "Delete from this academic year"
msgstr ""

msgid "Delete the learning unit for all academic years"
msgstr ""

msgid "publish_attribution_to_portal"
msgstr "Publish attribution to portal"

msgid "RESEVED_FOR_INTERNS"
msgstr "Reserved for interns"

msgid "OPEN_FOR_EXTERNS"
msgstr "Open to externs"

msgid "EXCEPTIONAL_PROCEDURE"
msgstr "Exceptional procedure"

msgid "VACANT_NOT_PUBLISH"
msgstr "Vacant but do not publish"

msgid "DO_NOT_ASSIGN"
msgstr "Do not assign"

msgid "folder"
msgstr "Folder"

msgid "introduced_by"
msgstr "Introduced by"

msgid "the"
msgstr "The"

msgid "proposal_management"
msgstr "Proposal management"

msgid "category"
msgstr "Category"

msgid "PRESIDENT"
msgstr "President"

msgid "SECRETARY"
msgstr "Secretary"

msgid "SIGNATORY"
msgstr "Signatory"

msgid "administrative_data"
msgstr "Administrative data"

msgid "jury"
msgstr "Jury"

msgid "signatory_qualification"
msgstr "Signatory's qualification"

msgid "course_enrollment"
msgstr "Course enrollment"

msgid "marks_presentation"
msgstr "Marks presentation"

msgid "dissertation_presentation"
msgstr "Dissertation présentation"

msgid "scores_diffusion"
msgstr "Scores diffusion"

msgid "session"
msgstr "session"

msgid "at"
msgstr "at"

msgid "learning_unit_years_to_delete"
msgstr "You will definitely delete the following learning units"

msgid "type_must_be_full"
msgstr "Type of learning unit must be full"

msgid "learning_unit_type_is_not_internship"
msgstr "Learning unit is not of type internship."

msgid "CREATION"
msgstr "Creation"

msgid "MODIFICATION"
msgstr "Modification"

msgid "TRANSFORMATION"
msgstr "Transformation"

msgid "TRANSFORMATION_AND_MODIFICATION"
msgstr "Transformation and modification"

msgid "SUPPRESSION"
msgstr "Suppression"

msgid "CENTRAL"
msgstr "Central"

msgid "SUSPENDED"
msgstr "Suspended"

msgid "ACCEPTED"
msgstr "Accepted"

msgid "REFUSED"
msgstr "Refused"

msgid "success_modification_proposal"
msgstr "You proposed a modification of type {} for the learning unit {}."

msgid "proposal_edited_successfully"
msgstr "Proposal edited successfully"

msgid "proposals_cancelled_successfully"
msgstr "Proposals cancelled successfully"

msgid "proposals_consolidated_successfully"
msgstr "Proposals consolidated successfully"

msgid "content"
msgstr "Content"

msgid "code_scs"
msgstr "Code SCS"

msgid "title_code_formation"
msgstr "Title / Formation's code"

msgid "absolute_credits"
msgstr "Abs. credits"

msgid "relative_target_credits"
msgstr "Relative target's credits"

msgid "relative credits"
msgstr ""

msgid "min_credits"
msgstr "Min. credits"

msgid "max_credits"
msgstr "Max. credits"

msgid "mandatory"
msgstr "Mandatory"

msgid "block"
msgstr "Block"

msgid "current_order"
msgstr "Current order"

msgid "sessions_derogation"
msgstr "Sessions in derogation"

msgid "own_comment"
msgstr "Own comment"

msgid "SESSION_1"
msgstr "1"

msgid "SESSION_2"
msgstr "2"

msgid "SESSION_3"
msgstr "3"

msgid "SESSION_1_2"
msgstr "12"

msgid "SESSION_1_3"
msgstr "13"

msgid "SESSION_2_3"
msgstr "23"

msgid "SESSION_1_2_3"
msgstr "123"

msgid "SESSION_UNDEFINED"
msgstr "Undefined session"

msgid "SESSION_PARTIAL_2_3"
msgstr "p23"

msgid "Put in proposal"
msgstr ""

msgid "Put in suppression proposal"
msgstr ""

msgid "Proposal for modification"
msgstr ""

msgid "End of teaching"
msgstr ""

msgid "academic_entity_small"
msgstr "Academic ent."

msgid "academic_entity"
msgstr "Academic entity"

msgid "folder_number"
msgstr "Folder n°{}"

msgid "produce_xls_lus"
msgstr "The learning units"

msgid "%(date)s must be set within %(start_date)s and %(end_date)s"
msgstr ""

msgid "Cancel the proposal"
msgstr ""

msgid "Edit the proposal"
msgstr ""

msgid "Consolidate the proposal"
msgstr ""

msgid "msg_confirm_cancel_proposal"
msgstr "Are you certain that you want to cancel the learning unit proposal ?"

msgid "The administrative data has been successfully modified"
msgstr ""

msgid "vacant"
msgstr "Vacant"

msgid "team_management"
msgstr "Team management"

msgid "type_declaration_vacant"
msgstr "Decision"

msgid "procedure"
msgstr "Procedure"

msgid "educational_information_management"
msgstr "Management of educational information"

msgid "SUMMARY_COURSE_SUBMISSION"
msgstr "Summary course submission"

msgid "INTERNAL_TEAM"
msgstr "Internal/team"

msgid "substitute"
msgstr "Substitute"

msgid "not_end_year"
msgstr "no planned end"

msgid "Modify"
msgstr ""

msgid "Edit learning unit end date"
msgstr ""

msgid "Modify end date"
msgstr ""

msgid "learning_unit_successfuly_created"
msgstr "Learning unit <a href='%(link)s'> %(acronym)s (%(academic_year)s) </a> successfuly created."

msgid "learning_unit_successfuly_deleted"
msgstr "Learning unit {acronym} ({academic_year}) successfuly deleted."

msgid "learning_unit_creation_academic_year_max_error"
msgstr "Please select an academic year lower than {}."

msgid "parent_greater_than_partim"
msgstr "The selected end year (%(partim_end_year)s) is greater than the end year of the parent %(lu_parent)s"

msgid "learning_unit_created"
msgstr "Learning unit %(learning_unit)s created for the academic year %(academic_year)s"

msgid "learning_unit_updated"
msgstr "Learning unit {acronym} successfully updated."

msgid "partim_greater_than_parent"
msgstr "The learning unit %(learning_unit)s has a partim %(partim)s with an end year greater than %(year)s"

msgid "partim"
msgstr "Partim"

msgid "partim_character_rules"
msgstr "One letter or digit mandatory"

msgid "invalid_partim_character"
msgstr "Character already used"

msgid "remark"
msgstr "Remark"

msgid "remark_english"
msgstr "Remark in english"

msgid "Ensure this value is less than %(limit_value)s."
msgstr "Ensure this value is less than %(limit_value)s."

msgid "Ensure this value is greater than %(limit_value)s."
msgstr "Ensure this value is greater than %(limit_value)s."

msgid "Entity_not_exist"
msgstr "The entity %(entity_acronym)s does not exist for the selected academic year %(academic_year)s"

msgid "Edit the learning unit"
msgstr ""

msgid "requirement_entity_end_date_too_short"
msgstr "The requirement entity lifetime is too short."

msgid "Requirement and allocation entities must be linked to the same faculty for this learning unit type."
msgstr ""

msgid "success_modification_learning_unit"
msgstr "The learning unit has been updated."

msgid "error_modification_learning_unit"
msgstr "An error occured when updating the learning unit."

msgid "cannot_set_internship_subtype_for_type_other_than_internship"
msgstr "Internship subtype cannot bet set for learning unit type other than internship."

msgid "%(subtype)s %(acronym)s is in proposal for the year %(year)s"
msgstr ""

msgid "volume_have_more_than_2_decimal_places"
msgstr "The volume have more than 2 decimal places"

msgid "Site"
msgstr "Site"

msgid "proposal_type"
msgstr "Proposal type"

msgid "proposal_status"
msgstr "Status proposal"

msgid "folder_entity"
msgstr "Folder entity"

msgid "proposals_search"
msgstr "Proposals"

msgid "folder_num"
msgstr "Folder num."

msgid "ask_to_report_modification"
msgstr "Do you want to report the modifications done to the next years ?"

msgid "proposal_learning_unit_successfuly_created"
msgstr "Proposal learning unit <a href='%(link)s'> %(acronym)s (%(academic_year)s) </a> successfuly created."

msgid "new_learning_unit_proposal"
msgstr "New learning unit proposal"

msgid "proposal_creation"
msgstr "Proposal of creation"

msgid "proposal_update"
msgstr "Proposal update"

msgid "value_before_proposal"
msgstr "Value before proposal"

msgid "entity_not_found"
msgstr "Entity not found.  Pershaps an error in the data"

msgid "min_for_field"
msgstr "Please enter a value greater than or equal to 0."

msgid "max_for_field"
msgstr "Please enter a value less than or equal to 500."

msgid "force_state"
msgstr "Force state"

msgid "do_you_want_change_status_proposals"
msgstr "Do you want to change the status of this proposals?"

msgid "are_you_sure_to_change_state_from"
msgstr "Are you sure to change the state from"

msgid "must_set_common_title_or_specific_title"
msgstr "You must either set the common title or the specific title"

msgid "learning_unit_in_proposal_cannot_save"
msgstr "The learning unit %(luy)s is in proposal, can not save the change from the year %(academic_year)s"

msgid "by"
msgstr "By"

msgid "in_proposal"
msgstr "Existing proposal"

msgid "summary_locked"
msgstr "blocked update for tutor"

msgid "get_back_to_initial"
msgstr "Get back to initial data"

msgid "do_you_want_to_get_back_to_initial"
msgstr "Do you want to get back to initial data?"

msgid "error_proposal_suppression_to_initial"
msgstr "An error occured when getting back to initial state one of the selected proposal is not in SUPPRESSION type. Nothing has been done"

msgid "error_proposal_no_data"
msgstr "An error occured when getting back to initial state. No valid data to submit"

msgid "msg_confirm_delete_luy"
msgstr "Are you certain that you want to delete the learning unit ?"

msgid "already_existing_acronym"
msgstr "Existing acronym"

msgid "The value of field '%(field)s' is different between year %(year)s - %(value)s and year %(next_year)s - %(next_value)s"
msgstr ""

msgid "There is not the learning unit %(acronym)s - %(next_year)s"
msgstr ""

msgid "The value of field '%(field)s' for the learning unit %(acronym)s (%(component_type)s) is different between year %(year)s - %(value)s and year %(next_year)s - %(next_value)s"
msgstr ""

msgid "There is not %(component_type)s for the learning unit %(acronym)s - %(year)s but exist in %(existing_year)s"
msgstr ""

msgid "Educational information opening"
msgstr ""

msgid "Educational information ending"
msgstr ""

msgid "official_title_proper_to_partim"
msgstr "Title proper to the partim"

msgid "official_english_title_proper_to_partim"
msgstr "English title proper to the partim"

msgid "Educational information submission dates updated"
msgstr ""

msgid "The credits value of the partim %(acronym)s is greater or equal than the credits value of the parent learning unit."
msgstr ""

msgid "The learning unit has been updated until %(year)s."
msgstr ""

msgid "Prohibition to delete a learning unit before 2015."
msgstr ""

msgid "The entity '%(acronym)s' doesn't exist anymore in %(year)s"
msgstr ""

msgid "updated"
msgstr "Updated"

msgid "unupdated"
msgstr "Unupdated"

msgid "summary_list"
msgstr "Education information status"

msgctxt "teachingmaterial"
msgid "title"
msgstr ""

msgctxt "teachingmaterial"
msgid "mandatory"
msgstr ""

msgid "Bibliography"
msgstr ""

msgid "bibliography"
msgstr ""

msgid "Teaching material"
msgstr ""

msgid "Mobility"
msgstr ""

msgid "The periodicity of the parent and the partims do not match"
msgstr ""

msgid "educational_information_update_reminder"
msgstr "Mail to remind educational information update"

msgid "do_you_want_to_sent_email"
msgstr "Do you want to sent email to remind to update the educational informations?"

msgid "desc_mail_reminder"
msgstr "Sent email to remind to update educational information"

msgid "success_mail_reminder"
msgstr "Reminding mails sent"

msgid "consolidate"
msgstr "Consolidate"

msgid "do_you_want_to_consolidate"
msgstr "Do you want to consolidate ?"

msgid "need_no_reminder"
msgstr "Need no reminder"

msgid "Proposal %(acronym)s (%(academic_year)s) cannot be consolidated."
msgstr ""

msgid "Proposal %(acronym)s (%(academic_year)s) successfully consolidated."
msgstr ""

msgid "Proposal %(acronym)s (%(academic_year)s) cannot be canceled."
msgstr ""

msgid "Proposal %(acronym)s (%(academic_year)s) successfully canceled."
msgstr ""

msgid "A report has been sent."
msgstr ""

msgid "Success"
msgstr ""

msgid "Failure"
msgstr ""

msgid "Remarks"
msgstr ""

msgid "Learning unit"
msgstr ""

msgid "Research criteria"
msgstr ""

msgid "The learning unit %(acronym)s is included in the following education groups"
msgstr ""

msgid "type_code_formation"
msgstr "Formation's type"

msgid "absolute_and_relative_credits"
msgstr "Relative / Absolute <br>credits"

msgid "Proposal is neither accepted nor refused."
msgstr ""

msgid "learning_achievements"
msgstr "Learning achievements"

msgid "up"
msgstr "Up"

msgid "down"
msgstr "Down"

msgid "learning_achievements_headline"
msgstr "At the end of this learning unit, the student is able to:"

msgid "User %(person)s do not have rights on this proposal."
msgstr ""

msgid "Enrollments to learning unit"
msgstr ""

msgid "Training"
msgstr ""

msgid "Enrollments to training"
msgstr ""

msgid "Enrolled to learning unit"
msgstr "Enrollments to learning unit"

msgid "No proposals was selected."
msgstr ""

msgid "Proposal %(acronym)s (%(academic_year)s) successfully changed state."
msgstr ""

msgid "Proposal %(acronym)s (%(academic_year)s) cannot be changed state."
msgstr ""

msgid "cancellation"
msgstr ""

msgid "consolidation"
msgstr "consolidation"

msgid "borrowed_course_search"
msgstr "Borrowed courses"

msgid "add_another"
msgstr "Add another"

msgid "The parent is inactive and there is at least one partim active"
msgstr ""

msgid "This partim is active and the parent is inactive"
msgstr ""

msgid "faculty_borrowing"
msgstr "Faculty borrowing"

msgid "The value of this attribute is inherited from the parent UE"
msgstr ""

msgid "to_complete"
msgstr "To complete"

msgid "The value of this attribute is not annualized"
msgstr ""

msgid "start_year"
msgstr "Starting year"

msgid "produce_xls_attributions"
msgstr "The learning units and attributions"

msgid "produce_xls_proposals"
msgstr "Xls with proposals"

msgid "proposal_date"
msgstr "Proposals date"

msgid "search_type"
msgstr "Search type"

msgid "The linked %(entity)s does not exist at the start date of the academic year linked to this learning unit"
msgstr ""

msgid "COURSE_ENROLLMENT"
msgstr "Course enrollment"

msgid "vol_global"
msgstr "Vol.global"

msgid "volume_global"
msgstr "volume total global"

msgid "Vol. annual"
msgstr ""

msgid "Volume annual"
msgstr ""

msgid "missing_internship_subtype"
msgstr "It is necessary to indicate the internship subtype"

msgid "different_status_with_parent"
msgstr "The learning unit's parent is inactive"

msgid "new_external_learning_unit"
msgstr "Create a new external learning unit"

msgid "external"
msgstr "External"

msgid "comment_title"
msgstr "Comment"

msgid "comment"
msgstr ""

msgid "english comment"
msgstr ""

msgid "The comments of %(acronym)s has been updated"
msgstr ""

msgid "requesting_entity"
msgstr "Requesting entity"

msgid "local_credits"
msgstr "Local credits"

msgid "Consistency error in %(academic_year)s : %(error)s"
msgstr ""

msgid "%(col_name)s has been already modified. ({%(new_value)s} instead of {%(current_value)s})"
msgstr ""

msgid "external_code"
msgstr "External code"

msgid "Proposals"
msgstr ""

msgid "learning_units_and_attributions_filename"
msgstr "learning_units_and_attributions"

msgid "attribution_list"
msgstr "List of attributions"

msgid "List_proposals"
msgstr "List of proposals"

msgid "List_activities"
msgstr "List of activities"

msgid "learning_units_filename"
msgstr "learning_units"

msgid "warnigns_detected"
msgstr "We detected inconsistencies in the following data :"

msgid "Volumes are inconsistent"
msgstr ""

msgid "Volumes of {} are inconsistent"
msgstr ""

msgid "planned classes cannot be 0"
msgstr ""

msgid "Vol_tot is not equal to vol_q1 + vol_q2"
msgstr ""

msgid "Vol_global is not equal to Vol_tot * planned_classes"
msgstr "The overall volume must be equal to the annual volume multiplied by the number of classes"

msgid "At least a partim volume value is greater than corresponding volume of parent"
msgstr ""

msgid "url of the learning unit"
msgstr "URL of the learning unit"

msgid "professional_integration"
msgstr "Professional integration"

msgid "external_search"
msgstr "Externals"

msgid "formerly"
msgstr "Formerly"

msgid "title_1_in_english"
msgstr "Title common title with partims (part 1) in English"

msgid "title_2_in_english"
msgstr "Title specific with partim (part 2) in English"

msgid "Manage volumes"
msgstr ""

msgid "New external learning unit"
msgstr ""

msgid "New partim"
msgstr ""

msgid "middle_name"
msgstr "Middle name"

msgid "Select the missing term for the offer"
msgstr "Select the missing term for the offer"

msgid "Remove the term"
msgstr "Remove the term"

msgid "Do you want to remove this term?"
msgstr "Do you want to remove this term?"

msgid "Sorry but you can not remove the term of an offer"
msgstr "Sorry but you can not remove the term of an offer"

msgid "Do you want to remove the term?"
msgstr "Do you want to remove the term?"

msgid "Export"
msgstr ""

msgid "produce_xls_lus_desc"
msgstr "Produce xls with a list of learning units"

msgid "produce_xls_attributions_desc"
msgstr "Produce xls with a list of learning units and attributions"

msgid "hourly volume total annual"
msgstr ""

msgid "hourly volume partial q1"
msgstr ""

msgid "hourly volume partial q2"
msgstr ""

msgid "volume declared vacant"
msgstr ""

msgid "Xls with education groups"
msgstr ""

msgid "education_groups_filename"
msgstr "education_groups"

msgid "list_education_groups"
msgstr "Education group's list"

msgid "Q1 and Q2"
msgstr ""

msgid "Q1 or Q2"
msgstr ""

msgid "New Education Group"
msgstr ""

msgid "New Training"
msgstr ""

msgid "New Mini-Training"
msgstr ""

msgid "untyped"
msgstr ""

msgid "validity"
msgstr ""

msgid "Education group year <a href='%(link)s'> %(acronym)s (%(academic_year)s) </a> successfuly created."
msgstr ""

msgid "minimum credits"
msgstr ""

msgid "maximum credits"
msgstr ""

msgid "EDUCATION_GROUP_EDITION"
msgstr "Edition group edition"

msgid "The learning unit %(acronym)s is not included in any education group"
msgstr ""

msgid "No enrollment for this learning unit"
msgstr ""

msgid "Changed"
msgstr ""

msgid "Other teacher(s)"
msgstr ""

msgid "Summary responsible(s)"
msgstr ""

msgid "The annual volume must be equal to the sum of the volumes Q1 and Q2"
msgstr ""

msgid "The global volume corresponding to the product of the annual volume and the number of planned classes must be equal to the sum of the volumes for each entity"
msgstr ""

msgid "This partim is %(partim_periodicity)s and the parent is %(parent_periodicty)s"
msgstr ""

msgid "The parent is %(parent_periodicty)s and there is at least one partim which is not %(parent_periodicty)s"
msgstr ""

msgid "Admission Conditions for Bachelors"
msgstr "Admission Conditions for Bachelors"

msgid "Alert Message"
msgstr "Alert Message"

msgid "Free Text"
msgstr "Free Text"

msgid "University Bachelors"
msgstr "University Bachelors"

msgid "Diploma"
msgstr "Diploma"

msgid "Conditions"
msgstr "Conditions"

msgid "Access"
msgstr "Access"

msgid "Actions"
msgstr "Actions"

msgid "UCL Bachelors"
msgstr "UCL Bachelors"

msgid "Others Bachelors of the French speaking Community of Belgium"
msgstr "Others Bachelors of the French speaking Community of Belgium"

msgid "Bachelors of the Dutch speaking Community of Beligum"
msgstr "Bachelors of the Dutch speaking Community of Beligum"

msgid "Foreign Bachelors"
msgstr "Foreign Bachelors"

msgid "Non university Bachelors"
msgstr "Non university Bachelors"

msgid "Holders of a 2nd cycle University degree"
msgstr "Holders of a 2nd cycle University degree"

msgid "Holders of a non-University 2nd cycle degree"
msgstr "Holders of a non-University 2nd cycle degree"

msgid "Adults taking up their university training"
msgstr "Adults taking up their university training"

msgid "Personalized access"
msgstr "Personalized access"

msgid "Admission and Enrolment Procedures for general registration"
msgstr "Admission and Enrolment Procedures for general registration"

msgid "Modify text"
msgstr "Modify text"

msgid "Add a new line"
msgstr "Add a new line"

msgid "Modify an existing line"
msgstr "Modify an existing line"

msgid "Are you sure you want to delete %(education_group_year)s?"
msgstr ""

msgid "You are not summary responsible for this learning unit."
msgstr ""

msgid "The learning unit is not summary editable."
msgstr ""

msgid "Submission dates are not set."
msgstr ""

msgid "Not in period to edit educational information."
msgstr ""

msgid "Modification made"
msgstr ""

msgid "You can not delete this object because some dependencies are protected"
msgstr ""

msgid "It will delete also this following objects"
msgstr ""

msgid "The education group edition period is not open."
msgstr ""

msgid "The user has not permission to delete education groups."
msgstr ""

msgid "The teaching material has been deleted"
msgstr ""

msgid "Teaching materials has been updated"
msgstr ""

msgid "Are you sure you want to delete the teaching material?"
msgstr ""

msgid "{} successfully updated"
msgstr ""

msgid "unit"
msgstr ""

msgid "Enter text to search"
msgstr ""

msgid "Mobility has been updated"
msgstr ""

msgid "lock"
msgstr ""

msgid "unlock"
msgstr ""

msgid "Update for teacher unlocked"
msgstr ""

msgid "Update for teacher locked"
msgstr ""

msgid "lock update for teacher"
msgstr ""

msgid "unlock update for teacher"
msgstr ""

msgid "The education group has been deleted."
msgstr ""

msgid "The %(acronym)s has been moved"
msgstr ""

msgid "\"%(child)s\" has been detached from \"%(parent)s\""
msgstr ""

msgid "Additional info"
msgstr ""

msgid "Weighting"
msgstr ""

msgid "Default learning unit enrollment"
msgstr ""

msgid "Session"
msgstr ""

msgid "Attach"
msgstr ""

msgid "Detach"
msgstr ""

msgid "Select"
msgstr ""

msgid "The user is not attached to the management entity"
msgstr ""

msgid "Help"
msgstr ""

msgid "Are you sure you want to detach this content?"
msgstr ""

msgid "detach"
msgstr ""

msgid "Abs. cred."
msgstr ""

msgid "Sess. derog."
msgstr ""

msgid "%(count_enrollment)d student is  enrolled in the offer."
msgid_plural "%(count_enrollment)d students are  enrolled in the offer."
msgstr[0] ""
msgstr[1] ""

msgid "The content of the education group is not empty."
msgstr ""

msgid "Cred. rel./abs."
msgstr ""

msgid "Decree category"
msgstr ""

msgid "Rate code"
msgstr ""

msgid "NO_ADDITIONAL_FEES"
msgstr "No additional fees"

msgid "AESS_CAPAES"
msgstr "AESS and CAPAES"

msgid "MINERVAL_COMPLETE"
msgstr "Minerval complete"

msgid "UNIVERSITY_CERTIFICATE"
msgstr "University certificate"

msgid "ADVANCED_MASTER_IN_MEDICAL_SPECIALIZATION"
msgstr "Advanced master in medical specialization"

msgid "ACCESS_CONTEST"
msgstr "Access contest"

msgid "UNIVERSITY_CERTIFICATE_30_CREDITS"
msgstr "University certificate 30 credits"

msgid "CERTIFICATE_MEDECINE_COMPETENCE"
msgstr "Certificate medecine competence"

msgid "Group content"
msgstr ""

msgid "English group content"
msgstr ""

msgid "%(acronym)s %(title)s [%(volumes)s] (%(credits)s credits)"
msgstr "%(acronym)s %(title)s [%(volumes)s] (%(credits)s credits)"

msgid "Link type"
msgstr ""

msgid "REFERENCE"
msgstr "Reference"

msgid "Quadrimester derogation"
msgstr ""

msgid "Quad. derog."
msgstr ""

msgid "No type of %(child_category)s can be created as child of %(category)s of type %(type)s"
msgstr ""

msgid "Produce xls with a list of education groups"
msgstr ""

msgid "Produce xls of trainings with administrative data"
msgstr ""

msgid "Begining of course registration"
msgstr ""

msgid "Ending of course registration"
msgstr ""

msgid "Begining of exam registration"
msgstr ""

msgid "Ending of exam registration"
msgstr ""

msgid "Exam board signatory"
msgstr ""

msgid "List of trainings, with administrative data"
msgstr ""

msgid "List of trainings"
msgstr ""

msgid "List of trainings with administrative data"
msgstr ""

msgid "Validity"
msgstr ""

msgid "Please Select or Move an item before Attach it"
msgstr ""

msgid "Used by an other education group"
msgstr ""

msgid "The user has not permission to change education groups."
msgstr ""

msgid "It is not possible to move the root element."
msgstr ""

msgid "It is not possible to detach the root element."
msgstr ""

msgid "Attached to \"%(acronym)s\""
msgstr ""

msgid "Learning units comparison"
msgstr ""

msgid "specific_title"
msgstr "Title"

msgid "specific_title_english"
msgstr "English title"

msgid "attribution_procedure"
msgstr "Procedure"

msgid "No difference"
msgstr ""

msgid "is_vacant"
msgstr "Vacant"

msgid "team"
msgstr "Team management"

msgid "Selected element"
msgstr ""

msgid "English"
msgstr ""

msgid "French"
msgstr ""

msgid "Which type of %(category)s do you want to create ?"
msgstr ""

msgid "Select a language"
<<<<<<< HEAD
msgstr ""
=======
msgstr ""

msgid "VOLUME_Q1"
msgstr "Volume partial"

msgid "VOLUME_Q2"
msgstr "Volume remaining"

msgid "VOLUME_TOTAL"
msgstr "Vol. annual"

msgid "PLANNED_CLASSES"
msgstr "Planned classes"

msgid "REAL_CLASSES"
msgstr "Real classes"

msgid "VOLUME_REQUIREMENT_ENTITY"
msgstr "Requirement entity"

msgid "VOLUME_ALLOCATION_ENTITY"
msgstr "Allocation entity"

msgid "VOLUME_ADDITIONAL_REQUIREMENT_ENTITY_1"
msgstr "Additional requirement entity 1"

msgid "VOLUME_ADDITIONAL_REQUIREMENT_ENTITY_2"
msgstr "Additional requirement entity 2"
>>>>>>> 47f384ed
<|MERGE_RESOLUTION|>--- conflicted
+++ resolved
@@ -3423,9 +3423,6 @@
 msgstr ""
 
 msgid "Select a language"
-<<<<<<< HEAD
-msgstr ""
-=======
 msgstr ""
 
 msgid "VOLUME_Q1"
@@ -3453,5 +3450,4 @@
 msgstr "Additional requirement entity 1"
 
 msgid "VOLUME_ADDITIONAL_REQUIREMENT_ENTITY_2"
-msgstr "Additional requirement entity 2"
->>>>>>> 47f384ed
+msgstr "Additional requirement entity 2"