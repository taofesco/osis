--- conflicted
+++ resolved
@@ -2704,7 +2704,12 @@
 msgid "The learning unit has been updated until %(year)s."
 msgstr ""
 
-<<<<<<< HEAD
+msgid "Prohibition to delete a learning unit before 2015."
+msgstr ""
+
+msgid "The entity '%(acronym)s' doesn't exist anymore in %(year)s"
+msgstr ""
+
 msgid "updated"
 msgstr "Updated"
 
@@ -2712,11 +2717,4 @@
 msgstr "Unupdated"
 
 msgid "summary_list"
-msgstr "Education information status"
-=======
-msgid "Prohibition to delete a learning unit before 2015."
-msgstr ""
-
-msgid "The entity '%(acronym)s' doesn't exist anymore in %(year)s"
-msgstr ""
->>>>>>> cd14b1fe
+msgstr "Education information status"