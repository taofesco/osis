# SOME DESCRIPTIVE TITLE.
# Copyright (C) YEAR THE PACKAGE'S COPYRIGHT HOLDER
# This file is distributed under the same license as the PACKAGE package.
# FIRST AUTHOR <EMAIL@ADDRESS>, YEAR.
#
msgid ""
msgstr ""
"Project-Id-Version: PACKAGE VERSION\n"
"Report-Msgid-Bugs-To: \n"
"POT-Creation-Date: 2016-04-22 15:14+0200\n"
"PO-Revision-Date: YEAR-MO-DA HO:MI+ZONE\n"
"Last-Translator: FULL NAME <EMAIL@ADDRESS>\n"
"Language-Team: LANGUAGE <LL@li.org>\n"
"Language: \n"
"MIME-Version: 1.0\n"
"Content-Type: text/plain; charset=UTF-8\n"
"Content-Transfer-Encoding: 8bit\n"

msgid "Create a xls file while activity\\"
msgstr ""

msgid "Get xls"
msgstr ""

msgid "ID"
msgstr "ID"

msgid "Legend : values allowed for 'justification'"
msgstr ""

msgid "Line"
msgstr "Row"

msgid "Note already submitted"
msgstr ""

msgid "OSIS"
msgstr "OSIS"

msgid "Print scores for all activities"
msgstr ""

msgid "Save"
msgstr ""

msgid "absent"
msgstr "Absent"

msgid "absent_pdf_legend"
msgstr "A=Absent"

msgid "academic_calendar"
msgstr "Academic calendar"

msgid "academic_year_small"
msgstr "Ac yr."

msgid "academic_calendar_management"
msgstr "Academic calendar management"

msgid "academic_calendar_offer_year_calendar_end_date_error"
msgstr "The closure's date of '%s' of the academic calendar can't be lower than %s "
       "(end date of '%s' of the program '%s')"

msgid "academic_calendar_offer_year_calendar_start_date_error"
msgstr "The opening's date of scores' encodings of the academic calendar can't be greater than %s "
       "(start date of scores' encodings of the program '%s')"

msgid "academic_calendars"
msgstr "Academic calendars"

msgid "academic_year_not_exist"
msgstr "Academic year (%d) doesn't exist"

msgid "acces_denied"
msgstr "Access denied"

msgid "acronym"
msgstr "Acronym"

msgid "activity"
msgstr "Activity"

msgid "activity_code"
msgstr "Activity code"

msgid "activity_not_exit"
msgstr "The activity %s doesn't exist"

msgid "add_an_address_to_the_organization"
msgstr "Add an address to the organization"

msgid "add"
msgstr "Add"

msgid "address(ses)"
msgstr "Address(es)"

msgid "addresses"
msgstr "Addresses"

msgid "administration"
msgstr "Administration"

msgid "after_submission_a_message_must_be_sent"
msgstr "If scores are submitted , a message is sent to all the professors of the learning unit"

msgid "all"
msgstr "All"

msgid "all_learning_units_must_be_shown"
msgstr "All learning units must be shown"

msgid "application_management"
msgstr "Application management"

msgid "are_you_sure"
msgstr "Are you sure?"

msgid "assistants"
msgstr ""

msgid "attributions"
msgstr "Attributions"

msgid "authorized_decimal_for_this_activity"
msgstr "Decimals authorized for this learning unit"

msgid "bachelor"
msgstr "Bachelor"

msgid "back"
msgstr "Back"

msgid "begin_date_lt_end_date"
msgstr "The start date must be equals or lower than the end date"

msgid "birth_date"
msgstr "Birth Date"

msgid "btn_messages_history_search"
msgstr "Search in the messages history"

msgid "btn_my_message_action_execute"
msgstr "Execute selected action"

msgid "btn_send_message_again_title"
msgstr "Send again the message to the recipient"

msgid "by_learning_unit"
msgstr "By Learning Unit"

msgid "by_specific_criteria"
msgstr "By Specific Criteria"

msgid "cancel"
msgstr "Cancel"

msgid "catalogue"
msgstr "Catalogue"

msgid "chair_of_the_exam_board"
msgstr "Chair of the exam board"

msgid "cheating_pdf_legend"
msgstr "T=Cheating"

msgid "unjustified_absence_export_legend"
msgstr "S=Unjustified Absence"

msgid "justified_absence_export_legend"
msgstr "M=Justified Absence"

msgid "attached_entities"
msgstr "Attached entities"

msgid "choose_file"
msgstr "Choose file"

msgid "city"
msgstr "City"

msgid "close"
msgstr "Close"

msgid "closed"
msgstr "Closed"

msgid "code"
msgstr "Code"

msgid "compare"
msgstr "Compare"

msgid "complete"
msgstr "Complete"

msgid "constraint_score_other_score"
msgstr "You can't encode a 'score' and a 'justification' together"

msgid "coordinator"
msgstr "Coordinator"

msgid "coordinators_can_submit_partial_encoding"
msgstr "Coordinators can submit partial encoding"

msgid "country"
msgstr "Country"

msgid "create_an_organization"
msgstr "Create an organization"

msgid "creation_date"
msgstr "Creation date"

msgid "credits"
msgstr "Credits"

msgid "customized"
msgstr "Customized"

msgid "data"
msgstr "Data"

msgid "data_maintenance"
msgstr "Data Maintenance"

msgid "data_management"
msgstr "Data Management"

msgid "date"
msgstr "Date"

msgid "date_not_passed"
msgstr "Date not passed"

msgid "day"
msgstr "day"

msgid "days"
msgstr "days"

msgid "decimal_score_allowed"
msgstr "Decimal score allowed"

msgid "decimal_score_not_allowed"
msgstr "Decimal score NOT allowed"

msgid "decimal_values_accepted"
msgstr "Decimal values in scores are accepted."

msgid "decimal_values_ignored"
msgstr ""
"Decimal values in scores are NOT accepted. If you try to put decimal values, "
"it will be ignored."

msgid "score_have_more_than_2_decimal_places"
msgstr "Score cannot have more than two decimal places"

msgid "definitive_save"
msgstr "Definitive submission (Submit to faculty)"

msgid "delete"
msgstr "Delete"

msgid "delete_selected_messages"
msgstr "Delete selected messages"

msgid "desc_assistants"
msgstr "Mandats des assistants académiques et de recherche."

msgid "desc_lnk_academic_year"
msgstr "Management of the annualized program."

msgid "desc_lnk_assessments"
msgstr "This process helps tutors while scores encoding."

msgid "desc_lnk_data_maintenance"
msgstr "Maintenance of data with the SQL language"

msgid "desc_lnk_data_management"
msgstr "Management of data by entity"

msgid "desc_lnk_entities"
msgstr "Management of organizational structure."

msgid "desc_lnk_files"
msgstr "Consultation of files managed by the application"

msgid "desc_lnk_home_catalog"
msgstr "Elaboration and management of the formation catalogue."

msgid "desc_lnk_home_institution"
msgstr "Management of the institution."

msgid "desc_lnk_home_studies"
msgstr ""
"Management of students' path from their registration until their diploma."

msgid "desc_lnk_internships"
msgstr "This process controls students internships."

msgid "desc_lnk_my_osis"
msgstr "Your personal details, configurations and other information related to you."

msgid "desc_lnk_learning_units"
msgstr ""
"Management of learning units, formations and others activities of the "
"program."

msgid "desc_lnk_offers"
msgstr "Management of programs."

msgid "desc_lnk_organizations"
msgstr "Management of organizations"

msgid "desc_lnk_score_encoding"
msgstr "This process helps tutor while encoding notes for the exams sessions."

msgid "desc_lnk_storage"
msgstr "Monitoring of the storage capacity"

msgid "desc_messages_history"
msgstr "Message history allow you to access sent emails"

msgid "desc_messages_template"
msgstr "Messages templating allow you to edit email messages dynamically"

msgid "desc_my_messages"
msgstr "The messages sent by the application to you"

msgid "desc_profile"
msgstr "The configuration of you user profile"

msgid "description"
msgstr "Description"

msgid "details"
msgstr "Details"

msgid "display_scores_for_one_learning_unit"
msgstr "Display scores for this learning unit"

msgid "display_tutors"
msgstr "Display all tutors for this learning unit"

msgid "DOCTORAL_COMMISSION"
msgstr "Doctoral commmission"

msgid "documentation"
msgstr "Documentation"

msgid "double_encoding"
msgstr "Double encoding"

msgid "double_encoding_test"
msgstr "Scores double encoding"

msgid "dubble_encoding"
msgstr "Dubble encoding"

msgid "dubble_online_scores_encoding"
msgstr "Dubble online scores encoding"

msgid "edit"
msgstr "Edit"

msgid "empty_note_pdf_legend"
msgstr "(empty)=No score yet"

msgid "encode"
msgstr "Encode"

msgid "encode_as_coordinator"
msgstr "Encode as scores responsible"

msgid "encode_as_pgm"
msgstr "Encode as program manager"

msgid "encode_as_professor"
msgstr "Encode as professor"

msgid "encoding"
msgstr "Encoding"

msgid "encoding_status_ended"
msgstr "All the scores are encoded."

msgid "encoding_status_notended"
msgstr "It remains notes to encode."

msgid "end_date"
msgstr "End date"

msgid "enrollment_activity_not_exist"
msgstr "The enrollment to the activity %s doesn't exist"

msgid "enrollment_exam_not_exists"
msgstr "The enrollment to the activity %s doesn't exist"

msgid "enrollments"
msgstr "Enrollments"

msgid "entities"
msgstr "Entities"

msgid "entity"
msgstr "Entity"

msgid "versions"
msgstr "Versions"

msgid "evaluations"
msgstr "Evaluations"

msgid "event"
msgstr "Event"

msgid "exam_board_secretary"
msgstr "Exam board secretary"

msgid "execute"
msgstr "Execute"

msgid "FACULTY"
msgstr "Faculty"

msgid "female"
msgstr "Female"

msgid "file"
msgstr "File"

msgid "file_must_be_xlsx"
msgstr "The file must be a valid 'XLSX' excel file"

msgid "file_production_date"
msgstr "Excel file production date"

msgid "students_deliberated_are_not_shown"
msgstr "Students deliberated are not shown"

msgid "files"
msgstr "Files"

msgid "final"
msgstr "Final"

msgid "fixed_line_phone"
msgstr "Fixed-line phone"

msgid "focuses"
msgstr "Focuses"

msgid "formation_catalogue"
msgstr "Formation catalogue"

msgid "function"
msgstr "Function"

msgid "gender"
msgstr "Gender"

msgid "general_informations"
msgstr "General informations"

msgid "get_excel_file"
msgstr "Get Excel File"

msgid "global_identifiant"
msgstr "Global identifiant"

msgid "fgs"
msgstr "FGS"

msgid "go"
msgstr "Go"

msgid "grade"
msgstr "Grade"

msgid "help_pnl_selectedfiles"
msgstr "Please select an XLS file for injection"

msgid "help_submission_scores_label"
msgstr "You will submit %s notes to faculty(ies). Warning : submitted scores <b>can't be modified anymore.</b>"

msgid "highlight_description"
msgstr "Highlight description"

msgid "highlight_shortcut"
msgstr "Highlight shortcut"

msgid "highlight_title"
msgstr "Highlight title"

msgid "home"
msgstr "Home page"

msgid "html_message"
msgstr "HTML Message"

msgid "identification"
msgstr "Identification"

msgid "idle"
msgstr "Idle"

msgid "ill"
msgstr "Ill"

msgid "ill_pdf_legend"
msgstr "I=Ill"

msgid "incomplete"
msgstr "Incomplete"

msgid "info_address_changed_for_papersheet"
msgstr "If you customize one of the field below, it only change the address displayed on the scores' encodings sheets for the program %s. "
       "It will never change the address of any Structure. The structure's list below is to help you to pre-fill in the form"

msgid "inject"
msgstr "Inject"

msgid "inject_xls_file"
msgstr "Inject XLS file"

msgid "INSTITUTE"
msgstr "Institute"

msgid "institution"
msgstr "Institution"

msgid "international_title"
msgstr "international title"

msgid "internships"
msgstr "Internships"

msgid "invalid_file"
msgstr "Invalid file"

msgid "javascript_is_disabled"
msgstr "JavaScript is disabled on your browser, but OSIS does not work without JavaScript."

msgid "justification_invalid"
msgstr "Invalid justification"

msgid "justifications"
msgstr "Justifications"

msgid "justification_invalid_value"
msgstr "Invalid justification value"

msgid "absence_justified_to_unjustified_invalid"
msgstr "Absence justified cannot be remplaced by absence unjustified"

msgid "justification_values_accepted"
msgstr "Accepted value: %s "

msgid "justification_other_values"
msgstr "Other values: %s "

msgid "label"
msgstr "Label"

msgid "label_jumbotron_details_academic_cal"
msgstr "As displayed on the home page"

msgid "language"
msgstr "Language"


msgid "last_synchronization"
msgstr "Last synchronization"

msgid "learning_unit"
msgstr "Learning unit"

msgid "learning_unit_not_access"
msgstr "You don't have access rights to this learning unit"

msgid "learning_unit_not_access_or_not_exist"
msgstr "You don't have access rights for this learning unit or it doesn't exist in our database"

msgid "learning_unit_responsible"
msgstr "Learning unit's responsible"

msgid "learning_unit_search"
msgstr "Learning unit search"

msgid "learning_units"
msgstr "Learning units"

msgid "learning_units_in"
msgstr "learning units in"

msgid "lnk_message_history_read_title"
msgstr "See the message"

msgid "location"
msgstr "Location"

msgid "log-in"
msgstr "Log-in"

msgid "login"
msgstr "Login"

msgid "logistic"
msgstr "Logistic"

msgid "logout"
msgstr "Logout"

msgid "lu_could_contain_decimal_scores"
msgstr "This learning unit year could contain decimal scores"

msgid "lu_must_not_contain_decimal_scores"
msgstr "This learning unit year must not contain decimal scores"

msgid "male"
msgstr "Male"

msgid "managed_programs"
msgstr "Managed programs"

msgid "mandates"
msgstr "Mandates"

msgid "mark_selected_messages_as_read"
msgstr "Mark selected messages as read"

msgid "master"
msgstr "Master"

msgid "message"
msgstr "Message"

msgid "message_address_papersheet"
msgstr "Reuse the address of an entity linked to the program or inform the posting address for the papersheet."

msgid "message_not_resent_no_email"
msgstr "The message can't be sent again, no email provided."

msgid "message_resent_ok"
msgstr "The message xas sent again."

msgid "messages"
msgstr "Messages"

msgid "messages_history"
msgstr "Messages History"

msgid "messages_templates"
msgstr "Messages templates"

msgid "minimum_one_criteria"
msgstr "Please choose at least one criteria!"

msgid "miss"
msgstr "Miss"

msgid "missing_column_session"
msgstr "Please fill in the 'session' column with the correct session's number."

msgid "mister"
msgstr "Mister"

msgid "mobile_phone"
msgstr "Mobile phone"

msgid "more_than_one_academic_year_error"
msgstr "There are more than 1 academic year in your excel file. Please correct your file. Only one academic year "
      "could be present in the 'Academic year' column."

msgid "more_than_one_exam_enrol_for_one_learn_unit"
msgstr "This student has multiple enrollments for a same exam. "
       "(he's enrolled to a same learning unit in 2 different programs. "
       "Please encode this score in the 'online' tab in the interface."

msgid "more_than_one_learning_unit_error"
msgstr "You encoded scores for more than 1 learning unit in your excel file (column 'Learning unit'). "
       "Please make one excel file by learning unit."

msgid "more_than_one_session_error"
msgstr "There are more than 1 session in your excel file. Please correct your file. Only one session's number "
      "could be present in the 'Session' column."

msgid "msg_error_username_password_not_matching"
msgstr "Your username and password didn't match. Please try again."

msgid "my_messages"
msgstr "My Messages"

msgid "my_osis"
msgstr "My OSIS"

msgid "my_studies"
msgstr "My studies"

msgid "name"
msgstr "Name"

msgid "full_name"
msgstr "Full name"

msgid "national_register"
msgstr "National register's number"

msgid "no_current_entity_version_found"
msgstr "The selected entity no longer exists today (end date passed)."

msgid "no_data_for_this_academic_year"
msgstr "No data for this academic year"

msgid "no_dubble_score_encoded_comparison_impossible"
msgstr "No dubble score encoded ; nothing to compare."

msgid "no_entity_address_found"
msgstr "No address found for the selected entity."

msgid "no_exam_session_opened_for_the_moment"
msgstr "No scores' encoding session opened for the moment."

msgid "no_student_to_encode_xls"
msgstr "No students to encode by excel"

msgid "no_file_submitted"
msgstr "You have to select a file to upload."

msgid "no_messages"
msgstr "No Messages"

msgid "no_result"
msgstr "No result!"

msgid "no_receiver_error"
msgstr "No receiver for this message"

msgid "no_score_encoded_double_encoding_impossible"
msgstr "No new scores encoded. The double encoding needs new scores."

msgid "no_score_injected"
msgstr "No scores injected"

msgid "no_score_to_encode"
msgstr "You haven't any score to encode."

msgid "no_valid_academic_year_error"
msgstr "No valid academic year found in your xls file. The date should be formatted like '2015-2016' or '2015'."

msgid "deadline_reached"
msgstr "Deadline reached"

msgid "not_passed"
msgstr "Not passed"

msgid "not_sent"
msgstr "Not Sent"

msgid "number_of_enrollments"
msgstr "Number of enrollments"

msgid "number_session"
msgstr "No. Session"

msgid "numbered_score"
msgstr "Numbered scores"

msgid "offer"
msgstr "Program"

msgid "offer_enrollment_not_exist"
msgstr "There are any enrollment to this program"

msgid "offer_year_calendar"
msgstr "Calendar of the annual program"

msgid "offer_year_calendar_academic_calendar_end_date_error"
msgstr "The end date of your program can't be greater than the closure's date of scores' encodings in the academic calendar"

msgid "offer_year_calendar_academic_calendar_start_date_error"
msgstr "The start date of your program can't be lower than the opening's date of scores' encodings in the academic calendar"

msgid "offer_year_not_access_or_not_exist"
msgstr "You don't have access rights for this offer or it doesn't exist in our database"

msgid "offer_year_not_exist"
msgstr "The program (%s) (%d) - doesn't exist"

msgid "offer_year_search"
msgstr "Search of annual programs"

msgid "offers"
msgstr "Programs"

msgid "old_browser_warning"
msgstr "Your browser is out of date. This can lead to unknown behaviour."

msgid "online"
msgstr "Online"

msgid "online_encoding"
msgstr "Online encoding"

msgid "online_scores_encoding"
msgstr "Online scores encoding"

msgid "only_submited_scores_can_be_double_encoded"
msgstr "Only submitted scores can be bouble encoded"

msgid "open"
msgstr "Open"

msgid "campus"
msgstr "Campus"

msgid "organization_address"
msgstr "Organization address"

msgid "organization"
msgstr "Organization"

msgid "organizations"
msgstr "Organizations"

msgid "origin"
msgstr "From"

msgid "other_score"
msgstr "Other scores"

msgid "other_sibling_offers"
msgstr "Other sibling programs"

msgid "other_sibling_orientations"
msgstr "Other sibling orientations"

msgid "score_encoding_period_not_open"
msgstr "The period of scores' encoding is not opened"

msgid "outside_scores_encodings_period_latest_session"
msgstr "The period of scores' encoding %s is closed since %s"

msgid "outside_scores_encodings_period_closest_session"
msgstr "The period of scores' encoding %s will be open %s"

msgid "page_not_found"
msgstr "Page not found."

msgid "method_not_allowed"
msgstr "Method not allowed"

msgid "password"
msgstr "Password"

msgid "person"
msgstr ""

msgid "ph_d"
msgstr "Ph.D"

msgid "plain"
msgstr "Plain"

msgid "plain_and_html"
msgstr "Plain and HTML"

msgid "please_enable_javascript"
msgstr "Please <a href='http://enable-javascript.com' target='_blank'>enable JavaScript</a> to use this application."

msgid "POLE"
msgstr "Pole"

msgid "postal_code"
msgstr "postal code"

msgid "preferences"
msgstr "Preferences"

msgid "presence_note_pdf_legend"
msgstr "0=Presence note"

msgid "print"
msgstr "Print"

msgid "print_all_courses"
msgstr "Print all courses"

msgid "print_warning_and_info_messages"
msgstr ""

msgid "printable_title"
msgstr "Printable title"

msgid "printing_date"
msgstr "Printing date"

msgid "professional"
msgstr "Professional"

msgid "professors_must_not_submit_scores"
msgstr "Proffessors must not submit scores"

msgid "profile"
msgstr "Profile"

msgid "program_commission"
msgstr "Program commission"

msgid "program_managers"
msgstr "Program Managers"

msgid "program_s"
msgstr "program(s)"

msgid "programs"
msgstr "Programs"

msgid "progress"
msgstr "Progress"

msgid "received_on"
msgstr "Received on"

msgid "recipient"
msgstr "Recipient"

msgid "redirect_to_login"
msgstr "Click to reconnect"

msgid "reference"
msgstr "Reference"

msgid "refresh_list"
msgstr "Search/update the list"

msgid "registration_id"
msgstr "Registration ID"

msgid "identification_number"
msgstr "Number ID"

msgid "registration_id_not_access_or_not_exist"
msgstr "Student not registered for exam"

msgid "research_center"
msgstr "Research center"

msgid "residential"
msgstr ""

msgid "responsible"
msgstr "Responsible"

msgid "return_doc_to_administrator"
msgstr "Please return this document to the administrative office before %s."

msgid "reuse_address_entity"
msgstr "Reuse the address of"

msgid "save"
msgstr "Save"

msgid "saved"
msgstr "Saved"

msgid "saving"
msgstr "Saving"

msgid "score"
msgstr "Score"

msgid "score_already_submitted"
msgstr "Score already submitted"

msgid "score_decimal_not_allowed"
msgstr "The score seems to be incorrect. Decimales NOT allowed"

msgid "score_invalid"
msgstr "Score invalid"

msgid "scores_responsible"
msgstr "Scores Responsible"

msgid "scores_responsible_title"
msgstr "Scores Responsible"

msgid "score_saved"
msgstr "score Saved"

msgid "score_submitted"
msgstr "Submitted"

msgid "scores"
msgstr "Scores"

msgid "scores_encoding"
msgstr "Scores encoding"

msgid "scores_encoding_tests"
msgstr "Scores encoding tests"

msgid "scores_gt_0_lt_20"
msgstr "The score seems to be incorrect (it must be >=0 and <=20)"

msgid "scores_injection"
msgstr "Scores injection"

msgid "scores_saved"
msgstr "score(s) saved"

msgid "scores_saved_cannot_be_saved_anymore"
msgstr "Sore saved, button save not available anymore"

msgid "scores_must_be_between_0_and_20"
msgstr "Scores must be between 0 and 20"

msgid "search_for_a_file"
msgstr "Search for a file"

msgid "search_for_an_entity"
msgstr "Search for an entity"

msgid "search_for_an_organization"
msgstr "Search for an organization"

msgid "SECTOR"
msgstr "Sector"

msgid "select"
msgstr "Select"

msgid "select_a_xls_file_from_which_to_inject_scores"
msgstr ""

msgid "select_an_encoding_type"
msgstr "Select an encoding type"

msgid "send_message_again"
msgstr "Send again"

msgid "sent"
msgstr "Sent"

msgid "server_error"
msgstr "A server error occured."

msgid "server_error_message"
msgstr "We will fix this as soon as possible"

msgid "sessionn"
msgstr "Session"

msgid "short_title"
msgstr "Short title"

msgid "size"
msgstr "Size"

msgid "source_code"
msgstr "Source code"

msgid "stages"
msgstr "Stages"

msgid "start_date"
msgstr "Start date"

msgid "state"
msgstr "State"

msgid "status"
msgstr "Status"

msgid "storage"
msgstr "Storage"

msgid "storage_duration"
msgstr "Storage duration"

msgid "structure"
msgstr "Structure"

msgid "student_not_exist"
msgstr "The student (%s) doesn't exist"

msgid "student_path"
msgstr "Students' path"

msgid "students"
msgstr "students"

msgid "studies"
msgstr "Studies"

msgid "subject"
msgstr "Subject"

msgid "submission"
msgstr "Submission"

msgid "submission_date"
msgstr "Submission date"

msgid "submission_of_scores_for"
msgstr "Submission of scores for {0}."

msgid "submitted"
msgstr "Submitted"

msgid "submitted_scores_cannot_be_encoded_anymore"
msgstr "Submitted scores cannot be encoded anymore"

msgid "succesfull_logout"
msgstr "You are succesfully logout."

msgid "technologic_platform"
msgstr "Technologic platform"

msgid "template_error"
msgstr "No message was sent : the message template {} does not exist."

msgid "temporary_save"
msgstr "Temporary save (not submitted to the faculty yet)"

msgid "the_coordinator_must_still_submit_scores"
msgstr "The coordinator must still submit the scores"

msgid "title"
msgstr "Title"

msgid "learning_unit_title"
msgstr "Learning unit title"

msgid "too_many_results"
msgstr "Too many results! Please be more specific."

msgid "tooltip_delete_message"
msgstr "Delete message"

msgid "tooltip_double_encode_for"
msgstr "Double encode scores"

msgid "tooltip_double_encode_no_more_possible_for"
msgstr "All the scores were submitted.It is not possible to double encode scores anymore"

msgid "tooltip_dowload_excel_file"
msgstr "Download the excel file"

msgid "tooltip_encode_for"
msgstr "Encode scores"

msgid "tooltip_encode_no_more_possible_for"
msgstr "All the scores were submitted.It is not possible to encode scores anymore"

msgid "tooltip_inject_excel_no_more_possible_for"
msgstr "All the scores were submitted.It is not possible inject excell file anymore"

msgid "tooltip_my_message_read"
msgstr "Show message"

msgid "tooltip_print_scores"
msgstr "Print the scores"

msgid "tooltip_scores_encodings_progress_bar"
msgstr "Represents the quantity of scores submitted to the administration. The number surrounded by parenthesis is the "
       "number of scores encoded by the tutor that aren't submitted yet ('draft' state)"

msgid "tooltip_select_action"
msgstr "Select action to execute"

msgid "tooltip_select_all_messages"
msgstr "Select all the messages"

msgid "tooltip_select_excel_file_to_inject_scores"
msgstr "Select an excel file to inject scores."

msgid "tooltip_to_my_messages"
msgstr "Back to messages"

msgid "tutor"
msgstr "Tutor"

msgid "tutors"
msgstr "Tutors"

msgid "other_tutors"
msgstr "Other Tutors"

msgid "txt_message"
msgstr "Text Message"

msgid "txt_origin_title"
msgstr "Sender of the message"

msgid "txt_recipient_title"
msgstr "Recipient of the message (email or last name or username)"

msgid "txt_reference_title"
msgstr "Template reference of the message"

msgid "txt_subject_title"
msgstr "Subject of the messages"

msgid "type"
msgstr "Type"

msgid "types"
msgstr "Types"

msgid "undated_events"
msgstr "Unscheduled events"

msgid "undefined"
msgstr "Undefined"

msgid "unknown"
msgstr "Unknown"

msgid "user"
msgstr "User"

msgid "user_interface_language"
msgstr "User interface language"

msgid "user_is_not_program_manager"
msgstr "You're not a program manager. Therefore you dont have access to this page."

msgid "validated_double_encoding_cannot_be_validated_anymore"
msgstr "Validated double encoding cannot be validated anymore"

msgid "validation_dubble_encoding_mandatory"
msgstr "Please enter a final validation for scores' differences detected after the dubble encoding "
       "(below). If you leave, your dubble encoding will be lost."

msgid "via_excel"
msgstr "Via Excel"

msgid "via_paper"
msgstr "Via paper"

msgid "warning_all_scores_not_sumitted_yet"
msgstr "Warning : some registered scores have not been submitted yet"

msgid "website"
msgstr "Website"

msgid "without_attribution"
msgstr "Without attribution"

msgid "xls_columns_structure_error"
msgstr "Your excel file isn't well structured. Please follow the structure of the excel file provided "
       "(button '{}')"

msgid "you_manage"
msgstr "You manage"

msgid "order"
msgstr "Order"

msgid "options"
msgstr "Options"

msgid "required"
msgstr "Required"

msgid "question"
msgstr "Question"

msgid "questions"
msgstr "Questions"

msgid "value"
msgstr "Value"

msgid "short_input_text"
msgstr "Short input text"

msgid "long_input_text"
msgstr "Long input text"

msgid "radio_button"
msgstr "Radio button"

msgid "checkbox"
msgstr "Checkbox"

msgid "upload_button"
msgstr "Upload button"

msgid "download_link"
msgstr "Download link"

msgid "dropdown_list"
msgstr "Dropdown list"

msgid "http_link"
msgstr "HTTP link"

msgid "BACHELOR"
msgstr "Bachelor"

msgid "MASTER_60"
msgstr "Master 60"

msgid "MASTER_120"
msgstr "Master 120"

msgid "MASTER_180_OR_240"
msgstr "Master 180 or 240"

msgid "ADVANCED_MASTER"
msgstr "Advanced master"

msgid "TRAINING_CERTIFICATE"
msgstr "Training certificate"

msgid "CERTIFICATE"
msgstr "Certificate"

msgid "DOCTORATE"
msgstr "Doctorate"

msgid "CAPAES"
msgstr "CAPAES"

msgid "start_date_must_be_lower_than_end_date"
msgstr "Start date must be lower than end date"

msgid "DEPUTY_AUTHORITY"
msgstr "Deputy authority"

msgid "DEPUTY_SABBATICAL"
msgstr "Deputy sabbatical"

msgid "DEPUTY_TEMPORARY"
msgstr "Deputy temporary"

msgid "INTERNSHIP_SUPERVISOR"
msgstr "Internship supervisor"

msgid "INTERNSHIP_CO_SUPERVISOR"
msgstr "Internship co-supervisor"

msgid "PROFESSOR"
msgstr "Professor"

msgid "COORDINATOR"
msgstr "Coordinator"

msgid "HOLDER"
msgstr "Holder"

msgid "CO_HOLDER"
msgstr "Co-holder"

msgid "DEPUTY"
msgstr "Deputy"

msgid "scores_responsible_can_submit_partial_encoding"
msgstr "Scores responsible can submit partial encoding"

msgid "the_scores_responsible_must_still_submit_scores"
msgstr "The scores responsible must still submit the scores"

msgid "NONE"
msgstr "NONE"

msgid "keyword"
msgstr "keyword"

msgid "VALID"
msgstr "Valid"

msgid "INVALID"
msgstr "Invalid"

msgid "COURSE"
msgstr "Course"

msgid "MASTER_THESIS"
msgstr "Master thesis"

msgid "INTERNSHIP"
msgstr "Internship"

msgid "OTHER_COLLECTIVE"
msgstr "Other collective"

msgid "OTHER_INDIVIDUAL"
msgstr "Other individual"

msgid "EXTERNAL"
msgstr "External"

msgid "TEACHING_INTERNSHIP"
msgstr "Teaching internship"

msgid "CLINICAL_INTERNSHIP"
msgstr "Clinical internship"

msgid "PROFESSIONAL_INTERNSHIP"
msgstr "Professional internship"

msgid "RESEARCH_INTERNSHIP"
msgstr "Research internship"

msgid "ANNUAL"
msgstr "Annual"

msgid "BIENNIAL_EVEN"
msgstr "Biennial even"

msgid "BIENNIAL_ODD"
msgstr "Biennial odd"

msgid "LU_ERRORS_REQUIRED"
msgstr "This field is required."

msgid "LU_ERRORS_INVALID"
msgstr "'Enter a valid value."

msgid "LU_ERRORS_INVALID_SEARCH"
msgstr "Please, inform at least two filters in your searches"

msgid "LU_ERRORS_ACADEMIC_YEAR_REQUIRED"
msgstr "Please specify an academic year"

msgid "LU_ERRORS_YEAR_WITH_ACRONYM"
msgstr "Please specify an academic year or enter a valid acronym."

msgid "no_valid_m_justification_error"
msgstr "You can't encode a JUSTIFIED ABSENCE (M) via the XLS injection"

msgid "abscence_justified_preserved"
msgstr "Justified abscence already encoded and preserved"

msgid "tutors_of_course"
msgstr "Tutors of the course"

msgid "academic_actors"
msgstr "Academic actors"

msgid "academic_start_date_error"
msgstr "The start date should be between the start/end dates of the academic year"

msgid "academic_end_date_error"
msgstr "The end date should be between the start/end dates of the academic year"

msgid "end_start_date_error"
msgstr "Start date must be lower than end date"

msgid "dates_mandatory_error"
msgstr "Start date and end date are mandatory"

msgid "date_format"
msgstr "%m/%d/%Y"

msgid "date_format_string"
msgstr "m/d/Y"

msgid "format_date"
msgstr "mm/dd/yyyy"

msgid "desc_lnk_academic_actors"
msgstr "Academic actors management"

msgid "all_years"
msgstr "All years"

msgid "trainings"
msgstr "Trainings"

msgid "components"
msgstr "Components"

msgid "educational_information"
msgstr "Educational information"

msgid "propositions"
msgstr "Propositions"

msgid "tutor_attributions"
msgstr "Tutors - attributions"

msgid "proposal"
msgstr "Proposal"

msgid "academic_calendar_offer_year_calendar_start_date_end_date_error"
msgstr "The start's date of '%s' of the academic calendar can't be higher than %s "
       "(end date of '%s' of the program '%s')"

msgid "component_type"
msgstr "Component type"

msgid "volume_quarter"
msgstr "Quarter"

msgid "vol_q1"
msgstr "Vol. q1"

msgid "vol_q2"
msgstr "Vol. q2"

msgid "volume"
msgstr "Volume"

msgid "schedules_conformity"
msgstr "Sched. conform. "

msgid "planned_classrooms"
msgstr "Planned classrooms"

msgid "real_on_planned_classrooms"
msgstr "Real/Planned classrooms"

msgid "classes"
msgstr "Classes"

msgid "class"
msgstr "Class"

msgid "learning_unit_code"
msgstr "Learning unit code"

msgid "partims"
msgstr "Partims"

msgid "periodicity"
msgstr "Periodicity"

msgid "nominal_credits"
msgstr "Credits"

msgid "active"
msgstr "Active"

msgid "inactive"
msgstr "Inactive"

msgid "MASTER_DISSERTATION"
msgstr "Master Dissertation"

msgid "FULL"
msgstr "Full"

msgid "MOBILITY"
msgstr "Mobility"

msgid "OTHER"
msgstr "Other"

msgid "PARTIM"
msgstr "Partim"

msgid "PHD_THESIS"
msgstr "PhD Thesis"

msgid "selected"
msgstr "selected"

msgid "learning_unit_specifications"
msgstr "Specifications"

msgid "LECTURING_COMPLETE"
msgstr "Complete lecturing"

msgid "LECTURING_INCOMPLETE"
msgstr "Incomplete lecturing"

msgid "PRACTICAL_EXERCISES_COMPLETE"
msgstr "Complete practical exercises"

msgid "PRACTICAL_EXERCISES_INCOMPLETE"
msgstr "Incomplete practical exercises"

msgid "LECTURING"
msgstr "Lecturing"

msgid "STAGE"
msgstr "Stage"

msgid "DISSERTATION"
msgstr "Dissertation"

msgid "PRACTICAL_EXERCISES"
msgstr "Practical exercises"

msgid "lecturing"
msgstr "Lecturing"

msgid "PE"
msgstr "PE"

msgid "subtype"
msgstr "Subtype"

msgid "start"
msgstr "Start"

msgid "duration"
msgstr "Duration"

msgid "experimental_phase"
msgstr "This feature is in testing phase"

msgid "title_official_1"
msgstr "Official title (Part 1, common with partims)"

msgid "title_official_2"
msgstr "Official title (Part 2, specific to each partim)"

msgid "title_in_english"
msgstr "Title in English"

msgid "title_in_english_1"
msgstr "(Part 1, common with partims)"

msgid "title_in_english_2"
msgstr "(Part 2, specific to each partim)"

msgid "scores_responsibles"
msgstr "Scores responsibles"

msgid "SCHOOL"
msgstr "Ecole"

msgid "PLATFORM"
msgstr "Platform"

msgid "LOGISTICS_ENTITY"
msgstr "Logistics entity"

msgid "organogram"
msgstr "Organogram"

msgid "attached_to"
msgstr "Attached to"

msgid "ACADEMIC_PARTNER"
msgstr "Academic partner"

msgid "INDUSTRIAL_PARTNER"
msgstr "Industrial partner"

msgid "SERVICE_PARTNER"
msgstr "Service partner"

msgid "COMMERCE_PARTNER"
msgstr "Commerce partner"

msgid "PUBLIC_PARTNER"
msgstr "Public partner"

msgid "requirement_entity"
msgstr "Requirement entity"

msgid "allocation_entity"
msgstr "Allocation entity"

msgid "additional_requirement_entity"
msgstr "Additional requirement entity"

msgid "requirement_entity_small"
msgstr "Req. Entity"

msgid "allocation_entity_small"
msgstr "Alloc. Ent."

msgid "with_entity_subordinated_small"
msgstr "With subord. ent."

msgid "academic_end_year"
msgstr "Academic end year"

msgid "academic_start_year"
msgstr "Academic start year"

msgid "organization_name"
msgstr "Name"

msgid "partial"
msgstr "Q1"

msgid "remaining"
msgstr "Q2"

msgid "partial_remaining"
msgstr "Q1&2"

msgid "partial_or_remaining"
msgstr "Q1|2"

msgid "volume_partial"
msgstr "Vol. Q1"

msgid "volume_remaining"
msgstr "Vol. Q2"

msgid "learning_unit_quarter"
msgstr "LU quarter"

msgid "composition"
msgstr "Composition"

msgid "real_classes"
msgstr "Real classes"

msgid "lu_usage"
msgstr "Learning units usage"

msgid "academic_years"
msgstr "Academic years"

msgid "from"
msgstr "From"

msgid "to"
msgstr "to"

msgid "since"
msgstr "Since"

msgid "editing"
msgstr "Edition"

msgid "component"
msgstr "Component"

msgid "used_by"
msgstr "Used by learning unit"

msgid "offers_enrollments"
msgstr "Offers enrollments"

msgid "learning_units_enrollments"
msgstr "Learning units enrollments"

msgid "exams_enrollments"
msgstr "Exams Enrollments"

msgid "average"
msgstr "Average"

msgid "global_average"
msgstr "Global average"

msgid "result"
msgstr "Result"

msgid "enrollment_date"
msgstr "Enrollment date"

msgid "students_title"
msgstr "Students"

msgid "student_title"
msgstr "Student"

msgid "classe"
msgstr "Classe"

msgid "localization"
msgstr "Localization"

msgid "internship_subtype"
msgstr "Internship subtype"

msgid "part1"
msgstr "part 1"

msgid "part2"
msgstr "part 2"

msgid "title_official"
msgstr "Official title"

msgid "create_learning_unit"
msgstr "Create Learning Unit"

msgid "existed_acronym"
msgstr "Existed acronym for "

msgid "existing_acronym"
msgstr "Existing acronym"

msgid "invalid_acronym"
msgstr "Invalid acronym"

msgid "acronym_rules"
msgstr "Site with one letter\n"
       "Acronym with min 2 et max 4 letters\n"
       "Number Code with 4 digit"

msgid "end_year_title"
msgstr "End year"

msgid "basic_informations_title"
msgstr "Basics informations"

msgid "active_title"
msgstr "Active"

msgid "titles"
msgstr "Titles"

msgid "fixtures_build"
msgstr "Build anonymized fixtures"

msgid "desc_lnk_fixtures_build"
msgstr "Build a json file with anonymized fixtures"

msgid "partial_volume_1"
msgstr "Volume Q1"

msgid "partial_volume_2"
msgstr "Volume Q2"

msgid "partial_volume_1Q"
msgstr "Q1"

msgid "partial_volume_2Q"
msgstr "Q2"

msgid "planned_classes"
msgstr "Classes prévues"

msgid "planned_classes_pc"
msgstr "P.C."

msgid "total_volume"
msgstr "Volume total"

msgid "total_volume_charge"
msgstr "Volume de charge total"

msgid "total_volume_voltot"
msgstr "Vol.tot"

msgid "vol_charge"
msgstr "Vol.charge"

msgid "vol_tot_not_equal_to_q1_q2"
msgstr "Vol.tot = Q1 + Q2"

msgid "vol_tot_req_entities_not_equal_to_entity"
msgstr "Vol.tot requirement is not equals to sum of requirement volumes"

msgid "vol_tot_req_entities_not_equal_to_vol_tot_mult_cp"
msgstr "Vol.requirement = Vol.tot * C.P"

msgid "vol_tot_full_must_be_greater_than_partim"
msgstr "Vol.tot [Full] > Vol.tot [Partim]"

msgid "vol_q1_full_must_be_greater_or_equal_to_partim"
msgstr "Q1 [Full] >= Q1 [Partim]"

msgid "vol_q2_full_must_be_greater_or_equal_to_partim"
msgstr "Q2 [Full] >= Q2 [Partim]"

msgid "planned_classes_full_must_be_greater_or_equal_to_partim"
msgstr "C.P. [Full] >= C.P. [Partim]"

msgid "entity_requirement_full_must_be_greater_or_equal_to_partim"
msgstr "Requirement entity [Full] >= Requirement entity [Partim]"

msgid "volumes_management"
msgstr "Volumes management"

msgid "volumes_validation_success"
msgstr "Filled data fit the hourly volumes calculation rules."

msgid "end_date_gt_begin_date"
msgstr "The end year must be equals or upper than the start year"

msgid "session_title"
msgstr "Session"

msgid "remarks_title"
msgstr "Remarks"

msgid "faculty_remark"
msgstr "Faculty"

msgid "other_remark"
msgstr "Other"

msgid "new_learning_unit"
msgstr "New learning unit"

msgid "previous"
msgstr "Previous"

msgid "next"
msgstr "Next"

msgid "learning_location"
msgstr "Learning location"

msgid "NON_ACADEMIC"
msgstr "Non academic"

msgid "NON_ACADEMIC_CREF"
msgstr "Non academic CREF"

msgid "ACADEMIC"
msgstr "Academic"

msgid "ACTIVE"
msgstr "Active"

msgid "INACTIVE"
msgstr "Inactive"

msgid "RE_REGISTRATION"
msgstr "Re-registration"

msgid "OPTIONAL"
msgstr "Optional"

msgid "NO_PRINT"
msgstr "No printing"

msgid "IN_HEADING_2_OF_DIPLOMA"
msgstr ""

msgid "IN_EXPECTED_FORM"
msgstr ""

msgid "FEE_1"
msgstr "Role"

msgid "FEE_2"
msgstr "Role + exam"

msgid "FEE_3"
msgstr "AESS, CAPAES or end-of-cycle"

msgid "FEE_4"
msgstr "School fees without any exam"

msgid "FEE_5"
msgstr "Full school fees"

msgid "FEE_6"
msgstr "University certificate"

msgid "FEE_7"
msgstr "Complementary master with medical specialization"

msgid "FEE_8"
msgstr "Admission exam"

msgid "FEE_10"
msgstr "CU 30 credits"

msgid "FEE_11"
msgstr "Medical skills certificate"

msgid "FEE_12"
msgstr "ISA offers: 12BA et 21MS"

msgid "FEE_13"
msgstr "ISA offers: 13BA et 22MS"

msgid "DAILY"
msgstr "Daily"

msgid "SHIFTED"
msgstr "Shifted"

msgid "ADAPTED"
msgstr "Adapted"

msgid "field_is_required"
msgstr "This field is required"

<<<<<<< HEAD
msgid "associated_entity"
msgstr "Associated entity"
=======
msgid "LU_WARNING_INVALID_ACRONYM"
msgstr "The acronym, if it is entered, must at least count 3 characters"
>>>>>>> 071eaaaf
<|MERGE_RESOLUTION|>--- conflicted
+++ resolved
@@ -1977,10 +1977,8 @@
 msgid "field_is_required"
 msgstr "This field is required"
 
-<<<<<<< HEAD
 msgid "associated_entity"
 msgstr "Associated entity"
-=======
+
 msgid "LU_WARNING_INVALID_ACRONYM"
-msgstr "The acronym, if it is entered, must at least count 3 characters"
->>>>>>> 071eaaaf
+msgstr "The acronym, if it is entered, must at least count 3 characters"