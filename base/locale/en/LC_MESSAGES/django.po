# SOME DESCRIPTIVE TITLE.
# Copyright (C) YEAR THE PACKAGE'S COPYRIGHT HOLDER
# This file is distributed under the same license as the PACKAGE package.
# FIRST AUTHOR <EMAIL@ADDRESS>, YEAR.
#
msgid ""
msgstr ""
"Project-Id-Version: PACKAGE VERSION\n"
"Report-Msgid-Bugs-To: \n"
"POT-Creation-Date: 2016-04-22 15:14+0200\n"
"PO-Revision-Date: YEAR-MO-DA HO:MI+ZONE\n"
"Last-Translator: FULL NAME <EMAIL@ADDRESS>\n"
"Language-Team: LANGUAGE <LL@li.org>\n"
"Language: \n"
"MIME-Version: 1.0\n"
"Content-Type: text/plain; charset=UTF-8\n"
"Content-Transfer-Encoding: 8bit\n"

msgid "Create a xls file while activity\\"
msgstr ""

msgid "Get xls"
msgstr ""

msgid "ID"
msgstr "ID"

msgid "Legend : values allowed for 'justification'"
msgstr ""

msgid "Line"
msgstr "Row"

msgid "Note already submitted"
msgstr ""

msgid "OSIS"
msgstr "OSIS"

msgid "Print scores for all activities"
msgstr ""

msgid "Save"
msgstr ""

msgid "absent"
msgstr "Absent"

msgid "absent_pdf_legend"
msgstr "A=Absent"

msgid "academic_calendar"
msgstr "Academic calendar"

msgid "academic_year_small"
msgstr "Ac yr."

msgid "academic_calendar_management"
msgstr "Academic calendar management"

msgid "academic_calendar_offer_year_calendar_end_date_error"
msgstr "The closure's date of '%s' of the academic calendar can't be lower than %s "
       "(end date of '%s' of the program '%s')"

msgid "academic_calendar_offer_year_calendar_start_date_error"
msgstr "The opening's date of scores' encodings of the academic calendar can't be greater than %s "
       "(start date of scores' encodings of the program '%s')"

msgid "academic_calendars"
msgstr "Academic calendars"

msgid "academic_year_not_exist"
msgstr "Academic year (%d) doesn't exist"

msgid "acces_denied"
msgstr "Access denied"

msgid "acronym"
msgstr "Acronym"

msgid "activity"
msgstr "Activity"

msgid "activity_code"
msgstr "Activity code"

msgid "activity_not_exit"
msgstr "The activity %s doesn't exist"

msgid "add_an_address_to_the_organization"
msgstr "Add an address to the organization"

msgid "add"
msgstr "Add"

msgid "address(ses)"
msgstr "Address(es)"

msgid "addresses"
msgstr "Addresses"

msgid "administration"
msgstr "Administration"

msgid "after_submission_a_message_must_be_sent"
msgstr "If scores are submitted , a message is sent to all the professors of the learning unit"

msgid "all"
msgstr "All"

msgid "all_learning_units_must_be_shown"
msgstr "All learning units must be shown"

msgid "application_management"
msgstr "Application management"

msgid "are_you_sure"
msgstr "Are you sure?"

msgid "assistants"
msgstr ""

msgid "attributions"
msgstr "Attributions"

msgid "authorized_decimal_for_this_activity"
msgstr "Decimals authorized for this learning unit"

msgid "bachelor"
msgstr "Bachelor"

msgid "back"
msgstr "Back"

msgid "begin_date_lt_end_date"
msgstr "The start date must be equals or lower than the end date"

msgid "birth_date"
msgstr "Birth Date"

msgid "btn_messages_history_search"
msgstr "Search in the messages history"

msgid "btn_my_message_action_execute"
msgstr "Execute selected action"

msgid "btn_send_message_again_title"
msgstr "Send again the message to the recipient"

msgid "by_learning_unit"
msgstr "By Learning Unit"

msgid "by_specific_criteria"
msgstr "By Specific Criteria"

msgid "cancel"
msgstr "Cancel"

msgid "catalogue"
msgstr "Catalogue"

msgid "chair_of_the_exam_board"
msgstr "Chair of the exam board"

msgid "cheating_pdf_legend"
msgstr "T=Cheating"

msgid "unjustified_absence_export_legend"
msgstr "S=Unjustified Absence"

msgid "justified_absence_export_legend"
msgstr "M=Justified Absence"

msgid "attached_entities"
msgstr "Attached entities"

msgid "choose_file"
msgstr "Choose file"

msgid "city"
msgstr "City"

msgid "close"
msgstr "Close"

msgid "closed"
msgstr "Closed"

msgid "code"
msgstr "Code"

msgid "compare"
msgstr "Compare"

msgid "complete"
msgstr "Complete"

msgid "constraint_score_other_score"
msgstr "You can't encode a 'score' and a 'justification' together"

msgid "coordinator"
msgstr "Coordinator"

msgid "coordinators_can_submit_partial_encoding"
msgstr "Coordinators can submit partial encoding"

msgid "country"
msgstr "Country"

msgid "create_an_organization"
msgstr "Create an organization"

msgid "creation_date"
msgstr "Creation date"

msgid "credits"
msgstr "Credits"

msgid "customized"
msgstr "Customized"

msgid "data"
msgstr "Data"

msgid "data_maintenance"
msgstr "Data Maintenance"

msgid "data_management"
msgstr "Data Management"

msgid "date"
msgstr "Date"

msgid "date_not_passed"
msgstr "Date not passed"

msgid "day"
msgstr "day"

msgid "days"
msgstr "days"

msgid "decimal_score_allowed"
msgstr "Decimal score allowed"

msgid "decimal_score_not_allowed"
msgstr "Decimal score NOT allowed"

msgid "decimal_values_accepted"
msgstr "Decimal values in scores are accepted."

msgid "decimal_values_ignored"
msgstr ""
"Decimal values in scores are NOT accepted. If you try to put decimal values, "
"it will be ignored."

msgid "score_have_more_than_2_decimal_places"
msgstr "Score cannot have more than two decimal places"

msgid "definitive_save"
msgstr "Definitive submission (Submit to faculty)"

msgid "delete"
msgstr "Delete"

msgid "delete_selected_messages"
msgstr "Delete selected messages"

msgid "desc_assistants"
msgstr "Mandats des assistants académiques et de recherche."

msgid "desc_lnk_academic_year"
msgstr "Management of the annualized program."

msgid "desc_lnk_assessments"
msgstr "This process helps tutors while scores encoding."

msgid "desc_lnk_data_maintenance"
msgstr "Maintenance of data with the SQL language"

msgid "desc_lnk_data_management"
msgstr "Management of data by entity"

msgid "desc_lnk_entities"
msgstr "Management of organizational structure."

msgid "desc_lnk_files"
msgstr "Consultation of files managed by the application"

msgid "desc_lnk_home_catalog"
msgstr "Elaboration and management of the formation catalogue."

msgid "desc_lnk_home_institution"
msgstr "Management of the institution."

msgid "desc_lnk_home_studies"
msgstr ""
"Management of students' path from their registration until their diploma."

msgid "desc_lnk_internships"
msgstr "This process controls students internships."

msgid "desc_lnk_my_osis"
msgstr "Your personal details, configurations and other information related to you."

msgid "desc_lnk_learning_units"
msgstr ""
"Management of learning units, formations and others activities of the "
"program."

msgid "desc_lnk_offers"
msgstr "Management of programs."

msgid "desc_lnk_organizations"
msgstr "Management of organizations"

msgid "desc_lnk_score_encoding"
msgstr "This process helps tutor while encoding notes for the exams sessions."

msgid "desc_lnk_storage"
msgstr "Monitoring of the storage capacity"

msgid "desc_messages_history"
msgstr "Message history allow you to access sent emails"

msgid "desc_messages_template"
msgstr "Messages templating allow you to edit email messages dynamically"

msgid "desc_my_messages"
msgstr "The messages sent by the application to you"

msgid "desc_profile"
msgstr "The configuration of you user profile"

msgid "description"
msgstr "Description"

msgid "details"
msgstr "Details"

msgid "display_scores_for_one_learning_unit"
msgstr "Display scores for this learning unit"

msgid "display_tutors"
msgstr "Display all tutors for this learning unit"

msgid "DOCTORAL_COMMISSION"
msgstr "Doctoral commmission"

msgid "documentation"
msgstr "Documentation"

msgid "double_encoding"
msgstr "Double encoding"

msgid "double_encoding_test"
msgstr "Scores double encoding"

msgid "dubble_encoding"
msgstr "Dubble encoding"

msgid "dubble_online_scores_encoding"
msgstr "Dubble online scores encoding"

msgid "edit"
msgstr "Edit"

msgid "empty_note_pdf_legend"
msgstr "(empty)=No score yet"

msgid "encode"
msgstr "Encode"

msgid "encode_as_coordinator"
msgstr "Encode as scores responsible"

msgid "encode_as_pgm"
msgstr "Encode as program manager"

msgid "encode_as_professor"
msgstr "Encode as professor"

msgid "encoding"
msgstr "Encoding"

msgid "encoding_status_ended"
msgstr "All the scores are encoded."

msgid "encoding_status_notended"
msgstr "It remains notes to encode."

msgid "end_date"
msgstr "End date"

msgid "end_date_teacher"
msgstr "Teacher Deadline"

msgid "enrollment_activity_not_exist"
msgstr "The enrollment to the activity %s doesn't exist"

msgid "enrollment_exam_not_exists"
msgstr "The enrollment to the activity %s doesn't exist"

msgid "enrollments"
msgstr "Enrollments"

msgid "entities"
msgstr "Entities"

msgid "entity"
msgstr "Entity"

msgid "versions"
msgstr "Versions"

msgid "evaluations"
msgstr "Evaluations"

msgid "event"
msgstr "Event"

msgid "exam_board_secretary"
msgstr "Exam board secretary"

msgid "execute"
msgstr "Execute"

msgid "FACULTY"
msgstr "Faculty"

msgid "female"
msgstr "Female"

msgid "file"
msgstr "File"

msgid "file_must_be_xlsx"
msgstr "The file must be a valid 'XLSX' excel file"

msgid "file_production_date"
msgstr "Excel file production date"

msgid "students_deliberated_are_not_shown"
msgstr "Students deliberated are not shown"

msgid "files"
msgstr "Files"

msgid "final"
msgstr "Final"

msgid "fixed_line_phone"
msgstr "Fixed-line phone"

msgid "focuses"
msgstr "Focuses"

msgid "formation_catalogue"
msgstr "Formation catalogue"

msgid "function"
msgstr "Function"

msgid "gender"
msgstr "Gender"

msgid "general_informations"
msgstr "General informations"

msgid "get_excel_file"
msgstr "Get Excel File"

msgid "global_identifiant"
msgstr "Global identifiant"

msgid "fgs"
msgstr "FGS"

msgid "go"
msgstr "Go"

msgid "grade"
msgstr "Grade"

msgid "help_pnl_selectedfiles"
msgstr "Please select an XLS file for injection"

msgid "help_submission_scores_label"
msgstr "You will submit %s notes to faculty(ies). Warning : submitted scores <b>can't be modified anymore.</b>"

msgid "highlight_description"
msgstr "Highlight description"

msgid "highlight_shortcut"
msgstr "Highlight shortcut"

msgid "highlight_title"
msgstr "Highlight title"

msgid "home"
msgstr "Home page"

msgid "html_message"
msgstr "HTML Message"

msgid "identification"
msgstr "Identification"

msgid "idle"
msgstr "Idle"

msgid "ill"
msgstr "Ill"

msgid "ill_pdf_legend"
msgstr "I=Ill"

msgid "incomplete"
msgstr "Incomplete"

msgid "info_address_changed_for_papersheet"
msgstr "If you customize one of the field below, it only change the address displayed on the scores' encodings sheets for the program %s. "
       "It will never change the address of any Structure. The structure's list below is to help you to pre-fill in the form"

msgid "inject"
msgstr "Inject"

msgid "inject_xls_file"
msgstr "Inject XLS file"

msgid "INSTITUTE"
msgstr "Institute"

msgid "institution"
msgstr "Institution"

msgid "international_title"
msgstr "international title"

msgid "internships"
msgstr "Internships"

msgid "invalid_file"
msgstr "Invalid file"

msgid "javascript_is_disabled"
msgstr "JavaScript is disabled on your browser, but OSIS does not work without JavaScript."

msgid "justification_invalid"
msgstr "Invalid justification"

msgid "justifications"
msgstr "Justifications"

msgid "justification_invalid_value"
msgstr "Invalid justification value"

msgid "absence_justified_to_unjustified_invalid"
msgstr "Absence justified cannot be remplaced by absence unjustified"

msgid "justification_values_accepted"
msgstr "Accepted value: %s "

msgid "justification_other_values"
msgstr "Other values: %s "

msgid "label"
msgstr "Label"

msgid "label_jumbotron_details_academic_cal"
msgstr "As displayed on the home page"

msgid "language"
msgstr "Language"


msgid "last_synchronization"
msgstr "Last synchronization"

msgid "learning_unit"
msgstr "Learning unit"

msgid "learning_unit_not_access"
msgstr "You don't have access rights to this learning unit"

msgid "learning_unit_not_access_or_not_exist"
msgstr "You don't have access rights for this learning unit or it doesn't exist in our database"

msgid "learning_unit_responsible"
msgstr "Learning unit's responsible"

msgid "learning_unit_search"
msgstr "Learning unit search"

msgid "learning_units"
msgstr "Learning units"

msgid "learning_units_in"
msgstr "learning units in"

msgid "lnk_message_history_read_title"
msgstr "See the message"

msgid "location"
msgstr "Location"

msgid "log-in"
msgstr "Log-in"

msgid "login"
msgstr "Login"

msgid "logistic"
msgstr "Logistic"

msgid "logout"
msgstr "Logout"

msgid "lu_could_contain_decimal_scores"
msgstr "This learning unit year could contain decimal scores"

msgid "lu_must_not_contain_decimal_scores"
msgstr "This learning unit year must not contain decimal scores"

msgid "male"
msgstr "Male"

msgid "managed_programs"
msgstr "Managed programs"

msgid "mandates"
msgstr "Mandates"

msgid "mark_selected_messages_as_read"
msgstr "Mark selected messages as read"

msgid "master"
msgstr "Master"

msgid "message"
msgstr "Message"

msgid "message_address_papersheet"
msgstr "Reuse the address of an entity linked to the program or inform the posting address for the papersheet."

msgid "message_not_resent_no_email"
msgstr "The message can't be sent again, no email provided."

msgid "message_resent_ok"
msgstr "The message xas sent again."

msgid "messages"
msgstr "Messages"

msgid "messages_history"
msgstr "Messages History"

msgid "messages_templates"
msgstr "Messages templates"

msgid "minimum_one_criteria"
msgstr "Please choose at least one criteria!"

msgid "miss"
msgstr "Miss"

msgid "missing_column_session"
msgstr "Please fill in the 'session' column with the correct session's number."

msgid "mister"
msgstr "Mister"

msgid "mobile_phone"
msgstr "Mobile phone"

msgid "more_than_one_academic_year_error"
msgstr "There are more than 1 academic year in your excel file. Please correct your file. Only one academic year "
      "could be present in the 'Academic year' column."

msgid "more_than_one_exam_enrol_for_one_learn_unit"
msgstr "This student has multiple enrollments for a same exam. "
       "(he's enrolled to a same learning unit in 2 different programs. "
       "Please encode this score in the 'online' tab in the interface."

msgid "more_than_one_learning_unit_error"
msgstr "You encoded scores for more than 1 learning unit in your excel file (column 'Learning unit'). "
       "Please make one excel file by learning unit."

msgid "more_than_one_session_error"
msgstr "There are more than 1 session in your excel file. Please correct your file. Only one session's number "
      "could be present in the 'Session' column."

msgid "msg_error_username_password_not_matching"
msgstr "Your username and password didn't match. Please try again."

msgid "my_messages"
msgstr "My Messages"

msgid "my_osis"
msgstr "My OSIS"

msgid "my_studies"
msgstr "My studies"

msgid "name"
msgstr "Name"

msgid "full_name"
msgstr "Full name"

msgid "national_register"
msgstr "National register's number"

msgid "no_current_entity_version_found"
msgstr "The selected entity no longer exists today (end date passed)."

msgid "no_data_for_this_academic_year"
msgstr "No data for this academic year"

msgid "no_dubble_score_encoded_comparison_impossible"
msgstr "No dubble score encoded ; nothing to compare."

msgid "no_entity_address_found"
msgstr "No address found for the selected entity."

msgid "no_exam_session_opened_for_the_moment"
msgstr "No scores' encoding session opened for the moment."

msgid "no_student_to_encode_xls"
msgstr "No students to encode by excel"

msgid "no_file_submitted"
msgstr "You have to select a file to upload."

msgid "no_messages"
msgstr "No Messages"

msgid "no_result"
msgstr "No result!"

msgid "no_receiver_error"
msgstr "No receiver for this message"

msgid "no_score_encoded_double_encoding_impossible"
msgstr "No new scores encoded. The double encoding needs new scores."

msgid "no_score_injected"
msgstr "No scores injected"

msgid "no_score_to_encode"
msgstr "You haven't any score to encode."

msgid "no_valid_academic_year_error"
msgstr "No valid academic year found in your xls file. The date should be formatted like '2015-2016' or '2015'."

msgid "deadline_reached"
msgstr "Deadline reached"

msgid "not_passed"
msgstr "Not passed"

msgid "not_sent"
msgstr "Not Sent"

msgid "number_of_enrollments"
msgstr "Number of enrollments"

msgid "number_session"
msgstr "No. Session"

msgid "numbered_score"
msgstr "Numbered scores"

msgid "offer"
msgstr "Program"

msgid "offer_enrollment_not_exist"
msgstr "There are any enrollment to this program"

msgid "offer_year_calendar"
msgstr "Calendar of the annual program"

msgid "offer_year_calendar_academic_calendar_end_date_error"
msgstr "The end date of your program can't be greater than the closure's date of scores' encodings in the academic calendar"

msgid "offer_year_calendar_academic_calendar_start_date_error"
msgstr "The start date of your program can't be lower than the opening's date of scores' encodings in the academic calendar"

msgid "offer_year_not_access_or_not_exist"
msgstr "You don't have access rights for this offer or it doesn't exist in our database"

msgid "offer_year_not_exist"
msgstr "The program (%s) (%d) - doesn't exist"

msgid "offer_year_search"
msgstr "Search of annual programs"

msgid "offers"
msgstr "Programs"

msgid "old_browser_warning"
msgstr "Your browser is out of date. This can lead to unknown behaviour."

msgid "online"
msgstr "Online"

msgid "online_encoding"
msgstr "Online encoding"

msgid "online_scores_encoding"
msgstr "Online scores encoding"

msgid "only_submited_scores_can_be_double_encoded"
msgstr "Only submitted scores can be bouble encoded"

msgid "open"
msgstr "Open"

msgid "campus"
msgstr "Campus"

msgid "organization_address"
msgstr "Organization address"

msgid "organization"
msgstr "Organization"

msgid "organizations"
msgstr "Organizations"

msgid "origin"
msgstr "From"

msgid "other_score"
msgstr "Other scores"

msgid "other_sibling_offers"
msgstr "Other sibling programs"

msgid "other_sibling_orientations"
msgstr "Other sibling orientations"

msgid "score_encoding_period_not_open"
msgstr "The period of scores' encoding is not opened"

msgid "outside_scores_encodings_period_latest_session"
msgstr "The period of scores' encoding %s is closed since %s"

msgid "outside_scores_encodings_period_closest_session"
msgstr "The period of scores' encoding %s will be open %s"

msgid "page_not_found"
msgstr "Page not found."

msgid "method_not_allowed"
msgstr "Method not allowed"

msgid "password"
msgstr "Password"

msgid "person"
msgstr ""

msgid "ph_d"
msgstr "Ph.D"

msgid "plain"
msgstr "Plain"

msgid "plain_and_html"
msgstr "Plain and HTML"

msgid "please_enable_javascript"
msgstr "Please <a href='http://enable-javascript.com' target='_blank'>enable JavaScript</a> to use this application."

msgid "POLE"
msgstr "Pole"

msgid "postal_code"
msgstr "postal code"

msgid "preferences"
msgstr "Preferences"

msgid "presence_note_pdf_legend"
msgstr "0=Presence note"

msgid "print"
msgstr "Print"

msgid "print_all_courses"
msgstr "Print all courses"

msgid "print_warning_and_info_messages"
msgstr ""

msgid "printable_title"
msgstr "Printable title"

msgid "printing_date"
msgstr "Printing date"

msgid "professional"
msgstr "Professional"

msgid "professors_must_not_submit_scores"
msgstr "Proffessors must not submit scores"

msgid "profile"
msgstr "Profile"

msgid "program_commission"
msgstr "Program commission"

msgid "program_managers"
msgstr "Program Managers"

msgid "program_s"
msgstr "program(s)"

msgid "programs"
msgstr "Programs"

msgid "progress"
msgstr "Progress"

msgid "received_on"
msgstr "Received on"

msgid "recipient"
msgstr "Recipient"

msgid "redirect_to_login"
msgstr "Click to reconnect"

msgid "reference"
msgstr "Reference"

msgid "refresh_list"
msgstr "Search/update the list"

msgid "registration_id"
msgstr "Registration ID"

msgid "registration_id_does_not_match_email"
msgstr "Registration ID does not match email"

msgid "identification_number"
msgstr "Number ID"

msgid "registration_id_not_access_or_not_exist"
msgstr "Student not registered for exam"

msgid "research_center"
msgstr "Research center"

msgid "residential"
msgstr ""

msgid "responsible"
msgstr "Responsible"

msgid "return_doc_to_administrator"
msgstr "Please return this document to the administrative office before %s."

msgid "reuse_address_entity"
msgstr "Reuse the address of"

msgid "save"
msgstr "Save"

msgid "saved"
msgstr "Saved"

msgid "saving"
msgstr "Saving"

msgid "score"
msgstr "Score"

msgid "score_already_submitted"
msgstr "Score already submitted"

msgid "score_decimal_not_allowed"
msgstr "The score seems to be incorrect. Decimales NOT allowed"

msgid "score_invalid"
msgstr "Score invalid"

msgid "scores_responsible"
msgstr "Scores Responsible"

msgid "scores_responsible_title"
msgstr "Scores Responsible"

msgid "score_saved"
msgstr "score Saved"

msgid "score_submitted"
msgstr "Submitted"

msgid "scores"
msgstr "Scores"

msgid "scores_encoding"
msgstr "Scores encoding"

msgid "scores_encoding_tests"
msgstr "Scores encoding tests"

msgid "scores_gt_0_lt_20"
msgstr "The score seems to be incorrect (it must be >=0 and <=20)"

msgid "scores_injection"
msgstr "Scores injection"

msgid "scores_saved"
msgstr "score(s) saved"

msgid "scores_saved_cannot_be_saved_anymore"
msgstr "Sore saved, button save not available anymore"

msgid "scores_must_be_between_0_and_20"
msgstr "Scores must be between 0 and 20"

msgid "search_for_a_file"
msgstr "Search for a file"

msgid "search_for_an_entity"
msgstr "Search for an entity"

msgid "search_for_an_organization"
msgstr "Search for an organization"

msgid "SECTOR"
msgstr "Sector"

msgid "select"
msgstr "Select"

msgid "select_a_xls_file_from_which_to_inject_scores"
msgstr ""

msgid "select_an_encoding_type"
msgstr "Select an encoding type"

msgid "send_message_again"
msgstr "Send again"

msgid "sent"
msgstr "Sent"

msgid "server_error"
msgstr "A server error occured."

msgid "server_error_message"
msgstr "We will fix this as soon as possible"

msgid "short_title"
msgstr "Short title"

msgid "size"
msgstr "Size"

msgid "source_code"
msgstr "Source code"

msgid "stages"
msgstr "Stages"

msgid "start_date"
msgstr "Start date"

msgid "state"
msgstr "State"

msgid "status"
msgstr "Status"

msgid "storage"
msgstr "Storage"

msgid "storage_duration"
msgstr "Storage duration"

msgid "structure"
msgstr "Structure"

msgid "student_not_exist"
msgstr "The student (%s) doesn't exist"

msgid "student_path"
msgstr "Students' path"

msgid "students"
msgstr "students"

msgid "studies"
msgstr "Studies"

msgid "subject"
msgstr "Subject"

msgid "submission"
msgstr "Submission"

msgid "submission_date"
msgstr "Submission date"

msgid "submission_of_scores_for"
msgstr "Submission of scores for {0}."

msgid "submitted"
msgstr "Submitted"

msgid "submitted_scores_cannot_be_encoded_anymore"
msgstr "Submitted scores cannot be encoded anymore"

msgid "succesfull_logout"
msgstr "You are succesfully logout."

msgid "technologic_platform"
msgstr "Technologic platform"

msgid "template_error"
msgstr "No message was sent : the message template {} does not exist."

msgid "temporary_save"
msgstr "Temporary save (not submitted to the faculty yet)"

msgid "the_coordinator_must_still_submit_scores"
msgstr "The coordinator must still submit the scores"

msgid "text"
msgstr "Text"

msgid "title"
msgstr "Title"

msgid "learning_unit_title"
msgstr "Learning unit title"

msgid "too_many_results"
msgstr "Too many results! Please be more specific."

msgid "tooltip_delete_message"
msgstr "Delete message"

msgid "tooltip_double_encode_for"
msgstr "Double encode scores"

msgid "tooltip_double_encode_no_more_possible_for"
msgstr "All the scores were submitted.It is not possible to double encode scores anymore"

msgid "tooltip_dowload_excel_file"
msgstr "Download the excel file"

msgid "tooltip_encode_for"
msgstr "Encode scores"

msgid "tooltip_encode_no_more_possible_for"
msgstr "All the scores were submitted.It is not possible to encode scores anymore"

msgid "tooltip_inject_excel_no_more_possible_for"
msgstr "All the scores were submitted.It is not possible inject excell file anymore"

msgid "tooltip_my_message_read"
msgstr "Show message"

msgid "tooltip_print_scores"
msgstr "Print the scores"

msgid "tooltip_scores_encodings_progress_bar"
msgstr "Represents the quantity of scores submitted to the administration. The number surrounded by parenthesis is the "
       "number of scores encoded by the tutor that aren't submitted yet ('draft' state)"

msgid "tooltip_select_action"
msgstr "Select action to execute"

msgid "tooltip_select_all_messages"
msgstr "Select all the messages"

msgid "tooltip_select_excel_file_to_inject_scores"
msgstr "Select an excel file to inject scores."

msgid "tooltip_to_my_messages"
msgstr "Back to messages"

msgid "tutor"
msgstr "Tutor"

msgid "tutors"
msgstr "Tutors"

msgid "other_tutors"
msgstr "Other Tutors"

msgid "txt_message"
msgstr "Text Message"

msgid "txt_origin_title"
msgstr "Sender of the message"

msgid "txt_recipient_title"
msgstr "Recipient of the message (email or last name or username)"

msgid "txt_reference_title"
msgstr "Template reference of the message"

msgid "txt_subject_title"
msgstr "Subject of the messages"

msgid "type"
msgstr "Type"

msgid "types"
msgstr "Types"

msgid "undated_events"
msgstr "Unscheduled events"

msgid "undefined"
msgstr "Undefined"

msgid "unknown"
msgstr "Unknown"

msgid "user"
msgstr "User"

msgid "user_interface_language"
msgstr "User interface language"

msgid "user_is_not_program_manager"
msgstr "You're not a program manager. Therefore you dont have access to this page."

msgid "validated_double_encoding_cannot_be_validated_anymore"
msgstr "Validated double encoding cannot be validated anymore"

msgid "validation_dubble_encoding_mandatory"
msgstr "Please enter a final validation for scores' differences detected after the dubble encoding "
       "(below). If you leave, your dubble encoding will be lost."

msgid "via_excel"
msgstr "Via Excel"

msgid "via_paper"
msgstr "Via paper"

msgid "warning_all_scores_not_sumitted_yet"
msgstr "Warning : some registered scores have not been submitted yet"

msgid "website"
msgstr "Website"

msgid "without_attribution"
msgstr "Without attribution"

msgid "xls_columns_structure_error"
msgstr "Your excel file isn't well structured. Please follow the structure of the excel file provided "
       "(button '{}')"

msgid "you_manage"
msgstr "You manage"

msgid "order"
msgstr "Order"

msgid "options"
msgstr "Options"

msgid "required"
msgstr "Required"

msgid "question"
msgstr "Question"

msgid "questions"
msgstr "Questions"

msgid "value"
msgstr "Value"

msgid "short_input_text"
msgstr "Short input text"

msgid "long_input_text"
msgstr "Long input text"

msgid "radio_button"
msgstr "Radio button"

msgid "checkbox"
msgstr "Checkbox"

msgid "upload_button"
msgstr "Upload button"

msgid "download_link"
msgstr "Download link"

msgid "dropdown_list"
msgstr "Dropdown list"

msgid "http_link"
msgstr "HTTP link"

msgid "BACHELOR"
msgstr "Bachelor"

msgid "MASTER_60"
msgstr "Master 60"

msgid "MASTER_120"
msgstr "Master 120"

msgid "MASTER_180_OR_240"
msgstr "Master 180 or 240"

msgid "ADVANCED_MASTER"
msgstr "Advanced master"

msgid "TRAINING_CERTIFICATE"
msgstr "Training certificate"

msgid "CERTIFICATE"
msgstr "Certificate"

msgid "DOCTORATE"
msgstr "Doctorate"

msgid "CAPAES"
msgstr "CAPAES"

msgid "start_date_must_be_lower_than_end_date"
msgstr "Start date must be lower than end date"

msgid "DEPUTY_AUTHORITY"
msgstr "Deputy authority"

msgid "DEPUTY_SABBATICAL"
msgstr "Deputy sabbatical"

msgid "DEPUTY_TEMPORARY"
msgstr "Deputy temporary"

msgid "INTERNSHIP_SUPERVISOR"
msgstr "Internship supervisor"

msgid "INTERNSHIP_CO_SUPERVISOR"
msgstr "Internship co-supervisor"

msgid "PROFESSOR"
msgstr "Professor"

msgid "COORDINATOR"
msgstr "Coordinator"

msgid "HOLDER"
msgstr "Holder"

msgid "CO_HOLDER"
msgstr "Co-holder"

msgid "DEPUTY"
msgstr "Deputy"

msgid "scores_responsible_can_submit_partial_encoding"
msgstr "Scores responsible can submit partial encoding"

msgid "the_scores_responsible_must_still_submit_scores"
msgstr "The scores responsible must still submit the scores"

msgid "NONE"
msgstr "NONE"

msgid "keyword"
msgstr "keyword"

msgid "VALID"
msgstr "Valid"

msgid "INVALID"
msgstr "Invalid"

msgid "COURSE"
msgstr "Course"

msgid "MASTER_THESIS"
msgstr "Master thesis"

msgid "INTERNSHIP"
msgstr "Internship"

msgid "OTHER_COLLECTIVE"
msgstr "Other collective"

msgid "OTHER_INDIVIDUAL"
msgstr "Other individual"

msgid "EXTERNAL"
msgstr "External"

msgid "TEACHING_INTERNSHIP"
msgstr "Teaching internship"

msgid "CLINICAL_INTERNSHIP"
msgstr "Clinical internship"

msgid "PROFESSIONAL_INTERNSHIP"
msgstr "Professional internship"

msgid "RESEARCH_INTERNSHIP"
msgstr "Research internship"

msgid "ANNUAL"
msgstr "Annual"

msgid "BIENNIAL_EVEN"
msgstr "Biennial even"

msgid "BIENNIAL_ODD"
msgstr "Biennial odd"

msgid "LU_ERRORS_REQUIRED"
msgstr "This field is required."

msgid "LU_ERRORS_INVALID"
msgstr "'Enter a valid value."

msgid "LU_ERRORS_INVALID_SEARCH"
msgstr "Please, inform at least two filters in your searches"

msgid "LU_ERRORS_ACADEMIC_YEAR_REQUIRED"
msgstr "Please specify an academic year"

msgid "LU_ERRORS_YEAR_WITH_ACRONYM"
msgstr "Please specify an academic year or enter a valid acronym."

msgid "LU_ERRORS_INVALID_REGEX_SYNTAX"
msgstr "Invalid regular expression!"

msgid "no_valid_m_justification_error"
msgstr "You can't encode a JUSTIFIED ABSENCE (M) via the XLS injection"

msgid "abscence_justified_preserved"
msgstr "Justified abscence already encoded and preserved"

msgid "tutors_of_course"
msgstr "Tutors of the course"

msgid "academic_actors"
msgstr "Academic actors"

msgid "academic_start_date_error"
msgstr "The start date should be between the start/end dates of the academic year"

msgid "academic_end_date_error"
msgstr "The end date should be between the start/end dates of the academic year"

msgid "end_start_date_error"
msgstr "Start date must be lower than end date"

msgid "dates_mandatory_error"
msgstr "Start date and end date are mandatory"

msgid "date_format"
msgstr "%m/%d/%Y"

msgid "date_format_string"
msgstr "m/d/Y"

msgid "format_date"
msgstr "mm/dd/yyyy"

msgid "desc_lnk_academic_actors"
msgstr "Academic actors management"

msgid "all_years"
msgstr "All years"

msgid "trainings"
msgstr "Trainings"

msgid "components"
msgstr "Components"

msgid "educational_information"
msgstr "Educational information"

msgid "propositions"
msgstr "Propositions"

msgid "tutor_attributions"
msgstr "Tutors - attributions"

msgid "proposal"
msgstr "Proposal"

msgid "academic_calendar_offer_year_calendar_start_date_end_date_error"
msgstr "The start's date of '%s' of the academic calendar can't be higher than %s "
       "(end date of '%s' of the program '%s')"

msgid "component_type"
msgstr "Component type"

msgid "vol_q1"
msgstr "Vol. q1"

msgid "vol_q2"
msgstr "Vol. q2"

msgid "volume"
msgstr "Volume"

msgid "schedules_conformity"
msgstr "Sched. conform. "

msgid "planned_classrooms"
msgstr "Planned classrooms"

msgid "real_on_planned_classrooms"
msgstr "Real/Planned classrooms"

msgid "classes"
msgstr "Classes"

msgid "class"
msgstr "Class"

msgid "learning_unit_code"
msgstr "Learning unit code"

msgid "partims"
msgstr "Partims"

msgid "periodicity"
msgstr "Periodicity"

msgid "nominal_credits"
msgstr "Credits"

msgid "active"
msgstr "Active"

msgid "inactive"
msgstr "Inactive"

msgid "MASTER_DISSERTATION"
msgstr "Master Dissertation"

msgid "FULL"
msgstr "Full"

msgid "MOBILITY"
msgstr "Mobility"

msgid "OTHER"
msgstr "Other"

msgid "PARTIM"
msgstr "Partim"

msgid "PHD_THESIS"
msgstr "PhD Thesis"

msgid "selected"
msgstr "selected"

msgid "learning_unit_specifications"
msgstr "Specifications"

msgid "LECTURING_COMPLETE"
msgstr "Complete lecturing"

msgid "LECTURING_INCOMPLETE"
msgstr "Incomplete lecturing"

msgid "PRACTICAL_EXERCISES_COMPLETE"
msgstr "Complete practical exercises"

msgid "PRACTICAL_EXERCISES_INCOMPLETE"
msgstr "Incomplete practical exercises"

msgid "LECTURING"
msgstr "Lecturing"

msgid "STAGE"
msgstr "Stage"

msgid "DISSERTATION"
msgstr "Dissertation"

msgid "PRACTICAL_EXERCISES"
msgstr "Practical exercises"

msgid "lecturing"
msgstr "Lecturing"

msgid "PE"
msgstr "PE"

msgid "subtype"
msgstr "Subtype"

msgid "start"
msgstr "Start"

msgid "duration"
msgstr "Duration"

msgid "experimental_phase"
msgstr "This feature is in testing phase"

msgid "title_1"
msgstr "Title common with partims(Part 1)"

msgid "common_title"
msgstr "Common title"

msgid "common_english_title"
msgstr "Common English title"

msgid "title_2"
msgstr "Title (Part 2, specific to each partim)"

msgid "title_proper_to_UE"
msgstr "Title proper"

msgid "english_title_proper_to_UE"
msgstr "English title proper"

msgid "title_in_english"
msgstr "Title in English"

msgid "title_in_english_1"
msgstr "(Part 1, common with partims)"

msgid "title_in_english_2"
msgstr "(Part 2, specific to each partim)"

msgid "scores_responsibles"
msgstr "Scores responsibles"

msgid "SCHOOL"
msgstr "Ecole"

msgid "PLATFORM"
msgstr "Platform"

msgid "LOGISTICS_ENTITY"
msgstr "Logistics entity"

msgid "organogram"
msgstr "Organogram"

msgid "attached_to"
msgstr "Attached to"

msgid "ACADEMIC_PARTNER"
msgstr "Academic partner"

msgid "INDUSTRIAL_PARTNER"
msgstr "Industrial partner"

msgid "SERVICE_PARTNER"
msgstr "Service partner"

msgid "COMMERCE_PARTNER"
msgstr "Commerce partner"

msgid "PUBLIC_PARTNER"
msgstr "Public partner"

msgid "requirement_entity"
msgstr "Requirement entity"

msgid "allocation_entity"
msgstr "Allocation entity"

msgid "additional_requirement_entity"
msgstr "Additional requirement entity"

msgid "additional_requirement_entity_1"
msgstr "Additional requirement entity 1"

msgid "additional_requirement_entity_2"
msgstr "Additional requirement entity 2"

msgid "requirement_entity_small"
msgstr "Req. Entity"

msgid "allocation_entity_small"
msgstr "Alloc. Ent."

msgid "with_entity_subordinated_small"
msgstr "With subord. ent."

msgid "academic_end_year"
msgstr "Academic end year"

msgid "academic_start_year"
msgstr "Academic start year"

msgid "organization_name"
msgstr "Name"

msgid "partial"
msgstr "Q1"

msgid "remaining"
msgstr "Q2"

msgid "partial_remaining"
msgstr "Q1&2"

msgid "partial_or_remaining"
msgstr "Q1|2"

msgid "volume_partial"
msgstr "Vol. Q1"

msgid "volume_remaining"
msgstr "Vol. Q2"

msgid "quadrimester"
msgstr "Quadrimester"

msgid "composition"
msgstr "Composition"

msgid "real_classes"
msgstr "Real classes"

msgid "LU"
msgstr ""

msgid "academic_years"
msgstr "Academic years"

msgid "from"
msgstr "From"

msgid "to"
msgstr "to"

msgid "since"
msgstr "Since"

msgid "editing"
msgstr "Edition"

msgid "component"
msgstr "Component"

msgid "used_by"
msgstr "Used by learning unit"

msgid "offers_enrollments"
msgstr "Offers enrollments"

msgid "learning_units_enrollments"
msgstr "Learning units enrollments"

msgid "exams_enrollments"
msgstr "Exams Enrollments"

msgid "average"
msgstr "Average"

msgid "global_average"
msgstr "Global average"

msgid "result"
msgstr "Result"

msgid "enrollment_date"
msgstr "Enrollment date"

msgid "students_title"
msgstr "Students"

msgid "student_title"
msgstr "Student"

msgid "classe"
msgstr "Classe"

msgid "localization"
msgstr "Localization"

msgid "internship_subtype"
msgstr "Internship subtype"

msgid "part1"
msgstr "part 1"

msgid "part2"
msgstr "part 2"

msgid "title_official"
msgstr "Official title"

msgid "create_learning_unit"
msgstr "Create Learning Unit"

msgid "existed_acronym"
msgstr "Existed code for "

msgid "existing_acronym"
msgstr "Existing code in "

msgid "invalid_acronym"
msgstr "Invalid code"

msgid "acronym_rules"
msgstr "Site with one letter\n"
       "Acronym with min 2 et max 4 letters\n"
       "Number Code with 4 digit"

msgid "end_year_title"
msgstr "End year"

msgid "active_title"
msgstr "Active"

msgid "titles"
msgstr "Titles"

msgid "fixtures_build"
msgstr "Build anonymized fixtures"

msgid "desc_lnk_fixtures_build"
msgstr "Build a json file with anonymized fixtures"

msgid "partial_volume_1"
msgstr "Volume Q1"

msgid "partial_volume_2"
msgstr "Volume Q2"

msgid "partial_volume_1Q"
msgstr "Q1"

msgid "partial_volume_2Q"
msgstr "Q2"

msgid "planned_classes"
msgstr "Classes prévues"

msgid "planned_classes_pc"
msgstr "P.C."

msgid "total_volume_voltot"
msgstr "Vol.tot"

msgid "volumes_management"
msgstr "Volumes management"

msgid "volumes_validation_success"
msgstr "Filled data fit the hourly volumes calculation rules."

msgid "end_date_gt_begin_date"
msgstr "The end year must be equals or upper than the start year"

msgid "session_title"
msgstr "Session derogation"

msgid "remarks_title"
msgstr "Remarks"

msgid "faculty_remark"
msgstr "Faculty remark"

msgid "other_remark"
msgstr "Other remark"

msgid "new_learning_unit"
msgstr "New learning unit"

msgid "previous"
msgstr "Previous"

msgid "next"
msgstr "Next"

msgid "learning_location"
msgstr "Learning location"

msgid "NON_ACADEMIC"
msgstr "Non academic"

msgid "NON_ACADEMIC_CREF"
msgstr "Non academic CREF"

msgid "ACADEMIC"
msgstr "Academic"

msgid "ACTIVE"
msgstr "Active"

msgid "INACTIVE"
msgstr "Inactive"

msgid "RE_REGISTRATION"
msgstr "Active only for re-registration"

msgid "OPTIONAL"
msgstr "Optional"

msgid "NO_PRINT"
msgstr "No printing"

msgid "IN_HEADING_2_OF_DIPLOMA"
msgstr ""

msgid "IN_EXPECTED_FORM"
msgstr ""

msgid "FEE_1"
msgstr "Role"

msgid "FEE_2"
msgstr "Role + exam"

msgid "FEE_3"
msgstr "AESS, CAPAES or end-of-cycle"

msgid "FEE_4"
msgstr "School fees without any exam"

msgid "FEE_5"
msgstr "Full school fees"

msgid "FEE_6"
msgstr "University certificate"

msgid "FEE_7"
msgstr "Complementary master with medical specialization"

msgid "FEE_8"
msgstr "Admission exam"

msgid "FEE_10"
msgstr "CU 30 credits"

msgid "FEE_11"
msgstr "Medical skills certificate"

msgid "FEE_12"
msgstr "ISA offers: 12BA et 21MS"

msgid "FEE_13"
msgstr "ISA offers: 13BA et 22MS"

msgid "DAILY"
msgstr "Daily"

msgid "SHIFTED"
msgstr "Shifted"

msgid "ADAPTED"
msgstr "Adapted"

msgid "academic_calendar_type"
msgstr "Type of event"

msgid "DELIBERATION"
msgstr "Deliberation"

msgid "DISSERTATION_SUBMISSION"
msgstr "Submission of disserations"

msgid "EXAM_ENROLLMENTS"
msgstr "Exam enrollments"

msgid "SCORES_EXAM_DIFFUSION"
msgstr "Diffusion of exam scores"

msgid "SCORES_EXAM_SUBMISSION"
msgstr "Submission of exam scores"

msgid "TEACHING_CHARGE_APPLICATION"
msgstr "Teaching charge application"

msgid "TESTING"
msgstr "Testing"

msgid "RELEASE"
msgstr "Release"

msgid "field_is_required"
msgstr "This field is required"

msgid "associated_entity"
msgstr "Associated entity"

msgid "LU_WARNING_INVALID_ACRONYM"
msgstr "The acronym, if it is entered, must at least count 3 characters"

msgid "title_in_french"
msgstr "Title in French"

msgid "schedule_type"
msgstr "Schedule type"

msgid "enrollment_campus"
msgstr "Enrollment campus"

msgid "other_campus_activities"
msgstr "Activities on other campus"

msgid "unspecified"
msgstr "Unspecified"

msgid "university_certificate"
msgstr "University certificate"

msgid "studies_domain"
msgstr "Studies domain"

msgid "main domain"
msgstr ""

msgid "secondary domains"
msgstr ""

msgid "primary_language"
msgstr "Primary language"

msgid "other_language_activities"
msgstr "Other languages activities"

msgid "funding"
msgstr "Funding"

msgid "funding_cud"
msgstr "Funding international cooperation CCD/CUD"

msgid "funding_direction"
msgstr "Funding direction"

msgid "cud_funding_direction"
msgstr "Funding international cooperation CCD/CUD direction"

msgid "active_status"
msgstr "Active"

msgid "partial_deliberation"
msgstr "Partial deliberation"

msgid "admission_exam"
msgstr "Admission exam"

msgid "academic_type"
msgstr "Academic type"

msgid "keywords"
msgstr "Keywords"

msgid "training_type"
msgstr "Type of training"

msgid "QUADRIMESTER"
msgstr "Quadrimester(s)"

msgid "TRIMESTER"
msgstr "Trimester(s)"

msgid "MONTH"
msgstr "Month(s)"

msgid "WEEK"
msgstr "Week(s)"

msgid "DAY"
msgstr "Day(s)"

msgid "administration_entity"
msgstr "Administration entity"

msgid "management_entity"
msgstr "Management entity"

msgid "enrollment_enabled"
msgstr "Enrollment enabled"

msgid "formations"
msgstr "Formations"

msgid "formations_lnk"
msgstr "Formations"

msgid "desc_lnk_formations"
msgstr "Organization of formations"

msgid "education_groups"
msgstr "Education groups"

msgid "entity_management"
msgstr "Entity management"

msgid "of_category"
msgstr "Education group type"

msgid "activity_search"
msgstr "Learning unit"

msgid "service_course_search"
msgstr "Service courses"

msgid "TRAINING"
msgstr "Training"

msgid "MINI_TRAINING"
msgstr "Mini training"

msgid "GROUP"
msgstr "Group"

msgid "PRIMARY_LANGUAGE"
msgstr "Primary anguage"

msgid "OR"
msgstr "Or"

msgid "AND"
msgstr "And"

msgid "language_association"
msgstr "Primary language operator"

msgid "prolong_or_create_learning_unit_message"
msgstr "<p>The acronym <b>already exists</b>.</p>"
       "<p>You have the choice between:"
       "<ul><li><b>create</b> a new learning unit using that acronym</li>"
       "<li><b>prolong</b> the learning unit of the same acronym</li></ul>"

msgid "confirm_your_action"
msgstr "Confirm your action."

msgid "create"
msgstr "Create"

msgid "prolong"
msgstr "Prolong"

msgid "diplomas_certificates"
msgstr "Diplomas /  Certificates"

msgid "diploma_title"
msgstr "Diploma title"

msgid "professionnal_title"
msgstr "Professionnal title"

msgid "university_certificate_desc"
msgstr "University certificate"

msgid "program_coorganization"
msgstr "Program organized with other institutes"

msgid "for_all_students"
msgstr "For all students"

msgid "diploma"
msgstr "Diploma"

msgid "UNIQUE"
msgstr "Unique diploma"

msgid "SEPARATE"
msgstr "Separate diploma"

msgid "NOT_CONCERNED"
msgstr "Not concerned"

msgid "organization_address_save_error"
msgstr "Impossible to save the organization address"

msgid "i_confirm"
msgstr "Yes, I confirm."

msgid "msg_warning_delete_learning_unit"
msgstr "This operation is <strong>permanent</strong> and cannot be undone. You will lose for ever"
       " the data linked to the learning unit <strong>%s</strong>."

msgid "The learning unit %(acronym)s has been successfully deleted for all years."
msgstr ""

msgid "cannot_delete_learning_unit_year"
msgstr "Could not delete the LU <strong>%(learning_unit)s</strong> from the year %(year)s for the following reasons :"

msgid "cannot_delete_learning_unit"
msgstr "Could not delete the LU <strong>%(learning_unit)s</strong> for the following reasons :"

msgid "There is %(count)d enrollments in %(subtype)s %(acronym)s for the year %(year)s"
msgstr ""

msgid "%(subtype)s %(acronym)s is assigned to %(tutor)s for the year %(year)s"
msgstr ""

msgid "%(subtype)s %(acronym)s is assigned to the assistant %(assistant)s for the year %(year)s"
msgstr ""

msgid "The learning unit %(acronym)s is related to the internship speciality %(speciality)s"
msgstr ""

msgid "lu_included_in_group"
msgstr "%(subtype)s %(acronym)s is included in the group %(group)s for the year %(year)s"

msgid "%(subtype)s %(acronym)s has been deleted for the year %(year)s"
msgstr ""

msgid "The class %(acronym)s has been deleted for the year %(year)s"
msgstr ""

msgid "the partim"
msgstr ""

msgid "The partim"
msgstr ""

msgid "The learning unit"
msgstr ""

msgid "the learning unit"
msgstr ""

msgid "You asked the deletion of the learning unit %(acronym)s from the year %(year)s"
msgstr ""

msgid "Delete from this academic year"
msgstr ""

msgid "Delete the learning unit for all academic years"
msgstr ""

msgid "publish_attribution_to_portal"
msgstr "Publish attribution to portal"

msgid "RESEVED_FOR_INTERNS"
msgstr "Reserved for interns"

msgid "OPEN_FOR_EXTERNS"
msgstr "Open to externs"

msgid "EXCEPTIONAL_PROCEDURE"
msgstr "Exceptional procedure"

msgid "VACANT_NOT_PUBLISH"
msgstr "Vacant but do not publish"

msgid "DO_NOT_ASSIGN"
msgstr "Do not assign"

msgid "folder"
msgstr "Folder"

msgid "introduced_by"
msgstr "Introduced by"

msgid "the"
msgstr "The"

msgid "proposal_management"
msgstr "Proposal management"

msgid "category"
msgstr "Category"

msgid "PRESIDENT"
msgstr "President"

msgid "SECRETARY"
msgstr "Secretary"

msgid "SIGNATORY"
msgstr "Signatory"

msgid "administrative_data"
msgstr "Administrative data"

msgid "jury"
msgstr "Jury"

msgid "signatory_qualification"
msgstr "Signatory's qualification"

msgid "course_enrollment"
msgstr "Course enrollment"

msgid "marks_presentation"
msgstr "Marks presentation"

msgid "dissertation_presentation"
msgstr "Dissertation présentation"

msgid "scores_diffusion"
msgstr "Scores diffusion"

msgid "session"
msgstr "session"

msgid "at"
msgstr "at"

msgid "learning_unit_years_to_delete"
msgstr "You will definitely delete the following learning units"

msgid "type_must_be_full"
msgstr "Type of learning unit must be full"

msgid "learning_unit_type_is_not_internship"
msgstr "Learning unit is not of type internship."

msgid "CREATION"
msgstr "Creation"

msgid "MODIFICATION"
msgstr "Modification"

msgid "TRANSFORMATION"
msgstr "Transformation"

msgid "TRANSFORMATION_AND_MODIFICATION"
msgstr "Transformation and modification"

msgid "SUPPRESSION"
msgstr "Suppression"

msgid "CENTRAL"
msgstr "Central"

msgid "SUSPENDED"
msgstr "Suspended"

msgid "ACCEPTED"
msgstr "Accepted"

msgid "REFUSED"
msgstr "Refused"

msgid "success_modification_proposal"
msgstr "You proposed a modification of type {} for the learning unit {}."

msgid "proposal_edited_successfully"
msgstr "Proposal edited successfully"

msgid "proposals_cancelled_successfully"
msgstr "Proposals cancelled successfully"

msgid "proposals_consolidated_successfully"
msgstr "Proposals consolidated successfully"

msgid "content"
msgstr "Content"

msgid "code_scs"
msgstr "Code SCS"

msgid "title_code_formation"
msgstr "Title / Formation's code"

msgid "absolute_credits"
msgstr "Abs. credits"

msgid "relative_target_credits"
msgstr "Relative target's credits"

msgid "relative credits"
msgstr ""

msgid "min_credits"
msgstr "Min. credits"

msgid "max_credits"
msgstr "Max. credits"

msgid "mandatory"
msgstr "Mandatory"

msgid "block"
msgstr "Block"

msgid "current_order"
msgstr "Current order"

msgid "sessions_derogation"
msgstr "Sessions in derogation"

msgid "own_comment"
msgstr "Own comment"

msgid "SESSION_1"
msgstr "1"

msgid "SESSION_2"
msgstr "2"

msgid "SESSION_3"
msgstr "3"

msgid "SESSION_1_2"
msgstr "12"

msgid "SESSION_1_3"
msgstr "13"

msgid "SESSION_2_3"
msgstr "23"

msgid "SESSION_1_2_3"
msgstr "123"

msgid "SESSION_UNDEFINED"
msgstr "Undefined session"

msgid "SESSION_PARTIAL_2_3"
msgstr "p23"

msgid "Put in proposal"
msgstr ""

msgid "Put in suppression proposal"
msgstr ""

msgid "Proposal for modification"
msgstr ""

msgid "End of teaching"
msgstr ""

msgid "academic_entity_small"
msgstr "Academic ent."

msgid "academic_entity"
msgstr "Academic entity"

msgid "folder_number"
msgstr "Folder n°{}"

msgid "produce_xls_lus"
msgstr "The learning units"

msgid "%(date)s must be set within %(start_date)s and %(end_date)s"
msgstr ""

msgid "Cancel the proposal"
msgstr ""

msgid "Edit the proposal"
msgstr ""

msgid "Consolidate the proposal"
msgstr ""

msgid "msg_confirm_cancel_proposal"
msgstr "Are you certain that you want to cancel the learning unit proposal ?"

msgid "The administrative data has been successfully modified"
msgstr ""

msgid "vacant"
msgstr "Vacant"

msgid "team_management"
msgstr "Team management"

msgid "type_declaration_vacant"
msgstr "Decision"

msgid "procedure"
msgstr "Procedure"

msgid "educational_information_management"
msgstr "Management of educational information"

msgid "SUMMARY_COURSE_SUBMISSION"
msgstr "Summary course submission"

msgid "INTERNAL_TEAM"
msgstr "Internal/team"

msgid "substitute"
msgstr "Substitute"

msgid "not_end_year"
msgstr "no planned end"

msgid "Modify"
msgstr ""

msgid "Edit learning unit end date"
msgstr ""

msgid "Modify end date"
msgstr ""

msgid "learning_unit_successfuly_created"
msgstr "Learning unit <a href='%(link)s'> %(acronym)s (%(academic_year)s) </a> successfuly created."

msgid "learning_unit_successfuly_deleted"
msgstr "Learning unit {acronym} ({academic_year}) successfuly deleted."

msgid "learning_unit_creation_academic_year_max_error"
msgstr "Please select an academic year lower than {}."

msgid "parent_greater_than_partim"
msgstr "The selected end year (%(partim_end_year)s) is greater than the end year of the parent %(lu_parent)s"

msgid "learning_unit_created"
msgstr "Learning unit %(learning_unit)s created for the academic year %(academic_year)s"

msgid "learning_unit_updated"
msgstr "Learning unit {acronym} successfully updated."

msgid "partim_greater_than_parent"
msgstr "The learning unit %(learning_unit)s has a partim %(partim)s with an end year greater than %(year)s"

msgid "partim"
msgstr "Partim"

msgid "partim_character_rules"
msgstr "One letter or digit mandatory"

msgid "invalid_partim_character"
msgstr "Character already used"

msgid "remark"
msgstr "Remark"

msgid "remark_english"
msgstr "Remark in english"

msgid "Ensure this value is less than %(limit_value)s."
msgstr "Ensure this value is less than %(limit_value)s."

msgid "Ensure this value is greater than %(limit_value)s."
msgstr "Ensure this value is greater than %(limit_value)s."

msgid "Entity_not_exist"
msgstr "The entity %(entity_acronym)s does not exist for the selected academic year %(academic_year)s"

msgid "Edit the learning unit"
msgstr ""

msgid "requirement_entity_end_date_too_short"
msgstr "The requirement entity lifetime is too short."

msgid "Requirement and allocation entities must be linked to the same faculty for this learning unit type."
msgstr ""

msgid "success_modification_learning_unit"
msgstr "The learning unit has been updated."

msgid "error_modification_learning_unit"
msgstr "An error occured when updating the learning unit."

msgid "cannot_set_internship_subtype_for_type_other_than_internship"
msgstr "Internship subtype cannot bet set for learning unit type other than internship."

msgid "%(subtype)s %(acronym)s is in proposal for the year %(year)s"
msgstr ""

msgid "volume_have_more_than_2_decimal_places"
msgstr "The volume have more than 2 decimal places"

msgid "Site"
msgstr "Site"

msgid "proposal_type"
msgstr "Proposal type"

msgid "proposal_status"
msgstr "Status proposal"

msgid "folder_entity"
msgstr "Folder entity"

msgid "proposals_search"
msgstr "Proposals"

msgid "folder_num"
msgstr "Folder num."

msgid "ask_to_report_modification"
msgstr "Do you want to report the modifications done to the next years ?"

msgid "proposal_learning_unit_successfuly_created"
msgstr "Proposal learning unit <a href='%(link)s'> %(acronym)s (%(academic_year)s) </a> successfuly created."

msgid "new_learning_unit_proposal"
msgstr "New learning unit proposal"

msgid "proposal_creation"
msgstr "Proposal of creation"

msgid "proposal_update"
msgstr "Proposal update"

msgid "value_before_proposal"
msgstr "Value before proposal"

msgid "entity_not_found"
msgstr "Entity not found.  Pershaps an error in the data"

msgid "min_for_field"
msgstr "Please enter a value greater than or equal to 0."

msgid "max_for_field"
msgstr "Please enter a value less than or equal to 500."

msgid "force_state"
msgstr "Force state"

msgid "do_you_want_change_status_proposals"
msgstr "Do you want to change the status of this proposals?"

msgid "are_you_sure_to_change_state_from"
msgstr "Are you sure to change the state from"

msgid "must_set_common_title_or_specific_title"
msgstr "You must either set the common title or the specific title"

msgid "learning_unit_in_proposal_cannot_save"
msgstr "The learning unit %(luy)s is in proposal, can not save the change from the year %(academic_year)s"

msgid "by"
msgstr "By"

msgid "in_proposal"
msgstr "Existing proposal"

msgid "summary_locked"
msgstr "blocked update for tutor"

msgid "get_back_to_initial"
msgstr "Get back to initial data"

msgid "do_you_want_to_get_back_to_initial"
msgstr "Do you want to get back to initial data?"

msgid "error_proposal_suppression_to_initial"
msgstr "An error occured when getting back to initial state one of the selected proposal is not in SUPPRESSION type. Nothing has been done"

msgid "error_proposal_no_data"
msgstr "An error occured when getting back to initial state. No valid data to submit"

msgid "msg_confirm_delete_luy"
msgstr "Are you certain that you want to delete the learning unit ?"

msgid "already_existing_acronym"
msgstr "Existing acronym"

msgid "The value of field '%(field)s' is different between year %(year)s - %(value)s and year %(next_year)s - %(next_value)s"
msgstr ""

msgid "There is not the learning unit %(acronym)s - %(next_year)s"
msgstr ""

msgid "The value of field '%(field)s' for the learning unit %(acronym)s (%(component_type)s) is different between year %(year)s - %(value)s and year %(next_year)s - %(next_value)s"
msgstr ""

msgid "There is not %(component_type)s for the learning unit %(acronym)s - %(year)s but exist in %(existing_year)s"
msgstr ""

msgid "Educational information opening"
msgstr ""

msgid "Educational information ending"
msgstr ""

msgid "official_title_proper_to_partim"
msgstr "Title proper to the partim"

msgid "official_english_title_proper_to_partim"
msgstr "English title proper to the partim"

msgid "Educational information submission dates updated"
msgstr ""

msgid "The credits value of the partim %(acronym)s is greater or equal than the credits value of the parent learning unit."
msgstr ""

msgid "The learning unit has been updated until %(year)s."
msgstr ""

msgid "Prohibition to delete a learning unit before 2015."
msgstr ""

msgid "The entity '%(acronym)s' doesn't exist anymore in %(year)s"
msgstr ""

msgid "updated"
msgstr "Updated"

msgid "unupdated"
msgstr "Unupdated"

msgid "summary_list"
msgstr "Education information status"

msgctxt "teachingmaterial"
msgid "title"
msgstr ""

msgctxt "teachingmaterial"
msgid "mandatory"
msgstr ""

msgid "Bibliography"
msgstr ""

msgid "bibliography"
msgstr ""

msgid "Teaching material"
msgstr ""

msgid "Mobility"
msgstr ""

msgid "The periodicity of the parent and the partims do not match"
msgstr ""

msgid "educational_information_update_reminder"
msgstr "Mail to remind educational information update"

msgid "do_you_want_to_sent_email"
msgstr "Do you want to sent email to remind to update the educational informations?"

msgid "desc_mail_reminder"
msgstr "Sent email to remind to update educational information"

msgid "success_mail_reminder"
msgstr "Reminding mails sent"

msgid "consolidate"
msgstr "Consolidate"

msgid "do_you_want_to_consolidate"
msgstr "Do you want to consolidate ?"

msgid "need_no_reminder"
msgstr "Need no reminder"

msgid "Proposal %(acronym)s (%(academic_year)s) cannot be consolidated."
msgstr ""

msgid "Proposal %(acronym)s (%(academic_year)s) successfully consolidated."
msgstr ""

msgid "Proposal %(acronym)s (%(academic_year)s) cannot be canceled."
msgstr ""

msgid "Proposal %(acronym)s (%(academic_year)s) successfully canceled."
msgstr ""

msgid "A report has been sent."
msgstr ""

msgid "Success"
msgstr ""

msgid "Failure"
msgstr ""

msgid "Remarks"
msgstr ""

msgid "Learning unit"
msgstr ""

msgid "Research criteria"
msgstr ""

msgid "The learning unit %(acronym)s is included in the following education groups"
msgstr ""

msgid "type_code_formation"
msgstr "Formation's type"

msgid "absolute_and_relative_credits"
msgstr "Relative / Absolute <br>credits"

msgid "Proposal is neither accepted nor refused."
msgstr ""

msgid "learning_achievements"
msgstr "Learning achievements"

msgid "up"
msgstr "Up"

msgid "down"
msgstr "Down"

msgid "learning_achievements_headline"
msgstr "At the end of this learning unit, the student is able to:"

msgid "User %(person)s do not have rights on this proposal."
msgstr ""

msgid "Enrollments to learning unit"
msgstr ""

msgid "Training"
msgstr ""

msgid "Enrollments to training"
msgstr ""

msgid "Enrolled to learning unit"
msgstr "Enrollments to learning unit"

msgid "No proposals was selected."
msgstr ""

msgid "Proposal %(acronym)s (%(academic_year)s) successfully changed state."
msgstr ""

msgid "Proposal %(acronym)s (%(academic_year)s) cannot be changed state."
msgstr ""

msgid "cancellation"
msgstr ""

msgid "consolidation"
msgstr "consolidation"

msgid "borrowed_course_search"
msgstr "Borrowed courses"

msgid "add_another"
msgstr "Add another"

msgid "The parent is inactive and there is at least one partim active"
msgstr ""

msgid "This partim is active and the parent is inactive"
msgstr ""

msgid "faculty_borrowing"
msgstr "Faculty borrowing"

msgid "The value of this attribute is inherited from the parent UE"
msgstr ""

msgid "to_complete"
msgstr "To complete"

msgid "The value of this attribute is not annualized"
msgstr ""

msgid "start_year"
msgstr "Starting year"

msgid "produce_xls_attributions"
msgstr "The learning units and attributions"

msgid "produce_xls_proposals"
msgstr "Xls with proposals"

msgid "proposal_date"
msgstr "Proposals date"

msgid "search_type"
msgstr "Search type"

msgid "The linked %(entity)s does not exist at the start date of the academic year linked to this learning unit"
msgstr ""

msgid "COURSE_ENROLLMENT"
msgstr "Course enrollment"

msgid "vol_global"
msgstr "Vol.global"

msgid "volume_global"
msgstr "volume total global"

msgid "Vol. annual"
msgstr ""

msgid "Volume annual"
msgstr ""

msgid "missing_internship_subtype"
msgstr "It is necessary to indicate the internship subtype"

msgid "different_status_with_parent"
msgstr "The learning unit's parent is inactive"

msgid "new_external_learning_unit"
msgstr "Create a new external learning unit"

msgid "external"
msgstr "External"

msgid "comment_title"
msgstr "Comment"

msgid "comment"
msgstr ""

msgid "english comment"
msgstr ""

msgid "The comments of %(acronym)s has been updated"
msgstr ""

msgid "requesting_entity"
msgstr "Requesting entity"

msgid "local_credits"
msgstr "Local credits"

msgid "Consistency error in %(academic_year)s : %(error)s"
msgstr ""

msgid "%(col_name)s has been already modified. ({%(new_value)s} instead of {%(current_value)s})"
msgstr ""

msgid "%(col_name)s has been already modified."
msgstr ""

msgid "external_code"
msgstr "External code"

msgid "Proposals"
msgstr ""

msgid "learning_units_and_attributions_filename"
msgstr "learning_units_and_attributions"

msgid "attribution_list"
msgstr "List of attributions"

msgid "List_proposals"
msgstr "List of proposals"

msgid "List_activities"
msgstr "List of activities"

msgid "learning_units_filename"
msgstr "learning_units"

msgid "warnings_detected"
msgstr "We detected inconsistencies in the following data :"

msgid "Volumes are inconsistent"
msgstr ""

msgid "Volumes of {} are inconsistent"
msgstr ""

msgid "planned classes cannot be 0"
msgstr ""

msgid "Vol_tot is not equal to vol_q1 + vol_q2"
msgstr ""

msgid "Vol_global is not equal to Vol_tot * planned_classes"
msgstr "The overall volume must be equal to the annual volume multiplied by the number of classes"

msgid "At least a partim volume value is greater than corresponding volume of parent"
msgstr ""

msgid "url of the learning unit"
msgstr "URL of the learning unit"

msgid "professional_integration"
msgstr "Professional integration"

msgid "external_search"
msgstr "Externals"

msgid "formerly"
msgstr "Formerly"

msgid "title_1_in_english"
msgstr "Title common title with partims (part 1) in English"

msgid "title_2_in_english"
msgstr "Title specific with partim (part 2) in English"

msgid "Manage volumes"
msgstr ""

msgid "New external learning unit"
msgstr ""

msgid "New partim"
msgstr ""

msgid "middle_name"
msgstr "Middle name"

msgid "Select the missing term for the offer"
msgstr "Select the missing term for the offer"

msgid "Remove the term"
msgstr "Remove the term"

msgid "Do you want to remove this term?"
msgstr "Do you want to remove this term?"

msgid "Sorry but you can not remove the term of an offer"
msgstr "Sorry but you can not remove the term of an offer"

msgid "Do you want to remove the term?"
msgstr "Do you want to remove the term?"

msgid "Export"
msgstr ""

msgid "produce_xls_lus_desc"
msgstr "Produce xls with a list of learning units"

msgid "produce_xls_attributions_desc"
msgstr "Produce xls with a list of learning units and attributions"

msgid "hourly volume total annual"
msgstr ""

msgid "hourly volume partial q1"
msgstr ""

msgid "hourly volume partial q2"
msgstr ""

msgid "volume declared vacant"
msgstr ""

msgid "Xls with education groups"
msgstr ""

msgid "education_groups_filename"
msgstr "education_groups"

msgid "list_education_groups"
msgstr "Education group's list"

msgid "Q1 and Q2"
msgstr ""

msgid "Q1 or Q2"
msgstr ""

msgid "New Education Group"
msgstr ""

msgid "New Training"
msgstr ""

msgid "New Mini-Training"
msgstr ""

msgid "untyped"
msgstr ""

msgid "validity"
msgstr ""

msgid "Education group year <a href='%(link)s'> %(acronym)s (%(academic_year)s) </a> successfuly created."
msgstr ""

msgid "minimum constraint"
msgstr ""

msgid "maximum constraint"
msgstr ""

msgid "type of constraint"
msgstr ""

msgid "EDUCATION_GROUP_EDITION"
msgstr "Edition group edition"

msgid "The learning unit %(acronym)s is not included in any education group"
msgstr ""

msgid "No enrollment for this learning unit"
msgstr ""

msgid "Changed"
msgstr ""

msgid "Other teacher(s)"
msgstr ""

msgid "Summary responsible(s)"
msgstr ""

msgid "The annual volume must be equal to the sum of the volumes Q1 and Q2"
msgstr ""

msgid "The global volume corresponding to the product of the annual volume and the number of planned classes must be equal to the sum of the volumes for each entity"
msgstr ""

msgid "This partim is %(partim_periodicity)s and the parent is %(parent_periodicty)s"
msgstr ""

msgid "The parent is %(parent_periodicty)s and there is at least one partim which is not %(parent_periodicty)s"
msgstr ""

msgid "Admission Conditions for Bachelors"
msgstr "Admission Conditions for Bachelors"

msgid "Alert Message"
msgstr "Alert Message"

msgid "Free Text"
msgstr "Free Text"

msgid "University Bachelors"
msgstr "University Bachelors"

msgid "Diploma"
msgstr "Diploma"

msgid "Conditions"
msgstr "Conditions"

msgid "Access"
msgstr "Access"

msgid "Actions"
msgstr "Actions"

msgid "UCL Bachelors"
msgstr "UCL Bachelors"

msgid "Others Bachelors of the French speaking Community of Belgium"
msgstr "Others Bachelors of the French speaking Community of Belgium"

msgid "Bachelors of the Dutch speaking Community of Belgium"
msgstr "Bachelors of the Dutch speaking Community of Belgium"

msgid "Foreign Bachelors"
msgstr "Foreign Bachelors"

msgid "Non university Bachelors"
msgstr "Non university Bachelors"

msgid "Holders of a 2nd cycle University degree"
msgstr "Holders of a 2nd cycle University degree"

msgid "Holders of a non-University 2nd cycle degree"
msgstr "Holders of a non-University 2nd cycle degree"

msgid "Adults taking up their university training"
msgstr "Adults taking up their university training"

msgid "Personalized access"
msgstr "Personalized access"

msgid "Admission and Enrolment Procedures for general registration"
msgstr "Admission and Enrolment Procedures for general registration"

msgid "Modify text"
msgstr "Modify text"

msgid "Add a new line"
msgstr "Add a new line"

msgid "Modify an existing line"
msgstr "Modify an existing line"

msgid "Are you sure you want to delete %(education_group_year)s?"
msgstr ""

msgid "You are not summary responsible for this learning unit."
msgstr ""

msgid "The learning unit is not summary editable."
msgstr ""

msgid "Submission dates are not set."
msgstr ""

msgid "Not in period to edit educational information."
msgstr ""

msgid "Modification made"
msgstr ""

msgid "You can not delete this object because some dependencies are protected"
msgstr ""

msgid "It will delete also this following objects"
msgstr ""

msgid "The education group edition period is not open."
msgstr ""

msgid "this education group is not editable during this period."
msgstr ""

msgid "The user has not permission to delete education groups."
msgstr ""

msgid "The teaching material has been deleted"
msgstr ""

msgid "Teaching materials has been updated"
msgstr ""

msgid "Are you sure you want to delete the teaching material?"
msgstr ""

msgid "teaching materials"
msgstr ""

msgid "online resources"
msgstr ""

msgid "{} successfully updated"
msgstr ""

msgid "duration unit"
msgstr ""

msgid "Enter text to search"
msgstr ""

msgid "Mobility has been updated"
msgstr ""

msgid "lock"
msgstr ""

msgid "unlock"
msgstr ""

msgid "Update for teacher unlocked"
msgstr ""

msgid "Update for teacher locked"
msgstr ""

msgid "lock update for teacher"
msgstr ""

msgid "unlock update for teacher"
msgstr ""

msgid "The education group has been deleted."
msgstr ""

msgid "The %(acronym)s has been moved"
msgstr ""

msgid "\"%(child)s\" has been detached from \"%(parent)s\""
msgstr ""

msgid "Additional info"
msgstr ""

msgid "Weighting"
msgstr ""

msgid "Default learning unit enrollment"
msgstr ""

msgid "Session"
msgstr ""

msgid "Attach"
msgstr ""

msgid "Detach"
msgstr ""

msgid "Select"
msgstr ""

msgid "The user is not attached to the management entity"
msgstr ""

msgid "Help"
msgstr ""

msgid "Are you sure you want to detach this content?"
msgstr ""

msgid "detach"
msgstr ""

msgid "Abs. cred."
msgstr ""

msgid "Sess. derog."
msgstr ""

msgid "%(count_enrollment)d student is enrolled in the offer."
msgid_plural "%(count_enrollment)d students are enrolled in the offer."
msgstr[0] ""
msgstr[1] ""

msgid "The content of the education group is not empty."
msgstr ""

msgid "Cred. rel./abs."
msgstr ""

msgid "Decree category"
msgstr ""

msgid "Rate code"
msgstr ""

msgid "NO_ADDITIONAL_FEES"
msgstr "No additional fees"

msgid "AESS_CAPAES"
msgstr "AESS and CAPAES"

msgid "MINERVAL_COMPLETE"
msgstr "Minerval complete"

msgid "UNIVERSITY_CERTIFICATE"
msgstr "University certificate"

msgid "ADVANCED_MASTER_IN_MEDICAL_SPECIALIZATION"
msgstr "Advanced master in medical specialization"

msgid "ACCESS_CONTEST"
msgstr "Access contest"

msgid "UNIVERSITY_CERTIFICATE_30_CREDITS"
msgstr "University certificate 30 credits"

msgid "CERTIFICATE_MEDECINE_COMPETENCE"
msgstr "Certificate medecine competence"

msgid "Generate pdf"
msgstr ""

msgid "%(acronym)s %(title)s [%(volumes)s] (%(credits)s credits)"
msgstr "%(acronym)s %(title)s [%(volumes)s] (%(credits)s credits)"

msgid "Link type"
msgstr ""

msgid "REFERENCE"
msgstr "Reference"

msgid "Quadrimester derogation"
msgstr ""

msgid "Quad. derog."
msgstr ""

msgid "No type of %(child_category)s can be created as child of %(category)s of type %(type)s"
msgstr ""

msgid "Produce xls with a list of education groups"
msgstr ""

msgid "Produce xls of trainings with administrative data"
msgstr ""

msgid "Begining of course registration"
msgstr ""

msgid "Ending of course registration"
msgstr ""

msgid "Begining of exam registration"
msgstr ""

msgid "Ending of exam registration"
msgstr ""

msgid "Exam board signatory"
msgstr ""

msgid "List of trainings, with administrative data"
msgstr ""

msgid "List of trainings"
msgstr ""

msgid "List of trainings with administrative data"
msgstr ""

msgid "Validity"
msgstr ""

msgid "Please Select or Move an item before Attach it"
msgstr ""

msgid "Used by an other education group"
msgstr ""

msgid "The user has not permission to change education groups."
msgstr ""

msgid "It is not possible to move the root element."
msgstr ""

msgid "It is not possible to detach the root element."
msgstr ""

msgid "Attached to \"%(acronym)s\""
msgstr ""

msgid "Learning units comparison"
msgstr ""

msgid "specific_title"
msgstr "Title"

msgid "specific_title_english"
msgstr "English title"

msgid "attribution_procedure"
msgstr "Procedure"

msgid "No difference"
msgstr ""

msgid "is_vacant"
msgstr "Vacant"

msgid "team"
msgstr "Team management"

msgid "Selected element"
msgstr ""

msgid "English"
msgstr ""

msgid "French"
msgstr ""

msgid "Which type of %(category)s do you want to create ?"
msgstr ""

msgid "Select a language"
msgstr ""

msgid "VOLUME_Q1"
msgstr "Volume partial"

msgid "VOLUME_Q2"
msgstr "Volume remaining"

msgid "VOLUME_TOTAL"
msgstr "Vol. annual"

msgid "PLANNED_CLASSES"
msgstr "Planned classes"

msgid "REAL_CLASSES"
msgstr "Real classes"

msgid "VOLUME_REQUIREMENT_ENTITY"
msgstr "Requirement entity"

msgid "VOLUME_ALLOCATION_ENTITY"
msgstr "Allocation entity"

msgid "VOLUME_ADDITIONAL_REQUIREMENT_ENTITY_1"
msgstr "Additional requirement entity 1"

msgid "VOLUME_ADDITIONAL_REQUIREMENT_ENTITY_2"
msgstr "Additional requirement entity 2"

msgid "This field is empty"
msgstr ""

msgid "Do you want to continue ?"
msgstr ""

msgid "There are warnings in the form."
msgstr ""

msgid "Number of elements"
msgstr ""

msgid "Education group year <a href='%(link)s'> %(acronym)s (%(academic_year)s) </a> successfuly updated."
msgstr ""

msgid "%(max)s must be greater or equals than %(min)s"
msgstr ""

msgid "Education group year %(acronym)s (%(academic_year)s) successfuly deleted."
msgstr ""

msgid "VOLUME_GLOBAL"
msgstr "Vol. global"

msgid "Produce xls of comparison"
msgstr ""

msgid "List of learning_units with comparison"
msgstr ""

msgid "Choose academic years"
msgstr ""

msgid "Produce Xls"
msgstr ""

msgid "Internship subtype"
msgstr ""

msgid "Add. requ. ent. 1"
msgstr ""

msgid "Add. requ. ent. 2"
msgstr ""

msgid "Profes. integration"
msgstr ""

msgid "Req. Entities"
msgstr ""

msgid "list_learning_units_comparison"
msgstr "Comparison of learning units"

msgid "Utilizations"
msgstr ""

msgid "You cannot attach \"%(child)s\" (type \"%(child_type)s\") to \"%(parent)s\" (type \"%(parent_type)s\")"
msgstr ""

msgid "is using in"
msgstr "is using in :"

msgid "Prerequisite"
msgid_plural "Prerequisites"
msgstr[0] ""
msgstr[1] ""

msgid "has the following prerequisites"
msgstr ""

msgid "Cannot set end year to %(end_year)s :"
msgstr ""

msgid "You cannot attach an element to a learning unit year"
msgstr ""

msgid "It is forbidden to save a GroupElementYear with a child branch and a child leaf."
msgstr ""

msgid "It is forbidden to attach an element to itself."
msgstr ""

msgid "It is forbidden to attach an element to one of its included elements."
msgstr ""

msgid "Modify prerequisites"
msgstr ""

msgid "Prerequisites are invalid"
msgstr "<p>Prerequisites are invalid</p>"

msgid "prerequisites_syntax_rules"
msgstr "<b>Syntax rules</b>:"
       "<ul><li>No double parentheses.</li>"
       "<li>Valid operators are OU or ET.</li>"
       "<li>The operator must be the same inside all parentheses (groups).</li>"
       "<li>The operator that linked groups must be different than the one that linked LU inside groups (parentheses).</li>"
       "<li>The LU code cannot include spaces (ex: LDROI1001 and not LDROI&nbsp;1001).</li></ul></p>"
       "<p><b>Examples</b>:"
       "<ul><li>A OU B OU C: valid</li>"
       "<li>A ET B ET C : valid</li>"
       "<li>A ET (B OU C) ET (D OU E): valid</li>"
       "<li>A ET (B OU C) OU (D OU E): not valid</li>"
       "<li>A ET (B ET C) ET (D ET E): not valid</li>"
       "<li>A ET (B OU C) ET (D ET E): not valid</li></ul>"

msgid "Prerequisites saved."
msgstr ""

msgid "The credits value should be an integer"
msgstr ""

msgid "The prerequisites %s for the learning unit %s are not inside the selected formation %s"
msgstr ""

msgid "This form must be submitted to the secretariat of your faculty"
msgstr ""

msgid "This form must be signed by the designated authority and delivered to the secretariat of your faculty."
msgstr ""

msgid "The registration form is available at the Secretariat of"
msgstr ""

msgid "training"
msgstr ""

msgid "faculty number"
msgstr ""

msgid "(optional)"
msgstr ""

msgid "Agregation"
msgstr ""

msgid "Certificate of participation"
msgstr ""

msgid "Certificate of success"
msgstr ""

msgid "Certificate of holding credits"
msgstr ""

msgid "Bachelor"
msgstr ""

msgid "Certificat"
msgstr ""

msgid "Research certificat"
msgstr ""

msgid "University first cycle certificat"
msgstr ""

msgid "University second cycle certificat"
msgstr ""

msgid "Access contest"
msgstr ""

msgid "Language classes"
msgstr ""

msgid "Isoldated classes"
msgstr ""

msgid "PHD"
msgstr ""

msgid "Formation PHD"
msgstr ""

msgid "Junior year"
msgstr ""

msgid "Program master 120"
msgstr ""

msgid "Master MA 120"
msgstr ""

msgid "Master MD 120"
msgstr ""

msgid "Master MS 120"
msgstr ""

msgid "Program master 180-240"
msgstr ""

msgid "Master MA 180-240"
msgstr ""

msgid "Master MD 180-240"
msgstr ""

msgid "Master MS 180-240"
msgstr ""

msgid "Master in 60 credits"
msgstr ""

msgid "Master of specialist"
msgstr ""

msgid "Internship"
msgstr ""

msgid "Deepening"
msgstr ""

msgid "Sociaty minor"
msgstr ""

msgid "Access minor"
msgstr ""

msgid "Open minor"
msgstr ""

msgid "Disciplinary complement minor"
msgstr ""

msgid "FSA speciality"
msgstr ""

msgid "Option"
msgstr ""

msgid "Mobility partnership"
msgstr ""

msgid "Common core"
msgstr ""

msgid "Minor list choice"
msgstr ""

msgid "Major list choice"
msgstr ""

msgid "Option list choice"
msgstr ""

msgid "Finality 120 list choice"
msgstr ""

msgid "Finality 180 list choice"
msgstr ""

msgid "Mobility partnership list choice"
msgstr ""

msgid "Complementary module"
msgstr ""

msgid "Sub group"
msgstr ""

msgid "The user has not permission to create a %(category)s."
msgstr ""

msgid "from %(min)s to %(max)s among"
msgstr ""

msgid "from %(min)s to %(max)s credits among"
msgstr ""

#: backoffice/settings/base.py:402
msgid "Teaching profile"
msgstr ""

#: backoffice/settings/base.py:403
msgid "Learning outcomes"
msgstr ""

#: backoffice/settings/base.py:404
msgid "Programme structure"
msgstr ""

#: backoffice/settings/base.py:406
msgid "Detailed programme"
msgstr ""

#: backoffice/settings/base.py:407
msgid "Options courses"
msgstr ""

#: backoffice/settings/base.py:408
msgid "The programme's courses and learning outcomes"
msgstr ""

#: backoffice/settings/base.py:410
msgid "Admission"
msgstr ""

#: backoffice/settings/base.py:412
msgid "Preparatory module"
msgstr ""

#: backoffice/settings/base.py:414
msgid "Benefits and organization"
msgstr ""

#: backoffice/settings/base.py:415
msgid "Pedagogy"
msgstr ""

#: backoffice/settings/base.py:416
msgid "Course evaluation methods"
msgstr ""

#: backoffice/settings/base.py:417
msgid "Mobility and/or Internationalisation outlook"
msgstr ""

#: backoffice/settings/base.py:418
msgid "Then after, Further degree programs"
msgstr ""

#: backoffice/settings/base.py:419
msgid "Certificates"
msgstr ""

#: backoffice/settings/base.py:421
msgid "In practice"
msgstr ""

#: backoffice/settings/base.py:422
msgid "Curriculum Management and contacts"
msgstr ""

msgid "Welcome"
msgstr ""

msgid "Add the French content of this paragraph"
msgstr ""

msgid "Add the English content of this paragraph"
msgstr ""

msgid "Add potential courses"
msgstr ""

msgid "Made in"
msgstr ""

msgid "on"
msgstr ""

msgid "For approval"
msgstr ""

msgid "Legend"
msgstr ""

msgid "Registration form for the content of"
msgstr ""

msgid "Student's contact information"
msgstr ""

msgid "Student's signature"
msgstr ""

msgid "Own components"
msgstr ""

msgid "list of required teaching material"
msgstr ""

msgid "the list to generate is empty."
msgstr ""

msgid "Only program managers of the education group OR central manager linked to entity can edit."
msgstr ""

msgid "Add/Modify a line"
msgstr ""

msgid "Update the text"
msgstr ""

msgid "General Conditions"
msgstr ""

msgid "French language proficiency examination"
msgstr ""

msgid "Reduction"
msgstr ""

msgid "Opening to Adults"
msgstr ""

msgid "comment (internal)"
msgstr ""

msgid "activities in English"
msgstr ""

msgid "education group achievement"
msgstr ""

msgid "education group detailed achievement"
msgstr ""

<<<<<<< HEAD
msgid "academic events"
msgstr ""

msgid "project events"
=======
msgid "%(count)d learning unit has been postponed with success"
msgid_plural "%(count)d learning units have been postponed with success"
msgstr[0] ""
msgstr[1] ""

msgid "The following learning units ended with error"
msgstr ""

msgid "Apply postponement on learning unit year"
>>>>>>> 1c0e7541
msgstr ""<|MERGE_RESOLUTION|>--- conflicted
+++ resolved
@@ -3881,12 +3881,11 @@
 msgid "education group detailed achievement"
 msgstr ""
 
-<<<<<<< HEAD
 msgid "academic events"
 msgstr ""
 
 msgid "project events"
-=======
+
 msgid "%(count)d learning unit has been postponed with success"
 msgid_plural "%(count)d learning units have been postponed with success"
 msgstr[0] ""
@@ -3896,5 +3895,4 @@
 msgstr ""
 
 msgid "Apply postponement on learning unit year"
->>>>>>> 1c0e7541
 msgstr ""