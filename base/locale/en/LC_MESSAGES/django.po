# SOME DESCRIPTIVE TITLE.
# Copyright (C) YEAR THE PACKAGE'S COPYRIGHT HOLDER
# This file is distributed under the same license as the PACKAGE package.
# FIRST AUTHOR <EMAIL@ADDRESS>, YEAR.
#
msgid ""
msgstr ""
"Project-Id-Version: PACKAGE VERSION\n"
"Report-Msgid-Bugs-To: \n"
"POT-Creation-Date: 2016-04-22 15:14+0200\n"
"PO-Revision-Date: YEAR-MO-DA HO:MI+ZONE\n"
"Last-Translator: FULL NAME <EMAIL@ADDRESS>\n"
"Language-Team: LANGUAGE <LL@li.org>\n"
"Language: \n"
"MIME-Version: 1.0\n"
"Content-Type: text/plain; charset=UTF-8\n"
"Content-Transfer-Encoding: 8bit\n"

msgid "Create a xls file while activity\\"
msgstr ""

msgid "Get xls"
msgstr ""

msgid "ID"
msgstr "ID"

msgid "Legend : values allowed for 'justification'"
msgstr ""

msgid "Line"
msgstr "Row"

msgid "Note already submitted"
msgstr ""

msgid "OSIS"
msgstr "OSIS"

msgid "Print scores for all activities"
msgstr ""

msgid "Save"
msgstr ""

msgid "absent"
msgstr "Absent"

msgid "absent_pdf_legend"
msgstr "A=Absent"

msgid "academic_calendar"
msgstr "Academic calendar"

msgid "academic_year_small"
msgstr "Ac yr."

msgid "academic_calendar_management"
msgstr "Academic calendar management"

msgid "academic_calendar_offer_year_calendar_end_date_error"
msgstr "The closure's date of '%s' of the academic calendar can't be lower than %s "
       "(end date of '%s' of the program '%s')"

msgid "academic_calendar_offer_year_calendar_start_date_error"
msgstr "The opening's date of scores' encodings of the academic calendar can't be greater than %s "
       "(start date of scores' encodings of the program '%s')"

msgid "academic_calendars"
msgstr "Academic calendars"

msgid "academic_year_not_exist"
msgstr "Academic year (%d) doesn't exist"

msgid "acces_denied"
msgstr "Access denied"

msgid "acronym"
msgstr "Acronym"

msgid "activity"
msgstr "Activity"

msgid "activity_code"
msgstr "Activity code"

msgid "activity_not_exit"
msgstr "The activity %s doesn't exist"

msgid "add_an_address_to_the_organization"
msgstr "Add an address to the organization"

msgid "add"
msgstr "Add"

msgid "address(ses)"
msgstr "Address(es)"

msgid "addresses"
msgstr "Addresses"

msgid "administration"
msgstr "Administration"

msgid "after_submission_a_message_must_be_sent"
msgstr "If scores are submitted , a message is sent to all the professors of the learning unit"

msgid "all"
msgstr "All"

msgid "all_learning_units_must_be_shown"
msgstr "All learning units must be shown"

msgid "application_management"
msgstr "Application management"

msgid "are_you_sure"
msgstr "Are you sure?"

msgid "assistants"
msgstr ""

msgid "attributions"
msgstr "Attributions"

msgid "authorized_decimal_for_this_activity"
msgstr "Decimals authorized for this learning unit"

msgid "bachelor"
msgstr "Bachelor"

msgid "back"
msgstr "Back"

msgid "begin_date_lt_end_date"
msgstr "The start date must be equals or lower than the end date"

msgid "birth_date"
msgstr "Birth Date"

msgid "btn_messages_history_search"
msgstr "Search in the messages history"

msgid "btn_my_message_action_execute"
msgstr "Execute selected action"

msgid "btn_send_message_again_title"
msgstr "Send again the message to the recipient"

msgid "by_learning_unit"
msgstr "By Learning Unit"

msgid "by_specific_criteria"
msgstr "By Specific Criteria"

msgid "cancel"
msgstr "Cancel"

msgid "catalogue"
msgstr "Catalogue"

msgid "chair_of_the_exam_board"
msgstr "Chair of the exam board"

msgid "cheating_pdf_legend"
msgstr "T=Cheating"

msgid "unjustified_absence_export_legend"
msgstr "S=Unjustified Absence"

msgid "justified_absence_export_legend"
msgstr "M=Justified Absence"

msgid "attached_entities"
msgstr "Attached entities"

msgid "choose_file"
msgstr "Choose file"

msgid "city"
msgstr "City"

msgid "close"
msgstr "Close"

msgid "closed"
msgstr "Closed"

msgid "code"
msgstr "Code"

msgid "compare"
msgstr "Compare"

msgid "complete"
msgstr "Complete"

msgid "constraint_score_other_score"
msgstr "You can't encode a 'score' and a 'justification' together"

msgid "coordinator"
msgstr "Coordinator"

msgid "coordinators_can_submit_partial_encoding"
msgstr "Coordinators can submit partial encoding"

msgid "country"
msgstr "Country"

msgid "create_an_organization"
msgstr "Create an organization"

msgid "creation_date"
msgstr "Creation date"

msgid "credits"
msgstr "Credits"

msgid "customized"
msgstr "Customized"

msgid "data"
msgstr "Data"

msgid "data_maintenance"
msgstr "Data Maintenance"

msgid "data_management"
msgstr "Data Management"

msgid "date"
msgstr "Date"

msgid "date_not_passed"
msgstr "Date not passed"

msgid "day"
msgstr "day"

msgid "days"
msgstr "days"

msgid "decimal_score_allowed"
msgstr "Decimal score allowed"

msgid "decimal_score_not_allowed"
msgstr "Decimal score NOT allowed"

msgid "decimal_values_accepted"
msgstr "Decimal values in scores are accepted."

msgid "decimal_values_ignored"
msgstr ""
"Decimal values in scores are NOT accepted. If you try to put decimal values, "
"it will be ignored."

msgid "score_have_more_than_2_decimal_places"
msgstr "Score cannot have more than two decimal places"

msgid "definitive_save"
msgstr "Definitive submission (Submit to faculty)"

msgid "delete"
msgstr "Delete"

msgid "delete_selected_messages"
msgstr "Delete selected messages"

msgid "desc_assistants"
msgstr "Mandats des assistants académiques et de recherche."

msgid "desc_lnk_academic_year"
msgstr "Management of the annualized program."

msgid "desc_lnk_assessments"
msgstr "This process helps tutors while scores encoding."

msgid "desc_lnk_data_maintenance"
msgstr "Maintenance of data with the SQL language"

msgid "desc_lnk_data_management"
msgstr "Management of data by entity"

msgid "desc_lnk_entities"
msgstr "Management of organizational structure."

msgid "desc_lnk_files"
msgstr "Consultation of files managed by the application"

msgid "desc_lnk_home_catalog"
msgstr "Elaboration and management of the formation catalogue."

msgid "desc_lnk_home_institution"
msgstr "Management of the institution."

msgid "desc_lnk_home_studies"
msgstr ""
"Management of students' path from their registration until their diploma."

msgid "desc_lnk_internships"
msgstr "This process controls students internships."

msgid "desc_lnk_my_osis"
msgstr "Your personal details, configurations and other information related to you."

msgid "desc_lnk_learning_units"
msgstr ""
"Management of learning units, formations and others activities of the "
"program."

msgid "desc_lnk_offers"
msgstr "Management of programs."

msgid "desc_lnk_organizations"
msgstr "Management of organizations"

msgid "desc_lnk_score_encoding"
msgstr "This process helps tutor while encoding notes for the exams sessions."

msgid "desc_lnk_storage"
msgstr "Monitoring of the storage capacity"

msgid "desc_messages_history"
msgstr "Message history allow you to access sent emails"

msgid "desc_messages_template"
msgstr "Messages templating allow you to edit email messages dynamically"

msgid "desc_my_messages"
msgstr "The messages sent by the application to you"

msgid "desc_profile"
msgstr "The configuration of you user profile"

msgid "description"
msgstr "Description"

msgid "details"
msgstr "Details"

msgid "display_scores_for_one_learning_unit"
msgstr "Display scores for this learning unit"

msgid "display_tutors"
msgstr "Display all tutors for this learning unit"

msgid "DOCTORAL_COMMISSION"
msgstr "Doctoral commmission"

msgid "documentation"
msgstr "Documentation"

msgid "double_encoding"
msgstr "Double encoding"

msgid "double_encoding_test"
msgstr "Scores double encoding"

msgid "dubble_encoding"
msgstr "Dubble encoding"

msgid "dubble_online_scores_encoding"
msgstr "Dubble online scores encoding"

msgid "edit"
msgstr "Edit"

msgid "empty_note_pdf_legend"
msgstr "(empty)=No score yet"

msgid "encode"
msgstr "Encode"

msgid "encode_as_coordinator"
msgstr "Encode as scores responsible"

msgid "encode_as_pgm"
msgstr "Encode as program manager"

msgid "encode_as_professor"
msgstr "Encode as professor"

msgid "encoding"
msgstr "Encoding"

msgid "encoding_status_ended"
msgstr "All the scores are encoded."

msgid "encoding_status_notended"
msgstr "It remains notes to encode."

msgid "end_date"
msgstr "Teacher Deadline"

msgid "end_date_teacher"
msgstr "Teacher Deadline"

msgid "enrollment_activity_not_exist"
msgstr "The enrollment to the activity %s doesn't exist"

msgid "enrollment_exam_not_exists"
msgstr "The enrollment to the activity %s doesn't exist"

msgid "enrollments"
msgstr "Enrollments"

msgid "entities"
msgstr "Entities"

msgid "entity"
msgstr "Entity"

msgid "versions"
msgstr "Versions"

msgid "evaluations"
msgstr "Evaluations"

msgid "event"
msgstr "Event"

msgid "exam_board_secretary"
msgstr "Exam board secretary"

msgid "execute"
msgstr "Execute"

msgid "FACULTY"
msgstr "Faculty"

msgid "female"
msgstr "Female"

msgid "file"
msgstr "File"

msgid "file_must_be_xlsx"
msgstr "The file must be a valid 'XLSX' excel file"

msgid "file_production_date"
msgstr "Excel file production date"

msgid "students_deliberated_are_not_shown"
msgstr "Students deliberated are not shown"

msgid "files"
msgstr "Files"

msgid "final"
msgstr "Final"

msgid "fixed_line_phone"
msgstr "Fixed-line phone"

msgid "focuses"
msgstr "Focuses"

msgid "formation_catalogue"
msgstr "Formation catalogue"

msgid "function"
msgstr "Function"

msgid "gender"
msgstr "Gender"

msgid "general_informations"
msgstr "General informations"

msgid "get_excel_file"
msgstr "Get Excel File"

msgid "global_identifiant"
msgstr "Global identifiant"

msgid "fgs"
msgstr "FGS"

msgid "go"
msgstr "Go"

msgid "grade"
msgstr "Grade"

msgid "help_pnl_selectedfiles"
msgstr "Please select an XLS file for injection"

msgid "help_submission_scores_label"
msgstr "You will submit %s notes to faculty(ies). Warning : submitted scores <b>can't be modified anymore.</b>"

msgid "highlight_description"
msgstr "Highlight description"

msgid "highlight_shortcut"
msgstr "Highlight shortcut"

msgid "highlight_title"
msgstr "Highlight title"

msgid "home"
msgstr "Home page"

msgid "html_message"
msgstr "HTML Message"

msgid "identification"
msgstr "Identification"

msgid "idle"
msgstr "Idle"

msgid "ill"
msgstr "Ill"

msgid "ill_pdf_legend"
msgstr "I=Ill"

msgid "incomplete"
msgstr "Incomplete"

msgid "info_address_changed_for_papersheet"
msgstr "If you customize one of the field below, it only change the address displayed on the scores' encodings sheets for the program %s. "
       "It will never change the address of any Structure. The structure's list below is to help you to pre-fill in the form"

msgid "inject"
msgstr "Inject"

msgid "inject_xls_file"
msgstr "Inject XLS file"

msgid "INSTITUTE"
msgstr "Institute"

msgid "institution"
msgstr "Institution"

msgid "international_title"
msgstr "international title"

msgid "internships"
msgstr "Internships"

msgid "invalid_file"
msgstr "Invalid file"

msgid "javascript_is_disabled"
msgstr "JavaScript is disabled on your browser, but OSIS does not work without JavaScript."

msgid "justification_invalid"
msgstr "Invalid justification"

msgid "justifications"
msgstr "Justifications"

msgid "justification_invalid_value"
msgstr "Invalid justification value"

msgid "absence_justified_to_unjustified_invalid"
msgstr "Absence justified cannot be remplaced by absence unjustified"

msgid "justification_values_accepted"
msgstr "Accepted value: %s "

msgid "justification_other_values"
msgstr "Other values: %s "

msgid "label"
msgstr "Label"

msgid "label_jumbotron_details_academic_cal"
msgstr "As displayed on the home page"

msgid "language"
msgstr "Language"


msgid "last_synchronization"
msgstr "Last synchronization"

msgid "learning_unit"
msgstr "Learning unit"

msgid "learning_unit_not_access"
msgstr "You don't have access rights to this learning unit"

msgid "learning_unit_not_access_or_not_exist"
msgstr "You don't have access rights for this learning unit or it doesn't exist in our database"

msgid "learning_unit_responsible"
msgstr "Learning unit's responsible"

msgid "learning_unit_search"
msgstr "Learning unit search"

msgid "learning_units"
msgstr "Learning units"

msgid "learning_units_in"
msgstr "learning units in"

msgid "lnk_message_history_read_title"
msgstr "See the message"

msgid "location"
msgstr "Location"

msgid "log-in"
msgstr "Log-in"

msgid "login"
msgstr "Login"

msgid "logistic"
msgstr "Logistic"

msgid "logout"
msgstr "Logout"

msgid "lu_could_contain_decimal_scores"
msgstr "This learning unit year could contain decimal scores"

msgid "lu_must_not_contain_decimal_scores"
msgstr "This learning unit year must not contain decimal scores"

msgid "male"
msgstr "Male"

msgid "managed_programs"
msgstr "Managed programs"

msgid "mandates"
msgstr "Mandates"

msgid "mark_selected_messages_as_read"
msgstr "Mark selected messages as read"

msgid "master"
msgstr "Master"

msgid "message"
msgstr "Message"

msgid "message_address_papersheet"
msgstr "Reuse the address of an entity linked to the program or inform the posting address for the papersheet."

msgid "message_not_resent_no_email"
msgstr "The message can't be sent again, no email provided."

msgid "message_resent_ok"
msgstr "The message xas sent again."

msgid "messages"
msgstr "Messages"

msgid "messages_history"
msgstr "Messages History"

msgid "messages_templates"
msgstr "Messages templates"

msgid "minimum_one_criteria"
msgstr "Please choose at least one criteria!"

msgid "miss"
msgstr "Miss"

msgid "missing_column_session"
msgstr "Please fill in the 'session' column with the correct session's number."

msgid "mister"
msgstr "Mister"

msgid "mobile_phone"
msgstr "Mobile phone"

msgid "more_than_one_academic_year_error"
msgstr "There are more than 1 academic year in your excel file. Please correct your file. Only one academic year "
      "could be present in the 'Academic year' column."

msgid "more_than_one_exam_enrol_for_one_learn_unit"
msgstr "This student has multiple enrollments for a same exam. "
       "(he's enrolled to a same learning unit in 2 different programs. "
       "Please encode this score in the 'online' tab in the interface."

msgid "more_than_one_learning_unit_error"
msgstr "You encoded scores for more than 1 learning unit in your excel file (column 'Learning unit'). "
       "Please make one excel file by learning unit."

msgid "more_than_one_session_error"
msgstr "There are more than 1 session in your excel file. Please correct your file. Only one session's number "
      "could be present in the 'Session' column."

msgid "msg_error_username_password_not_matching"
msgstr "Your username and password didn't match. Please try again."

msgid "my_messages"
msgstr "My Messages"

msgid "my_osis"
msgstr "My OSIS"

msgid "my_studies"
msgstr "My studies"

msgid "name"
msgstr "Name"

msgid "full_name"
msgstr "Full name"

msgid "national_register"
msgstr "National register's number"

msgid "no_current_entity_version_found"
msgstr "The selected entity no longer exists today (end date passed)."

msgid "no_data_for_this_academic_year"
msgstr "No data for this academic year"

msgid "no_dubble_score_encoded_comparison_impossible"
msgstr "No dubble score encoded ; nothing to compare."

msgid "no_entity_address_found"
msgstr "No address found for the selected entity."

msgid "no_exam_session_opened_for_the_moment"
msgstr "No scores' encoding session opened for the moment."

msgid "no_student_to_encode_xls"
msgstr "No students to encode by excel"

msgid "no_file_submitted"
msgstr "You have to select a file to upload."

msgid "no_messages"
msgstr "No Messages"

msgid "no_result"
msgstr "No result!"

msgid "no_receiver_error"
msgstr "No receiver for this message"

msgid "no_score_encoded_double_encoding_impossible"
msgstr "No new scores encoded. The double encoding needs new scores."

msgid "no_score_injected"
msgstr "No scores injected"

msgid "no_score_to_encode"
msgstr "You haven't any score to encode."

msgid "no_valid_academic_year_error"
msgstr "No valid academic year found in your xls file. The date should be formatted like '2015-2016' or '2015'."

msgid "deadline_reached"
msgstr "Deadline reached"

msgid "not_passed"
msgstr "Not passed"

msgid "not_sent"
msgstr "Not Sent"

msgid "number_of_enrollments"
msgstr "Number of enrollments"

msgid "number_session"
msgstr "No. Session"

msgid "numbered_score"
msgstr "Numbered scores"

msgid "offer"
msgstr "Program"

msgid "offer_enrollment_not_exist"
msgstr "There are any enrollment to this program"

msgid "offer_year_calendar"
msgstr "Calendar of the annual program"

msgid "offer_year_calendar_academic_calendar_end_date_error"
msgstr "The end date of your program can't be greater than the closure's date of scores' encodings in the academic calendar"

msgid "offer_year_calendar_academic_calendar_start_date_error"
msgstr "The start date of your program can't be lower than the opening's date of scores' encodings in the academic calendar"

msgid "offer_year_not_access_or_not_exist"
msgstr "You don't have access rights for this offer or it doesn't exist in our database"

msgid "offer_year_not_exist"
msgstr "The program (%s) (%d) - doesn't exist"

msgid "offer_year_search"
msgstr "Search of annual programs"

msgid "offers"
msgstr "Programs"

msgid "old_browser_warning"
msgstr "Your browser is out of date. This can lead to unknown behaviour."

msgid "online"
msgstr "Online"

msgid "online_encoding"
msgstr "Online encoding"

msgid "online_scores_encoding"
msgstr "Online scores encoding"

msgid "only_submited_scores_can_be_double_encoded"
msgstr "Only submitted scores can be bouble encoded"

msgid "open"
msgstr "Open"

msgid "campus"
msgstr "Campus"

msgid "organization_address"
msgstr "Organization address"

msgid "organization"
msgstr "Organization"

msgid "organizations"
msgstr "Organizations"

msgid "origin"
msgstr "From"

msgid "other_score"
msgstr "Other scores"

msgid "other_sibling_offers"
msgstr "Other sibling programs"

msgid "other_sibling_orientations"
msgstr "Other sibling orientations"

msgid "score_encoding_period_not_open"
msgstr "The period of scores' encoding is not opened"

msgid "outside_scores_encodings_period_latest_session"
msgstr "The period of scores' encoding %s is closed since %s"

msgid "outside_scores_encodings_period_closest_session"
msgstr "The period of scores' encoding %s will be open %s"

msgid "page_not_found"
msgstr "Page not found."

msgid "method_not_allowed"
msgstr "Method not allowed"

msgid "password"
msgstr "Password"

msgid "person"
msgstr ""

msgid "ph_d"
msgstr "Ph.D"

msgid "plain"
msgstr "Plain"

msgid "plain_and_html"
msgstr "Plain and HTML"

msgid "please_enable_javascript"
msgstr "Please <a href='http://enable-javascript.com' target='_blank'>enable JavaScript</a> to use this application."

msgid "POLE"
msgstr "Pole"

msgid "postal_code"
msgstr "postal code"

msgid "preferences"
msgstr "Preferences"

msgid "presence_note_pdf_legend"
msgstr "0=Presence note"

msgid "print"
msgstr "Print"

msgid "print_all_courses"
msgstr "Print all courses"

msgid "print_warning_and_info_messages"
msgstr ""

msgid "printable_title"
msgstr "Printable title"

msgid "printing_date"
msgstr "Printing date"

msgid "professional"
msgstr "Professional"

msgid "professors_must_not_submit_scores"
msgstr "Proffessors must not submit scores"

msgid "profile"
msgstr "Profile"

msgid "program_commission"
msgstr "Program commission"

msgid "program_managers"
msgstr "Program Managers"

msgid "program_s"
msgstr "program(s)"

msgid "programs"
msgstr "Programs"

msgid "progress"
msgstr "Progress"

msgid "received_on"
msgstr "Received on"

msgid "recipient"
msgstr "Recipient"

msgid "redirect_to_login"
msgstr "Click to reconnect"

msgid "reference"
msgstr "Reference"

msgid "refresh_list"
msgstr "Search/update the list"

msgid "registration_id"
msgstr "Registration ID"

msgid "registration_id_does_not_match_email"
msgstr "Registration ID does not match email"

msgid "identification_number"
msgstr "Number ID"

msgid "registration_id_not_access_or_not_exist"
msgstr "Student not registered for exam"

msgid "research_center"
msgstr "Research center"

msgid "residential"
msgstr ""

msgid "responsible"
msgstr "Responsible"

msgid "return_doc_to_administrator"
msgstr "Please return this document to the administrative office before %s."

msgid "reuse_address_entity"
msgstr "Reuse the address of"

msgid "save"
msgstr "Save"

msgid "saved"
msgstr "Saved"

msgid "saving"
msgstr "Saving"

msgid "score"
msgstr "Score"

msgid "score_already_submitted"
msgstr "Score already submitted"

msgid "score_decimal_not_allowed"
msgstr "The score seems to be incorrect. Decimales NOT allowed"

msgid "score_invalid"
msgstr "Score invalid"

msgid "scores_responsible"
msgstr "Scores Responsible"

msgid "scores_responsible_title"
msgstr "Scores Responsible"

msgid "score_saved"
msgstr "score Saved"

msgid "score_submitted"
msgstr "Submitted"

msgid "scores"
msgstr "Scores"

msgid "scores_encoding"
msgstr "Scores encoding"

msgid "scores_encoding_tests"
msgstr "Scores encoding tests"

msgid "scores_gt_0_lt_20"
msgstr "The score seems to be incorrect (it must be >=0 and <=20)"

msgid "scores_injection"
msgstr "Scores injection"

msgid "scores_saved"
msgstr "score(s) saved"

msgid "scores_saved_cannot_be_saved_anymore"
msgstr "Sore saved, button save not available anymore"

msgid "scores_must_be_between_0_and_20"
msgstr "Scores must be between 0 and 20"

msgid "search_for_a_file"
msgstr "Search for a file"

msgid "search_for_an_entity"
msgstr "Search for an entity"

msgid "search_for_an_organization"
msgstr "Search for an organization"

msgid "SECTOR"
msgstr "Sector"

msgid "select"
msgstr "Select"

msgid "select_a_xls_file_from_which_to_inject_scores"
msgstr ""

msgid "select_an_encoding_type"
msgstr "Select an encoding type"

msgid "send_message_again"
msgstr "Send again"

msgid "sent"
msgstr "Sent"

msgid "server_error"
msgstr "A server error occured."

msgid "server_error_message"
msgstr "We will fix this as soon as possible"

msgid "short_title"
msgstr "Short title"

msgid "size"
msgstr "Size"

msgid "source_code"
msgstr "Source code"

msgid "stages"
msgstr "Stages"

msgid "start_date"
msgstr "Start date"

msgid "state"
msgstr "State"

msgid "status"
msgstr "Status"

msgid "storage"
msgstr "Storage"

msgid "storage_duration"
msgstr "Storage duration"

msgid "structure"
msgstr "Structure"

msgid "student_not_exist"
msgstr "The student (%s) doesn't exist"

msgid "student_path"
msgstr "Students' path"

msgid "students"
msgstr "students"

msgid "studies"
msgstr "Studies"

msgid "subject"
msgstr "Subject"

msgid "submission"
msgstr "Submission"

msgid "submission_date"
msgstr "Submission date"

msgid "submission_of_scores_for"
msgstr "Submission of scores for {0}."

msgid "submitted"
msgstr "Submitted"

msgid "submitted_scores_cannot_be_encoded_anymore"
msgstr "Submitted scores cannot be encoded anymore"

msgid "succesfull_logout"
msgstr "You are succesfully logout."

msgid "technologic_platform"
msgstr "Technologic platform"

msgid "template_error"
msgstr "No message was sent : the message template {} does not exist."

msgid "temporary_save"
msgstr "Temporary save (not submitted to the faculty yet)"

msgid "the_coordinator_must_still_submit_scores"
msgstr "The coordinator must still submit the scores"

msgid "text"
msgstr "Text"

msgid "title"
msgstr "Title"

msgid "learning_unit_title"
msgstr "Learning unit title"

msgid "too_many_results"
msgstr "Too many results! Please be more specific."

msgid "tooltip_delete_message"
msgstr "Delete message"

msgid "tooltip_double_encode_for"
msgstr "Double encode scores"

msgid "tooltip_double_encode_no_more_possible_for"
msgstr "All the scores were submitted.It is not possible to double encode scores anymore"

msgid "tooltip_dowload_excel_file"
msgstr "Download the excel file"

msgid "tooltip_encode_for"
msgstr "Encode scores"

msgid "tooltip_encode_no_more_possible_for"
msgstr "All the scores were submitted.It is not possible to encode scores anymore"

msgid "tooltip_inject_excel_no_more_possible_for"
msgstr "All the scores were submitted.It is not possible inject excell file anymore"

msgid "tooltip_my_message_read"
msgstr "Show message"

msgid "tooltip_print_scores"
msgstr "Print the scores"

msgid "tooltip_scores_encodings_progress_bar"
msgstr "Represents the quantity of scores submitted to the administration. The number surrounded by parenthesis is the "
       "number of scores encoded by the tutor that aren't submitted yet ('draft' state)"

msgid "tooltip_select_action"
msgstr "Select action to execute"

msgid "tooltip_select_all_messages"
msgstr "Select all the messages"

msgid "tooltip_select_excel_file_to_inject_scores"
msgstr "Select an excel file to inject scores."

msgid "tooltip_to_my_messages"
msgstr "Back to messages"

msgid "tutor"
msgstr "Tutor"

msgid "tutors"
msgstr "Tutors"

msgid "other_tutors"
msgstr "Other Tutors"

msgid "txt_message"
msgstr "Text Message"

msgid "txt_origin_title"
msgstr "Sender of the message"

msgid "txt_recipient_title"
msgstr "Recipient of the message (email or last name or username)"

msgid "txt_reference_title"
msgstr "Template reference of the message"

msgid "txt_subject_title"
msgstr "Subject of the messages"

msgid "type"
msgstr "Type"

msgid "types"
msgstr "Types"

msgid "undated_events"
msgstr "Unscheduled events"

msgid "undefined"
msgstr "Undefined"

msgid "unknown"
msgstr "Unknown"

msgid "user"
msgstr "User"

msgid "user_interface_language"
msgstr "User interface language"

msgid "user_is_not_program_manager"
msgstr "You're not a program manager. Therefore you dont have access to this page."

msgid "validated_double_encoding_cannot_be_validated_anymore"
msgstr "Validated double encoding cannot be validated anymore"

msgid "validation_dubble_encoding_mandatory"
msgstr "Please enter a final validation for scores' differences detected after the dubble encoding "
       "(below). If you leave, your dubble encoding will be lost."

msgid "via_excel"
msgstr "Via Excel"

msgid "via_paper"
msgstr "Via paper"

msgid "warning_all_scores_not_sumitted_yet"
msgstr "Warning : some registered scores have not been submitted yet"

msgid "website"
msgstr "Website"

msgid "without_attribution"
msgstr "Without attribution"

msgid "xls_columns_structure_error"
msgstr "Your excel file isn't well structured. Please follow the structure of the excel file provided "
       "(button '{}')"

msgid "you_manage"
msgstr "You manage"

msgid "order"
msgstr "Order"

msgid "options"
msgstr "Options"

msgid "required"
msgstr "Required"

msgid "question"
msgstr "Question"

msgid "questions"
msgstr "Questions"

msgid "value"
msgstr "Value"

msgid "short_input_text"
msgstr "Short input text"

msgid "long_input_text"
msgstr "Long input text"

msgid "radio_button"
msgstr "Radio button"

msgid "checkbox"
msgstr "Checkbox"

msgid "upload_button"
msgstr "Upload button"

msgid "download_link"
msgstr "Download link"

msgid "dropdown_list"
msgstr "Dropdown list"

msgid "http_link"
msgstr "HTTP link"

msgid "BACHELOR"
msgstr "Bachelor"

msgid "MASTER_60"
msgstr "Master 60"

msgid "MASTER_120"
msgstr "Master 120"

msgid "MASTER_180_OR_240"
msgstr "Master 180 or 240"

msgid "ADVANCED_MASTER"
msgstr "Advanced master"

msgid "TRAINING_CERTIFICATE"
msgstr "Training certificate"

msgid "CERTIFICATE"
msgstr "Certificate"

msgid "DOCTORATE"
msgstr "Doctorate"

msgid "CAPAES"
msgstr "CAPAES"

msgid "start_date_must_be_lower_than_end_date"
msgstr "Start date must be lower than end date"

msgid "DEPUTY_AUTHORITY"
msgstr "Deputy authority"

msgid "DEPUTY_SABBATICAL"
msgstr "Deputy sabbatical"

msgid "DEPUTY_TEMPORARY"
msgstr "Deputy temporary"

msgid "INTERNSHIP_SUPERVISOR"
msgstr "Internship supervisor"

msgid "INTERNSHIP_CO_SUPERVISOR"
msgstr "Internship co-supervisor"

msgid "PROFESSOR"
msgstr "Professor"

msgid "COORDINATOR"
msgstr "Coordinator"

msgid "HOLDER"
msgstr "Holder"

msgid "CO_HOLDER"
msgstr "Co-holder"

msgid "DEPUTY"
msgstr "Deputy"

msgid "scores_responsible_can_submit_partial_encoding"
msgstr "Scores responsible can submit partial encoding"

msgid "the_scores_responsible_must_still_submit_scores"
msgstr "The scores responsible must still submit the scores"

msgid "NONE"
msgstr "NONE"

msgid "keyword"
msgstr "keyword"

msgid "VALID"
msgstr "Valid"

msgid "INVALID"
msgstr "Invalid"

msgid "COURSE"
msgstr "Course"

msgid "MASTER_THESIS"
msgstr "Master thesis"

msgid "INTERNSHIP"
msgstr "Internship"

msgid "OTHER_COLLECTIVE"
msgstr "Other collective"

msgid "OTHER_INDIVIDUAL"
msgstr "Other individual"

msgid "EXTERNAL"
msgstr "External"

msgid "TEACHING_INTERNSHIP"
msgstr "Teaching internship"

msgid "CLINICAL_INTERNSHIP"
msgstr "Clinical internship"

msgid "PROFESSIONAL_INTERNSHIP"
msgstr "Professional internship"

msgid "RESEARCH_INTERNSHIP"
msgstr "Research internship"

msgid "ANNUAL"
msgstr "Annual"

msgid "BIENNIAL_EVEN"
msgstr "Biennial even"

msgid "BIENNIAL_ODD"
msgstr "Biennial odd"

msgid "LU_ERRORS_REQUIRED"
msgstr "This field is required."

msgid "LU_ERRORS_INVALID"
msgstr "'Enter a valid value."

msgid "LU_ERRORS_INVALID_SEARCH"
msgstr "Please, inform at least two filters in your searches"

msgid "LU_ERRORS_ACADEMIC_YEAR_REQUIRED"
msgstr "Please specify an academic year"

msgid "LU_ERRORS_YEAR_WITH_ACRONYM"
msgstr "Please specify an academic year or enter a valid acronym."

msgid "LU_ERRORS_INVALID_REGEX_SYNTAX"
msgstr "Invalid regular expression!"

msgid "no_valid_m_justification_error"
msgstr "You can't encode a JUSTIFIED ABSENCE (M) via the XLS injection"

msgid "abscence_justified_preserved"
msgstr "Justified abscence already encoded and preserved"

msgid "tutors_of_course"
msgstr "Tutors of the course"

msgid "academic_actors"
msgstr "Academic actors"

msgid "academic_start_date_error"
msgstr "The start date should be between the start/end dates of the academic year"

msgid "academic_end_date_error"
msgstr "The end date should be between the start/end dates of the academic year"

msgid "end_start_date_error"
msgstr "Start date must be lower than end date"

msgid "dates_mandatory_error"
msgstr "Start date and end date are mandatory"

msgid "date_format"
msgstr "%m/%d/%Y"

msgid "date_format_string"
msgstr "m/d/Y"

msgid "format_date"
msgstr "mm/dd/yyyy"

msgid "desc_lnk_academic_actors"
msgstr "Academic actors management"

msgid "all_years"
msgstr "All years"

msgid "trainings"
msgstr "Trainings"

msgid "components"
msgstr "Components"

msgid "educational_information"
msgstr "Educational information"

msgid "propositions"
msgstr "Propositions"

msgid "tutor_attributions"
msgstr "Tutors - attributions"

msgid "proposal"
msgstr "Proposal"

msgid "academic_calendar_offer_year_calendar_start_date_end_date_error"
msgstr "The start's date of '%s' of the academic calendar can't be higher than %s "
       "(end date of '%s' of the program '%s')"

msgid "component_type"
msgstr "Component type"

msgid "volume_quarter"
msgstr "Quarter"

msgid "vol_q1"
msgstr "Vol. q1"

msgid "vol_q2"
msgstr "Vol. q2"

msgid "volume"
msgstr "Volume"

msgid "schedules_conformity"
msgstr "Sched. conform. "

msgid "planned_classrooms"
msgstr "Planned classrooms"

msgid "real_on_planned_classrooms"
msgstr "Real/Planned classrooms"

msgid "classes"
msgstr "Classes"

msgid "class"
msgstr "Class"

msgid "learning_unit_code"
msgstr "Learning unit code"

msgid "partims"
msgstr "Partims"

msgid "periodicity"
msgstr "Periodicity"

msgid "nominal_credits"
msgstr "Credits"

msgid "active"
msgstr "Active"

msgid "inactive"
msgstr "Inactive"

msgid "MASTER_DISSERTATION"
msgstr "Master Dissertation"

msgid "FULL"
msgstr "Full"

msgid "MOBILITY"
msgstr "Mobility"

msgid "OTHER"
msgstr "Other"

msgid "PARTIM"
msgstr "Partim"

msgid "PHD_THESIS"
msgstr "PhD Thesis"

msgid "selected"
msgstr "selected"

msgid "learning_unit_specifications"
msgstr "Specifications"

msgid "LECTURING_COMPLETE"
msgstr "Complete lecturing"

msgid "LECTURING_INCOMPLETE"
msgstr "Incomplete lecturing"

msgid "PRACTICAL_EXERCISES_COMPLETE"
msgstr "Complete practical exercises"

msgid "PRACTICAL_EXERCISES_INCOMPLETE"
msgstr "Incomplete practical exercises"

msgid "LECTURING"
msgstr "Lecturing"

msgid "STAGE"
msgstr "Stage"

msgid "DISSERTATION"
msgstr "Dissertation"

msgid "PRACTICAL_EXERCISES"
msgstr "Practical exercises"

msgid "lecturing"
msgstr "Lecturing"

msgid "PE"
msgstr "PE"

msgid "subtype"
msgstr "Subtype"

msgid "start"
msgstr "Start"

msgid "duration"
msgstr "Duration"

msgid "experimental_phase"
msgstr "This feature is in testing phase"

msgid "title_official_1"
msgstr "Official title (Part 1, common with partims)"

msgid "common_official_title"
msgstr "Common official title"

msgid "common_official_english_title"
msgstr "Common official English title"

msgid "title_official_2"
msgstr "Official title (Part 2, specific to each partim)"

msgid "official_title_proper_to_UE"
msgstr "Official title proper to the learning unit"

msgid "official_english_title_proper_to_UE"
msgstr "Official English title proper to the learning unit"

msgid "title_in_english"
msgstr "Title in English"

msgid "title_in_english_1"
msgstr "(Part 1, common with partims)"

msgid "title_in_english_2"
msgstr "(Part 2, specific to each partim)"

msgid "scores_responsibles"
msgstr "Scores responsibles"

msgid "SCHOOL"
msgstr "Ecole"

msgid "PLATFORM"
msgstr "Platform"

msgid "LOGISTICS_ENTITY"
msgstr "Logistics entity"

msgid "organogram"
msgstr "Organogram"

msgid "attached_to"
msgstr "Attached to"

msgid "ACADEMIC_PARTNER"
msgstr "Academic partner"

msgid "INDUSTRIAL_PARTNER"
msgstr "Industrial partner"

msgid "SERVICE_PARTNER"
msgstr "Service partner"

msgid "COMMERCE_PARTNER"
msgstr "Commerce partner"

msgid "PUBLIC_PARTNER"
msgstr "Public partner"

msgid "requirement_entity"
msgstr "Requirement entity"

msgid "allocation_entity"
msgstr "Allocation entity"

msgid "additional_requirement_entity"
msgstr "Additional requirement entity"

msgid "additional_requirement_entity_1"
msgstr "Additional requirement entity 1"

msgid "additional_requirement_entity_2"
msgstr "Additional requirement entity 2"

msgid "requirement_entity_small"
msgstr "Req. Entity"

msgid "allocation_entity_small"
msgstr "Alloc. Ent."

msgid "with_entity_subordinated_small"
msgstr "With subord. ent."

msgid "academic_end_year"
msgstr "Academic end year"

msgid "academic_start_year"
msgstr "Academic start year"

msgid "organization_name"
msgstr "Name"

msgid "partial"
msgstr "Q1"

msgid "remaining"
msgstr "Q2"

msgid "partial_remaining"
msgstr "Q1&2"

msgid "partial_or_remaining"
msgstr "Q1|2"

msgid "volume_partial"
msgstr "Vol. Q1"

msgid "volume_remaining"
msgstr "Vol. Q2"

msgid "quadrimester"
msgstr "Quadrimester"

msgid "composition"
msgstr "Composition"

msgid "real_classes"
msgstr "Real classes"

msgid "lu_usage"
msgstr "Learning units usage"

msgid "academic_years"
msgstr "Academic years"

msgid "from"
msgstr "From"

msgid "to"
msgstr "to"

msgid "since"
msgstr "Since"

msgid "editing"
msgstr "Edition"

msgid "component"
msgstr "Component"

msgid "used_by"
msgstr "Used by learning unit"

msgid "offers_enrollments"
msgstr "Offers enrollments"

msgid "learning_units_enrollments"
msgstr "Learning units enrollments"

msgid "exams_enrollments"
msgstr "Exams Enrollments"

msgid "average"
msgstr "Average"

msgid "global_average"
msgstr "Global average"

msgid "result"
msgstr "Result"

msgid "enrollment_date"
msgstr "Enrollment date"

msgid "students_title"
msgstr "Students"

msgid "student_title"
msgstr "Student"

msgid "classe"
msgstr "Classe"

msgid "localization"
msgstr "Localization"

msgid "internship_subtype"
msgstr "Internship subtype"

msgid "part1"
msgstr "part 1"

msgid "part2"
msgstr "part 2"

msgid "title_official"
msgstr "Official title"

msgid "create_learning_unit"
msgstr "Create Learning Unit"

msgid "existed_acronym"
msgstr "Existed code for "

msgid "existing_acronym"
msgstr "Existing code in "

msgid "invalid_acronym"
msgstr "Invalid code"

msgid "acronym_rules"
msgstr "Site with one letter\n"
       "Acronym with min 2 et max 4 letters\n"
       "Number Code with 4 digit"

msgid "end_year_title"
msgstr "End year"

msgid "basic_informations_title"
msgstr "Basics informations"

msgid "active_title"
msgstr "Active"

msgid "titles"
msgstr "Titles"

msgid "fixtures_build"
msgstr "Build anonymized fixtures"

msgid "desc_lnk_fixtures_build"
msgstr "Build a json file with anonymized fixtures"

msgid "partial_volume_1"
msgstr "Volume Q1"

msgid "partial_volume_2"
msgstr "Volume Q2"

msgid "partial_volume_1Q"
msgstr "Q1"

msgid "partial_volume_2Q"
msgstr "Q2"

msgid "planned_classes"
msgstr "Classes prévues"

msgid "planned_classes_pc"
msgstr "P.C."

msgid "total_volume"
msgstr "Volume total"

msgid "total_volume_charge"
msgstr "Volume de charge total"

msgid "total_volume_voltot"
msgstr "Vol.tot"

msgid "vol_charge"
msgstr "Vol.charge"

msgid "vol_tot_not_equal_to_q1_q2"
msgstr "Vol.tot = Q1 + Q2"

msgid "vol_tot_req_entities_not_equal_to_entity"
msgstr "Vol.tot requirement is not equals to sum of requirement volumes"

msgid "vol_tot_req_entities_not_equal_to_vol_tot_mult_cp"
msgstr "Vol.requirement = Vol.tot * C.P"

msgid "vol_tot_full_must_be_greater_than_partim"
msgstr "Vol.tot [Full] > Vol.tot [Partim]"

msgid "vol_q1_full_must_be_greater_or_equal_to_partim"
msgstr "Q1 [Full] >= Q1 [Partim]"

msgid "vol_q2_full_must_be_greater_or_equal_to_partim"
msgstr "Q2 [Full] >= Q2 [Partim]"

msgid "planned_classes_full_must_be_greater_or_equal_to_partim"
msgstr "C.P. [Full] >= C.P. [Partim]"

msgid "entity_requirement_full_must_be_greater_or_equal_to_partim"
msgstr "Requirement entity [Full] >= Requirement entity [Partim]"

msgid "volumes_management"
msgstr "Volumes management"

msgid "volumes_validation_success"
msgstr "Filled data fit the hourly volumes calculation rules."

msgid "end_date_gt_begin_date"
msgstr "The end year must be equals or upper than the start year"

msgid "session_title"
msgstr "Sessions"

msgid "remarks_title"
msgstr "Remarks"

msgid "faculty_remark"
msgstr "Faculty remark"

msgid "other_remark"
msgstr "Other remark"

msgid "new_learning_unit"
msgstr "New learning unit"

msgid "previous"
msgstr "Previous"

msgid "next"
msgstr "Next"

msgid "learning_location"
msgstr "Learning location"

msgid "NON_ACADEMIC"
msgstr "Non academic"

msgid "NON_ACADEMIC_CREF"
msgstr "Non academic CREF"

msgid "ACADEMIC"
msgstr "Academic"

msgid "ACTIVE"
msgstr "Active"

msgid "INACTIVE"
msgstr "Inactive"

msgid "RE_REGISTRATION"
msgstr "Active only for re-registration"

msgid "OPTIONAL"
msgstr "Optional"

msgid "NO_PRINT"
msgstr "No printing"

msgid "IN_HEADING_2_OF_DIPLOMA"
msgstr ""

msgid "IN_EXPECTED_FORM"
msgstr ""

msgid "FEE_1"
msgstr "Role"

msgid "FEE_2"
msgstr "Role + exam"

msgid "FEE_3"
msgstr "AESS, CAPAES or end-of-cycle"

msgid "FEE_4"
msgstr "School fees without any exam"

msgid "FEE_5"
msgstr "Full school fees"

msgid "FEE_6"
msgstr "University certificate"

msgid "FEE_7"
msgstr "Complementary master with medical specialization"

msgid "FEE_8"
msgstr "Admission exam"

msgid "FEE_10"
msgstr "CU 30 credits"

msgid "FEE_11"
msgstr "Medical skills certificate"

msgid "FEE_12"
msgstr "ISA offers: 12BA et 21MS"

msgid "FEE_13"
msgstr "ISA offers: 13BA et 22MS"

msgid "DAILY"
msgstr "Daily"

msgid "SHIFTED"
msgstr "Shifted"

msgid "ADAPTED"
msgstr "Adapted"

msgid "academic_calendar_type"
msgstr "Type of event"

msgid "DELIBERATION"
msgstr "Deliberation"

msgid "DISSERTATION_SUBMISSION"
msgstr "Submission of disserations"

msgid "EXAM_ENROLLMENTS"
msgstr "Exam enrollments"

msgid "SCORES_EXAM_DIFFUSION"
msgstr "Diffusion of exam scores"

msgid "SCORES_EXAM_SUBMISSION"
msgstr "Submission of exam scores"

msgid "TEACHING_CHARGE_APPLICATION"
msgstr "Teaching charge application"

msgid "field_is_required"
msgstr "This field is required"

msgid "associated_entity"
msgstr "Associated entity"

msgid "LU_WARNING_INVALID_ACRONYM"
msgstr "The acronym, if it is entered, must at least count 3 characters"

msgid "title_in_french"
msgstr "Title in French"

msgid "schedule_type"
msgstr "Schedule type"

msgid "enrollment_campus"
msgstr "Enrollment campus"

msgid "other_campus_activities"
msgstr "Activities on other campus"

msgid "unspecified"
msgstr "Unspecified"

msgid "university_certificate"
msgstr "University certificate"

msgid "studies_domain"
msgstr "Studies domain"

msgid "primary_language"
msgstr "Primary language"

msgid "other_language_activities"
msgstr "Other languages activities"

msgid "funding"
msgstr "Funding"

msgid "funding_cud"
msgstr "Funding international cooperation CCD/CUD"

msgid "funding_direction"
msgstr "Funding direction"

msgid "cud_funding_direction"
msgstr "Funding international cooperation CCD/CUD direction"

msgid "active_status"
msgstr "Active"

msgid "partial_deliberation"
msgstr "Partial deliberation"

msgid "admission_exam"
msgstr "Admission exam"

msgid "academic_type"
msgstr "Academic type"

msgid "keywords"
msgstr "Keywords"

msgid "training_type"
msgstr "Type of training"

msgid "QUADRIMESTER"
msgstr "Quadrimester(s)"

msgid "TRIMESTER"
msgstr "Trimester(s)"

msgid "MONTH"
msgstr "Month(s)"

msgid "WEEK"
msgstr "Week(s)"

msgid "DAY"
msgstr "Day(s)"

msgid "administration_entity"
msgstr "Administration entity"

msgid "management_entity"
msgstr "Management entity"

msgid "enrollment_enabled"
msgstr "Enrollment enabled"

msgid "formations"
msgstr "Formations"

msgid "formations_lnk"
msgstr "Formations"

msgid "desc_lnk_formations"
msgstr "Organization of formations"

msgid "education_groups"
msgstr "Education groups"

msgid "entity_management"
msgstr "Entity management"

msgid "of_category"
msgstr "Education group type"

msgid "activity_search"
msgstr "Activity - Search"

msgid "service_course_search"
msgstr "Service cours - Search"

msgid "TRAINING"
msgstr "Training"

msgid "MINI_TRAINING"
msgstr "Mini training"

msgid "GROUP"
msgstr "Group"

msgid "PRIMARY_LANGUAGE"
msgstr "Primary anguage"

msgid "OR"
msgstr "Or"

msgid "AND"
msgstr "And"

msgid "language_association"
msgstr "Primary language operator"

msgid "prolong_or_create_learning_unit_message"
msgstr "<p>The acronym <b>already exists</b>.</p>"
       "<p>You have the choice between:"
       "<ul><li><b>create</b> a new learning unit using that acronym</li>"
       "<li><b>prolong</b> the learning unit of the same acronym</li></ul>"

msgid "confirm_your_action"
msgstr "Confirm your action."

msgid "create"
msgstr "Create"

msgid "prolong"
msgstr "Prolong"

msgid "diplomas_certificates"
msgstr "Diplomas /  Certificates"

msgid "diploma_title"
msgstr "Diploma title"

msgid "professionnal_title"
msgstr "Professionnal title"

msgid "university_certificate_desc"
msgstr "University certificate"

msgid "program_coorganization"
msgstr "Program organized with other institutes"

msgid "for_all_students"
msgstr "For all students"

msgid "diploma"
msgstr "Diploma"

msgid "UNIQUE"
msgstr "Unique diploma"

msgid "SEPARATE"
msgstr "Separate diploma"

msgid "NOT_CONCERNED"
msgstr "Not concerned"

msgid "organization_address_save_error"
msgstr "Impossible to save the organization address"

msgid "i_confirm"
msgstr "Yes, I confirm."

msgid "msg_warning_delete_learning_unit"
msgstr "This operation is <strong>permanent</strong> and cannot be undone. You will lose for ever"
       " the data linked to the learning unit <strong>%s</strong>."

msgid "The learning unit %(acronym)s has been successfully deleted for all years."
msgstr ""

msgid "cannot_delete_learning_unit_year"
msgstr "Could not delete the LU <strong>%(learning_unit)s</strong> from the year %(year)s for the following reasons :"

msgid "cannot_delete_learning_unit"
msgstr "Could not delete the LU <strong>%(learning_unit)s</strong> for the following reasons :"

msgid "There is %(count)d enrollments in %(subtype)s %(acronym)s for the year %(year)s"
msgstr ""

msgid "%(subtype)s %(acronym)s is assigned to %(tutor)s for the year %(year)s"
msgstr ""

msgid "%(subtype)s %(acronym)s is assigned to the assistant %(assistant)s for the year %(year)s"
msgstr ""

msgid "The learning unit %(acronym)s is related to the internship speciality %(speciality)s"
msgstr ""

msgid "lu_included_in_group"
msgstr "%(subtype)s %(acronym)s is included in the group %(group)s for the year %(year)s"

msgid "%(subtype)s %(acronym)s has been deleted for the year %(year)s"
msgstr ""

msgid "The class %(acronym)s has been deleted for the year %(year)s"
msgstr ""

msgid "the partim"
msgstr ""

msgid "The partim"
msgstr ""

msgid "The learning unit"
msgstr ""

msgid "the learning unit"
msgstr ""

msgid "You asked the deletion of the learning unit %(acronym)s from the year %(year)s"
msgstr ""

msgid "Delete from this academic year"
msgstr ""

msgid "Delete all the learning unit"
msgstr ""

msgid "publish_attribution_to_portal"
msgstr "Publish attribution to portal"

msgid "RESEVED_FOR_INTERNS"
msgstr "Reserved for interns"

msgid "OPEN_FOR_EXTERNS"
msgstr "Open to externs"

msgid "EXCEPTIONAL_PROCEDURE"
msgstr "Exceptional procedure"

msgid "VACANT_NOT_PUBLISH"
msgstr "Vacant but do not publish"

msgid "DO_NOT_ASSIGN"
msgstr "Do not assign"

msgid "folder"
msgstr "Folder"

msgid "introduced_by"
msgstr "Introduced by"

msgid "the"
msgstr "The"

msgid "proposal_management"
msgstr "Proposal management"

msgid "category"
msgstr "Category"

msgid "PRESIDENT"
msgstr "President"

msgid "SECRETARY"
msgstr "Secretary"

msgid "SIGNATORY"
msgstr "Signatory"

msgid "administrative_data"
msgstr "Administrative data"

msgid "jury"
msgstr "Jury"

msgid "signatory_qualification"
msgstr "Signatory's qualification"

msgid "course_enrollment"
msgstr "Course enrollment"

msgid "marks_presentation"
msgstr "Marks presentation"

msgid "dissertation_presentation"
msgstr "Dissertation présentation"

msgid "scores_diffusion"
msgstr "Scores diffusion"

msgid "session"
msgstr "session"

msgid "at"
msgstr "at"

msgid "learning_unit_years_to_delete"
msgstr "You will definitely delete the following learning units"

msgid "type_must_be_full"
msgstr "Type of learning unit must be full"

msgid "learning_unit_type_is_not_internship"
msgstr "Learning unit is not of type internship."

msgid "CREATION"
msgstr "Creation"

msgid "MODIFICATION"
msgstr "Modification"

msgid "TRANSFORMATION"
msgstr "Transformation"

msgid "TRANSFORMATION_AND_MODIFICATION"
msgstr "Transformation and modification"

msgid "SUPPRESSION"
msgstr "Suppression"

msgid "CENTRAL"
msgstr "Central"

msgid "SUSPENDED"
msgstr "Suspended"

msgid "ACCEPTED"
msgstr "Accepted"

msgid "REFUSED"
msgstr "Refused"

msgid "success_modification_proposal"
msgstr "You proposed a modification of type {} for the learning unit {}."

msgid "proposal_edited_successfully"
msgstr "Proposal edited successfully"

msgid "proposals_cancelled_successfully"
msgstr "Proposals cancelled successfully"

msgid "proposals_consolidated_successfully"
msgstr "Proposals consolidated successfully"

msgid "content"
msgstr "Content"

msgid "code_scs"
msgstr "Code SCS"

msgid "title_code_formation"
msgstr "Title / Formation's code"

msgid "absolute_credits"
msgstr "Abs. credits"

msgid "relative_target_credits"
msgstr "Relative target's credits"

msgid "min_credits"
msgstr "Min. credits"

msgid "max_credits"
msgstr "Max. credits"

msgid "mandatory"
msgstr "Mandatory"

msgid "block"
msgstr "Block"

msgid "current_order"
msgstr "Current order"

msgid "sessions_derogation"
msgstr "Sessions in derogation"

msgid "own_comment"
msgstr "Own comment"

msgid "SESSION_1"
msgstr "1"

msgid "SESSION_2"
msgstr "2"

msgid "SESSION_3"
msgstr "3"

msgid "SESSION_1_2"
msgstr "12"

msgid "SESSION_1_3"
msgstr "13"

msgid "SESSION_2_3"
msgstr "23"

msgid "SESSION_1_2_3"
msgstr "123"

msgid "SESSION_UNDEFINED"
msgstr "Undefined session"

msgid "SESSION_PARTIAL_2_3"
msgstr "p23"

msgid "Put in proposal"
msgstr ""

msgid "Put in suppression proposal"
msgstr ""

msgid "Proposal for modification"
msgstr ""

msgid "End of teaching"
msgstr ""

msgid "academic_entity_small"
msgstr "Academic ent."

msgid "academic_entity"
msgstr "Academic entity"

msgid "folder_number"
msgstr "Folder n°{}"

msgid "produce_xls"
msgstr "Produce an Excel file with the list of results"

msgid "produce_xls_lu"
msgstr "Xls with learning units"

msgid "%(date)s must be set within %(start_date)s and %(end_date)s"
msgstr ""

msgid "cancel_proposal"
msgstr "Cancel proposal"

msgid "edit_proposal"
msgstr "Edit proposal"

msgid "Consolidate proposal"
msgstr ""

msgid "msg_confirm_cancel_proposal"
msgstr "Are you certain that you want to cancel the learning unit proposal ?"

msgid "The administrative data has been successfully modified"
msgstr ""

msgid "vacant"
msgstr "Vacant"

msgid "team_management"
msgstr "Team management"

msgid "type_declaration_vacant"
msgstr "Decision"

msgid "procedure"
msgstr "Procedure"

msgid "educational_information_management"
msgstr "Management of educational information"

msgid "SUMMARY_COURSE_SUBMISSION"
msgstr "Summary course submission"

msgid "INTERNAL_TEAM"
msgstr "Internal/team"

msgid "substitute"
msgstr "Substitute"

msgid "not_end_year"
msgstr "no planned end"

msgid "edit_learning_unit_end_date"
msgstr "Edit learning unit end date"

msgid "new_partim"
msgstr "Create a new partim"

msgid "learning_unit_successfuly_created"
msgstr "Learning unit <a href='%(link)s'> %(acronym)s (%(academic_year)s) </a> successfuly created."

msgid "learning_unit_successfuly_deleted"
msgstr "Learning unit {acronym} ({academic_year}) successfuly deleted."

msgid "learning_unit_creation_academic_year_max_error"
msgstr "Please select an academic year lower than {}."

msgid "parent_greater_than_partim"
msgstr "The selected end year (%(partim_end_year)s) is greater than the end year of the parent %(lu_parent)s"

msgid "learning_unit_created"
msgstr "Learning unit %(learning_unit)s created for the academic year %(academic_year)s"

msgid "learning_unit_updated"
msgstr "Learning unit {acronym} successfully updated."

msgid "partim_greater_than_parent"
msgstr "The learning unit %(learning_unit)s has a partim %(partim)s with an end year greater than %(year)s"

msgid "partim"
msgstr "Partim"

msgid "partim_character_rules"
msgstr "One letter or digit mandatory"

msgid "invalid_partim_character"
msgstr "Character already used"

msgid "remark"
msgstr "Remark"

msgid "remark_english"
msgstr "Remark in english"

msgid "Ensure this value is less than %(limit_value)s."
msgstr "Ensure this value is less than %(limit_value)s."

msgid "Ensure this value is greater than %(limit_value)s."
msgstr "Ensure this value is greater than %(limit_value)s."

msgid "Entity_not_exist"
msgstr "The entity %(entity_acronym)s does not exist for the selected academic year %(academic_year)s"

msgid "edit_learning_unit"
msgstr "Edit learning unit"

msgid "requirement_entity_end_date_too_short"
msgstr "The requirement entity lifetime is too short."

msgid "requirement_and_allocation_entities_cannot_be_different"
msgstr "The requirement and allocation entities cannot be different for this learning unit type."

msgid "success_modification_learning_unit"
msgstr "The learning unit has been updated."

msgid "error_modification_learning_unit"
msgstr "An error occured when updating the learning unit."

msgid "cannot_set_internship_subtype_for_type_other_than_internship"
msgstr "Internship subtype cannot bet set for learning unit type other than internship."

msgid "%(subtype)s %(acronym)s is in proposal for the year %(year)s"
msgstr ""

msgid "volume_have_more_than_2_decimal_places"
msgstr "The volume have more than 2 decimal places"

msgid "Site"
msgstr "Site"

msgid "proposal_type"
msgstr "Proposal type"

msgid "proposal_status"
msgstr "Status proposal"

msgid "folder_entity"
msgstr "Folder entity"

msgid "proposals_search"
msgstr "Proposal - Search"

msgid "folder_num"
msgstr "Folder num."

msgid "ask_to_report_modification"
msgstr "Do you want to report the modifications done to the next years ?"

msgid "proposal_learning_unit_successfuly_created"
msgstr "Proposal learning unit <a href='%(link)s'> %(acronym)s (%(academic_year)s) </a> successfuly created."

msgid "new_learning_unit_proposal"
msgstr "New learning unit proposal"

msgid "proposal_creation"
msgstr "Proposal of creation"

msgid "proposal_update"
msgstr "Proposal update"

msgid "value_before_proposal"
msgstr "Value before proposal"

msgid "entity_not_found"
msgstr "Entity not found.  Pershaps an error in the data"

msgid "min_for_field"
msgstr "Please enter a value greater than or equal to 0."

msgid "max_for_field"
msgstr "Please enter a value less than or equal to 500."

msgid "force_state"
msgstr "Force state"

msgid "do_you_want_change_status_proposals"
msgstr "Do you want to change the status of this proposals?"

msgid "are_you_sure_to_change_state_from"
msgstr "Are you sure to change the state from"

msgid "must_set_common_title_or_specific_title"
msgstr "You must either set the common title or the specific title"

msgid "learning_unit_in_proposal_cannot_save"
msgstr "The learning unit %(luy)s is in proposal, can not save the change from the year %(academic_year)s"

msgid "by"
msgstr "By"

msgid "in_proposal"
msgstr "Existing proposal"

msgid "summary_locked"
msgstr "blocked update"

msgid "get_back_to_initial"
msgstr "Get back to initial data"

msgid "do_you_want_to_get_back_to_initial"
msgstr "Do you want to get back to initial data?"

msgid "error_proposal_suppression_to_initial"
msgstr "An error occured when getting back to initial state one of the selected proposal is not in SUPPRESSION type. Nothing has been done"

msgid "error_proposal_no_data"
msgstr "An error occured when getting back to initial state. No valid data to submit"

msgid "msg_confirm_delete_luy"
msgstr "Are you certain that you want to delete the learning unit ?"

msgid "already_existing_acronym"
msgstr "Existing acronym"

msgid "The value of field '%(field)s' is different between year %(year)s - %(value)s and year %(next_year)s - %(next_value)s"
msgstr ""

msgid "There is not the learning unit %(acronym)s - %(next_year)s"
msgstr ""

msgid "The value of field '%(field)s' for the learning unit %(acronym)s (%(component_type)s) is different between year %(year)s - %(value)s and year %(next_year)s - %(next_value)s"
msgstr ""

msgid "There is not %(component_type)s for the learning unit %(acronym)s - %(year)s but exist in %(existing_year)s"
msgstr ""

msgid "Educational information opening"
msgstr ""

msgid "Educational information ending"
msgstr ""

msgid "official_title_proper_to_partim"
msgstr "Official title proper to the partim"

msgid "official_english_title_proper_to_partim"
msgstr "Official English title proper to the partim"

msgid "Educational information submission dates updated"
msgstr ""

msgid "partim_credits_gt_parent_credits"
msgstr "The credits value is greater than the credits value of the learning unit."

msgid "partim_credits_equals_parent_credits"
msgstr "The credits value is equal to the credits value of the learning unit."

msgid "The learning unit has been updated until %(year)s."
msgstr ""

msgid "Prohibition to delete a learning unit before 2015."
msgstr ""

msgid "The entity '%(acronym)s' doesn't exist anymore in %(year)s"
msgstr ""

msgid "updated"
msgstr "Updated"

msgid "unupdated"
msgstr "Unupdated"

msgid "summary_list"
msgstr "Education information status"

msgctxt "bibliography"
msgid "title"
msgstr ""

msgctxt "bibliography"
msgid "mandatory"
msgstr ""

msgid "Bibliography"
msgstr ""

msgid "Modalities specific to IN and OUT mobility"
msgstr ""

msgid "The partim must be inactive because the parent is inactive"
msgstr ""

msgid "The parent must be active because there are partim active"
msgstr ""

msgid "educational_information_update_reminder"
msgstr "Mail to remind educational information update"

msgid "do_you_want_to_sent_email"
msgstr "Do you want to sent email to remind to update the educational informations?"

msgid "desc_mail_reminder"
msgstr "Sent email to remind to update educational information"

msgid "success_mail_reminder"
msgstr "Reminding mails sent"

msgid "consolidate"
msgstr "Consolidate"

msgid "do_you_want_to_consolidate"
msgstr "Do you want to consolidate ?"

msgid "need_no_reminder"
msgstr "Need no reminder"

msgid "error_consolidate_proposal"
msgstr "Proposal {acronym} ({academic_year}) cannot be consolidated."

msgid "success_consolidate_proposal"
msgstr "Proposal {acronym} ({academic_year}) successfully consolidated."

msgid "error_cancel_proposal"
msgstr "Proposal {acronym} ({academic_year}) cannot be canceled."

msgid "success_cancel_proposal"
msgstr "Proposal {acronym} ({academic_year}) successfully canceled."

msgid "The learning unit %(acronym)s is included in the following education groups"
msgstr ""

msgid "type_code_formation"
msgstr "Formation's type"

msgid "absolute_and_relative_credits"
<<<<<<< HEAD
msgstr "Relative / Absolute <br>credits"
=======
msgstr "Relative / Absolute credits"

msgid "learning_achievements"
msgstr "Learning achievements"
>>>>>>> 3fef2668
<|MERGE_RESOLUTION|>--- conflicted
+++ resolved
@@ -2788,11 +2788,7 @@
 msgstr "Formation's type"
 
 msgid "absolute_and_relative_credits"
-<<<<<<< HEAD
 msgstr "Relative / Absolute <br>credits"
-=======
-msgstr "Relative / Absolute credits"
 
 msgid "learning_achievements"
-msgstr "Learning achievements"
->>>>>>> 3fef2668
+msgstr "Learning achievements"