# SOME DESCRIPTIVE TITLE.
# Copyright (C) YEAR THE PACKAGE'S COPYRIGHT HOLDER
# This file is distributed under the same license as the PACKAGE package.
# FIRST AUTHOR <EMAIL@ADDRESS>, YEAR.
#
msgid ""
msgstr ""
"Project-Id-Version: PACKAGE VERSION\n"
"Report-Msgid-Bugs-To: \n"
"POT-Creation-Date: 2016-04-22 15:14+0200\n"
"PO-Revision-Date: YEAR-MO-DA HO:MI+ZONE\n"
"Last-Translator: FULL NAME <EMAIL@ADDRESS>\n"
"Language-Team: LANGUAGE <LL@li.org>\n"
"Language: \n"
"MIME-Version: 1.0\n"
"Content-Type: text/plain; charset=UTF-8\n"
"Content-Transfer-Encoding: 8bit\n"

#: models/exam_enrollment.py:34 models/exam_enrollment.py:148
#: models/exam_enrollment.py:154
#: templates/assessments/online_double_encoding_form.html:114
#: templates/assessments/online_encoding_form.html:131
#: templates/assessments/online_encoding_form.html:145
msgid "absent"
msgstr "Absent"


msgid "absent_pdf_legend"
msgstr "A=Absent"

msgid "cheating"
msgstr "Cheating"

msgid "cheating_pdf_legend"
msgstr "T=Cheating"

msgid "ill"
msgstr "Ill"

msgid "ill_pdf_legend"
msgstr "I=Ill"

msgid "justified_absence"
msgstr "Justified absence"

msgid "justified_absence_pdf_legend"
msgstr "JA=Justified absence"

msgid "score_missing"
msgstr "Score missing"

msgid "score_already_submitted"
msgstr "Score already submitted"

msgid "score_missing_pdf_legend"
msgstr "?=Score missing"

msgid "presence_note_pdf_legend"
msgstr "0=Presence note"

msgid "empty_note_pdf_legend"
msgstr "(empty)=No score yet"


#: models/exam_enrollment.py:53
msgid "saved"
msgstr "Saved"

#: models/exam_enrollment.py:54
msgid "submitted"
msgstr "Submitted"

#: models/message_template.py:38
msgid "plain"
msgstr "Plain"

#: models/message_template.py:40
msgid "plain_and_html"
msgstr "Plain and HTML"

#: models/offer_year.py:41
msgid "bachelor"
msgstr "Bachelor"

#: models/offer_year.py:42
msgid "master"
msgstr "Master"

#: models/offer_year.py:43
msgid "ph_d"
msgstr "Ph.D"

#: models/person.py:45
msgid "female"
msgstr "Female"

#: models/person.py:46
msgid "male"
msgstr "Male"

#: models/person.py:47
msgid "unknown"
msgstr "Unknown"

#: models/person_address.py:32
msgid "residential"
msgstr ""

#: models/person_address.py:33
msgid "professional"
msgstr "Professional"

#: models/session_exam.py:34
msgid "idle"
msgstr "Idle"

#: models/session_exam.py:35
msgid "open"
msgstr "Open"

#: models/session_exam.py:36
msgid "closed"
msgstr "Closed"

#: templates/academic_calendar.html:32
#: templates/academic_calendar_form.html:34
#: templates/academic_calendars.html:31 templates/academic_year.html.py:30
#: templates/catalog.html:30 templates/catalog.html.py:34
#: templates/home.html:49 templates/layout.html.py:71 templates/offers.html:30
msgid "formation_catalogue"
msgstr "Formation catalogue"

#: templates/academic_calendar.html:33 templates/academic_calendar.html:45
#: templates/academic_calendar_form.html:35
#: templates/academic_calendar_form.html:51
#: templates/academic_calendars.html:32 templates/academic_calendars.html:45
#: templates/academic_year.html.py:31 templates/academic_year.html:35
#: templates/assessments/online_double_encoding_form.html:58
#: templates/assessments/online_double_encoding_validation.html:56
#: templates/assessments/online_encoding.html:59
#: templates/assessments/online_encoding_form.html:56
#: templates/assessments/scores_encoding.html:56
#: templates/assessments/scores_encoding_mgr.html:47 templates/catalog.html:54
#: templates/layout.html.py:75 templates/learning_unit.html:48
#: templates/learning_units.html.py:48 templates/offer.html:59
#: templates/offers.html.py:79 utils/export_utils.py:34 utils/pdf_utils.py:261
#: templates/offers.html:43
msgid "academic_year"
msgstr "Academic year"

#: templates/academic_calendar.html:34
#: templates/academic_calendar_form.html:36
#: templates/academic_calendars.html:33
msgid "academic_calendars"
msgstr "Academic calendars"

#: templates/academic_calendar.html:35
msgid "event"
msgstr "Event"

#: templates/academic_calendar.html:49
#: templates/academic_calendar_form.html:63
#: templates/academic_calendars.html:75 templates/learning_units.html.py:80
#: templates/offer.html:108 templates/offer.html.py:169
#: templates/offer.html:189 templates/offer.html.py:216
#: templates/offer.html:251 templates/offer.html.py:271
#: templates/offer.html:299 templates/offers.html.py:81
#: templates/structure.html:64 templates/structure.html.py:94
#: templates/structure.html:120 templates/structures.html.py:47
#: templates/structures.html:48 templates/structures.html.py:89
msgid "title"
msgstr "Title"

#: templates/academic_calendar.html:53
#: templates/academic_calendar_form.html:68
#: templates/academic_calendars.html:76 templates/offer.html.py:110
#: templates/offer_year_calendar.html:46
#: templates/offer_year_calendar_form.html:57
msgid "start_date"
msgstr "Start date"

#: templates/academic_calendar.html:57
#: templates/academic_calendar_form.html:74
#: templates/academic_calendars.html:77
#: templates/assessments/online_double_encoding_form.html:85
#: templates/assessments/online_encoding.html:153
#: templates/assessments/online_encoding_form.html:89 templates/offer.html:111
#: templates/offer_year_calendar.html.py:50
#: templates/offer_year_calendar_form.html:61 utils/export_utils.py:43
#: utils/pdf_utils.py:243
msgid "end_date"
msgstr "End date"

msgid "submission_date"
msgstr "Submission date"

#: templates/academic_calendar.html:64
#: templates/academic_calendar_form.html:83 templates/admin/file.html.py:64
#: templates/admin/files.html:75 templates/offer.html.py:109
msgid "description"
msgstr "Description"

#: templates/academic_calendar.html:69
msgid "label_jumbotron_details_academic_cal"
msgstr "As displayed on the home page"

#: templates/academic_calendar.html:75 templates/home.html.py:40
msgid "go"
msgstr "Go"

#: templates/academic_calendar.html:79 templates/academic_calendar.html:81
#: templates/offer_year_calendar.html:58 templates/offer_year_calendar.html:59
#: templates/organization.html.py:108 templates/organization.html:110
#: templates/organization_address.html:69
#: templates/organization_address.html:71
msgid "edit"
msgstr "Edit"

#: templates/academic_calendar_form.html:37
#: templates/academic_calendars.html:38 templates/academic_year.html.py:42
#: templates/home.html:73 templates/offer.html.py:51
#: templates/offer_year_calendar.html:42
#: templates/offer_year_calendar_form.html:52
msgid "academic_calendar"
msgstr "Academic calendar"

#: templates/academic_calendar_form.html:90
msgid "highlight_title"
msgstr "Highlight title"

#: templates/academic_calendar_form.html:96
msgid "highlight_shortcut"
msgstr "Highlight shortcut"

#: templates/academic_calendar_form.html:104
msgid "highlight_description"
msgstr "Highlight description"

#: templates/academic_calendar_form.html:114
#: templates/academic_calendar_form.html:115
#: templates/assessments/online_double_encoding_form.html:130
#: templates/assessments/online_double_encoding_validation.html:140
#: templates/offer_year_calendar_form.html:66
#: templates/offer_year_calendar_form.html:67
#: templates/organization_address_form.html:81
#: templates/organization_form.html:78 templates/profile.html.py:182
#: templates/profile.html:183
msgid "save"
msgstr "Save"

#: templates/academic_calendar_form.html:118
#: templates/assessments/online_double_encoding_form.html:134
#: templates/assessments/online_double_encoding_validation.html:142
#: templates/assessments/online_encoding.html:233
#: templates/offer_year_calendar.html:61 templates/offer_year_calendar.html:62
#: templates/offer_year_calendar_form.html:70
#: templates/organization_address_form.html:84
#: templates/organization_address_form.html:85
#: templates/organization_address_form.html:88
#: templates/organization_address_form.html:89
#: templates/organization_form.html:80
#: templates/assessments/online_encoding.html:257
#: templates/assessments/online_encoding_form.html:159
msgid "cancel"
msgstr "Cancel"

#: templates/academic_calendars.html:70 templates/admin/files.html.py:66
#: templates/learning_units.html:73 templates/offers.html.py:73
#: templates/organizations.html:98 templates/structures.html.py:84
msgid "no_result"
msgstr "No result!"

#: templates/academic_year.html:43
msgid "academic_calendar_management"
msgstr "Academic calendar management"

#: templates/access_denied.html:34
msgid "acces_denied"
msgstr "Access denied"

#: templates/admin/file.html:30 templates/admin/files.html.py:30
#: templates/admin/storage.html:30 templates/admin/storage.html.py:34
#: templates/layout.html:114
msgid "storage"
msgstr "Storage"

#: templates/admin/file.html:31 templates/admin/files.html.py:31
#: templates/admin/files.html:35 templates/admin/storage.html.py:64
msgid "files"
msgstr "Files"

#: templates/admin/file.html:32 templates/admin/file.html.py:39
#: templates/admin/file.html:57
msgid "file"
msgstr "File"

#: templates/admin/file.html:43 templates/organization.html.py:68
#: templates/organization_form.html:68 templates/organizations.html.py:52
#: templates/organizations.html:87 templates/structure.html.py:75
#: templates/structures.html:53 templates/structures.html.py:90
msgid "type"
msgstr "Type"

#: templates/admin/file.html:50 templates/admin/files.html.py:46
#: templates/admin/files.html:48
msgid "creation_date"
msgstr "Creation date"

#: templates/admin/file.html:71 templates/admin/files.html.py:42
#: templates/admin/files.html:43 templates/admin/files.html.py:76
#: templates/registration/login.html:40
msgid "user"
msgstr "User"

#: templates/admin/files.html:52
msgid "search_for_a_file"
msgstr "Search for a file"

#: templates/admin/files.html:71 templates/organization.html.py:53
#: templates/organization_form.html:53 templates/organizations.html.py:47
#: templates/organizations.html:48 templates/organizations.html.py:86
msgid "name"
msgstr "Name"

#: templates/admin/files.html:72
msgid "date"
msgstr "Date"

#: templates/admin/files.html:73
msgid "size"
msgstr "Size"

#: templates/admin/files.html:74
msgid "storage_duration"
msgstr "Storage duration"

#: templates/admin/storage.html:65
msgid "desc_lnk_files"
msgstr "Consultation of files managed by the application"

#: templates/assessments/assessments.html:30
#: templates/assessments/online_double_encoding_validation.html:32
#: templates/assessments/online_encoding.html:34
#: templates/assessments/online_encoding_form.html:33
#: templates/assessments/scores_encoding.html:31 templates/home.html.py:53
#: templates/layout.html:80 templates/studies.html.py:30
#: templates/studies.html:34
msgid "student_path"
msgstr "Students' path"

#: templates/assessments/assessments.html:31
#: templates/assessments/assessments.html:35
#: templates/assessments/online_double_encoding_form.html:35
#: templates/assessments/online_double_encoding_validation.html:33
#: templates/assessments/online_encoding.html:35
#: templates/assessments/online_encoding_form.html:34
#: templates/assessments/scores_encoding.html:32
#: templates/assessments/scores_encoding_mgr.html:32 templates/layout.html:82
#: templates/studies.html.py:42
msgid "evaluations"
msgstr "Evaluations"

#: templates/assessments/assessments.html:43
#: templates/assessments/online_double_encoding_form.html:36
#: templates/assessments/online_double_encoding_validation.html:34
#: templates/assessments/online_encoding.html:36
#: templates/assessments/online_encoding.html:42
#: templates/assessments/online_encoding_form.html:35
#: templates/assessments/scores_encoding.html:33
#: templates/assessments/scores_encoding.html:38
#: templates/assessments/scores_encoding_mgr.html:33
#: templates/assessments/scores_encoding_mgr.html:37
msgid "scores_encoding"
msgstr "Scores encoding"

#: templates/assessments/assessments.html:44
msgid "desc_lnk_score_encoding"
msgstr "This process helps tutor while encoding notes for the exams sessions."

#: templates/assessments/online_double_encoding_form.html:34
#: templates/assessments/scores_encoding_mgr.html:31
msgid "studies"
msgstr "Studies"

#: templates/assessments/online_double_encoding_form.html:37
#: templates/assessments/online_double_encoding_validation.html:35
msgid "online_scores_encoding"
msgstr "Online scores encoding"

#: templates/assessments/online_double_encoding_form.html:38
#: templates/assessments/online_double_encoding_form.html:42
#: templates/assessments/online_double_encoding_validation.html:36
#: templates/assessments/online_double_encoding_validation.html:40
msgid "dubble_online_scores_encoding"
msgstr "Dubble online scores encoding"

#: templates/assessments/online_double_encoding_form.html:52
#: templates/assessments/online_double_encoding_validation.html:50
#: templates/assessments/online_encoding.html:53
#: templates/assessments/online_encoding_form.html:50
msgid "responsible"
msgstr "Responsible"

#: templates/assessments/online_double_encoding_form.html:67
#: templates/assessments/online_double_encoding_validation.html:64
#: templates/assessments/online_encoding.html:66
#: templates/assessments/online_encoding_form.html:62
msgid "number_of_enrollments"
msgstr "Number of enrollments"

#: templates/assessments/online_double_encoding_form.html:79
#: templates/assessments/online_double_encoding_validation.html:79
#: templates/assessments/online_encoding_form.html:83
#: templates/assessments/scores_encoding_mgr.html:66 templates/offer.html:35
msgid "offer"
msgstr "Offer"

#: templates/assessments/online_double_encoding_form.html:80
#: templates/assessments/online_double_encoding_validation.html:80
#: templates/assessments/online_encoding.html:148
#: templates/assessments/online_encoding_form.html:84 utils/export_utils.py:38
#: utils/pdf_utils.py:238
msgid "registration_number"
msgstr "Registration number"

#: templates/assessments/online_double_encoding_form.html:81
#: templates/assessments/online_double_encoding_validation.html:81
#: templates/assessments/online_encoding.html:149
#: templates/assessments/online_encoding_form.html:85
#: templates/profile.html:63 utils/export_utils.py:39 utils/pdf_utils.py:239
msgid "lastname"
msgstr "Lastname"

#: templates/assessments/online_double_encoding_form.html:82
#: templates/assessments/online_double_encoding_validation.html:82
#: templates/assessments/online_encoding.html:150
#: templates/assessments/online_encoding_form.html:86
#: templates/profile.html:59 utils/export_utils.py:40 utils/pdf_utils.py:240
msgid "firstname"
msgstr "Firstname"

#: templates/assessments/online_double_encoding_form.html:83
#: templates/assessments/online_encoding.html:151
#: templates/assessments/online_encoding_form.html:87
msgid "score"
msgstr "Score"

#: templates/assessments/online_double_encoding_form.html:84
#: templates/assessments/online_encoding_form.html:88
msgid "justification"
msgstr "Justification"

#: templates/assessments/online_double_encoding_form.html:132
msgid "compare"
msgstr "Compare"

#: templates/assessments/online_double_encoding_validation.html:76
msgid "scores"
msgstr "Scores"

#: templates/assessments/online_double_encoding_validation.html:76
#: templates/assessments/online_encoding.html:152 utils/export_utils.py:42
#: utils/pdf_utils.py:242
msgid "other_score"
msgstr "Other scores"

#: templates/assessments/online_double_encoding_validation.html:83
msgid "encoding"
msgstr "Encoding"

#: templates/assessments/online_double_encoding_validation.html:84
msgid "dubble_encoding"
msgstr "Dubble encoding"

#: templates/assessments/online_double_encoding_validation.html:85
msgid "final"
msgstr "Final"

#: templates/assessments/online_encoding.html:37
#: templates/assessments/online_encoding_form.html:36
#: templates/assessments/online_encoding_form.html:40
msgid "online_encoding"
msgstr "Online encoding"

#: templates/assessments/online_encoding.html:77
#: templates/assessments/scores_encoding.html:77
#: templates/assessments/scores_encoding.html:108
#: templates/assessments/scores_encoding.html:139
#: templates/assessments/scores_encoding_mgr.html:106
#: templates/assessments/scores_encoding_mgr.html:131
#: templates/assessments/scores_encoding_mgr.html:182
msgid "progress"
msgstr "Progress"

#: templates/assessments/online_encoding.html:86
#: templates/assessments/online_encoding.html:89
msgid "encode"
msgstr "Encode"

#: templates/assessments/online_encoding.html:87
#: templates/assessments/online_encoding.html:90
msgid "double_encoding"
msgstr "Dubble encoding"

#: templates/assessments/online_encoding.html:95
#: templates/assessments/online_encoding.html:99
#: templates/assessments/scores_encoding.html:126
#: templates/assessments/scores_encoding_mgr.html:201
msgid "print"
msgstr "Print"

#: templates/assessments/online_encoding.html:102
#: templates/assessments/scores_encoding.html:156
#: templates/assessments/scores_encoding_mgr.html:146
msgid "Create a xls file while activity\\"
msgstr ""

#: templates/assessments/online_encoding.html:103
#: templates/assessments/scores_encoding.html:158
#: templates/assessments/scores_encoding_mgr.html:151
msgid "Get xls"
msgstr ""

#: templates/assessments/online_encoding.html:105
msgid "select_a_xls_file_from_which_to_inject_scores"
msgstr ""

#: templates/assessments/online_encoding.html:105
msgid "inject_xls_file"
msgstr "Submit XLS file"

#: templates/assessments/online_encoding.html:109
#: templates/assessments/online_encoding.html:248
msgid "submission"
msgstr "Submission"

#: templates/assessments/online_encoding.html:145
msgid "status"
msgstr "Status"

#: templates/assessments/online_encoding.html:146 templates/profile.html:138
#: utils/export_utils.py:37 utils/pdf_utils.py:325
msgid "program"
msgstr "Program"

#: templates/assessments/online_encoding.html:147 utils/export_utils.py:35
msgid "session"
msgstr "Session"

msgid "number_session"
msgstr "No. Session"

#: templates/assessments/online_encoding.html:167
msgid "score_submitted"
msgstr "Submitted"

#: templates/assessments/online_encoding.html:210
msgid "print_warning_and_info_messages"
msgstr ""

msgid "print_all_courses"
msgstr "Print all courses"

#: templates/assessments/online_encoding.html:224
msgid "scores_injection"
msgstr "Scores injection"

#: templates/assessments/online_encoding.html:227
msgid "choose_file"
msgstr "Choose file"

#: templates/assessments/online_encoding.html:230
msgid "help_pnl_selectedfiles"
msgstr "Please select an XLS file for injection"

#: templates/assessments/online_encoding.html:234
msgid "inject"
msgstr "Inject"

#: templates/assessments/online_encoding.html:252
msgid "help_submission_scores_label"
msgstr "You will submit %s notes."

#: templates/assessments/online_encoding_form.html:72
msgid "decimal_values_accepted"
msgstr "Decimal values in scores are accepted."

#: templates/assessments/online_encoding_form.html:74
msgid "decimal_values_ignored"
msgstr ""
"Decimal values in scores are NOT accepted. If you try to put decimal values, "
"it will be ignored."

#: templates/assessments/online_encoding_form.html:110
#: templates/assessments/online_encoding_form.html:119
msgid "decimal_score_allowed"
msgstr "Decimal score allowed"

#: templates/assessments/online_encoding_form.html:112
#: templates/assessments/online_encoding_form.html:121
msgid "decimal_score_not_allowed"
msgstr "Decimal score NOT allowed"

#: templates/assessments/online_encoding_form.html:158
msgid "Save"
msgstr ""

#: templates/assessments/scores_encoding.html:48
#: templates/assessments/scores_encoding_mgr.html:54
#: templates/assessments/scores_encoding_mgr.html:105
msgid "tutor"
msgstr "Tutor"

#: templates/assessments/scores_encoding.html:50
msgid "faculty"
msgstr "Faculty"

#: templates/assessments/scores_encoding.html:62
#: templates/assessments/scores_encoding_mgr.html:85
msgid "select_an_encoding_type"
msgstr "Select an encoding type"

#: templates/assessments/scores_encoding.html:65
#: templates/assessments/scores_encoding_mgr.html:90
msgid "online"
msgstr "Online"

#: templates/assessments/scores_encoding.html:66
#: templates/assessments/scores_encoding_mgr.html:94
msgid "via_paper"
msgstr "Via paper"

#: templates/assessments/scores_encoding.html:67
#: templates/assessments/scores_encoding_mgr.html:96
msgid "via_excel"
msgstr "Via Excel"

#: templates/assessments/scores_encoding.html:75
#: templates/assessments/scores_encoding.html:106
#: templates/assessments/scores_encoding.html:137
#: templates/assessments/scores_encoding_mgr.html:103
#: templates/assessments/scores_encoding_mgr.html:129
#: templates/assessments/scores_encoding_mgr.html:180
msgid "code"
msgstr "Code"

#: templates/assessments/scores_encoding.html:76
#: templates/assessments/scores_encoding.html:107
#: templates/assessments/scores_encoding.html:138
msgid "activity"
msgstr "Activity"

#: templates/assessments/scores_encoding.html:101
#: templates/assessments/scores_encoding_mgr.html:175
msgid "Print scores for all activities"
msgstr ""

#: templates/assessments/scores_encoding_mgr.html:56
#: templates/assessments/scores_encoding_mgr.html:68
msgid "all"
msgstr "All"

#: templates/assessments/scores_encoding_mgr.html:78
msgid "refresh_list"
msgstr ""

#: templates/assessments/scores_encoding_mgr.html:104
#: templates/assessments/scores_encoding_mgr.html:130
#: templates/assessments/scores_encoding_mgr.html:181
#: templates/learning_unit.html:32 templates/profile.html.py:119
msgid "learning_unit"
msgstr "Learning unit"

#: templates/catalog.html:41 templates/layout.html.py:73
#: templates/offer.html:34 templates/offer_year_calendar.html.py:31
#: templates/offer_year_calendar_form.html:33 templates/offers.html.py:31
#: templates/offers.html:36 templates/structure.html.py:51
msgid "offers"
msgstr "Offers"

#: templates/catalog.html:42
msgid "desc_lnk_offers"
msgstr "Management of the program's offers."

#: templates/catalog.html:46 templates/layout.html.py:74
#: templates/learning_unit.html:31 templates/learning_units.html.py:31
#: templates/learning_units.html:36
msgid "learning_units"
msgstr "Learning units"

#: templates/catalog.html:47
msgid "desc_lnk_learning_units"
msgstr ""
"Management of learning units, formations and others activities of the "
"program."

#: templates/catalog.html:55
msgid "desc_lnk_academic_year"
msgstr "Management of the annualized program."

#: templates/home.html:50
msgid "desc_lnk_home_catalog"
msgstr "Elaboration and management of the formation catalogue."

#: templates/home.html:55
msgid "desc_lnk_home_studies"
msgstr ""
"Management of students' path from their registration until their diploma."

#: templates/home.html:62 templates/institution.html.py:29
#: templates/institution.html:33 templates/layout.html.py:88
#: templates/mandates.html:29 templates/organization.html.py:30
#: templates/organization_address.html:30
#: templates/organization_address_form.html:32
#: templates/organization_form.html:32 templates/organizations.html.py:30
#: templates/structure.html:30 templates/structures.html.py:30
msgid "institution"
msgstr "Institution"

#: templates/home.html:63
msgid "desc_lnk_home_institution"
msgstr "Management of the institution."

#: templates/institution.html:41 templates/layout.html.py:91
#: templates/organization.html:31 templates/organization_address.html.py:31
#: templates/organization_address_form.html:33
#: templates/organization_form.html:33 templates/organizations.html.py:31
#: templates/organizations.html:35
msgid "organizations"
msgstr "Organizations"

#: templates/institution.html:42 templates/institution.html.py:56
msgid "desc_lnk_organizations"
msgstr "Management of organizations"

#: templates/institution.html:46 templates/layout.html.py:92
#: templates/structure.html:31 templates/structures.html.py:31
#: templates/structures.html:35
msgid "entities"
msgstr "Entities"

#: templates/institution.html:47
msgid "desc_lnk_entities"
msgstr "Management of organizational structure."

#: templates/institution.html:55 templates/layout.html.py:93
#: templates/mandates.html:30 templates/mandates.html.py:34
msgid "mandates"
msgstr "Mandates"

#: templates/layout.html:83
msgid "internships"
msgstr "Internships"

#: templates/layout.html:105
msgid "administration"
msgstr "Administration"

#: templates/layout.html:110
msgid "data"
msgstr "Data"

#: templates/layout.html:127
msgid "logout"
msgstr "Logout"

#: templates/layout.html:130
msgid "profile"
msgstr "Profile"

#: templates/layout.html:135
msgid "login"
msgstr "Login"

#: templates/layout.html:175
msgid "documentation"
msgstr "Documentation"

#: templates/layout.html:176 templates/organization.html.py:64
#: templates/organization_form.html:60
msgid "website"
msgstr "Website"

#: templates/layout.html:177
msgid "source_code"
msgstr "Source code"

#: templates/learning_unit.html:30 templates/learning_units.html.py:30
#: templates/offer.html:33 templates/offer_year_calendar.html.py:30
#: templates/offer_year_calendar_form.html:32
msgid "catalogue"
msgstr "Catalogue"

#: templates/learning_unit.html:41
msgid "general_informations"
msgstr "General informations"

#: templates/learning_unit.html:52 templates/learning_units.html.py:43
#: templates/learning_units.html:44 templates/learning_units.html.py:79
#: templates/offer.html:63 templates/offer.html.py:168
#: templates/offer.html:188 templates/offer.html.py:215
#: templates/offer.html:250 templates/offer.html.py:270
#: templates/offer.html:298 templates/offers.html.py:57
#: templates/offers.html:58 templates/offers.html.py:80
#: templates/organization.html:49 templates/organization_form.html.py:49
#: templates/organizations.html:42 templates/organizations.html.py:43
#: templates/organizations.html:85 templates/structure.html.py:60
#: templates/structure.html:93 templates/structure.html.py:119
#: templates/structures.html:42 templates/structures.html.py:43
#: templates/structures.html:88
msgid "acronym"
msgstr "Acronym"

#: templates/learning_unit.html:56 templates/learning_units.html.py:81
msgid "credits"
msgstr "Credits"

#: templates/learning_units.html:64
msgid "learning_unit_search"
msgstr "Learning unit search"

#: templates/mandates.html:42
msgid "assistants"
msgstr ""

#: templates/mandates.html:43
msgid "desc_assistants"
msgstr "Mandats des assistants académiques et de recherche."

#: templates/offer.html:50 templates/organization.html.py:41
#: templates/profile.html:37 templates/structure.html.py:49
msgid "identification"
msgstr "Identification"

#: templates/offer.html:52
msgid "program_managers"
msgstr "Program Managers"

#: templates/offer.html:67 templates/organization.html.py:42
#: templates/structure.html:53
msgid "structure"
msgstr "Structure"

#: templates/offer.html:74
msgid "international_title"
msgstr "international title"

#: templates/offer.html:81
msgid "short_title"
msgstr "Short title"

#: templates/offer.html:88
msgid "printable_title"
msgstr "Printable title"

#: templates/offer.html:95
msgid "grade"
msgstr "Grade"

#: templates/offer.html:134
msgid "person"
msgstr ""

#: templates/offer.html:161 templates/offer.html.py:243
msgid "focuses"
msgstr "Focuses"

#: templates/offer.html:181 templates/offer.html.py:263
msgid "other_sibling_offers"
msgstr "Other sibling offers"

#: templates/offer.html:207 templates/offer.html.py:290
msgid "other_sibling_orientations"
msgstr "Other sibling orientations"

#: templates/offer_year_calendar.html:32
#: templates/offer_year_calendar_form.html:34
msgid "offer_year_calendar"
msgstr "Offer year calendar"

#: templates/offers.html:51 templates/offers.html.py:52
#: templates/offers.html:82 templates/structure.html.py:32
msgid "entity"
msgstr "Entity"

#: templates/offers.html:66
msgid "offer_year_search"
msgstr "Offer year search"

#: templates/organization.html:32 templates/organization_address.html.py:32
#: templates/organization_address_form.html:34
#: templates/organization_form.html:34 templates/structure.html.py:71
msgid "organization"
msgstr "Organization"

#: templates/organization.html:57 templates/organization_form.html.py:64
msgid "reference"
msgstr "Reference"

#: templates/organization.html:75
msgid "address(ses)"
msgstr "Address(ses)"

#: templates/organization.html:79
msgid "add_an_address_to_the_organization"
msgstr "Add an address to the organization"

#: templates/organization_address.html:33
#: templates/organization_address_form.html:35
msgid "organization_address"
msgstr "Organization address"

#: templates/organization_address.html:44
#: templates/organization_address_form.html:52
msgid "label"
msgstr "Label"

#: templates/organization_address.html:48
#: templates/organization_address_form.html:56
msgid "location"
msgstr "Location"

#: templates/organization_address.html:54
#: templates/organization_address_form.html:63
msgid "postal_code"
msgstr "postal code"

#: templates/organization_address.html:58
#: templates/organization_address_form.html:67
msgid "city"
msgstr "City"

#: templates/organization_address.html:62
#: templates/organization_address_form.html:71
msgid "country"
msgstr "Country"

#: templates/organization_address.html:73
#: templates/organization_address.html:75
msgid "delete"
msgstr "Delete"

#: templates/organization_address.html:78
#: templates/organization_address.html:79
msgid "back"
msgstr "Back"

#: templates/organization_form.html:70 templates/organizations.html.py:54
#: templates/structures.html:56
msgid "types"
msgstr "Types"

#: templates/organizations.html:65
msgid "search_for_an_organization"
msgstr "Search for an organization"

#: templates/organizations.html:69
msgid "create_an_organization"
msgstr "Create an organization"

#: templates/page_not_found.html:34
msgid "page_not_found"
msgstr "Page not found."

#: templates/profile.html:39
msgid "attributions"
msgstr "Attributions"

#: templates/profile.html:42
msgid "my_studies"
msgstr "My studies"

#: templates/profile.html:45
msgid "programs"
msgstr "Programs"

#: templates/profile.html:47
msgid "preferences"
msgstr "Preferences"

#: templates/profile.html:55
msgid "global_identifiant"
msgstr "Global identifiant"

#: templates/profile.html:67
msgid "gender"
msgstr "Gender"

#: templates/profile.html:71
msgid "national_register"
msgstr "National register's number"

#: templates/profile.html:78
msgid "email"
msgstr "Email"

#: templates/profile.html:82
msgid "fixed_line_phone"
msgstr "Fixed-line phone"

#: templates/profile.html:86
msgid "mobile_phone"
msgstr "Mobile phone"

#: templates/profile.html:90
msgid "language"
msgstr "Language"

#: templates/profile.html:96
msgid "addresses"
msgstr "Addresses"

#: templates/profile.html:157
msgid "managed_programs"
msgstr "Managed programs"

#: templates/profile.html:174
msgid "user_interface_language"
msgstr "User interface language"

#: templates/registration/login.html:29
msgid "log-in"
msgstr "Log-in"

#: templates/registration/login.html:32
msgid "msg_error_username_password_not_matching"
msgstr "Your username and password didn't match. Please try again."

#: templates/registration/login.html:44
msgid "password"
msgstr "Password"

#: templates/structure.html:85
msgid "child_entities"
msgstr "Child entities"

#: templates/structure_organogram.html:32
msgid "OSIS"
msgstr "OSIS"

#: templates/structures.html:69
msgid "search_for_an_entity"
msgstr "Search for an entity"

#: templates/studies.html:43
msgid "desc_lnk_assessments"
msgstr "This process helps tutors while scores encoding."

#: templates/studies.html:47
msgid "stages"
msgstr "Stages"

#: templates/studies.html:48
msgid "desc_lnk_internships"
msgstr "This process controls students internships."

#: utils/export_utils.py:36
msgid "activity_code"
msgstr "Activity code"

#: utils/export_utils.py:41 utils/pdf_utils.py:241
msgid "numbered_score"
msgstr "Numbered scores"

#: utils/export_utils.py:44
msgid "ID"
msgstr "ID"

#: utils/export_utils.py:96
msgid "Legend : values allowed for 'justification'"
msgstr ""

#: utils/pdf_utils.py:70
#: utils/pdf_utils.py:121
msgid "scores_sheet"
msgstr "Scores sheet"

#: utils/pdf_utils.py:108
msgid "scores_transcript"
msgstr "Scores transcript"

#: utils/pdf_utils.py:110
msgid "ucl_denom_location"
msgstr ""
"University Catholic Louvain\n"
"Louvain-la-Neuve\n"
"Belgium"

#: utils/pdf_utils.py:226
msgid "other_score_legend"
msgstr "Justification legend"

msgid "score_legend"
msgstr "Score legend"

#: utils/pdf_utils.py:228
msgid "unauthorized_decimal_for_this_activity"
msgstr "Unauthorized decimal for this activity"

#: utils/pdf_utils.py:289
msgid "phone"
msgstr "Phone"

#: utils/pdf_utils.py:293
msgid "fax"
msgstr "Fax"

#: utils/pdf_utils.py:339
msgid "deliberation_date"
msgstr "Deliberation date"

#: utils/pdf_utils.py:340
msgid "chair_of_the_exam_board"
msgstr "Chair of the exam board"

#: utils/pdf_utils.py:341
msgid "exam_board_secretary"
msgstr "Exam board secretary"

#: utils/pdf_utils.py:365
msgid "return_doc_to_administrator"
msgstr ""
"Please return this document to the administrative office of the program "
"administrator"

#: utils/pdf_utils.py:381
msgid "done_at"
msgstr "Done at"

#: utils/pdf_utils.py:381
msgid "the"
msgstr "The"

#: utils/pdf_utils.py:381
msgid "signature"
msgstr "Signature"

#: utils/send_mail.py:43
msgid "submission_of_scores_for"
msgstr "Submission of scores for {0}."

#: utils/send_mail.py:92
msgid "mister"
msgstr "Mister"

#: utils/send_mail.py:93
msgid "miss"
msgstr "Miss"

#: utils/upload_xls_utils.py:48
msgid "file_must_be_xls"
msgstr "The file must be a XLS"

#: utils/upload_xls_utils.py:55
msgid "invalid_file"
msgstr "Invalid file"

#: utils/upload_xls_utils.py:87
msgid "Line"
msgstr "Row"

#: utils/upload_xls_utils.py:89
msgid "student_not_exist"
msgstr "The student (%s) doesn't exist"

#: utils/upload_xls_utils.py:93
msgid "academic_year_not_exist"
msgstr "Academic year (%d) doesn't exist"

#: utils/upload_xls_utils.py:97
msgid "offer_year_not_exist"
msgstr "The offer year (%s) (%d) - doesn't exist"

#: utils/upload_xls_utils.py:101
msgid "offer_enrollment_not_exist"
msgstr "The offer enrollment doesn't exist"

#: utils/upload_xls_utils.py:108
msgid "activity_not_exit"
msgstr "The activity %s doesn't exist"

#: utils/upload_xls_utils.py:112
msgid "enrollment_activity_not_exist"
msgstr "The enrollment to the activity %s doesn't exist"

#: utils/upload_xls_utils.py:118
msgid "enrollment_exam_not_exists"
msgstr "The enrollment to the activity %s doesn't exist"

#: utils/upload_xls_utils.py:129
msgid "Note already submitted"
msgstr ""

#: utils/upload_xls_utils.py:140
msgid "scores_gt_0_lt_20"
msgstr "The score seems to be incorrect (it must be >=0 and <=20)"

#: utils/upload_xls_utils.py:144
msgid "score_decimal_not_allowed"
msgstr "The score seems to be incorrect. Decimales NOT allowed"

#: utils/upload_xls_utils.py:159
msgid "constraint_score_other_score"
msgstr ""
"You can't encode a 'score' AND an 'justification' together (unless the 'justification' is CHEATING)"

#: utils/upload_xls_utils.py:226
#, python-format
msgid "%(count)d %(name)s."
msgid_plural "%(count)d %(plural_name)s."
msgstr[0] ""
msgstr[1] ""

#: utils/upload_xls_utils.py:231
msgid "score_saved"
msgstr "Score Saved"

#: utils/upload_xls_utils.py:232
msgid "scores_saved"
msgstr "score(s) saved"

msgid "score_invalid"
msgstr "Score invalid"

#: utils/upload_xls_utils.py:241
msgid "the_coordinator_must_still_submit_scores"
msgstr "The coordinator must still submit the scores"

#: utils/upload_xls_utils.py:244
msgid "no_score_injected"
msgstr "No scores injected"

#: views/academic_calendar.py:132 views/offer.py:109
msgid "begin_date_lt_end_date"
msgstr "The start date must be equals or lower than the end date"

msgid "no_score_encoded_double_encoding_impossible"
msgstr "No new scores encoded. The double encoding needs new scores."

#: views/common.py:162
msgid "minimum_one_criteria"
msgstr "Please choose at least one criteria!"

msgid "get_excel_file"
msgstr "Get Excel File"

msgid "no_exam_session_opened_for_the_moment"
msgstr "No session exam opened for the moment."

msgid "you_manage"
msgstr "You manage"

msgid "learning_units_in"
msgstr "learning units in"

msgid "no_dubble_score_encoded_comparison_impossible"
msgstr "No dubble score encoded ; nothing to compare."

#~ msgid "title_btn_upload_score"
#~ msgstr "Select your xls file from which to inject scores"

#~ msgid "submit"
#~ msgstr "Submit"

#~ msgid "download_xls_file"
#~ msgstr "Download Excel File"

#~ msgid "not_in_choices_list"
#~ msgstr "Invalid entry, not in the list of choices"

#~ msgid "invalid_entry"
#~ msgstr "Invalid entry"

#~ msgid "please_choose_in_the_list"
#~ msgstr "Please choose in the list"

#~ msgid "choices_list"
#~ msgstr "List of choices"

#~ msgid "changes_on_offer_year_and_academic_calendar"
#~ msgstr "Watch out - Changes has been made on %s, academic calendar (%s)"

#~ msgid "score_injected"
#~ msgstr "Scores injected"

#~ msgid "scores_injected"
#~ msgstr "Scores injected"

#~ msgid "add_address"
#~ msgstr "Add address"

#~ msgid "registration_date"
#~ msgstr "Registration date"

msgid "sector"
msgstr "Sector"

msgid "institute"
msgstr "Institute"

msgid "pole"
msgstr "Pole"

msgid "doctoral_commission"
msgstr "Doctoral commmission"

msgid "program_commission"
msgstr "Program commission"

msgid "logistic"
msgstr "Logistic"

msgid "research_center"
msgstr "Research center"

msgid "technologic_platform"
msgstr "Technologic platform"

msgid "undefined"
msgstr "Undefined"

msgid "messages"
msgstr "Messages"

msgid "messages_templates"
msgstr "Messages templates"

msgid "desc_messages_template"
msgstr "Messages templating allow you to edit email messages dynamically"

msgid "messages_history"
msgstr "Messages History"

msgid "desc_messages_history"
msgstr "Message history allow you to access sent emails"

msgid "encoding_status_ended"
msgstr "All the scores are encoded."

msgid "encoding_status_notended"
msgstr "It remains notes to encode."

msgid "origin"
msgstr "From"

msgid "recipient"
msgstr "Recipient"

msgid "subject"
msgstr "Subject"

msgid "myosis"
msgstr "MyOsis"

msgid "sent"
msgstr "Sent"

msgid "not_sent"
msgstr "Not Sent"

msgid "message"
msgstr "Message"

msgid "html_message"
msgstr "HTML Message"

msgid "txt_message"
msgstr "Text Message"

msgid "send_message_again"
msgstr "Send again"

msgid "btn_send_message_again_title"
msgstr "Send again the message to the recipient"

msgid "lnk_message_history_read_title"
msgstr "See the message"

msgid "txt_origin_title"
msgstr "Sender of the message"

msgid "txt_recipient_title"
msgstr "Recipient of the message (email or last name or username)"

msgid "txt_subject_title"
msgstr "Subject of the messages"

msgid "txt_reference_title"
msgstr "Template reference of the message"

msgid "btn_messages_history_search"
msgstr "Search in the messages history"

<<<<<<< HEAD
msgid "learning_unit_responsible"
msgstr "Learning unit's responsible"
=======
msgid "all_learning_units_must_be_shown"
msgstr "All learning units must be shown"

msgid "scores_saved_cannot_be_saved_anymore"
msgstr "Sore saved, button save not available anymore"

msgid "professors_must_not_submit_scores"
msgstr "Proffessors must not submit scores"

msgid "scores_encoding_tests"
msgstr "Scores encoding tests"

msgid "encode_as_coordinator"
msgstr "Encode as coordinator"

msgid "encode_as_professor"
msgstr "Encode as professor"

msgid "encode_as_pgm"
msgstr "Encode as program manager"

msgid "coordinators_can_submit_partial_encoding"
msgstr "Coordinators can submit partial encoding"

msgid "submitted_scores_cannot_be_encoded_anymore"
msgstr "Submitted scores cannot be encoded anymore"

msgid "double_encoding_test"
msgstr "Scores double encoding"

msgid "only_submited_scores_can_be_double_encoded"
msgstr "Only submitted scores can be bouble encoded"

msgid "lu_must_not_contain_decimal_scores"
msgstr "This learning unit year must not contain decimal scores"

msgid "lu_could_contain_decimal_scores"
msgstr "This learning unit year could contain decimal scores"

msgid "validated_double_encoding_cannot_be_validated_anymore"
msgstr "Validated double encoding cannot be validated anymore"

msgid "after_submission_a_message_must_be_sent"
msgstr "If scores are submitted , a message is sent to all the professors of the learning unit"
>>>>>>> 24e4059b
<|MERGE_RESOLUTION|>--- conflicted
+++ resolved
@@ -1391,10 +1391,9 @@
 msgid "btn_messages_history_search"
 msgstr "Search in the messages history"
 
-<<<<<<< HEAD
 msgid "learning_unit_responsible"
 msgstr "Learning unit's responsible"
-=======
+
 msgid "all_learning_units_must_be_shown"
 msgstr "All learning units must be shown"
 
@@ -1438,5 +1437,4 @@
 msgstr "Validated double encoding cannot be validated anymore"
 
 msgid "after_submission_a_message_must_be_sent"
-msgstr "If scores are submitted , a message is sent to all the professors of the learning unit"
->>>>>>> 24e4059b
+msgstr "If scores are submitted , a message is sent to all the professors of the learning unit"