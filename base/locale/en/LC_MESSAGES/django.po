# SOME DESCRIPTIVE TITLE.
# Copyright (C) YEAR THE PACKAGE'S COPYRIGHT HOLDER
# This file is distributed under the same license as the PACKAGE package.
# FIRST AUTHOR <EMAIL@ADDRESS>, YEAR.
#
msgid ""
msgstr ""
"Project-Id-Version: PACKAGE VERSION\n"
"Report-Msgid-Bugs-To: \n"
"POT-Creation-Date: 2016-04-22 15:14+0200\n"
"PO-Revision-Date: YEAR-MO-DA HO:MI+ZONE\n"
"Last-Translator: FULL NAME <EMAIL@ADDRESS>\n"
"Language-Team: LANGUAGE <LL@li.org>\n"
"Language: \n"
"MIME-Version: 1.0\n"
"Content-Type: text/plain; charset=UTF-8\n"
"Content-Transfer-Encoding: 8bit\n"

msgid "Create a xls file while activity\\"
msgstr ""

msgid "Get xls"
msgstr ""

msgid "ID"
msgstr "ID"

msgid "Legend : values allowed for 'justification'"
msgstr ""

msgid "Line"
msgstr "Row"

msgid "Note already submitted"
msgstr ""

msgid "OSIS"
msgstr "OSIS"

msgid "Print scores for all activities"
msgstr ""

msgid "Save"
msgstr ""

msgid "absent"
msgstr "Absent"

msgid "absent_pdf_legend"
msgstr "A=Absent"

msgid "academic_calendar"
msgstr "Academic calendar"

msgid "academic_year_small"
msgstr "Ac yr."

msgid "academic_calendar_management"
msgstr "Academic calendar management"

msgid "academic_calendar_offer_year_calendar_end_date_error"
msgstr "The closure's date of '%s' of the academic calendar can't be lower than %s "
       "(end date of '%s' of the program '%s')"

msgid "academic_calendar_offer_year_calendar_start_date_error"
msgstr "The opening's date of scores' encodings of the academic calendar can't be greater than %s "
       "(start date of scores' encodings of the program '%s')"

msgid "academic_calendars"
msgstr "Academic calendars"

msgid "academic_year_not_exist"
msgstr "Academic year (%d) doesn't exist"

msgid "acces_denied"
msgstr "Access denied"

msgid "acronym"
msgstr "Acronym"

msgid "activity"
msgstr "Activity"

msgid "activity_code"
msgstr "Activity code"

msgid "activity_not_exit"
msgstr "The activity %s doesn't exist"

msgid "add_an_address_to_the_organization"
msgstr "Add an address to the organization"

msgid "add"
msgstr "Add"

msgid "address(ses)"
msgstr "Address(es)"

msgid "addresses"
msgstr "Addresses"

msgid "administration"
msgstr "Administration"

msgid "after_submission_a_message_must_be_sent"
msgstr "If scores are submitted , a message is sent to all the professors of the learning unit"

msgid "all"
msgstr "All"

msgid "all_learning_units_must_be_shown"
msgstr "All learning units must be shown"

msgid "application_management"
msgstr "Application management"

msgid "are_you_sure"
msgstr "Are you sure?"

msgid "assistants"
msgstr ""

msgid "attributions"
msgstr "Attributions"

msgid "authorized_decimal_for_this_activity"
msgstr "Decimals authorized for this learning unit"

msgid "bachelor"
msgstr "Bachelor"

msgid "back"
msgstr "Back"

msgid "begin_date_lt_end_date"
msgstr "The start date must be equals or lower than the end date"

msgid "birth_date"
msgstr "Birth Date"

msgid "btn_messages_history_search"
msgstr "Search in the messages history"

msgid "btn_my_message_action_execute"
msgstr "Execute selected action"

msgid "btn_send_message_again_title"
msgstr "Send again the message to the recipient"

msgid "by_learning_unit"
msgstr "By Learning Unit"

msgid "by_specific_criteria"
msgstr "By Specific Criteria"

msgid "cancel"
msgstr "Cancel"

msgid "catalogue"
msgstr "Catalogue"

msgid "chair_of_the_exam_board"
msgstr "Chair of the exam board"

msgid "cheating_pdf_legend"
msgstr "T=Cheating"

msgid "unjustified_absence_export_legend"
msgstr "S=Unjustified Absence"

msgid "justified_absence_export_legend"
msgstr "M=Justified Absence"

msgid "attached_entities"
msgstr "Attached entities"

msgid "choose_file"
msgstr "Choose file"

msgid "city"
msgstr "City"

msgid "close"
msgstr "Close"

msgid "closed"
msgstr "Closed"

msgid "code"
msgstr "Code"

msgid "compare"
msgstr "Compare"

msgid "complete"
msgstr "Complete"

msgid "constraint_score_other_score"
msgstr "You can't encode a 'score' and a 'justification' together"

msgid "coordinator"
msgstr "Coordinator"

msgid "coordinators_can_submit_partial_encoding"
msgstr "Coordinators can submit partial encoding"

msgid "country"
msgstr "Country"

msgid "create_an_organization"
msgstr "Create an organization"

msgid "creation_date"
msgstr "Creation date"

msgid "credits"
msgstr "Credits"

msgid "customized"
msgstr "Customized"

msgid "data"
msgstr "Data"

msgid "data_maintenance"
msgstr "Data Maintenance"

msgid "data_management"
msgstr "Data Management"

msgid "date"
msgstr "Date"

msgid "date_not_passed"
msgstr "Date not passed"

msgid "day"
msgstr "day"

msgid "days"
msgstr "days"

msgid "decimal_score_allowed"
msgstr "Decimal score allowed"

msgid "decimal_score_not_allowed"
msgstr "Decimal score NOT allowed"

msgid "decimal_values_accepted"
msgstr "Decimal values in scores are accepted."

msgid "decimal_values_ignored"
msgstr ""
"Decimal values in scores are NOT accepted. If you try to put decimal values, "
"it will be ignored."

msgid "score_have_more_than_2_decimal_places"
msgstr "Score cannot have more than two decimal places"

msgid "definitive_save"
msgstr "Definitive submission (Submit to faculty)"

msgid "delete"
msgstr "Delete"

msgid "delete_selected_messages"
msgstr "Delete selected messages"

msgid "desc_assistants"
msgstr "Mandats des assistants académiques et de recherche."

msgid "desc_lnk_academic_year"
msgstr "Management of the annualized program."

msgid "desc_lnk_assessments"
msgstr "This process helps tutors while scores encoding."

msgid "desc_lnk_data_maintenance"
msgstr "Maintenance of data with the SQL language"

msgid "desc_lnk_data_management"
msgstr "Management of data by entity"

msgid "desc_lnk_entities"
msgstr "Management of organizational structure."

msgid "desc_lnk_files"
msgstr "Consultation of files managed by the application"

msgid "desc_lnk_home_catalog"
msgstr "Elaboration and management of the formation catalogue."

msgid "desc_lnk_home_institution"
msgstr "Management of the institution."

msgid "desc_lnk_home_studies"
msgstr ""
"Management of students' path from their registration until their diploma."

msgid "desc_lnk_internships"
msgstr "This process controls students internships."

msgid "desc_lnk_my_osis"
msgstr "Your personal details, configurations and other information related to you."

msgid "desc_lnk_learning_units"
msgstr ""
"Management of learning units, formations and others activities of the "
"program."

msgid "desc_lnk_offers"
msgstr "Management of programs."

msgid "desc_lnk_organizations"
msgstr "Management of organizations"

msgid "desc_lnk_score_encoding"
msgstr "This process helps tutor while encoding notes for the exams sessions."

msgid "desc_lnk_storage"
msgstr "Monitoring of the storage capacity"

msgid "desc_messages_history"
msgstr "Message history allow you to access sent emails"

msgid "desc_messages_template"
msgstr "Messages templating allow you to edit email messages dynamically"

msgid "desc_my_messages"
msgstr "The messages sent by the application to you"

msgid "desc_profile"
msgstr "The configuration of you user profile"

msgid "description"
msgstr "Description"

msgid "details"
msgstr "Details"

msgid "display_scores_for_one_learning_unit"
msgstr "Display scores for this learning unit"

msgid "display_tutors"
msgstr "Display all tutors for this learning unit"

msgid "DOCTORAL_COMMISSION"
msgstr "Doctoral commmission"

msgid "documentation"
msgstr "Documentation"

msgid "double_encoding"
msgstr "Double encoding"

msgid "double_encoding_test"
msgstr "Scores double encoding"

msgid "dubble_encoding"
msgstr "Dubble encoding"

msgid "dubble_online_scores_encoding"
msgstr "Dubble online scores encoding"

msgid "edit"
msgstr "Edit"

msgid "empty_note_pdf_legend"
msgstr "(empty)=No score yet"

msgid "encode"
msgstr "Encode"

msgid "encode_as_coordinator"
msgstr "Encode as scores responsible"

msgid "encode_as_pgm"
msgstr "Encode as program manager"

msgid "encode_as_professor"
msgstr "Encode as professor"

msgid "encoding"
msgstr "Encoding"

msgid "encoding_status_ended"
msgstr "All the scores are encoded."

msgid "encoding_status_notended"
msgstr "It remains notes to encode."

msgid "end_date"
msgstr "Teacher Deadline"

msgid "end_date_teacher"
msgstr "Teacher Deadline"

msgid "enrollment_activity_not_exist"
msgstr "The enrollment to the activity %s doesn't exist"

msgid "enrollment_exam_not_exists"
msgstr "The enrollment to the activity %s doesn't exist"

msgid "enrollments"
msgstr "Enrollments"

msgid "entities"
msgstr "Entities"

msgid "entity"
msgstr "Entity"

msgid "versions"
msgstr "Versions"

msgid "evaluations"
msgstr "Evaluations"

msgid "event"
msgstr "Event"

msgid "exam_board_secretary"
msgstr "Exam board secretary"

msgid "execute"
msgstr "Execute"

msgid "FACULTY"
msgstr "Faculty"

msgid "female"
msgstr "Female"

msgid "file"
msgstr "File"

msgid "file_must_be_xlsx"
msgstr "The file must be a valid 'XLSX' excel file"

msgid "file_production_date"
msgstr "Excel file production date"

msgid "students_deliberated_are_not_shown"
msgstr "Students deliberated are not shown"

msgid "files"
msgstr "Files"

msgid "final"
msgstr "Final"

msgid "fixed_line_phone"
msgstr "Fixed-line phone"

msgid "focuses"
msgstr "Focuses"

msgid "formation_catalogue"
msgstr "Formation catalogue"

msgid "function"
msgstr "Function"

msgid "gender"
msgstr "Gender"

msgid "general_informations"
msgstr "General informations"

msgid "get_excel_file"
msgstr "Get Excel File"

msgid "global_identifiant"
msgstr "Global identifiant"

msgid "fgs"
msgstr "FGS"

msgid "go"
msgstr "Go"

msgid "grade"
msgstr "Grade"

msgid "help_pnl_selectedfiles"
msgstr "Please select an XLS file for injection"

msgid "help_submission_scores_label"
msgstr "You will submit %s notes to faculty(ies). Warning : submitted scores <b>can't be modified anymore.</b>"

msgid "highlight_description"
msgstr "Highlight description"

msgid "highlight_shortcut"
msgstr "Highlight shortcut"

msgid "highlight_title"
msgstr "Highlight title"

msgid "home"
msgstr "Home page"

msgid "html_message"
msgstr "HTML Message"

msgid "identification"
msgstr "Identification"

msgid "idle"
msgstr "Idle"

msgid "ill"
msgstr "Ill"

msgid "ill_pdf_legend"
msgstr "I=Ill"

msgid "incomplete"
msgstr "Incomplete"

msgid "info_address_changed_for_papersheet"
msgstr "If you customize one of the field below, it only change the address displayed on the scores' encodings sheets for the program %s. "
       "It will never change the address of any Structure. The structure's list below is to help you to pre-fill in the form"

msgid "inject"
msgstr "Inject"

msgid "inject_xls_file"
msgstr "Inject XLS file"

msgid "INSTITUTE"
msgstr "Institute"

msgid "institution"
msgstr "Institution"

msgid "international_title"
msgstr "international title"

msgid "internships"
msgstr "Internships"

msgid "invalid_file"
msgstr "Invalid file"

msgid "javascript_is_disabled"
msgstr "JavaScript is disabled on your browser, but OSIS does not work without JavaScript."

msgid "justification_invalid"
msgstr "Invalid justification"

msgid "justifications"
msgstr "Justifications"

msgid "justification_invalid_value"
msgstr "Invalid justification value"

msgid "absence_justified_to_unjustified_invalid"
msgstr "Absence justified cannot be remplaced by absence unjustified"

msgid "justification_values_accepted"
msgstr "Accepted value: %s "

msgid "justification_other_values"
msgstr "Other values: %s "

msgid "label"
msgstr "Label"

msgid "label_jumbotron_details_academic_cal"
msgstr "As displayed on the home page"

msgid "language"
msgstr "Language"


msgid "last_synchronization"
msgstr "Last synchronization"

msgid "learning_unit"
msgstr "Learning unit"

msgid "learning_unit_not_access"
msgstr "You don't have access rights to this learning unit"

msgid "learning_unit_not_access_or_not_exist"
msgstr "You don't have access rights for this learning unit or it doesn't exist in our database"

msgid "learning_unit_responsible"
msgstr "Learning unit's responsible"

msgid "learning_unit_search"
msgstr "Learning unit search"

msgid "learning_units"
msgstr "Learning units"

msgid "learning_units_in"
msgstr "learning units in"

msgid "lnk_message_history_read_title"
msgstr "See the message"

msgid "location"
msgstr "Location"

msgid "log-in"
msgstr "Log-in"

msgid "login"
msgstr "Login"

msgid "logistic"
msgstr "Logistic"

msgid "logout"
msgstr "Logout"

msgid "lu_could_contain_decimal_scores"
msgstr "This learning unit year could contain decimal scores"

msgid "lu_must_not_contain_decimal_scores"
msgstr "This learning unit year must not contain decimal scores"

msgid "male"
msgstr "Male"

msgid "managed_programs"
msgstr "Managed programs"

msgid "mandates"
msgstr "Mandates"

msgid "mark_selected_messages_as_read"
msgstr "Mark selected messages as read"

msgid "master"
msgstr "Master"

msgid "message"
msgstr "Message"

msgid "message_address_papersheet"
msgstr "Reuse the address of an entity linked to the program or inform the posting address for the papersheet."

msgid "message_not_resent_no_email"
msgstr "The message can't be sent again, no email provided."

msgid "message_resent_ok"
msgstr "The message xas sent again."

msgid "messages"
msgstr "Messages"

msgid "messages_history"
msgstr "Messages History"

msgid "messages_templates"
msgstr "Messages templates"

msgid "minimum_one_criteria"
msgstr "Please choose at least one criteria!"

msgid "miss"
msgstr "Miss"

msgid "missing_column_session"
msgstr "Please fill in the 'session' column with the correct session's number."

msgid "mister"
msgstr "Mister"

msgid "mobile_phone"
msgstr "Mobile phone"

msgid "more_than_one_academic_year_error"
msgstr "There are more than 1 academic year in your excel file. Please correct your file. Only one academic year "
      "could be present in the 'Academic year' column."

msgid "more_than_one_exam_enrol_for_one_learn_unit"
msgstr "This student has multiple enrollments for a same exam. "
       "(he's enrolled to a same learning unit in 2 different programs. "
       "Please encode this score in the 'online' tab in the interface."

msgid "more_than_one_learning_unit_error"
msgstr "You encoded scores for more than 1 learning unit in your excel file (column 'Learning unit'). "
       "Please make one excel file by learning unit."

msgid "more_than_one_session_error"
msgstr "There are more than 1 session in your excel file. Please correct your file. Only one session's number "
      "could be present in the 'Session' column."

msgid "msg_error_username_password_not_matching"
msgstr "Your username and password didn't match. Please try again."

msgid "my_messages"
msgstr "My Messages"

msgid "my_osis"
msgstr "My OSIS"

msgid "my_studies"
msgstr "My studies"

msgid "name"
msgstr "Name"

msgid "full_name"
msgstr "Full name"

msgid "national_register"
msgstr "National register's number"

msgid "no_current_entity_version_found"
msgstr "The selected entity no longer exists today (end date passed)."

msgid "no_data_for_this_academic_year"
msgstr "No data for this academic year"

msgid "no_dubble_score_encoded_comparison_impossible"
msgstr "No dubble score encoded ; nothing to compare."

msgid "no_entity_address_found"
msgstr "No address found for the selected entity."

msgid "no_exam_session_opened_for_the_moment"
msgstr "No scores' encoding session opened for the moment."

msgid "no_student_to_encode_xls"
msgstr "No students to encode by excel"

msgid "no_file_submitted"
msgstr "You have to select a file to upload."

msgid "no_messages"
msgstr "No Messages"

msgid "no_result"
msgstr "No result!"

msgid "no_receiver_error"
msgstr "No receiver for this message"

msgid "no_score_encoded_double_encoding_impossible"
msgstr "No new scores encoded. The double encoding needs new scores."

msgid "no_score_injected"
msgstr "No scores injected"

msgid "no_score_to_encode"
msgstr "You haven't any score to encode."

msgid "no_valid_academic_year_error"
msgstr "No valid academic year found in your xls file. The date should be formatted like '2015-2016' or '2015'."

msgid "deadline_reached"
msgstr "Deadline reached"

msgid "not_passed"
msgstr "Not passed"

msgid "not_sent"
msgstr "Not Sent"

msgid "number_of_enrollments"
msgstr "Number of enrollments"

msgid "number_session"
msgstr "No. Session"

msgid "numbered_score"
msgstr "Numbered scores"

msgid "offer"
msgstr "Program"

msgid "offer_enrollment_not_exist"
msgstr "There are any enrollment to this program"

msgid "offer_year_calendar"
msgstr "Calendar of the annual program"

msgid "offer_year_calendar_academic_calendar_end_date_error"
msgstr "The end date of your program can't be greater than the closure's date of scores' encodings in the academic calendar"

msgid "offer_year_calendar_academic_calendar_start_date_error"
msgstr "The start date of your program can't be lower than the opening's date of scores' encodings in the academic calendar"

msgid "offer_year_not_access_or_not_exist"
msgstr "You don't have access rights for this offer or it doesn't exist in our database"

msgid "offer_year_not_exist"
msgstr "The program (%s) (%d) - doesn't exist"

msgid "offer_year_search"
msgstr "Search of annual programs"

msgid "offers"
msgstr "Programs"

msgid "old_browser_warning"
msgstr "Your browser is out of date. This can lead to unknown behaviour."

msgid "online"
msgstr "Online"

msgid "online_encoding"
msgstr "Online encoding"

msgid "online_scores_encoding"
msgstr "Online scores encoding"

msgid "only_submited_scores_can_be_double_encoded"
msgstr "Only submitted scores can be bouble encoded"

msgid "open"
msgstr "Open"

msgid "campus"
msgstr "Campus"

msgid "organization_address"
msgstr "Organization address"

msgid "organization"
msgstr "Organization"

msgid "organizations"
msgstr "Organizations"

msgid "origin"
msgstr "From"

msgid "other_score"
msgstr "Other scores"

msgid "other_sibling_offers"
msgstr "Other sibling programs"

msgid "other_sibling_orientations"
msgstr "Other sibling orientations"

msgid "score_encoding_period_not_open"
msgstr "The period of scores' encoding is not opened"

msgid "outside_scores_encodings_period_latest_session"
msgstr "The period of scores' encoding %s is closed since %s"

msgid "outside_scores_encodings_period_closest_session"
msgstr "The period of scores' encoding %s will be open %s"

msgid "page_not_found"
msgstr "Page not found."

msgid "method_not_allowed"
msgstr "Method not allowed"

msgid "password"
msgstr "Password"

msgid "person"
msgstr ""

msgid "ph_d"
msgstr "Ph.D"

msgid "plain"
msgstr "Plain"

msgid "plain_and_html"
msgstr "Plain and HTML"

msgid "please_enable_javascript"
msgstr "Please <a href='http://enable-javascript.com' target='_blank'>enable JavaScript</a> to use this application."

msgid "POLE"
msgstr "Pole"

msgid "postal_code"
msgstr "postal code"

msgid "preferences"
msgstr "Preferences"

msgid "presence_note_pdf_legend"
msgstr "0=Presence note"

msgid "print"
msgstr "Print"

msgid "print_all_courses"
msgstr "Print all courses"

msgid "print_warning_and_info_messages"
msgstr ""

msgid "printable_title"
msgstr "Printable title"

msgid "printing_date"
msgstr "Printing date"

msgid "professional"
msgstr "Professional"

msgid "professors_must_not_submit_scores"
msgstr "Proffessors must not submit scores"

msgid "profile"
msgstr "Profile"

msgid "program_commission"
msgstr "Program commission"

msgid "program_managers"
msgstr "Program Managers"

msgid "program_s"
msgstr "program(s)"

msgid "programs"
msgstr "Programs"

msgid "progress"
msgstr "Progress"

msgid "received_on"
msgstr "Received on"

msgid "recipient"
msgstr "Recipient"

msgid "redirect_to_login"
msgstr "Click to reconnect"

msgid "reference"
msgstr "Reference"

msgid "refresh_list"
msgstr "Search/update the list"

msgid "registration_id"
msgstr "Registration ID"

msgid "registration_id_does_not_match_email"
msgstr "Registration ID does not match email"

msgid "identification_number"
msgstr "Number ID"

msgid "registration_id_not_access_or_not_exist"
msgstr "Student not registered for exam"

msgid "research_center"
msgstr "Research center"

msgid "residential"
msgstr ""

msgid "responsible"
msgstr "Responsible"

msgid "return_doc_to_administrator"
msgstr "Please return this document to the administrative office before %s."

msgid "reuse_address_entity"
msgstr "Reuse the address of"

msgid "save"
msgstr "Save"

msgid "saved"
msgstr "Saved"

msgid "saving"
msgstr "Saving"

msgid "score"
msgstr "Score"

msgid "score_already_submitted"
msgstr "Score already submitted"

msgid "score_decimal_not_allowed"
msgstr "The score seems to be incorrect. Decimales NOT allowed"

msgid "score_invalid"
msgstr "Score invalid"

msgid "scores_responsible"
msgstr "Scores Responsible"

msgid "scores_responsible_title"
msgstr "Scores Responsible"

msgid "score_saved"
msgstr "score Saved"

msgid "score_submitted"
msgstr "Submitted"

msgid "scores"
msgstr "Scores"

msgid "scores_encoding"
msgstr "Scores encoding"

msgid "scores_encoding_tests"
msgstr "Scores encoding tests"

msgid "scores_gt_0_lt_20"
msgstr "The score seems to be incorrect (it must be >=0 and <=20)"

msgid "scores_injection"
msgstr "Scores injection"

msgid "scores_saved"
msgstr "score(s) saved"

msgid "scores_saved_cannot_be_saved_anymore"
msgstr "Sore saved, button save not available anymore"

msgid "scores_must_be_between_0_and_20"
msgstr "Scores must be between 0 and 20"

msgid "search_for_a_file"
msgstr "Search for a file"

msgid "search_for_an_entity"
msgstr "Search for an entity"

msgid "search_for_an_organization"
msgstr "Search for an organization"

msgid "SECTOR"
msgstr "Sector"

msgid "select"
msgstr "Select"

msgid "select_a_xls_file_from_which_to_inject_scores"
msgstr ""

msgid "select_an_encoding_type"
msgstr "Select an encoding type"

msgid "send_message_again"
msgstr "Send again"

msgid "sent"
msgstr "Sent"

msgid "server_error"
msgstr "A server error occured."

msgid "server_error_message"
msgstr "We will fix this as soon as possible"

msgid "short_title"
msgstr "Short title"

msgid "size"
msgstr "Size"

msgid "source_code"
msgstr "Source code"

msgid "stages"
msgstr "Stages"

msgid "start_date"
msgstr "Start date"

msgid "state"
msgstr "State"

msgid "status"
msgstr "Status"

msgid "storage"
msgstr "Storage"

msgid "storage_duration"
msgstr "Storage duration"

msgid "structure"
msgstr "Structure"

msgid "student_not_exist"
msgstr "The student (%s) doesn't exist"

msgid "student_path"
msgstr "Students' path"

msgid "students"
msgstr "students"

msgid "studies"
msgstr "Studies"

msgid "subject"
msgstr "Subject"

msgid "submission"
msgstr "Submission"

msgid "submission_date"
msgstr "Submission date"

msgid "submission_of_scores_for"
msgstr "Submission of scores for {0}."

msgid "submitted"
msgstr "Submitted"

msgid "submitted_scores_cannot_be_encoded_anymore"
msgstr "Submitted scores cannot be encoded anymore"

msgid "succesfull_logout"
msgstr "You are succesfully logout."

msgid "technologic_platform"
msgstr "Technologic platform"

msgid "template_error"
msgstr "No message was sent : the message template {} does not exist."

msgid "temporary_save"
msgstr "Temporary save (not submitted to the faculty yet)"

msgid "the_coordinator_must_still_submit_scores"
msgstr "The coordinator must still submit the scores"

msgid "text"
msgstr "Text"

msgid "title"
msgstr "Title"

msgid "learning_unit_title"
msgstr "Learning unit title"

msgid "too_many_results"
msgstr "Too many results! Please be more specific."

msgid "tooltip_delete_message"
msgstr "Delete message"

msgid "tooltip_double_encode_for"
msgstr "Double encode scores"

msgid "tooltip_double_encode_no_more_possible_for"
msgstr "All the scores were submitted.It is not possible to double encode scores anymore"

msgid "tooltip_dowload_excel_file"
msgstr "Download the excel file"

msgid "tooltip_encode_for"
msgstr "Encode scores"

msgid "tooltip_encode_no_more_possible_for"
msgstr "All the scores were submitted.It is not possible to encode scores anymore"

msgid "tooltip_inject_excel_no_more_possible_for"
msgstr "All the scores were submitted.It is not possible inject excell file anymore"

msgid "tooltip_my_message_read"
msgstr "Show message"

msgid "tooltip_print_scores"
msgstr "Print the scores"

msgid "tooltip_scores_encodings_progress_bar"
msgstr "Represents the quantity of scores submitted to the administration. The number surrounded by parenthesis is the "
       "number of scores encoded by the tutor that aren't submitted yet ('draft' state)"

msgid "tooltip_select_action"
msgstr "Select action to execute"

msgid "tooltip_select_all_messages"
msgstr "Select all the messages"

msgid "tooltip_select_excel_file_to_inject_scores"
msgstr "Select an excel file to inject scores."

msgid "tooltip_to_my_messages"
msgstr "Back to messages"

msgid "tutor"
msgstr "Tutor"

msgid "tutors"
msgstr "Tutors"

msgid "other_tutors"
msgstr "Other Tutors"

msgid "txt_message"
msgstr "Text Message"

msgid "txt_origin_title"
msgstr "Sender of the message"

msgid "txt_recipient_title"
msgstr "Recipient of the message (email or last name or username)"

msgid "txt_reference_title"
msgstr "Template reference of the message"

msgid "txt_subject_title"
msgstr "Subject of the messages"

msgid "type"
msgstr "Type"

msgid "types"
msgstr "Types"

msgid "undated_events"
msgstr "Unscheduled events"

msgid "undefined"
msgstr "Undefined"

msgid "unknown"
msgstr "Unknown"

msgid "user"
msgstr "User"

msgid "user_interface_language"
msgstr "User interface language"

msgid "user_is_not_program_manager"
msgstr "You're not a program manager. Therefore you dont have access to this page."

msgid "validated_double_encoding_cannot_be_validated_anymore"
msgstr "Validated double encoding cannot be validated anymore"

msgid "validation_dubble_encoding_mandatory"
msgstr "Please enter a final validation for scores' differences detected after the dubble encoding "
       "(below). If you leave, your dubble encoding will be lost."

msgid "via_excel"
msgstr "Via Excel"

msgid "via_paper"
msgstr "Via paper"

msgid "warning_all_scores_not_sumitted_yet"
msgstr "Warning : some registered scores have not been submitted yet"

msgid "website"
msgstr "Website"

msgid "without_attribution"
msgstr "Without attribution"

msgid "xls_columns_structure_error"
msgstr "Your excel file isn't well structured. Please follow the structure of the excel file provided "
       "(button '{}')"

msgid "you_manage"
msgstr "You manage"

msgid "order"
msgstr "Order"

msgid "options"
msgstr "Options"

msgid "required"
msgstr "Required"

msgid "question"
msgstr "Question"

msgid "questions"
msgstr "Questions"

msgid "value"
msgstr "Value"

msgid "short_input_text"
msgstr "Short input text"

msgid "long_input_text"
msgstr "Long input text"

msgid "radio_button"
msgstr "Radio button"

msgid "checkbox"
msgstr "Checkbox"

msgid "upload_button"
msgstr "Upload button"

msgid "download_link"
msgstr "Download link"

msgid "dropdown_list"
msgstr "Dropdown list"

msgid "http_link"
msgstr "HTTP link"

msgid "BACHELOR"
msgstr "Bachelor"

msgid "MASTER_60"
msgstr "Master 60"

msgid "MASTER_120"
msgstr "Master 120"

msgid "MASTER_180_OR_240"
msgstr "Master 180 or 240"

msgid "ADVANCED_MASTER"
msgstr "Advanced master"

msgid "TRAINING_CERTIFICATE"
msgstr "Training certificate"

msgid "CERTIFICATE"
msgstr "Certificate"

msgid "DOCTORATE"
msgstr "Doctorate"

msgid "CAPAES"
msgstr "CAPAES"

msgid "start_date_must_be_lower_than_end_date"
msgstr "Start date must be lower than end date"

msgid "DEPUTY_AUTHORITY"
msgstr "Deputy authority"

msgid "DEPUTY_SABBATICAL"
msgstr "Deputy sabbatical"

msgid "DEPUTY_TEMPORARY"
msgstr "Deputy temporary"

msgid "INTERNSHIP_SUPERVISOR"
msgstr "Internship supervisor"

msgid "INTERNSHIP_CO_SUPERVISOR"
msgstr "Internship co-supervisor"

msgid "PROFESSOR"
msgstr "Professor"

msgid "COORDINATOR"
msgstr "Coordinator"

msgid "HOLDER"
msgstr "Holder"

msgid "CO_HOLDER"
msgstr "Co-holder"

msgid "DEPUTY"
msgstr "Deputy"

msgid "scores_responsible_can_submit_partial_encoding"
msgstr "Scores responsible can submit partial encoding"

msgid "the_scores_responsible_must_still_submit_scores"
msgstr "The scores responsible must still submit the scores"

msgid "NONE"
msgstr "NONE"

msgid "keyword"
msgstr "keyword"

msgid "VALID"
msgstr "Valid"

msgid "INVALID"
msgstr "Invalid"

msgid "COURSE"
msgstr "Course"

msgid "MASTER_THESIS"
msgstr "Master thesis"

msgid "INTERNSHIP"
msgstr "Internship"

msgid "OTHER_COLLECTIVE"
msgstr "Other collective"

msgid "OTHER_INDIVIDUAL"
msgstr "Other individual"

msgid "EXTERNAL"
msgstr "External"

msgid "TEACHING_INTERNSHIP"
msgstr "Teaching internship"

msgid "CLINICAL_INTERNSHIP"
msgstr "Clinical internship"

msgid "PROFESSIONAL_INTERNSHIP"
msgstr "Professional internship"

msgid "RESEARCH_INTERNSHIP"
msgstr "Research internship"

msgid "ANNUAL"
msgstr "Annual"

msgid "BIENNIAL_EVEN"
msgstr "Biennial even"

msgid "BIENNIAL_ODD"
msgstr "Biennial odd"

msgid "LU_ERRORS_REQUIRED"
msgstr "This field is required."

msgid "LU_ERRORS_INVALID"
msgstr "'Enter a valid value."

msgid "LU_ERRORS_INVALID_SEARCH"
msgstr "Please, inform at least two filters in your searches"

msgid "LU_ERRORS_ACADEMIC_YEAR_REQUIRED"
msgstr "Please specify an academic year"

msgid "LU_ERRORS_YEAR_WITH_ACRONYM"
msgstr "Please specify an academic year or enter a valid acronym."

msgid "LU_ERRORS_INVALID_REGEX_SYNTAX"
msgstr "Invalid regular expression!"

msgid "no_valid_m_justification_error"
msgstr "You can't encode a JUSTIFIED ABSENCE (M) via the XLS injection"

msgid "abscence_justified_preserved"
msgstr "Justified abscence already encoded and preserved"

msgid "tutors_of_course"
msgstr "Tutors of the course"

msgid "academic_actors"
msgstr "Academic actors"

msgid "academic_start_date_error"
msgstr "The start date should be between the start/end dates of the academic year"

msgid "academic_end_date_error"
msgstr "The end date should be between the start/end dates of the academic year"

msgid "end_start_date_error"
msgstr "Start date must be lower than end date"

msgid "dates_mandatory_error"
msgstr "Start date and end date are mandatory"

msgid "date_format"
msgstr "%m/%d/%Y"

msgid "date_format_string"
msgstr "m/d/Y"

msgid "format_date"
msgstr "mm/dd/yyyy"

msgid "desc_lnk_academic_actors"
msgstr "Academic actors management"

msgid "all_years"
msgstr "All years"

msgid "trainings"
msgstr "Trainings"

msgid "components"
msgstr "Components"

msgid "educational_information"
msgstr "Educational information"

msgid "propositions"
msgstr "Propositions"

msgid "tutor_attributions"
msgstr "Tutors - attributions"

msgid "proposal"
msgstr "Proposal"

msgid "academic_calendar_offer_year_calendar_start_date_end_date_error"
msgstr "The start's date of '%s' of the academic calendar can't be higher than %s "
       "(end date of '%s' of the program '%s')"

msgid "component_type"
msgstr "Component type"

msgid "volume_quarter"
msgstr "Quarter"

msgid "vol_q1"
msgstr "Vol. q1"

msgid "vol_q2"
msgstr "Vol. q2"

msgid "volume"
msgstr "Volume"

msgid "schedules_conformity"
msgstr "Sched. conform. "

msgid "planned_classrooms"
msgstr "Planned classrooms"

msgid "real_on_planned_classrooms"
msgstr "Real/Planned classrooms"

msgid "classes"
msgstr "Classes"

msgid "class"
msgstr "Class"

msgid "learning_unit_code"
msgstr "Learning unit code"

msgid "partims"
msgstr "Partims"

msgid "periodicity"
msgstr "Periodicity"

msgid "nominal_credits"
msgstr "Credits"

msgid "active"
msgstr "Active"

msgid "inactive"
msgstr "Inactive"

msgid "MASTER_DISSERTATION"
msgstr "Master Dissertation"

msgid "FULL"
msgstr "Full"

msgid "MOBILITY"
msgstr "Mobility"

msgid "OTHER"
msgstr "Other"

msgid "PARTIM"
msgstr "Partim"

msgid "PHD_THESIS"
msgstr "PhD Thesis"

msgid "selected"
msgstr "selected"

msgid "learning_unit_specifications"
msgstr "Specifications"

msgid "LECTURING_COMPLETE"
msgstr "Complete lecturing"

msgid "LECTURING_INCOMPLETE"
msgstr "Incomplete lecturing"

msgid "PRACTICAL_EXERCISES_COMPLETE"
msgstr "Complete practical exercises"

msgid "PRACTICAL_EXERCISES_INCOMPLETE"
msgstr "Incomplete practical exercises"

msgid "LECTURING"
msgstr "Lecturing"

msgid "STAGE"
msgstr "Stage"

msgid "DISSERTATION"
msgstr "Dissertation"

msgid "PRACTICAL_EXERCISES"
msgstr "Practical exercises"

msgid "lecturing"
msgstr "Lecturing"

msgid "PE"
msgstr "PE"

msgid "subtype"
msgstr "Subtype"

msgid "start"
msgstr "Start"

msgid "duration"
msgstr "Duration"

msgid "experimental_phase"
msgstr "This feature is in testing phase"

msgid "title_official_1"
msgstr "Official title (Part 1, common with partims)"

msgid "common_official_title"
msgstr "Common official title"

msgid "common_official_english_title"
msgstr "Common official English title"

msgid "title_official_2"
msgstr "Official title (Part 2, specific to each partim)"

msgid "official_title_proper_to_UE"
msgstr "Official title proper to the learning unit"

msgid "official_english_title_proper_to_UE"
msgstr "Official English title proper to the learning unit"

msgid "title_in_english"
msgstr "Title in English"

msgid "title_in_english_1"
msgstr "(Part 1, common with partims)"

msgid "title_in_english_2"
msgstr "(Part 2, specific to each partim)"

msgid "scores_responsibles"
msgstr "Scores responsibles"

msgid "SCHOOL"
msgstr "Ecole"

msgid "PLATFORM"
msgstr "Platform"

msgid "LOGISTICS_ENTITY"
msgstr "Logistics entity"

msgid "organogram"
msgstr "Organogram"

msgid "attached_to"
msgstr "Attached to"

msgid "ACADEMIC_PARTNER"
msgstr "Academic partner"

msgid "INDUSTRIAL_PARTNER"
msgstr "Industrial partner"

msgid "SERVICE_PARTNER"
msgstr "Service partner"

msgid "COMMERCE_PARTNER"
msgstr "Commerce partner"

msgid "PUBLIC_PARTNER"
msgstr "Public partner"

msgid "requirement_entity"
msgstr "Requirement entity"

msgid "allocation_entity"
msgstr "Allocation entity"

msgid "additional_requirement_entity"
msgstr "Additional requirement entity"

msgid "additional_requirement_entity_1"
msgstr "Additional requirement entity 1"

msgid "additional_requirement_entity_2"
msgstr "Additional requirement entity 2"

msgid "requirement_entity_small"
msgstr "Req. Entity"

msgid "allocation_entity_small"
msgstr "Alloc. Ent."

msgid "with_entity_subordinated_small"
msgstr "With subord. ent."

msgid "academic_end_year"
msgstr "Academic end year"

msgid "academic_start_year"
msgstr "Academic start year"

msgid "organization_name"
msgstr "Name"

msgid "partial"
msgstr "Q1"

msgid "remaining"
msgstr "Q2"

msgid "partial_remaining"
msgstr "Q1&2"

msgid "partial_or_remaining"
msgstr "Q1|2"

msgid "volume_partial"
msgstr "Vol. Q1"

msgid "volume_remaining"
msgstr "Vol. Q2"

msgid "quadrimester"
msgstr "Quadrimester"

msgid "composition"
msgstr "Composition"

msgid "real_classes"
msgstr "Real classes"

msgid "lu_usage"
msgstr "Learning units usage"

msgid "academic_years"
msgstr "Academic years"

msgid "from"
msgstr "From"

msgid "to"
msgstr "to"

msgid "since"
msgstr "Since"

msgid "editing"
msgstr "Edition"

msgid "component"
msgstr "Component"

msgid "used_by"
msgstr "Used by learning unit"

msgid "offers_enrollments"
msgstr "Offers enrollments"

msgid "learning_units_enrollments"
msgstr "Learning units enrollments"

msgid "exams_enrollments"
msgstr "Exams Enrollments"

msgid "average"
msgstr "Average"

msgid "global_average"
msgstr "Global average"

msgid "result"
msgstr "Result"

msgid "enrollment_date"
msgstr "Enrollment date"

msgid "students_title"
msgstr "Students"

msgid "student_title"
msgstr "Student"

msgid "classe"
msgstr "Classe"

msgid "localization"
msgstr "Localization"

msgid "internship_subtype"
msgstr "Internship subtype"

msgid "part1"
msgstr "part 1"

msgid "part2"
msgstr "part 2"

msgid "title_official"
msgstr "Official title"

msgid "create_learning_unit"
msgstr "Create Learning Unit"

msgid "existed_acronym"
msgstr "Existed code for "

msgid "existing_acronym"
msgstr "Existing code in "

msgid "invalid_acronym"
msgstr "Invalid code"

msgid "acronym_rules"
msgstr "Site with one letter\n"
       "Acronym with min 2 et max 4 letters\n"
       "Number Code with 4 digit"

msgid "end_year_title"
msgstr "End year"

msgid "basic_informations_title"
msgstr "Basics informations"

msgid "active_title"
msgstr "Active"

msgid "titles"
msgstr "Titles"

msgid "fixtures_build"
msgstr "Build anonymized fixtures"

msgid "desc_lnk_fixtures_build"
msgstr "Build a json file with anonymized fixtures"

msgid "partial_volume_1"
msgstr "Volume Q1"

msgid "partial_volume_2"
msgstr "Volume Q2"

msgid "partial_volume_1Q"
msgstr "Q1"

msgid "partial_volume_2Q"
msgstr "Q2"

msgid "planned_classes"
msgstr "Classes prévues"

msgid "planned_classes_pc"
msgstr "P.C."

msgid "total_volume"
msgstr "Volume total"

msgid "total_volume_charge"
msgstr "Volume de charge total"

msgid "total_volume_voltot"
msgstr "Vol.tot"

msgid "vol_charge"
msgstr "Vol.charge"

msgid "vol_tot_not_equal_to_q1_q2"
msgstr "Vol.tot = Q1 + Q2"

msgid "vol_tot_req_entities_not_equal_to_entity"
msgstr "Vol.tot requirement is not equals to sum of requirement volumes"

msgid "vol_tot_req_entities_not_equal_to_vol_tot_mult_cp"
msgstr "Vol.requirement = Vol.tot * C.P"

msgid "vol_tot_full_must_be_greater_than_partim"
msgstr "Vol.tot [Full] > Vol.tot [Partim]"

msgid "vol_q1_full_must_be_greater_or_equal_to_partim"
msgstr "Q1 [Full] >= Q1 [Partim]"

msgid "vol_q2_full_must_be_greater_or_equal_to_partim"
msgstr "Q2 [Full] >= Q2 [Partim]"

msgid "planned_classes_full_must_be_greater_or_equal_to_partim"
msgstr "C.P. [Full] >= C.P. [Partim]"

msgid "entity_requirement_full_must_be_greater_or_equal_to_partim"
msgstr "Requirement entity [Full] >= Requirement entity [Partim]"

msgid "volumes_management"
msgstr "Volumes management"

msgid "volumes_validation_success"
msgstr "Filled data fit the hourly volumes calculation rules."

msgid "end_date_gt_begin_date"
msgstr "The end year must be equals or upper than the start year"

msgid "session_title"
msgstr "Sessions"

msgid "remarks_title"
msgstr "Remarks"

msgid "faculty_remark"
msgstr "Faculty remark"

msgid "other_remark"
msgstr "Other remark"

msgid "new_learning_unit"
msgstr "New learning unit"

msgid "previous"
msgstr "Previous"

msgid "next"
msgstr "Next"

msgid "learning_location"
msgstr "Learning location"

msgid "NON_ACADEMIC"
msgstr "Non academic"

msgid "NON_ACADEMIC_CREF"
msgstr "Non academic CREF"

msgid "ACADEMIC"
msgstr "Academic"

msgid "ACTIVE"
msgstr "Active"

msgid "INACTIVE"
msgstr "Inactive"

msgid "RE_REGISTRATION"
msgstr "Active only for re-registration"

msgid "OPTIONAL"
msgstr "Optional"

msgid "NO_PRINT"
msgstr "No printing"

msgid "IN_HEADING_2_OF_DIPLOMA"
msgstr ""

msgid "IN_EXPECTED_FORM"
msgstr ""

msgid "FEE_1"
msgstr "Role"

msgid "FEE_2"
msgstr "Role + exam"

msgid "FEE_3"
msgstr "AESS, CAPAES or end-of-cycle"

msgid "FEE_4"
msgstr "School fees without any exam"

msgid "FEE_5"
msgstr "Full school fees"

msgid "FEE_6"
msgstr "University certificate"

msgid "FEE_7"
msgstr "Complementary master with medical specialization"

msgid "FEE_8"
msgstr "Admission exam"

msgid "FEE_10"
msgstr "CU 30 credits"

msgid "FEE_11"
msgstr "Medical skills certificate"

msgid "FEE_12"
msgstr "ISA offers: 12BA et 21MS"

msgid "FEE_13"
msgstr "ISA offers: 13BA et 22MS"

msgid "DAILY"
msgstr "Daily"

msgid "SHIFTED"
msgstr "Shifted"

msgid "ADAPTED"
msgstr "Adapted"

msgid "academic_calendar_type"
msgstr "Type of event"

msgid "DELIBERATION"
msgstr "Deliberation"

msgid "DISSERTATION_SUBMISSION"
msgstr "Submission of disserations"

msgid "EXAM_ENROLLMENTS"
msgstr "Exam enrollments"

msgid "SCORES_EXAM_DIFFUSION"
msgstr "Diffusion of exam scores"

msgid "SCORES_EXAM_SUBMISSION"
msgstr "Submission of exam scores"

msgid "TEACHING_CHARGE_APPLICATION"
msgstr "Teaching charge application"

msgid "field_is_required"
msgstr "This field is required"

msgid "associated_entity"
msgstr "Associated entity"

msgid "LU_WARNING_INVALID_ACRONYM"
msgstr "The acronym, if it is entered, must at least count 3 characters"

msgid "title_in_french"
msgstr "Title in French"

msgid "schedule_type"
msgstr "Schedule type"

msgid "enrollment_campus"
msgstr "Enrollment campus"

msgid "other_campus_activities"
msgstr "Activities on other campus"

msgid "unspecified"
msgstr "Unspecified"

msgid "university_certificate"
msgstr "University certificate"

msgid "studies_domain"
msgstr "Studies domain"

msgid "primary_language"
msgstr "Primary language"

msgid "other_language_activities"
msgstr "Other languages activities"

msgid "funding"
msgstr "Funding"

msgid "funding_cud"
msgstr "Funding international cooperation CCD/CUD"

msgid "funding_direction"
msgstr "Funding direction"

msgid "cud_funding_direction"
msgstr "Funding international cooperation CCD/CUD direction"

msgid "active_status"
msgstr "Active"

msgid "partial_deliberation"
msgstr "Partial deliberation"

msgid "admission_exam"
msgstr "Admission exam"

msgid "academic_type"
msgstr "Academic type"

msgid "keywords"
msgstr "Keywords"

msgid "training_type"
msgstr "Type of training"

msgid "QUADRIMESTER"
msgstr "Quadrimester(s)"

msgid "TRIMESTER"
msgstr "Trimester(s)"

msgid "MONTH"
msgstr "Month(s)"

msgid "WEEK"
msgstr "Week(s)"

msgid "DAY"
msgstr "Day(s)"

msgid "administration_entity"
msgstr "Administration entity"

msgid "management_entity"
msgstr "Management entity"

msgid "enrollment_enabled"
msgstr "Enrollment enabled"

msgid "formations"
msgstr "Formations"

msgid "formations_lnk"
msgstr "Formations"

msgid "desc_lnk_formations"
msgstr "Organization of formations"

msgid "education_groups"
msgstr "Education groups"

msgid "entity_management"
msgstr "Entity management"

msgid "of_category"
msgstr "Education group type"

msgid "activity_search"
msgstr "Activity - Search"

msgid "service_course_search"
msgstr "Service cours - Search"

msgid "TRAINING"
msgstr "Training"

msgid "MINI_TRAINING"
msgstr "Mini training"

msgid "GROUP"
msgstr "Group"

msgid "PRIMARY_LANGUAGE"
msgstr "Primary anguage"

msgid "OR"
msgstr "Or"

msgid "AND"
msgstr "And"

msgid "language_association"
msgstr "Primary language operator"

msgid "prolong_or_create_learning_unit_message"
msgstr "<p>The acronym <b>already exists</b>.</p>"
       "<p>You have the choice between:"
       "<ul><li><b>create</b> a new learning unit using that acronym</li>"
       "<li><b>prolong</b> the learning unit of the same acronym</li></ul>"

msgid "confirm_your_action"
msgstr "Confirm your action."

msgid "create"
msgstr "Create"

msgid "prolong"
msgstr "Prolong"

msgid "diplomas_certificates"
msgstr "Diplomas /  Certificates"

msgid "diploma_title"
msgstr "Diploma title"

msgid "professionnal_title"
msgstr "Professionnal title"

msgid "university_certificate_desc"
msgstr "University certificate"

msgid "program_coorganization"
msgstr "Program organized with other institutes"

msgid "for_all_students"
msgstr "For all students"

msgid "diploma"
msgstr "Diploma"

msgid "UNIQUE"
msgstr "Unique diploma"

msgid "SEPARATE"
msgstr "Separate diploma"

msgid "NOT_CONCERNED"
msgstr "Not concerned"

msgid "organization_address_save_error"
msgstr "Impossible to save the organization address"

msgid "i_confirm"
msgstr "Yes, I confirm."

msgid "msg_warning_delete_learning_unit"
msgstr "This operation is <strong>permanent</strong> and cannot be undone. You will lose for ever"
       " the data linked to the learning unit <strong>%s</strong>."

msgid "The learning unit %(acronym)s has been successfully deleted for all years."
msgstr ""

msgid "cannot_delete_learning_unit_year"
msgstr "Could not delete the LU <strong>%(learning_unit)s</strong> from the year %(year)s for the following reasons :"

msgid "cannot_delete_learning_unit"
msgstr "Could not delete the LU <strong>%(learning_unit)s</strong> for the following reasons :"

msgid "There is %(count)d enrollments in %(subtype)s %(acronym)s for the year %(year)s"
msgstr ""

msgid "%(subtype)s %(acronym)s is assigned to %(tutor)s for the year %(year)s"
msgstr ""

msgid "%(subtype)s %(acronym)s is assigned to the assistant %(assistant)s for the year %(year)s"
msgstr ""

msgid "The learning unit %(acronym)s is related to the internship speciality %(speciality)s"
msgstr ""

msgid "lu_included_in_group"
msgstr "%(subtype)s %(acronym)s is included in the group %(group)s for the year %(year)s"

msgid "%(subtype)s %(acronym)s has been deleted for the year %(year)s"
msgstr ""

msgid "The class %(acronym)s has been deleted for the year %(year)s"
msgstr ""

msgid "the partim"
msgstr ""

msgid "The partim"
msgstr ""

msgid "The learning unit"
msgstr ""

msgid "the learning unit"
msgstr ""

msgid "You asked the deletion of the learning unit %(acronym)s from the year %(year)s"
msgstr ""

msgid "Delete from this academic year"
msgstr ""

msgid "Delete all the learning unit"
msgstr ""

msgid "publish_attribution_to_portal"
msgstr "Publish attribution to portal"

msgid "RESEVED_FOR_INTERNS"
msgstr "Reserved for interns"

msgid "OPEN_FOR_EXTERNS"
msgstr "Open to externs"

msgid "EXCEPTIONAL_PROCEDURE"
msgstr "Exceptional procedure"

msgid "VACANT_NOT_PUBLISH"
msgstr "Vacant but do not publish"

msgid "DO_NOT_ASSIGN"
msgstr "Do not assign"

msgid "folder"
msgstr "Folder"

msgid "introduced_by"
msgstr "Introduced by"

msgid "the"
msgstr "The"

msgid "proposal_management"
msgstr "Proposal management"

msgid "category"
msgstr "Category"

msgid "PRESIDENT"
msgstr "President"

msgid "SECRETARY"
msgstr "Secretary"

msgid "SIGNATORY"
msgstr "Signatory"

msgid "administrative_data"
msgstr "Administrative data"

msgid "jury"
msgstr "Jury"

msgid "signatory_qualification"
msgstr "Signatory's qualification"

msgid "course_enrollment"
msgstr "Course enrollment"

msgid "marks_presentation"
msgstr "Marks presentation"

msgid "dissertation_presentation"
msgstr "Dissertation présentation"

msgid "scores_diffusion"
msgstr "Scores diffusion"

msgid "session"
msgstr "session"

msgid "at"
msgstr "at"

msgid "learning_unit_years_to_delete"
msgstr "You will definitely delete the following learning units"

msgid "type_must_be_full"
msgstr "Type of learning unit must be full"

msgid "learning_unit_type_is_not_internship"
msgstr "Learning unit is not of type internship."

msgid "CREATION"
msgstr "Creation"

msgid "MODIFICATION"
msgstr "Modification"

msgid "TRANSFORMATION"
msgstr "Transformation"

msgid "TRANSFORMATION_AND_MODIFICATION"
msgstr "Transformation and modification"

msgid "SUPPRESSION"
msgstr "Suppression"

msgid "CENTRAL"
msgstr "Central"

msgid "SUSPENDED"
msgstr "Suspended"

msgid "ACCEPTED"
msgstr "Accepted"

msgid "REFUSED"
msgstr "Refused"

msgid "success_modification_proposal"
msgstr "You proposed a modification of type {} for the learning unit {}."

msgid "proposal_edited_successfully"
msgstr "Proposal edited successfully"

msgid "proposals_cancelled_successfully"
msgstr "Proposals cancelled successfully"

msgid "proposals_consolidated_successfully"
msgstr "Proposals consolidated successfully"

msgid "content"
msgstr "Content"

msgid "code_scs"
msgstr "Code SCS"

msgid "title_code_formation"
msgstr "Title / Formation's code"

msgid "absolute_credits"
msgstr "Abs. credits"

msgid "relative_target_credits"
msgstr "Relative target's credits"

msgid "min_credits"
msgstr "Min. credits"

msgid "max_credits"
msgstr "Max. credits"

msgid "mandatory"
msgstr "Mandatory"

msgid "block"
msgstr "Block"

msgid "current_order"
msgstr "Current order"

msgid "sessions_derogation"
msgstr "Sessions in derogation"

msgid "own_comment"
msgstr "Own comment"

msgid "SESSION_1"
msgstr "1"

msgid "SESSION_2"
msgstr "2"

msgid "SESSION_3"
msgstr "3"

msgid "SESSION_1_2"
msgstr "12"

msgid "SESSION_1_3"
msgstr "13"

msgid "SESSION_2_3"
msgstr "23"

msgid "SESSION_1_2_3"
msgstr "123"

msgid "SESSION_UNDEFINED"
msgstr "Undefined session"

msgid "SESSION_PARTIAL_2_3"
msgstr "p23"

msgid "Put in proposal"
msgstr ""

msgid "Put in suppression proposal"
msgstr ""

msgid "Proposal for modification"
msgstr ""

msgid "End of teaching"
msgstr ""

msgid "academic_entity_small"
msgstr "Academic ent."

msgid "academic_entity"
msgstr "Academic entity"

msgid "folder_number"
msgstr "Folder n°{}"

msgid "produce_xls"
msgstr "Produce an Excel file with the list of results"

msgid "produce_xls_lu"
msgstr "Xls with learning units"

msgid "%(date)s must be set within %(start_date)s and %(end_date)s"
msgstr ""

msgid "cancel_proposal"
msgstr "Cancel proposal"

msgid "edit_proposal"
msgstr "Edit proposal"

msgid "Consolidate proposal"
msgstr ""

msgid "msg_confirm_cancel_proposal"
msgstr "Are you certain that you want to cancel the learning unit proposal ?"

msgid "The administrative data has been successfully modified"
msgstr ""

msgid "vacant"
msgstr "Vacant"

msgid "team_management"
msgstr "Team management"

msgid "type_declaration_vacant"
msgstr "Decision"

msgid "procedure"
msgstr "Procedure"

msgid "educational_information_management"
msgstr "Management of educational information"

msgid "SUMMARY_COURSE_SUBMISSION"
msgstr "Summary course submission"

msgid "INTERNAL_TEAM"
msgstr "Internal/team"

msgid "substitute"
msgstr "Substitute"

msgid "not_end_year"
msgstr "no planned end"

msgid "edit_learning_unit_end_date"
msgstr "Edit learning unit end date"

msgid "new_partim"
msgstr "Create a new partim"

msgid "learning_unit_successfuly_created"
msgstr "Learning unit <a href='%(link)s'> %(acronym)s (%(academic_year)s) </a> successfuly created."

msgid "learning_unit_successfuly_deleted"
msgstr "Learning unit {acronym} ({academic_year}) successfuly deleted."

msgid "learning_unit_creation_academic_year_max_error"
msgstr "Please select an academic year lower than {}."

msgid "parent_greater_than_partim"
msgstr "The selected end year (%(partim_end_year)s) is greater than the end year of the parent %(lu_parent)s"

msgid "learning_unit_created"
msgstr "Learning unit %(learning_unit)s created for the academic year %(academic_year)s"

msgid "learning_unit_updated"
msgstr "Learning unit {acronym} successfully updated."

msgid "partim_greater_than_parent"
msgstr "The learning unit %(learning_unit)s has a partim %(partim)s with an end year greater than %(year)s"

msgid "partim"
msgstr "Partim"

msgid "partim_character_rules"
msgstr "One letter or digit mandatory"

msgid "invalid_partim_character"
msgstr "Character already used"

msgid "remark"
msgstr "Remark"

msgid "remark_english"
msgstr "Remark in english"

msgid "Ensure this value is less than %(limit_value)s."
msgstr "Ensure this value is less than %(limit_value)s."

msgid "Ensure this value is greater than %(limit_value)s."
msgstr "Ensure this value is greater than %(limit_value)s."

msgid "Entity_not_exist"
msgstr "The entity %(entity_acronym)s does not exist for the selected academic year %(academic_year)s"

msgid "edit_learning_unit"
msgstr "Edit learning unit"

msgid "requirement_entity_end_date_too_short"
msgstr "The requirement entity lifetime is too short."

msgid "requirement_and_allocation_entities_cannot_be_different"
msgstr "The requirement and allocation entities cannot be different for this learning unit type."

msgid "success_modification_learning_unit"
msgstr "The learning unit has been updated."

msgid "error_modification_learning_unit"
msgstr "An error occured when updating the learning unit."

msgid "cannot_set_internship_subtype_for_type_other_than_internship"
msgstr "Internship subtype cannot bet set for learning unit type other than internship."

msgid "%(subtype)s %(acronym)s is in proposal for the year %(year)s"
msgstr ""

msgid "volume_have_more_than_2_decimal_places"
msgstr "The volume have more than 2 decimal places"

msgid "Site"
msgstr "Site"

msgid "proposal_type"
msgstr "Proposal type"

msgid "proposal_status"
msgstr "Status proposal"

msgid "folder_entity"
msgstr "Folder entity"

msgid "proposals_search"
msgstr "Proposal - Search"

msgid "folder_num"
msgstr "Folder num."

msgid "ask_to_report_modification"
msgstr "Do you want to report the modifications done to the next years ?"

msgid "proposal_learning_unit_successfuly_created"
msgstr "Proposal learning unit <a href='%(link)s'> %(acronym)s (%(academic_year)s) </a> successfuly created."

msgid "new_learning_unit_proposal"
msgstr "New learning unit proposal"

msgid "proposal_creation"
msgstr "Proposal of creation"

msgid "proposal_update"
msgstr "Proposal update"

msgid "value_before_proposal"
msgstr "Value before proposal"

msgid "entity_not_found"
msgstr "Entity not found.  Pershaps an error in the data"

msgid "min_for_field"
msgstr "Please enter a value greater than or equal to 0."

msgid "max_for_field"
msgstr "Please enter a value less than or equal to 500."

msgid "force_state"
msgstr "Force state"

msgid "do_you_want_change_status_proposals"
msgstr "Do you want to change the status of this proposals?"

msgid "are_you_sure_to_change_state_from"
msgstr "Are you sure to change the state from"

msgid "must_set_common_title_or_specific_title"
msgstr "You must either set the common title or the specific title"

msgid "learning_unit_in_proposal_cannot_save"
msgstr "The learning unit %(luy)s is in proposal, can not save the change from the year %(academic_year)s"

msgid "by"
msgstr "By"

msgid "in_proposal"
msgstr "Existing proposal"

msgid "summary_locked"
msgstr "blocked update"

msgid "get_back_to_initial"
msgstr "Get back to initial data"

msgid "do_you_want_to_get_back_to_initial"
msgstr "Do you want to get back to initial data?"

msgid "error_proposal_suppression_to_initial"
msgstr "An error occured when getting back to initial state one of the selected proposal is not in SUPPRESSION type. Nothing has been done"

msgid "error_proposal_no_data"
msgstr "An error occured when getting back to initial state. No valid data to submit"

msgid "msg_confirm_delete_luy"
msgstr "Are you certain that you want to delete the learning unit ?"

msgid "already_existing_acronym"
msgstr "Existing acronym"

msgid "The value of field '%(field)s' is different between year %(year)s - %(value)s and year %(next_year)s - %(next_value)s"
msgstr ""

msgid "There is not the learning unit %(acronym)s - %(next_year)s"
msgstr ""

msgid "The value of field '%(field)s' for the learning unit %(acronym)s (%(component_type)s) is different between year %(year)s - %(value)s and year %(next_year)s - %(next_value)s"
msgstr ""

msgid "There is not %(component_type)s for the learning unit %(acronym)s - %(year)s but exist in %(existing_year)s"
msgstr ""

msgid "Educational information opening"
msgstr ""

msgid "Educational information ending"
msgstr ""

msgid "official_title_proper_to_partim"
msgstr "Official title proper to the partim"

msgid "official_english_title_proper_to_partim"
msgstr "Official English title proper to the partim"

msgid "Educational information submission dates updated"
msgstr ""

msgid "partim_credits_gt_parent_credits"
msgstr "The credits value is greater than the credits value of the learning unit."

msgid "partim_credits_equals_parent_credits"
msgstr "The credits value is equal to the credits value of the learning unit."

msgid "The learning unit has been updated until %(year)s."
msgstr ""

msgid "Prohibition to delete a learning unit before 2015."
msgstr ""

msgid "The entity '%(acronym)s' doesn't exist anymore in %(year)s"
msgstr ""

msgid "updated"
msgstr "Updated"

msgid "unupdated"
msgstr "Unupdated"

msgid "summary_list"
msgstr "Education information status"

msgctxt "bibliography"
msgid "title"
msgstr ""

msgctxt "bibliography"
msgid "mandatory"
msgstr ""

msgid "Bibliography"
msgstr ""

msgid "Modalities specific to IN and OUT mobility"
msgstr ""

msgid "The partim must be inactive because the parent is inactive"
msgstr ""

msgid "The parent must be active because there are partim active"
msgstr ""

msgid "educational_information_update_reminder"
msgstr "Mail to remind educational information update"

msgid "do_you_want_to_sent_email"
msgstr "Do you want to sent email to remind to update the educational informations?"

msgid "desc_mail_reminder"
msgstr "Sent email to remind to update educational information"

msgid "success_mail_reminder"
msgstr "Reminding mails sent"

msgid "consolidate"
msgstr "Consolidate"

msgid "do_you_want_to_consolidate"
msgstr "Do you want to consolidate ?"

msgid "need_no_reminder"
msgstr "Need no reminder"

msgid "Proposal {acronym} ({academic_year}) cannot be consolidated."
msgstr ""

msgid "Proposal {acronym} ({academic_year}) successfully consolidated."
msgstr ""

msgid "Proposal {acronym} ({academic_year}) cannot be canceled."
msgstr ""

msgid "Proposal {acronym} ({academic_year}) successfully canceled."
msgstr ""

msgid "A report has been sent."
msgstr ""

msgid "Success"
msgstr ""

msgid "Failure"
msgstr ""

msgid "Remarks"
msgstr ""

msgid "Learning unit"
msgstr ""

msgid "Research criteria"
msgstr ""

msgid "success_cancel_proposal"
msgstr "Proposal {acronym} ({academic_year}) successfully canceled."

msgid "The learning unit %(acronym)s is included in the following education groups"
msgstr ""

msgid "type_code_formation"
msgstr "Formation's type"

msgid "absolute_and_relative_credits"
msgstr "Relative / Absolute credits"

<<<<<<< HEAD
msgid "Proposal is neither accepted nor refused."
msgstr ""
=======
msgid "learning_achievements"
msgstr "Learning achievements"
>>>>>>> 3c3eb5b0
<|MERGE_RESOLUTION|>--- conflicted
+++ resolved
@@ -2811,10 +2811,8 @@
 msgid "absolute_and_relative_credits"
 msgstr "Relative / Absolute credits"
 
-<<<<<<< HEAD
 msgid "Proposal is neither accepted nor refused."
 msgstr ""
-=======
+
 msgid "learning_achievements"
-msgstr "Learning achievements"
->>>>>>> 3c3eb5b0
+msgstr "Learning achievements"