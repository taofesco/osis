--- conflicted
+++ resolved
@@ -2178,10 +2178,8 @@
 msgid "NOT_CONCERNED"
 msgstr "Not concerned"
 
-<<<<<<< HEAD
-msgid "category"
-msgstr "Category"
-=======
 msgid "organization_address_save_error"
 msgstr "Impossible to save the organization address"
->>>>>>> 072ccb03
+
+msgid "category"
+msgstr "Category"