# SOME DESCRIPTIVE TITLE.
# Copyright (C) YEAR THE PACKAGE'S COPYRIGHT HOLDER
# This file is distributed under the same license as the PACKAGE package.
# FIRST AUTHOR <EMAIL@ADDRESS>, YEAR.
#
msgid ""
msgstr ""
"Project-Id-Version: PACKAGE VERSION\n"
"Report-Msgid-Bugs-To: \n"
"POT-Creation-Date: 2016-04-22 15:14+0200\n"
"PO-Revision-Date: YEAR-MO-DA HO:MI+ZONE\n"
"Last-Translator: FULL NAME <EMAIL@ADDRESS>\n"
"Language-Team: LANGUAGE <LL@li.org>\n"
"Language: \n"
"MIME-Version: 1.0\n"
"Content-Type: text/plain; charset=UTF-8\n"
"Content-Transfer-Encoding: 8bit\n"

msgid "Create a xls file while activity\\"
msgstr ""

msgid "Get xls"
msgstr ""

msgid "ID"
msgstr "ID"

msgid "Legend : values allowed for 'justification'"
msgstr ""

msgid "Line"
msgstr "Row"

msgid "Note already submitted"
msgstr ""

msgid "OSIS"
msgstr "OSIS"

msgid "Print scores for all activities"
msgstr ""

msgid "Save"
msgstr ""

msgid "absent"
msgstr "Absent"

msgid "absent_pdf_legend"
msgstr "A=Absent"

msgid "academic_calendar"
msgstr "Academic calendar"

msgid "academic_calendar_management"
msgstr "Academic calendar management"

msgid "academic_calendar_offer_year_calendar_end_date_error"
msgstr "The closure's date of '%s' of the academic calendar can't be lower than %s "
       "(end date of '%s' of the program '%s')"

msgid "academic_calendar_offer_year_calendar_start_date_error"
msgstr "The opening's date of scores' encodings of the academic calendar can't be greater than %s "
       "(start date of scores' encodings of the program '%s')"

msgid "academic_calendars"
msgstr "Academic calendars"

msgid "academic_year_not_exist"
msgstr "Academic year (%d) doesn't exist"

msgid "acces_denied"
msgstr "Access denied"

msgid "acronym"
msgstr "Acronym"

msgid "activity"
msgstr "Activity"

msgid "activity_code"
msgstr "Activity code"

msgid "activity_not_exit"
msgstr "The activity %s doesn't exist"

msgid "add_an_address_to_the_organization"
msgstr "Add an address to the organization"

msgid "add"
msgstr "Add"

msgid "address(ses)"
msgstr "Address(es)"

msgid "addresses"
msgstr "Addresses"

msgid "administration"
msgstr "Administration"

msgid "after_submission_a_message_must_be_sent"
msgstr "If scores are submitted , a message is sent to all the professors of the learning unit"

msgid "all"
msgstr "All"

msgid "all_learning_units_must_be_shown"
msgstr "All learning units must be shown"

msgid "application_management"
msgstr "Application management"

msgid "are_you_sure"
msgstr "Are you sure?"

msgid "assistants"
msgstr ""

msgid "attributions"
msgstr "Attributions"

msgid "authorized_decimal_for_this_activity"
msgstr "Decimals authorized for this learning unit"

msgid "bachelor"
msgstr "Bachelor"

msgid "back"
msgstr "Back"

msgid "begin_date_lt_end_date"
msgstr "The start date must be equals or lower than the end date"

msgid "birth_date"
msgstr "Birth Date"

msgid "btn_messages_history_search"
msgstr "Search in the messages history"

msgid "btn_my_message_action_execute"
msgstr "Execute selected action"

msgid "btn_send_message_again_title"
msgstr "Send again the message to the recipient"

msgid "by_learning_unit"
msgstr "By Learning Unit"

msgid "by_specific_criteria"
msgstr "By Specific Criteria"

msgid "cancel"
msgstr "Cancel"

msgid "catalogue"
msgstr "Catalogue"

msgid "chair_of_the_exam_board"
msgstr "Chair of the exam board"

msgid "cheating_pdf_legend"
msgstr "T=Cheating"

msgid "unjustified_absence_export_legend"
msgstr "S=Unjustified Absence"

msgid "justified_absence_export_legend"
msgstr "M=Justified Absence"

msgid "attached_entities"
msgstr "Attached entities"

msgid "choose_file"
msgstr "Choose file"

msgid "city"
msgstr "City"

msgid "close"
msgstr "Close"

msgid "closed"
msgstr "Closed"

msgid "code"
msgstr "Code"

msgid "compare"
msgstr "Compare"

msgid "complete"
msgstr "Complete"

msgid "constraint_score_other_score"
msgstr "You can't encode a 'score' and a 'justification' together"

msgid "coordinator"
msgstr "Coordinator"

msgid "coordinators_can_submit_partial_encoding"
msgstr "Coordinators can submit partial encoding"

msgid "country"
msgstr "Country"

msgid "create_an_organization"
msgstr "Create an organization"

msgid "creation_date"
msgstr "Creation date"

msgid "credits"
msgstr "Credits"

msgid "data"
msgstr "Data"

msgid "data_maintenance"
msgstr "Data Maintenance"

msgid "data_management"
msgstr "Data Management"

msgid "date"
msgstr "Date"

msgid "date_not_passed"
msgstr "Date not passed"

msgid "day"
msgstr "day"

msgid "days"
msgstr "days"

msgid "decimal_score_allowed"
msgstr "Decimal score allowed"

msgid "decimal_score_not_allowed"
msgstr "Decimal score NOT allowed"

msgid "decimal_values_accepted"
msgstr "Decimal values in scores are accepted."

msgid "decimal_values_ignored"
msgstr ""
"Decimal values in scores are NOT accepted. If you try to put decimal values, "
"it will be ignored."

msgid "score_have_more_than_2_decimal_places"
msgstr "Score cannot have more than two decimal places"

msgid "definitive_save"
msgstr "Definitive submission (Submit to faculty)"

msgid "delete"
msgstr "Delete"

msgid "delete_selected_messages"
msgstr "Delete selected messages"

msgid "desc_assistants"
msgstr "Mandats des assistants académiques et de recherche."

msgid "desc_lnk_academic_year"
msgstr "Management of the annualized program."

msgid "desc_lnk_assessments"
msgstr "This process helps tutors while scores encoding."

msgid "desc_lnk_data_maintenance"
msgstr "Maintenance of data with the SQL language"

msgid "desc_lnk_data_management"
msgstr "Management of data by entity"

msgid "desc_lnk_entities"
msgstr "Management of organizational structure."

msgid "desc_lnk_files"
msgstr "Consultation of files managed by the application"

msgid "desc_lnk_home_catalog"
msgstr "Elaboration and management of the formation catalogue."

msgid "desc_lnk_home_institution"
msgstr "Management of the institution."

msgid "desc_lnk_home_studies"
msgstr ""
"Management of students' path from their registration until their diploma."

msgid "desc_lnk_internships"
msgstr "This process controls students internships."

msgid "desc_lnk_my_osis"
msgstr "Your personal details, configurations and other information related to you."

msgid "desc_lnk_learning_units"
msgstr ""
"Management of learning units, formations and others activities of the "
"program."

msgid "desc_lnk_offers"
msgstr "Management of programs."

msgid "desc_lnk_organizations"
msgstr "Management of organizations"

msgid "desc_lnk_score_encoding"
msgstr "This process helps tutor while encoding notes for the exams sessions."

msgid "desc_lnk_storage"
msgstr "Monitoring of the storage capacity"

msgid "desc_messages_history"
msgstr "Message history allow you to access sent emails"

msgid "desc_messages_template"
msgstr "Messages templating allow you to edit email messages dynamically"

msgid "desc_my_messages"
msgstr "The messages sent by the application to you"

msgid "desc_profile"
msgstr "The configuration of you user profile"

msgid "description"
msgstr "Description"

msgid "details"
msgstr "Details"

msgid "display_scores_for_one_learning_unit"
msgstr "Display scores for this learning unit"

msgid "display_tutors"
msgstr "Display all tutors for this learning unit"

msgid "DOCTORAL_COMMISSION"
msgstr "Doctoral commmission"

msgid "documentation"
msgstr "Documentation"

msgid "double_encoding"
msgstr "Double encoding"

msgid "double_encoding_test"
msgstr "Scores double encoding"

msgid "dubble_encoding"
msgstr "Dubble encoding"

msgid "dubble_online_scores_encoding"
msgstr "Dubble online scores encoding"

msgid "edit"
msgstr "Edit"

msgid "empty_note_pdf_legend"
msgstr "(empty)=No score yet"

msgid "encode"
msgstr "Encode"

msgid "encode_as_coordinator"
msgstr "Encode as scores responsible"

msgid "encode_as_pgm"
msgstr "Encode as program manager"

msgid "encode_as_professor"
msgstr "Encode as professor"

msgid "encoding"
msgstr "Encoding"

msgid "encoding_status_ended"
msgstr "All the scores are encoded."

msgid "encoding_status_notended"
msgstr "It remains notes to encode."

msgid "end_date"
msgstr "End date"

msgid "enrollment_activity_not_exist"
msgstr "The enrollment to the activity %s doesn't exist"

msgid "enrollment_exam_not_exists"
msgstr "The enrollment to the activity %s doesn't exist"

msgid "enrollments"
msgstr "Enrollments"

msgid "entities"
msgstr "Entities"

msgid "entity"
msgstr "Entity"

msgid "versions"
msgstr "Versions"

msgid "evaluations"
msgstr "Evaluations"

msgid "event"
msgstr "Event"

msgid "exam_board_secretary"
msgstr "Exam board secretary"

msgid "execute"
msgstr "Execute"

msgid "FACULTY"
msgstr "Faculty"

msgid "female"
msgstr "Female"

msgid "file"
msgstr "File"

msgid "file_must_be_xlsx"
msgstr "The file must be a valid 'XLSX' excel file"

msgid "file_production_date"
msgstr "Excel file production date"

msgid "students_deliberated_are_not_shown"
msgstr "Students deliberated are not shown"

msgid "files"
msgstr "Files"

msgid "final"
msgstr "Final"

msgid "fixed_line_phone"
msgstr "Fixed-line phone"

msgid "focuses"
msgstr "Focuses"

msgid "formation_catalogue"
msgstr "Formation catalogue"

msgid "function"
msgstr "Function"

msgid "gender"
msgstr "Gender"

msgid "general_informations"
msgstr "General informations"

msgid "get_excel_file"
msgstr "Get Excel File"

msgid "global_identifiant"
msgstr "Global identifiant"

msgid "go"
msgstr "Go"

msgid "grade"
msgstr "Grade"

msgid "help_pnl_selectedfiles"
msgstr "Please select an XLS file for injection"

msgid "help_submission_scores_label"
msgstr "You will submit %s notes to faculty(ies). Warning : submitted scores <b>can't be modified anymore.</b>"

msgid "highlight_description"
msgstr "Highlight description"

msgid "highlight_shortcut"
msgstr "Highlight shortcut"

msgid "highlight_title"
msgstr "Highlight title"

msgid "home"
msgstr "Home page"

msgid "html_message"
msgstr "HTML Message"

msgid "identification"
msgstr "Identification"

msgid "idle"
msgstr "Idle"

msgid "ill"
msgstr "Ill"

msgid "ill_pdf_legend"
msgstr "I=Ill"

msgid "incomplete"
msgstr "Incomplete"

msgid "info_address_changed_for_papersheet"
msgstr "If you customize one of the field below, it only change the address displayed on the scores' encodings sheets for the program %s. "
       "It will never change the address of any Structure. The structure's list below is to help you to pre-fill in the form"

msgid "inject"
msgstr "Inject"

msgid "inject_xls_file"
msgstr "Inject XLS file"

msgid "INSTITUTE"
msgstr "Institute"

msgid "institution"
msgstr "Institution"

msgid "international_title"
msgstr "international title"

msgid "internships"
msgstr "Internships"

msgid "invalid_file"
msgstr "Invalid file"

msgid "javascript_is_disabled"
msgstr "JavaScript is disabled on your browser, but OSIS does not work without JavaScript."

msgid "justification_invalid"
msgstr "Invalid justification"

msgid "justifications"
msgstr "Justifications"

msgid "justification_invalid_value"
msgstr "Invalid justification value"

msgid "absence_justified_to_unjustified_invalid"
msgstr "Absence justified cannot be remplaced by absence unjustified"

msgid "justification_values_accepted"
msgstr "Accepted value: %s "

msgid "justification_other_values"
msgstr "Other values: %s "

msgid "label"
msgstr "Label"

msgid "label_jumbotron_details_academic_cal"
msgstr "As displayed on the home page"

msgid "language"
msgstr "Language"


msgid "last_synchronization"
msgstr "Last synchronization"

msgid "learning_unit"
msgstr "Learning unit"

msgid "learning_unit_not_access"
msgstr "You don't have access rights to this learning unit"

msgid "learning_unit_not_access_or_not_exist"
msgstr "You don't have access rights for this learning unit or it doesn't exist in our database"

msgid "learning_unit_responsible"
msgstr "Learning unit's responsible"

msgid "learning_unit_search"
msgstr "Learning unit search"

msgid "learning_units"
msgstr "Learning units"

msgid "learning_units_in"
msgstr "learning units in"

msgid "lnk_message_history_read_title"
msgstr "See the message"

msgid "location"
msgstr "Location"

msgid "log-in"
msgstr "Log-in"

msgid "login"
msgstr "Login"

msgid "logistic"
msgstr "Logistic"

msgid "logout"
msgstr "Logout"

msgid "lu_could_contain_decimal_scores"
msgstr "This learning unit year could contain decimal scores"

msgid "lu_must_not_contain_decimal_scores"
msgstr "This learning unit year must not contain decimal scores"

msgid "male"
msgstr "Male"

msgid "managed_programs"
msgstr "Managed programs"

msgid "mandates"
msgstr "Mandates"

msgid "mark_selected_messages_as_read"
msgstr "Mark selected messages as read"

msgid "master"
msgstr "Master"

msgid "message"
msgstr "Message"

msgid "message_address_papersheet"
msgstr "Reuse the address of an entity linked to the program or inform the posting address for the papersheet."

msgid "message_not_resent_no_email"
msgstr "The message can't be sent again, no email provided."

msgid "message_resent_ok"
msgstr "The message xas sent again."

msgid "messages"
msgstr "Messages"

msgid "messages_history"
msgstr "Messages History"

msgid "messages_templates"
msgstr "Messages templates"

msgid "minimum_one_criteria"
msgstr "Please choose at least one criteria!"

msgid "miss"
msgstr "Miss"

msgid "missing_column_session"
msgstr "Please fill in the 'session' column with the correct session's number."

msgid "mister"
msgstr "Mister"

msgid "mobile_phone"
msgstr "Mobile phone"

msgid "more_than_one_academic_year_error"
msgstr "There are more than 1 academic year in your excel file. Please correct your file. Only one academic year "
      "could be present in the 'Academic year' column."

msgid "more_than_one_exam_enrol_for_one_learn_unit"
msgstr "This student has multiple enrollments for a same exam. "
       "(he's enrolled to a same learning unit in 2 different programs. "
       "Please encode this score in the 'online' tab in the interface."

msgid "more_than_one_learning_unit_error"
msgstr "You encoded scores for more than 1 learning unit in your excel file (column 'Learning unit'). "
       "Please make one excel file by learning unit."

msgid "more_than_one_session_error"
msgstr "There are more than 1 session in your excel file. Please correct your file. Only one session's number "
      "could be present in the 'Session' column."

msgid "msg_error_username_password_not_matching"
msgstr "Your username and password didn't match. Please try again."

msgid "my_messages"
msgstr "My Messages"

msgid "my_osis"
msgstr "My OSIS"

msgid "my_studies"
msgstr "My studies"

msgid "name"
msgstr "Name"

msgid "national_register"
msgstr "National register's number"

msgid "no_data_for_this_academic_year"
msgstr "No data for this academic year"

msgid "no_dubble_score_encoded_comparison_impossible"
msgstr "No dubble score encoded ; nothing to compare."

msgid "no_exam_session_opened_for_the_moment"
msgstr "No scores' encoding session opened for the moment."

msgid "no_student_to_encode_xls"
msgstr "No students to encode by excel"

msgid "no_file_submitted"
msgstr "You have to select a file to upload."

msgid "no_messages"
msgstr "No Messages"

msgid "no_result"
msgstr "No result!"

msgid "no_receiver_error"
msgstr "No receiver for this message"

msgid "no_score_encoded_double_encoding_impossible"
msgstr "No new scores encoded. The double encoding needs new scores."

msgid "no_score_injected"
msgstr "No scores injected"

msgid "no_score_to_encode"
msgstr "You haven't any score to encode."

msgid "no_valid_academic_year_error"
msgstr "No valid academic year found in your xls file. The date should be formatted like '2015-2016' or '2015'."

msgid "deadline_reached"
msgstr "Deadline reached"

msgid "not_passed"
msgstr "Not passed"

msgid "not_sent"
msgstr "Not Sent"

msgid "number_of_enrollments"
msgstr "Number of enrollments"

msgid "number_session"
msgstr "No. Session"

msgid "numbered_score"
msgstr "Numbered scores"

msgid "offer"
msgstr "Program"

msgid "offer_enrollment_not_exist"
msgstr "There are any enrollment to this program"

msgid "offer_year_calendar"
msgstr "Calendar of the annual program"

msgid "offer_year_calendar_academic_calendar_end_date_error"
msgstr "The end date of your program can't be greater than the closure's date of scores' encodings in the academic calendar"

msgid "offer_year_calendar_academic_calendar_start_date_error"
msgstr "The start date of your program can't be lower than the opening's date of scores' encodings in the academic calendar"

msgid "offer_year_not_access_or_not_exist"
msgstr "You don't have access rights for this offer or it doesn't exist in our database"

msgid "offer_year_not_exist"
msgstr "The program (%s) (%d) - doesn't exist"

msgid "offer_year_search"
msgstr "Search of annual programs"

msgid "offers"
msgstr "Programs"

msgid "old_browser_warning"
msgstr "Your browser is out of date. This can lead to unknown behaviour."

msgid "online"
msgstr "Online"

msgid "online_encoding"
msgstr "Online encoding"

msgid "online_scores_encoding"
msgstr "Online scores encoding"

msgid "only_submited_scores_can_be_double_encoded"
msgstr "Only submitted scores can be bouble encoded"

msgid "open"
msgstr "Open"

msgid "campus"
msgstr "Campus"

msgid "organization_address"
msgstr "Organization address"

msgid "organization"
msgstr "Organization"

msgid "organizations"
msgstr "Organizations"

msgid "origin"
msgstr "From"

msgid "other_score"
msgstr "Other scores"

msgid "other_sibling_offers"
msgstr "Other sibling programs"

msgid "other_sibling_orientations"
msgstr "Other sibling orientations"

msgid "score_encoding_period_not_open"
msgstr "The period of scores' encoding is not opened"

msgid "outside_scores_encodings_period_latest_session"
msgstr "The period of scores' encoding %s is closed since %s"

msgid "outside_scores_encodings_period_closest_session"
msgstr "The period of scores' encoding %s will be open %s"

msgid "page_not_found"
msgstr "Page not found."

msgid "method_not_allowed"
msgstr "Method not allowed"

msgid "password"
msgstr "Password"

msgid "person"
msgstr ""

msgid "ph_d"
msgstr "Ph.D"

msgid "plain"
msgstr "Plain"

msgid "plain_and_html"
msgstr "Plain and HTML"

msgid "please_enable_javascript"
msgstr "Please <a href='http://enable-javascript.com' target='_blank'>enable JavaScript</a> to use this application."

msgid "POLE"
msgstr "Pole"

msgid "postal_code"
msgstr "postal code"

msgid "preferences"
msgstr "Preferences"

msgid "presence_note_pdf_legend"
msgstr "0=Presence note"

msgid "print"
msgstr "Print"

msgid "print_all_courses"
msgstr "Print all courses"

msgid "print_warning_and_info_messages"
msgstr ""

msgid "printable_title"
msgstr "Printable title"

msgid "printing_date"
msgstr "Printing date"

msgid "professional"
msgstr "Professional"

msgid "professors_must_not_submit_scores"
msgstr "Proffessors must not submit scores"

msgid "profile"
msgstr "Profile"

msgid "program_commission"
msgstr "Program commission"

msgid "program_managers"
msgstr "Program Managers"

msgid "program_s"
msgstr "program(s)"

msgid "programs"
msgstr "Programs"

msgid "progress"
msgstr "Progress"

msgid "received_on"
msgstr "Received on"

msgid "recipient"
msgstr "Recipient"

msgid "redirect_to_login"
msgstr "Click to reconnect"

msgid "reference"
msgstr "Reference"

msgid "refresh_list"
msgstr "Search/update the list"

msgid "registration_id"
msgstr "Registration ID"

msgid "registration_id_not_access_or_not_exist"
msgstr "Student not registered for exam"

msgid "research_center"
msgstr "Research center"

msgid "residential"
msgstr ""

msgid "responsible"
msgstr "Responsible"

msgid "return_doc_to_administrator"
msgstr "Please return this document to the administrative office before %s."

msgid "reuse_address_entity"
msgstr "Reuse the address of"

msgid "save"
msgstr "Save"

msgid "saved"
msgstr "Saved"

msgid "saving"
msgstr "Saving"

msgid "score"
msgstr "Score"

msgid "score_already_submitted"
msgstr "Score already submitted"

msgid "score_decimal_not_allowed"
msgstr "The score seems to be incorrect. Decimales NOT allowed"

msgid "score_invalid"
msgstr "Score invalid"

msgid "scores_responsible"
msgstr "Scores Responsible"

msgid "scores_responsible_title"
msgstr "Scores Responsible"

msgid "score_saved"
msgstr "score Saved"

msgid "score_submitted"
msgstr "Submitted"

msgid "scores"
msgstr "Scores"

msgid "scores_encoding"
msgstr "Scores encoding"

msgid "scores_encoding_tests"
msgstr "Scores encoding tests"

msgid "scores_gt_0_lt_20"
msgstr "The score seems to be incorrect (it must be >=0 and <=20)"

msgid "scores_injection"
msgstr "Scores injection"

msgid "scores_saved"
msgstr "score(s) saved"

msgid "scores_saved_cannot_be_saved_anymore"
msgstr "Sore saved, button save not available anymore"

msgid "scores_must_be_between_0_and_20"
msgstr "Scores must be between 0 and 20"

msgid "search_for_a_file"
msgstr "Search for a file"

msgid "search_for_an_entity"
msgstr "Search for an entity"

msgid "search_for_an_organization"
msgstr "Search for an organization"

msgid "SECTOR"
msgstr "Sector"

msgid "select"
msgstr "Select"

msgid "select_a_xls_file_from_which_to_inject_scores"
msgstr ""

msgid "select_an_encoding_type"
msgstr "Select an encoding type"

msgid "send_message_again"
msgstr "Send again"

msgid "sent"
msgstr "Sent"

msgid "server_error"
msgstr "A server error occured."

msgid "server_error_message"
msgstr "We will fix this as soon as possible"

msgid "sessionn"
msgstr "Session"

msgid "short_title"
msgstr "Short title"

msgid "size"
msgstr "Size"

msgid "source_code"
msgstr "Source code"

msgid "stages"
msgstr "Stages"

msgid "start_date"
msgstr "Start date"

msgid "state"
msgstr "State"

msgid "status"
msgstr "Status"

msgid "storage"
msgstr "Storage"

msgid "storage_duration"
msgstr "Storage duration"

msgid "structure"
msgstr "Structure"

msgid "student_not_exist"
msgstr "The student (%s) doesn't exist"

msgid "student_path"
msgstr "Students' path"

msgid "students"
msgstr "students"

msgid "studies"
msgstr "Studies"

msgid "subject"
msgstr "Subject"

msgid "submission"
msgstr "Submission"

msgid "submission_date"
msgstr "Submission date"

msgid "submission_of_scores_for"
msgstr "Submission of scores for {0}."

msgid "submitted"
msgstr "Submitted"

msgid "submitted_scores_cannot_be_encoded_anymore"
msgstr "Submitted scores cannot be encoded anymore"

msgid "succesfull_logout"
msgstr "You are succesfully logout."

msgid "technologic_platform"
msgstr "Technologic platform"

msgid "template_error"
msgstr "No message was sent : the message template {} does not exist."

msgid "temporary_save"
msgstr "Temporary save (not submitted to the faculty yet)"

msgid "the_coordinator_must_still_submit_scores"
msgstr "The coordinator must still submit the scores"

msgid "title"
msgstr "Title"

msgid "learning_unit_title"
msgstr "Learning unit title"

msgid "too_many_results"
msgstr "Too many results! Please be more specific."

msgid "tooltip_delete_message"
msgstr "Delete message"

msgid "tooltip_double_encode_for"
msgstr "Double encode scores"

msgid "tooltip_double_encode_no_more_possible_for"
msgstr "All the scores were submitted.It is not possible to double encode scores anymore"

msgid "tooltip_dowload_excel_file"
msgstr "Download the excel file"

msgid "tooltip_encode_for"
msgstr "Encode scores"

msgid "tooltip_encode_no_more_possible_for"
msgstr "All the scores were submitted.It is not possible to encode scores anymore"

msgid "tooltip_inject_excel_no_more_possible_for"
msgstr "All the scores were submitted.It is not possible inject excell file anymore"

msgid "tooltip_my_message_read"
msgstr "Show message"

msgid "tooltip_print_scores"
msgstr "Print the scores"

msgid "tooltip_scores_encodings_progress_bar"
msgstr "Represents the quantity of scores submitted to the administration. The number surrounded by parenthesis is the "
       "number of scores encoded by the tutor that aren't submitted yet ('draft' state)"

msgid "tooltip_select_action"
msgstr "Select action to execute"

msgid "tooltip_select_all_messages"
msgstr "Select all the messages"

msgid "tooltip_select_excel_file_to_inject_scores"
msgstr "Select an excel file to inject scores."

msgid "tooltip_to_my_messages"
msgstr "Back to messages"

msgid "tutor"
msgstr "Tutor"

msgid "tutors"
msgstr "Tutors"

msgid "other_tutors"
msgstr "Other Tutors"

msgid "txt_message"
msgstr "Text Message"

msgid "txt_origin_title"
msgstr "Sender of the message"

msgid "txt_recipient_title"
msgstr "Recipient of the message (email or last name or username)"

msgid "txt_reference_title"
msgstr "Template reference of the message"

msgid "txt_subject_title"
msgstr "Subject of the messages"

msgid "type"
msgstr "Type"

msgid "types"
msgstr "Types"

msgid "undated_events"
msgstr "Unscheduled events"

msgid "undefined"
msgstr "Undefined"

msgid "unknown"
msgstr "Unknown"

msgid "user"
msgstr "User"

msgid "user_interface_language"
msgstr "User interface language"

msgid "user_is_not_program_manager"
msgstr "You're not a program manager. Therefore you dont have access to this page."

msgid "validated_double_encoding_cannot_be_validated_anymore"
msgstr "Validated double encoding cannot be validated anymore"

msgid "validation_dubble_encoding_mandatory"
msgstr "Please enter a final validation for scores' differences detected after the dubble encoding "
       "(below). If you leave, your dubble encoding will be lost."

msgid "via_excel"
msgstr "Via Excel"

msgid "via_paper"
msgstr "Via paper"

msgid "warning_all_scores_not_sumitted_yet"
msgstr "Warning : some registered scores have not been submitted yet"

msgid "website"
msgstr "Website"

msgid "without_attribution"
msgstr "Without attribution"

msgid "xls_columns_structure_error"
msgstr "Your excel file isn't well structured. Please follow the structure of the excel file provided "
       "(button '{}')"

msgid "you_manage"
msgstr "You manage"

msgid "order"
msgstr "Order"

msgid "options"
msgstr "Options"

msgid "required"
msgstr "Required"

msgid "question"
msgstr "Question"

msgid "questions"
msgstr "Questions"

msgid "value"
msgstr "Value"

msgid "short_input_text"
msgstr "Short input text"

msgid "long_input_text"
msgstr "Long input text"

msgid "radio_button"
msgstr "Radio button"

msgid "checkbox"
msgstr "Checkbox"

msgid "upload_button"
msgstr "Upload button"

msgid "download_link"
msgstr "Download link"

msgid "dropdown_list"
msgstr "Dropdown list"

msgid "http_link"
msgstr "HTTP link"

msgid "BACHELOR"
msgstr "Bachelor"

msgid "MASTER_60"
msgstr "Master 60"

msgid "MASTER_120"
msgstr "Master 120"

msgid "MASTER_180_OR_240"
msgstr "Master 180 or 240"

msgid "ADVANCED_MASTER"
msgstr "Advanced master"

msgid "TRAINING_CERTIFICATE"
msgstr "Training certificate"

msgid "CERTIFICATE"
msgstr "Certificate"

msgid "DOCTORATE"
msgstr "Doctorate"

msgid "CAPAES"
msgstr "CAPAES"

msgid "start_date_must_be_lower_than_end_date"
msgstr "Start date must be lower than end date"

msgid "DEPUTY_AUTHORITY"
msgstr "Deputy authority"

msgid "DEPUTY_SABBATICAL"
msgstr "Deputy sabbatical"

msgid "DEPUTY_TEMPORARY"
msgstr "Deputy temporary"

msgid "INTERNSHIP_SUPERVISOR"
msgstr "Internship supervisor"

msgid "INTERNSHIP_CO_SUPERVISOR"
msgstr "Internship co-supervisor"

msgid "PROFESSOR"
msgstr "Professor"

msgid "COORDINATOR"
msgstr "Coordinator"

msgid "HOLDER"
msgstr "Holder"

msgid "CO_HOLDER"
msgstr "Co-holder"

msgid "DEPUTY"
msgstr "Deputy"

msgid "scores_responsible_can_submit_partial_encoding"
msgstr "Scores responsible can submit partial encoding"

msgid "the_scores_responsible_must_still_submit_scores"
msgstr "The scores responsible must still submit the scores"

msgid "NONE"
msgstr "NONE"

msgid "keyword"
msgstr "keyword"

msgid "VALID"
msgstr "Valid"

msgid "INVALID"
msgstr "Invalid"

msgid "COURSE"
msgstr "Course"

msgid "MASTER_THESIS"
msgstr "Master thesis"

msgid "INTERNSHIP"
msgstr "Internship"

msgid "OTHER_COLLECTIVE"
msgstr "Other collective"

msgid "OTHER_INDIVIDUAL"
msgstr "Other individual"

msgid "EXTERNAL"
msgstr "External"

msgid "TEACHING_INTERNSHIP"
msgstr "Teaching internship"

msgid "CLINICAL_INTERNSHIP"
msgstr "Clinical internship"

msgid "PROFESSIONAL_INTERNSHIP"
msgstr "Professional internship"

msgid "RESEARCH_INTERNSHIP"
msgstr "Research internship"

msgid "ANNUAL"
msgstr "Annual"

msgid "BIENNIAL_EVEN"
msgstr "Biennial even"

msgid "BIENNIAL_ODD"
msgstr "Biennial odd"

msgid "LU_ERRORS_REQUIRED"
msgstr "This field is required."

msgid "LU_ERRORS_INVALID"
msgstr "'Enter a valid value."

msgid "LU_ERRORS_INVALID_SEARCH"
msgstr "Please, inform at least two filters in your searches"

msgid "LU_ERRORS_ACADEMIC_YEAR_REQUIRED"
msgstr "Please specify an academic year"

msgid "LU_ERRORS_YEAR_WITH_ACRONYM"
msgstr "Please specify an academic year or enter a valid acronym."

msgid "no_valid_m_justification_error"
msgstr "You can't encode a JUSTIFIED ABSENCE (M) via the XLS injection"

msgid "abscence_justified_preserved"
msgstr "Justified abscence already encoded and preserved"

msgid "tutors_of_course"
msgstr "Tutors of the course"

msgid "academic_actors"
msgstr "Academic actors"

msgid "academic_start_date_error"
msgstr "The start date should be between the start/end dates of the academic year"

msgid "academic_end_date_error"
msgstr "The end date should be between the start/end dates of the academic year"

msgid "end_start_date_error"
msgstr "Start date must be lower than end date"

msgid "dates_mandatory_error"
msgstr "Start date and end date are mandatory"

msgid "date_format"
msgstr "%m/%d/%Y"

msgid "date_format_string"
msgstr "m/d/Y"

msgid "format_date"
msgstr "mm/dd/yyyy"

msgid "desc_lnk_academic_actors"
msgstr "Academic actors management"

msgid "all_years"
msgstr "All years"

msgid "trainings"
msgstr "Trainings"

msgid "components"
msgstr "Components"

msgid "educational_information"
msgstr "Educational information"

msgid "propositions"
msgstr "Propositions"

msgid "tutor_attributions"
msgstr "Tutors - attributions"

msgid "proposal"
msgstr "Proposal"

msgid "academic_calendar_offer_year_calendar_start_date_end_date_error"
msgstr "The start's date of '%s' of the academic calendar can't be higher than %s "
       "(end date of '%s' of the program '%s')"

msgid "component_type"
msgstr "Component type"

msgid "volume_quarter"
msgstr "Quarter"

msgid "vol_q1"
msgstr "Vol. q1"

msgid "vol_q2"
msgstr "Vol. q2"

msgid "volume"
msgstr "Volume"

msgid "schedules_conformity"
msgstr "Sched. conform. "

msgid "planned_classrooms"
msgstr "Planned classrooms"

msgid "classes"
msgstr "Classes"

msgid "learning_unit_code"
msgstr "Learning unit code"

msgid "partims"
msgstr "Partims"

msgid "periodicity"
msgstr "Periodicity"

msgid "nominal_credits"
msgstr "Credits"

msgid "active"
msgstr "Active"

msgid "inactive"
msgstr "Inactive"

msgid "MASTER_DISSERTATION"
msgstr "Master Dissertation"

msgid "FULL"
msgstr "Full"

msgid "MOBILITY"
msgstr "Mobility"

msgid "OTHER"
msgstr "Other"

msgid "PARTIM"
msgstr "Partim"

msgid "PHD_THESIS"
msgstr "PhD Thesis"

msgid "selected"
msgstr "selected"

msgid "learning_unit_specifications"
msgstr "Specifications"

msgid "LECTURING_COMPLETE"
msgstr "Complete lecturing"

msgid "LECTURING_INCOMPLETE"
msgstr "Incomplete lecturing"

msgid "PRACTICAL_EXERCISES_COMPLETE"
msgstr "Complete practical exercises"

msgid "PRACTICAL_EXERCISES_INCOMPLETE"
msgstr "Incomplete practical exercises"

msgid "LECTURING"
msgstr "Lecturing"

msgid "STAGE"
msgstr "Stage"

msgid "DISSERTATION"
msgstr "Dissertation"

msgid "PRACTICAL_EXERCISES"
msgstr "Practical exercises"

msgid "lecturing"
msgstr "Lecturing"

msgid "PE"
msgstr "PE"

msgid "subtype"
msgstr "Subtype"

msgid "start"
msgstr "Start"

msgid "duration"
msgstr "Duration"

msgid "experimental_phase"
msgstr "This feature is in testing phase"

msgid "title_official_1"
msgstr "Official title (Part 1, common with partims)"

msgid "title_official_2"
msgstr "Official title (Part 2, specific to each partim)"

msgid "title_in_english"
msgstr "Title in English"

msgid "title_in_english_1"
msgstr "(Part 1, common with partims)"

msgid "title_in_english_2"
msgstr "(Part 2, specific to each partim)"

msgid "scores_responsibles"
msgstr "Scores responsibles"

msgid "SCHOOL"
msgstr "Ecole"

msgid "PLATFORM"
msgstr "Platform"

msgid "LOGISTICS_ENTITY"
msgstr "Logistics entity"

msgid "organogram"
msgstr "Organogram"

msgid "attached_to"
msgstr "Attached to"

msgid "ACADEMIC_PARTNER"
msgstr "Academic partner"

msgid "INDUSTRIAL_PARTNER"
msgstr "Industrial partner"

msgid "SERVICE_PARTNER"
msgstr "Service partner"

msgid "COMMERCE_PARTNER"
msgstr "Commerce partner"

msgid "PUBLIC_PARTNER"
msgstr "Public partner"

msgid "requirement_entity"
msgstr "Requirement entity"

msgid "allocation_entity"
msgstr "Allocation entity"

msgid "additional_requirement_entity"
msgstr "Additional entity"

msgid "requirement_entity_small"
msgstr "Req. Ent."

msgid "allocation_entity_small"
msgstr "Alloc. Ent."

msgid "with_entity_subordinated_small"
msgstr "With subord. ent."

msgid "academic_end_year"
msgstr "Academic end year"

msgid "academic_start_year"
msgstr "Academic start year"

msgid "organization_name"
msgstr "Name"

msgid "partial"
msgstr "Q1"

msgid "remaining"
msgstr "Q2"

msgid "partial_remaining"
msgstr "Q1&2"

msgid "partial_or_remaining"
msgstr "Q1|2"

msgid "volume_partial"
msgstr "Vol. Q1"

msgid "volume_remaining"
msgstr "Vol. Q2"

msgid "learning_unit_quarter"
msgstr "LU quarter"

msgid "composition"
msgstr "Composition"

msgid "real_classes"
msgstr "Real classes"

msgid "lu_usage"
msgstr "Learning units usage"

msgid "used_by_partim"
msgstr "Used by partim "

msgid "academic_years"
msgstr "Academic years"

msgid "from"
msgstr "From"

msgid "to"
msgstr "to"

msgid "since"
msgstr "Since"

msgid "editing"
msgstr "Edition"

msgid "component"
msgstr "Component"

msgid "used_by"
msgstr "Used by learning unit"

<<<<<<< HEAD
msgid "localization"
msgstr "Localization"
=======
msgid "offers_enrollments"
msgstr "Offers enrollments"

msgid "learning_units_enrollments"
msgstr "Learning units enrollments"

msgid "exams_enrollments"
msgstr "Exams Enrollments"

msgid "average"
msgstr "Average"

msgid "global_average"
msgstr "Global average"

msgid "result"
msgstr "Result"

msgid "enrollment_date"
msgstr "Enrollment date"

msgid "students_title"
msgstr "Students"

msgid "student_title"
msgstr "Student"
>>>>>>> 8a531314
<|MERGE_RESOLUTION|>--- conflicted
+++ resolved
@@ -1708,10 +1708,6 @@
 msgid "used_by"
 msgstr "Used by learning unit"
 
-<<<<<<< HEAD
-msgid "localization"
-msgstr "Localization"
-=======
 msgid "offers_enrollments"
 msgstr "Offers enrollments"
 
@@ -1738,4 +1734,6 @@
 
 msgid "student_title"
 msgstr "Student"
->>>>>>> 8a531314
+
+msgid "localization"
+msgstr "Localization"