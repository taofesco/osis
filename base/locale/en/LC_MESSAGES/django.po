--- conflicted
+++ resolved
@@ -320,13 +320,8 @@
 msgid "desc_my_messages"
 msgstr "The messages sent by the application to you"
 
-<<<<<<< HEAD
-msgid "double_encoding"
-msgstr "Double encoding"
-=======
 msgid "desc_profile"
 msgstr "The configuration of you user profile"
->>>>>>> 10172fd3
 
 msgid "description"
 msgstr "Description"
