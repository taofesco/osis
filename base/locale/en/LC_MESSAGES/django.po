# SOME DESCRIPTIVE TITLE.
# Copyright (C) YEAR THE PACKAGE'S COPYRIGHT HOLDER
# This file is distributed under the same license as the PACKAGE package.
# FIRST AUTHOR <EMAIL@ADDRESS>, YEAR.
#
msgid ""
msgstr ""
"Project-Id-Version: PACKAGE VERSION\n"
"Report-Msgid-Bugs-To: \n"
"POT-Creation-Date: 2016-04-22 15:14+0200\n"
"PO-Revision-Date: YEAR-MO-DA HO:MI+ZONE\n"
"Last-Translator: FULL NAME <EMAIL@ADDRESS>\n"
"Language-Team: LANGUAGE <LL@li.org>\n"
"Language: \n"
"MIME-Version: 1.0\n"
"Content-Type: text/plain; charset=UTF-8\n"
"Content-Transfer-Encoding: 8bit\n"

msgid "Create a xls file while activity\\"
msgstr ""

msgid "Get xls"
msgstr ""

msgid "ID"
msgstr "ID"

msgid "Legend : values allowed for 'justification'"
msgstr ""

msgid "Line"
msgstr "Row"

msgid "Note already submitted"
msgstr ""

msgid "OSIS"
msgstr "OSIS"

msgid "Print scores for all activities"
msgstr ""

msgid "Save"
msgstr ""

msgid "absent"
msgstr "Absent"

msgid "absent_pdf_legend"
msgstr "A=Absent"

msgid "academic_calendar"
msgstr "Academic calendar"

msgid "academic_year_small"
msgstr "Ac yr."

msgid "academic_calendar_management"
msgstr "Academic calendar management"

msgid "academic_calendar_offer_year_calendar_end_date_error"
msgstr "The closure's date of '%s' of the academic calendar can't be lower than %s "
       "(end date of '%s' of the program '%s')"

msgid "academic_calendar_offer_year_calendar_start_date_error"
msgstr "The opening's date of scores' encodings of the academic calendar can't be greater than %s "
       "(start date of scores' encodings of the program '%s')"

msgid "academic_calendars"
msgstr "Academic calendars"

msgid "academic_year_not_exist"
msgstr "Academic year (%d) doesn't exist"

msgid "acces_denied"
msgstr "Access denied"

msgid "acronym"
msgstr "Acronym"

msgid "activity"
msgstr "Activity"

msgid "activity_code"
msgstr "Activity code"

msgid "activity_not_exit"
msgstr "The activity %s doesn't exist"

msgid "add_an_address_to_the_organization"
msgstr "Add an address to the organization"

msgid "add"
msgstr "Add"

msgid "address(ses)"
msgstr "Address(es)"

msgid "addresses"
msgstr "Addresses"

msgid "administration"
msgstr "Administration"

msgid "after_submission_a_message_must_be_sent"
msgstr "If scores are submitted , a message is sent to all the professors of the learning unit"

msgid "all"
msgstr "All"

msgid "all_learning_units_must_be_shown"
msgstr "All learning units must be shown"

msgid "application_management"
msgstr "Application management"

msgid "are_you_sure"
msgstr "Are you sure?"

msgid "assistants"
msgstr ""

msgid "attributions"
msgstr "Attributions"

msgid "authorized_decimal_for_this_activity"
msgstr "Decimals authorized for this learning unit"

msgid "bachelor"
msgstr "Bachelor"

msgid "back"
msgstr "Back"

msgid "begin_date_lt_end_date"
msgstr "The start date must be equals or lower than the end date"

msgid "birth_date"
msgstr "Birth Date"

msgid "btn_messages_history_search"
msgstr "Search in the messages history"

msgid "btn_my_message_action_execute"
msgstr "Execute selected action"

msgid "btn_send_message_again_title"
msgstr "Send again the message to the recipient"

msgid "by_learning_unit"
msgstr "By Learning Unit"

msgid "by_specific_criteria"
msgstr "By Specific Criteria"

msgid "cancel"
msgstr "Cancel"

msgid "catalogue"
msgstr "Catalogue"

msgid "chair_of_the_exam_board"
msgstr "Chair of the exam board"

msgid "cheating_pdf_legend"
msgstr "T=Cheating"

msgid "unjustified_absence_export_legend"
msgstr "S=Unjustified Absence"

msgid "justified_absence_export_legend"
msgstr "M=Justified Absence"

msgid "attached_entities"
msgstr "Attached entities"

msgid "choose_file"
msgstr "Choose file"

msgid "city"
msgstr "City"

msgid "close"
msgstr "Close"

msgid "closed"
msgstr "Closed"

msgid "code"
msgstr "Code"

msgid "compare"
msgstr "Compare"

msgid "complete"
msgstr "Complete"

msgid "constraint_score_other_score"
msgstr "You can't encode a 'score' and a 'justification' together"

msgid "coordinator"
msgstr "Coordinator"

msgid "coordinators_can_submit_partial_encoding"
msgstr "Coordinators can submit partial encoding"

msgid "country"
msgstr "Country"

msgid "create_an_organization"
msgstr "Create an organization"

msgid "creation_date"
msgstr "Creation date"

msgid "credits"
msgstr "Credits"

msgid "customized"
msgstr "Customized"

msgid "data"
msgstr "Data"

msgid "data_maintenance"
msgstr "Data Maintenance"

msgid "data_management"
msgstr "Data Management"

msgid "date"
msgstr "Date"

msgid "date_not_passed"
msgstr "Date not passed"

msgid "day"
msgstr "day"

msgid "days"
msgstr "days"

msgid "decimal_score_allowed"
msgstr "Decimal score allowed"

msgid "decimal_score_not_allowed"
msgstr "Decimal score NOT allowed"

msgid "decimal_values_accepted"
msgstr "Decimal values in scores are accepted."

msgid "decimal_values_ignored"
msgstr ""
"Decimal values in scores are NOT accepted. If you try to put decimal values, "
"it will be ignored."

msgid "score_have_more_than_2_decimal_places"
msgstr "Score cannot have more than two decimal places"

msgid "definitive_save"
msgstr "Definitive submission (Submit to faculty)"

msgid "delete"
msgstr "Delete"

msgid "delete_selected_messages"
msgstr "Delete selected messages"

msgid "desc_assistants"
msgstr "Mandats des assistants académiques et de recherche."

msgid "desc_lnk_academic_year"
msgstr "Management of the annualized program."

msgid "desc_lnk_assessments"
msgstr "This process helps tutors while scores encoding."

msgid "desc_lnk_data_maintenance"
msgstr "Maintenance of data with the SQL language"

msgid "desc_lnk_data_management"
msgstr "Management of data by entity"

msgid "desc_lnk_entities"
msgstr "Management of organizational structure."

msgid "desc_lnk_files"
msgstr "Consultation of files managed by the application"

msgid "desc_lnk_home_catalog"
msgstr "Elaboration and management of the formation catalogue."

msgid "desc_lnk_home_institution"
msgstr "Management of the institution."

msgid "desc_lnk_home_studies"
msgstr ""
"Management of students' path from their registration until their diploma."

msgid "desc_lnk_internships"
msgstr "This process controls students internships."

msgid "desc_lnk_my_osis"
msgstr "Your personal details, configurations and other information related to you."

msgid "desc_lnk_learning_units"
msgstr ""
"Management of learning units, formations and others activities of the "
"program."

msgid "desc_lnk_offers"
msgstr "Management of programs."

msgid "desc_lnk_organizations"
msgstr "Management of organizations"

msgid "desc_lnk_score_encoding"
msgstr "This process helps tutor while encoding notes for the exams sessions."

msgid "desc_lnk_storage"
msgstr "Monitoring of the storage capacity"

msgid "desc_messages_history"
msgstr "Message history allow you to access sent emails"

msgid "desc_messages_template"
msgstr "Messages templating allow you to edit email messages dynamically"

msgid "desc_my_messages"
msgstr "The messages sent by the application to you"

msgid "desc_profile"
msgstr "The configuration of you user profile"

msgid "description"
msgstr "Description"

msgid "details"
msgstr "Details"

msgid "display_scores_for_one_learning_unit"
msgstr "Display scores for this learning unit"

msgid "display_tutors"
msgstr "Display all tutors for this learning unit"

msgid "DOCTORAL_COMMISSION"
msgstr "Doctoral commmission"

msgid "documentation"
msgstr "Documentation"

msgid "double_encoding"
msgstr "Double encoding"

msgid "double_encoding_test"
msgstr "Scores double encoding"

msgid "dubble_encoding"
msgstr "Dubble encoding"

msgid "dubble_online_scores_encoding"
msgstr "Dubble online scores encoding"

msgid "edit"
msgstr "Edit"

msgid "empty_note_pdf_legend"
msgstr "(empty)=No score yet"

msgid "encode"
msgstr "Encode"

msgid "encode_as_coordinator"
msgstr "Encode as scores responsible"

msgid "encode_as_pgm"
msgstr "Encode as program manager"

msgid "encode_as_professor"
msgstr "Encode as professor"

msgid "encoding"
msgstr "Encoding"

msgid "encoding_status_ended"
msgstr "All the scores are encoded."

msgid "encoding_status_notended"
msgstr "It remains notes to encode."

msgid "end_date"
msgstr "Teacher Deadline"

msgid "end_date_teacher"
msgstr "Teacher Deadline"

msgid "enrollment_activity_not_exist"
msgstr "The enrollment to the activity %s doesn't exist"

msgid "enrollment_exam_not_exists"
msgstr "The enrollment to the activity %s doesn't exist"

msgid "enrollments"
msgstr "Enrollments"

msgid "entities"
msgstr "Entities"

msgid "entity"
msgstr "Entity"

msgid "versions"
msgstr "Versions"

msgid "evaluations"
msgstr "Evaluations"

msgid "event"
msgstr "Event"

msgid "exam_board_secretary"
msgstr "Exam board secretary"

msgid "execute"
msgstr "Execute"

msgid "FACULTY"
msgstr "Faculty"

msgid "female"
msgstr "Female"

msgid "file"
msgstr "File"

msgid "file_must_be_xlsx"
msgstr "The file must be a valid 'XLSX' excel file"

msgid "file_production_date"
msgstr "Excel file production date"

msgid "students_deliberated_are_not_shown"
msgstr "Students deliberated are not shown"

msgid "files"
msgstr "Files"

msgid "final"
msgstr "Final"

msgid "fixed_line_phone"
msgstr "Fixed-line phone"

msgid "focuses"
msgstr "Focuses"

msgid "formation_catalogue"
msgstr "Formation catalogue"

msgid "function"
msgstr "Function"

msgid "gender"
msgstr "Gender"

msgid "general_informations"
msgstr "General informations"

msgid "get_excel_file"
msgstr "Get Excel File"

msgid "global_identifiant"
msgstr "Global identifiant"

msgid "fgs"
msgstr "FGS"

msgid "go"
msgstr "Go"

msgid "grade"
msgstr "Grade"

msgid "help_pnl_selectedfiles"
msgstr "Please select an XLS file for injection"

msgid "help_submission_scores_label"
msgstr "You will submit %s notes to faculty(ies). Warning : submitted scores <b>can't be modified anymore.</b>"

msgid "highlight_description"
msgstr "Highlight description"

msgid "highlight_shortcut"
msgstr "Highlight shortcut"

msgid "highlight_title"
msgstr "Highlight title"

msgid "home"
msgstr "Home page"

msgid "html_message"
msgstr "HTML Message"

msgid "identification"
msgstr "Identification"

msgid "idle"
msgstr "Idle"

msgid "ill"
msgstr "Ill"

msgid "ill_pdf_legend"
msgstr "I=Ill"

msgid "incomplete"
msgstr "Incomplete"

msgid "info_address_changed_for_papersheet"
msgstr "If you customize one of the field below, it only change the address displayed on the scores' encodings sheets for the program %s. "
       "It will never change the address of any Structure. The structure's list below is to help you to pre-fill in the form"

msgid "inject"
msgstr "Inject"

msgid "inject_xls_file"
msgstr "Inject XLS file"

msgid "INSTITUTE"
msgstr "Institute"

msgid "institution"
msgstr "Institution"

msgid "international_title"
msgstr "international title"

msgid "internships"
msgstr "Internships"

msgid "invalid_file"
msgstr "Invalid file"

msgid "javascript_is_disabled"
msgstr "JavaScript is disabled on your browser, but OSIS does not work without JavaScript."

msgid "justification_invalid"
msgstr "Invalid justification"

msgid "justifications"
msgstr "Justifications"

msgid "justification_invalid_value"
msgstr "Invalid justification value"

msgid "absence_justified_to_unjustified_invalid"
msgstr "Absence justified cannot be remplaced by absence unjustified"

msgid "justification_values_accepted"
msgstr "Accepted value: %s "

msgid "justification_other_values"
msgstr "Other values: %s "

msgid "label"
msgstr "Label"

msgid "label_jumbotron_details_academic_cal"
msgstr "As displayed on the home page"

msgid "language"
msgstr "Language"


msgid "last_synchronization"
msgstr "Last synchronization"

msgid "learning_unit"
msgstr "Learning unit"

msgid "learning_unit_not_access"
msgstr "You don't have access rights to this learning unit"

msgid "learning_unit_not_access_or_not_exist"
msgstr "You don't have access rights for this learning unit or it doesn't exist in our database"

msgid "learning_unit_responsible"
msgstr "Learning unit's responsible"

msgid "learning_unit_search"
msgstr "Learning unit search"

msgid "learning_units"
msgstr "Learning units"

msgid "learning_units_in"
msgstr "learning units in"

msgid "lnk_message_history_read_title"
msgstr "See the message"

msgid "location"
msgstr "Location"

msgid "log-in"
msgstr "Log-in"

msgid "login"
msgstr "Login"

msgid "logistic"
msgstr "Logistic"

msgid "logout"
msgstr "Logout"

msgid "lu_could_contain_decimal_scores"
msgstr "This learning unit year could contain decimal scores"

msgid "lu_must_not_contain_decimal_scores"
msgstr "This learning unit year must not contain decimal scores"

msgid "male"
msgstr "Male"

msgid "managed_programs"
msgstr "Managed programs"

msgid "mandates"
msgstr "Mandates"

msgid "mark_selected_messages_as_read"
msgstr "Mark selected messages as read"

msgid "master"
msgstr "Master"

msgid "message"
msgstr "Message"

msgid "message_address_papersheet"
msgstr "Reuse the address of an entity linked to the program or inform the posting address for the papersheet."

msgid "message_not_resent_no_email"
msgstr "The message can't be sent again, no email provided."

msgid "message_resent_ok"
msgstr "The message xas sent again."

msgid "messages"
msgstr "Messages"

msgid "messages_history"
msgstr "Messages History"

msgid "messages_templates"
msgstr "Messages templates"

msgid "minimum_one_criteria"
msgstr "Please choose at least one criteria!"

msgid "miss"
msgstr "Miss"

msgid "missing_column_session"
msgstr "Please fill in the 'session' column with the correct session's number."

msgid "mister"
msgstr "Mister"

msgid "mobile_phone"
msgstr "Mobile phone"

msgid "more_than_one_academic_year_error"
msgstr "There are more than 1 academic year in your excel file. Please correct your file. Only one academic year "
      "could be present in the 'Academic year' column."

msgid "more_than_one_exam_enrol_for_one_learn_unit"
msgstr "This student has multiple enrollments for a same exam. "
       "(he's enrolled to a same learning unit in 2 different programs. "
       "Please encode this score in the 'online' tab in the interface."

msgid "more_than_one_learning_unit_error"
msgstr "You encoded scores for more than 1 learning unit in your excel file (column 'Learning unit'). "
       "Please make one excel file by learning unit."

msgid "more_than_one_session_error"
msgstr "There are more than 1 session in your excel file. Please correct your file. Only one session's number "
      "could be present in the 'Session' column."

msgid "msg_error_username_password_not_matching"
msgstr "Your username and password didn't match. Please try again."

msgid "my_messages"
msgstr "My Messages"

msgid "my_osis"
msgstr "My OSIS"

msgid "my_studies"
msgstr "My studies"

msgid "name"
msgstr "Name"

msgid "full_name"
msgstr "Full name"

msgid "national_register"
msgstr "National register's number"

msgid "no_current_entity_version_found"
msgstr "The selected entity no longer exists today (end date passed)."

msgid "no_data_for_this_academic_year"
msgstr "No data for this academic year"

msgid "no_dubble_score_encoded_comparison_impossible"
msgstr "No dubble score encoded ; nothing to compare."

msgid "no_entity_address_found"
msgstr "No address found for the selected entity."

msgid "no_exam_session_opened_for_the_moment"
msgstr "No scores' encoding session opened for the moment."

msgid "no_student_to_encode_xls"
msgstr "No students to encode by excel"

msgid "no_file_submitted"
msgstr "You have to select a file to upload."

msgid "no_messages"
msgstr "No Messages"

msgid "no_result"
msgstr "No result!"

msgid "no_receiver_error"
msgstr "No receiver for this message"

msgid "no_score_encoded_double_encoding_impossible"
msgstr "No new scores encoded. The double encoding needs new scores."

msgid "no_score_injected"
msgstr "No scores injected"

msgid "no_score_to_encode"
msgstr "You haven't any score to encode."

msgid "no_valid_academic_year_error"
msgstr "No valid academic year found in your xls file. The date should be formatted like '2015-2016' or '2015'."

msgid "deadline_reached"
msgstr "Deadline reached"

msgid "not_passed"
msgstr "Not passed"

msgid "not_sent"
msgstr "Not Sent"

msgid "number_of_enrollments"
msgstr "Number of enrollments"

msgid "number_session"
msgstr "No. Session"

msgid "numbered_score"
msgstr "Numbered scores"

msgid "offer"
msgstr "Program"

msgid "offer_enrollment_not_exist"
msgstr "There are any enrollment to this program"

msgid "offer_year_calendar"
msgstr "Calendar of the annual program"

msgid "offer_year_calendar_academic_calendar_end_date_error"
msgstr "The end date of your program can't be greater than the closure's date of scores' encodings in the academic calendar"

msgid "offer_year_calendar_academic_calendar_start_date_error"
msgstr "The start date of your program can't be lower than the opening's date of scores' encodings in the academic calendar"

msgid "offer_year_not_access_or_not_exist"
msgstr "You don't have access rights for this offer or it doesn't exist in our database"

msgid "offer_year_not_exist"
msgstr "The program (%s) (%d) - doesn't exist"

msgid "offer_year_search"
msgstr "Search of annual programs"

msgid "offers"
msgstr "Programs"

msgid "old_browser_warning"
msgstr "Your browser is out of date. This can lead to unknown behaviour."

msgid "online"
msgstr "Online"

msgid "online_encoding"
msgstr "Online encoding"

msgid "online_scores_encoding"
msgstr "Online scores encoding"

msgid "only_submited_scores_can_be_double_encoded"
msgstr "Only submitted scores can be bouble encoded"

msgid "open"
msgstr "Open"

msgid "campus"
msgstr "Campus"

msgid "organization_address"
msgstr "Organization address"

msgid "organization"
msgstr "Organization"

msgid "organizations"
msgstr "Organizations"

msgid "origin"
msgstr "From"

msgid "other_score"
msgstr "Other scores"

msgid "other_sibling_offers"
msgstr "Other sibling programs"

msgid "other_sibling_orientations"
msgstr "Other sibling orientations"

msgid "score_encoding_period_not_open"
msgstr "The period of scores' encoding is not opened"

msgid "outside_scores_encodings_period_latest_session"
msgstr "The period of scores' encoding %s is closed since %s"

msgid "outside_scores_encodings_period_closest_session"
msgstr "The period of scores' encoding %s will be open %s"

msgid "page_not_found"
msgstr "Page not found."

msgid "method_not_allowed"
msgstr "Method not allowed"

msgid "password"
msgstr "Password"

msgid "person"
msgstr ""

msgid "ph_d"
msgstr "Ph.D"

msgid "plain"
msgstr "Plain"

msgid "plain_and_html"
msgstr "Plain and HTML"

msgid "please_enable_javascript"
msgstr "Please <a href='http://enable-javascript.com' target='_blank'>enable JavaScript</a> to use this application."

msgid "POLE"
msgstr "Pole"

msgid "postal_code"
msgstr "postal code"

msgid "preferences"
msgstr "Preferences"

msgid "presence_note_pdf_legend"
msgstr "0=Presence note"

msgid "print"
msgstr "Print"

msgid "print_all_courses"
msgstr "Print all courses"

msgid "print_warning_and_info_messages"
msgstr ""

msgid "printable_title"
msgstr "Printable title"

msgid "printing_date"
msgstr "Printing date"

msgid "professional"
msgstr "Professional"

msgid "professors_must_not_submit_scores"
msgstr "Proffessors must not submit scores"

msgid "profile"
msgstr "Profile"

msgid "program_commission"
msgstr "Program commission"

msgid "program_managers"
msgstr "Program Managers"

msgid "program_s"
msgstr "program(s)"

msgid "programs"
msgstr "Programs"

msgid "progress"
msgstr "Progress"

msgid "received_on"
msgstr "Received on"

msgid "recipient"
msgstr "Recipient"

msgid "redirect_to_login"
msgstr "Click to reconnect"

msgid "reference"
msgstr "Reference"

msgid "refresh_list"
msgstr "Search/update the list"

msgid "registration_id"
msgstr "Registration ID"

msgid "registration_id_does_not_match_email"
msgstr "Registration ID does not match email"

msgid "identification_number"
msgstr "Number ID"

msgid "registration_id_not_access_or_not_exist"
msgstr "Student not registered for exam"

msgid "research_center"
msgstr "Research center"

msgid "residential"
msgstr ""

msgid "responsible"
msgstr "Responsible"

msgid "return_doc_to_administrator"
msgstr "Please return this document to the administrative office before %s."

msgid "reuse_address_entity"
msgstr "Reuse the address of"

msgid "save"
msgstr "Save"

msgid "saved"
msgstr "Saved"

msgid "saving"
msgstr "Saving"

msgid "score"
msgstr "Score"

msgid "score_already_submitted"
msgstr "Score already submitted"

msgid "score_decimal_not_allowed"
msgstr "The score seems to be incorrect. Decimales NOT allowed"

msgid "score_invalid"
msgstr "Score invalid"

msgid "scores_responsible"
msgstr "Scores Responsible"

msgid "scores_responsible_title"
msgstr "Scores Responsible"

msgid "score_saved"
msgstr "score Saved"

msgid "score_submitted"
msgstr "Submitted"

msgid "scores"
msgstr "Scores"

msgid "scores_encoding"
msgstr "Scores encoding"

msgid "scores_encoding_tests"
msgstr "Scores encoding tests"

msgid "scores_gt_0_lt_20"
msgstr "The score seems to be incorrect (it must be >=0 and <=20)"

msgid "scores_injection"
msgstr "Scores injection"

msgid "scores_saved"
msgstr "score(s) saved"

msgid "scores_saved_cannot_be_saved_anymore"
msgstr "Sore saved, button save not available anymore"

msgid "scores_must_be_between_0_and_20"
msgstr "Scores must be between 0 and 20"

msgid "search_for_a_file"
msgstr "Search for a file"

msgid "search_for_an_entity"
msgstr "Search for an entity"

msgid "search_for_an_organization"
msgstr "Search for an organization"

msgid "SECTOR"
msgstr "Sector"

msgid "select"
msgstr "Select"

msgid "select_a_xls_file_from_which_to_inject_scores"
msgstr ""

msgid "select_an_encoding_type"
msgstr "Select an encoding type"

msgid "send_message_again"
msgstr "Send again"

msgid "sent"
msgstr "Sent"

msgid "server_error"
msgstr "A server error occured."

msgid "server_error_message"
msgstr "We will fix this as soon as possible"

msgid "short_title"
msgstr "Short title"

msgid "size"
msgstr "Size"

msgid "source_code"
msgstr "Source code"

msgid "stages"
msgstr "Stages"

msgid "start_date"
msgstr "Start date"

msgid "state"
msgstr "State"

msgid "status"
msgstr "Status"

msgid "storage"
msgstr "Storage"

msgid "storage_duration"
msgstr "Storage duration"

msgid "structure"
msgstr "Structure"

msgid "student_not_exist"
msgstr "The student (%s) doesn't exist"

msgid "student_path"
msgstr "Students' path"

msgid "students"
msgstr "students"

msgid "studies"
msgstr "Studies"

msgid "subject"
msgstr "Subject"

msgid "submission"
msgstr "Submission"

msgid "submission_date"
msgstr "Submission date"

msgid "submission_of_scores_for"
msgstr "Submission of scores for {0}."

msgid "submitted"
msgstr "Submitted"

msgid "submitted_scores_cannot_be_encoded_anymore"
msgstr "Submitted scores cannot be encoded anymore"

msgid "succesfull_logout"
msgstr "You are succesfully logout."

msgid "technologic_platform"
msgstr "Technologic platform"

msgid "template_error"
msgstr "No message was sent : the message template {} does not exist."

msgid "temporary_save"
msgstr "Temporary save (not submitted to the faculty yet)"

msgid "the_coordinator_must_still_submit_scores"
msgstr "The coordinator must still submit the scores"

msgid "text"
msgstr "Text"

msgid "title"
msgstr "Title"

msgid "learning_unit_title"
msgstr "Learning unit title"

msgid "too_many_results"
msgstr "Too many results! Please be more specific."

msgid "tooltip_delete_message"
msgstr "Delete message"

msgid "tooltip_double_encode_for"
msgstr "Double encode scores"

msgid "tooltip_double_encode_no_more_possible_for"
msgstr "All the scores were submitted.It is not possible to double encode scores anymore"

msgid "tooltip_dowload_excel_file"
msgstr "Download the excel file"

msgid "tooltip_encode_for"
msgstr "Encode scores"

msgid "tooltip_encode_no_more_possible_for"
msgstr "All the scores were submitted.It is not possible to encode scores anymore"

msgid "tooltip_inject_excel_no_more_possible_for"
msgstr "All the scores were submitted.It is not possible inject excell file anymore"

msgid "tooltip_my_message_read"
msgstr "Show message"

msgid "tooltip_print_scores"
msgstr "Print the scores"

msgid "tooltip_scores_encodings_progress_bar"
msgstr "Represents the quantity of scores submitted to the administration. The number surrounded by parenthesis is the "
       "number of scores encoded by the tutor that aren't submitted yet ('draft' state)"

msgid "tooltip_select_action"
msgstr "Select action to execute"

msgid "tooltip_select_all_messages"
msgstr "Select all the messages"

msgid "tooltip_select_excel_file_to_inject_scores"
msgstr "Select an excel file to inject scores."

msgid "tooltip_to_my_messages"
msgstr "Back to messages"

msgid "tutor"
msgstr "Tutor"

msgid "tutors"
msgstr "Tutors"

msgid "other_tutors"
msgstr "Other Tutors"

msgid "txt_message"
msgstr "Text Message"

msgid "txt_origin_title"
msgstr "Sender of the message"

msgid "txt_recipient_title"
msgstr "Recipient of the message (email or last name or username)"

msgid "txt_reference_title"
msgstr "Template reference of the message"

msgid "txt_subject_title"
msgstr "Subject of the messages"

msgid "type"
msgstr "Type"

msgid "types"
msgstr "Types"

msgid "undated_events"
msgstr "Unscheduled events"

msgid "undefined"
msgstr "Undefined"

msgid "unknown"
msgstr "Unknown"

msgid "user"
msgstr "User"

msgid "user_interface_language"
msgstr "User interface language"

msgid "user_is_not_program_manager"
msgstr "You're not a program manager. Therefore you dont have access to this page."

msgid "validated_double_encoding_cannot_be_validated_anymore"
msgstr "Validated double encoding cannot be validated anymore"

msgid "validation_dubble_encoding_mandatory"
msgstr "Please enter a final validation for scores' differences detected after the dubble encoding "
       "(below). If you leave, your dubble encoding will be lost."

msgid "via_excel"
msgstr "Via Excel"

msgid "via_paper"
msgstr "Via paper"

msgid "warning_all_scores_not_sumitted_yet"
msgstr "Warning : some registered scores have not been submitted yet"

msgid "website"
msgstr "Website"

msgid "without_attribution"
msgstr "Without attribution"

msgid "xls_columns_structure_error"
msgstr "Your excel file isn't well structured. Please follow the structure of the excel file provided "
       "(button '{}')"

msgid "you_manage"
msgstr "You manage"

msgid "order"
msgstr "Order"

msgid "options"
msgstr "Options"

msgid "required"
msgstr "Required"

msgid "question"
msgstr "Question"

msgid "questions"
msgstr "Questions"

msgid "value"
msgstr "Value"

msgid "short_input_text"
msgstr "Short input text"

msgid "long_input_text"
msgstr "Long input text"

msgid "radio_button"
msgstr "Radio button"

msgid "checkbox"
msgstr "Checkbox"

msgid "upload_button"
msgstr "Upload button"

msgid "download_link"
msgstr "Download link"

msgid "dropdown_list"
msgstr "Dropdown list"

msgid "http_link"
msgstr "HTTP link"

msgid "BACHELOR"
msgstr "Bachelor"

msgid "MASTER_60"
msgstr "Master 60"

msgid "MASTER_120"
msgstr "Master 120"

msgid "MASTER_180_OR_240"
msgstr "Master 180 or 240"

msgid "ADVANCED_MASTER"
msgstr "Advanced master"

msgid "TRAINING_CERTIFICATE"
msgstr "Training certificate"

msgid "CERTIFICATE"
msgstr "Certificate"

msgid "DOCTORATE"
msgstr "Doctorate"

msgid "CAPAES"
msgstr "CAPAES"

msgid "start_date_must_be_lower_than_end_date"
msgstr "Start date must be lower than end date"

msgid "DEPUTY_AUTHORITY"
msgstr "Deputy authority"

msgid "DEPUTY_SABBATICAL"
msgstr "Deputy sabbatical"

msgid "DEPUTY_TEMPORARY"
msgstr "Deputy temporary"

msgid "INTERNSHIP_SUPERVISOR"
msgstr "Internship supervisor"

msgid "INTERNSHIP_CO_SUPERVISOR"
msgstr "Internship co-supervisor"

msgid "PROFESSOR"
msgstr "Professor"

msgid "COORDINATOR"
msgstr "Coordinator"

msgid "HOLDER"
msgstr "Holder"

msgid "CO_HOLDER"
msgstr "Co-holder"

msgid "DEPUTY"
msgstr "Deputy"

msgid "scores_responsible_can_submit_partial_encoding"
msgstr "Scores responsible can submit partial encoding"

msgid "the_scores_responsible_must_still_submit_scores"
msgstr "The scores responsible must still submit the scores"

msgid "NONE"
msgstr "NONE"

msgid "keyword"
msgstr "keyword"

msgid "VALID"
msgstr "Valid"

msgid "INVALID"
msgstr "Invalid"

msgid "COURSE"
msgstr "Course"

msgid "MASTER_THESIS"
msgstr "Master thesis"

msgid "INTERNSHIP"
msgstr "Internship"

msgid "OTHER_COLLECTIVE"
msgstr "Other collective"

msgid "OTHER_INDIVIDUAL"
msgstr "Other individual"

msgid "EXTERNAL"
msgstr "External"

msgid "TEACHING_INTERNSHIP"
msgstr "Teaching internship"

msgid "CLINICAL_INTERNSHIP"
msgstr "Clinical internship"

msgid "PROFESSIONAL_INTERNSHIP"
msgstr "Professional internship"

msgid "RESEARCH_INTERNSHIP"
msgstr "Research internship"

msgid "ANNUAL"
msgstr "Annual"

msgid "BIENNIAL_EVEN"
msgstr "Biennial even"

msgid "BIENNIAL_ODD"
msgstr "Biennial odd"

msgid "LU_ERRORS_REQUIRED"
msgstr "This field is required."

msgid "LU_ERRORS_INVALID"
msgstr "'Enter a valid value."

msgid "LU_ERRORS_INVALID_SEARCH"
msgstr "Please, inform at least two filters in your searches"

msgid "LU_ERRORS_ACADEMIC_YEAR_REQUIRED"
msgstr "Please specify an academic year"

msgid "LU_ERRORS_YEAR_WITH_ACRONYM"
msgstr "Please specify an academic year or enter a valid acronym."

msgid "LU_ERRORS_INVALID_REGEX_SYNTAX"
msgstr "Invalid regular expression!"

msgid "no_valid_m_justification_error"
msgstr "You can't encode a JUSTIFIED ABSENCE (M) via the XLS injection"

msgid "abscence_justified_preserved"
msgstr "Justified abscence already encoded and preserved"

msgid "tutors_of_course"
msgstr "Tutors of the course"

msgid "academic_actors"
msgstr "Academic actors"

msgid "academic_start_date_error"
msgstr "The start date should be between the start/end dates of the academic year"

msgid "academic_end_date_error"
msgstr "The end date should be between the start/end dates of the academic year"

msgid "end_start_date_error"
msgstr "Start date must be lower than end date"

msgid "dates_mandatory_error"
msgstr "Start date and end date are mandatory"

msgid "date_format"
msgstr "%m/%d/%Y"

msgid "date_format_string"
msgstr "m/d/Y"

msgid "format_date"
msgstr "mm/dd/yyyy"

msgid "desc_lnk_academic_actors"
msgstr "Academic actors management"

msgid "all_years"
msgstr "All years"

msgid "trainings"
msgstr "Trainings"

msgid "components"
msgstr "Components"

msgid "educational_information"
msgstr "Educational information"

msgid "propositions"
msgstr "Propositions"

msgid "tutor_attributions"
msgstr "Tutors - attributions"

msgid "proposal"
msgstr "Proposal"

msgid "academic_calendar_offer_year_calendar_start_date_end_date_error"
msgstr "The start's date of '%s' of the academic calendar can't be higher than %s "
       "(end date of '%s' of the program '%s')"

msgid "component_type"
msgstr "Component type"

msgid "vol_q1"
msgstr "Vol. q1"

msgid "vol_q2"
msgstr "Vol. q2"

msgid "volume"
msgstr "Volume"

msgid "schedules_conformity"
msgstr "Sched. conform. "

msgid "planned_classrooms"
msgstr "Planned classrooms"

msgid "real_on_planned_classrooms"
msgstr "Real/Planned classrooms"

msgid "classes"
msgstr "Classes"

msgid "class"
msgstr "Class"

msgid "learning_unit_code"
msgstr "Learning unit code"

msgid "partims"
msgstr "Partims"

msgid "periodicity"
msgstr "Periodicity"

msgid "nominal_credits"
msgstr "Credits"

msgid "active"
msgstr "Active"

msgid "inactive"
msgstr "Inactive"

msgid "MASTER_DISSERTATION"
msgstr "Master Dissertation"

msgid "FULL"
msgstr "Full"

msgid "MOBILITY"
msgstr "Mobility"

msgid "OTHER"
msgstr "Other"

msgid "PARTIM"
msgstr "Partim"

msgid "PHD_THESIS"
msgstr "PhD Thesis"

msgid "selected"
msgstr "selected"

msgid "learning_unit_specifications"
msgstr "Specifications"

msgid "LECTURING_COMPLETE"
msgstr "Complete lecturing"

msgid "LECTURING_INCOMPLETE"
msgstr "Incomplete lecturing"

msgid "PRACTICAL_EXERCISES_COMPLETE"
msgstr "Complete practical exercises"

msgid "PRACTICAL_EXERCISES_INCOMPLETE"
msgstr "Incomplete practical exercises"

msgid "LECTURING"
msgstr "Lecturing"

msgid "STAGE"
msgstr "Stage"

msgid "DISSERTATION"
msgstr "Dissertation"

msgid "PRACTICAL_EXERCISES"
msgstr "Practical exercises"

msgid "lecturing"
msgstr "Lecturing"

msgid "PE"
msgstr "PE"

msgid "subtype"
msgstr "Subtype"

msgid "start"
msgstr "Start"

msgid "duration"
msgstr "Duration"

msgid "experimental_phase"
msgstr "This feature is in testing phase"

msgid "title_1"
msgstr "Title common with partims(Part 1)"

msgid "common_title"
msgstr "Common title"

msgid "common_english_title"
msgstr "Common English title"

msgid "title_2"
msgstr "Title (Part 2, specific to each partim)"

msgid "title_proper_to_UE"
msgstr "Title proper"

msgid "english_title_proper_to_UE"
msgstr "English title proper"

msgid "title_in_english"
msgstr "Title in English"

msgid "title_in_english_1"
msgstr "(Part 1, common with partims)"

msgid "title_in_english_2"
msgstr "(Part 2, specific to each partim)"

msgid "scores_responsibles"
msgstr "Scores responsibles"

msgid "SCHOOL"
msgstr "Ecole"

msgid "PLATFORM"
msgstr "Platform"

msgid "LOGISTICS_ENTITY"
msgstr "Logistics entity"

msgid "organogram"
msgstr "Organogram"

msgid "attached_to"
msgstr "Attached to"

msgid "ACADEMIC_PARTNER"
msgstr "Academic partner"

msgid "INDUSTRIAL_PARTNER"
msgstr "Industrial partner"

msgid "SERVICE_PARTNER"
msgstr "Service partner"

msgid "COMMERCE_PARTNER"
msgstr "Commerce partner"

msgid "PUBLIC_PARTNER"
msgstr "Public partner"

msgid "requirement_entity"
msgstr "Requirement entity"

msgid "allocation_entity"
msgstr "Allocation entity"

msgid "additional_requirement_entity"
msgstr "Additional requirement entity"

msgid "additional_requirement_entity_1"
msgstr "Additional requirement entity 1"

msgid "additional_requirement_entity_2"
msgstr "Additional requirement entity 2"

msgid "requirement_entity_small"
msgstr "Req. Entity"

msgid "allocation_entity_small"
msgstr "Alloc. Ent."

msgid "with_entity_subordinated_small"
msgstr "With subord. ent."

msgid "academic_end_year"
msgstr "Academic end year"

msgid "academic_start_year"
msgstr "Academic start year"

msgid "organization_name"
msgstr "Name"

msgid "partial"
msgstr "Q1"

msgid "remaining"
msgstr "Q2"

msgid "partial_remaining"
msgstr "Q1&2"

msgid "partial_or_remaining"
msgstr "Q1|2"

msgid "volume_partial"
msgstr "Vol. Q1"

msgid "volume_remaining"
msgstr "Vol. Q2"

msgid "quadrimester"
msgstr "Quadrimester"

msgid "composition"
msgstr "Composition"

msgid "real_classes"
msgstr "Real classes"

msgid "lu_usage"
msgstr "Learning units usage"

msgid "academic_years"
msgstr "Academic years"

msgid "from"
msgstr "From"

msgid "to"
msgstr "to"

msgid "since"
msgstr "Since"

msgid "editing"
msgstr "Edition"

msgid "component"
msgstr "Component"

msgid "used_by"
msgstr "Used by learning unit"

msgid "offers_enrollments"
msgstr "Offers enrollments"

msgid "learning_units_enrollments"
msgstr "Learning units enrollments"

msgid "exams_enrollments"
msgstr "Exams Enrollments"

msgid "average"
msgstr "Average"

msgid "global_average"
msgstr "Global average"

msgid "result"
msgstr "Result"

msgid "enrollment_date"
msgstr "Enrollment date"

msgid "students_title"
msgstr "Students"

msgid "student_title"
msgstr "Student"

msgid "classe"
msgstr "Classe"

msgid "localization"
msgstr "Localization"

msgid "internship_subtype"
msgstr "Internship subtype"

msgid "part1"
msgstr "part 1"

msgid "part2"
msgstr "part 2"

msgid "title_official"
msgstr "Official title"

msgid "create_learning_unit"
msgstr "Create Learning Unit"

msgid "existed_acronym"
msgstr "Existed code for "

msgid "existing_acronym"
msgstr "Existing code in "

msgid "invalid_acronym"
msgstr "Invalid code"

msgid "acronym_rules"
msgstr "Site with one letter\n"
       "Acronym with min 2 et max 4 letters\n"
       "Number Code with 4 digit"

msgid "end_year_title"
msgstr "End year"

msgid "active_title"
msgstr "Active"

msgid "titles"
msgstr "Titles"

msgid "fixtures_build"
msgstr "Build anonymized fixtures"

msgid "desc_lnk_fixtures_build"
msgstr "Build a json file with anonymized fixtures"

msgid "partial_volume_1"
msgstr "Volume Q1"

msgid "partial_volume_2"
msgstr "Volume Q2"

msgid "partial_volume_1Q"
msgstr "Q1"

msgid "partial_volume_2Q"
msgstr "Q2"

msgid "planned_classes"
msgstr "Classes prévues"

msgid "planned_classes_pc"
msgstr "P.C."

msgid "total_volume_voltot"
msgstr "Vol.tot"

msgid "volumes_management"
msgstr "Volumes management"

msgid "volumes_validation_success"
msgstr "Filled data fit the hourly volumes calculation rules."

msgid "end_date_gt_begin_date"
msgstr "The end year must be equals or upper than the start year"

msgid "session_title"
msgstr "Session derogation"

msgid "remarks_title"
msgstr "Remarks"

msgid "faculty_remark"
msgstr "Faculty remark"

msgid "other_remark"
msgstr "Other remark"

msgid "new_learning_unit"
msgstr "New learning unit"

msgid "previous"
msgstr "Previous"

msgid "next"
msgstr "Next"

msgid "learning_location"
msgstr "Learning location"

msgid "NON_ACADEMIC"
msgstr "Non academic"

msgid "NON_ACADEMIC_CREF"
msgstr "Non academic CREF"

msgid "ACADEMIC"
msgstr "Academic"

msgid "ACTIVE"
msgstr "Active"

msgid "INACTIVE"
msgstr "Inactive"

msgid "RE_REGISTRATION"
msgstr "Active only for re-registration"

msgid "OPTIONAL"
msgstr "Optional"

msgid "NO_PRINT"
msgstr "No printing"

msgid "IN_HEADING_2_OF_DIPLOMA"
msgstr ""

msgid "IN_EXPECTED_FORM"
msgstr ""

msgid "FEE_1"
msgstr "Role"

msgid "FEE_2"
msgstr "Role + exam"

msgid "FEE_3"
msgstr "AESS, CAPAES or end-of-cycle"

msgid "FEE_4"
msgstr "School fees without any exam"

msgid "FEE_5"
msgstr "Full school fees"

msgid "FEE_6"
msgstr "University certificate"

msgid "FEE_7"
msgstr "Complementary master with medical specialization"

msgid "FEE_8"
msgstr "Admission exam"

msgid "FEE_10"
msgstr "CU 30 credits"

msgid "FEE_11"
msgstr "Medical skills certificate"

msgid "FEE_12"
msgstr "ISA offers: 12BA et 21MS"

msgid "FEE_13"
msgstr "ISA offers: 13BA et 22MS"

msgid "DAILY"
msgstr "Daily"

msgid "SHIFTED"
msgstr "Shifted"

msgid "ADAPTED"
msgstr "Adapted"

msgid "academic_calendar_type"
msgstr "Type of event"

msgid "DELIBERATION"
msgstr "Deliberation"

msgid "DISSERTATION_SUBMISSION"
msgstr "Submission of disserations"

msgid "EXAM_ENROLLMENTS"
msgstr "Exam enrollments"

msgid "SCORES_EXAM_DIFFUSION"
msgstr "Diffusion of exam scores"

msgid "SCORES_EXAM_SUBMISSION"
msgstr "Submission of exam scores"

msgid "TEACHING_CHARGE_APPLICATION"
msgstr "Teaching charge application"

msgid "field_is_required"
msgstr "This field is required"

msgid "associated_entity"
msgstr "Associated entity"

msgid "LU_WARNING_INVALID_ACRONYM"
msgstr "The acronym, if it is entered, must at least count 3 characters"

msgid "title_in_french"
msgstr "Title in French"

msgid "schedule_type"
msgstr "Schedule type"

msgid "enrollment_campus"
msgstr "Enrollment campus"

msgid "other_campus_activities"
msgstr "Activities on other campus"

msgid "unspecified"
msgstr "Unspecified"

msgid "university_certificate"
msgstr "University certificate"

msgid "studies_domain"
msgstr "Studies domain"

msgid "primary_language"
msgstr "Primary language"

msgid "other_language_activities"
msgstr "Other languages activities"

msgid "funding"
msgstr "Funding"

msgid "funding_cud"
msgstr "Funding international cooperation CCD/CUD"

msgid "funding_direction"
msgstr "Funding direction"

msgid "cud_funding_direction"
msgstr "Funding international cooperation CCD/CUD direction"

msgid "active_status"
msgstr "Active"

msgid "partial_deliberation"
msgstr "Partial deliberation"

msgid "admission_exam"
msgstr "Admission exam"

msgid "academic_type"
msgstr "Academic type"

msgid "keywords"
msgstr "Keywords"

msgid "training_type"
msgstr "Type of training"

msgid "QUADRIMESTER"
msgstr "Quadrimester(s)"

msgid "TRIMESTER"
msgstr "Trimester(s)"

msgid "MONTH"
msgstr "Month(s)"

msgid "WEEK"
msgstr "Week(s)"

msgid "DAY"
msgstr "Day(s)"

msgid "administration_entity"
msgstr "Administration entity"

msgid "management_entity"
msgstr "Management entity"

msgid "enrollment_enabled"
msgstr "Enrollment enabled"

msgid "formations"
msgstr "Formations"

msgid "formations_lnk"
msgstr "Formations"

msgid "desc_lnk_formations"
msgstr "Organization of formations"

msgid "education_groups"
msgstr "Education groups"

msgid "entity_management"
msgstr "Entity management"

msgid "of_category"
msgstr "Education group type"

msgid "activity_search"
msgstr "Learning unit"

msgid "service_course_search"
msgstr "Service courses"

msgid "TRAINING"
msgstr "Training"

msgid "MINI_TRAINING"
msgstr "Mini training"

msgid "GROUP"
msgstr "Group"

msgid "PRIMARY_LANGUAGE"
msgstr "Primary anguage"

msgid "OR"
msgstr "Or"

msgid "AND"
msgstr "And"

msgid "language_association"
msgstr "Primary language operator"

msgid "prolong_or_create_learning_unit_message"
msgstr "<p>The acronym <b>already exists</b>.</p>"
       "<p>You have the choice between:"
       "<ul><li><b>create</b> a new learning unit using that acronym</li>"
       "<li><b>prolong</b> the learning unit of the same acronym</li></ul>"

msgid "confirm_your_action"
msgstr "Confirm your action."

msgid "create"
msgstr "Create"

msgid "prolong"
msgstr "Prolong"

msgid "diplomas_certificates"
msgstr "Diplomas /  Certificates"

msgid "diploma_title"
msgstr "Diploma title"

msgid "professionnal_title"
msgstr "Professionnal title"

msgid "university_certificate_desc"
msgstr "University certificate"

msgid "program_coorganization"
msgstr "Program organized with other institutes"

msgid "for_all_students"
msgstr "For all students"

msgid "diploma"
msgstr "Diploma"

msgid "UNIQUE"
msgstr "Unique diploma"

msgid "SEPARATE"
msgstr "Separate diploma"

msgid "NOT_CONCERNED"
msgstr "Not concerned"

msgid "organization_address_save_error"
msgstr "Impossible to save the organization address"

msgid "i_confirm"
msgstr "Yes, I confirm."

msgid "msg_warning_delete_learning_unit"
msgstr "This operation is <strong>permanent</strong> and cannot be undone. You will lose for ever"
       " the data linked to the learning unit <strong>%s</strong>."

msgid "The learning unit %(acronym)s has been successfully deleted for all years."
msgstr ""

msgid "cannot_delete_learning_unit_year"
msgstr "Could not delete the LU <strong>%(learning_unit)s</strong> from the year %(year)s for the following reasons :"

msgid "cannot_delete_learning_unit"
msgstr "Could not delete the LU <strong>%(learning_unit)s</strong> for the following reasons :"

msgid "There is %(count)d enrollments in %(subtype)s %(acronym)s for the year %(year)s"
msgstr ""

msgid "%(subtype)s %(acronym)s is assigned to %(tutor)s for the year %(year)s"
msgstr ""

msgid "%(subtype)s %(acronym)s is assigned to the assistant %(assistant)s for the year %(year)s"
msgstr ""

msgid "The learning unit %(acronym)s is related to the internship speciality %(speciality)s"
msgstr ""

msgid "lu_included_in_group"
msgstr "%(subtype)s %(acronym)s is included in the group %(group)s for the year %(year)s"

msgid "%(subtype)s %(acronym)s has been deleted for the year %(year)s"
msgstr ""

msgid "The class %(acronym)s has been deleted for the year %(year)s"
msgstr ""

msgid "the partim"
msgstr ""

msgid "The partim"
msgstr ""

msgid "The learning unit"
msgstr ""

msgid "the learning unit"
msgstr ""

msgid "You asked the deletion of the learning unit %(acronym)s from the year %(year)s"
msgstr ""

msgid "Delete from this academic year"
msgstr ""

msgid "Delete the learning unit for all academic years"
msgstr ""

msgid "publish_attribution_to_portal"
msgstr "Publish attribution to portal"

msgid "RESEVED_FOR_INTERNS"
msgstr "Reserved for interns"

msgid "OPEN_FOR_EXTERNS"
msgstr "Open to externs"

msgid "EXCEPTIONAL_PROCEDURE"
msgstr "Exceptional procedure"

msgid "VACANT_NOT_PUBLISH"
msgstr "Vacant but do not publish"

msgid "DO_NOT_ASSIGN"
msgstr "Do not assign"

msgid "folder"
msgstr "Folder"

msgid "introduced_by"
msgstr "Introduced by"

msgid "the"
msgstr "The"

msgid "proposal_management"
msgstr "Proposal management"

msgid "category"
msgstr "Category"

msgid "PRESIDENT"
msgstr "President"

msgid "SECRETARY"
msgstr "Secretary"

msgid "SIGNATORY"
msgstr "Signatory"

msgid "administrative_data"
msgstr "Administrative data"

msgid "jury"
msgstr "Jury"

msgid "signatory_qualification"
msgstr "Signatory's qualification"

msgid "course_enrollment"
msgstr "Course enrollment"

msgid "marks_presentation"
msgstr "Marks presentation"

msgid "dissertation_presentation"
msgstr "Dissertation présentation"

msgid "scores_diffusion"
msgstr "Scores diffusion"

msgid "session"
msgstr "session"

msgid "at"
msgstr "at"

msgid "learning_unit_years_to_delete"
msgstr "You will definitely delete the following learning units"

msgid "type_must_be_full"
msgstr "Type of learning unit must be full"

msgid "learning_unit_type_is_not_internship"
msgstr "Learning unit is not of type internship."

msgid "CREATION"
msgstr "Creation"

msgid "MODIFICATION"
msgstr "Modification"

msgid "TRANSFORMATION"
msgstr "Transformation"

msgid "TRANSFORMATION_AND_MODIFICATION"
msgstr "Transformation and modification"

msgid "SUPPRESSION"
msgstr "Suppression"

msgid "CENTRAL"
msgstr "Central"

msgid "SUSPENDED"
msgstr "Suspended"

msgid "ACCEPTED"
msgstr "Accepted"

msgid "REFUSED"
msgstr "Refused"

msgid "success_modification_proposal"
msgstr "You proposed a modification of type {} for the learning unit {}."

msgid "proposal_edited_successfully"
msgstr "Proposal edited successfully"

msgid "proposals_cancelled_successfully"
msgstr "Proposals cancelled successfully"

msgid "proposals_consolidated_successfully"
msgstr "Proposals consolidated successfully"

msgid "content"
msgstr "Content"

msgid "code_scs"
msgstr "Code SCS"

msgid "title_code_formation"
msgstr "Title / Formation's code"

msgid "absolute_credits"
msgstr "Abs. credits"

msgid "relative_target_credits"
msgstr "Relative target's credits"

msgid "min_credits"
msgstr "Min. credits"

msgid "max_credits"
msgstr "Max. credits"

msgid "mandatory"
msgstr "Mandatory"

msgid "block"
msgstr "Block"

msgid "current_order"
msgstr "Current order"

msgid "sessions_derogation"
msgstr "Sessions in derogation"

msgid "own_comment"
msgstr "Own comment"

msgid "SESSION_1"
msgstr "1"

msgid "SESSION_2"
msgstr "2"

msgid "SESSION_3"
msgstr "3"

msgid "SESSION_1_2"
msgstr "12"

msgid "SESSION_1_3"
msgstr "13"

msgid "SESSION_2_3"
msgstr "23"

msgid "SESSION_1_2_3"
msgstr "123"

msgid "SESSION_UNDEFINED"
msgstr "Undefined session"

msgid "SESSION_PARTIAL_2_3"
msgstr "p23"

msgid "Put in proposal"
msgstr ""

msgid "Put in suppression proposal"
msgstr ""

msgid "Proposal for modification"
msgstr ""

msgid "End of teaching"
msgstr ""

msgid "academic_entity_small"
msgstr "Academic ent."

msgid "academic_entity"
msgstr "Academic entity"

msgid "folder_number"
msgstr "Folder n°{}"

msgid "produce_xls_lus"
msgstr "The learning units"

msgid "%(date)s must be set within %(start_date)s and %(end_date)s"
msgstr ""

msgid "Cancel the proposal"
msgstr ""

msgid "Edit the proposal"
msgstr ""

msgid "Consolidate the proposal"
msgstr ""

msgid "msg_confirm_cancel_proposal"
msgstr "Are you certain that you want to cancel the learning unit proposal ?"

msgid "The administrative data has been successfully modified"
msgstr ""

msgid "vacant"
msgstr "Vacant"

msgid "team_management"
msgstr "Team management"

msgid "type_declaration_vacant"
msgstr "Decision"

msgid "procedure"
msgstr "Procedure"

msgid "educational_information_management"
msgstr "Management of educational information"

msgid "SUMMARY_COURSE_SUBMISSION"
msgstr "Summary course submission"

msgid "INTERNAL_TEAM"
msgstr "Internal/team"

msgid "substitute"
msgstr "Substitute"

msgid "not_end_year"
msgstr "no planned end"

msgid "Modify"
msgstr ""

msgid "Edit learning unit end date"
msgstr ""

msgid "Modify end date"
msgstr ""

msgid "learning_unit_successfuly_created"
msgstr "Learning unit <a href='%(link)s'> %(acronym)s (%(academic_year)s) </a> successfuly created."

msgid "learning_unit_successfuly_deleted"
msgstr "Learning unit {acronym} ({academic_year}) successfuly deleted."

msgid "learning_unit_creation_academic_year_max_error"
msgstr "Please select an academic year lower than {}."

msgid "parent_greater_than_partim"
msgstr "The selected end year (%(partim_end_year)s) is greater than the end year of the parent %(lu_parent)s"

msgid "learning_unit_created"
msgstr "Learning unit %(learning_unit)s created for the academic year %(academic_year)s"

msgid "learning_unit_updated"
msgstr "Learning unit {acronym} successfully updated."

msgid "partim_greater_than_parent"
msgstr "The learning unit %(learning_unit)s has a partim %(partim)s with an end year greater than %(year)s"

msgid "partim"
msgstr "Partim"

msgid "partim_character_rules"
msgstr "One letter or digit mandatory"

msgid "invalid_partim_character"
msgstr "Character already used"

msgid "remark"
msgstr "Remark"

msgid "remark_english"
msgstr "Remark in english"

msgid "Ensure this value is less than %(limit_value)s."
msgstr "Ensure this value is less than %(limit_value)s."

msgid "Ensure this value is greater than %(limit_value)s."
msgstr "Ensure this value is greater than %(limit_value)s."

msgid "Entity_not_exist"
msgstr "The entity %(entity_acronym)s does not exist for the selected academic year %(academic_year)s"

msgid "Edit the learning unit"
msgstr ""

msgid "requirement_entity_end_date_too_short"
msgstr "The requirement entity lifetime is too short."

msgid "Requirement and allocation entities must be linked to the same faculty for this learning unit type."
msgstr ""

msgid "success_modification_learning_unit"
msgstr "The learning unit has been updated."

msgid "error_modification_learning_unit"
msgstr "An error occured when updating the learning unit."

msgid "cannot_set_internship_subtype_for_type_other_than_internship"
msgstr "Internship subtype cannot bet set for learning unit type other than internship."

msgid "%(subtype)s %(acronym)s is in proposal for the year %(year)s"
msgstr ""

msgid "volume_have_more_than_2_decimal_places"
msgstr "The volume have more than 2 decimal places"

msgid "Site"
msgstr "Site"

msgid "proposal_type"
msgstr "Proposal type"

msgid "proposal_status"
msgstr "Status proposal"

msgid "folder_entity"
msgstr "Folder entity"

msgid "proposals_search"
msgstr "Proposals"

msgid "folder_num"
msgstr "Folder num."

msgid "ask_to_report_modification"
msgstr "Do you want to report the modifications done to the next years ?"

msgid "proposal_learning_unit_successfuly_created"
msgstr "Proposal learning unit <a href='%(link)s'> %(acronym)s (%(academic_year)s) </a> successfuly created."

msgid "new_learning_unit_proposal"
msgstr "New learning unit proposal"

msgid "proposal_creation"
msgstr "Proposal of creation"

msgid "proposal_update"
msgstr "Proposal update"

msgid "value_before_proposal"
msgstr "Value before proposal"

msgid "entity_not_found"
msgstr "Entity not found.  Pershaps an error in the data"

msgid "min_for_field"
msgstr "Please enter a value greater than or equal to 0."

msgid "max_for_field"
msgstr "Please enter a value less than or equal to 500."

msgid "force_state"
msgstr "Force state"

msgid "do_you_want_change_status_proposals"
msgstr "Do you want to change the status of this proposals?"

msgid "are_you_sure_to_change_state_from"
msgstr "Are you sure to change the state from"

msgid "must_set_common_title_or_specific_title"
msgstr "You must either set the common title or the specific title"

msgid "learning_unit_in_proposal_cannot_save"
msgstr "The learning unit %(luy)s is in proposal, can not save the change from the year %(academic_year)s"

msgid "by"
msgstr "By"

msgid "in_proposal"
msgstr "Existing proposal"

msgid "summary_locked"
msgstr "blocked update for tutor"

msgid "get_back_to_initial"
msgstr "Get back to initial data"

msgid "do_you_want_to_get_back_to_initial"
msgstr "Do you want to get back to initial data?"

msgid "error_proposal_suppression_to_initial"
msgstr "An error occured when getting back to initial state one of the selected proposal is not in SUPPRESSION type. Nothing has been done"

msgid "error_proposal_no_data"
msgstr "An error occured when getting back to initial state. No valid data to submit"

msgid "msg_confirm_delete_luy"
msgstr "Are you certain that you want to delete the learning unit ?"

msgid "already_existing_acronym"
msgstr "Existing acronym"

msgid "The value of field '%(field)s' is different between year %(year)s - %(value)s and year %(next_year)s - %(next_value)s"
msgstr ""

msgid "There is not the learning unit %(acronym)s - %(next_year)s"
msgstr ""

msgid "The value of field '%(field)s' for the learning unit %(acronym)s (%(component_type)s) is different between year %(year)s - %(value)s and year %(next_year)s - %(next_value)s"
msgstr ""

msgid "There is not %(component_type)s for the learning unit %(acronym)s - %(year)s but exist in %(existing_year)s"
msgstr ""

msgid "Educational information opening"
msgstr ""

msgid "Educational information ending"
msgstr ""

msgid "official_title_proper_to_partim"
msgstr "Title proper to the partim"

msgid "official_english_title_proper_to_partim"
msgstr "English title proper to the partim"

msgid "Educational information submission dates updated"
msgstr ""

msgid "The credits value of the partim %(acronym)s is greater or equal than the credits value of the parent learning unit."
msgstr ""

msgid "The learning unit has been updated until %(year)s."
msgstr ""

msgid "Prohibition to delete a learning unit before 2015."
msgstr ""

msgid "The entity '%(acronym)s' doesn't exist anymore in %(year)s"
msgstr ""

msgid "updated"
msgstr "Updated"

msgid "unupdated"
msgstr "Unupdated"

msgid "summary_list"
msgstr "Education information status"

msgctxt "teachingmaterial"
msgid "title"
msgstr ""

msgctxt "teachingmaterial"
msgid "mandatory"
msgstr ""

msgid "Bibliography"
msgstr ""

msgid "bibliography"
msgstr ""

msgid "Teaching material"
msgstr ""

msgid "Mobility"
msgstr ""

msgid "The periodicity of the parent and the partims do not match"
msgstr ""

msgid "educational_information_update_reminder"
msgstr "Mail to remind educational information update"

msgid "do_you_want_to_sent_email"
msgstr "Do you want to sent email to remind to update the educational informations?"

msgid "desc_mail_reminder"
msgstr "Sent email to remind to update educational information"

msgid "success_mail_reminder"
msgstr "Reminding mails sent"

msgid "consolidate"
msgstr "Consolidate"

msgid "do_you_want_to_consolidate"
msgstr "Do you want to consolidate ?"

msgid "need_no_reminder"
msgstr "Need no reminder"

msgid "Proposal %(acronym)s (%(academic_year)s) cannot be consolidated."
msgstr ""

msgid "Proposal %(acronym)s (%(academic_year)s) successfully consolidated."
msgstr ""

msgid "Proposal %(acronym)s (%(academic_year)s) cannot be canceled."
msgstr ""

msgid "Proposal %(acronym)s (%(academic_year)s) successfully canceled."
msgstr ""

msgid "A report has been sent."
msgstr ""

msgid "Success"
msgstr ""

msgid "Failure"
msgstr ""

msgid "Remarks"
msgstr ""

msgid "Learning unit"
msgstr ""

msgid "Research criteria"
msgstr ""

msgid "The learning unit %(acronym)s is included in the following education groups"
msgstr ""

msgid "type_code_formation"
msgstr "Formation's type"

msgid "absolute_and_relative_credits"
msgstr "Relative / Absolute <br>credits"

msgid "Proposal is neither accepted nor refused."
msgstr ""

msgid "learning_achievements"
msgstr "Learning achievements"

msgid "up"
msgstr "Up"

msgid "down"
msgstr "Down"

msgid "learning_achievements_headline"
msgstr "At the end of this learning unit, the student is able to:"

msgid "User %(person)s do not have rights on this proposal."
msgstr ""

msgid "Enrollments to learning unit"
msgstr ""

msgid "Training"
msgstr ""

msgid "Enrollments to training"
msgstr ""

msgid "Enrolled to learning unit"
msgstr "Enrollments to learning unit"

msgid "No proposals was selected."
msgstr ""

msgid "Proposal %(acronym)s (%(academic_year)s) successfully changed state."
msgstr ""

msgid "Proposal %(acronym)s (%(academic_year)s) cannot be changed state."
msgstr ""

msgid "cancellation"
msgstr ""

msgid "consolidation"
msgstr "consolidation"

msgid "borrowed_course_search"
msgstr "Borrowed courses"

msgid "add_another"
msgstr "Add another"

msgid "The parent is inactive and there is at least one partim active"
msgstr ""

msgid "This partim is active and the parent is inactive"
msgstr ""

msgid "faculty_borrowing"
msgstr "Faculty borrowing"

msgid "The value of this attribute is inherited from the parent UE"
msgstr ""

msgid "to_complete"
msgstr "To complete"

msgid "The value of this attribute is not annualized"
msgstr ""

msgid "start_year"
msgstr "Starting year"

msgid "produce_xls_attributions"
msgstr "The learning units and attributions"

msgid "produce_xls_proposals"
msgstr "Xls with proposals"

msgid "proposal_date"
msgstr "Proposals date"

msgid "search_type"
msgstr "Search type"

msgid "The linked %(entity)s does not exist at the start date of the academic year linked to this learning unit"
msgstr ""

msgid "COURSE_ENROLLMENT"
msgstr "Course enrollment"

msgid "vol_global"
msgstr "Vol.global"

msgid "volume_global"
msgstr "volume total global"

msgid "Vol. annual"
msgstr ""

msgid "Volume annual"
msgstr ""

msgid "missing_internship_subtype"
msgstr "It is necessary to indicate the internship subtype"

msgid "different_status_with_parent"
msgstr "The learning unit's parent is inactive"

msgid "new_external_learning_unit"
msgstr "Create a new external learning unit"

msgid "external"
msgstr "External"

msgid "comment_title"
msgstr "Comment"

msgid "requesting_entity"
msgstr "Requesting entity"

msgid "local_credits"
msgstr "Local credits"

msgid "Consistency error in %(academic_year)s : %(error)s"
msgstr ""

msgid "%(col_name)s has been already modified. ({%(new_value)s} instead of {%(current_value)s})"
msgstr ""

msgid "external_code"
msgstr "External code"

msgid "Proposals"
msgstr ""

msgid "learning_units_and_attributions_filename"
msgstr "learning_units_and_attributions"

msgid "attribution_list"
msgstr "List of attributions"

msgid "List_proposals"
msgstr "List of proposals"

msgid "List_activities"
msgstr "List of activities"

msgid "learning_units_filename"
msgstr "learning_units"

msgid "warnigns_detected"
msgstr "We detected inconsistencies in the following data :"

msgid "Volumes are inconsistent"
msgstr ""

msgid "planned classes cannot be 0"
msgstr ""

msgid "Vol_tot is not equal to vol_q1 + vol_q2"
msgstr ""

msgid "Vol_global is not equal to Vol_tot * planned_classes"
msgstr "The overall volume must be equal to the annual volume multiplied by the number of classes"

msgid "At least a partim volume value is greater than corresponding volume of parent"
msgstr ""

msgid "url of the learning unit"
msgstr "URL of the learning unit"

msgid "professional_integration"
msgstr "Professional integration"

msgid "external_search"
msgstr "Externals"

msgid "formerly"
msgstr "Formerly"

msgid "title_1_in_english"
msgstr "Title common title with partims (part 1) in English"

msgid "title_2_in_english"
msgstr "Title specific with partim (part 2) in English"

msgid "Manage volumes"
msgstr ""

msgid "New external learning unit"
msgstr ""

msgid "New partim"
msgstr ""

msgid "middle_name"
msgstr "Middle name"

msgid "Select the missing term for the offer"
msgstr "Select the missing term for the offer"

msgid "Remove the term"
msgstr "Remove the term"

msgid "Do you want to remove this term?"
msgstr "Do you want to remove this term?"

msgid "Sorry but you can not remove the term of an offer"
msgstr "Sorry but you can not remove the term of an offer"

msgid "Do you want to remove the term?"
msgstr "Do you want to remove the term?"

msgid "Export"
msgstr ""

msgid "produce_xls_lus_desc"
msgstr "Produce xls with a list of learning units"

msgid "produce_xls_attributions_desc"
msgstr "Produce xls with a list of learning units and attributions"

msgid "hourly volume total annual"
msgstr ""

msgid "hourly volume partial q1"
msgstr ""

msgid "hourly volume partial q2"
msgstr ""

msgid "volume declared vacant"
msgstr ""

msgid "Xls with education groups"
msgstr ""

msgid "education_groups_filename"
msgstr "education_groups"

msgid "list_education_groups"
msgstr "Education group's list"

msgid "Q1 and Q2"
msgstr ""

msgid "Q1 or Q2"
msgstr ""

msgid "New Education Group"
msgstr ""

msgid "untyped"
msgstr ""

msgid "validity"
msgstr ""

msgid "Education group year <a href='%(link)s'> %(acronym)s (%(academic_year)s) </a> successfuly created."
msgstr ""

msgid "minimum credits"
msgstr ""

msgid "maximum credits"
msgstr ""

msgid "EDUCATION_GROUP_EDITION"
msgstr "Edition group edition"

msgid "The learning unit %(acronym)s is not included in any education group"
msgstr ""

msgid "No enrollment for this learning unit"
msgstr ""

msgid "Changed"
msgstr ""

msgid "Other teacher(s)"
msgstr ""

msgid "Summary responsible(s)"
msgstr ""

msgid "The annual volume must be equal to the sum of the volumes Q1 and Q2"
msgstr ""

msgid "The global volume corresponding to the product of the annual volume and the number of planned classes must be equal to the sum of the volumes for each entity"
msgstr ""

msgid "This partim is %(partim_periodicity)s and the parent is %(parent_periodicty)s"
msgstr ""

msgid "The parent is %(parent_periodicty)s and there is at least one partim which is not %(parent_periodicty)s"
msgstr ""

<<<<<<< HEAD
msgid "YES"
msgstr "Yes"

msgid "NO"
msgstr "No"
=======
msgid "Admission Conditions for Bachelors"
msgstr "Admission Conditions for Bachelors"

msgid "Alert Message"
msgstr "Alert Message"

msgid "Free Text"
msgstr "Free Text"

msgid "University Bachelors"
msgstr "University Bachelors"

msgid "Diploma"
msgstr "Diploma"

msgid "Conditions"
msgstr "Conditions"

msgid "Access"
msgstr "Access"

msgid "Actions"
msgstr "Actions"

msgid "UCL Bachelors"
msgstr "UCL Bachelors"

msgid "Others Bachelors of the French speaking Community of Belgium"
msgstr "Others Bachelors of the French speaking Community of Belgium"

msgid "Bachelors of the Dutch speaking Community of Beligum"
msgstr "Bachelors of the Dutch speaking Community of Beligum"

msgid "Foreign Bachelors"
msgstr "Foreign Bachelors"

msgid "Non university Bachelors"
msgstr "Non university Bachelors"

msgid "Holders of a 2nd cycle University degree"
msgstr "Holders of a 2nd cycle University degree"

msgid "Holders of a non-University 2nd cycle degree"
msgstr "Holders of a non-University 2nd cycle degree"

msgid "Adults taking up their university training"
msgstr "Adults taking up their university training"

msgid "Personalized access"
msgstr "Personalized access"

msgid "Admission and Enrolment Procedures for general registration"
msgstr "Admission and Enrolment Procedures for general registration"

msgid "Modify text"
msgstr "Modify text"

msgid "Add a new line"
msgstr "Add a new line"

msgid "Modify an existing line"
msgstr "Modify an existing line"
>>>>>>> 92bf8350
<|MERGE_RESOLUTION|>--- conflicted
+++ resolved
@@ -3066,13 +3066,12 @@
 msgid "The parent is %(parent_periodicty)s and there is at least one partim which is not %(parent_periodicty)s"
 msgstr ""
 
-<<<<<<< HEAD
 msgid "YES"
 msgstr "Yes"
 
 msgid "NO"
 msgstr "No"
-=======
+
 msgid "Admission Conditions for Bachelors"
 msgstr "Admission Conditions for Bachelors"
 
@@ -3134,5 +3133,4 @@
 msgstr "Add a new line"
 
 msgid "Modify an existing line"
-msgstr "Modify an existing line"
->>>>>>> 92bf8350
+msgstr "Modify an existing line"