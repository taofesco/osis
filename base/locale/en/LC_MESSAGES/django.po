--- conflicted
+++ resolved
@@ -1448,15 +1448,12 @@
 msgid "abscence_justified_preserved"
 msgstr "Justified abscence already encoded and preserved"
 
-<<<<<<< HEAD
-=======
 msgid "tutors_of_course"
 msgstr "Tutors of the course"
 
 msgid "academic_actors"
 msgstr "Academic actors"
 
->>>>>>> ac5e8abc
 msgid "academic_start_date_error"
 msgstr "The start date should be between the start/end dates of the academic year"
 
@@ -1468,8 +1465,6 @@
 
 msgid "dates_mandatory_error"
 msgstr "Start date and end date are mandatory"
-<<<<<<< HEAD
-=======
 
 msgid "date_format"
 msgstr "%m/%d/%Y"
@@ -1484,5 +1479,4 @@
 msgstr "Academic actors management"
 
 msgid "all_years"
-msgstr "All years"
->>>>>>> ac5e8abc
+msgstr "All years"