--- conflicted
+++ resolved
@@ -1400,10 +1400,9 @@
 msgid "abscence_justified_preserved"
 msgstr "Justified abscence already encoded and preserved"
 
-<<<<<<< HEAD
 msgid "academic_actors"
 msgstr "Academic actors"
-=======
+
 msgid "academic_start_date_error"
 msgstr "The start date should be between the start/end dates of the academic year"
 
@@ -1415,4 +1414,3 @@
 
 msgid "dates_mandatory_error"
 msgstr "Start date and end date are mandatory"
->>>>>>> bc5edc2a
