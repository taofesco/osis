--- conflicted
+++ resolved
@@ -3255,14 +3255,13 @@
 msgid "Sess. derog."
 msgstr ""
 
-<<<<<<< HEAD
-msgid "Cred. abs./rel."
-=======
 msgid "%(count_enrollment)d student is  enrolled in the offer."
 msgid_plural "%(count_enrollment)d students are  enrolled in the offer."
 msgstr[0] ""
 msgstr[1] ""
 
 msgid "The content of the education group is not empty."
->>>>>>> dae224bc
+msgstr ""
+
+msgid "Cred. abs./rel."
 msgstr ""