--- conflicted
+++ resolved
@@ -1077,7 +1077,8 @@
 msgid "tooltip_print_scores"
 msgstr "Print the scores"
 
-<<<<<<< HEAD
+msgid "without_attribution"
+msgstr "Without attribution"
 msgid "learning_unit_not_access"
 msgstr "You don't have access rights to this learning unit"
 
@@ -1103,8 +1104,4 @@
 
 msgid "more_than_one_learning_unit_error"
 msgstr "You encoded scores for more than 1 learning unit in your excel file (column 'Learning unit'). "
-       "Please make one excel file by learning unit."
-=======
-msgid "without_attribution"
-msgstr "Without attribution"
->>>>>>> 66780cdf
+       "Please make one excel file by learning unit."