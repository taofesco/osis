--- conflicted
+++ resolved
@@ -3392,7 +3392,6 @@
 msgid "Attached to \"%(acronym)s\""
 msgstr ""
 
-<<<<<<< HEAD
 msgid "Learning units comparison"
 msgstr ""
 
@@ -3413,7 +3412,6 @@
 
 msgid "team"
 msgstr "Team management"
-=======
+
 msgid "Selected element"
-msgstr ""
->>>>>>> 3df7ae32
+msgstr ""