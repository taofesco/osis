# SOME DESCRIPTIVE TITLE.
# Copyright (C) YEAR THE PACKAGE'S COPYRIGHT HOLDER
# This file is distributed under the same license as the PACKAGE package.
# FIRST AUTHOR <EMAIL@ADDRESS>, YEAR.
#
msgid ""
msgstr ""
"Project-Id-Version: PACKAGE VERSION\n"
"Report-Msgid-Bugs-To: \n"
"POT-Creation-Date: 2016-04-22 15:14+0200\n"
"PO-Revision-Date: YEAR-MO-DA HO:MI+ZONE\n"
"Last-Translator: FULL NAME <EMAIL@ADDRESS>\n"
"Language-Team: LANGUAGE <LL@li.org>\n"
"Language: \n"
"MIME-Version: 1.0\n"
"Content-Type: text/plain; charset=UTF-8\n"
"Content-Transfer-Encoding: 8bit\n"

msgid "Create a xls file while activity\\"
msgstr ""

msgid "Get xls"
msgstr ""

msgid "ID"
msgstr "ID"

msgid "Legend : values allowed for 'justification'"
msgstr ""

msgid "Line"
msgstr "Row"

msgid "Note already submitted"
msgstr ""

msgid "OSIS"
msgstr "OSIS"

msgid "Print scores for all activities"
msgstr ""

msgid "Save"
msgstr ""

msgid "absent"
msgstr "Absent"

msgid "absent_pdf_legend"
msgstr "A=Absent"

msgid "academic_calendar"
msgstr "Academic calendar"

msgid "academic_year_small"
msgstr "Ac yr."

msgid "academic_calendar_management"
msgstr "Academic calendar management"

msgid "academic_calendar_offer_year_calendar_end_date_error"
msgstr "The closure's date of '%s' of the academic calendar can't be lower than %s "
       "(end date of '%s' of the program '%s')"

msgid "academic_calendar_offer_year_calendar_start_date_error"
msgstr "The opening's date of scores' encodings of the academic calendar can't be greater than %s "
       "(start date of scores' encodings of the program '%s')"

msgid "academic_calendars"
msgstr "Academic calendars"

msgid "academic_year_not_exist"
msgstr "Academic year (%d) doesn't exist"

msgid "acces_denied"
msgstr "Access denied"

msgid "acronym"
msgstr "Acronym"

msgid "activity"
msgstr "Activity"

msgid "activity_code"
msgstr "Activity code"

msgid "activity_not_exit"
msgstr "The activity %s doesn't exist"

msgid "add_an_address_to_the_organization"
msgstr "Add an address to the organization"

msgid "add"
msgstr "Add"

msgid "address(ses)"
msgstr "Address(es)"

msgid "addresses"
msgstr "Addresses"

msgid "administration"
msgstr "Administration"

msgid "after_submission_a_message_must_be_sent"
msgstr "If scores are submitted , a message is sent to all the professors of the learning unit"

msgid "all"
msgstr "All"

msgid "all_learning_units_must_be_shown"
msgstr "All learning units must be shown"

msgid "application_management"
msgstr "Application management"

msgid "are_you_sure"
msgstr "Are you sure?"

msgid "assistants"
msgstr ""

msgid "attributions"
msgstr "Attributions"

msgid "authorized_decimal_for_this_activity"
msgstr "Decimals authorized for this learning unit"

msgid "bachelor"
msgstr "Bachelor"

msgid "back"
msgstr "Back"

msgid "begin_date_lt_end_date"
msgstr "The start date must be equals or lower than the end date"

msgid "birth_date"
msgstr "Birth Date"

msgid "btn_messages_history_search"
msgstr "Search in the messages history"

msgid "btn_my_message_action_execute"
msgstr "Execute selected action"

msgid "btn_send_message_again_title"
msgstr "Send again the message to the recipient"

msgid "by_learning_unit"
msgstr "By Learning Unit"

msgid "by_specific_criteria"
msgstr "By Specific Criteria"

msgid "cancel"
msgstr "Cancel"

msgid "catalogue"
msgstr "Catalogue"

msgid "chair_of_the_exam_board"
msgstr "Chair of the exam board"

msgid "cheating_pdf_legend"
msgstr "T=Cheating"

msgid "unjustified_absence_export_legend"
msgstr "S=Unjustified Absence"

msgid "justified_absence_export_legend"
msgstr "M=Justified Absence"

msgid "attached_entities"
msgstr "Attached entities"

msgid "choose_file"
msgstr "Choose file"

msgid "city"
msgstr "City"

msgid "close"
msgstr "Close"

msgid "closed"
msgstr "Closed"

msgid "code"
msgstr "Code"

msgid "compare"
msgstr "Compare"

msgid "complete"
msgstr "Complete"

msgid "constraint_score_other_score"
msgstr "You can't encode a 'score' and a 'justification' together"

msgid "coordinator"
msgstr "Coordinator"

msgid "coordinators_can_submit_partial_encoding"
msgstr "Coordinators can submit partial encoding"

msgid "country"
msgstr "Country"

msgid "create_an_organization"
msgstr "Create an organization"

msgid "creation_date"
msgstr "Creation date"

msgid "credits"
msgstr "Credits"

msgid "customized"
msgstr "Customized"

msgid "data"
msgstr "Data"

msgid "data_maintenance"
msgstr "Data Maintenance"

msgid "data_management"
msgstr "Data Management"

msgid "date"
msgstr "Date"

msgid "date_not_passed"
msgstr "Date not passed"

msgid "day"
msgstr "day"

msgid "days"
msgstr "days"

msgid "decimal_score_allowed"
msgstr "Decimal score allowed"

msgid "decimal_score_not_allowed"
msgstr "Decimal score NOT allowed"

msgid "decimal_values_accepted"
msgstr "Decimal values in scores are accepted."

msgid "decimal_values_ignored"
msgstr ""
"Decimal values in scores are NOT accepted. If you try to put decimal values, "
"it will be ignored."

msgid "score_have_more_than_2_decimal_places"
msgstr "Score cannot have more than two decimal places"

msgid "definitive_save"
msgstr "Definitive submission (Submit to faculty)"

msgid "delete"
msgstr "Delete"

msgid "delete_selected_messages"
msgstr "Delete selected messages"

msgid "desc_assistants"
msgstr "Mandats des assistants académiques et de recherche."

msgid "desc_lnk_academic_year"
msgstr "Management of the annualized program."

msgid "desc_lnk_assessments"
msgstr "This process helps tutors while scores encoding."

msgid "desc_lnk_data_maintenance"
msgstr "Maintenance of data with the SQL language"

msgid "desc_lnk_data_management"
msgstr "Management of data by entity"

msgid "desc_lnk_entities"
msgstr "Management of organizational structure."

msgid "desc_lnk_files"
msgstr "Consultation of files managed by the application"

msgid "desc_lnk_home_catalog"
msgstr "Elaboration and management of the formation catalogue."

msgid "desc_lnk_home_institution"
msgstr "Management of the institution."

msgid "desc_lnk_home_studies"
msgstr ""
"Management of students' path from their registration until their diploma."

msgid "desc_lnk_internships"
msgstr "This process controls students internships."

msgid "desc_lnk_my_osis"
msgstr "Your personal details, configurations and other information related to you."

msgid "desc_lnk_learning_units"
msgstr ""
"Management of learning units, formations and others activities of the "
"program."

msgid "desc_lnk_offers"
msgstr "Management of programs."

msgid "desc_lnk_organizations"
msgstr "Management of organizations"

msgid "desc_lnk_score_encoding"
msgstr "This process helps tutor while encoding notes for the exams sessions."

msgid "desc_lnk_storage"
msgstr "Monitoring of the storage capacity"

msgid "desc_messages_history"
msgstr "Message history allow you to access sent emails"

msgid "desc_messages_template"
msgstr "Messages templating allow you to edit email messages dynamically"

msgid "desc_my_messages"
msgstr "The messages sent by the application to you"

msgid "desc_profile"
msgstr "The configuration of you user profile"

msgid "description"
msgstr "Description"

msgid "details"
msgstr "Details"

msgid "display_scores_for_one_learning_unit"
msgstr "Display scores for this learning unit"

msgid "display_tutors"
msgstr "Display all tutors for this learning unit"

msgid "DOCTORAL_COMMISSION"
msgstr "Doctoral commmission"

msgid "documentation"
msgstr "Documentation"

msgid "double_encoding"
msgstr "Double encoding"

msgid "double_encoding_test"
msgstr "Scores double encoding"

msgid "dubble_encoding"
msgstr "Dubble encoding"

msgid "dubble_online_scores_encoding"
msgstr "Dubble online scores encoding"

msgid "edit"
msgstr "Edit"

msgid "empty_note_pdf_legend"
msgstr "(empty)=No score yet"

msgid "encode"
msgstr "Encode"

msgid "encode_as_coordinator"
msgstr "Encode as scores responsible"

msgid "encode_as_pgm"
msgstr "Encode as program manager"

msgid "encode_as_professor"
msgstr "Encode as professor"

msgid "encoding"
msgstr "Encoding"

msgid "encoding_status_ended"
msgstr "All the scores are encoded."

msgid "encoding_status_notended"
msgstr "It remains notes to encode."

msgid "end_date"
msgstr "Teacher Deadline"

msgid "end_date_teacher"
msgstr "Teacher Deadline"

msgid "enrollment_activity_not_exist"
msgstr "The enrollment to the activity %s doesn't exist"

msgid "enrollment_exam_not_exists"
msgstr "The enrollment to the activity %s doesn't exist"

msgid "enrollments"
msgstr "Enrollments"

msgid "entities"
msgstr "Entities"

msgid "entity"
msgstr "Entity"

msgid "versions"
msgstr "Versions"

msgid "evaluations"
msgstr "Evaluations"

msgid "event"
msgstr "Event"

msgid "exam_board_secretary"
msgstr "Exam board secretary"

msgid "execute"
msgstr "Execute"

msgid "FACULTY"
msgstr "Faculty"

msgid "female"
msgstr "Female"

msgid "file"
msgstr "File"

msgid "file_must_be_xlsx"
msgstr "The file must be a valid 'XLSX' excel file"

msgid "file_production_date"
msgstr "Excel file production date"

msgid "students_deliberated_are_not_shown"
msgstr "Students deliberated are not shown"

msgid "files"
msgstr "Files"

msgid "final"
msgstr "Final"

msgid "fixed_line_phone"
msgstr "Fixed-line phone"

msgid "focuses"
msgstr "Focuses"

msgid "formation_catalogue"
msgstr "Formation catalogue"

msgid "function"
msgstr "Function"

msgid "gender"
msgstr "Gender"

msgid "general_informations"
msgstr "General informations"

msgid "get_excel_file"
msgstr "Get Excel File"

msgid "global_identifiant"
msgstr "Global identifiant"

msgid "fgs"
msgstr "FGS"

msgid "go"
msgstr "Go"

msgid "grade"
msgstr "Grade"

msgid "help_pnl_selectedfiles"
msgstr "Please select an XLS file for injection"

msgid "help_submission_scores_label"
msgstr "You will submit %s notes to faculty(ies). Warning : submitted scores <b>can't be modified anymore.</b>"

msgid "highlight_description"
msgstr "Highlight description"

msgid "highlight_shortcut"
msgstr "Highlight shortcut"

msgid "highlight_title"
msgstr "Highlight title"

msgid "home"
msgstr "Home page"

msgid "html_message"
msgstr "HTML Message"

msgid "identification"
msgstr "Identification"

msgid "idle"
msgstr "Idle"

msgid "ill"
msgstr "Ill"

msgid "ill_pdf_legend"
msgstr "I=Ill"

msgid "incomplete"
msgstr "Incomplete"

msgid "info_address_changed_for_papersheet"
msgstr "If you customize one of the field below, it only change the address displayed on the scores' encodings sheets for the program %s. "
       "It will never change the address of any Structure. The structure's list below is to help you to pre-fill in the form"

msgid "inject"
msgstr "Inject"

msgid "inject_xls_file"
msgstr "Inject XLS file"

msgid "INSTITUTE"
msgstr "Institute"

msgid "institution"
msgstr "Institution"

msgid "international_title"
msgstr "international title"

msgid "internships"
msgstr "Internships"

msgid "invalid_file"
msgstr "Invalid file"

msgid "javascript_is_disabled"
msgstr "JavaScript is disabled on your browser, but OSIS does not work without JavaScript."

msgid "justification_invalid"
msgstr "Invalid justification"

msgid "justifications"
msgstr "Justifications"

msgid "justification_invalid_value"
msgstr "Invalid justification value"

msgid "absence_justified_to_unjustified_invalid"
msgstr "Absence justified cannot be remplaced by absence unjustified"

msgid "justification_values_accepted"
msgstr "Accepted value: %s "

msgid "justification_other_values"
msgstr "Other values: %s "

msgid "label"
msgstr "Label"

msgid "label_jumbotron_details_academic_cal"
msgstr "As displayed on the home page"

msgid "language"
msgstr "Language"


msgid "last_synchronization"
msgstr "Last synchronization"

msgid "learning_unit"
msgstr "Learning unit"

msgid "learning_unit_not_access"
msgstr "You don't have access rights to this learning unit"

msgid "learning_unit_not_access_or_not_exist"
msgstr "You don't have access rights for this learning unit or it doesn't exist in our database"

msgid "learning_unit_responsible"
msgstr "Learning unit's responsible"

msgid "learning_unit_search"
msgstr "Learning unit search"

msgid "learning_units"
msgstr "Learning units"

msgid "learning_units_in"
msgstr "learning units in"

msgid "lnk_message_history_read_title"
msgstr "See the message"

msgid "location"
msgstr "Location"

msgid "log-in"
msgstr "Log-in"

msgid "login"
msgstr "Login"

msgid "logistic"
msgstr "Logistic"

msgid "logout"
msgstr "Logout"

msgid "lu_could_contain_decimal_scores"
msgstr "This learning unit year could contain decimal scores"

msgid "lu_must_not_contain_decimal_scores"
msgstr "This learning unit year must not contain decimal scores"

msgid "male"
msgstr "Male"

msgid "managed_programs"
msgstr "Managed programs"

msgid "mandates"
msgstr "Mandates"

msgid "mark_selected_messages_as_read"
msgstr "Mark selected messages as read"

msgid "master"
msgstr "Master"

msgid "message"
msgstr "Message"

msgid "message_address_papersheet"
msgstr "Reuse the address of an entity linked to the program or inform the posting address for the papersheet."

msgid "message_not_resent_no_email"
msgstr "The message can't be sent again, no email provided."

msgid "message_resent_ok"
msgstr "The message xas sent again."

msgid "messages"
msgstr "Messages"

msgid "messages_history"
msgstr "Messages History"

msgid "messages_templates"
msgstr "Messages templates"

msgid "minimum_one_criteria"
msgstr "Please choose at least one criteria!"

msgid "miss"
msgstr "Miss"

msgid "missing_column_session"
msgstr "Please fill in the 'session' column with the correct session's number."

msgid "mister"
msgstr "Mister"

msgid "mobile_phone"
msgstr "Mobile phone"

msgid "more_than_one_academic_year_error"
msgstr "There are more than 1 academic year in your excel file. Please correct your file. Only one academic year "
      "could be present in the 'Academic year' column."

msgid "more_than_one_exam_enrol_for_one_learn_unit"
msgstr "This student has multiple enrollments for a same exam. "
       "(he's enrolled to a same learning unit in 2 different programs. "
       "Please encode this score in the 'online' tab in the interface."

msgid "more_than_one_learning_unit_error"
msgstr "You encoded scores for more than 1 learning unit in your excel file (column 'Learning unit'). "
       "Please make one excel file by learning unit."

msgid "more_than_one_session_error"
msgstr "There are more than 1 session in your excel file. Please correct your file. Only one session's number "
      "could be present in the 'Session' column."

msgid "msg_error_username_password_not_matching"
msgstr "Your username and password didn't match. Please try again."

msgid "my_messages"
msgstr "My Messages"

msgid "my_osis"
msgstr "My OSIS"

msgid "my_studies"
msgstr "My studies"

msgid "name"
msgstr "Name"

msgid "full_name"
msgstr "Full name"

msgid "national_register"
msgstr "National register's number"

msgid "no_current_entity_version_found"
msgstr "The selected entity no longer exists today (end date passed)."

msgid "no_data_for_this_academic_year"
msgstr "No data for this academic year"

msgid "no_dubble_score_encoded_comparison_impossible"
msgstr "No dubble score encoded ; nothing to compare."

msgid "no_entity_address_found"
msgstr "No address found for the selected entity."

msgid "no_exam_session_opened_for_the_moment"
msgstr "No scores' encoding session opened for the moment."

msgid "no_student_to_encode_xls"
msgstr "No students to encode by excel"

msgid "no_file_submitted"
msgstr "You have to select a file to upload."

msgid "no_messages"
msgstr "No Messages"

msgid "no_result"
msgstr "No result!"

msgid "no_receiver_error"
msgstr "No receiver for this message"

msgid "no_score_encoded_double_encoding_impossible"
msgstr "No new scores encoded. The double encoding needs new scores."

msgid "no_score_injected"
msgstr "No scores injected"

msgid "no_score_to_encode"
msgstr "You haven't any score to encode."

msgid "no_valid_academic_year_error"
msgstr "No valid academic year found in your xls file. The date should be formatted like '2015-2016' or '2015'."

msgid "deadline_reached"
msgstr "Deadline reached"

msgid "not_passed"
msgstr "Not passed"

msgid "not_sent"
msgstr "Not Sent"

msgid "number_of_enrollments"
msgstr "Number of enrollments"

msgid "number_session"
msgstr "No. Session"

msgid "numbered_score"
msgstr "Numbered scores"

msgid "offer"
msgstr "Program"

msgid "offer_enrollment_not_exist"
msgstr "There are any enrollment to this program"

msgid "offer_year_calendar"
msgstr "Calendar of the annual program"

msgid "offer_year_calendar_academic_calendar_end_date_error"
msgstr "The end date of your program can't be greater than the closure's date of scores' encodings in the academic calendar"

msgid "offer_year_calendar_academic_calendar_start_date_error"
msgstr "The start date of your program can't be lower than the opening's date of scores' encodings in the academic calendar"

msgid "offer_year_not_access_or_not_exist"
msgstr "You don't have access rights for this offer or it doesn't exist in our database"

msgid "offer_year_not_exist"
msgstr "The program (%s) (%d) - doesn't exist"

msgid "offer_year_search"
msgstr "Search of annual programs"

msgid "offers"
msgstr "Programs"

msgid "old_browser_warning"
msgstr "Your browser is out of date. This can lead to unknown behaviour."

msgid "online"
msgstr "Online"

msgid "online_encoding"
msgstr "Online encoding"

msgid "online_scores_encoding"
msgstr "Online scores encoding"

msgid "only_submited_scores_can_be_double_encoded"
msgstr "Only submitted scores can be bouble encoded"

msgid "open"
msgstr "Open"

msgid "campus"
msgstr "Campus"

msgid "organization_address"
msgstr "Organization address"

msgid "organization"
msgstr "Organization"

msgid "organizations"
msgstr "Organizations"

msgid "origin"
msgstr "From"

msgid "other_score"
msgstr "Other scores"

msgid "other_sibling_offers"
msgstr "Other sibling programs"

msgid "other_sibling_orientations"
msgstr "Other sibling orientations"

msgid "score_encoding_period_not_open"
msgstr "The period of scores' encoding is not opened"

msgid "outside_scores_encodings_period_latest_session"
msgstr "The period of scores' encoding %s is closed since %s"

msgid "outside_scores_encodings_period_closest_session"
msgstr "The period of scores' encoding %s will be open %s"

msgid "page_not_found"
msgstr "Page not found."

msgid "method_not_allowed"
msgstr "Method not allowed"

msgid "password"
msgstr "Password"

msgid "person"
msgstr ""

msgid "ph_d"
msgstr "Ph.D"

msgid "plain"
msgstr "Plain"

msgid "plain_and_html"
msgstr "Plain and HTML"

msgid "please_enable_javascript"
msgstr "Please <a href='http://enable-javascript.com' target='_blank'>enable JavaScript</a> to use this application."

msgid "POLE"
msgstr "Pole"

msgid "postal_code"
msgstr "postal code"

msgid "preferences"
msgstr "Preferences"

msgid "presence_note_pdf_legend"
msgstr "0=Presence note"

msgid "print"
msgstr "Print"

msgid "print_all_courses"
msgstr "Print all courses"

msgid "print_warning_and_info_messages"
msgstr ""

msgid "printable_title"
msgstr "Printable title"

msgid "printing_date"
msgstr "Printing date"

msgid "professional"
msgstr "Professional"

msgid "professors_must_not_submit_scores"
msgstr "Proffessors must not submit scores"

msgid "profile"
msgstr "Profile"

msgid "program_commission"
msgstr "Program commission"

msgid "program_managers"
msgstr "Program Managers"

msgid "program_s"
msgstr "program(s)"

msgid "programs"
msgstr "Programs"

msgid "progress"
msgstr "Progress"

msgid "received_on"
msgstr "Received on"

msgid "recipient"
msgstr "Recipient"

msgid "redirect_to_login"
msgstr "Click to reconnect"

msgid "reference"
msgstr "Reference"

msgid "refresh_list"
msgstr "Search/update the list"

msgid "registration_id"
msgstr "Registration ID"

msgid "registration_id_does_not_match_email"
msgstr "Registration ID does not match email"

msgid "identification_number"
msgstr "Number ID"

msgid "registration_id_not_access_or_not_exist"
msgstr "Student not registered for exam"

msgid "research_center"
msgstr "Research center"

msgid "residential"
msgstr ""

msgid "responsible"
msgstr "Responsible"

msgid "return_doc_to_administrator"
msgstr "Please return this document to the administrative office before %s."

msgid "reuse_address_entity"
msgstr "Reuse the address of"

msgid "save"
msgstr "Save"

msgid "saved"
msgstr "Saved"

msgid "saving"
msgstr "Saving"

msgid "score"
msgstr "Score"

msgid "score_already_submitted"
msgstr "Score already submitted"

msgid "score_decimal_not_allowed"
msgstr "The score seems to be incorrect. Decimales NOT allowed"

msgid "score_invalid"
msgstr "Score invalid"

msgid "scores_responsible"
msgstr "Scores Responsible"

msgid "scores_responsible_title"
msgstr "Scores Responsible"

msgid "score_saved"
msgstr "score Saved"

msgid "score_submitted"
msgstr "Submitted"

msgid "scores"
msgstr "Scores"

msgid "scores_encoding"
msgstr "Scores encoding"

msgid "scores_encoding_tests"
msgstr "Scores encoding tests"

msgid "scores_gt_0_lt_20"
msgstr "The score seems to be incorrect (it must be >=0 and <=20)"

msgid "scores_injection"
msgstr "Scores injection"

msgid "scores_saved"
msgstr "score(s) saved"

msgid "scores_saved_cannot_be_saved_anymore"
msgstr "Sore saved, button save not available anymore"

msgid "scores_must_be_between_0_and_20"
msgstr "Scores must be between 0 and 20"

msgid "search_for_a_file"
msgstr "Search for a file"

msgid "search_for_an_entity"
msgstr "Search for an entity"

msgid "search_for_an_organization"
msgstr "Search for an organization"

msgid "SECTOR"
msgstr "Sector"

msgid "select"
msgstr "Select"

msgid "select_a_xls_file_from_which_to_inject_scores"
msgstr ""

msgid "select_an_encoding_type"
msgstr "Select an encoding type"

msgid "send_message_again"
msgstr "Send again"

msgid "sent"
msgstr "Sent"

msgid "server_error"
msgstr "A server error occured."

msgid "server_error_message"
msgstr "We will fix this as soon as possible"

msgid "short_title"
msgstr "Short title"

msgid "size"
msgstr "Size"

msgid "source_code"
msgstr "Source code"

msgid "stages"
msgstr "Stages"

msgid "start_date"
msgstr "Start date"

msgid "state"
msgstr "State"

msgid "status"
msgstr "Status"

msgid "storage"
msgstr "Storage"

msgid "storage_duration"
msgstr "Storage duration"

msgid "structure"
msgstr "Structure"

msgid "student_not_exist"
msgstr "The student (%s) doesn't exist"

msgid "student_path"
msgstr "Students' path"

msgid "students"
msgstr "students"

msgid "studies"
msgstr "Studies"

msgid "subject"
msgstr "Subject"

msgid "submission"
msgstr "Submission"

msgid "submission_date"
msgstr "Submission date"

msgid "submission_of_scores_for"
msgstr "Submission of scores for {0}."

msgid "submitted"
msgstr "Submitted"

msgid "submitted_scores_cannot_be_encoded_anymore"
msgstr "Submitted scores cannot be encoded anymore"

msgid "succesfull_logout"
msgstr "You are succesfully logout."

msgid "technologic_platform"
msgstr "Technologic platform"

msgid "template_error"
msgstr "No message was sent : the message template {} does not exist."

msgid "temporary_save"
msgstr "Temporary save (not submitted to the faculty yet)"

msgid "the_coordinator_must_still_submit_scores"
msgstr "The coordinator must still submit the scores"

msgid "text"
msgstr "Text"

msgid "title"
msgstr "Title"

msgid "learning_unit_title"
msgstr "Learning unit title"

msgid "too_many_results"
msgstr "Too many results! Please be more specific."

msgid "tooltip_delete_message"
msgstr "Delete message"

msgid "tooltip_double_encode_for"
msgstr "Double encode scores"

msgid "tooltip_double_encode_no_more_possible_for"
msgstr "All the scores were submitted.It is not possible to double encode scores anymore"

msgid "tooltip_dowload_excel_file"
msgstr "Download the excel file"

msgid "tooltip_encode_for"
msgstr "Encode scores"

msgid "tooltip_encode_no_more_possible_for"
msgstr "All the scores were submitted.It is not possible to encode scores anymore"

msgid "tooltip_inject_excel_no_more_possible_for"
msgstr "All the scores were submitted.It is not possible inject excell file anymore"

msgid "tooltip_my_message_read"
msgstr "Show message"

msgid "tooltip_print_scores"
msgstr "Print the scores"

msgid "tooltip_scores_encodings_progress_bar"
msgstr "Represents the quantity of scores submitted to the administration. The number surrounded by parenthesis is the "
       "number of scores encoded by the tutor that aren't submitted yet ('draft' state)"

msgid "tooltip_select_action"
msgstr "Select action to execute"

msgid "tooltip_select_all_messages"
msgstr "Select all the messages"

msgid "tooltip_select_excel_file_to_inject_scores"
msgstr "Select an excel file to inject scores."

msgid "tooltip_to_my_messages"
msgstr "Back to messages"

msgid "tutor"
msgstr "Tutor"

msgid "tutors"
msgstr "Tutors"

msgid "other_tutors"
msgstr "Other Tutors"

msgid "txt_message"
msgstr "Text Message"

msgid "txt_origin_title"
msgstr "Sender of the message"

msgid "txt_recipient_title"
msgstr "Recipient of the message (email or last name or username)"

msgid "txt_reference_title"
msgstr "Template reference of the message"

msgid "txt_subject_title"
msgstr "Subject of the messages"

msgid "type"
msgstr "Type"

msgid "types"
msgstr "Types"

msgid "undated_events"
msgstr "Unscheduled events"

msgid "undefined"
msgstr "Undefined"

msgid "unknown"
msgstr "Unknown"

msgid "user"
msgstr "User"

msgid "user_interface_language"
msgstr "User interface language"

msgid "user_is_not_program_manager"
msgstr "You're not a program manager. Therefore you dont have access to this page."

msgid "validated_double_encoding_cannot_be_validated_anymore"
msgstr "Validated double encoding cannot be validated anymore"

msgid "validation_dubble_encoding_mandatory"
msgstr "Please enter a final validation for scores' differences detected after the dubble encoding "
       "(below). If you leave, your dubble encoding will be lost."

msgid "via_excel"
msgstr "Via Excel"

msgid "via_paper"
msgstr "Via paper"

msgid "warning_all_scores_not_sumitted_yet"
msgstr "Warning : some registered scores have not been submitted yet"

msgid "website"
msgstr "Website"

msgid "without_attribution"
msgstr "Without attribution"

msgid "xls_columns_structure_error"
msgstr "Your excel file isn't well structured. Please follow the structure of the excel file provided "
       "(button '{}')"

msgid "you_manage"
msgstr "You manage"

msgid "order"
msgstr "Order"

msgid "options"
msgstr "Options"

msgid "required"
msgstr "Required"

msgid "question"
msgstr "Question"

msgid "questions"
msgstr "Questions"

msgid "value"
msgstr "Value"

msgid "short_input_text"
msgstr "Short input text"

msgid "long_input_text"
msgstr "Long input text"

msgid "radio_button"
msgstr "Radio button"

msgid "checkbox"
msgstr "Checkbox"

msgid "upload_button"
msgstr "Upload button"

msgid "download_link"
msgstr "Download link"

msgid "dropdown_list"
msgstr "Dropdown list"

msgid "http_link"
msgstr "HTTP link"

msgid "BACHELOR"
msgstr "Bachelor"

msgid "MASTER_60"
msgstr "Master 60"

msgid "MASTER_120"
msgstr "Master 120"

msgid "MASTER_180_OR_240"
msgstr "Master 180 or 240"

msgid "ADVANCED_MASTER"
msgstr "Advanced master"

msgid "TRAINING_CERTIFICATE"
msgstr "Training certificate"

msgid "CERTIFICATE"
msgstr "Certificate"

msgid "DOCTORATE"
msgstr "Doctorate"

msgid "CAPAES"
msgstr "CAPAES"

msgid "start_date_must_be_lower_than_end_date"
msgstr "Start date must be lower than end date"

msgid "DEPUTY_AUTHORITY"
msgstr "Deputy authority"

msgid "DEPUTY_SABBATICAL"
msgstr "Deputy sabbatical"

msgid "DEPUTY_TEMPORARY"
msgstr "Deputy temporary"

msgid "INTERNSHIP_SUPERVISOR"
msgstr "Internship supervisor"

msgid "INTERNSHIP_CO_SUPERVISOR"
msgstr "Internship co-supervisor"

msgid "PROFESSOR"
msgstr "Professor"

msgid "COORDINATOR"
msgstr "Coordinator"

msgid "HOLDER"
msgstr "Holder"

msgid "CO_HOLDER"
msgstr "Co-holder"

msgid "DEPUTY"
msgstr "Deputy"

msgid "scores_responsible_can_submit_partial_encoding"
msgstr "Scores responsible can submit partial encoding"

msgid "the_scores_responsible_must_still_submit_scores"
msgstr "The scores responsible must still submit the scores"

msgid "NONE"
msgstr "NONE"

msgid "keyword"
msgstr "keyword"

msgid "VALID"
msgstr "Valid"

msgid "INVALID"
msgstr "Invalid"

msgid "COURSE"
msgstr "Course"

msgid "MASTER_THESIS"
msgstr "Master thesis"

msgid "INTERNSHIP"
msgstr "Internship"

msgid "OTHER_COLLECTIVE"
msgstr "Other collective"

msgid "OTHER_INDIVIDUAL"
msgstr "Other individual"

msgid "EXTERNAL"
msgstr "External"

msgid "TEACHING_INTERNSHIP"
msgstr "Teaching internship"

msgid "CLINICAL_INTERNSHIP"
msgstr "Clinical internship"

msgid "PROFESSIONAL_INTERNSHIP"
msgstr "Professional internship"

msgid "RESEARCH_INTERNSHIP"
msgstr "Research internship"

msgid "ANNUAL"
msgstr "Annual"

msgid "BIENNIAL_EVEN"
msgstr "Biennial even"

msgid "BIENNIAL_ODD"
msgstr "Biennial odd"

msgid "LU_ERRORS_REQUIRED"
msgstr "This field is required."

msgid "LU_ERRORS_INVALID"
msgstr "'Enter a valid value."

msgid "LU_ERRORS_INVALID_SEARCH"
msgstr "Please, inform at least two filters in your searches"

msgid "LU_ERRORS_ACADEMIC_YEAR_REQUIRED"
msgstr "Please specify an academic year"

msgid "LU_ERRORS_YEAR_WITH_ACRONYM"
msgstr "Please specify an academic year or enter a valid acronym."

msgid "LU_ERRORS_INVALID_REGEX_SYNTAX"
msgstr "Invalid regular expression!"

msgid "no_valid_m_justification_error"
msgstr "You can't encode a JUSTIFIED ABSENCE (M) via the XLS injection"

msgid "abscence_justified_preserved"
msgstr "Justified abscence already encoded and preserved"

msgid "tutors_of_course"
msgstr "Tutors of the course"

msgid "academic_actors"
msgstr "Academic actors"

msgid "academic_start_date_error"
msgstr "The start date should be between the start/end dates of the academic year"

msgid "academic_end_date_error"
msgstr "The end date should be between the start/end dates of the academic year"

msgid "end_start_date_error"
msgstr "Start date must be lower than end date"

msgid "dates_mandatory_error"
msgstr "Start date and end date are mandatory"

msgid "date_format"
msgstr "%m/%d/%Y"

msgid "date_format_string"
msgstr "m/d/Y"

msgid "format_date"
msgstr "mm/dd/yyyy"

msgid "desc_lnk_academic_actors"
msgstr "Academic actors management"

msgid "all_years"
msgstr "All years"

msgid "trainings"
msgstr "Trainings"

msgid "components"
msgstr "Components"

msgid "educational_information"
msgstr "Educational information"

msgid "propositions"
msgstr "Propositions"

msgid "tutor_attributions"
msgstr "Tutors - attributions"

msgid "proposal"
msgstr "Proposal"

msgid "academic_calendar_offer_year_calendar_start_date_end_date_error"
msgstr "The start's date of '%s' of the academic calendar can't be higher than %s "
       "(end date of '%s' of the program '%s')"

msgid "component_type"
msgstr "Component type"

msgid "volume_quarter"
msgstr "Quarter"

msgid "vol_q1"
msgstr "Vol. q1"

msgid "vol_q2"
msgstr "Vol. q2"

msgid "volume"
msgstr "Volume"

msgid "schedules_conformity"
msgstr "Sched. conform. "

msgid "planned_classrooms"
msgstr "Planned classrooms"

msgid "real_on_planned_classrooms"
msgstr "Real/Planned classrooms"

msgid "classes"
msgstr "Classes"

msgid "class"
msgstr "Class"

msgid "learning_unit_code"
msgstr "Learning unit code"

msgid "partims"
msgstr "Partims"

msgid "periodicity"
msgstr "Periodicity"

msgid "nominal_credits"
msgstr "Credits"

msgid "active"
msgstr "Active"

msgid "inactive"
msgstr "Inactive"

msgid "MASTER_DISSERTATION"
msgstr "Master Dissertation"

msgid "FULL"
msgstr "Full"

msgid "MOBILITY"
msgstr "Mobility"

msgid "OTHER"
msgstr "Other"

msgid "PARTIM"
msgstr "Partim"

msgid "PHD_THESIS"
msgstr "PhD Thesis"

msgid "selected"
msgstr "selected"

msgid "learning_unit_specifications"
msgstr "Specifications"

msgid "LECTURING_COMPLETE"
msgstr "Complete lecturing"

msgid "LECTURING_INCOMPLETE"
msgstr "Incomplete lecturing"

msgid "PRACTICAL_EXERCISES_COMPLETE"
msgstr "Complete practical exercises"

msgid "PRACTICAL_EXERCISES_INCOMPLETE"
msgstr "Incomplete practical exercises"

msgid "LECTURING"
msgstr "Lecturing"

msgid "STAGE"
msgstr "Stage"

msgid "DISSERTATION"
msgstr "Dissertation"

msgid "PRACTICAL_EXERCISES"
msgstr "Practical exercises"

msgid "lecturing"
msgstr "Lecturing"

msgid "PE"
msgstr "PE"

msgid "subtype"
msgstr "Subtype"

msgid "start"
msgstr "Start"

msgid "duration"
msgstr "Duration"

msgid "experimental_phase"
msgstr "This feature is in testing phase"

msgid "title_official_1"
msgstr "Official title (Part 1, common with partims)"

msgid "common_official_title"
msgstr "Common official title"

msgid "common_official_english_title"
msgstr "Common official English title"

msgid "title_official_2"
msgstr "Official title (Part 2, specific to each partim)"

msgid "official_title_proper_to_UE"
msgstr "Official title proper to the learning unit"

msgid "official_english_title_proper_to_UE"
msgstr "Official English title proper to the learning unit"

msgid "title_in_english"
msgstr "Title in English"

msgid "title_in_english_1"
msgstr "(Part 1, common with partims)"

msgid "title_in_english_2"
msgstr "(Part 2, specific to each partim)"

msgid "scores_responsibles"
msgstr "Scores responsibles"

msgid "SCHOOL"
msgstr "Ecole"

msgid "PLATFORM"
msgstr "Platform"

msgid "LOGISTICS_ENTITY"
msgstr "Logistics entity"

msgid "organogram"
msgstr "Organogram"

msgid "attached_to"
msgstr "Attached to"

msgid "ACADEMIC_PARTNER"
msgstr "Academic partner"

msgid "INDUSTRIAL_PARTNER"
msgstr "Industrial partner"

msgid "SERVICE_PARTNER"
msgstr "Service partner"

msgid "COMMERCE_PARTNER"
msgstr "Commerce partner"

msgid "PUBLIC_PARTNER"
msgstr "Public partner"

msgid "requirement_entity"
msgstr "Requirement entity"

msgid "allocation_entity"
msgstr "Allocation entity"

msgid "additional_requirement_entity"
msgstr "Additional requirement entity"

msgid "additional_requirement_entity_1"
msgstr "Additional requirement entity 1"

msgid "additional_requirement_entity_2"
msgstr "Additional requirement entity 2"

msgid "requirement_entity_small"
msgstr "Req. Entity"

msgid "allocation_entity_small"
msgstr "Alloc. Ent."

msgid "with_entity_subordinated_small"
msgstr "With subord. ent."

msgid "academic_end_year"
msgstr "Academic end year"

msgid "academic_start_year"
msgstr "Academic start year"

msgid "organization_name"
msgstr "Name"

msgid "partial"
msgstr "Q1"

msgid "remaining"
msgstr "Q2"

msgid "partial_remaining"
msgstr "Q1&2"

msgid "partial_or_remaining"
msgstr "Q1|2"

msgid "volume_partial"
msgstr "Vol. Q1"

msgid "volume_remaining"
msgstr "Vol. Q2"

msgid "quadrimester"
msgstr "Quadrimester"

msgid "composition"
msgstr "Composition"

msgid "real_classes"
msgstr "Real classes"

msgid "lu_usage"
msgstr "Learning units usage"

msgid "academic_years"
msgstr "Academic years"

msgid "from"
msgstr "From"

msgid "to"
msgstr "to"

msgid "since"
msgstr "Since"

msgid "editing"
msgstr "Edition"

msgid "component"
msgstr "Component"

msgid "used_by"
msgstr "Used by learning unit"

msgid "offers_enrollments"
msgstr "Offers enrollments"

msgid "learning_units_enrollments"
msgstr "Learning units enrollments"

msgid "exams_enrollments"
msgstr "Exams Enrollments"

msgid "average"
msgstr "Average"

msgid "global_average"
msgstr "Global average"

msgid "result"
msgstr "Result"

msgid "enrollment_date"
msgstr "Enrollment date"

msgid "students_title"
msgstr "Students"

msgid "student_title"
msgstr "Student"

msgid "classe"
msgstr "Classe"

msgid "localization"
msgstr "Localization"

msgid "internship_subtype"
msgstr "Internship subtype"

msgid "part1"
msgstr "part 1"

msgid "part2"
msgstr "part 2"

msgid "title_official"
msgstr "Official title"

msgid "create_learning_unit"
msgstr "Create Learning Unit"

msgid "existed_acronym"
msgstr "Existed code for "

msgid "existing_acronym"
msgstr "Existing code in "

msgid "invalid_acronym"
msgstr "Invalid code"

msgid "acronym_rules"
msgstr "Site with one letter\n"
       "Acronym with min 2 et max 4 letters\n"
       "Number Code with 4 digit"

msgid "end_year_title"
msgstr "End year"

msgid "basic_informations_title"
msgstr "Basics informations"

msgid "active_title"
msgstr "Active"

msgid "titles"
msgstr "Titles"

msgid "fixtures_build"
msgstr "Build anonymized fixtures"

msgid "desc_lnk_fixtures_build"
msgstr "Build a json file with anonymized fixtures"

msgid "partial_volume_1"
msgstr "Volume Q1"

msgid "partial_volume_2"
msgstr "Volume Q2"

msgid "partial_volume_1Q"
msgstr "Q1"

msgid "partial_volume_2Q"
msgstr "Q2"

msgid "planned_classes"
msgstr "Classes prévues"

msgid "planned_classes_pc"
msgstr "P.C."

msgid "total_volume"
msgstr "Volume total"

msgid "total_volume_charge"
msgstr "Volume de charge total"

msgid "total_volume_voltot"
msgstr "Vol.tot"

msgid "vol_charge"
msgstr "Vol.charge"

msgid "vol_tot_not_equal_to_q1_q2"
msgstr "Vol.tot = Q1 + Q2"

msgid "vol_tot_req_entities_not_equal_to_entity"
msgstr "Vol.tot requirement is not equals to sum of requirement volumes"

msgid "vol_tot_req_entities_not_equal_to_vol_tot_mult_cp"
msgstr "Vol.requirement = Vol.tot * C.P"

msgid "vol_tot_full_must_be_greater_than_partim"
msgstr "Vol.tot [Full] > Vol.tot [Partim]"

msgid "vol_q1_full_must_be_greater_or_equal_to_partim"
msgstr "Q1 [Full] >= Q1 [Partim]"

msgid "vol_q2_full_must_be_greater_or_equal_to_partim"
msgstr "Q2 [Full] >= Q2 [Partim]"

msgid "planned_classes_full_must_be_greater_or_equal_to_partim"
msgstr "C.P. [Full] >= C.P. [Partim]"

msgid "entity_requirement_full_must_be_greater_or_equal_to_partim"
msgstr "Requirement entity [Full] >= Requirement entity [Partim]"

msgid "volumes_management"
msgstr "Volumes management"

msgid "volumes_validation_success"
msgstr "Filled data fit the hourly volumes calculation rules."

msgid "end_date_gt_begin_date"
msgstr "The end year must be equals or upper than the start year"

msgid "session_title"
msgstr "Sessions"

msgid "remarks_title"
msgstr "Remarks"

msgid "faculty_remark"
msgstr "Faculty remark"

msgid "other_remark"
msgstr "Other remark"

msgid "new_learning_unit"
msgstr "New learning unit"

msgid "previous"
msgstr "Previous"

msgid "next"
msgstr "Next"

msgid "learning_location"
msgstr "Learning location"

msgid "NON_ACADEMIC"
msgstr "Non academic"

msgid "NON_ACADEMIC_CREF"
msgstr "Non academic CREF"

msgid "ACADEMIC"
msgstr "Academic"

msgid "ACTIVE"
msgstr "Active"

msgid "INACTIVE"
msgstr "Inactive"

msgid "RE_REGISTRATION"
msgstr "Active only for re-registration"

msgid "OPTIONAL"
msgstr "Optional"

msgid "NO_PRINT"
msgstr "No printing"

msgid "IN_HEADING_2_OF_DIPLOMA"
msgstr ""

msgid "IN_EXPECTED_FORM"
msgstr ""

msgid "FEE_1"
msgstr "Role"

msgid "FEE_2"
msgstr "Role + exam"

msgid "FEE_3"
msgstr "AESS, CAPAES or end-of-cycle"

msgid "FEE_4"
msgstr "School fees without any exam"

msgid "FEE_5"
msgstr "Full school fees"

msgid "FEE_6"
msgstr "University certificate"

msgid "FEE_7"
msgstr "Complementary master with medical specialization"

msgid "FEE_8"
msgstr "Admission exam"

msgid "FEE_10"
msgstr "CU 30 credits"

msgid "FEE_11"
msgstr "Medical skills certificate"

msgid "FEE_12"
msgstr "ISA offers: 12BA et 21MS"

msgid "FEE_13"
msgstr "ISA offers: 13BA et 22MS"

msgid "DAILY"
msgstr "Daily"

msgid "SHIFTED"
msgstr "Shifted"

msgid "ADAPTED"
msgstr "Adapted"

msgid "academic_calendar_type"
msgstr "Type of event"

msgid "DELIBERATION"
msgstr "Deliberation"

msgid "DISSERTATION_SUBMISSION"
msgstr "Submission of disserations"

msgid "EXAM_ENROLLMENTS"
msgstr "Exam enrollments"

msgid "SCORES_EXAM_DIFFUSION"
msgstr "Diffusion of exam scores"

msgid "SCORES_EXAM_SUBMISSION"
msgstr "Submission of exam scores"

msgid "TEACHING_CHARGE_APPLICATION"
msgstr "Teaching charge application"

msgid "field_is_required"
msgstr "This field is required"

msgid "associated_entity"
msgstr "Associated entity"

msgid "LU_WARNING_INVALID_ACRONYM"
msgstr "The acronym, if it is entered, must at least count 3 characters"

msgid "title_in_french"
msgstr "Title in French"

msgid "schedule_type"
msgstr "Schedule type"

msgid "enrollment_campus"
msgstr "Enrollment campus"

msgid "other_campus_activities"
msgstr "Activities on other campus"

msgid "unspecified"
msgstr "Unspecified"

msgid "university_certificate"
msgstr "University certificate"

msgid "studies_domain"
msgstr "Studies domain"

msgid "primary_language"
msgstr "Primary language"

msgid "other_language_activities"
msgstr "Other languages activities"

msgid "funding"
msgstr "Funding"

msgid "funding_cud"
msgstr "Funding international cooperation CCD/CUD"

msgid "funding_direction"
msgstr "Funding direction"

msgid "cud_funding_direction"
msgstr "Funding international cooperation CCD/CUD direction"

msgid "active_status"
msgstr "Active"

msgid "partial_deliberation"
msgstr "Partial deliberation"

msgid "admission_exam"
msgstr "Admission exam"

msgid "academic_type"
msgstr "Academic type"

msgid "keywords"
msgstr "Keywords"

msgid "training_type"
msgstr "Type of training"

msgid "QUADRIMESTER"
msgstr "Quadrimester(s)"

msgid "TRIMESTER"
msgstr "Trimester(s)"

msgid "MONTH"
msgstr "Month(s)"

msgid "WEEK"
msgstr "Week(s)"

msgid "DAY"
msgstr "Day(s)"

msgid "administration_entity"
msgstr "Administration entity"

msgid "management_entity"
msgstr "Management entity"

msgid "enrollment_enabled"
msgstr "Enrollment enabled"

msgid "formations"
msgstr "Formations"

msgid "formations_lnk"
msgstr "Formations"

msgid "desc_lnk_formations"
msgstr "Organization of formations"

msgid "education_groups"
msgstr "Education groups"

msgid "entity_management"
msgstr "Entity management"

msgid "of_category"
msgstr "Education group type"

msgid "activity_search"
msgstr "Activity - Search"

msgid "service_course_search"
msgstr "Service cours - Search"

msgid "TRAINING"
msgstr "Training"

msgid "MINI_TRAINING"
msgstr "Mini training"

msgid "GROUP"
msgstr "Group"

msgid "PRIMARY_LANGUAGE"
msgstr "Primary anguage"

msgid "OR"
msgstr "Or"

msgid "AND"
msgstr "And"

msgid "language_association"
msgstr "Primary language operator"

msgid "prolong_or_create_learning_unit_message"
msgstr "<p>The acronym <b>already exists</b>.</p>"
       "<p>You have the choice between:"
       "<ul><li><b>create</b> a new learning unit using that acronym</li>"
       "<li><b>prolong</b> the learning unit of the same acronym</li></ul>"

msgid "confirm_your_action"
msgstr "Confirm your action."

msgid "create"
msgstr "Create"

msgid "prolong"
msgstr "Prolong"

msgid "diplomas_certificates"
msgstr "Diplomas /  Certificates"

msgid "diploma_title"
msgstr "Diploma title"

msgid "professionnal_title"
msgstr "Professionnal title"

msgid "university_certificate_desc"
msgstr "University certificate"

msgid "program_coorganization"
msgstr "Program organized with other institutes"

msgid "for_all_students"
msgstr "For all students"

msgid "diploma"
msgstr "Diploma"

msgid "UNIQUE"
msgstr "Unique diploma"

msgid "SEPARATE"
msgstr "Separate diploma"

msgid "NOT_CONCERNED"
msgstr "Not concerned"

msgid "organization_address_save_error"
msgstr "Impossible to save the organization address"

msgid "i_confirm"
msgstr "Yes, I confirm."

msgid "msg_warning_delete_learning_unit"
msgstr "This operation is <strong>permanent</strong> and cannot be undone. You will lose for ever"
       " the data linked to the learning unit <strong>%s</strong>."

msgid "The learning unit %(acronym)s has been successfully deleted for all years."
msgstr ""

msgid "cannot_delete_learning_unit_year"
msgstr "Could not delete the LU <strong>%(learning_unit)s</strong> from the year %(year)s for the following reasons :"

msgid "cannot_delete_learning_unit"
msgstr "Could not delete the LU <strong>%(learning_unit)s</strong> for the following reasons :"

msgid "There is %(count)d enrollments in %(subtype)s %(acronym)s for the year %(year)s"
msgstr ""

msgid "%(subtype)s %(acronym)s is assigned to %(tutor)s for the year %(year)s"
msgstr ""

msgid "%(subtype)s %(acronym)s is assigned to the assistant %(assistant)s for the year %(year)s"
msgstr ""

msgid "The learning unit %(acronym)s is related to the internship speciality %(speciality)s"
msgstr ""

msgid "lu_included_in_group"
msgstr "%(subtype)s %(acronym)s is included in the group %(group)s for the year %(year)s"

msgid "%(subtype)s %(acronym)s has been deleted for the year %(year)s"
msgstr ""

msgid "The class %(acronym)s has been deleted for the year %(year)s"
msgstr ""

msgid "the partim"
msgstr ""

msgid "The partim"
msgstr ""

msgid "The learning unit"
msgstr ""

msgid "the learning unit"
msgstr ""

msgid "You asked the deletion of the learning unit %(acronym)s from the year %(year)s"
msgstr ""

msgid "Delete from this academic year"
msgstr ""

msgid "Delete all the learning unit"
msgstr ""

msgid "publish_attribution_to_portal"
msgstr "Publish attribution to portal"

msgid "RESEVED_FOR_INTERNS"
msgstr "Reserved for interns"

msgid "OPEN_FOR_EXTERNS"
msgstr "Open to externs"

msgid "EXCEPTIONAL_PROCEDURE"
msgstr "Exceptional procedure"

msgid "VACANT_NOT_PUBLISH"
msgstr "Vacant but do not publish"

msgid "DO_NOT_ASSIGN"
msgstr "Do not assign"

msgid "folder"
msgstr "Folder"

msgid "introduced_by"
msgstr "Introduced by"

msgid "the"
msgstr "The"

msgid "proposal_management"
msgstr "Proposal management"

msgid "category"
msgstr "Category"

msgid "PRESIDENT"
msgstr "President"

msgid "SECRETARY"
msgstr "Secretary"

msgid "SIGNATORY"
msgstr "Signatory"

msgid "administrative_data"
msgstr "Administrative data"

msgid "jury"
msgstr "Jury"

msgid "signatory_qualification"
msgstr "Signatory's qualification"

msgid "course_enrollment"
msgstr "Course enrollment"

msgid "marks_presentation"
msgstr "Marks presentation"

msgid "dissertation_presentation"
msgstr "Dissertation présentation"

msgid "scores_diffusion"
msgstr "Scores diffusion"

msgid "session"
msgstr "session"

msgid "at"
msgstr "at"

msgid "learning_unit_years_to_delete"
msgstr "You will definitely delete the following learning units"

msgid "type_must_be_full"
msgstr "Type of learning unit must be full"

msgid "learning_unit_type_is_not_internship"
msgstr "Learning unit is not of type internship."

msgid "CREATION"
msgstr "Creation"

msgid "MODIFICATION"
msgstr "Modification"

msgid "TRANSFORMATION"
msgstr "Transformation"

msgid "TRANSFORMATION_AND_MODIFICATION"
msgstr "Transformation and modification"

msgid "SUPPRESSION"
msgstr "Suppression"

msgid "CENTRAL"
msgstr "Central"

msgid "SUSPENDED"
msgstr "Suspended"

msgid "ACCEPTED"
msgstr "Accepted"

msgid "REFUSED"
msgstr "Refused"

msgid "success_modification_proposal"
msgstr "You proposed a modification of type {} for the learning unit {}."

msgid "proposal_edited_successfully"
msgstr "Proposal edited successfully"

msgid "proposals_cancelled_successfully"
msgstr "Proposals cancelled successfully"

msgid "proposals_consolidated_successfully"
msgstr "Proposals consolidated successfully"

msgid "content"
msgstr "Content"

msgid "code_scs"
msgstr "Code SCS"

msgid "title_code_formation"
msgstr "Title / Formation's code"

msgid "absolute_credits"
msgstr "Abs. credits"

msgid "relative_target_credits"
msgstr "Relative target's credits"

msgid "min_credits"
msgstr "Min. credits"

msgid "max_credits"
msgstr "Max. credits"

msgid "mandatory"
msgstr "Mandatory"

msgid "block"
msgstr "Block"

msgid "current_order"
msgstr "Current order"

msgid "sessions_derogation"
msgstr "Sessions in derogation"

msgid "own_comment"
msgstr "Own comment"

msgid "SESSION_1"
msgstr "1"

msgid "SESSION_2"
msgstr "2"

msgid "SESSION_3"
msgstr "3"

msgid "SESSION_1_2"
msgstr "12"

msgid "SESSION_1_3"
msgstr "13"

msgid "SESSION_2_3"
msgstr "23"

msgid "SESSION_1_2_3"
msgstr "123"

msgid "SESSION_UNDEFINED"
msgstr "Undefined session"

msgid "SESSION_PARTIAL_2_3"
msgstr "p23"

msgid "Put in proposal"
msgstr ""

msgid "Put in suppression proposal"
msgstr ""

msgid "Proposal for modification"
msgstr ""

msgid "End of teaching"
msgstr ""

msgid "academic_entity_small"
msgstr "Academic ent."

msgid "academic_entity"
msgstr "Academic entity"

msgid "folder_number"
msgstr "Folder n°{}"

msgid "produce_xls"
msgstr "Produce an Excel file with the list of results"

msgid "produce_xls_lu"
msgstr "Xls with learning units"

msgid "%(date)s must be set within %(start_date)s and %(end_date)s"
msgstr ""

msgid "cancel_proposal"
msgstr "Cancel proposal"

msgid "edit_proposal"
msgstr "Edit proposal"

msgid "Consolidate proposal"
msgstr ""

msgid "msg_confirm_cancel_proposal"
msgstr "Are you certain that you want to cancel the learning unit proposal ?"

msgid "The administrative data has been successfully modified"
msgstr ""

msgid "vacant"
msgstr "Vacant"

msgid "team_management"
msgstr "Team management"

msgid "type_declaration_vacant"
msgstr "Decision"

msgid "procedure"
msgstr "Procedure"

msgid "educational_information_management"
msgstr "Management of educational information"

msgid "SUMMARY_COURSE_SUBMISSION"
msgstr "Summary course submission"

msgid "INTERNAL_TEAM"
msgstr "Internal/team"

msgid "substitute"
msgstr "Substitute"

msgid "not_end_year"
msgstr "no planned end"

msgid "edit_learning_unit_end_date"
msgstr "Edit learning unit end date"

msgid "new_partim"
msgstr "Create a new partim"

msgid "learning_unit_successfuly_created"
msgstr "Learning unit <a href='%(link)s'> %(acronym)s (%(academic_year)s) </a> successfuly created."

msgid "learning_unit_successfuly_deleted"
msgstr "Learning unit {acronym} ({academic_year}) successfuly deleted."

msgid "learning_unit_creation_academic_year_max_error"
msgstr "Please select an academic year lower than {}."

msgid "parent_greater_than_partim"
msgstr "The selected end year (%(partim_end_year)s) is greater than the end year of the parent %(lu_parent)s"

msgid "learning_unit_created"
msgstr "Learning unit %(learning_unit)s created for the academic year %(academic_year)s"

msgid "learning_unit_updated"
msgstr "Learning unit {acronym} successfully updated."

msgid "partim_greater_than_parent"
msgstr "The learning unit %(learning_unit)s has a partim %(partim)s with an end year greater than %(year)s"

msgid "partim"
msgstr "Partim"

msgid "partim_character_rules"
msgstr "One letter or digit mandatory"

msgid "invalid_partim_character"
msgstr "Character already used"

msgid "remark"
msgstr "Remark"

msgid "remark_english"
msgstr "Remark in english"

msgid "Ensure this value is less than %(limit_value)s."
msgstr "Ensure this value is less than %(limit_value)s."

msgid "Ensure this value is greater than %(limit_value)s."
msgstr "Ensure this value is greater than %(limit_value)s."

msgid "Entity_not_exist"
msgstr "The entity %(entity_acronym)s does not exist for the selected academic year %(academic_year)s"

msgid "edit_learning_unit"
msgstr "Edit learning unit"

msgid "requirement_entity_end_date_too_short"
msgstr "The requirement entity lifetime is too short."

msgid "requirement_and_allocation_entities_cannot_be_different"
msgstr "The requirement and allocation entities cannot be different for this learning unit type."

msgid "success_modification_learning_unit"
msgstr "The learning unit has been updated."

msgid "error_modification_learning_unit"
msgstr "An error occured when updating the learning unit."

msgid "cannot_set_internship_subtype_for_type_other_than_internship"
msgstr "Internship subtype cannot bet set for learning unit type other than internship."

msgid "%(subtype)s %(acronym)s is in proposal for the year %(year)s"
msgstr ""

msgid "volume_have_more_than_2_decimal_places"
msgstr "The volume have more than 2 decimal places"

msgid "Site"
msgstr "Site"

msgid "proposal_type"
msgstr "Proposal type"

msgid "proposal_status"
msgstr "Status proposal"

msgid "folder_entity"
msgstr "Folder entity"

msgid "proposals_search"
msgstr "Proposal - Search"

msgid "folder_num"
msgstr "Folder num."

msgid "ask_to_report_modification"
msgstr "Do you want to report the modifications done to the next years ?"

msgid "proposal_learning_unit_successfuly_created"
msgstr "Proposal learning unit <a href='%(link)s'> %(acronym)s (%(academic_year)s) </a> successfuly created."

msgid "new_learning_unit_proposal"
msgstr "New learning unit proposal"

msgid "proposal_creation"
msgstr "Proposal of creation"

msgid "proposal_update"
msgstr "Proposal update"

msgid "value_before_proposal"
msgstr "Value before proposal"

msgid "entity_not_found"
msgstr "Entity not found.  Pershaps an error in the data"

msgid "min_for_field"
msgstr "Please enter a value greater than or equal to 0."

msgid "max_for_field"
msgstr "Please enter a value less than or equal to 500."

msgid "force_state"
msgstr "Force state"

msgid "do_you_want_change_status_proposals"
msgstr "Do you want to change the status of this proposals?"

msgid "are_you_sure_to_change_state_from"
msgstr "Are you sure to change the state from"

msgid "must_set_common_title_or_specific_title"
msgstr "You must either set the common title or the specific title"

msgid "learning_unit_in_proposal_cannot_save"
msgstr "The learning unit %(luy)s is in proposal, can not save the change from the year %(academic_year)s"

msgid "by"
msgstr "By"

msgid "in_proposal"
msgstr "Existing proposal"

msgid "summary_locked"
msgstr "blocked update"

msgid "get_back_to_initial"
msgstr "Get back to initial data"

msgid "do_you_want_to_get_back_to_initial"
msgstr "Do you want to get back to initial data?"

msgid "error_proposal_suppression_to_initial"
msgstr "An error occured when getting back to initial state one of the selected proposal is not in SUPPRESSION type. Nothing has been done"

msgid "error_proposal_no_data"
msgstr "An error occured when getting back to initial state. No valid data to submit"

msgid "msg_confirm_delete_luy"
msgstr "Are you certain that you want to delete the learning unit ?"

msgid "already_existing_acronym"
msgstr "Existing acronym"

msgid "The value of field '%(field)s' is different between year %(year)s - %(value)s and year %(next_year)s - %(next_value)s"
msgstr ""

msgid "There is not the learning unit %(acronym)s - %(next_year)s"
msgstr ""

msgid "The value of field '%(field)s' for the learning unit %(acronym)s (%(component_type)s) is different between year %(year)s - %(value)s and year %(next_year)s - %(next_value)s"
msgstr ""

msgid "There is not %(component_type)s for the learning unit %(acronym)s - %(year)s but exist in %(existing_year)s"
msgstr ""

msgid "Educational information opening"
msgstr ""

msgid "Educational information ending"
msgstr ""

msgid "official_title_proper_to_partim"
msgstr "Official title proper to the partim"

msgid "official_english_title_proper_to_partim"
msgstr "Official English title proper to the partim"

msgid "Educational information submission dates updated"
msgstr ""

msgid "partim_credits_gt_parent_credits"
msgstr "The credits value is greater than the credits value of the learning unit."

msgid "partim_credits_equals_parent_credits"
msgstr "The credits value is equal to the credits value of the learning unit."

msgid "The learning unit has been updated until %(year)s."
msgstr ""

msgid "Prohibition to delete a learning unit before 2015."
msgstr ""

msgid "The entity '%(acronym)s' doesn't exist anymore in %(year)s"
msgstr ""

msgid "updated"
msgstr "Updated"

msgid "unupdated"
msgstr "Unupdated"

msgid "summary_list"
msgstr "Education information status"

msgctxt "bibliography"
msgid "title"
msgstr ""

msgctxt "bibliography"
msgid "mandatory"
msgstr ""

msgid "Bibliography"
msgstr ""

msgid "Modalities specific to IN and OUT mobility"
msgstr ""

msgid "The partim must be inactive because the parent is inactive"
msgstr ""

msgid "The parent must be active because there are partim active"
msgstr ""

msgid "educational_information_update_reminder"
msgstr "Mail to remind educational information update"

msgid "do_you_want_to_sent_email"
msgstr "Do you want to sent email to remind to update the educational informations?"

msgid "desc_mail_reminder"
msgstr "Sent email to remind to update educational information"

msgid "success_mail_reminder"
msgstr "Reminding mails sent"

msgid "consolidate"
msgstr "Consolidate"

msgid "do_you_want_to_consolidate"
msgstr "Do you want to consolidate ?"

msgid "need_no_reminder"
msgstr "Need no reminder"

msgid "Proposal %(acronym)s (%(academic_year)s) cannot be consolidated."
msgstr ""

msgid "Proposal %(acronym)s (%(academic_year)s) successfully consolidated."
msgstr ""

msgid "Proposal %(acronym)s (%(academic_year)s) cannot be canceled."
msgstr ""

msgid "Proposal %(acronym)s (%(academic_year)s) successfully canceled."
msgstr ""

msgid "A report has been sent."
msgstr ""

msgid "Success"
msgstr ""

msgid "Failure"
msgstr ""

msgid "Remarks"
msgstr ""

msgid "Learning unit"
msgstr ""

msgid "Research criteria"
msgstr ""

msgid "The learning unit %(acronym)s is included in the following education groups"
msgstr ""

msgid "type_code_formation"
msgstr "Formation's type"

msgid "absolute_and_relative_credits"
msgstr "Relative / Absolute <br>credits"

msgid "Proposal is neither accepted nor refused."
msgstr ""

msgid "learning_achievements"
msgstr "Learning achievements"

<<<<<<< HEAD
msgid "up"
msgstr "Up"

msgid "down"
msgstr "Down"
=======
msgid "learning_achievements_headline"
msgstr "At the end of this learning unit, the student is able to:"
>>>>>>> f51b44af
<|MERGE_RESOLUTION|>--- conflicted
+++ resolved
@@ -2814,13 +2814,11 @@
 msgid "learning_achievements"
 msgstr "Learning achievements"
 
-<<<<<<< HEAD
 msgid "up"
 msgstr "Up"
 
 msgid "down"
 msgstr "Down"
-=======
+
 msgid "learning_achievements_headline"
-msgstr "At the end of this learning unit, the student is able to:"
->>>>>>> f51b44af
+msgstr "At the end of this learning unit, the student is able to:"