--- conflicted
+++ resolved
@@ -1801,6 +1801,9 @@
 msgid "part2"
 msgstr "part 2"
 
+msgid "title_official"
+msgstr "Official title"
+
 msgid "create_learning_unit"
 msgstr "Create Learning Unit"
 
@@ -2955,14 +2958,12 @@
 msgid "external_search"
 msgstr "External - Search"
 
-<<<<<<< HEAD
 msgid "formerly"
 msgstr "Formerly"
-=======
+
 msgid "title_1_in_english"
 msgstr "Title common title with partims (part 1) in English"
 
 msgid "title_2_in_english"
 msgstr "Title specific with partim (part 2) in English"
 
->>>>>>> 20eff98f
