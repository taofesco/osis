--- conflicted
+++ resolved
@@ -55,14 +55,9 @@
 msgid "empty_note_pdf_legend"
 msgstr "(empty)=No score yet"
 
-<<<<<<< HEAD
-
-#: models/exam_enrollment.py:53
-=======
 msgid "saving"
 msgstr "Saving"
 
->>>>>>> bbf3d8b3
 msgid "saved"
 msgstr "Saved"
 
@@ -114,10 +109,6 @@
 msgid "formation_catalogue"
 msgstr "Formation catalogue"
 
-<<<<<<< HEAD
-
-=======
->>>>>>> bbf3d8b3
 msgid "academic_year"
 msgstr "Academic year"
 
@@ -328,10 +319,6 @@
 msgid "number_session"
 msgstr "No. Session"
 
-<<<<<<< HEAD
-#: templates/assessments/online_encoding.html:167
-=======
->>>>>>> bbf3d8b3
 msgid "score_submitted"
 msgstr "Submitted"
 
@@ -341,10 +328,6 @@
 msgid "print_all_courses"
 msgstr "Print all courses"
 
-<<<<<<< HEAD
-#: templates/assessments/online_encoding.html:224
-=======
->>>>>>> bbf3d8b3
 msgid "scores_injection"
 msgstr "Scores injection"
 
@@ -395,23 +378,9 @@
 msgid "via_paper"
 msgstr "Via paper"
 
-<<<<<<< HEAD
-#: templates/assessments/scores_encoding.html:67
-#: templates/assessments/scores_encoding_mgr.html:96
 msgid "via_excel"
 msgstr "Via Excel"
 
-#: templates/assessments/scores_encoding.html:75
-#: templates/assessments/scores_encoding.html:106
-#: templates/assessments/scores_encoding.html:137
-#: templates/assessments/scores_encoding_mgr.html:103
-#: templates/assessments/scores_encoding_mgr.html:129
-#: templates/assessments/scores_encoding_mgr.html:180
-=======
-msgid "via_excel"
-msgstr "Via Excel"
-
->>>>>>> bbf3d8b3
 msgid "code"
 msgstr "Code"
 
@@ -694,10 +663,6 @@
 msgid "ID"
 msgstr "ID"
 
-<<<<<<< HEAD
-#: utils/export_utils.py:96
-=======
->>>>>>> bbf3d8b3
 msgid "Legend : values allowed for 'justification'"
 msgstr ""
 
@@ -710,19 +675,11 @@
 msgid "ucl_denom_location"
 msgstr "Université catholique de Louvain"
 
-<<<<<<< HEAD
-#: utils/pdf_utils.py:226
-=======
->>>>>>> bbf3d8b3
 msgid "justification_legend"
 msgstr "Justification legend: %s"
 
 msgid "score_legend"
-<<<<<<< HEAD
-msgstr "Score legend: %s"
-=======
 msgstr "Score legend: %s (0=Score of presence)"
->>>>>>> bbf3d8b3
 
 msgid "unauthorized_decimal_for_this_activity"
 msgstr "Unauthorized decimal for this activity"
@@ -779,11 +736,7 @@
 msgstr "Academic year (%d) doesn't exist"
 
 msgid "offer_year_not_exist"
-<<<<<<< HEAD
-msgstr "The offer year (%s) (%d) - doesn't exist"
-=======
 msgstr "The program (%s) (%d) - doesn't exist"
->>>>>>> bbf3d8b3
 
 msgid "offer_enrollment_not_exist"
 msgstr "There are not enrollments to programs"
@@ -807,12 +760,7 @@
 msgstr "The score seems to be incorrect. Decimales NOT allowed"
 
 msgid "constraint_score_other_score"
-<<<<<<< HEAD
-msgstr ""
-"You can't encode a 'score' AND an 'justification' together (unless the 'justification' is CHEATING)"
-=======
 msgstr "You can't encode a 'score' and a 'justification' together"
->>>>>>> bbf3d8b3
 
 #: utils/upload_xls_utils.py:226
 #, python-format
@@ -842,10 +790,6 @@
 msgid "no_score_encoded_double_encoding_impossible"
 msgstr "No new scores encoded. The double encoding needs new scores."
 
-<<<<<<< HEAD
-#: views/common.py:162
-=======
->>>>>>> bbf3d8b3
 msgid "minimum_one_criteria"
 msgstr "Please choose at least one criteria!"
 
@@ -853,11 +797,7 @@
 msgstr "Get Excel File"
 
 msgid "no_exam_session_opened_for_the_moment"
-<<<<<<< HEAD
-msgstr "No session exam opened for the moment."
-=======
 msgstr "No scores' encoding session opened for the moment."
->>>>>>> bbf3d8b3
 
 msgid "you_manage"
 msgstr "You manage"
@@ -1097,12 +1037,9 @@
 msgid "tooltip_select_excel_file_to_inject_scores"
 msgstr "Select an excel file to inject scores."
 
-<<<<<<< HEAD
-=======
 msgid "display_tutors"
 msgstr "Display all tutors for this learning unit"
 
->>>>>>> bbf3d8b3
 msgid "tooltip_dowload_excel_file"
 msgstr "Download the excel file"
 
