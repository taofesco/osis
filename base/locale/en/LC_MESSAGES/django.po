--- conflicted
+++ resolved
@@ -1379,7 +1379,6 @@
 msgid "abscence_justified_preserved"
 msgstr "Justified abscence already encoded and preserved"
 
-<<<<<<< HEAD
 msgid "academic_actors"
 msgstr "Academic actors"
 
@@ -1394,10 +1393,9 @@
 
 msgid "dates_mandatory_error"
 msgstr "Start date and end date are mandatory"
-=======
+
 msgid "date_format"
 msgstr "%m/%d/%Y"
 
 msgid "date_format_string"
-msgstr "m/d/Y"
->>>>>>> f100a651
+msgstr "m/d/Y"