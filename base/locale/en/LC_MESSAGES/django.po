# SOME DESCRIPTIVE TITLE.
# Copyright (C) YEAR THE PACKAGE'S COPYRIGHT HOLDER
# This file is distributed under the same license as the PACKAGE package.
# FIRST AUTHOR <EMAIL@ADDRESS>, YEAR.
#
msgid ""
msgstr ""
"Project-Id-Version: PACKAGE VERSION\n"
"Report-Msgid-Bugs-To: \n"
"POT-Creation-Date: 2016-04-22 15:14+0200\n"
"PO-Revision-Date: YEAR-MO-DA HO:MI+ZONE\n"
"Last-Translator: FULL NAME <EMAIL@ADDRESS>\n"
"Language-Team: LANGUAGE <LL@li.org>\n"
"Language: \n"
"MIME-Version: 1.0\n"
"Content-Type: text/plain; charset=UTF-8\n"
"Content-Transfer-Encoding: 8bit\n"

msgid "Create a xls file while activity\\"
msgstr ""

msgid "Get xls"
msgstr ""

msgid "ID"
msgstr "ID"

msgid "Legend : values allowed for 'justification'"
msgstr ""

msgid "Line"
msgstr "Row"

msgid "Note already submitted"
msgstr ""

msgid "OSIS"
msgstr "OSIS"

msgid "Print scores for all activities"
msgstr ""

msgid "Save"
msgstr ""

msgid "absent"
msgstr "Absent"

msgid "absent_pdf_legend"
msgstr "A=Absent"

msgid "academic_calendar"
msgstr "Academic calendar"

msgid "academic_year_small"
msgstr "Ac yr."

msgid "academic_calendar_management"
msgstr "Academic calendar management"

msgid "academic_calendar_offer_year_calendar_end_date_error"
msgstr "The closure's date of '%s' of the academic calendar can't be lower than %s "
       "(end date of '%s' of the program '%s')"

msgid "academic_calendar_offer_year_calendar_start_date_error"
msgstr "The opening's date of scores' encodings of the academic calendar can't be greater than %s "
       "(start date of scores' encodings of the program '%s')"

msgid "academic_calendars"
msgstr "Academic calendars"

msgid "academic_year_not_exist"
msgstr "Academic year (%d) doesn't exist"

msgid "acces_denied"
msgstr "Access denied"

msgid "acronym"
msgstr "Acronym"

msgid "activity"
msgstr "Activity"

msgid "activity_code"
msgstr "Activity code"

msgid "activity_not_exit"
msgstr "The activity %s doesn't exist"

msgid "add_an_address_to_the_organization"
msgstr "Add an address to the organization"

msgid "add"
msgstr "Add"

msgid "address(ses)"
msgstr "Address(es)"

msgid "addresses"
msgstr "Addresses"

msgid "administration"
msgstr "Administration"

msgid "after_submission_a_message_must_be_sent"
msgstr "If scores are submitted , a message is sent to all the professors of the learning unit"

msgid "all"
msgstr "All"

msgid "all_learning_units_must_be_shown"
msgstr "All learning units must be shown"

msgid "application_management"
msgstr "Application management"

msgid "are_you_sure"
msgstr "Are you sure?"

msgid "assistants"
msgstr ""

msgid "attributions"
msgstr "Attributions"

msgid "authorized_decimal_for_this_activity"
msgstr "Decimals authorized for this learning unit"

msgid "bachelor"
msgstr "Bachelor"

msgid "back"
msgstr "Back"

msgid "begin_date_lt_end_date"
msgstr "The start date must be equals or lower than the end date"

msgid "birth_date"
msgstr "Birth Date"

msgid "btn_messages_history_search"
msgstr "Search in the messages history"

msgid "btn_my_message_action_execute"
msgstr "Execute selected action"

msgid "btn_send_message_again_title"
msgstr "Send again the message to the recipient"

msgid "by_learning_unit"
msgstr "By Learning Unit"

msgid "by_specific_criteria"
msgstr "By Specific Criteria"

msgid "cancel"
msgstr "Cancel"

msgid "catalogue"
msgstr "Catalogue"

msgid "chair_of_the_exam_board"
msgstr "Chair of the exam board"

msgid "cheating_pdf_legend"
msgstr "T=Cheating"

msgid "unjustified_absence_export_legend"
msgstr "S=Unjustified Absence"

msgid "justified_absence_export_legend"
msgstr "M=Justified Absence"

msgid "attached_entities"
msgstr "Attached entities"

msgid "choose_file"
msgstr "Choose file"

msgid "city"
msgstr "City"

msgid "close"
msgstr "Close"

msgid "closed"
msgstr "Closed"

msgid "code"
msgstr "Code"

msgid "compare"
msgstr "Compare"

msgid "complete"
msgstr "Complete"

msgid "constraint_score_other_score"
msgstr "You can't encode a 'score' and a 'justification' together"

msgid "coordinator"
msgstr "Coordinator"

msgid "coordinators_can_submit_partial_encoding"
msgstr "Coordinators can submit partial encoding"

msgid "country"
msgstr "Country"

msgid "create_an_organization"
msgstr "Create an organization"

msgid "creation_date"
msgstr "Creation date"

msgid "credits"
msgstr "Credits"

msgid "customized"
msgstr "Customized"

msgid "data"
msgstr "Data"

msgid "data_maintenance"
msgstr "Data Maintenance"

msgid "data_management"
msgstr "Data Management"

msgid "date"
msgstr "Date"

msgid "date_not_passed"
msgstr "Date not passed"

msgid "day"
msgstr "day"

msgid "days"
msgstr "days"

msgid "decimal_score_allowed"
msgstr "Decimal score allowed"

msgid "decimal_score_not_allowed"
msgstr "Decimal score NOT allowed"

msgid "decimal_values_accepted"
msgstr "Decimal values in scores are accepted."

msgid "decimal_values_ignored"
msgstr ""
"Decimal values in scores are NOT accepted. If you try to put decimal values, "
"it will be ignored."

msgid "score_have_more_than_2_decimal_places"
msgstr "Score cannot have more than two decimal places"

msgid "definitive_save"
msgstr "Definitive submission (Submit to faculty)"

msgid "delete"
msgstr "Delete"

msgid "delete_selected_messages"
msgstr "Delete selected messages"

msgid "desc_assistants"
msgstr "Mandats des assistants académiques et de recherche."

msgid "desc_lnk_academic_year"
msgstr "Management of the annualized program."

msgid "desc_lnk_assessments"
msgstr "This process helps tutors while scores encoding."

msgid "desc_lnk_data_maintenance"
msgstr "Maintenance of data with the SQL language"

msgid "desc_lnk_data_management"
msgstr "Management of data by entity"

msgid "desc_lnk_entities"
msgstr "Management of organizational structure."

msgid "desc_lnk_files"
msgstr "Consultation of files managed by the application"

msgid "desc_lnk_home_catalog"
msgstr "Elaboration and management of the formation catalogue."

msgid "desc_lnk_home_institution"
msgstr "Management of the institution."

msgid "desc_lnk_home_studies"
msgstr ""
"Management of students' path from their registration until their diploma."

msgid "desc_lnk_internships"
msgstr "This process controls students internships."

msgid "desc_lnk_my_osis"
msgstr "Your personal details, configurations and other information related to you."

msgid "desc_lnk_learning_units"
msgstr ""
"Management of learning units, formations and others activities of the "
"program."

msgid "desc_lnk_offers"
msgstr "Management of programs."

msgid "desc_lnk_organizations"
msgstr "Management of organizations"

msgid "desc_lnk_score_encoding"
msgstr "This process helps tutor while encoding notes for the exams sessions."

msgid "desc_lnk_storage"
msgstr "Monitoring of the storage capacity"

msgid "desc_messages_history"
msgstr "Message history allow you to access sent emails"

msgid "desc_messages_template"
msgstr "Messages templating allow you to edit email messages dynamically"

msgid "desc_my_messages"
msgstr "The messages sent by the application to you"

msgid "desc_profile"
msgstr "The configuration of you user profile"

msgid "description"
msgstr "Description"

msgid "details"
msgstr "Details"

msgid "display_scores_for_one_learning_unit"
msgstr "Display scores for this learning unit"

msgid "display_tutors"
msgstr "Display all tutors for this learning unit"

msgid "DOCTORAL_COMMISSION"
msgstr "Doctoral commmission"

msgid "documentation"
msgstr "Documentation"

msgid "double_encoding"
msgstr "Double encoding"

msgid "double_encoding_test"
msgstr "Scores double encoding"

msgid "dubble_encoding"
msgstr "Dubble encoding"

msgid "dubble_online_scores_encoding"
msgstr "Dubble online scores encoding"

msgid "edit"
msgstr "Edit"

msgid "empty_note_pdf_legend"
msgstr "(empty)=No score yet"

msgid "encode"
msgstr "Encode"

msgid "encode_as_coordinator"
msgstr "Encode as scores responsible"

msgid "encode_as_pgm"
msgstr "Encode as program manager"

msgid "encode_as_professor"
msgstr "Encode as professor"

msgid "encoding"
msgstr "Encoding"

msgid "encoding_status_ended"
msgstr "All the scores are encoded."

msgid "encoding_status_notended"
msgstr "It remains notes to encode."

msgid "end_date"
msgstr "Teacher Deadline"

msgid "end_date_teacher"
msgstr "Teacher Deadline"

msgid "enrollment_activity_not_exist"
msgstr "The enrollment to the activity %s doesn't exist"

msgid "enrollment_exam_not_exists"
msgstr "The enrollment to the activity %s doesn't exist"

msgid "enrollments"
msgstr "Enrollments"

msgid "entities"
msgstr "Entities"

msgid "entity"
msgstr "Entity"

msgid "versions"
msgstr "Versions"

msgid "evaluations"
msgstr "Evaluations"

msgid "event"
msgstr "Event"

msgid "exam_board_secretary"
msgstr "Exam board secretary"

msgid "execute"
msgstr "Execute"

msgid "FACULTY"
msgstr "Faculty"

msgid "female"
msgstr "Female"

msgid "file"
msgstr "File"

msgid "file_must_be_xlsx"
msgstr "The file must be a valid 'XLSX' excel file"

msgid "file_production_date"
msgstr "Excel file production date"

msgid "students_deliberated_are_not_shown"
msgstr "Students deliberated are not shown"

msgid "files"
msgstr "Files"

msgid "final"
msgstr "Final"

msgid "fixed_line_phone"
msgstr "Fixed-line phone"

msgid "focuses"
msgstr "Focuses"

msgid "formation_catalogue"
msgstr "Formation catalogue"

msgid "function"
msgstr "Function"

msgid "gender"
msgstr "Gender"

msgid "general_informations"
msgstr "General informations"

msgid "get_excel_file"
msgstr "Get Excel File"

msgid "global_identifiant"
msgstr "Global identifiant"

msgid "fgs"
msgstr "FGS"

msgid "go"
msgstr "Go"

msgid "grade"
msgstr "Grade"

msgid "help_pnl_selectedfiles"
msgstr "Please select an XLS file for injection"

msgid "help_submission_scores_label"
msgstr "You will submit %s notes to faculty(ies). Warning : submitted scores <b>can't be modified anymore.</b>"

msgid "highlight_description"
msgstr "Highlight description"

msgid "highlight_shortcut"
msgstr "Highlight shortcut"

msgid "highlight_title"
msgstr "Highlight title"

msgid "home"
msgstr "Home page"

msgid "html_message"
msgstr "HTML Message"

msgid "identification"
msgstr "Identification"

msgid "idle"
msgstr "Idle"

msgid "ill"
msgstr "Ill"

msgid "ill_pdf_legend"
msgstr "I=Ill"

msgid "incomplete"
msgstr "Incomplete"

msgid "info_address_changed_for_papersheet"
msgstr "If you customize one of the field below, it only change the address displayed on the scores' encodings sheets for the program %s. "
       "It will never change the address of any Structure. The structure's list below is to help you to pre-fill in the form"

msgid "inject"
msgstr "Inject"

msgid "inject_xls_file"
msgstr "Inject XLS file"

msgid "INSTITUTE"
msgstr "Institute"

msgid "institution"
msgstr "Institution"

msgid "international_title"
msgstr "international title"

msgid "internships"
msgstr "Internships"

msgid "invalid_file"
msgstr "Invalid file"

msgid "javascript_is_disabled"
msgstr "JavaScript is disabled on your browser, but OSIS does not work without JavaScript."

msgid "justification_invalid"
msgstr "Invalid justification"

msgid "justifications"
msgstr "Justifications"

msgid "justification_invalid_value"
msgstr "Invalid justification value"

msgid "absence_justified_to_unjustified_invalid"
msgstr "Absence justified cannot be remplaced by absence unjustified"

msgid "justification_values_accepted"
msgstr "Accepted value: %s "

msgid "justification_other_values"
msgstr "Other values: %s "

msgid "label"
msgstr "Label"

msgid "label_jumbotron_details_academic_cal"
msgstr "As displayed on the home page"

msgid "language"
msgstr "Language"


msgid "last_synchronization"
msgstr "Last synchronization"

msgid "learning_unit"
msgstr "Learning unit"

msgid "learning_unit_not_access"
msgstr "You don't have access rights to this learning unit"

msgid "learning_unit_not_access_or_not_exist"
msgstr "You don't have access rights for this learning unit or it doesn't exist in our database"

msgid "learning_unit_responsible"
msgstr "Learning unit's responsible"

msgid "learning_unit_search"
msgstr "Learning unit search"

msgid "learning_units"
msgstr "Learning units"

msgid "learning_units_in"
msgstr "learning units in"

msgid "lnk_message_history_read_title"
msgstr "See the message"

msgid "location"
msgstr "Location"

msgid "log-in"
msgstr "Log-in"

msgid "login"
msgstr "Login"

msgid "logistic"
msgstr "Logistic"

msgid "logout"
msgstr "Logout"

msgid "lu_could_contain_decimal_scores"
msgstr "This learning unit year could contain decimal scores"

msgid "lu_must_not_contain_decimal_scores"
msgstr "This learning unit year must not contain decimal scores"

msgid "male"
msgstr "Male"

msgid "managed_programs"
msgstr "Managed programs"

msgid "mandates"
msgstr "Mandates"

msgid "mark_selected_messages_as_read"
msgstr "Mark selected messages as read"

msgid "master"
msgstr "Master"

msgid "message"
msgstr "Message"

msgid "message_address_papersheet"
msgstr "Reuse the address of an entity linked to the program or inform the posting address for the papersheet."

msgid "message_not_resent_no_email"
msgstr "The message can't be sent again, no email provided."

msgid "message_resent_ok"
msgstr "The message xas sent again."

msgid "messages"
msgstr "Messages"

msgid "messages_history"
msgstr "Messages History"

msgid "messages_templates"
msgstr "Messages templates"

msgid "minimum_one_criteria"
msgstr "Please choose at least one criteria!"

msgid "miss"
msgstr "Miss"

msgid "missing_column_session"
msgstr "Please fill in the 'session' column with the correct session's number."

msgid "mister"
msgstr "Mister"

msgid "mobile_phone"
msgstr "Mobile phone"

msgid "more_than_one_academic_year_error"
msgstr "There are more than 1 academic year in your excel file. Please correct your file. Only one academic year "
      "could be present in the 'Academic year' column."

msgid "more_than_one_exam_enrol_for_one_learn_unit"
msgstr "This student has multiple enrollments for a same exam. "
       "(he's enrolled to a same learning unit in 2 different programs. "
       "Please encode this score in the 'online' tab in the interface."

msgid "more_than_one_learning_unit_error"
msgstr "You encoded scores for more than 1 learning unit in your excel file (column 'Learning unit'). "
       "Please make one excel file by learning unit."

msgid "more_than_one_session_error"
msgstr "There are more than 1 session in your excel file. Please correct your file. Only one session's number "
      "could be present in the 'Session' column."

msgid "msg_error_username_password_not_matching"
msgstr "Your username and password didn't match. Please try again."

msgid "my_messages"
msgstr "My Messages"

msgid "my_osis"
msgstr "My OSIS"

msgid "my_studies"
msgstr "My studies"

msgid "name"
msgstr "Name"

msgid "full_name"
msgstr "Full name"

msgid "national_register"
msgstr "National register's number"

msgid "no_current_entity_version_found"
msgstr "The selected entity no longer exists today (end date passed)."

msgid "no_data_for_this_academic_year"
msgstr "No data for this academic year"

msgid "no_dubble_score_encoded_comparison_impossible"
msgstr "No dubble score encoded ; nothing to compare."

msgid "no_entity_address_found"
msgstr "No address found for the selected entity."

msgid "no_exam_session_opened_for_the_moment"
msgstr "No scores' encoding session opened for the moment."

msgid "no_student_to_encode_xls"
msgstr "No students to encode by excel"

msgid "no_file_submitted"
msgstr "You have to select a file to upload."

msgid "no_messages"
msgstr "No Messages"

msgid "no_result"
msgstr "No result!"

msgid "no_receiver_error"
msgstr "No receiver for this message"

msgid "no_score_encoded_double_encoding_impossible"
msgstr "No new scores encoded. The double encoding needs new scores."

msgid "no_score_injected"
msgstr "No scores injected"

msgid "no_score_to_encode"
msgstr "You haven't any score to encode."

msgid "no_valid_academic_year_error"
msgstr "No valid academic year found in your xls file. The date should be formatted like '2015-2016' or '2015'."

msgid "deadline_reached"
msgstr "Deadline reached"

msgid "not_passed"
msgstr "Not passed"

msgid "not_sent"
msgstr "Not Sent"

msgid "number_of_enrollments"
msgstr "Number of enrollments"

msgid "number_session"
msgstr "No. Session"

msgid "numbered_score"
msgstr "Numbered scores"

msgid "offer"
msgstr "Program"

msgid "offer_enrollment_not_exist"
msgstr "There are any enrollment to this program"

msgid "offer_year_calendar"
msgstr "Calendar of the annual program"

msgid "offer_year_calendar_academic_calendar_end_date_error"
msgstr "The end date of your program can't be greater than the closure's date of scores' encodings in the academic calendar"

msgid "offer_year_calendar_academic_calendar_start_date_error"
msgstr "The start date of your program can't be lower than the opening's date of scores' encodings in the academic calendar"

msgid "offer_year_not_access_or_not_exist"
msgstr "You don't have access rights for this offer or it doesn't exist in our database"

msgid "offer_year_not_exist"
msgstr "The program (%s) (%d) - doesn't exist"

msgid "offer_year_search"
msgstr "Search of annual programs"

msgid "offers"
msgstr "Programs"

msgid "old_browser_warning"
msgstr "Your browser is out of date. This can lead to unknown behaviour."

msgid "online"
msgstr "Online"

msgid "online_encoding"
msgstr "Online encoding"

msgid "online_scores_encoding"
msgstr "Online scores encoding"

msgid "only_submited_scores_can_be_double_encoded"
msgstr "Only submitted scores can be bouble encoded"

msgid "open"
msgstr "Open"

msgid "campus"
msgstr "Campus"

msgid "organization_address"
msgstr "Organization address"

msgid "organization"
msgstr "Organization"

msgid "organizations"
msgstr "Organizations"

msgid "origin"
msgstr "From"

msgid "other_score"
msgstr "Other scores"

msgid "other_sibling_offers"
msgstr "Other sibling programs"

msgid "other_sibling_orientations"
msgstr "Other sibling orientations"

msgid "score_encoding_period_not_open"
msgstr "The period of scores' encoding is not opened"

msgid "outside_scores_encodings_period_latest_session"
msgstr "The period of scores' encoding %s is closed since %s"

msgid "outside_scores_encodings_period_closest_session"
msgstr "The period of scores' encoding %s will be open %s"

msgid "page_not_found"
msgstr "Page not found."

msgid "method_not_allowed"
msgstr "Method not allowed"

msgid "password"
msgstr "Password"

msgid "person"
msgstr ""

msgid "ph_d"
msgstr "Ph.D"

msgid "plain"
msgstr "Plain"

msgid "plain_and_html"
msgstr "Plain and HTML"

msgid "please_enable_javascript"
msgstr "Please <a href='http://enable-javascript.com' target='_blank'>enable JavaScript</a> to use this application."

msgid "POLE"
msgstr "Pole"

msgid "postal_code"
msgstr "postal code"

msgid "preferences"
msgstr "Preferences"

msgid "presence_note_pdf_legend"
msgstr "0=Presence note"

msgid "print"
msgstr "Print"

msgid "print_all_courses"
msgstr "Print all courses"

msgid "print_warning_and_info_messages"
msgstr ""

msgid "printable_title"
msgstr "Printable title"

msgid "printing_date"
msgstr "Printing date"

msgid "professional"
msgstr "Professional"

msgid "professors_must_not_submit_scores"
msgstr "Proffessors must not submit scores"

msgid "profile"
msgstr "Profile"

msgid "program_commission"
msgstr "Program commission"

msgid "program_managers"
msgstr "Program Managers"

msgid "program_s"
msgstr "program(s)"

msgid "programs"
msgstr "Programs"

msgid "progress"
msgstr "Progress"

msgid "received_on"
msgstr "Received on"

msgid "recipient"
msgstr "Recipient"

msgid "redirect_to_login"
msgstr "Click to reconnect"

msgid "reference"
msgstr "Reference"

msgid "refresh_list"
msgstr "Search/update the list"

msgid "registration_id"
msgstr "Registration ID"

msgid "registration_id_does_not_match_email"
msgstr "Registration ID does not match email"

msgid "identification_number"
msgstr "Number ID"

msgid "registration_id_not_access_or_not_exist"
msgstr "Student not registered for exam"

msgid "research_center"
msgstr "Research center"

msgid "residential"
msgstr ""

msgid "responsible"
msgstr "Responsible"

msgid "return_doc_to_administrator"
msgstr "Please return this document to the administrative office before %s."

msgid "reuse_address_entity"
msgstr "Reuse the address of"

msgid "save"
msgstr "Save"

msgid "saved"
msgstr "Saved"

msgid "saving"
msgstr "Saving"

msgid "score"
msgstr "Score"

msgid "score_already_submitted"
msgstr "Score already submitted"

msgid "score_decimal_not_allowed"
msgstr "The score seems to be incorrect. Decimales NOT allowed"

msgid "score_invalid"
msgstr "Score invalid"

msgid "scores_responsible"
msgstr "Scores Responsible"

msgid "scores_responsible_title"
msgstr "Scores Responsible"

msgid "score_saved"
msgstr "score Saved"

msgid "score_submitted"
msgstr "Submitted"

msgid "scores"
msgstr "Scores"

msgid "scores_encoding"
msgstr "Scores encoding"

msgid "scores_encoding_tests"
msgstr "Scores encoding tests"

msgid "scores_gt_0_lt_20"
msgstr "The score seems to be incorrect (it must be >=0 and <=20)"

msgid "scores_injection"
msgstr "Scores injection"

msgid "scores_saved"
msgstr "score(s) saved"

msgid "scores_saved_cannot_be_saved_anymore"
msgstr "Sore saved, button save not available anymore"

msgid "scores_must_be_between_0_and_20"
msgstr "Scores must be between 0 and 20"

msgid "search_for_a_file"
msgstr "Search for a file"

msgid "search_for_an_entity"
msgstr "Search for an entity"

msgid "search_for_an_organization"
msgstr "Search for an organization"

msgid "SECTOR"
msgstr "Sector"

msgid "select"
msgstr "Select"

msgid "select_a_xls_file_from_which_to_inject_scores"
msgstr ""

msgid "select_an_encoding_type"
msgstr "Select an encoding type"

msgid "send_message_again"
msgstr "Send again"

msgid "sent"
msgstr "Sent"

msgid "server_error"
msgstr "A server error occured."

msgid "server_error_message"
msgstr "We will fix this as soon as possible"

msgid "short_title"
msgstr "Short title"

msgid "size"
msgstr "Size"

msgid "source_code"
msgstr "Source code"

msgid "stages"
msgstr "Stages"

msgid "start_date"
msgstr "Start date"

msgid "state"
msgstr "State"

msgid "status"
msgstr "Status"

msgid "storage"
msgstr "Storage"

msgid "storage_duration"
msgstr "Storage duration"

msgid "structure"
msgstr "Structure"

msgid "student_not_exist"
msgstr "The student (%s) doesn't exist"

msgid "student_path"
msgstr "Students' path"

msgid "students"
msgstr "students"

msgid "studies"
msgstr "Studies"

msgid "subject"
msgstr "Subject"

msgid "submission"
msgstr "Submission"

msgid "submission_date"
msgstr "Submission date"

msgid "submission_of_scores_for"
msgstr "Submission of scores for {0}."

msgid "submitted"
msgstr "Submitted"

msgid "submitted_scores_cannot_be_encoded_anymore"
msgstr "Submitted scores cannot be encoded anymore"

msgid "succesfull_logout"
msgstr "You are succesfully logout."

msgid "technologic_platform"
msgstr "Technologic platform"

msgid "template_error"
msgstr "No message was sent : the message template {} does not exist."

msgid "temporary_save"
msgstr "Temporary save (not submitted to the faculty yet)"

msgid "the_coordinator_must_still_submit_scores"
msgstr "The coordinator must still submit the scores"

msgid "text"
msgstr "Text"

msgid "title"
msgstr "Title"

msgid "learning_unit_title"
msgstr "Learning unit title"

msgid "too_many_results"
msgstr "Too many results! Please be more specific."

msgid "tooltip_delete_message"
msgstr "Delete message"

msgid "tooltip_double_encode_for"
msgstr "Double encode scores"

msgid "tooltip_double_encode_no_more_possible_for"
msgstr "All the scores were submitted.It is not possible to double encode scores anymore"

msgid "tooltip_dowload_excel_file"
msgstr "Download the excel file"

msgid "tooltip_encode_for"
msgstr "Encode scores"

msgid "tooltip_encode_no_more_possible_for"
msgstr "All the scores were submitted.It is not possible to encode scores anymore"

msgid "tooltip_inject_excel_no_more_possible_for"
msgstr "All the scores were submitted.It is not possible inject excell file anymore"

msgid "tooltip_my_message_read"
msgstr "Show message"

msgid "tooltip_print_scores"
msgstr "Print the scores"

msgid "tooltip_scores_encodings_progress_bar"
msgstr "Represents the quantity of scores submitted to the administration. The number surrounded by parenthesis is the "
       "number of scores encoded by the tutor that aren't submitted yet ('draft' state)"

msgid "tooltip_select_action"
msgstr "Select action to execute"

msgid "tooltip_select_all_messages"
msgstr "Select all the messages"

msgid "tooltip_select_excel_file_to_inject_scores"
msgstr "Select an excel file to inject scores."

msgid "tooltip_to_my_messages"
msgstr "Back to messages"

msgid "tutor"
msgstr "Tutor"

msgid "tutors"
msgstr "Tutors"

msgid "other_tutors"
msgstr "Other Tutors"

msgid "txt_message"
msgstr "Text Message"

msgid "txt_origin_title"
msgstr "Sender of the message"

msgid "txt_recipient_title"
msgstr "Recipient of the message (email or last name or username)"

msgid "txt_reference_title"
msgstr "Template reference of the message"

msgid "txt_subject_title"
msgstr "Subject of the messages"

msgid "type"
msgstr "Type"

msgid "types"
msgstr "Types"

msgid "undated_events"
msgstr "Unscheduled events"

msgid "undefined"
msgstr "Undefined"

msgid "unknown"
msgstr "Unknown"

msgid "user"
msgstr "User"

msgid "user_interface_language"
msgstr "User interface language"

msgid "user_is_not_program_manager"
msgstr "You're not a program manager. Therefore you dont have access to this page."

msgid "validated_double_encoding_cannot_be_validated_anymore"
msgstr "Validated double encoding cannot be validated anymore"

msgid "validation_dubble_encoding_mandatory"
msgstr "Please enter a final validation for scores' differences detected after the dubble encoding "
       "(below). If you leave, your dubble encoding will be lost."

msgid "via_excel"
msgstr "Via Excel"

msgid "via_paper"
msgstr "Via paper"

msgid "warning_all_scores_not_sumitted_yet"
msgstr "Warning : some registered scores have not been submitted yet"

msgid "website"
msgstr "Website"

msgid "without_attribution"
msgstr "Without attribution"

msgid "xls_columns_structure_error"
msgstr "Your excel file isn't well structured. Please follow the structure of the excel file provided "
       "(button '{}')"

msgid "you_manage"
msgstr "You manage"

msgid "order"
msgstr "Order"

msgid "options"
msgstr "Options"

msgid "required"
msgstr "Required"

msgid "question"
msgstr "Question"

msgid "questions"
msgstr "Questions"

msgid "value"
msgstr "Value"

msgid "short_input_text"
msgstr "Short input text"

msgid "long_input_text"
msgstr "Long input text"

msgid "radio_button"
msgstr "Radio button"

msgid "checkbox"
msgstr "Checkbox"

msgid "upload_button"
msgstr "Upload button"

msgid "download_link"
msgstr "Download link"

msgid "dropdown_list"
msgstr "Dropdown list"

msgid "http_link"
msgstr "HTTP link"

msgid "BACHELOR"
msgstr "Bachelor"

msgid "MASTER_60"
msgstr "Master 60"

msgid "MASTER_120"
msgstr "Master 120"

msgid "MASTER_180_OR_240"
msgstr "Master 180 or 240"

msgid "ADVANCED_MASTER"
msgstr "Advanced master"

msgid "TRAINING_CERTIFICATE"
msgstr "Training certificate"

msgid "CERTIFICATE"
msgstr "Certificate"

msgid "DOCTORATE"
msgstr "Doctorate"

msgid "CAPAES"
msgstr "CAPAES"

msgid "start_date_must_be_lower_than_end_date"
msgstr "Start date must be lower than end date"

msgid "DEPUTY_AUTHORITY"
msgstr "Deputy authority"

msgid "DEPUTY_SABBATICAL"
msgstr "Deputy sabbatical"

msgid "DEPUTY_TEMPORARY"
msgstr "Deputy temporary"

msgid "INTERNSHIP_SUPERVISOR"
msgstr "Internship supervisor"

msgid "INTERNSHIP_CO_SUPERVISOR"
msgstr "Internship co-supervisor"

msgid "PROFESSOR"
msgstr "Professor"

msgid "COORDINATOR"
msgstr "Coordinator"

msgid "HOLDER"
msgstr "Holder"

msgid "CO_HOLDER"
msgstr "Co-holder"

msgid "DEPUTY"
msgstr "Deputy"

msgid "scores_responsible_can_submit_partial_encoding"
msgstr "Scores responsible can submit partial encoding"

msgid "the_scores_responsible_must_still_submit_scores"
msgstr "The scores responsible must still submit the scores"

msgid "NONE"
msgstr "NONE"

msgid "keyword"
msgstr "keyword"

msgid "VALID"
msgstr "Valid"

msgid "INVALID"
msgstr "Invalid"

msgid "COURSE"
msgstr "Course"

msgid "MASTER_THESIS"
msgstr "Master thesis"

msgid "INTERNSHIP"
msgstr "Internship"

msgid "OTHER_COLLECTIVE"
msgstr "Other collective"

msgid "OTHER_INDIVIDUAL"
msgstr "Other individual"

msgid "EXTERNAL"
msgstr "External"

msgid "TEACHING_INTERNSHIP"
msgstr "Teaching internship"

msgid "CLINICAL_INTERNSHIP"
msgstr "Clinical internship"

msgid "PROFESSIONAL_INTERNSHIP"
msgstr "Professional internship"

msgid "RESEARCH_INTERNSHIP"
msgstr "Research internship"

msgid "ANNUAL"
msgstr "Annual"

msgid "BIENNIAL_EVEN"
msgstr "Biennial even"

msgid "BIENNIAL_ODD"
msgstr "Biennial odd"

msgid "LU_ERRORS_REQUIRED"
msgstr "This field is required."

msgid "LU_ERRORS_INVALID"
msgstr "'Enter a valid value."

msgid "LU_ERRORS_INVALID_SEARCH"
msgstr "Please, inform at least two filters in your searches"

msgid "LU_ERRORS_ACADEMIC_YEAR_REQUIRED"
msgstr "Please specify an academic year"

msgid "LU_ERRORS_YEAR_WITH_ACRONYM"
msgstr "Please specify an academic year or enter a valid acronym."

msgid "LU_ERRORS_INVALID_REGEX_SYNTAX"
msgstr "Invalid regular expression!"

msgid "no_valid_m_justification_error"
msgstr "You can't encode a JUSTIFIED ABSENCE (M) via the XLS injection"

msgid "abscence_justified_preserved"
msgstr "Justified abscence already encoded and preserved"

msgid "tutors_of_course"
msgstr "Tutors of the course"

msgid "academic_actors"
msgstr "Academic actors"

msgid "academic_start_date_error"
msgstr "The start date should be between the start/end dates of the academic year"

msgid "academic_end_date_error"
msgstr "The end date should be between the start/end dates of the academic year"

msgid "end_start_date_error"
msgstr "Start date must be lower than end date"

msgid "dates_mandatory_error"
msgstr "Start date and end date are mandatory"

msgid "date_format"
msgstr "%m/%d/%Y"

msgid "date_format_string"
msgstr "m/d/Y"

msgid "format_date"
msgstr "mm/dd/yyyy"

msgid "desc_lnk_academic_actors"
msgstr "Academic actors management"

msgid "all_years"
msgstr "All years"

msgid "trainings"
msgstr "Trainings"

msgid "components"
msgstr "Components"

msgid "educational_information"
msgstr "Educational information"

msgid "propositions"
msgstr "Propositions"

msgid "tutor_attributions"
msgstr "Tutors - attributions"

msgid "proposal"
msgstr "Proposal"

msgid "academic_calendar_offer_year_calendar_start_date_end_date_error"
msgstr "The start's date of '%s' of the academic calendar can't be higher than %s "
       "(end date of '%s' of the program '%s')"

msgid "component_type"
msgstr "Component type"

msgid "volume_quarter"
msgstr "Quarter"

msgid "vol_q1"
msgstr "Vol. q1"

msgid "vol_q2"
msgstr "Vol. q2"

msgid "volume"
msgstr "Volume"

msgid "schedules_conformity"
msgstr "Sched. conform. "

msgid "planned_classrooms"
msgstr "Planned classrooms"

msgid "real_on_planned_classrooms"
msgstr "Real/Planned classrooms"

msgid "classes"
msgstr "Classes"

msgid "class"
msgstr "Class"

msgid "learning_unit_code"
msgstr "Learning unit code"

msgid "partims"
msgstr "Partims"

msgid "periodicity"
msgstr "Periodicity"

msgid "nominal_credits"
msgstr "Credits"

msgid "active"
msgstr "Active"

msgid "inactive"
msgstr "Inactive"

msgid "MASTER_DISSERTATION"
msgstr "Master Dissertation"

msgid "FULL"
msgstr "Full"

msgid "MOBILITY"
msgstr "Mobility"

msgid "OTHER"
msgstr "Other"

msgid "PARTIM"
msgstr "Partim"

msgid "PHD_THESIS"
msgstr "PhD Thesis"

msgid "selected"
msgstr "selected"

msgid "learning_unit_specifications"
msgstr "Specifications"

msgid "LECTURING_COMPLETE"
msgstr "Complete lecturing"

msgid "LECTURING_INCOMPLETE"
msgstr "Incomplete lecturing"

msgid "PRACTICAL_EXERCISES_COMPLETE"
msgstr "Complete practical exercises"

msgid "PRACTICAL_EXERCISES_INCOMPLETE"
msgstr "Incomplete practical exercises"

msgid "LECTURING"
msgstr "Lecturing"

msgid "STAGE"
msgstr "Stage"

msgid "DISSERTATION"
msgstr "Dissertation"

msgid "PRACTICAL_EXERCISES"
msgstr "Practical exercises"

msgid "lecturing"
msgstr "Lecturing"

msgid "PE"
msgstr "PE"

msgid "subtype"
msgstr "Subtype"

msgid "start"
msgstr "Start"

msgid "duration"
msgstr "Duration"

msgid "experimental_phase"
msgstr "This feature is in testing phase"

msgid "title_official_1"
msgstr "Official title (Part 1, common with partims)"

msgid "common_official_title"
msgstr "Common official title"

msgid "common_official_english_title"
msgstr "Common official English title"

msgid "title_official_2"
msgstr "Official title (Part 2, specific to each partim)"

msgid "official_title_proper_to_UE"
msgstr "Official title proper to the learning unit"

msgid "official_english_title_proper_to_UE"
msgstr "Official English title proper to the learning unit"

msgid "title_in_english"
msgstr "Title in English"

msgid "title_in_english_1"
msgstr "(Part 1, common with partims)"

msgid "title_in_english_2"
msgstr "(Part 2, specific to each partim)"

msgid "scores_responsibles"
msgstr "Scores responsibles"

msgid "SCHOOL"
msgstr "Ecole"

msgid "PLATFORM"
msgstr "Platform"

msgid "LOGISTICS_ENTITY"
msgstr "Logistics entity"

msgid "organogram"
msgstr "Organogram"

msgid "attached_to"
msgstr "Attached to"

msgid "ACADEMIC_PARTNER"
msgstr "Academic partner"

msgid "INDUSTRIAL_PARTNER"
msgstr "Industrial partner"

msgid "SERVICE_PARTNER"
msgstr "Service partner"

msgid "COMMERCE_PARTNER"
msgstr "Commerce partner"

msgid "PUBLIC_PARTNER"
msgstr "Public partner"

msgid "requirement_entity"
msgstr "Requirement entity"

msgid "allocation_entity"
msgstr "Allocation entity"

msgid "additional_requirement_entity"
msgstr "Additional requirement entity"

msgid "additional_requirement_entity_1"
msgstr "Additional requirement entity 1"

msgid "additional_requirement_entity_2"
msgstr "Additional requirement entity 2"

msgid "requirement_entity_small"
msgstr "Req. Entity"

msgid "allocation_entity_small"
msgstr "Alloc. Ent."

msgid "with_entity_subordinated_small"
msgstr "With subord. ent."

msgid "academic_end_year"
msgstr "Academic end year"

msgid "academic_start_year"
msgstr "Academic start year"

msgid "organization_name"
msgstr "Name"

msgid "partial"
msgstr "Q1"

msgid "remaining"
msgstr "Q2"

msgid "partial_remaining"
msgstr "Q1&2"

msgid "partial_or_remaining"
msgstr "Q1|2"

msgid "volume_partial"
msgstr "Vol. Q1"

msgid "volume_remaining"
msgstr "Vol. Q2"

msgid "quadrimester"
msgstr "Quadrimester"

msgid "composition"
msgstr "Composition"

msgid "real_classes"
msgstr "Real classes"

msgid "lu_usage"
msgstr "Learning units usage"

msgid "academic_years"
msgstr "Academic years"

msgid "from"
msgstr "From"

msgid "to"
msgstr "to"

msgid "since"
msgstr "Since"

msgid "editing"
msgstr "Edition"

msgid "component"
msgstr "Component"

msgid "used_by"
msgstr "Used by learning unit"

msgid "offers_enrollments"
msgstr "Offers enrollments"

msgid "learning_units_enrollments"
msgstr "Learning units enrollments"

msgid "exams_enrollments"
msgstr "Exams Enrollments"

msgid "average"
msgstr "Average"

msgid "global_average"
msgstr "Global average"

msgid "result"
msgstr "Result"

msgid "enrollment_date"
msgstr "Enrollment date"

msgid "students_title"
msgstr "Students"

msgid "student_title"
msgstr "Student"

msgid "classe"
msgstr "Classe"

msgid "localization"
msgstr "Localization"

msgid "internship_subtype"
msgstr "Internship subtype"

msgid "part1"
msgstr "part 1"

msgid "part2"
msgstr "part 2"

msgid "title_official"
msgstr "Official title"

msgid "create_learning_unit"
msgstr "Create Learning Unit"

msgid "existed_acronym"
msgstr "Existed code for "

msgid "existing_acronym"
msgstr "Existing code in "

msgid "invalid_acronym"
msgstr "Invalid code"

msgid "acronym_rules"
msgstr "Site with one letter\n"
       "Acronym with min 2 et max 4 letters\n"
       "Number Code with 4 digit"

msgid "end_year_title"
msgstr "End year"

msgid "basic_informations_title"
msgstr "Basics informations"

msgid "active_title"
msgstr "Active"

msgid "titles"
msgstr "Titles"

msgid "fixtures_build"
msgstr "Build anonymized fixtures"

msgid "desc_lnk_fixtures_build"
msgstr "Build a json file with anonymized fixtures"

msgid "partial_volume_1"
msgstr "Volume Q1"

msgid "partial_volume_2"
msgstr "Volume Q2"

msgid "partial_volume_1Q"
msgstr "Q1"

msgid "partial_volume_2Q"
msgstr "Q2"

msgid "planned_classes"
msgstr "Classes prévues"

msgid "planned_classes_pc"
msgstr "P.C."

msgid "total_volume"
msgstr "Volume total"

msgid "total_volume_charge"
msgstr "Volume de charge total"

msgid "total_volume_voltot"
msgstr "Vol.tot"

msgid "vol_charge"
msgstr "Vol.charge"

msgid "vol_tot_not_equal_to_q1_q2"
msgstr "Vol.tot = Q1 + Q2"

msgid "vol_tot_req_entities_not_equal_to_entity"
msgstr "Vol.tot requirement is not equals to sum of requirement volumes"

msgid "vol_tot_req_entities_not_equal_to_vol_tot_mult_cp"
msgstr "Vol.requirement = Vol.tot * C.P"

msgid "vol_tot_full_must_be_greater_than_partim"
msgstr "Vol.tot [Full] > Vol.tot [Partim]"

msgid "vol_q1_full_must_be_greater_or_equal_to_partim"
msgstr "Q1 [Full] >= Q1 [Partim]"

msgid "vol_q2_full_must_be_greater_or_equal_to_partim"
msgstr "Q2 [Full] >= Q2 [Partim]"

msgid "planned_classes_full_must_be_greater_or_equal_to_partim"
msgstr "C.P. [Full] >= C.P. [Partim]"

msgid "entity_requirement_full_must_be_greater_or_equal_to_partim"
msgstr "Requirement entity [Full] >= Requirement entity [Partim]"

msgid "volumes_management"
msgstr "Volumes management"

msgid "volumes_validation_success"
msgstr "Filled data fit the hourly volumes calculation rules."

msgid "end_date_gt_begin_date"
msgstr "The end year must be equals or upper than the start year"

msgid "session_title"
msgstr "Sessions"

msgid "remarks_title"
msgstr "Remarks"

msgid "faculty_remark"
msgstr "Faculty remark"

msgid "other_remark"
msgstr "Other remark"

msgid "new_learning_unit"
msgstr "New learning unit"

msgid "previous"
msgstr "Previous"

msgid "next"
msgstr "Next"

msgid "learning_location"
msgstr "Learning location"

msgid "NON_ACADEMIC"
msgstr "Non academic"

msgid "NON_ACADEMIC_CREF"
msgstr "Non academic CREF"

msgid "ACADEMIC"
msgstr "Academic"

msgid "ACTIVE"
msgstr "Active"

msgid "INACTIVE"
msgstr "Inactive"

msgid "RE_REGISTRATION"
msgstr "Active only for re-registration"

msgid "OPTIONAL"
msgstr "Optional"

msgid "NO_PRINT"
msgstr "No printing"

msgid "IN_HEADING_2_OF_DIPLOMA"
msgstr ""

msgid "IN_EXPECTED_FORM"
msgstr ""

msgid "FEE_1"
msgstr "Role"

msgid "FEE_2"
msgstr "Role + exam"

msgid "FEE_3"
msgstr "AESS, CAPAES or end-of-cycle"

msgid "FEE_4"
msgstr "School fees without any exam"

msgid "FEE_5"
msgstr "Full school fees"

msgid "FEE_6"
msgstr "University certificate"

msgid "FEE_7"
msgstr "Complementary master with medical specialization"

msgid "FEE_8"
msgstr "Admission exam"

msgid "FEE_10"
msgstr "CU 30 credits"

msgid "FEE_11"
msgstr "Medical skills certificate"

msgid "FEE_12"
msgstr "ISA offers: 12BA et 21MS"

msgid "FEE_13"
msgstr "ISA offers: 13BA et 22MS"

msgid "DAILY"
msgstr "Daily"

msgid "SHIFTED"
msgstr "Shifted"

msgid "ADAPTED"
msgstr "Adapted"

msgid "academic_calendar_type"
msgstr "Type of event"

msgid "DELIBERATION"
msgstr "Deliberation"

msgid "DISSERTATION_SUBMISSION"
msgstr "Submission of disserations"

msgid "EXAM_ENROLLMENTS"
msgstr "Exam enrollments"

msgid "SCORES_EXAM_DIFFUSION"
msgstr "Diffusion of exam scores"

msgid "SCORES_EXAM_SUBMISSION"
msgstr "Submission of exam scores"

msgid "TEACHING_CHARGE_APPLICATION"
msgstr "Teaching charge application"

msgid "field_is_required"
msgstr "This field is required"

msgid "associated_entity"
msgstr "Associated entity"

msgid "LU_WARNING_INVALID_ACRONYM"
msgstr "The acronym, if it is entered, must at least count 3 characters"

msgid "title_in_french"
msgstr "Title in French"

msgid "schedule_type"
msgstr "Schedule type"

msgid "enrollment_campus"
msgstr "Enrollment campus"

msgid "other_campus_activities"
msgstr "Activities on other campus"

msgid "unspecified"
msgstr "Unspecified"

msgid "university_certificate"
msgstr "University certificate"

msgid "studies_domain"
msgstr "Studies domain"

msgid "primary_language"
msgstr "Primary language"

msgid "other_language_activities"
msgstr "Other languages activities"

msgid "funding"
msgstr "Funding"

msgid "funding_cud"
msgstr "Funding international cooperation CCD/CUD"

msgid "funding_direction"
msgstr "Funding direction"

msgid "cud_funding_direction"
msgstr "Funding international cooperation CCD/CUD direction"

msgid "active_status"
msgstr "Active"

msgid "partial_deliberation"
msgstr "Partial deliberation"

msgid "admission_exam"
msgstr "Admission exam"

msgid "academic_type"
msgstr "Academic type"

msgid "keywords"
msgstr "Keywords"

msgid "training_type"
msgstr "Type of training"

msgid "QUADRIMESTER"
msgstr "Quadrimester(s)"

msgid "TRIMESTER"
msgstr "Trimester(s)"

msgid "MONTH"
msgstr "Month(s)"

msgid "WEEK"
msgstr "Week(s)"

msgid "DAY"
msgstr "Day(s)"

msgid "administration_entity"
msgstr "Administration entity"

msgid "management_entity"
msgstr "Management entity"

msgid "enrollment_enabled"
msgstr "Enrollment enabled"

msgid "formations"
msgstr "Formations"

msgid "formations_lnk"
msgstr "Formations"

msgid "desc_lnk_formations"
msgstr "Organization of formations"

msgid "education_groups"
msgstr "Education groups"

msgid "entity_management"
msgstr "Entity management"

msgid "of_category"
msgstr "Education group type"

msgid "activity_search"
msgstr "Activity - Search"

msgid "service_course_search"
msgstr "Service courses - Search"

msgid "TRAINING"
msgstr "Training"

msgid "MINI_TRAINING"
msgstr "Mini training"

msgid "GROUP"
msgstr "Group"

msgid "PRIMARY_LANGUAGE"
msgstr "Primary anguage"

msgid "OR"
msgstr "Or"

msgid "AND"
msgstr "And"

msgid "language_association"
msgstr "Primary language operator"

msgid "prolong_or_create_learning_unit_message"
msgstr "<p>The acronym <b>already exists</b>.</p>"
       "<p>You have the choice between:"
       "<ul><li><b>create</b> a new learning unit using that acronym</li>"
       "<li><b>prolong</b> the learning unit of the same acronym</li></ul>"

msgid "confirm_your_action"
msgstr "Confirm your action."

msgid "create"
msgstr "Create"

msgid "prolong"
msgstr "Prolong"

msgid "diplomas_certificates"
msgstr "Diplomas /  Certificates"

msgid "diploma_title"
msgstr "Diploma title"

msgid "professionnal_title"
msgstr "Professionnal title"

msgid "university_certificate_desc"
msgstr "University certificate"

msgid "program_coorganization"
msgstr "Program organized with other institutes"

msgid "for_all_students"
msgstr "For all students"

msgid "diploma"
msgstr "Diploma"

msgid "UNIQUE"
msgstr "Unique diploma"

msgid "SEPARATE"
msgstr "Separate diploma"

msgid "NOT_CONCERNED"
msgstr "Not concerned"

msgid "organization_address_save_error"
msgstr "Impossible to save the organization address"

msgid "i_confirm"
msgstr "Yes, I confirm."

msgid "msg_warning_delete_learning_unit"
msgstr "This operation is <strong>permanent</strong> and cannot be undone. You will lose for ever"
       " the data linked to the learning unit <strong>%s</strong>."

msgid "The learning unit %(acronym)s has been successfully deleted for all years."
msgstr ""

msgid "cannot_delete_learning_unit_year"
msgstr "Could not delete the LU <strong>%(learning_unit)s</strong> from the year %(year)s for the following reasons :"

msgid "cannot_delete_learning_unit"
msgstr "Could not delete the LU <strong>%(learning_unit)s</strong> for the following reasons :"

msgid "There is %(count)d enrollments in %(subtype)s %(acronym)s for the year %(year)s"
msgstr ""

msgid "%(subtype)s %(acronym)s is assigned to %(tutor)s for the year %(year)s"
msgstr ""

msgid "%(subtype)s %(acronym)s is assigned to the assistant %(assistant)s for the year %(year)s"
msgstr ""

msgid "The learning unit %(acronym)s is related to the internship speciality %(speciality)s"
msgstr ""

msgid "lu_included_in_group"
msgstr "%(subtype)s %(acronym)s is included in the group %(group)s for the year %(year)s"

msgid "%(subtype)s %(acronym)s has been deleted for the year %(year)s"
msgstr ""

msgid "The class %(acronym)s has been deleted for the year %(year)s"
msgstr ""

msgid "the partim"
msgstr ""

msgid "The partim"
msgstr ""

msgid "The learning unit"
msgstr ""

msgid "the learning unit"
msgstr ""

msgid "You asked the deletion of the learning unit %(acronym)s from the year %(year)s"
msgstr ""

msgid "Delete from this academic year"
msgstr ""

msgid "Delete all the learning unit"
msgstr ""

msgid "publish_attribution_to_portal"
msgstr "Publish attribution to portal"

msgid "RESEVED_FOR_INTERNS"
msgstr "Reserved for interns"

msgid "OPEN_FOR_EXTERNS"
msgstr "Open to externs"

msgid "EXCEPTIONAL_PROCEDURE"
msgstr "Exceptional procedure"

msgid "VACANT_NOT_PUBLISH"
msgstr "Vacant but do not publish"

msgid "DO_NOT_ASSIGN"
msgstr "Do not assign"

msgid "folder"
msgstr "Folder"

msgid "introduced_by"
msgstr "Introduced by"

msgid "the"
msgstr "The"

msgid "proposal_management"
msgstr "Proposal management"

msgid "category"
msgstr "Category"

msgid "PRESIDENT"
msgstr "President"

msgid "SECRETARY"
msgstr "Secretary"

msgid "SIGNATORY"
msgstr "Signatory"

msgid "administrative_data"
msgstr "Administrative data"

msgid "jury"
msgstr "Jury"

msgid "signatory_qualification"
msgstr "Signatory's qualification"

msgid "course_enrollment"
msgstr "Course enrollment"

msgid "marks_presentation"
msgstr "Marks presentation"

msgid "dissertation_presentation"
msgstr "Dissertation présentation"

msgid "scores_diffusion"
msgstr "Scores diffusion"

msgid "session"
msgstr "session"

msgid "at"
msgstr "at"

msgid "learning_unit_years_to_delete"
msgstr "You will definitely delete the following learning units"

msgid "type_must_be_full"
msgstr "Type of learning unit must be full"

msgid "learning_unit_type_is_not_internship"
msgstr "Learning unit is not of type internship."

msgid "CREATION"
msgstr "Creation"

msgid "MODIFICATION"
msgstr "Modification"

msgid "TRANSFORMATION"
msgstr "Transformation"

msgid "TRANSFORMATION_AND_MODIFICATION"
msgstr "Transformation and modification"

msgid "SUPPRESSION"
msgstr "Suppression"

msgid "CENTRAL"
msgstr "Central"

msgid "SUSPENDED"
msgstr "Suspended"

msgid "ACCEPTED"
msgstr "Accepted"

msgid "REFUSED"
msgstr "Refused"

msgid "success_modification_proposal"
msgstr "You proposed a modification of type {} for the learning unit {}."

msgid "proposal_edited_successfully"
msgstr "Proposal edited successfully"

msgid "proposals_cancelled_successfully"
msgstr "Proposals cancelled successfully"

msgid "proposals_consolidated_successfully"
msgstr "Proposals consolidated successfully"

msgid "content"
msgstr "Content"

msgid "code_scs"
msgstr "Code SCS"

msgid "title_code_formation"
msgstr "Title / Formation's code"

msgid "absolute_credits"
msgstr "Abs. credits"

msgid "relative_target_credits"
msgstr "Relative target's credits"

msgid "min_credits"
msgstr "Min. credits"

msgid "max_credits"
msgstr "Max. credits"

msgid "mandatory"
msgstr "Mandatory"

msgid "block"
msgstr "Block"

msgid "current_order"
msgstr "Current order"

msgid "sessions_derogation"
msgstr "Sessions in derogation"

msgid "own_comment"
msgstr "Own comment"

msgid "SESSION_1"
msgstr "1"

msgid "SESSION_2"
msgstr "2"

msgid "SESSION_3"
msgstr "3"

msgid "SESSION_1_2"
msgstr "12"

msgid "SESSION_1_3"
msgstr "13"

msgid "SESSION_2_3"
msgstr "23"

msgid "SESSION_1_2_3"
msgstr "123"

msgid "SESSION_UNDEFINED"
msgstr "Undefined session"

msgid "SESSION_PARTIAL_2_3"
msgstr "p23"

msgid "Put in proposal"
msgstr ""

msgid "Put in suppression proposal"
msgstr ""

msgid "Proposal for modification"
msgstr ""

msgid "End of teaching"
msgstr ""

msgid "academic_entity_small"
msgstr "Academic ent."

msgid "academic_entity"
msgstr "Academic entity"

msgid "folder_number"
msgstr "Folder n°{}"

msgid "produce_xls"
msgstr "Produce an Excel file with the list of results"

msgid "produce_xls_lu"
msgstr "Xls with learning units"

msgid "%(date)s must be set within %(start_date)s and %(end_date)s"
msgstr ""

msgid "cancel_proposal"
msgstr "Cancel proposal"

msgid "edit_proposal"
msgstr "Edit proposal"

msgid "Consolidate proposal"
msgstr ""

msgid "msg_confirm_cancel_proposal"
msgstr "Are you certain that you want to cancel the learning unit proposal ?"

msgid "The administrative data has been successfully modified"
msgstr ""

msgid "vacant"
msgstr "Vacant"

msgid "team_management"
msgstr "Team management"

msgid "type_declaration_vacant"
msgstr "Decision"

msgid "procedure"
msgstr "Procedure"

msgid "educational_information_management"
msgstr "Management of educational information"

msgid "SUMMARY_COURSE_SUBMISSION"
msgstr "Summary course submission"

msgid "INTERNAL_TEAM"
msgstr "Internal/team"

msgid "substitute"
msgstr "Substitute"

msgid "not_end_year"
msgstr "no planned end"

msgid "edit_learning_unit_end_date"
msgstr "Edit learning unit end date"

msgid "new_partim"
msgstr "Create a new partim"

msgid "learning_unit_successfuly_created"
msgstr "Learning unit <a href='%(link)s'> %(acronym)s (%(academic_year)s) </a> successfuly created."

msgid "learning_unit_successfuly_deleted"
msgstr "Learning unit {acronym} ({academic_year}) successfuly deleted."

msgid "learning_unit_creation_academic_year_max_error"
msgstr "Please select an academic year lower than {}."

msgid "parent_greater_than_partim"
msgstr "The selected end year (%(partim_end_year)s) is greater than the end year of the parent %(lu_parent)s"

msgid "learning_unit_created"
msgstr "Learning unit %(learning_unit)s created for the academic year %(academic_year)s"

msgid "learning_unit_updated"
msgstr "Learning unit {acronym} successfully updated."

msgid "partim_greater_than_parent"
msgstr "The learning unit %(learning_unit)s has a partim %(partim)s with an end year greater than %(year)s"

msgid "partim"
msgstr "Partim"

msgid "partim_character_rules"
msgstr "One letter or digit mandatory"

msgid "invalid_partim_character"
msgstr "Character already used"

msgid "remark"
msgstr "Remark"

msgid "remark_english"
msgstr "Remark in english"

msgid "Ensure this value is less than %(limit_value)s."
msgstr "Ensure this value is less than %(limit_value)s."

msgid "Ensure this value is greater than %(limit_value)s."
msgstr "Ensure this value is greater than %(limit_value)s."

msgid "Entity_not_exist"
msgstr "The entity %(entity_acronym)s does not exist for the selected academic year %(academic_year)s"

msgid "edit_learning_unit"
msgstr "Edit learning unit"

msgid "requirement_entity_end_date_too_short"
msgstr "The requirement entity lifetime is too short."

msgid "requirement_and_allocation_entities_cannot_be_different"
msgstr "The requirement and allocation entities cannot be different for this learning unit type."

msgid "success_modification_learning_unit"
msgstr "The learning unit has been updated."

msgid "error_modification_learning_unit"
msgstr "An error occured when updating the learning unit."

msgid "cannot_set_internship_subtype_for_type_other_than_internship"
msgstr "Internship subtype cannot bet set for learning unit type other than internship."

msgid "%(subtype)s %(acronym)s is in proposal for the year %(year)s"
msgstr ""

msgid "volume_have_more_than_2_decimal_places"
msgstr "The volume have more than 2 decimal places"

msgid "Site"
msgstr "Site"

msgid "proposal_type"
msgstr "Proposal type"

msgid "proposal_status"
msgstr "Status proposal"

msgid "folder_entity"
msgstr "Folder entity"

msgid "proposals_search"
msgstr "Proposal - Search"

msgid "folder_num"
msgstr "Folder num."

msgid "ask_to_report_modification"
msgstr "Do you want to report the modifications done to the next years ?"

msgid "proposal_learning_unit_successfuly_created"
msgstr "Proposal learning unit <a href='%(link)s'> %(acronym)s (%(academic_year)s) </a> successfuly created."

msgid "new_learning_unit_proposal"
msgstr "New learning unit proposal"

msgid "proposal_creation"
msgstr "Proposal of creation"

msgid "proposal_update"
msgstr "Proposal update"

msgid "value_before_proposal"
msgstr "Value before proposal"

msgid "entity_not_found"
msgstr "Entity not found.  Pershaps an error in the data"

msgid "min_for_field"
msgstr "Please enter a value greater than or equal to 0."

msgid "max_for_field"
msgstr "Please enter a value less than or equal to 500."

msgid "force_state"
msgstr "Force state"

msgid "do_you_want_change_status_proposals"
msgstr "Do you want to change the status of this proposals?"

msgid "are_you_sure_to_change_state_from"
msgstr "Are you sure to change the state from"

msgid "must_set_common_title_or_specific_title"
msgstr "You must either set the common title or the specific title"

msgid "learning_unit_in_proposal_cannot_save"
msgstr "The learning unit %(luy)s is in proposal, can not save the change from the year %(academic_year)s"

msgid "by"
msgstr "By"

msgid "in_proposal"
msgstr "Existing proposal"

msgid "summary_locked"
msgstr "blocked update"

msgid "get_back_to_initial"
msgstr "Get back to initial data"

msgid "do_you_want_to_get_back_to_initial"
msgstr "Do you want to get back to initial data?"

msgid "error_proposal_suppression_to_initial"
msgstr "An error occured when getting back to initial state one of the selected proposal is not in SUPPRESSION type. Nothing has been done"

msgid "error_proposal_no_data"
msgstr "An error occured when getting back to initial state. No valid data to submit"

msgid "msg_confirm_delete_luy"
msgstr "Are you certain that you want to delete the learning unit ?"

msgid "already_existing_acronym"
msgstr "Existing acronym"

msgid "The value of field '%(field)s' is different between year %(year)s - %(value)s and year %(next_year)s - %(next_value)s"
msgstr ""

msgid "There is not the learning unit %(acronym)s - %(next_year)s"
msgstr ""

msgid "The value of field '%(field)s' for the learning unit %(acronym)s (%(component_type)s) is different between year %(year)s - %(value)s and year %(next_year)s - %(next_value)s"
msgstr ""

msgid "There is not %(component_type)s for the learning unit %(acronym)s - %(year)s but exist in %(existing_year)s"
msgstr ""

msgid "Educational information opening"
msgstr ""

msgid "Educational information ending"
msgstr ""

msgid "official_title_proper_to_partim"
msgstr "Official title proper to the partim"

msgid "official_english_title_proper_to_partim"
msgstr "Official English title proper to the partim"

msgid "Educational information submission dates updated"
msgstr ""

msgid "partim_credits_gt_parent_credits"
msgstr "The credits value is greater than the credits value of the learning unit."

msgid "partim_credits_equals_parent_credits"
msgstr "The credits value is equal to the credits value of the learning unit."

msgid "The learning unit has been updated until %(year)s."
msgstr ""

msgid "Prohibition to delete a learning unit before 2015."
msgstr ""

msgid "The entity '%(acronym)s' doesn't exist anymore in %(year)s"
msgstr ""

msgid "updated"
msgstr "Updated"

msgid "unupdated"
msgstr "Unupdated"

msgid "summary_list"
msgstr "Education information status"

msgctxt "bibliography"
msgid "title"
msgstr ""

msgctxt "bibliography"
msgid "mandatory"
msgstr ""

msgid "Bibliography"
msgstr ""

msgid "Modalities specific to IN and OUT mobility"
msgstr ""

msgid "The partim must be inactive because the parent is inactive"
msgstr ""

msgid "The parent must be active because there are partim active"
msgstr ""

msgid "educational_information_update_reminder"
msgstr "Mail to remind educational information update"

msgid "do_you_want_to_sent_email"
msgstr "Do you want to sent email to remind to update the educational informations?"

msgid "desc_mail_reminder"
msgstr "Sent email to remind to update educational information"

msgid "success_mail_reminder"
msgstr "Reminding mails sent"

msgid "consolidate"
msgstr "Consolidate"

msgid "do_you_want_to_consolidate"
msgstr "Do you want to consolidate ?"

msgid "need_no_reminder"
msgstr "Need no reminder"

msgid "Proposal %(acronym)s (%(academic_year)s) cannot be consolidated."
msgstr ""

msgid "Proposal %(acronym)s (%(academic_year)s) successfully consolidated."
msgstr ""

msgid "Proposal %(acronym)s (%(academic_year)s) cannot be canceled."
msgstr ""

msgid "Proposal %(acronym)s (%(academic_year)s) successfully canceled."
msgstr ""

msgid "A report has been sent."
msgstr ""

msgid "Success"
msgstr ""

msgid "Failure"
msgstr ""

msgid "Remarks"
msgstr ""

msgid "Learning unit"
msgstr ""

msgid "Research criteria"
msgstr ""

msgid "The learning unit %(acronym)s is included in the following education groups"
msgstr ""

msgid "type_code_formation"
msgstr "Formation's type"

msgid "absolute_and_relative_credits"
msgstr "Relative / Absolute <br>credits"

msgid "Proposal is neither accepted nor refused."
msgstr ""

msgid "learning_achievements"
msgstr "Learning achievements"

msgid "up"
msgstr "Up"

msgid "down"
msgstr "Down"

msgid "learning_achievements_headline"
msgstr "At the end of this learning unit, the student is able to:"

msgid "User %(person)s do not have rights on this proposal."
msgstr ""

msgid "Enrollments to learning unit"
msgstr ""

msgid "Training"
msgstr ""

msgid "Enrollments to training"
msgstr ""

msgid "Enrolled to learning unit"
msgstr "Enrollments to learning unit"

msgid "No proposals was selected."
msgstr ""

msgid "Proposal %(acronym)s (%(academic_year)s) successfully changed state."
msgstr ""

msgid "Proposal %(acronym)s (%(academic_year)s) cannot be changed state."
msgstr ""

msgid "cancellation"
msgstr ""

msgid "consolidation"
msgstr "consolidation"

<<<<<<< HEAD
msgid "add_another"
msgstr "Add another"
=======
msgid "borrowed_course_search"
msgstr "Borrowed courses - search"
>>>>>>> 7218d9d9
<|MERGE_RESOLUTION|>--- conflicted
+++ resolved
@@ -2853,10 +2853,8 @@
 msgid "consolidation"
 msgstr "consolidation"
 
-<<<<<<< HEAD
+msgid "borrowed_course_search"
+msgstr "Borrowed courses - search"msgstr "consolidation"
+
 msgid "add_another"
 msgstr "Add another"
-=======
-msgid "borrowed_course_search"
-msgstr "Borrowed courses - search"
->>>>>>> 7218d9d9
