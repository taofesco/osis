--- conflicted
+++ resolved
@@ -2199,7 +2199,6 @@
 msgid "DO_NOT_ASSIGN"
 msgstr "Do not assign"
 
-<<<<<<< HEAD
 msgid "folder"
 msgstr "Folder"
 
@@ -2211,7 +2210,7 @@
 
 msgid "proposal_management"
 msgstr "Proposal management"
-=======
+
 msgid "PRESIDENT"
 msgstr "President"
 
@@ -2219,5 +2218,4 @@
 msgstr "Secretary"
 
 msgid "SIGNATORY"
-msgstr "Signatory"
->>>>>>> fcecb5ae
+msgstr "Signatory"