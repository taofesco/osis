# SOME DESCRIPTIVE TITLE.
# Copyright (C) YEAR THE PACKAGE'S COPYRIGHT HOLDER
# This file is distributed under the same license as the PACKAGE package.
# FIRST AUTHOR <EMAIL@ADDRESS>, YEAR.
#
msgid ""
msgstr ""
"Project-Id-Version: PACKAGE VERSION\n"
"Report-Msgid-Bugs-To: \n"
"POT-Creation-Date: 2016-04-22 15:14+0200\n"
"PO-Revision-Date: YEAR-MO-DA HO:MI+ZONE\n"
"Last-Translator: FULL NAME <EMAIL@ADDRESS>\n"
"Language-Team: LANGUAGE <LL@li.org>\n"
"Language: \n"
"MIME-Version: 1.0\n"
"Content-Type: text/plain; charset=UTF-8\n"
"Content-Transfer-Encoding: 8bit\n"

msgid "ABSENCE_JUSTIFIED"
msgstr "Justified absence"

msgid "ABSENCE_UNJUSTIFIED"
msgstr "Unjustified Absence"

msgid "CHEATING"
msgstr "Cheating"

msgid "Create a xls file while activity\\"
msgstr ""

msgid "Get xls"
msgstr ""

msgid "ID"
msgstr "ID"

msgid "Legend : values allowed for 'justification'"
msgstr ""

msgid "Line"
msgstr "Row"

msgid "Note already submitted"
msgstr ""

msgid "OSIS"
msgstr "OSIS"

msgid "Print scores for all activities"
msgstr ""

msgid "SCORE_MISSING"
msgstr "Score missing"

msgid "Save"
msgstr ""

msgid "absent"
msgstr "Absent"

msgid "absent_pdf_legend"
msgstr "A=Absent"

msgid "academic_calendar"
msgstr "Academic calendar"

msgid "academic_calendar_management"
msgstr "Academic calendar management"

msgid "academic_calendar_offer_year_calendar_end_date_error"
msgstr "The closure's date of scores' encodings of the academic calendar can't be lower than %s "
       "(end date of scores' encodings of the program '%s')"

msgid "academic_calendar_offer_year_calendar_start_date_error"
msgstr "The opening's date of scores' encodings of the academic calendar can't be greater than %s "
       "(start date of scores' encodings of the program '%s')"

msgid "academic_calendars"
msgstr "Academic calendars"

msgid "academic_year"
msgstr "Academic year"

msgid "academic_year_not_exist"
msgstr "Academic year (%d) doesn't exist"

msgid "acces_denied"
msgstr "Access denied"

msgid "acronym"
msgstr "Acronym"

msgid "activity"
msgstr "Activity"

msgid "activity_code"
msgstr "Activity code"

msgid "activity_not_exit"
msgstr "The activity %s doesn't exist"

msgid "add_an_address_to_the_organization"
msgstr "Add an address to the organization"

msgid "address(ses)"
msgstr "Address(es)"

msgid "addresses"
msgstr "Addresses"

msgid "administration"
msgstr "Administration"

msgid "after_submission_a_message_must_be_sent"
msgstr "If scores are submitted , a message is sent to all the professors of the learning unit"

msgid "all"
msgstr "All"

msgid "all_learning_units_must_be_shown"
msgstr "All learning units must be shown"

msgid "application_management"
msgstr "Application management"

msgid "are_you_sure"
msgstr "Are you sure?"

msgid "assistants"
msgstr ""

msgid "attributions"
msgstr "Attributions"

msgid "authorized_decimal_for_this_activity"
msgstr "Decimals authorized for this learning unit"

msgid "bachelor"
msgstr "Bachelor"

msgid "back"
msgstr "Back"

msgid "begin_date_lt_end_date"
msgstr "The start date must be equals or lower than the end date"

msgid "birth_date"
msgstr "Birth Date"

msgid "btn_messages_history_search"
msgstr "Search in the messages history"

msgid "btn_my_message_action_execute"
msgstr "Execute selected action"

msgid "btn_send_message_again_title"
msgstr "Send again the message to the recipient"

msgid "by_learning_unit"
msgstr "By Learning Unit"

msgid "by_specific_criteria"
msgstr "By Specific Criteria"

msgid "cancel"
msgstr "Cancel"

msgid "catalogue"
msgstr "Catalogue"

msgid "chair_of_the_exam_board"
msgstr "Chair of the exam board"

msgid "cheating_pdf_legend"
msgstr "T=Cheating"

msgid "child_entities"
msgstr "Child entities"

msgid "choose_file"
msgstr "Choose file"

msgid "city"
msgstr "City"

msgid "close"
msgstr "Close"

msgid "closed"
msgstr "Closed"

msgid "code"
msgstr "Code"

msgid "compare"
msgstr "Compare"

msgid "complete"
msgstr "Complete"

msgid "constraint_score_other_score"
msgstr "You can't encode a 'score' and a 'justification' together"

msgid "coordinator"
msgstr "Coordinator"

msgid "coordinators_can_submit_partial_encoding"
msgstr "Coordinators can submit partial encoding"

msgid "country"
msgstr "Country"

msgid "create_an_organization"
msgstr "Create an organization"

msgid "creation_date"
msgstr "Creation date"

msgid "credits"
msgstr "Credits"

msgid "data"
msgstr "Data"

msgid "data_maintenance"
msgstr "Data Maintenance"

msgid "data_management"
msgstr "Data Management"

msgid "date"
msgstr "Date"

msgid "date_not_passed"
msgstr "Date not passed"

msgid "decimal_score_allowed"
msgstr "Decimal score allowed"

msgid "decimal_score_not_allowed"
msgstr "Decimal score NOT allowed"

msgid "decimal_values_accepted"
msgstr "Decimal values in scores are accepted."

msgid "decimal_values_ignored"
msgstr ""
"Decimal values in scores are NOT accepted. If you try to put decimal values, "
"it will be ignored."

msgid "score_have_more_than_2_decimal_places"
msgstr "Score cannot have more than two decimal places"

msgid "definitive_save"
msgstr "Definitive submission (Submit to faculty)"

msgid "delete"
msgstr "Delete"

msgid "delete_selected_messages"
msgstr "Delete selected messages"

msgid "deliberation_date"
msgstr "Deliberation date"

msgid "desc_assistants"
msgstr "Mandats des assistants académiques et de recherche."

msgid "desc_lnk_academic_year"
msgstr "Management of the annualized program."

msgid "desc_lnk_assessments"
msgstr "This process helps tutors while scores encoding."

msgid "desc_lnk_data_maintenance"
msgstr "Maintenance of data with the SQL language"

msgid "desc_lnk_data_management"
msgstr "Management of data by entity"

msgid "desc_lnk_entities"
msgstr "Management of organizational structure."

msgid "desc_lnk_files"
msgstr "Consultation of files managed by the application"

msgid "desc_lnk_home_catalog"
msgstr "Elaboration and management of the formation catalogue."

msgid "desc_lnk_home_institution"
msgstr "Management of the institution."

msgid "desc_lnk_home_studies"
msgstr ""
"Management of students' path from their registration until their diploma."

msgid "desc_lnk_internships"
msgstr "This process controls students internships."

msgid "desc_lnk_learning_units"
msgstr ""
"Management of learning units, formations and others activities of the "
"program."

msgid "desc_lnk_offers"
msgstr "Management of programs."

msgid "desc_lnk_organizations"
msgstr "Management of organizations"

msgid "desc_lnk_score_encoding"
msgstr "This process helps tutor while encoding notes for the exams sessions."

msgid "desc_lnk_storage"
msgstr "Monitoring of the storage capacity"

msgid "desc_messages_history"
msgstr "Message history allow you to access sent emails"

msgid "desc_messages_template"
msgstr "Messages templating allow you to edit email messages dynamically"

msgid "desc_my_messages"
msgstr "The messages sent by the application to you"

msgid "desc_profile"
msgstr "The configuration of you user profile"

msgid "description"
msgstr "Description"

msgid "display_scores_for_one_learning_unit"
msgstr "Display scores for this learning unit"

msgid "display_tutors"
msgstr "Display all tutors for this learning unit"

msgid "doctoral_commission"
msgstr "Doctoral commmission"

msgid "documentation"
msgstr "Documentation"

msgid "done_at"
msgstr "Done at"

msgid "double_encoding"
msgstr "Double encoding"

msgid "double_encoding_test"
msgstr "Scores double encoding"

msgid "dubble_encoding"
msgstr "Dubble encoding"

msgid "dubble_online_scores_encoding"
msgstr "Dubble online scores encoding"

msgid "edit"
msgstr "Edit"

msgid "email"
msgstr "Email"

msgid "empty_note_pdf_legend"
msgstr "(empty)=No score yet"

msgid "encode"
msgstr "Encode"

msgid "encode_as_coordinator"
msgstr "Encode as scores responsible"

msgid "encode_as_pgm"
msgstr "Encode as program manager"

msgid "encode_as_professor"
msgstr "Encode as professor"

msgid "encoding"
msgstr "Encoding"

msgid "encoding_status_ended"
msgstr "All the scores are encoded."

msgid "encoding_status_notended"
msgstr "It remains notes to encode."

msgid "end_date"
msgstr "End date"

msgid "enrollment_activity_not_exist"
msgstr "The enrollment to the activity %s doesn't exist"

msgid "enrollment_exam_not_exists"
msgstr "The enrollment to the activity %s doesn't exist"

msgid "enrollments"
msgstr "Enrollments"

msgid "entities"
msgstr "Entities"

msgid "entity"
msgstr "Entity"

msgid "evaluations"
msgstr "Evaluations"

msgid "event"
msgstr "Event"

msgid "exam_board_secretary"
msgstr "Exam board secretary"

msgid "execute"
msgstr "Execute"

msgid "faculty"
msgstr "Faculty"

msgid "fax"
msgstr "Fax"

msgid "female"
msgstr "Female"

msgid "file"
msgstr "File"

msgid "file_must_be_xlsx"
msgstr "The file must be a valid 'XLSX' excel file"

msgid "file_production_date"
msgstr "Excel file production date"

msgid "files"
msgstr "Files"

msgid "final"
msgstr "Final"

msgid "firstname"
msgstr "Firstname"

msgid "fixed_line_phone"
msgstr "Fixed-line phone"

msgid "focuses"
msgstr "Focuses"

msgid "formation_catalogue"
msgstr "Formation catalogue"

msgid "function"
msgstr "Function"

msgid "gender"
msgstr "Gender"

msgid "general_informations"
msgstr "General informations"

msgid "get_excel_file"
msgstr "Get Excel File"

msgid "global_identifiant"
msgstr "Global identifiant"

msgid "go"
msgstr "Go"

msgid "grade"
msgstr "Grade"

msgid "help_pnl_selectedfiles"
msgstr "Please select an XLS file for injection"

msgid "help_submission_scores_label"
msgstr "You will submit %s notes to faculty(ies). Warning : submitted scores <b>can't be modified anymore.</b>"

msgid "highlight_description"
msgstr "Highlight description"

msgid "highlight_shortcut"
msgstr "Highlight shortcut"

msgid "highlight_title"
msgstr "Highlight title"

msgid "home"
msgstr "Home page"

msgid "html_message"
msgstr "HTML Message"

msgid "identification"
msgstr "Identification"

msgid "idle"
msgstr "Idle"

msgid "ill"
msgstr "Ill"

msgid "ill_pdf_legend"
msgstr "I=Ill"

msgid "in_accordance_to_regulation"
msgstr "In accordance to regulation's rules 104, 109 and 111. Complete rules avalaible here"

msgid "incomplete"
msgstr "Incomplete"

msgid "info_address_changed_for_papersheet"
msgstr "If you customize one of the field below, it only change the address displayed on the scores' encodings sheets for the program %s. "
       "It will never change the address of any Structure. The structure's list below is to help you to pre-fill in the form"

msgid "inject"
msgstr "Inject"

msgid "inject_xls_file"
msgstr "Inject XLS file"

msgid "institute"
msgstr "Institute"

msgid "institution"
msgstr "Institution"

msgid "international_title"
msgstr "international title"

msgid "internships"
msgstr "Internships"

msgid "invalid_file"
msgstr "Invalid file"

msgid "javascript_is_disabled"
msgstr "JavaScript is disabled on your browser, but OSIS does not work without JavaScript."

msgid "justification"
msgstr "Justification"

msgid "justification_invalid"
msgstr "Invalid justification"

msgid "justification_legend"
msgstr "Justification legend: %s"

msgid "justifications"
msgstr "Justifications"

msgid "label"
msgstr "Label"

msgid "label_jumbotron_details_academic_cal"
msgstr "As displayed on the home page"

msgid "language"
msgstr "Language"

msgid "lastname"
msgstr "Lastname"

msgid "last_synchronization"
msgstr "Last synchronization"

msgid "learning_unit"
msgstr "Learning unit"

msgid "learning_unit_not_access"
msgstr "You don't have access rights to this learning unit"

msgid "learning_unit_not_access_or_not_exist"
msgstr "You don't have access rights for this learning unit or it doesn't exist in our database"

msgid "learning_unit_responsible"
msgstr "Learning unit's responsible"

msgid "learning_unit_search"
msgstr "Learning unit search"

msgid "learning_units"
msgstr "Learning units"

msgid "learning_units_in"
msgstr "learning units in"

msgid "link_to_RGEE"
msgstr "https://www.uclouvain.be/enseignement-reglements.html"

msgid "lnk_message_history_read_title"
msgstr "See the message"

msgid "location"
msgstr "Location"

msgid "log-in"
msgstr "Log-in"

msgid "login"
msgstr "Login"

msgid "logistic"
msgstr "Logistic"

msgid "logout"
msgstr "Logout"

msgid "lu_could_contain_decimal_scores"
msgstr "This learning unit year could contain decimal scores"

msgid "lu_must_not_contain_decimal_scores"
msgstr "This learning unit year must not contain decimal scores"

msgid "male"
msgstr "Male"

msgid "managed_programs"
msgstr "Managed programs"

msgid "mandates"
msgstr "Mandates"

msgid "mark_selected_messages_as_read"
msgstr "Mark selected messages as read"

msgid "master"
msgstr "Master"

msgid "message"
msgstr "Message"

msgid "message_address_papersheet"
msgstr "Reuse the address of an entity linked to the program or inform the posting address for the papersheet."

msgid "message_not_resent_no_email"
msgstr "The message can't be sent again, no email provided."

msgid "message_resent_ok"
msgstr "The message xas sent again."

msgid "messages"
msgstr "Messages"

msgid "messages_history"
msgstr "Messages History"

msgid "messages_templates"
msgstr "Messages templates"

msgid "minimum_one_criteria"
msgstr "Please choose at least one criteria!"

msgid "miss"
msgstr "Miss"

msgid "missing_column_session"
msgstr "Please fill in the 'session' column with the correct session's number."

msgid "mister"
msgstr "Mister"

msgid "mobile_phone"
msgstr "Mobile phone"

msgid "more_than_one_academic_year_error"
msgstr "There are more than 1 academic year in your excel file. Please correct your file. Only one academic year "
      "could be present in the 'Academic year' column."

msgid "more_than_one_exam_enrol_for_one_learn_unit"
msgstr "This student has multiple enrollments for a same exam. "
       "(he's enrolled to a same learning unit in 2 different programs. "
       "Please encode this score in the 'online' tab in the interface."

msgid "more_than_one_learning_unit_error"
msgstr "You encoded scores for more than 1 learning unit in your excel file (column 'Learning unit'). "
       "Please make one excel file by learning unit."

msgid "more_than_one_session_error"
msgstr "There are more than 1 session in your excel file. Please correct your file. Only one session's number "
      "could be present in the 'Session' column."

msgid "msg_error_username_password_not_matching"
msgstr "Your username and password didn't match. Please try again."

msgid "my_messages"
msgstr "My Messages"

msgid "my_osis"
msgstr "My OSIS"

msgid "my_studies"
msgstr "My studies"

msgid "name"
msgstr "Name"

msgid "national_register"
msgstr "National register's number"

msgid "no_data_for_this_academic_year"
msgstr "No data for this academic year"

msgid "no_dubble_score_encoded_comparison_impossible"
msgstr "No dubble score encoded ; nothing to compare."
#~ msgid "title_btn_upload_score"
#~ msgstr "Select your xls file from which to inject scores"
#~ msgid "submit"
#~ msgstr "Submit"
#~ msgid "download_xls_file"
#~ msgstr "Download Excel File"
#~ msgid "not_in_choices_list"
#~ msgstr "Invalid entry, not in the list of choices"
#~ msgid "invalid_entry"
#~ msgstr "Invalid entry"
#~ msgid "please_choose_in_the_list"
#~ msgstr "Please choose in the list"
#~ msgid "choices_list"
#~ msgstr "List of choices"
#~ msgid "changes_on_offer_year_and_academic_calendar"
#~ msgstr "Watch out - Changes has been made on %s, academic calendar (%s)"
#~ msgid "score_injected"
#~ msgstr "Scores injected"
#~ msgid "scores_injected"
#~ msgstr "Scores injected"
#~ msgid "add_address"
#~ msgstr "Add address"
#~ msgid "registration_date"
#~ msgstr "Registration date"

msgid "no_exam_session_opened_for_the_moment"
msgstr "No scores' encoding session opened for the moment."

msgid "no_file_submitted"
msgstr "You have to select a file to upload."

msgid "no_messages"
msgstr "No Messages"

msgid "no_result"
msgstr "No result!"

msgid "no_receiver_error"
msgstr "No receiver for this message"

msgid "no_score_encoded_double_encoding_impossible"
msgstr "No new scores encoded. The double encoding needs new scores."

msgid "no_score_injected"
msgstr "No scores injected"

msgid "no_score_to_encode"
msgstr "You haven't any score to encode."

msgid "no_valid_academic_year_error"
msgstr "No valid academic year found in your xls file. The date should be formatted like '2015-2016' or '2015'."

msgid "none"
msgstr "None"

msgid "not_passed"
msgstr "Not passed"

msgid "not_sent"
msgstr "Not Sent"

msgid "number_of_enrollments"
msgstr "Number of enrollments"

msgid "number_session"
msgstr "No. Session"

msgid "numbered_score"
msgstr "Numbered scores"

msgid "offer"
msgstr "Program"

msgid "offer_enrollment_not_exist"
msgstr "There are any enrollment to this program"

msgid "offer_year_calendar"
msgstr "Calendar of the annual program"

msgid "offer_year_calendar_academic_calendar_end_date_error"
msgstr "The end date of your program can't be greater than the closure's date of scores' encodings in the academic calendar"

msgid "offer_year_calendar_academic_calendar_start_date_error"
msgstr "The start date of your program can't be lower than the opening's date of scores' encodings in the academic calendar"

msgid "offer_year_not_access_or_not_exist"
msgstr "You don't have access rights for this offer or it doesn't exist in our database"

msgid "offer_year_not_exist"
msgstr "The program (%s) (%d) - doesn't exist"

msgid "offer_year_search"
msgstr "Search of annual programs"

msgid "offers"
msgstr "Programs"

msgid "old_browser_warning"
msgstr "Your browser is out of date. This can lead to unknown behaviour."

msgid "online"
msgstr "Online"

msgid "online_encoding"
msgstr "Online encoding"

msgid "online_scores_encoding"
msgstr "Online scores encoding"

msgid "only_submited_scores_can_be_double_encoded"
msgstr "Only submitted scores can be bouble encoded"

msgid "open"
msgstr "Open"

msgid "organization"
msgstr "Organization"

msgid "organization_address"
msgstr "Organization address"

msgid "organizations"
msgstr "Organizations"

msgid "origin"
msgstr "From"

msgid "other_score"
msgstr "Other scores"

msgid "other_sibling_offers"
msgstr "Other sibling programs"

msgid "other_sibling_orientations"
msgstr "Other sibling orientations"

msgid "outside_scores_encodings_period"
msgstr "You're out of the period of scores' encodings : the last exams' session is closed since %s."

msgid "page_not_found"
msgstr "Page not found."

msgid "password"
msgstr "Password"

msgid "person"
msgstr ""

msgid "ph_d"
msgstr "Ph.D"

msgid "phone"
msgstr "Phone"

msgid "plain"
msgstr "Plain"

msgid "plain_and_html"
msgstr "Plain and HTML"

msgid "please_enable_javascript"
msgstr "Please <a href='http://enable-javascript.com' target='_blank'>enable JavaScript</a> to use this application."

msgid "pole"
msgstr "Pole"

msgid "postal_code"
msgstr "postal code"

msgid "preferences"
msgstr "Preferences"

msgid "presence_note_pdf_legend"
msgstr "0=Presence note"

msgid "print"
msgstr "Print"

msgid "print_all_courses"
msgstr "Print all courses"

msgid "print_warning_and_info_messages"
msgstr ""

msgid "printable_title"
msgstr "Printable title"

msgid "printing_date"
msgstr "Printing date"

msgid "professional"
msgstr "Professional"

msgid "professors_must_not_submit_scores"
msgstr "Proffessors must not submit scores"

msgid "profile"
msgstr "Profile"

msgid "program"
msgstr "Program"

msgid "program_commission"
msgstr "Program commission"

msgid "program_managers"
msgstr "Program Managers"

msgid "program_s"
msgstr "program(s)"

msgid "programs"
msgstr "Programs"

msgid "progress"
msgstr "Progress"

msgid "received_on"
msgstr "Received on"

msgid "recipient"
msgstr "Recipient"

msgid "redirect_to_login"
msgstr "Click to reconnect"

msgid "reference"
msgstr "Reference"

msgid "refresh_list"
msgstr "Search/update the list"

msgid "registration_id"
msgstr "Registration ID"

msgid "registration_id_not_access_or_not_exist"
msgstr "You don't have access rights for this student or he doesn't exist in our database"

msgid "registration_number"
msgstr "Registration number"

msgid "research_center"
msgstr "Research center"

msgid "residential"
msgstr ""

msgid "responsible"
msgstr "Responsible"

msgid "return_doc_to_administrator"
msgstr "Please return this document to the administrative office before %s."

msgid "reuse_address_entity"
msgstr "Reuse the address of"

msgid "save"
msgstr "Save"

msgid "saved"
msgstr "Saved"

msgid "saving"
msgstr "Saving"

msgid "score"
msgstr "Score"

msgid "score_already_submitted"
msgstr "Score already submitted"

msgid "score_decimal_not_allowed"
msgstr "The score seems to be incorrect. Decimales NOT allowed"

msgid "score_invalid"
msgstr "Score invalid"

msgid "score_legend"
msgstr "Score legend: %s (0=Score of presence)"

msgid "score_missing_pdf_legend"
msgstr "?=Score missing"

msgid "scores_responsible"
msgstr "Scores Responsible"

msgid "score_saved"
msgstr "score Saved"

msgid "score_submitted"
msgstr "Submitted"

msgid "scores"
msgstr "Scores"

msgid "scores_encoding"
msgstr "Scores encoding"

msgid "scores_encoding_tests"
msgstr "Scores encoding tests"

msgid "scores_gt_0_lt_20"
msgstr "The score seems to be incorrect (it must be >=0 and <=20)"

msgid "scores_injection"
msgstr "Scores injection"

msgid "scores_saved"
msgstr "score(s) saved"

msgid "scores_saved_cannot_be_saved_anymore"
msgstr "Sore saved, button save not available anymore"

msgid "scores_must_be_between_0_and_20"
msgstr "Scores must be between 0 and 20"

msgid "scores_sheet"
msgstr "Scores sheet"

msgid "scores_transcript"
msgstr "Scores transcript"

msgid "search_for_a_file"
msgstr "Search for a file"

msgid "search_for_an_entity"
msgstr "Search for an entity"

msgid "search_for_an_organization"
msgstr "Search for an organization"

msgid "sector"
msgstr "Sector"

msgid "select"
msgstr "Select"

msgid "select_a_xls_file_from_which_to_inject_scores"
msgstr ""

msgid "select_an_encoding_type"
msgstr "Select an encoding type"

msgid "send_message_again"
msgstr "Send again"

msgid "sent"
msgstr "Sent"

msgid "server_error"
msgstr "A server error occured."

msgid "server_error_message"
msgstr "We will fix this as soon as possible"

msgid "sessionn"
msgstr "Session"

msgid "short_title"
msgstr "Short title"

msgid "signature"
msgstr "Signature"

msgid "size"
msgstr "Size"

msgid "source_code"
msgstr "Source code"

msgid "stages"
msgstr "Stages"

msgid "start_date"
msgstr "Start date"

msgid "status"
msgstr "Status"

msgid "storage"
msgstr "Storage"

msgid "storage_duration"
msgstr "Storage duration"

msgid "structure"
msgstr "Structure"

msgid "student_not_exist"
msgstr "The student (%s) doesn't exist"

msgid "student_path"
msgstr "Students' path"

msgid "students"
msgstr "students"

msgid "studies"
msgstr "Studies"

msgid "subject"
msgstr "Subject"

msgid "submission"
msgstr "Submission"

msgid "submission_date"
msgstr "Submission date"

msgid "submission_of_scores_for"
msgstr "Submission of scores for {0}."

msgid "submitted"
msgstr "Submitted"

msgid "submitted_scores_cannot_be_encoded_anymore"
msgstr "Submitted scores cannot be encoded anymore"

msgid "succesfull_logout"
msgstr "You are succesfully logout."

msgid "technologic_platform"
msgstr "Technologic platform"

msgid "template_error"
msgstr "No message was sent : the message template {} does not exist."

msgid "temporary_save"
msgstr "Temporary save (not submitted to the faculty yet)"

msgid "the"
msgstr "the"

msgid "the_coordinator_must_still_submit_scores"
msgstr "The coordinator must still submit the scores"

msgid "title"
msgstr "Title"

msgid "too_many_results"
msgstr "Too many results! Please be more specific."

msgid "tooltip_delete_message"
msgstr "Delete message"

msgid "tooltip_double_encode_for"
msgstr "Double encode scores"

msgid "tooltip_double_encode_no_more_possible_for"
msgstr "All the scores were submitted.It is not possible to double encode scores anymore"

msgid "tooltip_dowload_excel_file"
msgstr "Download the excel file"

msgid "tooltip_encode_for"
msgstr "Encode scores"

msgid "tooltip_encode_no_more_possible_for"
msgstr "All the scores were submitted.It is not possible to encode scores anymore"

msgid "tooltip_inject_excel_no_more_possible_for"
msgstr "All the scores were submitted.It is not possible inject excell file anymore"

msgid "tooltip_my_message_read"
msgstr "Show message"

msgid "tooltip_print_scores"
msgstr "Print the scores"

msgid "tooltip_scores_encodings_progress_bar"
msgstr "Represents the quantity of scores submitted to the administration. The number surrounded by parenthesis is the "
       "number of scores encoded by the tutor that aren't submitted yet ('draft' state)"

msgid "tooltip_select_action"
msgstr "Select action to execute"

msgid "tooltip_select_all_messages"
msgstr "Select all the messages"

msgid "tooltip_select_excel_file_to_inject_scores"
msgstr "Select an excel file to inject scores."

msgid "tooltip_to_my_messages"
msgstr "Back to messages"

msgid "tutors"
msgstr "Tutors"

msgid "other_tutors"
msgstr "Other Tutors"

msgid "txt_message"
msgstr "Text Message"

msgid "txt_origin_title"
msgstr "Sender of the message"

msgid "txt_recipient_title"
msgstr "Recipient of the message (email or last name or username)"

msgid "txt_reference_title"
msgstr "Template reference of the message"

msgid "txt_subject_title"
msgstr "Subject of the messages"

msgid "type"
msgstr "Type"

msgid "types"
msgstr "Types"

msgid "ucl_denom_location"
msgstr "Université catholique de Louvain"

msgid "unauthorized_decimal_for_this_activity"
msgstr "Unauthorized decimal for this learning unit"

msgid "undefined"
msgstr "Undefined"

msgid "unknown"
msgstr "Unknown"

msgid "user"
msgstr "User"

msgid "user_interface_language"
msgstr "User interface language"

msgid "user_is_not_program_manager"
msgstr "You're not a program manager. Therefore you dont have access to this page."

msgid "validated_double_encoding_cannot_be_validated_anymore"
msgstr "Validated double encoding cannot be validated anymore"

msgid "validation_dubble_encoding_mandatory"
msgstr "Please enter a final validation for scores' differences detected after the dubble encoding "
       "(below). If you leave, your dubble encoding will be lost."

msgid "via_excel"
msgstr "Via Excel"

msgid "via_paper"
msgstr "Via paper"

msgid "warning_all_scores_not_sumitted_yet"
msgstr "Warning : some registered scores have not been submitted yet"

msgid "website"
msgstr "Website"

msgid "without_attribution"
msgstr "Without attribution"

msgid "xls_columns_structure_error"
msgstr "Your excel file isn't well structured. Please follow the structure of the excel file provided "
       "(button '{}')"

msgid "you_manage"
msgstr "You manage"

msgid "admission_form"
msgstr "Admission form"

msgid "order"
msgstr "Order"

msgid "options"
msgstr "Options"

msgid "required"
msgstr "Required"

msgid "question"
msgstr "Question"

msgid "questions"
msgstr "Questions"

msgid "value"
msgstr "Value"

msgid "short_input_text"
msgstr "Short input text"

msgid "long_input_text"
msgstr "Long input text"

msgid "radio_button"
msgstr "Radio button"

msgid "checkbox"
msgstr "Checkbox"

msgid "upload_button"
msgstr "Upload button"

msgid "download_link"
msgstr "Download link"

msgid "dropdown_list"
msgstr "Dropdown list"

msgid "http_link"
msgstr "HTTP link"

msgid "BACHELOR"
msgstr "Bachelor"

msgid "MASTER_60"
msgstr "Master 60"

msgid "MASTER_120"
msgstr "Master 120"

msgid "MASTER_180_OR_240"
msgstr "Master 180 or 240"

msgid "ADVANCED_MASTER"
msgstr "Advanced master"

msgid "TRAINING_CERTIFICATE"
msgstr "Training certificate"

msgid "CERTIFICATE"
msgstr "Certificate"

msgid "DOCTORATE"
msgstr "Doctorate"

msgid "CAPAES"
msgstr "CAPAES"

msgid "start_date_must_be_lower_than_end_date"
msgstr "Start date must be lower than end date"

msgid "DEPUTY_AUTHORITY"
msgstr "Deputy authority"

msgid "DEPUTY_SABBATICAL"
msgstr "Deputy sabbatical"

msgid "DEPUTY_TEMPORARY"
msgstr "Deputy temporary"

msgid "INTERNSHIP_SUPERVISOR"
msgstr "Internship supervisor"

msgid "INTERNSHIP_CO_SUPERVISOR"
msgstr "Internship co-supervisor"

msgid "PROFESSOR"
msgstr "Professor"

msgid "COORDINATOR"
msgstr "Coordinator"

msgid "HOLDER"
msgstr "Holder"

msgid "CO_HOLDER"
msgstr "Co-holder"

msgid "DEPUTY"
msgstr "Deputy"

msgid "SCORES_RESPONSIBLE"
msgstr "Scores responsible"

msgid "scores_responsible_can_submit_partial_encoding"
msgstr "Scores responsible can submit partial encoding"

msgid "the_scores_responsible_must_still_submit_scores"
msgstr "The scores responsible must still submit the scores"

<<<<<<< HEAD
msgid "NONE"
msgstr "NONE"

msgid "keyword"
msgstr "keyword"

msgid "VALID"
msgstr "Valid"
msgid "INVALID"
msgstr "Invalid"

msgid "COURSE"
msgstr "Course"
msgid "MASTER_THESIS"
msgstr "Master thesis"
msgid "INTERNSHIP"
msgstr "Internship"

msgid "ANNUAL"
msgstr "Annual"
msgid "BIENNIAL_EVEN"
msgstr "Biennial even"
msgid "BIENNIAL_ODD"
msgstr "Biennial odd"

msgid "LU_ERRORS_REQUIRED"
msgstr "This field is required."
msgid "LU_ERRORS_INVALID"
msgstr "'Enter a valid value."
msgid "LU_ERRORS_INVALID_SEARCH"
msgstr "Invalid search - Please fill some information before executing a search."
msgid "LU_ERRORS_ACADEMIC_YEAR_REQUIRED"
msgstr "Please specify an academic year"
msgid "LU_ERRORS_YEAR_WITH_ACRONYM"
msgstr "Please specify an academic year or enter a valid acronym."
=======
msgid "no_valid_m_justification_error"
msgstr "You can't encode a JUSTIFIED ABSENCE (M) via the XLS injection"

msgid "abscence_justified_preserved"
msgstr "Justified abscence already encoded and preserved"
>>>>>>> f0d03c3c
<|MERGE_RESOLUTION|>--- conflicted
+++ resolved
@@ -1382,7 +1382,6 @@
 msgid "the_scores_responsible_must_still_submit_scores"
 msgstr "The scores responsible must still submit the scores"
 
-<<<<<<< HEAD
 msgid "NONE"
 msgstr "NONE"
 
@@ -1418,10 +1417,9 @@
 msgstr "Please specify an academic year"
 msgid "LU_ERRORS_YEAR_WITH_ACRONYM"
 msgstr "Please specify an academic year or enter a valid acronym."
-=======
+
 msgid "no_valid_m_justification_error"
 msgstr "You can't encode a JUSTIFIED ABSENCE (M) via the XLS injection"
 
 msgid "abscence_justified_preserved"
-msgstr "Justified abscence already encoded and preserved"
->>>>>>> f0d03c3c
+msgstr "Justified abscence already encoded and preserved"