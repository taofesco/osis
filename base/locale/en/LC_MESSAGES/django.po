# SOME DESCRIPTIVE TITLE.
# Copyright (C) YEAR THE PACKAGE'S COPYRIGHT HOLDER
# This file is distributed under the same license as the PACKAGE package.
# FIRST AUTHOR <EMAIL@ADDRESS>, YEAR.
#
msgid ""
msgstr ""
"Project-Id-Version: PACKAGE VERSION\n"
"Report-Msgid-Bugs-To: \n"
"POT-Creation-Date: 2016-04-22 15:14+0200\n"
"PO-Revision-Date: YEAR-MO-DA HO:MI+ZONE\n"
"Last-Translator: FULL NAME <EMAIL@ADDRESS>\n"
"Language-Team: LANGUAGE <LL@li.org>\n"
"Language: \n"
"MIME-Version: 1.0\n"
"Content-Type: text/plain; charset=UTF-8\n"
"Content-Transfer-Encoding: 8bit\n"

msgid "Create a xls file while activity\\"
msgstr ""

msgid "Get xls"
msgstr ""

msgid "ID"
msgstr "ID"

msgid "Legend : values allowed for 'justification'"
msgstr ""

msgid "Line"
msgstr "Row"

msgid "Note already submitted"
msgstr ""

msgid "OSIS"
msgstr "OSIS"

msgid "Print scores for all activities"
msgstr ""

msgid "Save"
msgstr ""

msgid "absent"
msgstr "Absent"

msgid "absent_pdf_legend"
msgstr "A=Absent"

msgid "academic_calendar"
msgstr "Academic calendar"

msgid "academic_year_small"
msgstr "Ac yr."

msgid "academic_calendar_management"
msgstr "Academic calendar management"

msgid "academic_calendar_offer_year_calendar_end_date_error"
msgstr "The closure's date of '%s' of the academic calendar can't be lower than %s "
       "(end date of '%s' of the program '%s')"

msgid "academic_calendar_offer_year_calendar_start_date_error"
msgstr "The opening's date of scores' encodings of the academic calendar can't be greater than %s "
       "(start date of scores' encodings of the program '%s')"

msgid "academic_calendars"
msgstr "Academic calendars"

msgid "academic_year_not_exist"
msgstr "Academic year (%d) doesn't exist"

msgid "acces_denied"
msgstr "Access denied"

msgid "acronym"
msgstr "Acronym"

msgid "activity"
msgstr "Activity"

msgid "activity_code"
msgstr "Activity code"

msgid "activity_not_exit"
msgstr "The activity %s doesn't exist"

msgid "add_an_address_to_the_organization"
msgstr "Add an address to the organization"

msgid "add"
msgstr "Add"

msgid "address(ses)"
msgstr "Address(es)"

msgid "addresses"
msgstr "Addresses"

msgid "administration"
msgstr "Administration"

msgid "after_submission_a_message_must_be_sent"
msgstr "If scores are submitted , a message is sent to all the professors of the learning unit"

msgid "all"
msgstr "All"

msgid "all_learning_units_must_be_shown"
msgstr "All learning units must be shown"

msgid "application_management"
msgstr "Application management"

msgid "are_you_sure"
msgstr "Are you sure?"

msgid "assistants"
msgstr ""

msgid "attributions"
msgstr "Attributions"

msgid "authorized_decimal_for_this_activity"
msgstr "Decimals authorized for this learning unit"

msgid "bachelor"
msgstr "Bachelor"

msgid "back"
msgstr "Back"

msgid "begin_date_lt_end_date"
msgstr "The start date must be equals or lower than the end date"

msgid "birth_date"
msgstr "Birth Date"

msgid "btn_messages_history_search"
msgstr "Search in the messages history"

msgid "btn_my_message_action_execute"
msgstr "Execute selected action"

msgid "btn_send_message_again_title"
msgstr "Send again the message to the recipient"

msgid "by_learning_unit"
msgstr "By Learning Unit"

msgid "by_specific_criteria"
msgstr "By Specific Criteria"

msgid "cancel"
msgstr "Cancel"

msgid "catalogue"
msgstr "Catalogue"

msgid "chair_of_the_exam_board"
msgstr "Chair of the exam board"

msgid "cheating_pdf_legend"
msgstr "T=Cheating"

msgid "unjustified_absence_export_legend"
msgstr "S=Unjustified Absence"

msgid "justified_absence_export_legend"
msgstr "M=Justified Absence"

msgid "attached_entities"
msgstr "Attached entities"

msgid "choose_file"
msgstr "Choose file"

msgid "city"
msgstr "City"

msgid "close"
msgstr "Close"

msgid "closed"
msgstr "Closed"

msgid "code"
msgstr "Code"

msgid "compare"
msgstr "Compare"

msgid "complete"
msgstr "Complete"

msgid "constraint_score_other_score"
msgstr "You can't encode a 'score' and a 'justification' together"

msgid "coordinator"
msgstr "Coordinator"

msgid "coordinators_can_submit_partial_encoding"
msgstr "Coordinators can submit partial encoding"

msgid "country"
msgstr "Country"

msgid "create_an_organization"
msgstr "Create an organization"

msgid "creation_date"
msgstr "Creation date"

msgid "credits"
msgstr "Credits"

msgid "customized"
msgstr "Customized"

msgid "data"
msgstr "Data"

msgid "data_maintenance"
msgstr "Data Maintenance"

msgid "data_management"
msgstr "Data Management"

msgid "date"
msgstr "Date"

msgid "date_not_passed"
msgstr "Date not passed"

msgid "day"
msgstr "day"

msgid "days"
msgstr "days"

msgid "decimal_score_allowed"
msgstr "Decimal score allowed"

msgid "decimal_score_not_allowed"
msgstr "Decimal score NOT allowed"

msgid "decimal_values_accepted"
msgstr "Decimal values in scores are accepted."

msgid "decimal_values_ignored"
msgstr ""
"Decimal values in scores are NOT accepted. If you try to put decimal values, "
"it will be ignored."

msgid "score_have_more_than_2_decimal_places"
msgstr "Score cannot have more than two decimal places"

msgid "definitive_save"
msgstr "Definitive submission (Submit to faculty)"

msgid "delete"
msgstr "Delete"

msgid "delete_selected_messages"
msgstr "Delete selected messages"

msgid "desc_assistants"
msgstr "Mandats des assistants académiques et de recherche."

msgid "desc_lnk_academic_year"
msgstr "Management of the annualized program."

msgid "desc_lnk_assessments"
msgstr "This process helps tutors while scores encoding."

msgid "desc_lnk_data_maintenance"
msgstr "Maintenance of data with the SQL language"

msgid "desc_lnk_data_management"
msgstr "Management of data by entity"

msgid "desc_lnk_entities"
msgstr "Management of organizational structure."

msgid "desc_lnk_files"
msgstr "Consultation of files managed by the application"

msgid "desc_lnk_home_catalog"
msgstr "Elaboration and management of the formation catalogue."

msgid "desc_lnk_home_institution"
msgstr "Management of the institution."

msgid "desc_lnk_home_studies"
msgstr ""
"Management of students' path from their registration until their diploma."

msgid "desc_lnk_internships"
msgstr "This process controls students internships."

msgid "desc_lnk_my_osis"
msgstr "Your personal details, configurations and other information related to you."

msgid "desc_lnk_learning_units"
msgstr ""
"Management of learning units, formations and others activities of the "
"program."

msgid "desc_lnk_offers"
msgstr "Management of programs."

msgid "desc_lnk_organizations"
msgstr "Management of organizations"

msgid "desc_lnk_score_encoding"
msgstr "This process helps tutor while encoding notes for the exams sessions."

msgid "desc_lnk_storage"
msgstr "Monitoring of the storage capacity"

msgid "desc_messages_history"
msgstr "Message history allow you to access sent emails"

msgid "desc_messages_template"
msgstr "Messages templating allow you to edit email messages dynamically"

msgid "desc_my_messages"
msgstr "The messages sent by the application to you"

msgid "desc_profile"
msgstr "The configuration of you user profile"

msgid "description"
msgstr "Description"

msgid "details"
msgstr "Details"

msgid "display_scores_for_one_learning_unit"
msgstr "Display scores for this learning unit"

msgid "display_tutors"
msgstr "Display all tutors for this learning unit"

msgid "DOCTORAL_COMMISSION"
msgstr "Doctoral commmission"

msgid "documentation"
msgstr "Documentation"

msgid "double_encoding"
msgstr "Double encoding"

msgid "double_encoding_test"
msgstr "Scores double encoding"

msgid "dubble_encoding"
msgstr "Dubble encoding"

msgid "dubble_online_scores_encoding"
msgstr "Dubble online scores encoding"

msgid "edit"
msgstr "Edit"

msgid "empty_note_pdf_legend"
msgstr "(empty)=No score yet"

msgid "encode"
msgstr "Encode"

msgid "encode_as_coordinator"
msgstr "Encode as scores responsible"

msgid "encode_as_pgm"
msgstr "Encode as program manager"

msgid "encode_as_professor"
msgstr "Encode as professor"

msgid "encoding"
msgstr "Encoding"

msgid "encoding_status_ended"
msgstr "All the scores are encoded."

msgid "encoding_status_notended"
msgstr "It remains notes to encode."

msgid "end_date"
msgstr "Teacher Deadline"

msgid "end_date_teacher"
msgstr "Teacher Deadline"

msgid "enrollment_activity_not_exist"
msgstr "The enrollment to the activity %s doesn't exist"

msgid "enrollment_exam_not_exists"
msgstr "The enrollment to the activity %s doesn't exist"

msgid "enrollments"
msgstr "Enrollments"

msgid "entities"
msgstr "Entities"

msgid "entity"
msgstr "Entity"

msgid "versions"
msgstr "Versions"

msgid "evaluations"
msgstr "Evaluations"

msgid "event"
msgstr "Event"

msgid "exam_board_secretary"
msgstr "Exam board secretary"

msgid "execute"
msgstr "Execute"

msgid "FACULTY"
msgstr "Faculty"

msgid "female"
msgstr "Female"

msgid "file"
msgstr "File"

msgid "file_must_be_xlsx"
msgstr "The file must be a valid 'XLSX' excel file"

msgid "file_production_date"
msgstr "Excel file production date"

msgid "students_deliberated_are_not_shown"
msgstr "Students deliberated are not shown"

msgid "files"
msgstr "Files"

msgid "final"
msgstr "Final"

msgid "fixed_line_phone"
msgstr "Fixed-line phone"

msgid "focuses"
msgstr "Focuses"

msgid "formation_catalogue"
msgstr "Formation catalogue"

msgid "function"
msgstr "Function"

msgid "gender"
msgstr "Gender"

msgid "general_informations"
msgstr "General informations"

msgid "get_excel_file"
msgstr "Get Excel File"

msgid "global_identifiant"
msgstr "Global identifiant"

msgid "fgs"
msgstr "FGS"

msgid "go"
msgstr "Go"

msgid "grade"
msgstr "Grade"

msgid "help_pnl_selectedfiles"
msgstr "Please select an XLS file for injection"

msgid "help_submission_scores_label"
msgstr "You will submit %s notes to faculty(ies). Warning : submitted scores <b>can't be modified anymore.</b>"

msgid "highlight_description"
msgstr "Highlight description"

msgid "highlight_shortcut"
msgstr "Highlight shortcut"

msgid "highlight_title"
msgstr "Highlight title"

msgid "home"
msgstr "Home page"

msgid "html_message"
msgstr "HTML Message"

msgid "identification"
msgstr "Identification"

msgid "idle"
msgstr "Idle"

msgid "ill"
msgstr "Ill"

msgid "ill_pdf_legend"
msgstr "I=Ill"

msgid "incomplete"
msgstr "Incomplete"

msgid "info_address_changed_for_papersheet"
msgstr "If you customize one of the field below, it only change the address displayed on the scores' encodings sheets for the program %s. "
       "It will never change the address of any Structure. The structure's list below is to help you to pre-fill in the form"

msgid "inject"
msgstr "Inject"

msgid "inject_xls_file"
msgstr "Inject XLS file"

msgid "INSTITUTE"
msgstr "Institute"

msgid "institution"
msgstr "Institution"

msgid "international_title"
msgstr "international title"

msgid "internships"
msgstr "Internships"

msgid "invalid_file"
msgstr "Invalid file"

msgid "javascript_is_disabled"
msgstr "JavaScript is disabled on your browser, but OSIS does not work without JavaScript."

msgid "justification_invalid"
msgstr "Invalid justification"

msgid "justifications"
msgstr "Justifications"

msgid "justification_invalid_value"
msgstr "Invalid justification value"

msgid "absence_justified_to_unjustified_invalid"
msgstr "Absence justified cannot be remplaced by absence unjustified"

msgid "justification_values_accepted"
msgstr "Accepted value: %s "

msgid "justification_other_values"
msgstr "Other values: %s "

msgid "label"
msgstr "Label"

msgid "label_jumbotron_details_academic_cal"
msgstr "As displayed on the home page"

msgid "language"
msgstr "Language"


msgid "last_synchronization"
msgstr "Last synchronization"

msgid "learning_unit"
msgstr "Learning unit"

msgid "learning_unit_not_access"
msgstr "You don't have access rights to this learning unit"

msgid "learning_unit_not_access_or_not_exist"
msgstr "You don't have access rights for this learning unit or it doesn't exist in our database"

msgid "learning_unit_responsible"
msgstr "Learning unit's responsible"

msgid "learning_unit_search"
msgstr "Learning unit search"

msgid "learning_units"
msgstr "Learning units"

msgid "learning_units_in"
msgstr "learning units in"

msgid "lnk_message_history_read_title"
msgstr "See the message"

msgid "location"
msgstr "Location"

msgid "log-in"
msgstr "Log-in"

msgid "login"
msgstr "Login"

msgid "logistic"
msgstr "Logistic"

msgid "logout"
msgstr "Logout"

msgid "lu_could_contain_decimal_scores"
msgstr "This learning unit year could contain decimal scores"

msgid "lu_must_not_contain_decimal_scores"
msgstr "This learning unit year must not contain decimal scores"

msgid "male"
msgstr "Male"

msgid "managed_programs"
msgstr "Managed programs"

msgid "mandates"
msgstr "Mandates"

msgid "mark_selected_messages_as_read"
msgstr "Mark selected messages as read"

msgid "master"
msgstr "Master"

msgid "message"
msgstr "Message"

msgid "message_address_papersheet"
msgstr "Reuse the address of an entity linked to the program or inform the posting address for the papersheet."

msgid "message_not_resent_no_email"
msgstr "The message can't be sent again, no email provided."

msgid "message_resent_ok"
msgstr "The message xas sent again."

msgid "messages"
msgstr "Messages"

msgid "messages_history"
msgstr "Messages History"

msgid "messages_templates"
msgstr "Messages templates"

msgid "minimum_one_criteria"
msgstr "Please choose at least one criteria!"

msgid "miss"
msgstr "Miss"

msgid "missing_column_session"
msgstr "Please fill in the 'session' column with the correct session's number."

msgid "mister"
msgstr "Mister"

msgid "mobile_phone"
msgstr "Mobile phone"

msgid "more_than_one_academic_year_error"
msgstr "There are more than 1 academic year in your excel file. Please correct your file. Only one academic year "
      "could be present in the 'Academic year' column."

msgid "more_than_one_exam_enrol_for_one_learn_unit"
msgstr "This student has multiple enrollments for a same exam. "
       "(he's enrolled to a same learning unit in 2 different programs. "
       "Please encode this score in the 'online' tab in the interface."

msgid "more_than_one_learning_unit_error"
msgstr "You encoded scores for more than 1 learning unit in your excel file (column 'Learning unit'). "
       "Please make one excel file by learning unit."

msgid "more_than_one_session_error"
msgstr "There are more than 1 session in your excel file. Please correct your file. Only one session's number "
      "could be present in the 'Session' column."

msgid "msg_error_username_password_not_matching"
msgstr "Your username and password didn't match. Please try again."

msgid "my_messages"
msgstr "My Messages"

msgid "my_osis"
msgstr "My OSIS"

msgid "my_studies"
msgstr "My studies"

msgid "name"
msgstr "Name"

msgid "full_name"
msgstr "Full name"

msgid "national_register"
msgstr "National register's number"

msgid "no_current_entity_version_found"
msgstr "The selected entity no longer exists today (end date passed)."

msgid "no_data_for_this_academic_year"
msgstr "No data for this academic year"

msgid "no_dubble_score_encoded_comparison_impossible"
msgstr "No dubble score encoded ; nothing to compare."

msgid "no_entity_address_found"
msgstr "No address found for the selected entity."

msgid "no_exam_session_opened_for_the_moment"
msgstr "No scores' encoding session opened for the moment."

msgid "no_student_to_encode_xls"
msgstr "No students to encode by excel"

msgid "no_file_submitted"
msgstr "You have to select a file to upload."

msgid "no_messages"
msgstr "No Messages"

msgid "no_result"
msgstr "No result!"

msgid "no_receiver_error"
msgstr "No receiver for this message"

msgid "no_score_encoded_double_encoding_impossible"
msgstr "No new scores encoded. The double encoding needs new scores."

msgid "no_score_injected"
msgstr "No scores injected"

msgid "no_score_to_encode"
msgstr "You haven't any score to encode."

msgid "no_valid_academic_year_error"
msgstr "No valid academic year found in your xls file. The date should be formatted like '2015-2016' or '2015'."

msgid "deadline_reached"
msgstr "Deadline reached"

msgid "not_passed"
msgstr "Not passed"

msgid "not_sent"
msgstr "Not Sent"

msgid "number_of_enrollments"
msgstr "Number of enrollments"

msgid "number_session"
msgstr "No. Session"

msgid "numbered_score"
msgstr "Numbered scores"

msgid "offer"
msgstr "Program"

msgid "offer_enrollment_not_exist"
msgstr "There are any enrollment to this program"

msgid "offer_year_calendar"
msgstr "Calendar of the annual program"

msgid "offer_year_calendar_academic_calendar_end_date_error"
msgstr "The end date of your program can't be greater than the closure's date of scores' encodings in the academic calendar"

msgid "offer_year_calendar_academic_calendar_start_date_error"
msgstr "The start date of your program can't be lower than the opening's date of scores' encodings in the academic calendar"

msgid "offer_year_not_access_or_not_exist"
msgstr "You don't have access rights for this offer or it doesn't exist in our database"

msgid "offer_year_not_exist"
msgstr "The program (%s) (%d) - doesn't exist"

msgid "offer_year_search"
msgstr "Search of annual programs"

msgid "offers"
msgstr "Programs"

msgid "old_browser_warning"
msgstr "Your browser is out of date. This can lead to unknown behaviour."

msgid "online"
msgstr "Online"

msgid "online_encoding"
msgstr "Online encoding"

msgid "online_scores_encoding"
msgstr "Online scores encoding"

msgid "only_submited_scores_can_be_double_encoded"
msgstr "Only submitted scores can be bouble encoded"

msgid "open"
msgstr "Open"

msgid "campus"
msgstr "Campus"

msgid "organization_address"
msgstr "Organization address"

msgid "organization"
msgstr "Organization"

msgid "organizations"
msgstr "Organizations"

msgid "origin"
msgstr "From"

msgid "other_score"
msgstr "Other scores"

msgid "other_sibling_offers"
msgstr "Other sibling programs"

msgid "other_sibling_orientations"
msgstr "Other sibling orientations"

msgid "score_encoding_period_not_open"
msgstr "The period of scores' encoding is not opened"

msgid "outside_scores_encodings_period_latest_session"
msgstr "The period of scores' encoding %s is closed since %s"

msgid "outside_scores_encodings_period_closest_session"
msgstr "The period of scores' encoding %s will be open %s"

msgid "page_not_found"
msgstr "Page not found."

msgid "method_not_allowed"
msgstr "Method not allowed"

msgid "password"
msgstr "Password"

msgid "person"
msgstr ""

msgid "ph_d"
msgstr "Ph.D"

msgid "plain"
msgstr "Plain"

msgid "plain_and_html"
msgstr "Plain and HTML"

msgid "please_enable_javascript"
msgstr "Please <a href='http://enable-javascript.com' target='_blank'>enable JavaScript</a> to use this application."

msgid "POLE"
msgstr "Pole"

msgid "postal_code"
msgstr "postal code"

msgid "preferences"
msgstr "Preferences"

msgid "presence_note_pdf_legend"
msgstr "0=Presence note"

msgid "print"
msgstr "Print"

msgid "print_all_courses"
msgstr "Print all courses"

msgid "print_warning_and_info_messages"
msgstr ""

msgid "printable_title"
msgstr "Printable title"

msgid "printing_date"
msgstr "Printing date"

msgid "professional"
msgstr "Professional"

msgid "professors_must_not_submit_scores"
msgstr "Proffessors must not submit scores"

msgid "profile"
msgstr "Profile"

msgid "program_commission"
msgstr "Program commission"

msgid "program_managers"
msgstr "Program Managers"

msgid "program_s"
msgstr "program(s)"

msgid "programs"
msgstr "Programs"

msgid "progress"
msgstr "Progress"

msgid "received_on"
msgstr "Received on"

msgid "recipient"
msgstr "Recipient"

msgid "redirect_to_login"
msgstr "Click to reconnect"

msgid "reference"
msgstr "Reference"

msgid "refresh_list"
msgstr "Search/update the list"

msgid "registration_id"
msgstr "Registration ID"

msgid "identification_number"
msgstr "Number ID"

msgid "registration_id_not_access_or_not_exist"
msgstr "Student not registered for exam"

msgid "research_center"
msgstr "Research center"

msgid "residential"
msgstr ""

msgid "responsible"
msgstr "Responsible"

msgid "return_doc_to_administrator"
msgstr "Please return this document to the administrative office before %s."

msgid "reuse_address_entity"
msgstr "Reuse the address of"

msgid "save"
msgstr "Save"

msgid "saved"
msgstr "Saved"

msgid "saving"
msgstr "Saving"

msgid "score"
msgstr "Score"

msgid "score_already_submitted"
msgstr "Score already submitted"

msgid "score_decimal_not_allowed"
msgstr "The score seems to be incorrect. Decimales NOT allowed"

msgid "score_invalid"
msgstr "Score invalid"

msgid "scores_responsible"
msgstr "Scores Responsible"

msgid "scores_responsible_title"
msgstr "Scores Responsible"

msgid "score_saved"
msgstr "score Saved"

msgid "score_submitted"
msgstr "Submitted"

msgid "scores"
msgstr "Scores"

msgid "scores_encoding"
msgstr "Scores encoding"

msgid "scores_encoding_tests"
msgstr "Scores encoding tests"

msgid "scores_gt_0_lt_20"
msgstr "The score seems to be incorrect (it must be >=0 and <=20)"

msgid "scores_injection"
msgstr "Scores injection"

msgid "scores_saved"
msgstr "score(s) saved"

msgid "scores_saved_cannot_be_saved_anymore"
msgstr "Sore saved, button save not available anymore"

msgid "scores_must_be_between_0_and_20"
msgstr "Scores must be between 0 and 20"

msgid "search_for_a_file"
msgstr "Search for a file"

msgid "search_for_an_entity"
msgstr "Search for an entity"

msgid "search_for_an_organization"
msgstr "Search for an organization"

msgid "SECTOR"
msgstr "Sector"

msgid "select"
msgstr "Select"

msgid "select_a_xls_file_from_which_to_inject_scores"
msgstr ""

msgid "select_an_encoding_type"
msgstr "Select an encoding type"

msgid "send_message_again"
msgstr "Send again"

msgid "sent"
msgstr "Sent"

msgid "server_error"
msgstr "A server error occured."

msgid "server_error_message"
msgstr "We will fix this as soon as possible"

msgid "short_title"
msgstr "Short title"

msgid "size"
msgstr "Size"

msgid "source_code"
msgstr "Source code"

msgid "stages"
msgstr "Stages"

msgid "start_date"
msgstr "Start date"

msgid "state"
msgstr "State"

msgid "status"
msgstr "Status"

msgid "storage"
msgstr "Storage"

msgid "storage_duration"
msgstr "Storage duration"

msgid "structure"
msgstr "Structure"

msgid "student_not_exist"
msgstr "The student (%s) doesn't exist"

msgid "student_path"
msgstr "Students' path"

msgid "students"
msgstr "students"

msgid "studies"
msgstr "Studies"

msgid "subject"
msgstr "Subject"

msgid "submission"
msgstr "Submission"

msgid "submission_date"
msgstr "Submission date"

msgid "submission_of_scores_for"
msgstr "Submission of scores for {0}."

msgid "submitted"
msgstr "Submitted"

msgid "submitted_scores_cannot_be_encoded_anymore"
msgstr "Submitted scores cannot be encoded anymore"

msgid "succesfull_logout"
msgstr "You are succesfully logout."

msgid "technologic_platform"
msgstr "Technologic platform"

msgid "template_error"
msgstr "No message was sent : the message template {} does not exist."

msgid "temporary_save"
msgstr "Temporary save (not submitted to the faculty yet)"

msgid "the_coordinator_must_still_submit_scores"
msgstr "The coordinator must still submit the scores"

msgid "title"
msgstr "Title"

msgid "learning_unit_title"
msgstr "Learning unit title"

msgid "too_many_results"
msgstr "Too many results! Please be more specific."

msgid "tooltip_delete_message"
msgstr "Delete message"

msgid "tooltip_double_encode_for"
msgstr "Double encode scores"

msgid "tooltip_double_encode_no_more_possible_for"
msgstr "All the scores were submitted.It is not possible to double encode scores anymore"

msgid "tooltip_dowload_excel_file"
msgstr "Download the excel file"

msgid "tooltip_encode_for"
msgstr "Encode scores"

msgid "tooltip_encode_no_more_possible_for"
msgstr "All the scores were submitted.It is not possible to encode scores anymore"

msgid "tooltip_inject_excel_no_more_possible_for"
msgstr "All the scores were submitted.It is not possible inject excell file anymore"

msgid "tooltip_my_message_read"
msgstr "Show message"

msgid "tooltip_print_scores"
msgstr "Print the scores"

msgid "tooltip_scores_encodings_progress_bar"
msgstr "Represents the quantity of scores submitted to the administration. The number surrounded by parenthesis is the "
       "number of scores encoded by the tutor that aren't submitted yet ('draft' state)"

msgid "tooltip_select_action"
msgstr "Select action to execute"

msgid "tooltip_select_all_messages"
msgstr "Select all the messages"

msgid "tooltip_select_excel_file_to_inject_scores"
msgstr "Select an excel file to inject scores."

msgid "tooltip_to_my_messages"
msgstr "Back to messages"

msgid "tutor"
msgstr "Tutor"

msgid "tutors"
msgstr "Tutors"

msgid "other_tutors"
msgstr "Other Tutors"

msgid "txt_message"
msgstr "Text Message"

msgid "txt_origin_title"
msgstr "Sender of the message"

msgid "txt_recipient_title"
msgstr "Recipient of the message (email or last name or username)"

msgid "txt_reference_title"
msgstr "Template reference of the message"

msgid "txt_subject_title"
msgstr "Subject of the messages"

msgid "type"
msgstr "Type"

msgid "types"
msgstr "Types"

msgid "undated_events"
msgstr "Unscheduled events"

msgid "undefined"
msgstr "Undefined"

msgid "unknown"
msgstr "Unknown"

msgid "user"
msgstr "User"

msgid "user_interface_language"
msgstr "User interface language"

msgid "user_is_not_program_manager"
msgstr "You're not a program manager. Therefore you dont have access to this page."

msgid "validated_double_encoding_cannot_be_validated_anymore"
msgstr "Validated double encoding cannot be validated anymore"

msgid "validation_dubble_encoding_mandatory"
msgstr "Please enter a final validation for scores' differences detected after the dubble encoding "
       "(below). If you leave, your dubble encoding will be lost."

msgid "via_excel"
msgstr "Via Excel"

msgid "via_paper"
msgstr "Via paper"

msgid "warning_all_scores_not_sumitted_yet"
msgstr "Warning : some registered scores have not been submitted yet"

msgid "website"
msgstr "Website"

msgid "without_attribution"
msgstr "Without attribution"

msgid "xls_columns_structure_error"
msgstr "Your excel file isn't well structured. Please follow the structure of the excel file provided "
       "(button '{}')"

msgid "you_manage"
msgstr "You manage"

msgid "order"
msgstr "Order"

msgid "options"
msgstr "Options"

msgid "required"
msgstr "Required"

msgid "question"
msgstr "Question"

msgid "questions"
msgstr "Questions"

msgid "value"
msgstr "Value"

msgid "short_input_text"
msgstr "Short input text"

msgid "long_input_text"
msgstr "Long input text"

msgid "radio_button"
msgstr "Radio button"

msgid "checkbox"
msgstr "Checkbox"

msgid "upload_button"
msgstr "Upload button"

msgid "download_link"
msgstr "Download link"

msgid "dropdown_list"
msgstr "Dropdown list"

msgid "http_link"
msgstr "HTTP link"

msgid "BACHELOR"
msgstr "Bachelor"

msgid "MASTER_60"
msgstr "Master 60"

msgid "MASTER_120"
msgstr "Master 120"

msgid "MASTER_180_OR_240"
msgstr "Master 180 or 240"

msgid "ADVANCED_MASTER"
msgstr "Advanced master"

msgid "TRAINING_CERTIFICATE"
msgstr "Training certificate"

msgid "CERTIFICATE"
msgstr "Certificate"

msgid "DOCTORATE"
msgstr "Doctorate"

msgid "CAPAES"
msgstr "CAPAES"

msgid "start_date_must_be_lower_than_end_date"
msgstr "Start date must be lower than end date"

msgid "DEPUTY_AUTHORITY"
msgstr "Deputy authority"

msgid "DEPUTY_SABBATICAL"
msgstr "Deputy sabbatical"

msgid "DEPUTY_TEMPORARY"
msgstr "Deputy temporary"

msgid "INTERNSHIP_SUPERVISOR"
msgstr "Internship supervisor"

msgid "INTERNSHIP_CO_SUPERVISOR"
msgstr "Internship co-supervisor"

msgid "PROFESSOR"
msgstr "Professor"

msgid "COORDINATOR"
msgstr "Coordinator"

msgid "HOLDER"
msgstr "Holder"

msgid "CO_HOLDER"
msgstr "Co-holder"

msgid "DEPUTY"
msgstr "Deputy"

msgid "scores_responsible_can_submit_partial_encoding"
msgstr "Scores responsible can submit partial encoding"

msgid "the_scores_responsible_must_still_submit_scores"
msgstr "The scores responsible must still submit the scores"

msgid "NONE"
msgstr "NONE"

msgid "keyword"
msgstr "keyword"

msgid "VALID"
msgstr "Valid"

msgid "INVALID"
msgstr "Invalid"

msgid "COURSE"
msgstr "Course"

msgid "MASTER_THESIS"
msgstr "Master thesis"

msgid "INTERNSHIP"
msgstr "Internship"

msgid "OTHER_COLLECTIVE"
msgstr "Other collective"

msgid "OTHER_INDIVIDUAL"
msgstr "Other individual"

msgid "EXTERNAL"
msgstr "External"

msgid "TEACHING_INTERNSHIP"
msgstr "Teaching internship"

msgid "CLINICAL_INTERNSHIP"
msgstr "Clinical internship"

msgid "PROFESSIONAL_INTERNSHIP"
msgstr "Professional internship"

msgid "RESEARCH_INTERNSHIP"
msgstr "Research internship"

msgid "ANNUAL"
msgstr "Annual"

msgid "BIENNIAL_EVEN"
msgstr "Biennial even"

msgid "BIENNIAL_ODD"
msgstr "Biennial odd"

msgid "LU_ERRORS_REQUIRED"
msgstr "This field is required."

msgid "LU_ERRORS_INVALID"
msgstr "'Enter a valid value."

msgid "LU_ERRORS_INVALID_SEARCH"
msgstr "Please, inform at least two filters in your searches"

msgid "LU_ERRORS_ACADEMIC_YEAR_REQUIRED"
msgstr "Please specify an academic year"

msgid "LU_ERRORS_YEAR_WITH_ACRONYM"
msgstr "Please specify an academic year or enter a valid acronym."

msgid "LU_ERRORS_INVALID_REGEX_SYNTAX"
msgstr "Invalid regular expression!"

msgid "no_valid_m_justification_error"
msgstr "You can't encode a JUSTIFIED ABSENCE (M) via the XLS injection"

msgid "abscence_justified_preserved"
msgstr "Justified abscence already encoded and preserved"

msgid "tutors_of_course"
msgstr "Tutors of the course"

msgid "academic_actors"
msgstr "Academic actors"

msgid "academic_start_date_error"
msgstr "The start date should be between the start/end dates of the academic year"

msgid "academic_end_date_error"
msgstr "The end date should be between the start/end dates of the academic year"

msgid "end_start_date_error"
msgstr "Start date must be lower than end date"

msgid "dates_mandatory_error"
msgstr "Start date and end date are mandatory"

msgid "date_format"
msgstr "%m/%d/%Y"

msgid "date_format_string"
msgstr "m/d/Y"

msgid "format_date"
msgstr "mm/dd/yyyy"

msgid "desc_lnk_academic_actors"
msgstr "Academic actors management"

msgid "all_years"
msgstr "All years"

msgid "trainings"
msgstr "Trainings"

msgid "components"
msgstr "Components"

msgid "educational_information"
msgstr "Educational information"

msgid "propositions"
msgstr "Propositions"

msgid "tutor_attributions"
msgstr "Tutors - attributions"

msgid "proposal"
msgstr "Proposal"

msgid "academic_calendar_offer_year_calendar_start_date_end_date_error"
msgstr "The start's date of '%s' of the academic calendar can't be higher than %s "
       "(end date of '%s' of the program '%s')"

msgid "component_type"
msgstr "Component type"

msgid "volume_quarter"
msgstr "Quarter"

msgid "vol_q1"
msgstr "Vol. q1"

msgid "vol_q2"
msgstr "Vol. q2"

msgid "volume"
msgstr "Volume"

msgid "schedules_conformity"
msgstr "Sched. conform. "

msgid "planned_classrooms"
msgstr "Planned classrooms"

msgid "real_on_planned_classrooms"
msgstr "Real/Planned classrooms"

msgid "classes"
msgstr "Classes"

msgid "class"
msgstr "Class"

msgid "learning_unit_code"
msgstr "Learning unit code"

msgid "partims"
msgstr "Partims"

msgid "periodicity"
msgstr "Periodicity"

msgid "nominal_credits"
msgstr "Credits"

msgid "active"
msgstr "Active"

msgid "inactive"
msgstr "Inactive"

msgid "MASTER_DISSERTATION"
msgstr "Master Dissertation"

msgid "FULL"
msgstr "Full"

msgid "MOBILITY"
msgstr "Mobility"

msgid "OTHER"
msgstr "Other"

msgid "PARTIM"
msgstr "Partim"

msgid "PHD_THESIS"
msgstr "PhD Thesis"

msgid "selected"
msgstr "selected"

msgid "learning_unit_specifications"
msgstr "Specifications"

msgid "LECTURING_COMPLETE"
msgstr "Complete lecturing"

msgid "LECTURING_INCOMPLETE"
msgstr "Incomplete lecturing"

msgid "PRACTICAL_EXERCISES_COMPLETE"
msgstr "Complete practical exercises"

msgid "PRACTICAL_EXERCISES_INCOMPLETE"
msgstr "Incomplete practical exercises"

msgid "LECTURING"
msgstr "Lecturing"

msgid "STAGE"
msgstr "Stage"

msgid "DISSERTATION"
msgstr "Dissertation"

msgid "PRACTICAL_EXERCISES"
msgstr "Practical exercises"

msgid "lecturing"
msgstr "Lecturing"

msgid "PE"
msgstr "PE"

msgid "subtype"
msgstr "Subtype"

msgid "start"
msgstr "Start"

msgid "duration"
msgstr "Duration"

msgid "experimental_phase"
msgstr "This feature is in testing phase"

msgid "title_official_1"
msgstr "Official title (Part 1, common with partims)"

msgid "common_official_title"
msgstr "Common official title"

msgid "common_official_english_title"
msgstr "Common official English title"

msgid "title_official_2"
msgstr "Official title (Part 2, specific to each partim)"

msgid "official_title_proper_to_UE"
msgstr "Official title proper to the learning unit"

msgid "official_english_title_proper_to_UE"
msgstr "Official English title proper to the learning unit"

msgid "title_in_english"
msgstr "Title in English"

msgid "title_in_english_1"
msgstr "(Part 1, common with partims)"

msgid "title_in_english_2"
msgstr "(Part 2, specific to each partim)"

msgid "scores_responsibles"
msgstr "Scores responsibles"

msgid "SCHOOL"
msgstr "Ecole"

msgid "PLATFORM"
msgstr "Platform"

msgid "LOGISTICS_ENTITY"
msgstr "Logistics entity"

msgid "organogram"
msgstr "Organogram"

msgid "attached_to"
msgstr "Attached to"

msgid "ACADEMIC_PARTNER"
msgstr "Academic partner"

msgid "INDUSTRIAL_PARTNER"
msgstr "Industrial partner"

msgid "SERVICE_PARTNER"
msgstr "Service partner"

msgid "COMMERCE_PARTNER"
msgstr "Commerce partner"

msgid "PUBLIC_PARTNER"
msgstr "Public partner"

msgid "requirement_entity"
msgstr "Requirement entity"

msgid "allocation_entity"
msgstr "Allocation entity"

msgid "additional_requirement_entity"
msgstr "Additional requirement entity"

msgid "requirement_entity_small"
msgstr "Req. Entity"

msgid "allocation_entity_small"
msgstr "Alloc. Ent."

msgid "with_entity_subordinated_small"
msgstr "With subord. ent."

msgid "academic_end_year"
msgstr "Academic end year"

msgid "academic_start_year"
msgstr "Academic start year"

msgid "organization_name"
msgstr "Name"

msgid "partial"
msgstr "Q1"

msgid "remaining"
msgstr "Q2"

msgid "partial_remaining"
msgstr "Q1&2"

msgid "partial_or_remaining"
msgstr "Q1|2"

msgid "volume_partial"
msgstr "Vol. Q1"

msgid "volume_remaining"
msgstr "Vol. Q2"

msgid "quadrimester"
msgstr "Quadrimester"

msgid "composition"
msgstr "Composition"

msgid "real_classes"
msgstr "Real classes"

msgid "lu_usage"
msgstr "Learning units usage"

msgid "academic_years"
msgstr "Academic years"

msgid "from"
msgstr "From"

msgid "to"
msgstr "to"

msgid "since"
msgstr "Since"

msgid "editing"
msgstr "Edition"

msgid "component"
msgstr "Component"

msgid "used_by"
msgstr "Used by learning unit"

msgid "offers_enrollments"
msgstr "Offers enrollments"

msgid "learning_units_enrollments"
msgstr "Learning units enrollments"

msgid "exams_enrollments"
msgstr "Exams Enrollments"

msgid "average"
msgstr "Average"

msgid "global_average"
msgstr "Global average"

msgid "result"
msgstr "Result"

msgid "enrollment_date"
msgstr "Enrollment date"

msgid "students_title"
msgstr "Students"

msgid "student_title"
msgstr "Student"

msgid "classe"
msgstr "Classe"

msgid "localization"
msgstr "Localization"

msgid "internship_subtype"
msgstr "Internship subtype"

msgid "part1"
msgstr "part 1"

msgid "part2"
msgstr "part 2"

msgid "title_official"
msgstr "Official title"

msgid "create_learning_unit"
msgstr "Create Learning Unit"

msgid "existed_acronym"
msgstr "Existed acronym for "

msgid "existing_acronym"
msgstr "Existing acronym in "

msgid "invalid_acronym"
msgstr "Invalid acronym"

msgid "acronym_rules"
msgstr "Site with one letter\n"
       "Acronym with min 2 et max 4 letters\n"
       "Number Code with 4 digit"

msgid "end_year_title"
msgstr "End year"

msgid "basic_informations_title"
msgstr "Basics informations"

msgid "active_title"
msgstr "Active"

msgid "titles"
msgstr "Titles"

msgid "fixtures_build"
msgstr "Build anonymized fixtures"

msgid "desc_lnk_fixtures_build"
msgstr "Build a json file with anonymized fixtures"

msgid "partial_volume_1"
msgstr "Volume Q1"

msgid "partial_volume_2"
msgstr "Volume Q2"

msgid "partial_volume_1Q"
msgstr "Q1"

msgid "partial_volume_2Q"
msgstr "Q2"

msgid "planned_classes"
msgstr "Classes prévues"

msgid "planned_classes_pc"
msgstr "P.C."

msgid "total_volume"
msgstr "Volume total"

msgid "total_volume_charge"
msgstr "Volume de charge total"

msgid "total_volume_voltot"
msgstr "Vol.tot"

msgid "vol_charge"
msgstr "Vol.charge"

msgid "vol_tot_not_equal_to_q1_q2"
msgstr "Vol.tot = Q1 + Q2"

msgid "vol_tot_req_entities_not_equal_to_entity"
msgstr "Vol.tot requirement is not equals to sum of requirement volumes"

msgid "vol_tot_req_entities_not_equal_to_vol_tot_mult_cp"
msgstr "Vol.requirement = Vol.tot * C.P"

msgid "vol_tot_full_must_be_greater_than_partim"
msgstr "Vol.tot [Full] > Vol.tot [Partim]"

msgid "vol_q1_full_must_be_greater_or_equal_to_partim"
msgstr "Q1 [Full] >= Q1 [Partim]"

msgid "vol_q2_full_must_be_greater_or_equal_to_partim"
msgstr "Q2 [Full] >= Q2 [Partim]"

msgid "planned_classes_full_must_be_greater_or_equal_to_partim"
msgstr "C.P. [Full] >= C.P. [Partim]"

msgid "entity_requirement_full_must_be_greater_or_equal_to_partim"
msgstr "Requirement entity [Full] >= Requirement entity [Partim]"

msgid "volumes_management"
msgstr "Volumes management"

msgid "volumes_validation_success"
msgstr "Filled data fit the hourly volumes calculation rules."

msgid "end_date_gt_begin_date"
msgstr "The end year must be equals or upper than the start year"

msgid "session_title"
msgstr "Session"

msgid "remarks_title"
msgstr "Remarks"

msgid "faculty_remark"
msgstr "Faculty remark"

msgid "other_remark"
msgstr "Other remark"

msgid "new_learning_unit"
msgstr "New learning unit"

msgid "previous"
msgstr "Previous"

msgid "next"
msgstr "Next"

msgid "learning_location"
msgstr "Learning location"

msgid "NON_ACADEMIC"
msgstr "Non academic"

msgid "NON_ACADEMIC_CREF"
msgstr "Non academic CREF"

msgid "ACADEMIC"
msgstr "Academic"

msgid "ACTIVE"
msgstr "Active"

msgid "INACTIVE"
msgstr "Inactive"

msgid "RE_REGISTRATION"
msgstr "Active only for re-registration"

msgid "OPTIONAL"
msgstr "Optional"

msgid "NO_PRINT"
msgstr "No printing"

msgid "IN_HEADING_2_OF_DIPLOMA"
msgstr ""

msgid "IN_EXPECTED_FORM"
msgstr ""

msgid "FEE_1"
msgstr "Role"

msgid "FEE_2"
msgstr "Role + exam"

msgid "FEE_3"
msgstr "AESS, CAPAES or end-of-cycle"

msgid "FEE_4"
msgstr "School fees without any exam"

msgid "FEE_5"
msgstr "Full school fees"

msgid "FEE_6"
msgstr "University certificate"

msgid "FEE_7"
msgstr "Complementary master with medical specialization"

msgid "FEE_8"
msgstr "Admission exam"

msgid "FEE_10"
msgstr "CU 30 credits"

msgid "FEE_11"
msgstr "Medical skills certificate"

msgid "FEE_12"
msgstr "ISA offers: 12BA et 21MS"

msgid "FEE_13"
msgstr "ISA offers: 13BA et 22MS"

msgid "DAILY"
msgstr "Daily"

msgid "SHIFTED"
msgstr "Shifted"

msgid "ADAPTED"
msgstr "Adapted"

msgid "academic_calendar_type"
msgstr "Type of event"

msgid "DELIBERATION"
msgstr "Deliberation"

msgid "DISSERTATION_SUBMISSION"
msgstr "Submission of disserations"

msgid "EXAM_ENROLLMENTS"
msgstr "Exam enrollments"

msgid "SCORES_EXAM_DIFFUSION"
msgstr "Diffusion of exam scores"

msgid "SCORES_EXAM_SUBMISSION"
msgstr "Submission of exam scores"

msgid "TEACHING_CHARGE_APPLICATION"
msgstr "Teaching charge application"

msgid "field_is_required"
msgstr "This field is required"

msgid "associated_entity"
msgstr "Associated entity"

msgid "LU_WARNING_INVALID_ACRONYM"
msgstr "The acronym, if it is entered, must at least count 3 characters"

msgid "title_in_french"
msgstr "Title in French"

msgid "schedule_type"
msgstr "Schedule type"

msgid "enrollment_campus"
msgstr "Enrollment campus"

msgid "other_campus_activities"
msgstr "Activities on other campus"

msgid "unspecified"
msgstr "Unspecified"

msgid "university_certificate"
msgstr "University certificate"

msgid "studies_domain"
msgstr "Studies domain"

msgid "primary_language"
msgstr "Primary language"

msgid "other_language_activities"
msgstr "Other languages activities"

msgid "funding"
msgstr "Funding"

msgid "funding_cud"
msgstr "Funding international cooperation CCD/CUD"

msgid "funding_direction"
msgstr "Funding direction"

msgid "cud_funding_direction"
msgstr "Funding international cooperation CCD/CUD direction"

msgid "active_status"
msgstr "Active"

msgid "partial_deliberation"
msgstr "Partial deliberation"

msgid "admission_exam"
msgstr "Admission exam"

msgid "academic_type"
msgstr "Academic type"

msgid "keywords"
msgstr "Keywords"

msgid "training_type"
msgstr "Type of training"

msgid "QUADRIMESTER"
msgstr "Quadrimester(s)"

msgid "TRIMESTER"
msgstr "Trimester(s)"

msgid "MONTH"
msgstr "Month(s)"

msgid "WEEK"
msgstr "Week(s)"

msgid "DAY"
msgstr "Day(s)"

msgid "administration_entity"
msgstr "Administration entity"

msgid "management_entity"
msgstr "Management entity"

msgid "enrollment_enabled"
msgstr "Enrollment enabled"

msgid "formations"
msgstr "Formations"

msgid "formations_lnk"
msgstr "Formations"

msgid "desc_lnk_formations"
msgstr "Organization of formations"

msgid "education_groups"
msgstr "Education groups"

msgid "entity_management"
msgstr "Entity management"

msgid "of_category"
msgstr "Education group type"

msgid "activity_search"
msgstr "Activity - Search"

msgid "service_course_search"
msgstr "Service cours - Search"

msgid "TRAINING"
msgstr "Training"

msgid "MINI_TRAINING"
msgstr "Mini training"

msgid "GROUP"
msgstr "Group"

msgid "PRIMARY_LANGUAGE"
msgstr "Primary anguage"

msgid "OR"
msgstr "Or"

msgid "AND"
msgstr "And"

msgid "language_association"
msgstr "Primary language operator"

msgid "prolong_or_create_learning_unit_message"
msgstr "<p>The acronym <b>already exists</b>.</p>"
       "<p>You have the choice between:"
       "<ul><li><b>create</b> a new learning unit using that acronym</li>"
       "<li><b>prolong</b> the learning unit of the same acronym</li></ul>"

msgid "confirm_your_action"
msgstr "Confirm your action."

msgid "create"
msgstr "Create"

msgid "prolong"
msgstr "Prolong"

msgid "diplomas_certificates"
msgstr "Diplomas /  Certificates"

msgid "diploma_title"
msgstr "Diploma title"

msgid "professionnal_title"
msgstr "Professionnal title"

msgid "university_certificate_desc"
msgstr "University certificate"

msgid "program_coorganization"
msgstr "Program organized with other institutes"

msgid "for_all_students"
msgstr "For all students"

msgid "diploma"
msgstr "Diploma"

msgid "UNIQUE"
msgstr "Unique diploma"

msgid "SEPARATE"
msgstr "Separate diploma"

msgid "NOT_CONCERNED"
msgstr "Not concerned"

msgid "organization_address_save_error"
msgstr "Impossible to save the organization address"

msgid "i_confirm"
msgstr "Yes, I confirm."

msgid "msg_warning_delete_learning_unit"
msgstr "This operation is <strong>permanent</strong> and cannot be undone. You will lose for ever"
       " the data linked to the learning unit <strong>%s</strong>."

msgid "The learning unit %(acronym)s has been successfully deleted for all years."
msgstr ""

msgid "cannot_delete_learning_unit_year"
msgstr "Could not delete the LU <strong>%(learning_unit)s</strong> from the year %(year)s for the following reasons :"

msgid "cannot_delete_learning_unit"
msgstr "Could not delete the LU <strong>%(learning_unit)s</strong> for the following reasons :"

msgid "There is %(count)d enrollments in %(subtype)s %(acronym)s for the year %(year)s"
msgstr ""

msgid "%(subtype)s %(acronym)s is assigned to %(tutor)s for the year %(year)s"
msgstr ""

msgid "%(subtype)s %(acronym)s is assigned to the assistant %(assistant)s for the year %(year)s"
msgstr ""

msgid "The learning unit %(acronym)s is related to the internship speciality %(speciality)s"
msgstr ""

msgid "lu_included_in_group"
msgstr "%(subtype)s %(acronym)s is included in the group %(group)s of the program %(program)s for the year %(year)s"

msgid "%(subtype)s %(acronym)s has been deleted for the year %(year)s"
msgstr ""

msgid "The class %(acronym)s has been deleted for the year %(year)s"
msgstr ""

msgid "the partim"
msgstr ""

msgid "The partim"
msgstr ""

msgid "The learning unit"
msgstr ""

msgid "the learning unit"
msgstr ""

msgid "You asked the deletion of the learning unit %(acronym)s from the year %(year)s"
msgstr ""

msgid "Delete from this academic year"
msgstr ""

msgid "Delete all the learning unit"
msgstr ""

msgid "publish_attribution_to_portal"
msgstr "Publish attribution to portal"

msgid "RESEVED_FOR_INTERNS"
msgstr "Reserved for interns"

msgid "OPEN_FOR_EXTERNS"
msgstr "Open to externs"

msgid "EXCEPTIONAL_PROCEDURE"
msgstr "Exceptional procedure"

msgid "VACANT_NOT_PUBLISH"
msgstr "Vacant but do not publish"

msgid "DO_NOT_ASSIGN"
msgstr "Do not assign"

msgid "folder"
msgstr "Folder"

msgid "introduced_by"
msgstr "Introduced by"

msgid "the"
msgstr "The"

msgid "proposal_management"
msgstr "Proposal management"

msgid "category"
msgstr "Category"

msgid "PRESIDENT"
msgstr "President"

msgid "SECRETARY"
msgstr "Secretary"

msgid "SIGNATORY"
msgstr "Signatory"

msgid "administrative_data"
msgstr "Administrative data"

msgid "jury"
msgstr "Jury"

msgid "signatory_qualification"
msgstr "Signatory's qualification"

msgid "course_enrollment"
msgstr "Course enrollment"

msgid "marks_presentation"
msgstr "Marks presentation"

msgid "dissertation_presentation"
msgstr "Dissertation présentation"

msgid "scores_diffusion"
msgstr "Scores diffusion"

msgid "session"
msgstr "session"

msgid "at"
msgstr "at"

msgid "learning_unit_years_to_delete"
msgstr "You will definitely delete the following learning units"

msgid "type_must_be_full"
msgstr "Type of learning unit must be full"

msgid "learning_unit_type_is_not_internship"
msgstr "Learning unit is not of type internship."

msgid "CREATION"
msgstr "Creation"

msgid "MODIFICATION"
msgstr "Modification"

msgid "TRANSFORMATION"
msgstr "Transformation"

msgid "TRANSFORMATION_AND_MODIFICATION"
msgstr "Transformation and modification"

msgid "SUPPRESSION"
msgstr "Suppression"

msgid "CENTRAL"
msgstr "Central"

msgid "SUSPENDED"
msgstr "Suspended"

msgid "ACCEPTED"
msgstr "Accepted"

msgid "REFUSED"
msgstr "Refused"

msgid "success_modification_proposal"
msgstr "You proposed a modification of type {} for the learning unit {}."

msgid "proposal_edited_successfully"
msgstr "Proposal edited successfully"

msgid "content"
msgstr "Content"

msgid "code_scs"
msgstr "Code SCS"

msgid "title_code_formation"
msgstr "Title / Formation's code"

msgid "absolute_credits"
msgstr "Abs. credits"

msgid "relative_target_credits"
msgstr "Relative target's credits"

msgid "min_credits"
msgstr "Min. credits"

msgid "max_credits"
msgstr "Max. credits"

msgid "mandatory"
msgstr "Mandatory"

msgid "block"
msgstr "Block"

msgid "current_order"
msgstr "Current order"

msgid "sessions_derogation"
msgstr "Sessions in derogation"

msgid "own_comment"
msgstr "Own comment"

msgid "SESSION_1"
msgstr "1"

msgid "SESSION_2"
msgstr "2"

msgid "SESSION_3"
msgstr "3"

msgid "SESSION_1_2"
msgstr "12"

msgid "SESSION_1_3"
msgstr "13"

msgid "SESSION_2_3"
msgstr "23"

msgid "SESSION_1_2_3"
msgstr "123"

msgid "SESSION_UNDEFINED"
msgstr "Undefined session"

msgid "SESSION_PARTIAL_2_3"
msgstr "p23"

msgid "Put in proposal"
msgstr ""

msgid "Proposal for modification"
msgstr ""

msgid "End of teaching"
msgstr ""

msgid "academic_entity_small"
msgstr "Academic ent."

msgid "academic_entity"
msgstr "Academic entity"

msgid "folder_number"
msgstr "Folder n°{}"

msgid "produce_xls"
msgstr "Produce an Excel file with the list of results"

msgid "produce_xls_lu"
msgstr "Xls with learning units"

msgid "%(date)s must be set within %(start_date)s and %(end_date)s"
msgstr ""

msgid "success_cancel_proposal"
msgstr "The proposal for {} was cancelled."

msgid "cancel_proposal"
msgstr "Cancel proposal"

msgid "edit_proposal"
msgstr "Edit proposal"

msgid "msg_confirm_cancel_proposal"
msgstr "Are you certain that you want to cancel the learning unit proposal ?"

msgid "The administrative data has been successfully modified"
msgstr ""

msgid "vacant"
msgstr "Vacant"

msgid "team_management"
msgstr "Team management"

msgid "type_declaration_vacant"
msgstr "Decision"

msgid "procedure"
msgstr "Procedure"

msgid "educational_information_management"
msgstr "Management of educational information"

msgid "resume_edit"
msgstr "Edit course summary"

msgid "SUMMARY_COURSE_SUBMISSION"
msgstr "Summary course submission"

msgid "INTERNAL_TEAM"
msgstr "Internal/team"

msgid "substitute"
msgstr "Substitute"

msgid "not_end_year"
msgstr "no planned end"

msgid "edit_learning_unit_end_date"
msgstr "Edit learning unit end date"

msgid "new_partim"
msgstr "Create a new partim"

msgid "learning_unit_successfuly_created"
msgstr "Learning unit <a href='%(link)s'> %(acronym)s (%(academic_year)s) </a> successfuly created."

msgid "learning_unit_creation_academic_year_max_error"
msgstr "Please select an academic year lower than {}."

msgid "parent_greater_than_partim"
msgstr "The selected end year (%(partim_end_year)s) is greater than the end year of the parent %(lu_parent)s"

msgid "learning_unit_created"
msgstr "Learning unit %(learning_unit)s created for the academic year %(academic_year)s"

msgid "learning_unit_updated"
msgstr "Learning unit %(learning_unit)s has been updated successfully"

msgid "partim_greater_than_parent"
msgstr "The learning unit %(learning_unit)s has a partim %(partim)s with an end year greater than %(year)s"

msgid "partim"
msgstr "Partim"

msgid "partim_character_rules"
msgstr "One letter or digit mandatory"

msgid "invalid_partim_character"
msgstr "Character already used"

msgid "remark"
msgstr "Remark"

msgid "remark_english"
msgstr "Remark in english"

msgid "Ensure this value is less than %(limit_value)s."
msgstr "Ensure this value is less than %(limit_value)s."

msgid "Ensure this value is greater than %(limit_value)s."
msgstr "Ensure this value is greater than %(limit_value)s."

msgid "Entity_not_exist"
msgstr "The entity %(entity_acronym)s does not exist for the selected academic year %(academic_year)s"

msgid "edit_learning_unit"
msgstr "Edit learning unit"

msgid "requirement_entity_end_date_too_short"
msgstr "The requirement entity lifetime is too short."

msgid "requirement_and_allocation_entities_cannot_be_different"
msgstr "The requirement and allocation entities cannot be different for this learning unit type."

msgid "success_modification_learning_unit"
msgstr "The learning unit has been updated."

msgid "error_modification_learning_unit"
msgstr "An error occured when updating the learning unit."

msgid "cannot_set_internship_subtype_for_type_other_than_internship"
msgstr "Internship subtype cannot bet set for learning unit type other than internship."

msgid "%(subtype)s %(acronym)s is in proposal"
msgstr ""

msgid "volume_have_more_than_2_decimal_places"
msgstr "The volume have more than 2 decimal places"

msgid "Site"
msgstr "Site"

msgid "proposal_type"
msgstr "Proposal type"

msgid "proposal_status"
msgstr "Status proposal"

msgid "folder_entity"
msgstr "Folder entity"

msgid "proposals_search"
msgstr "Proposal - Search"

msgid "folder_num"
msgstr "Folder num."

msgid "ask_to_report_modification"
msgstr "Do you want to report the modifications done to the next years ?"

msgid "proposal_learning_unit_successfuly_created"
msgstr "Proposal learning unit <a href='%(link)s'> %(acronym)s (%(academic_year)s) </a> successfuly created."

msgid "new_learning_unit_proposal"
msgstr "New learning unit proposal"

msgid "proposal_creation"
msgstr "Proposal of creation"

msgid "proposal_update"
msgstr "Proposal update"

msgid "value_before_proposal"
msgstr "Value before proposal"

msgid "entity_not_found"
msgstr "Entity not found.  Pershaps an error in the data"

msgid "min_for_field"
msgstr "Please enter a value greater than or equal to 0."

msgid "max_for_field"
msgstr "Please enter a value less than or equal to 500."

msgid "force_state"
msgstr "Force state"

msgid "do_you_want_change_status_proposals"
msgstr "Do you want to change the status of this proposals?"

msgid "are_you_sure_to_change_state_from"
msgstr "Are you sure to change the state from"

<<<<<<< HEAD
msgid "get_back_to_initial"
msgstr "Get back to initial data"

msgid "do_you_want_to_get_back_to_initial"
msgstr "Do you want to get back to initial data?"

msgid "error_proposal_suppression_to_initial"
msgstr "An error occured when getting back to initial state one of the selected proposal is not in SUPPRESSION type. Nothing has been done"

msgid "error_proposal_no_data"
msgstr "An error occured when getting back to initial state. No valid data to submit"
=======
msgid "by"
msgstr "By"

msgid "in_proposal"
msgstr "Existing proposal"
>>>>>>> 961b060b
<|MERGE_RESOLUTION|>--- conflicted
+++ resolved
@@ -2623,7 +2623,12 @@
 msgid "are_you_sure_to_change_state_from"
 msgstr "Are you sure to change the state from"
 
-<<<<<<< HEAD
+msgid "by"
+msgstr "By"
+
+msgid "in_proposal"
+msgstr "Existing proposal"
+
 msgid "get_back_to_initial"
 msgstr "Get back to initial data"
 
@@ -2634,11 +2639,4 @@
 msgstr "An error occured when getting back to initial state one of the selected proposal is not in SUPPRESSION type. Nothing has been done"
 
 msgid "error_proposal_no_data"
-msgstr "An error occured when getting back to initial state. No valid data to submit"
-=======
-msgid "by"
-msgstr "By"
-
-msgid "in_proposal"
-msgstr "Existing proposal"
->>>>>>> 961b060b
+msgstr "An error occured when getting back to initial state. No valid data to submit"