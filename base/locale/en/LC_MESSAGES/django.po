--- conflicted
+++ resolved
@@ -1768,7 +1768,6 @@
 msgid "title_official"
 msgstr "Official title"
 
-<<<<<<< HEAD
 msgid "create_learning_unit"
 msgstr "Create Learning Unit"
 
@@ -1797,10 +1796,9 @@
 
 msgid "structure_title"
 msgstr "Structure"
-=======
+
 msgid "fixtures_build"
 msgstr "Build anonymized fixtures"
 
 msgid "desc_lnk_fixtures_build"
-msgstr "Build a json file with anonymized fixtures"
->>>>>>> ad58d464
+msgstr "Build a json file with anonymized fixtures"