--- conflicted
+++ resolved
@@ -2895,8 +2895,6 @@
 msgid "missing_internship_subtype"
 msgstr "It is necessary to indicate the internship subtype"
 
-<<<<<<< HEAD
-=======
 msgid "different_status_with_parent"
 msgstr "The learning unit's parent is inactive"
 
@@ -2915,7 +2913,6 @@
 msgid "local_credits"
 msgstr "Local credits"
 
->>>>>>> 57290956
 msgid "Consistency error in %(academic_year)s : %(error)s"
 msgstr ""
 
