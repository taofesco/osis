# SOME DESCRIPTIVE TITLE.
# Copyright (C) YEAR THE PACKAGE'S COPYRIGHT HOLDER
# This file is distributed under the same license as the PACKAGE package.
# FIRST AUTHOR <EMAIL@ADDRESS>, YEAR.
#
msgid ""
msgstr ""
"Project-Id-Version: PACKAGE VERSION\n"
"Report-Msgid-Bugs-To: \n"
"POT-Creation-Date: 2016-04-22 15:14+0200\n"
"PO-Revision-Date: YEAR-MO-DA HO:MI+ZONE\n"
"Last-Translator: FULL NAME <EMAIL@ADDRESS>\n"
"Language-Team: LANGUAGE <LL@li.org>\n"
"Language: \n"
"MIME-Version: 1.0\n"
"Content-Type: text/plain; charset=UTF-8\n"
"Content-Transfer-Encoding: 8bit\n"

#: models/exam_enrollment.py:34 models/exam_enrollment.py:148
#: models/exam_enrollment.py:154
#: templates/assessments/online_double_encoding_form.html:114
#: templates/assessments/online_encoding_form.html:131
#: templates/assessments/online_encoding_form.html:145
msgid "absent"
msgstr "Absent"


msgid "absent_pdf_legend"
msgstr "A=Absent"

#: models/exam_enrollment.py:35 models/exam_enrollment.py:149
#: models/exam_enrollment.py:155
#: templates/assessments/online_double_encoding_form.html:115
#: templates/assessments/online_encoding_form.html:132
#: templates/assessments/online_encoding_form.html:146
msgid "cheating"
msgstr "Cheating"

msgid "cheating_pdf_legend"
msgstr "T=Cheating"

#: models/exam_enrollment.py:36 models/exam_enrollment.py:150
#: templates/assessments/online_double_encoding_form.html:119
#: templates/assessments/online_encoding_form.html:136
msgid "ill"
msgstr "Ill"

msgid "ill_pdf_legend"
msgstr "I=Ill"

#: models/exam_enrollment.py:37 models/exam_enrollment.py:151
#: templates/assessments/online_double_encoding_form.html:120
#: templates/assessments/online_encoding_form.html:137
msgid "justified_absence"
msgstr "Justified absence"

msgid "justified_absence_pdf_legend"
msgstr "JA=Justified absence"

#: models/exam_enrollment.py:38 models/exam_enrollment.py:152
#: models/exam_enrollment.py:156
#: templates/assessments/online_double_encoding_form.html:116
#: templates/assessments/online_encoding_form.html:133
#: templates/assessments/online_encoding_form.html:147
msgid "score_missing"
msgstr "Score missing"

msgid "score_missing_pdf_legend"
msgstr "?=Score missing"

msgid "presence_note_pdf_legend"
msgstr "0=Presence note"

msgid "empty_note_pdf_legend"
msgstr "(empty)=No score yet"


#: models/exam_enrollment.py:53
msgid "saved"
msgstr "Saved"

#: models/exam_enrollment.py:54
msgid "submitted"
msgstr "Submitted"

#: models/message_template.py:38
msgid "plain"
msgstr "Plain"

#: models/message_template.py:40
msgid "plain_and_html"
msgstr "Plain and HTML"

#: models/offer_year.py:41
msgid "bachelor"
msgstr "Bachelor"

#: models/offer_year.py:42
msgid "master"
msgstr "Master"

#: models/offer_year.py:43
msgid "ph_d"
msgstr "Ph.D"

#: models/person.py:45
msgid "female"
msgstr "Female"

#: models/person.py:46
msgid "male"
msgstr "Male"

#: models/person.py:47
msgid "unknown"
msgstr "Unknown"

#: models/person_address.py:32
msgid "residential"
msgstr ""

#: models/person_address.py:33
msgid "professional"
msgstr "Professional"

#: models/session_exam.py:34
msgid "idle"
msgstr "Idle"

#: models/session_exam.py:35
msgid "open"
msgstr "Open"

#: models/session_exam.py:36
msgid "closed"
msgstr "Closed"

#: templates/academic_calendar.html:32
#: templates/academic_calendar_form.html:34
#: templates/academic_calendars.html:31 templates/academic_year.html.py:30
#: templates/catalog.html:30 templates/catalog.html.py:34
#: templates/home.html:49 templates/layout.html.py:71 templates/offers.html:30
msgid "formation_catalogue"
msgstr "Formation catalogue"

#: templates/academic_calendar.html:33 templates/academic_calendar.html:45
#: templates/academic_calendar_form.html:35
#: templates/academic_calendar_form.html:51
#: templates/academic_calendars.html:32 templates/academic_calendars.html:45
#: templates/academic_year.html.py:31 templates/academic_year.html:35
#: templates/assessments/online_double_encoding_form.html:58
#: templates/assessments/online_double_encoding_validation.html:56
#: templates/assessments/online_encoding.html:59
#: templates/assessments/online_encoding_form.html:56
#: templates/assessments/scores_encoding.html:56
#: templates/assessments/scores_encoding_mgr.html:47 templates/catalog.html:54
#: templates/layout.html.py:75 templates/learning_unit.html:48
#: templates/learning_units.html.py:48 templates/offer.html:59
#: templates/offers.html.py:79 utils/export_utils.py:34 utils/pdf_utils.py:261
#: templates/offers.html:43
msgid "academic_year"
msgstr "Academic year"

#: templates/academic_calendar.html:34
#: templates/academic_calendar_form.html:36
#: templates/academic_calendars.html:33
msgid "academic_calendars"
msgstr "Academic calendars"

#: templates/academic_calendar.html:35
msgid "event"
msgstr "Event"

#: templates/academic_calendar.html:49
#: templates/academic_calendar_form.html:63
#: templates/academic_calendars.html:75 templates/learning_units.html.py:80
#: templates/offer.html:108 templates/offer.html.py:169
#: templates/offer.html:189 templates/offer.html.py:216
#: templates/offer.html:251 templates/offer.html.py:271
#: templates/offer.html:299 templates/offers.html.py:81
#: templates/structure.html:64 templates/structure.html.py:94
#: templates/structure.html:120 templates/structures.html.py:47
#: templates/structures.html:48 templates/structures.html.py:89
msgid "title"
msgstr "Title"

#: templates/academic_calendar.html:53
#: templates/academic_calendar_form.html:68
#: templates/academic_calendars.html:76 templates/offer.html.py:110
#: templates/offer_year_calendar.html:46
#: templates/offer_year_calendar_form.html:57
msgid "start_date"
msgstr "Start date"

#: templates/academic_calendar.html:57
#: templates/academic_calendar_form.html:74
#: templates/academic_calendars.html:77
#: templates/assessments/online_double_encoding_form.html:85
#: templates/assessments/online_encoding.html:153
#: templates/assessments/online_encoding_form.html:89 templates/offer.html:111
#: templates/offer_year_calendar.html.py:50
#: templates/offer_year_calendar_form.html:61 utils/export_utils.py:43
#: utils/pdf_utils.py:243
msgid "end_date"
msgstr "End date"

msgid "submission_date"
msgstr "Submission date"

#: templates/academic_calendar.html:64
#: templates/academic_calendar_form.html:83 templates/admin/file.html.py:64
#: templates/admin/files.html:75 templates/offer.html.py:109
msgid "description"
msgstr "Description"

#: templates/academic_calendar.html:69
msgid "label_jumbotron_details_academic_cal"
msgstr "As displayed on the home page"

#: templates/academic_calendar.html:75 templates/home.html.py:40
msgid "go"
msgstr "Go"

#: templates/academic_calendar.html:79 templates/academic_calendar.html:81
#: templates/offer_year_calendar.html:58 templates/offer_year_calendar.html:59
#: templates/organization.html.py:108 templates/organization.html:110
#: templates/organization_address.html:69
#: templates/organization_address.html:71
msgid "edit"
msgstr "Edit"

#: templates/academic_calendar_form.html:37
#: templates/academic_calendars.html:38 templates/academic_year.html.py:42
#: templates/home.html:73 templates/offer.html.py:51
#: templates/offer_year_calendar.html:42
#: templates/offer_year_calendar_form.html:52
msgid "academic_calendar"
msgstr "Academic calendar"

#: templates/academic_calendar_form.html:90
msgid "highlight_title"
msgstr "Highlight title"

#: templates/academic_calendar_form.html:96
msgid "highlight_shortcut"
msgstr "Highlight shortcut"

#: templates/academic_calendar_form.html:104
msgid "highlight_description"
msgstr "Highlight description"

#: templates/academic_calendar_form.html:114
#: templates/academic_calendar_form.html:115
#: templates/assessments/online_double_encoding_form.html:130
#: templates/assessments/online_double_encoding_validation.html:140
#: templates/offer_year_calendar_form.html:66
#: templates/offer_year_calendar_form.html:67
#: templates/organization_address_form.html:81
#: templates/organization_form.html:78 templates/profile.html.py:182
#: templates/profile.html:183
msgid "save"
msgstr "Save"

#: templates/academic_calendar_form.html:118
#: templates/assessments/online_double_encoding_form.html:134
#: templates/assessments/online_double_encoding_validation.html:142
#: templates/assessments/online_encoding.html:233
#: templates/offer_year_calendar.html:61 templates/offer_year_calendar.html:62
#: templates/offer_year_calendar_form.html:70
#: templates/organization_address_form.html:84
#: templates/organization_address_form.html:85
#: templates/organization_address_form.html:88
#: templates/organization_address_form.html:89
#: templates/organization_form.html:80
#: templates/assessments/online_encoding.html:257
#: templates/assessments/online_encoding_form.html:159
msgid "cancel"
msgstr "Cancel"

#: templates/academic_calendars.html:70 templates/admin/files.html.py:66
#: templates/learning_units.html:73 templates/offers.html.py:73
#: templates/organizations.html:98 templates/structures.html.py:84
msgid "no_result"
msgstr "No result!"

#: templates/academic_year.html:43
msgid "academic_calendar_management"
msgstr "Academic calendar management"

#: templates/access_denied.html:34
msgid "acces_denied"
msgstr "Access denied"

#: templates/admin/file.html:30 templates/admin/files.html.py:30
#: templates/admin/storage.html:30 templates/admin/storage.html.py:34
#: templates/layout.html:114
msgid "storage"
msgstr "Storage"

#: templates/admin/file.html:31 templates/admin/files.html.py:31
#: templates/admin/files.html:35 templates/admin/storage.html.py:64
msgid "files"
msgstr "Files"

#: templates/admin/file.html:32 templates/admin/file.html.py:39
#: templates/admin/file.html:57
msgid "file"
msgstr "File"

#: templates/admin/file.html:43 templates/organization.html.py:68
#: templates/organization_form.html:68 templates/organizations.html.py:52
#: templates/organizations.html:87 templates/structure.html.py:75
#: templates/structures.html:53 templates/structures.html.py:90
msgid "type"
msgstr "Type"

#: templates/admin/file.html:50 templates/admin/files.html.py:46
#: templates/admin/files.html:48
msgid "creation_date"
msgstr "Creation date"

#: templates/admin/file.html:71 templates/admin/files.html.py:42
#: templates/admin/files.html:43 templates/admin/files.html.py:76
#: templates/registration/login.html:40
msgid "user"
msgstr "User"

#: templates/admin/files.html:52
msgid "search_for_a_file"
msgstr "Search for a file"

#: templates/admin/files.html:71 templates/organization.html.py:53
#: templates/organization_form.html:53 templates/organizations.html.py:47
#: templates/organizations.html:48 templates/organizations.html.py:86
msgid "name"
msgstr "Name"

#: templates/admin/files.html:72
msgid "date"
msgstr "Date"

#: templates/admin/files.html:73
msgid "size"
msgstr "Size"

#: templates/admin/files.html:74
msgid "storage_duration"
msgstr "Storage duration"

#: templates/admin/storage.html:65
msgid "desc_lnk_files"
msgstr "Consultation of files managed by the application"

#: templates/assessments/assessments.html:30
#: templates/assessments/online_double_encoding_validation.html:32
#: templates/assessments/online_encoding.html:34
#: templates/assessments/online_encoding_form.html:33
#: templates/assessments/scores_encoding.html:31 templates/home.html.py:53
#: templates/layout.html:80 templates/studies.html.py:30
#: templates/studies.html:34
msgid "student_path"
msgstr "Students' path"

#: templates/assessments/assessments.html:31
#: templates/assessments/assessments.html:35
#: templates/assessments/online_double_encoding_form.html:35
#: templates/assessments/online_double_encoding_validation.html:33
#: templates/assessments/online_encoding.html:35
#: templates/assessments/online_encoding_form.html:34
#: templates/assessments/scores_encoding.html:32
#: templates/assessments/scores_encoding_mgr.html:32 templates/layout.html:82
#: templates/studies.html.py:42
msgid "evaluations"
msgstr "Evaluations"

#: templates/assessments/assessments.html:43
#: templates/assessments/online_double_encoding_form.html:36
#: templates/assessments/online_double_encoding_validation.html:34
#: templates/assessments/online_encoding.html:36
#: templates/assessments/online_encoding.html:42
#: templates/assessments/online_encoding_form.html:35
#: templates/assessments/scores_encoding.html:33
#: templates/assessments/scores_encoding.html:38
#: templates/assessments/scores_encoding_mgr.html:33
#: templates/assessments/scores_encoding_mgr.html:37
msgid "scores_encoding"
msgstr "Scores encoding"

#: templates/assessments/assessments.html:44
msgid "desc_lnk_score_encoding"
msgstr "This process helps tutor while encoding notes for the exams sessions."

#: templates/assessments/online_double_encoding_form.html:34
#: templates/assessments/scores_encoding_mgr.html:31
msgid "studies"
msgstr "Studies"

#: templates/assessments/online_double_encoding_form.html:37
#: templates/assessments/online_double_encoding_validation.html:35
msgid "online_scores_encoding"
msgstr "Online scores encoding"

#: templates/assessments/online_double_encoding_form.html:38
#: templates/assessments/online_double_encoding_form.html:42
#: templates/assessments/online_double_encoding_validation.html:36
#: templates/assessments/online_double_encoding_validation.html:40
msgid "dubble_online_scores_encoding"
msgstr "Dubble online scores encoding"

#: templates/assessments/online_double_encoding_form.html:52
#: templates/assessments/online_double_encoding_validation.html:50
#: templates/assessments/online_encoding.html:53
#: templates/assessments/online_encoding_form.html:50
msgid "responsible"
msgstr "Responsible"

#: templates/assessments/online_double_encoding_form.html:67
#: templates/assessments/online_double_encoding_validation.html:64
#: templates/assessments/online_encoding.html:66
#: templates/assessments/online_encoding_form.html:62
msgid "number_of_enrollments"
msgstr "Number of enrollments"

#: templates/assessments/online_double_encoding_form.html:79
#: templates/assessments/online_double_encoding_validation.html:79
#: templates/assessments/online_encoding_form.html:83
#: templates/assessments/scores_encoding_mgr.html:66 templates/offer.html:35
msgid "offer"
msgstr "Offer"

#: templates/assessments/online_double_encoding_form.html:80
#: templates/assessments/online_double_encoding_validation.html:80
#: templates/assessments/online_encoding.html:148
#: templates/assessments/online_encoding_form.html:84 utils/export_utils.py:38
#: utils/pdf_utils.py:238
msgid "registration_number"
msgstr "Registration number"

#: templates/assessments/online_double_encoding_form.html:81
#: templates/assessments/online_double_encoding_validation.html:81
#: templates/assessments/online_encoding.html:149
#: templates/assessments/online_encoding_form.html:85
#: templates/profile.html:63 utils/export_utils.py:39 utils/pdf_utils.py:239
msgid "lastname"
msgstr "Lastname"

#: templates/assessments/online_double_encoding_form.html:82
#: templates/assessments/online_double_encoding_validation.html:82
#: templates/assessments/online_encoding.html:150
#: templates/assessments/online_encoding_form.html:86
#: templates/profile.html:59 utils/export_utils.py:40 utils/pdf_utils.py:240
msgid "firstname"
msgstr "Firstname"

#: templates/assessments/online_double_encoding_form.html:83
#: templates/assessments/online_encoding.html:151
#: templates/assessments/online_encoding_form.html:87
msgid "score"
msgstr "Score"

#: templates/assessments/online_double_encoding_form.html:84
#: templates/assessments/online_encoding_form.html:88
msgid "justification"
msgstr "Justification"

#: templates/assessments/online_double_encoding_form.html:132
msgid "compare"
msgstr "Compare"

#: templates/assessments/online_double_encoding_validation.html:76
msgid "scores"
msgstr "Scores"

#: templates/assessments/online_double_encoding_validation.html:76
#: templates/assessments/online_encoding.html:152 utils/export_utils.py:42
#: utils/pdf_utils.py:242
msgid "other_score"
msgstr "Other scores"

#: templates/assessments/online_double_encoding_validation.html:83
msgid "encoding"
msgstr "Encoding"

#: templates/assessments/online_double_encoding_validation.html:84
msgid "dubble_encoding"
msgstr "Dubble encoding"

#: templates/assessments/online_double_encoding_validation.html:85
msgid "final"
msgstr "Final"

#: templates/assessments/online_encoding.html:37
#: templates/assessments/online_encoding_form.html:36
#: templates/assessments/online_encoding_form.html:40
msgid "online_encoding"
msgstr "Online encoding"

#: templates/assessments/online_encoding.html:77
#: templates/assessments/scores_encoding.html:77
#: templates/assessments/scores_encoding.html:108
#: templates/assessments/scores_encoding.html:139
#: templates/assessments/scores_encoding_mgr.html:106
#: templates/assessments/scores_encoding_mgr.html:131
#: templates/assessments/scores_encoding_mgr.html:182
msgid "progress"
msgstr "Progress"

#: templates/assessments/online_encoding.html:86
#: templates/assessments/online_encoding.html:89
msgid "encode"
msgstr "Encode"

#: templates/assessments/online_encoding.html:87
#: templates/assessments/online_encoding.html:90
msgid "double_encoding"
msgstr "Dubble encoding"

#: templates/assessments/online_encoding.html:95
#: templates/assessments/online_encoding.html:99
#: templates/assessments/scores_encoding.html:126
#: templates/assessments/scores_encoding_mgr.html:201
msgid "print"
msgstr "Print"

#: templates/assessments/online_encoding.html:102
#: templates/assessments/scores_encoding.html:156
#: templates/assessments/scores_encoding_mgr.html:146
msgid "Create a xls file while activity\\"
msgstr ""

#: templates/assessments/online_encoding.html:103
#: templates/assessments/scores_encoding.html:158
#: templates/assessments/scores_encoding_mgr.html:151
msgid "Get xls"
msgstr ""

#: templates/assessments/online_encoding.html:105
msgid "select_a_xls_file_from_which_to_inject_scores"
msgstr ""

#: templates/assessments/online_encoding.html:105
msgid "inject_xls_file"
msgstr "Submit XLS file"

#: templates/assessments/online_encoding.html:109
#: templates/assessments/online_encoding.html:248
msgid "submission"
msgstr "Submission"

#: templates/assessments/online_encoding.html:145
msgid "status"
msgstr "Status"

#: templates/assessments/online_encoding.html:146 templates/profile.html:138
#: utils/export_utils.py:37 utils/pdf_utils.py:325
msgid "program"
msgstr "Program"

#: templates/assessments/online_encoding.html:147 utils/export_utils.py:35
msgid "session"
msgstr "Session"

msgid "number_session"
msgstr "No. Session"

#: templates/assessments/online_encoding.html:167
msgid "score_submitted"
msgstr "Submitted"

#: templates/assessments/online_encoding.html:210
msgid "print_warning_and_info_messages"
msgstr ""

msgid "print_all_courses"
msgstr "Print all courses"

#: templates/assessments/online_encoding.html:224
msgid "scores_injection"
msgstr "Scores injection"

#: templates/assessments/online_encoding.html:227
msgid "choose_file"
msgstr "Choose file"

#: templates/assessments/online_encoding.html:230
msgid "help_pnl_selectedfiles"
msgstr "Please select an XLS file for injection"

#: templates/assessments/online_encoding.html:234
msgid "inject"
msgstr "Inject"

#: templates/assessments/online_encoding.html:252
msgid "help_submission_scores_label"
msgstr "You will submit %s notes."

#: templates/assessments/online_encoding_form.html:72
msgid "decimal_values_accepted"
msgstr "Decimal values in scores are accepted."

#: templates/assessments/online_encoding_form.html:74
msgid "decimal_values_ignored"
msgstr ""
"Decimal values in scores are NOT accepted. If you try to put decimal values, "
"it will be ignored."

#: templates/assessments/online_encoding_form.html:110
#: templates/assessments/online_encoding_form.html:119
msgid "decimal_score_allowed"
msgstr "Decimal score allowed"

#: templates/assessments/online_encoding_form.html:112
#: templates/assessments/online_encoding_form.html:121
msgid "decimal_score_not_allowed"
msgstr "Decimal score NOT allowed"

#: templates/assessments/online_encoding_form.html:158
msgid "Save"
msgstr ""

#: templates/assessments/scores_encoding.html:48
#: templates/assessments/scores_encoding_mgr.html:54
#: templates/assessments/scores_encoding_mgr.html:105
msgid "tutor"
msgstr "Tutor"

#: templates/assessments/scores_encoding.html:50
msgid "faculty"
msgstr "Faculty"

#: templates/assessments/scores_encoding.html:62
#: templates/assessments/scores_encoding_mgr.html:85
msgid "select_an_encoding_type"
msgstr "Select an encoding type"

#: templates/assessments/scores_encoding.html:65
#: templates/assessments/scores_encoding_mgr.html:90
msgid "online"
msgstr "Online"

#: templates/assessments/scores_encoding.html:66
#: templates/assessments/scores_encoding_mgr.html:94
msgid "via_paper"
msgstr "Via paper"

#: templates/assessments/scores_encoding.html:67
#: templates/assessments/scores_encoding_mgr.html:96
msgid "via_excel"
msgstr "Via Excel"

#: templates/assessments/scores_encoding.html:75
#: templates/assessments/scores_encoding.html:106
#: templates/assessments/scores_encoding.html:137
#: templates/assessments/scores_encoding_mgr.html:103
#: templates/assessments/scores_encoding_mgr.html:129
#: templates/assessments/scores_encoding_mgr.html:180
msgid "code"
msgstr "Code"

#: templates/assessments/scores_encoding.html:76
#: templates/assessments/scores_encoding.html:107
#: templates/assessments/scores_encoding.html:138
msgid "activity"
msgstr "Activity"

#: templates/assessments/scores_encoding.html:101
#: templates/assessments/scores_encoding_mgr.html:175
msgid "Print scores for all activities"
msgstr ""

#: templates/assessments/scores_encoding_mgr.html:56
#: templates/assessments/scores_encoding_mgr.html:68
msgid "all"
msgstr "All"

#: templates/assessments/scores_encoding_mgr.html:78
msgid "refresh_list"
msgstr ""

#: templates/assessments/scores_encoding_mgr.html:104
#: templates/assessments/scores_encoding_mgr.html:130
#: templates/assessments/scores_encoding_mgr.html:181
#: templates/learning_unit.html:32 templates/profile.html.py:119
msgid "learning_unit"
msgstr "Learning unit"

#: templates/catalog.html:41 templates/layout.html.py:73
#: templates/offer.html:34 templates/offer_year_calendar.html.py:31
#: templates/offer_year_calendar_form.html:33 templates/offers.html.py:31
#: templates/offers.html:36 templates/structure.html.py:51
msgid "offers"
msgstr "Offers"

#: templates/catalog.html:42
msgid "desc_lnk_offers"
msgstr "Management of the program's offers."

#: templates/catalog.html:46 templates/layout.html.py:74
#: templates/learning_unit.html:31 templates/learning_units.html.py:31
#: templates/learning_units.html:36
msgid "learning_units"
msgstr "Learning units"

#: templates/catalog.html:47
msgid "desc_lnk_learning_units"
msgstr ""
"Management of learning units, formations and others activities of the "
"program."

#: templates/catalog.html:55
msgid "desc_lnk_academic_year"
msgstr "Management of the annualized program."

#: templates/home.html:50
msgid "desc_lnk_home_catalog"
msgstr "Elaboration and management of the formation catalogue."

#: templates/home.html:55
msgid "desc_lnk_home_studies"
msgstr ""
"Management of students' path from their registration until their diploma."

#: templates/home.html:62 templates/institution.html.py:29
#: templates/institution.html:33 templates/layout.html.py:88
#: templates/mandates.html:29 templates/organization.html.py:30
#: templates/organization_address.html:30
#: templates/organization_address_form.html:32
#: templates/organization_form.html:32 templates/organizations.html.py:30
#: templates/structure.html:30 templates/structures.html.py:30
msgid "institution"
msgstr "Institution"

#: templates/home.html:63
msgid "desc_lnk_home_institution"
msgstr "Management of the institution."

#: templates/institution.html:41 templates/layout.html.py:91
#: templates/organization.html:31 templates/organization_address.html.py:31
#: templates/organization_address_form.html:33
#: templates/organization_form.html:33 templates/organizations.html.py:31
#: templates/organizations.html:35
msgid "organizations"
msgstr "Organizations"

#: templates/institution.html:42 templates/institution.html.py:56
msgid "desc_lnk_organizations"
msgstr "Management of organizations"

#: templates/institution.html:46 templates/layout.html.py:92
#: templates/structure.html:31 templates/structures.html.py:31
#: templates/structures.html:35
msgid "entities"
msgstr "Entities"

#: templates/institution.html:47
msgid "desc_lnk_entities"
msgstr "Management of organizational structure."

#: templates/institution.html:55 templates/layout.html.py:93
#: templates/mandates.html:30 templates/mandates.html.py:34
msgid "mandates"
msgstr "Mandates"

#: templates/layout.html:83
msgid "internships"
msgstr "Internships"

#: templates/layout.html:105
msgid "administration"
msgstr "Administration"

#: templates/layout.html:110
msgid "data"
msgstr "Data"

#: templates/layout.html:127
msgid "logout"
msgstr "Logout"

#: templates/layout.html:130
msgid "profile"
msgstr "Profile"

#: templates/layout.html:135
msgid "login"
msgstr "Login"

#: templates/layout.html:175
msgid "documentation"
msgstr "Documentation"

#: templates/layout.html:176 templates/organization.html.py:64
#: templates/organization_form.html:60
msgid "website"
msgstr "Website"

#: templates/layout.html:177
msgid "source_code"
msgstr "Source code"

#: templates/learning_unit.html:30 templates/learning_units.html.py:30
#: templates/offer.html:33 templates/offer_year_calendar.html.py:30
#: templates/offer_year_calendar_form.html:32
msgid "catalogue"
msgstr "Catalogue"

#: templates/learning_unit.html:41
msgid "general_informations"
msgstr "General informations"

#: templates/learning_unit.html:52 templates/learning_units.html.py:43
#: templates/learning_units.html:44 templates/learning_units.html.py:79
#: templates/offer.html:63 templates/offer.html.py:168
#: templates/offer.html:188 templates/offer.html.py:215
#: templates/offer.html:250 templates/offer.html.py:270
#: templates/offer.html:298 templates/offers.html.py:57
#: templates/offers.html:58 templates/offers.html.py:80
#: templates/organization.html:49 templates/organization_form.html.py:49
#: templates/organizations.html:42 templates/organizations.html.py:43
#: templates/organizations.html:85 templates/structure.html.py:60
#: templates/structure.html:93 templates/structure.html.py:119
#: templates/structures.html:42 templates/structures.html.py:43
#: templates/structures.html:88
msgid "acronym"
msgstr "Acronym"

#: templates/learning_unit.html:56 templates/learning_units.html.py:81
msgid "credits"
msgstr "Credits"

#: templates/learning_units.html:64
msgid "learning_unit_search"
msgstr "Learning unit search"

#: templates/mandates.html:42
msgid "assistants"
msgstr ""

#: templates/mandates.html:43
msgid "desc_assistants"
msgstr "Mandats des assistants académiques et de recherche."

#: templates/offer.html:50 templates/organization.html.py:41
#: templates/profile.html:37 templates/structure.html.py:49
msgid "identification"
msgstr "Identification"

#: templates/offer.html:52
msgid "program_managers"
msgstr "Program Managers"

#: templates/offer.html:67 templates/organization.html.py:42
#: templates/structure.html:53
msgid "structure"
msgstr "Structure"

#: templates/offer.html:74
msgid "international_title"
msgstr "international title"

#: templates/offer.html:81
msgid "short_title"
msgstr "Short title"

#: templates/offer.html:88
msgid "printable_title"
msgstr "Printable title"

#: templates/offer.html:95
msgid "grade"
msgstr "Grade"

#: templates/offer.html:134
msgid "person"
msgstr ""

#: templates/offer.html:161 templates/offer.html.py:243
msgid "focuses"
msgstr "Focuses"

#: templates/offer.html:181 templates/offer.html.py:263
msgid "other_sibling_offers"
msgstr "Other sibling offers"

#: templates/offer.html:207 templates/offer.html.py:290
msgid "other_sibling_orientations"
msgstr "Other sibling orientations"

#: templates/offer_year_calendar.html:32
#: templates/offer_year_calendar_form.html:34
msgid "offer_year_calendar"
msgstr "Offer year calendar"

#: templates/offers.html:51 templates/offers.html.py:52
#: templates/offers.html:82 templates/structure.html.py:32
msgid "entity"
msgstr "Entity"

#: templates/offers.html:66
msgid "offer_year_search"
msgstr "Offer year search"

#: templates/organization.html:32 templates/organization_address.html.py:32
#: templates/organization_address_form.html:34
#: templates/organization_form.html:34 templates/structure.html.py:71
msgid "organization"
msgstr "Organization"

#: templates/organization.html:57 templates/organization_form.html.py:64
msgid "reference"
msgstr "Reference"

#: templates/organization.html:75
msgid "address(ses)"
msgstr "Address(ses)"

#: templates/organization.html:79
msgid "add_an_address_to_the_organization"
msgstr "Add an address to the organization"

#: templates/organization_address.html:33
#: templates/organization_address_form.html:35
msgid "organization_address"
msgstr "Organization address"

#: templates/organization_address.html:44
#: templates/organization_address_form.html:52
msgid "label"
msgstr "Label"

#: templates/organization_address.html:48
#: templates/organization_address_form.html:56
msgid "location"
msgstr "Location"

#: templates/organization_address.html:54
#: templates/organization_address_form.html:63
msgid "postal_code"
msgstr "postal code"

#: templates/organization_address.html:58
#: templates/organization_address_form.html:67
msgid "city"
msgstr "City"

#: templates/organization_address.html:62
#: templates/organization_address_form.html:71
msgid "country"
msgstr "Country"

#: templates/organization_address.html:73
#: templates/organization_address.html:75
msgid "delete"
msgstr "Delete"

#: templates/organization_address.html:78
#: templates/organization_address.html:79
msgid "back"
msgstr "Back"

#: templates/organization_form.html:70 templates/organizations.html.py:54
#: templates/structures.html:56
msgid "types"
msgstr "Types"

#: templates/organizations.html:65
msgid "search_for_an_organization"
msgstr "Search for an organization"

#: templates/organizations.html:69
msgid "create_an_organization"
msgstr "Create an organization"

#: templates/page_not_found.html:34
msgid "page_not_found"
msgstr "Page not found."

#: templates/profile.html:39
msgid "attributions"
msgstr "Attributions"

#: templates/profile.html:42
msgid "my_studies"
msgstr "My studies"

#: templates/profile.html:45
msgid "programs"
msgstr "Programs"

#: templates/profile.html:47
msgid "preferences"
msgstr "Preferences"

#: templates/profile.html:55
msgid "global_identifiant"
msgstr "Global identifiant"

#: templates/profile.html:67
msgid "gender"
msgstr "Gender"

#: templates/profile.html:71
msgid "national_register"
msgstr "National register's number"

#: templates/profile.html:78
msgid "email"
msgstr "Email"

#: templates/profile.html:82
msgid "fixed_line_phone"
msgstr "Fixed-line phone"

#: templates/profile.html:86
msgid "mobile_phone"
msgstr "Mobile phone"

#: templates/profile.html:90
msgid "language"
msgstr "Language"

#: templates/profile.html:96
msgid "addresses"
msgstr "Addresses"

#: templates/profile.html:157
msgid "managed_programs"
msgstr "Managed programs"

#: templates/profile.html:174
msgid "user_interface_language"
msgstr "User interface language"

#: templates/registration/login.html:29
msgid "log-in"
msgstr "Log-in"

#: templates/registration/login.html:32
msgid "msg_error_username_password_not_matching"
msgstr "Your username and password didn't match. Please try again."

#: templates/registration/login.html:44
msgid "password"
msgstr "Password"

#: templates/structure.html:85
msgid "child_entities"
msgstr "Child entities"

#: templates/structure_organogram.html:32
msgid "OSIS"
msgstr "OSIS"

#: templates/structures.html:69
msgid "search_for_an_entity"
msgstr "Search for an entity"

#: templates/studies.html:43
msgid "desc_lnk_assessments"
msgstr "This process helps tutors while scores encoding."

#: templates/studies.html:47
msgid "stages"
msgstr "Stages"

#: templates/studies.html:48
msgid "desc_lnk_internships"
msgstr "This process controls students internships."

#: utils/export_utils.py:36
msgid "activity_code"
msgstr "Activity code"

#: utils/export_utils.py:41 utils/pdf_utils.py:241
msgid "numbered_score"
msgstr "Numbered scores"

#: utils/export_utils.py:44
msgid "ID"
msgstr "ID"

#: utils/export_utils.py:96
msgid "Legend : values allowed for 'justification'"
msgstr ""

#: utils/pdf_utils.py:70
#: utils/pdf_utils.py:121
msgid "scores_sheet"
msgstr "Scores sheet"

#: utils/pdf_utils.py:108
msgid "scores_transcript"
msgstr "Scores transcript"

#: utils/pdf_utils.py:110
msgid "ucl_denom_location"
msgstr ""
"University Catholic Louvain\n"
"Louvain-la-Neuve\n"
"Belgium"

#: utils/pdf_utils.py:226
msgid "other_score_legend"
msgstr "Justification legend"

msgid "score_legend"
msgstr "Score legend"

#: utils/pdf_utils.py:228
msgid "unauthorized_decimal_for_this_activity"
msgstr "Unauthorized decimal for this activity"

#: utils/pdf_utils.py:289
msgid "phone"
msgstr "Phone"

#: utils/pdf_utils.py:293
msgid "fax"
msgstr "Fax"

#: utils/pdf_utils.py:339
msgid "deliberation_date"
msgstr "Deliberation date"

#: utils/pdf_utils.py:340
msgid "chair_of_the_exam_board"
msgstr "Chair of the exam board"

#: utils/pdf_utils.py:341
msgid "exam_board_secretary"
msgstr "Exam board secretary"

#: utils/pdf_utils.py:365
msgid "return_doc_to_administrator"
msgstr ""
"Please return this document to the administrative office of the program "
"administrator"

#: utils/pdf_utils.py:381
msgid "done_at"
msgstr "Done at"

#: utils/pdf_utils.py:381
msgid "the"
msgstr "The"

#: utils/pdf_utils.py:381
msgid "signature"
msgstr "Signature"

#: utils/send_mail.py:43
msgid "submission_of_scores_for"
msgstr "Submission of scores for {0}."

#: utils/send_mail.py:92
msgid "mister"
msgstr "Mister"

#: utils/send_mail.py:93
msgid "miss"
msgstr "Miss"

#: utils/upload_xls_utils.py:48
msgid "file_must_be_xls"
msgstr "The file must be a XLS"

#: utils/upload_xls_utils.py:55
msgid "invalid_file"
msgstr "Invalid file"

#: utils/upload_xls_utils.py:87
msgid "Line"
msgstr "Row"

#: utils/upload_xls_utils.py:89
msgid "student_not_exist"
msgstr "The student (%s) doesn't exist"

#: utils/upload_xls_utils.py:93
msgid "academic_year_not_exist"
msgstr "Academic year (%d) doesn't exist"

#: utils/upload_xls_utils.py:97
msgid "offer_year_not_exist"
msgstr "The offer year (%s) (%d) - doesn't exist"

#: utils/upload_xls_utils.py:101
msgid "offer_enrollment_not_exist"
msgstr "The offer enrollment doesn't exist"

#: utils/upload_xls_utils.py:108
msgid "activity_not_exit"
msgstr "The activity %s doesn't exist"

#: utils/upload_xls_utils.py:112
msgid "enrollment_activity_not_exist"
msgstr "The enrollment to the activity %s doesn't exist"

#: utils/upload_xls_utils.py:118
msgid "enrollment_exam_not_exists"
msgstr "The enrollment to the activity %s doesn't exist"

#: utils/upload_xls_utils.py:129
msgid "Note already submitted"
msgstr ""

#: utils/upload_xls_utils.py:140
msgid "scores_gt_0_lt_20"
msgstr "The score seems to be incorrect (it must be >=0 and <=20)"

#: utils/upload_xls_utils.py:144
msgid "score_decimal_not_allowed"
msgstr "The score seems to be incorrect. Decimales NOT allowed"

#: utils/upload_xls_utils.py:159
msgid "constraint_score_other_score"
msgstr ""
"You can't encode a 'score' AND an 'justification' together (unless the 'justification' is CHEATING)"

#: utils/upload_xls_utils.py:226
#, python-format
msgid "%(count)d %(name)s."
msgid_plural "%(count)d %(plural_name)s."
msgstr[0] ""
msgstr[1] ""

#: utils/upload_xls_utils.py:231
msgid "score_saved"
msgstr "Score Saved"

#: utils/upload_xls_utils.py:232
msgid "scores_saved"
msgstr "Scores Saved"

msgid "score_invalid"
msgstr "Score invalid"

#: utils/upload_xls_utils.py:241
msgid "the_coordinator_must_still_submit_scores"
msgstr "The coordinator must still submit the scores"

#: utils/upload_xls_utils.py:244
msgid "no_score_injected"
msgstr "No scores injected"

#: views/academic_calendar.py:132 views/offer.py:109
msgid "begin_date_lt_end_date"
msgstr "The start date must be equals or lower than the end date"

msgid "no_score_encoded_double_encoding_impossible"
msgstr "No new scores encoded. The double encoding needs new scores."

#: views/common.py:162
msgid "minimum_one_criteria"
msgstr "Please choose at least one criteria!"

msgid "get_excel_file"
msgstr "Get Excel File"

#~ msgid "title_btn_upload_score"
#~ msgstr "Select your xls file from which to inject scores"

#~ msgid "submit"
#~ msgstr "Submit"

#~ msgid "download_xls_file"
#~ msgstr "Download Excel File"

#~ msgid "not_in_choices_list"
#~ msgstr "Invalid entry, not in the list of choices"

#~ msgid "invalid_entry"
#~ msgstr "Invalid entry"

#~ msgid "please_choose_in_the_list"
#~ msgstr "Please choose in the list"

#~ msgid "choices_list"
#~ msgstr "List of choices"

#~ msgid "changes_on_offer_year_and_academic_calendar"
#~ msgstr "Watch out - Changes has been made on %s, academic calendar (%s)"

#~ msgid "score_injected"
#~ msgstr "Scores injected"

#~ msgid "scores_injected"
#~ msgstr "Scores injected"

#~ msgid "add_address"
#~ msgstr "Add address"

#~ msgid "registration_date"
#~ msgstr "Registration date"

<<<<<<< HEAD
msgid "mail_greeting"
msgstr "Hi, "

msgid "mail_score_submission_content"
msgstr "We inform you that a scores submission was made for {{ learning_unit_name }}."

msgid "mail_osis_team"
msgstr "The OSIS Team"

msgid "mail_academic_calendar_change_subject"
msgstr "Watch out - Changes has been made on {{ offer_year }}, academic calendar {{ academic_calendar }}"

msgid "mail_academic_calendar_changes_content"
msgstr "We inform you that changes has been made on '{{ offer_year }}' ({{ acronym }}), academic calendar ({{ academic_calendar }})."
=======
msgid "sector"
msgstr "Sector"


msgid "institute"
msgstr "Institute"

msgid "pole"
msgstr "Pole"

msgid "doctoral_commission"
msgstr "Doctoral commmission"

msgid "program_commission"
msgstr "Program commission"

msgid "logistic"
msgstr "Logistic"

msgid "research_center"
msgstr "Research center"

msgid "technologic_platform"
msgstr "Technologic platform"

msgid "undefined"
msgstr "Undefined"
>>>>>>> c78f6182
<|MERGE_RESOLUTION|>--- conflicted
+++ resolved
@@ -1293,7 +1293,6 @@
 #~ msgid "registration_date"
 #~ msgstr "Registration date"
 
-<<<<<<< HEAD
 msgid "mail_greeting"
 msgstr "Hi, "
 
@@ -1308,11 +1307,10 @@
 
 msgid "mail_academic_calendar_changes_content"
 msgstr "We inform you that changes has been made on '{{ offer_year }}' ({{ acronym }}), academic calendar ({{ academic_calendar }})."
-=======
+
 msgid "sector"
 msgstr "Sector"
 
-
 msgid "institute"
 msgstr "Institute"
 
@@ -1335,5 +1333,4 @@
 msgstr "Technologic platform"
 
 msgid "undefined"
-msgstr "Undefined"
->>>>>>> c78f6182
+msgstr "Undefined"