--- conflicted
+++ resolved
@@ -1391,10 +1391,9 @@
 msgid "btn_messages_history_search"
 msgstr "Search in the messages history"
 
-<<<<<<< HEAD
 msgid "none"
 msgstr "None"
-=======
+
 msgid "learning_unit_responsible"
 msgstr "Learning unit's responsible"
 
@@ -1441,5 +1440,4 @@
 msgstr "Validated double encoding cannot be validated anymore"
 
 msgid "after_submission_a_message_must_be_sent"
-msgstr "If scores are submitted , a message is sent to all the professors of the learning unit"
->>>>>>> 695c11bf
+msgstr "If scores are submitted , a message is sent to all the professors of the learning unit"