--- conflicted
+++ resolved
@@ -3857,7 +3857,9 @@
 msgid "Opening to Adults"
 msgstr ""
 
-<<<<<<< HEAD
+msgid "comment (internal)"
+msgstr ""
+
 msgid "Produce configurable xls of learning units"
 msgstr ""
 
@@ -3904,7 +3906,4 @@
 msgstr ""
 
 msgid "Transformation/modification proposal"
-=======
-msgid "comment (internal)"
->>>>>>> 1c9abb01
 msgstr ""