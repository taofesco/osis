# SOME DESCRIPTIVE TITLE.
# Copyright (C) YEAR THE PACKAGE'S COPYRIGHT HOLDER
# This file is distributed under the same license as the PACKAGE package.
# FIRST AUTHOR <EMAIL@ADDRESS>, YEAR.
#
msgid ""
msgstr ""
"Project-Id-Version: PACKAGE VERSION\n"
"Report-Msgid-Bugs-To: \n"
"POT-Creation-Date: 2016-04-22 15:14+0200\n"
"PO-Revision-Date: YEAR-MO-DA HO:MI+ZONE\n"
"Last-Translator: FULL NAME <EMAIL@ADDRESS>\n"
"Language-Team: LANGUAGE <LL@li.org>\n"
"Language: \n"
"MIME-Version: 1.0\n"
"Content-Type: text/plain; charset=UTF-8\n"
"Content-Transfer-Encoding: 8bit\n"

msgid "Create a xls file while activity\\"
msgstr ""

msgid "Get xls"
msgstr ""

msgid "ID"
msgstr "ID"

msgid "Legend : values allowed for 'justification'"
msgstr ""

msgid "Line"
msgstr "Row"

msgid "Note already submitted"
msgstr ""

msgid "OSIS"
msgstr "OSIS"

msgid "Print scores for all activities"
msgstr ""

msgid "Save"
msgstr ""

msgid "absent"
msgstr "Absent"

msgid "absent_pdf_legend"
msgstr "A=Absent"

msgid "academic_calendar"
msgstr "Academic calendar"

msgid "academic_year_small"
msgstr "Ac yr."

msgid "academic_calendar_management"
msgstr "Academic calendar management"

msgid "academic_calendar_offer_year_calendar_end_date_error"
msgstr "The closure's date of '%s' of the academic calendar can't be lower than %s "
       "(end date of '%s' of the program '%s')"

msgid "academic_calendar_offer_year_calendar_start_date_error"
msgstr "The opening's date of scores' encodings of the academic calendar can't be greater than %s "
       "(start date of scores' encodings of the program '%s')"

msgid "academic_calendars"
msgstr "Academic calendars"

msgid "academic_year_not_exist"
msgstr "Academic year (%d) doesn't exist"

msgid "acces_denied"
msgstr "Access denied"

msgid "acronym"
msgstr "Acronym"

msgid "activity"
msgstr "Activity"

msgid "activity_code"
msgstr "Activity code"

msgid "activity_not_exit"
msgstr "The activity %s doesn't exist"

msgid "add_an_address_to_the_organization"
msgstr "Add an address to the organization"

msgid "add"
msgstr "Add"

msgid "address(ses)"
msgstr "Address(es)"

msgid "addresses"
msgstr "Addresses"

msgid "administration"
msgstr "Administration"

msgid "after_submission_a_message_must_be_sent"
msgstr "If scores are submitted , a message is sent to all the professors of the learning unit"

msgid "all"
msgstr "All"

msgid "all_learning_units_must_be_shown"
msgstr "All learning units must be shown"

msgid "application_management"
msgstr "Application management"

msgid "are_you_sure"
msgstr "Are you sure?"

msgid "assistants"
msgstr ""

msgid "attributions"
msgstr "Attributions"

msgid "authorized_decimal_for_this_activity"
msgstr "Decimals authorized for this learning unit"

msgid "bachelor"
msgstr "Bachelor"

msgid "back"
msgstr "Back"

msgid "begin_date_lt_end_date"
msgstr "The start date must be equals or lower than the end date"

msgid "birth_date"
msgstr "Birth Date"

msgid "btn_messages_history_search"
msgstr "Search in the messages history"

msgid "btn_my_message_action_execute"
msgstr "Execute selected action"

msgid "btn_send_message_again_title"
msgstr "Send again the message to the recipient"

msgid "by_learning_unit"
msgstr "By Learning Unit"

msgid "by_specific_criteria"
msgstr "By Specific Criteria"

msgid "cancel"
msgstr "Cancel"

msgid "catalogue"
msgstr "Catalogue"

msgid "chair_of_the_exam_board"
msgstr "Chair of the exam board"

msgid "cheating_pdf_legend"
msgstr "T=Cheating"

msgid "unjustified_absence_export_legend"
msgstr "S=Unjustified Absence"

msgid "justified_absence_export_legend"
msgstr "M=Justified Absence"

msgid "attached_entities"
msgstr "Attached entities"

msgid "choose_file"
msgstr "Choose file"

msgid "city"
msgstr "City"

msgid "close"
msgstr "Close"

msgid "closed"
msgstr "Closed"

msgid "code"
msgstr "Code"

msgid "compare"
msgstr "Compare"

msgid "complete"
msgstr "Complete"

msgid "constraint_score_other_score"
msgstr "You can't encode a 'score' and a 'justification' together"

msgid "coordinator"
msgstr "Coordinator"

msgid "coordinators_can_submit_partial_encoding"
msgstr "Coordinators can submit partial encoding"

msgid "country"
msgstr "Country"

msgid "create_an_organization"
msgstr "Create an organization"

msgid "creation_date"
msgstr "Creation date"

msgid "credits"
msgstr "Credits"

msgid "customized"
msgstr "Customized"

msgid "data"
msgstr "Data"

msgid "data_maintenance"
msgstr "Data Maintenance"

msgid "data_management"
msgstr "Data Management"

msgid "date"
msgstr "Date"

msgid "date_not_passed"
msgstr "Date not passed"

msgid "day"
msgstr "day"

msgid "days"
msgstr "days"

msgid "decimal_score_allowed"
msgstr "Decimal score allowed"

msgid "decimal_score_not_allowed"
msgstr "Decimal score NOT allowed"

msgid "decimal_values_accepted"
msgstr "Decimal values in scores are accepted."

msgid "decimal_values_ignored"
msgstr ""
"Decimal values in scores are NOT accepted. If you try to put decimal values, "
"it will be ignored."

msgid "score_have_more_than_2_decimal_places"
msgstr "Score cannot have more than two decimal places"

msgid "definitive_save"
msgstr "Definitive submission (Submit to faculty)"

msgid "delete"
msgstr "Delete"

msgid "delete_selected_messages"
msgstr "Delete selected messages"

msgid "desc_assistants"
msgstr "Mandats des assistants académiques et de recherche."

msgid "desc_lnk_academic_year"
msgstr "Management of the annualized program."

msgid "desc_lnk_assessments"
msgstr "This process helps tutors while scores encoding."

msgid "desc_lnk_data_maintenance"
msgstr "Maintenance of data with the SQL language"

msgid "desc_lnk_data_management"
msgstr "Management of data by entity"

msgid "desc_lnk_entities"
msgstr "Management of organizational structure."

msgid "desc_lnk_files"
msgstr "Consultation of files managed by the application"

msgid "desc_lnk_home_catalog"
msgstr "Elaboration and management of the formation catalogue."

msgid "desc_lnk_home_institution"
msgstr "Management of the institution."

msgid "desc_lnk_home_studies"
msgstr ""
"Management of students' path from their registration until their diploma."

msgid "desc_lnk_internships"
msgstr "This process controls students internships."

msgid "desc_lnk_my_osis"
msgstr "Your personal details, configurations and other information related to you."

msgid "desc_lnk_learning_units"
msgstr ""
"Management of learning units, formations and others activities of the "
"program."

msgid "desc_lnk_offers"
msgstr "Management of programs."

msgid "desc_lnk_organizations"
msgstr "Management of organizations"

msgid "desc_lnk_score_encoding"
msgstr "This process helps tutor while encoding notes for the exams sessions."

msgid "desc_lnk_storage"
msgstr "Monitoring of the storage capacity"

msgid "desc_messages_history"
msgstr "Message history allow you to access sent emails"

msgid "desc_messages_template"
msgstr "Messages templating allow you to edit email messages dynamically"

msgid "desc_my_messages"
msgstr "The messages sent by the application to you"

msgid "desc_profile"
msgstr "The configuration of you user profile"

msgid "description"
msgstr "Description"

msgid "details"
msgstr "Details"

msgid "display_scores_for_one_learning_unit"
msgstr "Display scores for this learning unit"

msgid "display_tutors"
msgstr "Display all tutors for this learning unit"

msgid "DOCTORAL_COMMISSION"
msgstr "Doctoral commmission"

msgid "documentation"
msgstr "Documentation"

msgid "double_encoding"
msgstr "Double encoding"

msgid "double_encoding_test"
msgstr "Scores double encoding"

msgid "dubble_encoding"
msgstr "Dubble encoding"

msgid "dubble_online_scores_encoding"
msgstr "Dubble online scores encoding"

msgid "edit"
msgstr "Edit"

msgid "empty_note_pdf_legend"
msgstr "(empty)=No score yet"

msgid "encode"
msgstr "Encode"

msgid "encode_as_coordinator"
msgstr "Encode as scores responsible"

msgid "encode_as_pgm"
msgstr "Encode as program manager"

msgid "encode_as_professor"
msgstr "Encode as professor"

msgid "encoding"
msgstr "Encoding"

msgid "encoding_status_ended"
msgstr "All the scores are encoded."

msgid "encoding_status_notended"
msgstr "It remains notes to encode."

msgid "end_date"
msgstr "End date"

msgid "end_date_teacher"
msgstr "Teacher Deadline"

msgid "enrollment_activity_not_exist"
msgstr "The enrollment to the activity %s doesn't exist"

msgid "enrollment_exam_not_exists"
msgstr "The enrollment to the activity %s doesn't exist"

msgid "enrollments"
msgstr "Enrollments"

msgid "entities"
msgstr "Entities"

msgid "entity"
msgstr "Entity"

msgid "versions"
msgstr "Versions"

msgid "evaluations"
msgstr "Evaluations"

msgid "event"
msgstr "Event"

msgid "exam_board_secretary"
msgstr "Exam board secretary"

msgid "execute"
msgstr "Execute"

msgid "FACULTY"
msgstr "Faculty"

msgid "female"
msgstr "Female"

msgid "file"
msgstr "File"

msgid "file_must_be_xlsx"
msgstr "The file must be a valid 'XLSX' excel file"

msgid "file_production_date"
msgstr "Excel file production date"

msgid "students_deliberated_are_not_shown"
msgstr "Students deliberated are not shown"

msgid "files"
msgstr "Files"

msgid "final"
msgstr "Final"

msgid "fixed_line_phone"
msgstr "Fixed-line phone"

msgid "focuses"
msgstr "Focuses"

msgid "formation_catalogue"
msgstr "Formation catalogue"

msgid "function"
msgstr "Function"

msgid "gender"
msgstr "Gender"

msgid "general_informations"
msgstr "General informations"

msgid "get_excel_file"
msgstr "Get Excel File"

msgid "global_identifiant"
msgstr "Global identifiant"

msgid "fgs"
msgstr "FGS"

msgid "go"
msgstr "Go"

msgid "grade"
msgstr "Grade"

msgid "help_pnl_selectedfiles"
msgstr "Please select an XLS file for injection"

msgid "help_submission_scores_label"
msgstr "You will submit %s notes to faculty(ies). Warning : submitted scores <b>can't be modified anymore.</b>"

msgid "highlight_description"
msgstr "Highlight description"

msgid "highlight_shortcut"
msgstr "Highlight shortcut"

msgid "highlight_title"
msgstr "Highlight title"

msgid "home"
msgstr "Home page"

msgid "html_message"
msgstr "HTML Message"

msgid "identification"
msgstr "Identification"

msgid "idle"
msgstr "Idle"

msgid "ill"
msgstr "Ill"

msgid "ill_pdf_legend"
msgstr "I=Ill"

msgid "incomplete"
msgstr "Incomplete"

msgid "info_address_changed_for_papersheet"
msgstr "If you customize one of the field below, it only change the address displayed on the scores' encodings sheets for the program %s. "
       "It will never change the address of any Structure. The structure's list below is to help you to pre-fill in the form"

msgid "inject"
msgstr "Inject"

msgid "inject_xls_file"
msgstr "Inject XLS file"

msgid "INSTITUTE"
msgstr "Institute"

msgid "institution"
msgstr "Institution"

msgid "international_title"
msgstr "international title"

msgid "internships"
msgstr "Internships"

msgid "invalid_file"
msgstr "Invalid file"

msgid "javascript_is_disabled"
msgstr "JavaScript is disabled on your browser, but OSIS does not work without JavaScript."

msgid "justification_invalid"
msgstr "Invalid justification"

msgid "justifications"
msgstr "Justifications"

msgid "justification_invalid_value"
msgstr "Invalid justification value"

msgid "absence_justified_to_unjustified_invalid"
msgstr "Absence justified cannot be remplaced by absence unjustified"

msgid "justification_values_accepted"
msgstr "Accepted value: %s "

msgid "justification_other_values"
msgstr "Other values: %s "

msgid "label"
msgstr "Label"

msgid "label_jumbotron_details_academic_cal"
msgstr "As displayed on the home page"

msgid "language"
msgstr "Language"


msgid "last_synchronization"
msgstr "Last synchronization"

msgid "learning_unit"
msgstr "Learning unit"

msgid "learning_unit_not_access"
msgstr "You don't have access rights to this learning unit"

msgid "learning_unit_not_access_or_not_exist"
msgstr "You don't have access rights for this learning unit or it doesn't exist in our database"

msgid "learning_unit_responsible"
msgstr "Learning unit's responsible"

msgid "learning_unit_search"
msgstr "Learning unit search"

msgid "learning_units"
msgstr "Learning units"

msgid "learning_units_in"
msgstr "learning units in"

msgid "lnk_message_history_read_title"
msgstr "See the message"

msgid "location"
msgstr "Location"

msgid "log-in"
msgstr "Log-in"

msgid "login"
msgstr "Login"

msgid "logistic"
msgstr "Logistic"

msgid "logout"
msgstr "Logout"

msgid "lu_could_contain_decimal_scores"
msgstr "This learning unit year could contain decimal scores"

msgid "lu_must_not_contain_decimal_scores"
msgstr "This learning unit year must not contain decimal scores"

msgid "male"
msgstr "Male"

msgid "managed_programs"
msgstr "Managed programs"

msgid "mandates"
msgstr "Mandates"

msgid "mark_selected_messages_as_read"
msgstr "Mark selected messages as read"

msgid "master"
msgstr "Master"

msgid "message"
msgstr "Message"

msgid "message_address_papersheet"
msgstr "Reuse the address of an entity linked to the program or inform the posting address for the papersheet."

msgid "message_not_resent_no_email"
msgstr "The message can't be sent again, no email provided."

msgid "message_resent_ok"
msgstr "The message xas sent again."

msgid "messages"
msgstr "Messages"

msgid "messages_history"
msgstr "Messages History"

msgid "messages_templates"
msgstr "Messages templates"

msgid "minimum_one_criteria"
msgstr "Please choose at least one criteria!"

msgid "miss"
msgstr "Miss"

msgid "missing_column_session"
msgstr "Please fill in the 'session' column with the correct session's number."

msgid "mister"
msgstr "Mister"

msgid "mobile_phone"
msgstr "Mobile phone"

msgid "more_than_one_academic_year_error"
msgstr "There are more than 1 academic year in your excel file. Please correct your file. Only one academic year "
      "could be present in the 'Academic year' column."

msgid "more_than_one_exam_enrol_for_one_learn_unit"
msgstr "This student has multiple enrollments for a same exam. "
       "(he's enrolled to a same learning unit in 2 different programs. "
       "Please encode this score in the 'online' tab in the interface."

msgid "more_than_one_learning_unit_error"
msgstr "You encoded scores for more than 1 learning unit in your excel file (column 'Learning unit'). "
       "Please make one excel file by learning unit."

msgid "more_than_one_session_error"
msgstr "There are more than 1 session in your excel file. Please correct your file. Only one session's number "
      "could be present in the 'Session' column."

msgid "msg_error_username_password_not_matching"
msgstr "Your username and password didn't match. Please try again."

msgid "my_messages"
msgstr "My Messages"

msgid "my_osis"
msgstr "My OSIS"

msgid "my_studies"
msgstr "My studies"

msgid "name"
msgstr "Name"

msgid "full_name"
msgstr "Full name"

msgid "national_register"
msgstr "National register's number"

msgid "no_current_entity_version_found"
msgstr "The selected entity no longer exists today (end date passed)."

msgid "no_data_for_this_academic_year"
msgstr "No data for this academic year"

msgid "no_dubble_score_encoded_comparison_impossible"
msgstr "No dubble score encoded ; nothing to compare."

msgid "no_entity_address_found"
msgstr "No address found for the selected entity."

msgid "no_exam_session_opened_for_the_moment"
msgstr "No scores' encoding session opened for the moment."

msgid "no_student_to_encode_xls"
msgstr "No students to encode by excel"

msgid "no_file_submitted"
msgstr "You have to select a file to upload."

msgid "no_messages"
msgstr "No Messages"

msgid "no_result"
msgstr "No result!"

msgid "no_receiver_error"
msgstr "No receiver for this message"

msgid "no_score_encoded_double_encoding_impossible"
msgstr "No new scores encoded. The double encoding needs new scores."

msgid "no_score_injected"
msgstr "No scores injected"

msgid "no_score_to_encode"
msgstr "You haven't any score to encode."

msgid "no_valid_academic_year_error"
msgstr "No valid academic year found in your xls file. The date should be formatted like '2015-2016' or '2015'."

msgid "deadline_reached"
msgstr "Deadline reached"

msgid "not_passed"
msgstr "Not passed"

msgid "not_sent"
msgstr "Not Sent"

msgid "number_of_enrollments"
msgstr "Number of enrollments"

msgid "number_session"
msgstr "No. Session"

msgid "numbered_score"
msgstr "Numbered scores"

msgid "offer"
msgstr "Program"

msgid "offer_enrollment_not_exist"
msgstr "There are any enrollment to this program"

msgid "offer_year_calendar"
msgstr "Calendar of the annual program"

msgid "offer_year_calendar_academic_calendar_end_date_error"
msgstr "The end date of your program can't be greater than the closure's date of scores' encodings in the academic calendar"

msgid "offer_year_calendar_academic_calendar_start_date_error"
msgstr "The start date of your program can't be lower than the opening's date of scores' encodings in the academic calendar"

msgid "offer_year_not_access_or_not_exist"
msgstr "You don't have access rights for this offer or it doesn't exist in our database"

msgid "offer_year_not_exist"
msgstr "The program (%s) (%d) - doesn't exist"

msgid "offer_year_search"
msgstr "Search of annual programs"

msgid "offers"
msgstr "Programs"

msgid "old_browser_warning"
msgstr "Your browser is out of date. This can lead to unknown behaviour."

msgid "online"
msgstr "Online"

msgid "online_encoding"
msgstr "Online encoding"

msgid "online_scores_encoding"
msgstr "Online scores encoding"

msgid "only_submited_scores_can_be_double_encoded"
msgstr "Only submitted scores can be bouble encoded"

msgid "open"
msgstr "Open"

msgid "campus"
msgstr "Campus"

msgid "organization_address"
msgstr "Organization address"

msgid "organization"
msgstr "Organization"

msgid "organizations"
msgstr "Organizations"

msgid "origin"
msgstr "From"

msgid "other_score"
msgstr "Other scores"

msgid "other_sibling_offers"
msgstr "Other sibling programs"

msgid "other_sibling_orientations"
msgstr "Other sibling orientations"

msgid "score_encoding_period_not_open"
msgstr "The period of scores' encoding is not opened"

msgid "outside_scores_encodings_period_latest_session"
msgstr "The period of scores' encoding %s is closed since %s"

msgid "outside_scores_encodings_period_closest_session"
msgstr "The period of scores' encoding %s will be open %s"

msgid "page_not_found"
msgstr "Page not found."

msgid "method_not_allowed"
msgstr "Method not allowed"

msgid "password"
msgstr "Password"

msgid "person"
msgstr ""

msgid "ph_d"
msgstr "Ph.D"

msgid "plain"
msgstr "Plain"

msgid "plain_and_html"
msgstr "Plain and HTML"

msgid "please_enable_javascript"
msgstr "Please <a href='http://enable-javascript.com' target='_blank'>enable JavaScript</a> to use this application."

msgid "POLE"
msgstr "Pole"

msgid "postal_code"
msgstr "postal code"

msgid "preferences"
msgstr "Preferences"

msgid "presence_note_pdf_legend"
msgstr "0=Presence note"

msgid "print"
msgstr "Print"

msgid "print_all_courses"
msgstr "Print all courses"

msgid "print_warning_and_info_messages"
msgstr ""

msgid "printable_title"
msgstr "Printable title"

msgid "printing_date"
msgstr "Printing date"

msgid "professional"
msgstr "Professional"

msgid "professors_must_not_submit_scores"
msgstr "Proffessors must not submit scores"

msgid "profile"
msgstr "Profile"

msgid "program_commission"
msgstr "Program commission"

msgid "program_managers"
msgstr "Program Managers"

msgid "program_s"
msgstr "program(s)"

msgid "programs"
msgstr "Programs"

msgid "progress"
msgstr "Progress"

msgid "received_on"
msgstr "Received on"

msgid "recipient"
msgstr "Recipient"

msgid "redirect_to_login"
msgstr "Click to reconnect"

msgid "reference"
msgstr "Reference"

msgid "refresh_list"
msgstr "Search/update the list"

msgid "registration_id"
msgstr "Registration ID"

msgid "registration_id_does_not_match_email"
msgstr "Registration ID does not match email"

msgid "identification_number"
msgstr "Number ID"

msgid "registration_id_not_access_or_not_exist"
msgstr "Student not registered for exam"

msgid "research_center"
msgstr "Research center"

msgid "residential"
msgstr ""

msgid "responsible"
msgstr "Responsible"

msgid "return_doc_to_administrator"
msgstr "Please return this document to the administrative office before %s."

msgid "reuse_address_entity"
msgstr "Reuse the address of"

msgid "save"
msgstr "Save"

msgid "saved"
msgstr "Saved"

msgid "saving"
msgstr "Saving"

msgid "score"
msgstr "Score"

msgid "score_already_submitted"
msgstr "Score already submitted"

msgid "score_decimal_not_allowed"
msgstr "The score seems to be incorrect. Decimales NOT allowed"

msgid "score_invalid"
msgstr "Score invalid"

msgid "scores_responsible"
msgstr "Scores Responsible"

msgid "scores_responsible_title"
msgstr "Scores Responsible"

msgid "score_saved"
msgstr "score Saved"

msgid "score_submitted"
msgstr "Submitted"

msgid "scores"
msgstr "Scores"

msgid "scores_encoding"
msgstr "Scores encoding"

msgid "scores_encoding_tests"
msgstr "Scores encoding tests"

msgid "scores_gt_0_lt_20"
msgstr "The score seems to be incorrect (it must be >=0 and <=20)"

msgid "scores_injection"
msgstr "Scores injection"

msgid "scores_saved"
msgstr "score(s) saved"

msgid "scores_saved_cannot_be_saved_anymore"
msgstr "Sore saved, button save not available anymore"

msgid "scores_must_be_between_0_and_20"
msgstr "Scores must be between 0 and 20"

msgid "search_for_a_file"
msgstr "Search for a file"

msgid "search_for_an_entity"
msgstr "Search for an entity"

msgid "search_for_an_organization"
msgstr "Search for an organization"

msgid "SECTOR"
msgstr "Sector"

msgid "select"
msgstr "Select"

msgid "select_a_xls_file_from_which_to_inject_scores"
msgstr ""

msgid "select_an_encoding_type"
msgstr "Select an encoding type"

msgid "send_message_again"
msgstr "Send again"

msgid "sent"
msgstr "Sent"

msgid "server_error"
msgstr "A server error occured."

msgid "server_error_message"
msgstr "We will fix this as soon as possible"

msgid "short_title"
msgstr "Short title"

msgid "size"
msgstr "Size"

msgid "source_code"
msgstr "Source code"

msgid "stages"
msgstr "Stages"

msgid "start_date"
msgstr "Start date"

msgid "state"
msgstr "State"

msgid "status"
msgstr "Status"

msgid "storage"
msgstr "Storage"

msgid "storage_duration"
msgstr "Storage duration"

msgid "structure"
msgstr "Structure"

msgid "student_not_exist"
msgstr "The student (%s) doesn't exist"

msgid "student_path"
msgstr "Students' path"

msgid "students"
msgstr "students"

msgid "studies"
msgstr "Studies"

msgid "subject"
msgstr "Subject"

msgid "submission"
msgstr "Submission"

msgid "submission_date"
msgstr "Submission date"

msgid "submission_of_scores_for"
msgstr "Submission of scores for {0}."

msgid "submitted"
msgstr "Submitted"

msgid "submitted_scores_cannot_be_encoded_anymore"
msgstr "Submitted scores cannot be encoded anymore"

msgid "succesfull_logout"
msgstr "You are succesfully logout."

msgid "technologic_platform"
msgstr "Technologic platform"

msgid "template_error"
msgstr "No message was sent : the message template {} does not exist."

msgid "temporary_save"
msgstr "Temporary save (not submitted to the faculty yet)"

msgid "the_coordinator_must_still_submit_scores"
msgstr "The coordinator must still submit the scores"

msgid "text"
msgstr "Text"

msgid "title"
msgstr "Title"

msgid "learning_unit_title"
msgstr "Learning unit title"

msgid "too_many_results"
msgstr "Too many results! Please be more specific."

msgid "tooltip_delete_message"
msgstr "Delete message"

msgid "tooltip_double_encode_for"
msgstr "Double encode scores"

msgid "tooltip_double_encode_no_more_possible_for"
msgstr "All the scores were submitted.It is not possible to double encode scores anymore"

msgid "tooltip_dowload_excel_file"
msgstr "Download the excel file"

msgid "tooltip_encode_for"
msgstr "Encode scores"

msgid "tooltip_encode_no_more_possible_for"
msgstr "All the scores were submitted.It is not possible to encode scores anymore"

msgid "tooltip_inject_excel_no_more_possible_for"
msgstr "All the scores were submitted.It is not possible inject excell file anymore"

msgid "tooltip_my_message_read"
msgstr "Show message"

msgid "tooltip_print_scores"
msgstr "Print the scores"

msgid "tooltip_scores_encodings_progress_bar"
msgstr "Represents the quantity of scores submitted to the administration. The number surrounded by parenthesis is the "
       "number of scores encoded by the tutor that aren't submitted yet ('draft' state)"

msgid "tooltip_select_action"
msgstr "Select action to execute"

msgid "tooltip_select_all_messages"
msgstr "Select all the messages"

msgid "tooltip_select_excel_file_to_inject_scores"
msgstr "Select an excel file to inject scores."

msgid "tooltip_to_my_messages"
msgstr "Back to messages"

msgid "tutor"
msgstr "Tutor"

msgid "tutors"
msgstr "Tutors"

msgid "other_tutors"
msgstr "Other Tutors"

msgid "txt_message"
msgstr "Text Message"

msgid "txt_origin_title"
msgstr "Sender of the message"

msgid "txt_recipient_title"
msgstr "Recipient of the message (email or last name or username)"

msgid "txt_reference_title"
msgstr "Template reference of the message"

msgid "txt_subject_title"
msgstr "Subject of the messages"

msgid "type"
msgstr "Type"

msgid "types"
msgstr "Types"

msgid "undated_events"
msgstr "Unscheduled events"

msgid "undefined"
msgstr "Undefined"

msgid "unknown"
msgstr "Unknown"

msgid "user"
msgstr "User"

msgid "user_interface_language"
msgstr "User interface language"

msgid "user_is_not_program_manager"
msgstr "You're not a program manager. Therefore you dont have access to this page."

msgid "validated_double_encoding_cannot_be_validated_anymore"
msgstr "Validated double encoding cannot be validated anymore"

msgid "validation_dubble_encoding_mandatory"
msgstr "Please enter a final validation for scores' differences detected after the dubble encoding "
       "(below). If you leave, your dubble encoding will be lost."

msgid "via_excel"
msgstr "Via Excel"

msgid "via_paper"
msgstr "Via paper"

msgid "warning_all_scores_not_sumitted_yet"
msgstr "Warning : some registered scores have not been submitted yet"

msgid "website"
msgstr "Website"

msgid "without_attribution"
msgstr "Without attribution"

msgid "xls_columns_structure_error"
msgstr "Your excel file isn't well structured. Please follow the structure of the excel file provided "
       "(button '{}')"

msgid "you_manage"
msgstr "You manage"

msgid "order"
msgstr "Order"

msgid "options"
msgstr "Options"

msgid "required"
msgstr "Required"

msgid "question"
msgstr "Question"

msgid "questions"
msgstr "Questions"

msgid "value"
msgstr "Value"

msgid "short_input_text"
msgstr "Short input text"

msgid "long_input_text"
msgstr "Long input text"

msgid "radio_button"
msgstr "Radio button"

msgid "checkbox"
msgstr "Checkbox"

msgid "upload_button"
msgstr "Upload button"

msgid "download_link"
msgstr "Download link"

msgid "dropdown_list"
msgstr "Dropdown list"

msgid "http_link"
msgstr "HTTP link"

msgid "BACHELOR"
msgstr "Bachelor"

msgid "MASTER_60"
msgstr "Master 60"

msgid "MASTER_120"
msgstr "Master 120"

msgid "MASTER_180_OR_240"
msgstr "Master 180 or 240"

msgid "ADVANCED_MASTER"
msgstr "Advanced master"

msgid "TRAINING_CERTIFICATE"
msgstr "Training certificate"

msgid "CERTIFICATE"
msgstr "Certificate"

msgid "DOCTORATE"
msgstr "Doctorate"

msgid "CAPAES"
msgstr "CAPAES"

msgid "start_date_must_be_lower_than_end_date"
msgstr "Start date must be lower than end date"

msgid "DEPUTY_AUTHORITY"
msgstr "Deputy authority"

msgid "DEPUTY_SABBATICAL"
msgstr "Deputy sabbatical"

msgid "DEPUTY_TEMPORARY"
msgstr "Deputy temporary"

msgid "INTERNSHIP_SUPERVISOR"
msgstr "Internship supervisor"

msgid "INTERNSHIP_CO_SUPERVISOR"
msgstr "Internship co-supervisor"

msgid "PROFESSOR"
msgstr "Professor"

msgid "COORDINATOR"
msgstr "Coordinator"

msgid "HOLDER"
msgstr "Holder"

msgid "CO_HOLDER"
msgstr "Co-holder"

msgid "DEPUTY"
msgstr "Deputy"

msgid "scores_responsible_can_submit_partial_encoding"
msgstr "Scores responsible can submit partial encoding"

msgid "the_scores_responsible_must_still_submit_scores"
msgstr "The scores responsible must still submit the scores"

msgid "NONE"
msgstr "NONE"

msgid "keyword"
msgstr "keyword"

msgid "VALID"
msgstr "Valid"

msgid "INVALID"
msgstr "Invalid"

msgid "COURSE"
msgstr "Course"

msgid "MASTER_THESIS"
msgstr "Master thesis"

msgid "INTERNSHIP"
msgstr "Internship"

msgid "OTHER_COLLECTIVE"
msgstr "Other collective"

msgid "OTHER_INDIVIDUAL"
msgstr "Other individual"

msgid "EXTERNAL"
msgstr "External"

msgid "TEACHING_INTERNSHIP"
msgstr "Teaching internship"

msgid "CLINICAL_INTERNSHIP"
msgstr "Clinical internship"

msgid "PROFESSIONAL_INTERNSHIP"
msgstr "Professional internship"

msgid "RESEARCH_INTERNSHIP"
msgstr "Research internship"

msgid "ANNUAL"
msgstr "Annual"

msgid "BIENNIAL_EVEN"
msgstr "Biennial even"

msgid "BIENNIAL_ODD"
msgstr "Biennial odd"

msgid "LU_ERRORS_REQUIRED"
msgstr "This field is required."

msgid "LU_ERRORS_INVALID"
msgstr "'Enter a valid value."

msgid "LU_ERRORS_INVALID_SEARCH"
msgstr "Please, inform at least two filters in your searches"

msgid "LU_ERRORS_ACADEMIC_YEAR_REQUIRED"
msgstr "Please specify an academic year"

msgid "LU_ERRORS_YEAR_WITH_ACRONYM"
msgstr "Please specify an academic year or enter a valid acronym."

msgid "LU_ERRORS_INVALID_REGEX_SYNTAX"
msgstr "Invalid regular expression!"

msgid "no_valid_m_justification_error"
msgstr "You can't encode a JUSTIFIED ABSENCE (M) via the XLS injection"

msgid "abscence_justified_preserved"
msgstr "Justified abscence already encoded and preserved"

msgid "tutors_of_course"
msgstr "Tutors of the course"

msgid "academic_actors"
msgstr "Academic actors"

msgid "academic_start_date_error"
msgstr "The start date should be between the start/end dates of the academic year"

msgid "academic_end_date_error"
msgstr "The end date should be between the start/end dates of the academic year"

msgid "end_start_date_error"
msgstr "Start date must be lower than end date"

msgid "dates_mandatory_error"
msgstr "Start date and end date are mandatory"

msgid "date_format"
msgstr "%m/%d/%Y"

msgid "date_format_string"
msgstr "m/d/Y"

msgid "format_date"
msgstr "mm/dd/yyyy"

msgid "desc_lnk_academic_actors"
msgstr "Academic actors management"

msgid "all_years"
msgstr "All years"

msgid "trainings"
msgstr "Trainings"

msgid "components"
msgstr "Components"

msgid "educational_information"
msgstr "Educational information"

msgid "propositions"
msgstr "Propositions"

msgid "tutor_attributions"
msgstr "Tutors - attributions"

msgid "proposal"
msgstr "Proposal"

msgid "academic_calendar_offer_year_calendar_start_date_end_date_error"
msgstr "The start's date of '%s' of the academic calendar can't be higher than %s "
       "(end date of '%s' of the program '%s')"

msgid "component_type"
msgstr "Component type"

msgid "vol_q1"
msgstr "Vol. q1"

msgid "vol_q2"
msgstr "Vol. q2"

msgid "volume"
msgstr "Volume"

msgid "schedules_conformity"
msgstr "Sched. conform. "

msgid "planned_classrooms"
msgstr "Planned classrooms"

msgid "real_on_planned_classrooms"
msgstr "Real/Planned classrooms"

msgid "classes"
msgstr "Classes"

msgid "class"
msgstr "Class"

msgid "learning_unit_code"
msgstr "Learning unit code"

msgid "partims"
msgstr "Partims"

msgid "periodicity"
msgstr "Periodicity"

msgid "nominal_credits"
msgstr "Credits"

msgid "active"
msgstr "Active"

msgid "inactive"
msgstr "Inactive"

msgid "MASTER_DISSERTATION"
msgstr "Master Dissertation"

msgid "FULL"
msgstr "Full"

msgid "MOBILITY"
msgstr "Mobility"

msgid "OTHER"
msgstr "Other"

msgid "PARTIM"
msgstr "Partim"

msgid "PHD_THESIS"
msgstr "PhD Thesis"

msgid "selected"
msgstr "selected"

msgid "learning_unit_specifications"
msgstr "Specifications"

msgid "LECTURING_COMPLETE"
msgstr "Complete lecturing"

msgid "LECTURING_INCOMPLETE"
msgstr "Incomplete lecturing"

msgid "PRACTICAL_EXERCISES_COMPLETE"
msgstr "Complete practical exercises"

msgid "PRACTICAL_EXERCISES_INCOMPLETE"
msgstr "Incomplete practical exercises"

msgid "LECTURING"
msgstr "Lecturing"

msgid "STAGE"
msgstr "Stage"

msgid "DISSERTATION"
msgstr "Dissertation"

msgid "PRACTICAL_EXERCISES"
msgstr "Practical exercises"

msgid "lecturing"
msgstr "Lecturing"

msgid "PE"
msgstr "PE"

msgid "subtype"
msgstr "Subtype"

msgid "start"
msgstr "Start"

msgid "duration"
msgstr "Duration"

msgid "experimental_phase"
msgstr "This feature is in testing phase"

msgid "title_1"
msgstr "Title common with partims(Part 1)"

msgid "common_title"
msgstr "Common title"

msgid "common_english_title"
msgstr "Common English title"

msgid "title_2"
msgstr "Title (Part 2, specific to each partim)"

msgid "title_proper_to_UE"
msgstr "Title proper"

msgid "english_title_proper_to_UE"
msgstr "English title proper"

msgid "title_in_english"
msgstr "Title in English"

msgid "title_in_english_1"
msgstr "(Part 1, common with partims)"

msgid "title_in_english_2"
msgstr "(Part 2, specific to each partim)"

msgid "scores_responsibles"
msgstr "Scores responsibles"

msgid "SCHOOL"
msgstr "Ecole"

msgid "PLATFORM"
msgstr "Platform"

msgid "LOGISTICS_ENTITY"
msgstr "Logistics entity"

msgid "organogram"
msgstr "Organogram"

msgid "attached_to"
msgstr "Attached to"

msgid "ACADEMIC_PARTNER"
msgstr "Academic partner"

msgid "INDUSTRIAL_PARTNER"
msgstr "Industrial partner"

msgid "SERVICE_PARTNER"
msgstr "Service partner"

msgid "COMMERCE_PARTNER"
msgstr "Commerce partner"

msgid "PUBLIC_PARTNER"
msgstr "Public partner"

msgid "requirement_entity"
msgstr "Requirement entity"

msgid "allocation_entity"
msgstr "Allocation entity"

msgid "additional_requirement_entity"
msgstr "Additional requirement entity"

msgid "additional_requirement_entity_1"
msgstr "Additional requirement entity 1"

msgid "additional_requirement_entity_2"
msgstr "Additional requirement entity 2"

msgid "requirement_entity_small"
msgstr "Req. Entity"

msgid "allocation_entity_small"
msgstr "Alloc. Ent."

msgid "with_entity_subordinated_small"
msgstr "With subord. ent."

msgid "academic_end_year"
msgstr "Academic end year"

msgid "academic_start_year"
msgstr "Academic start year"

msgid "organization_name"
msgstr "Name"

msgid "partial"
msgstr "Q1"

msgid "remaining"
msgstr "Q2"

msgid "partial_remaining"
msgstr "Q1&2"

msgid "partial_or_remaining"
msgstr "Q1|2"

msgid "volume_partial"
msgstr "Vol. Q1"

msgid "volume_remaining"
msgstr "Vol. Q2"

msgid "quadrimester"
msgstr "Quadrimester"

msgid "composition"
msgstr "Composition"

msgid "real_classes"
msgstr "Real classes"

msgid "lu_usage"
msgstr "Learning units usage"

msgid "academic_years"
msgstr "Academic years"

msgid "from"
msgstr "From"

msgid "to"
msgstr "to"

msgid "since"
msgstr "Since"

msgid "editing"
msgstr "Edition"

msgid "component"
msgstr "Component"

msgid "used_by"
msgstr "Used by learning unit"

msgid "offers_enrollments"
msgstr "Offers enrollments"

msgid "learning_units_enrollments"
msgstr "Learning units enrollments"

msgid "exams_enrollments"
msgstr "Exams Enrollments"

msgid "average"
msgstr "Average"

msgid "global_average"
msgstr "Global average"

msgid "result"
msgstr "Result"

msgid "enrollment_date"
msgstr "Enrollment date"

msgid "students_title"
msgstr "Students"

msgid "student_title"
msgstr "Student"

msgid "classe"
msgstr "Classe"

msgid "localization"
msgstr "Localization"

msgid "internship_subtype"
msgstr "Internship subtype"

msgid "part1"
msgstr "part 1"

msgid "part2"
msgstr "part 2"

msgid "title_official"
msgstr "Official title"

msgid "create_learning_unit"
msgstr "Create Learning Unit"

msgid "existed_acronym"
msgstr "Existed code for "

msgid "existing_acronym"
msgstr "Existing code in "

msgid "invalid_acronym"
msgstr "Invalid code"

msgid "acronym_rules"
msgstr "Site with one letter\n"
       "Acronym with min 2 et max 4 letters\n"
       "Number Code with 4 digit"

msgid "end_year_title"
msgstr "End year"

msgid "active_title"
msgstr "Active"

msgid "titles"
msgstr "Titles"

msgid "fixtures_build"
msgstr "Build anonymized fixtures"

msgid "desc_lnk_fixtures_build"
msgstr "Build a json file with anonymized fixtures"

msgid "partial_volume_1"
msgstr "Volume Q1"

msgid "partial_volume_2"
msgstr "Volume Q2"

msgid "partial_volume_1Q"
msgstr "Q1"

msgid "partial_volume_2Q"
msgstr "Q2"

msgid "planned_classes"
msgstr "Classes prévues"

msgid "planned_classes_pc"
msgstr "P.C."

msgid "total_volume_voltot"
msgstr "Vol.tot"

msgid "volumes_management"
msgstr "Volumes management"

msgid "volumes_validation_success"
msgstr "Filled data fit the hourly volumes calculation rules."

msgid "end_date_gt_begin_date"
msgstr "The end year must be equals or upper than the start year"

msgid "session_title"
msgstr "Session derogation"

msgid "remarks_title"
msgstr "Remarks"

msgid "faculty_remark"
msgstr "Faculty remark"

msgid "other_remark"
msgstr "Other remark"

msgid "new_learning_unit"
msgstr "New learning unit"

msgid "previous"
msgstr "Previous"

msgid "next"
msgstr "Next"

msgid "learning_location"
msgstr "Learning location"

msgid "NON_ACADEMIC"
msgstr "Non academic"

msgid "NON_ACADEMIC_CREF"
msgstr "Non academic CREF"

msgid "ACADEMIC"
msgstr "Academic"

msgid "ACTIVE"
msgstr "Active"

msgid "INACTIVE"
msgstr "Inactive"

msgid "RE_REGISTRATION"
msgstr "Active only for re-registration"

msgid "OPTIONAL"
msgstr "Optional"

msgid "NO_PRINT"
msgstr "No printing"

msgid "IN_HEADING_2_OF_DIPLOMA"
msgstr ""

msgid "IN_EXPECTED_FORM"
msgstr ""

msgid "FEE_1"
msgstr "Role"

msgid "FEE_2"
msgstr "Role + exam"

msgid "FEE_3"
msgstr "AESS, CAPAES or end-of-cycle"

msgid "FEE_4"
msgstr "School fees without any exam"

msgid "FEE_5"
msgstr "Full school fees"

msgid "FEE_6"
msgstr "University certificate"

msgid "FEE_7"
msgstr "Complementary master with medical specialization"

msgid "FEE_8"
msgstr "Admission exam"

msgid "FEE_10"
msgstr "CU 30 credits"

msgid "FEE_11"
msgstr "Medical skills certificate"

msgid "FEE_12"
msgstr "ISA offers: 12BA et 21MS"

msgid "FEE_13"
msgstr "ISA offers: 13BA et 22MS"

msgid "DAILY"
msgstr "Daily"

msgid "SHIFTED"
msgstr "Shifted"

msgid "ADAPTED"
msgstr "Adapted"

msgid "academic_calendar_type"
msgstr "Type of event"

msgid "DELIBERATION"
msgstr "Deliberation"

msgid "DISSERTATION_SUBMISSION"
msgstr "Submission of disserations"

msgid "EXAM_ENROLLMENTS"
msgstr "Exam enrollments"

msgid "SCORES_EXAM_DIFFUSION"
msgstr "Diffusion of exam scores"

msgid "SCORES_EXAM_SUBMISSION"
msgstr "Submission of exam scores"

msgid "TEACHING_CHARGE_APPLICATION"
msgstr "Teaching charge application"

msgid "field_is_required"
msgstr "This field is required"

msgid "associated_entity"
msgstr "Associated entity"

msgid "LU_WARNING_INVALID_ACRONYM"
msgstr "The acronym, if it is entered, must at least count 3 characters"

msgid "title_in_french"
msgstr "Title in French"

msgid "schedule_type"
msgstr "Schedule type"

msgid "enrollment_campus"
msgstr "Enrollment campus"

msgid "other_campus_activities"
msgstr "Activities on other campus"

msgid "unspecified"
msgstr "Unspecified"

msgid "university_certificate"
msgstr "University certificate"

msgid "studies_domain"
msgstr "Studies domain"

msgid "primary_language"
msgstr "Primary language"

msgid "other_language_activities"
msgstr "Other languages activities"

msgid "funding"
msgstr "Funding"

msgid "funding_cud"
msgstr "Funding international cooperation CCD/CUD"

msgid "funding_direction"
msgstr "Funding direction"

msgid "cud_funding_direction"
msgstr "Funding international cooperation CCD/CUD direction"

msgid "active_status"
msgstr "Active"

msgid "partial_deliberation"
msgstr "Partial deliberation"

msgid "admission_exam"
msgstr "Admission exam"

msgid "academic_type"
msgstr "Academic type"

msgid "keywords"
msgstr "Keywords"

msgid "training_type"
msgstr "Type of training"

msgid "QUADRIMESTER"
msgstr "Quadrimester(s)"

msgid "TRIMESTER"
msgstr "Trimester(s)"

msgid "MONTH"
msgstr "Month(s)"

msgid "WEEK"
msgstr "Week(s)"

msgid "DAY"
msgstr "Day(s)"

msgid "administration_entity"
msgstr "Administration entity"

msgid "management_entity"
msgstr "Management entity"

msgid "enrollment_enabled"
msgstr "Enrollment enabled"

msgid "formations"
msgstr "Formations"

msgid "formations_lnk"
msgstr "Formations"

msgid "desc_lnk_formations"
msgstr "Organization of formations"

msgid "education_groups"
msgstr "Education groups"

msgid "entity_management"
msgstr "Entity management"

msgid "of_category"
msgstr "Education group type"

msgid "activity_search"
msgstr "Learning unit"

msgid "service_course_search"
msgstr "Service courses"

msgid "TRAINING"
msgstr "Training"

msgid "MINI_TRAINING"
msgstr "Mini training"

msgid "GROUP"
msgstr "Group"

msgid "PRIMARY_LANGUAGE"
msgstr "Primary anguage"

msgid "OR"
msgstr "Or"

msgid "AND"
msgstr "And"

msgid "language_association"
msgstr "Primary language operator"

msgid "prolong_or_create_learning_unit_message"
msgstr "<p>The acronym <b>already exists</b>.</p>"
       "<p>You have the choice between:"
       "<ul><li><b>create</b> a new learning unit using that acronym</li>"
       "<li><b>prolong</b> the learning unit of the same acronym</li></ul>"

msgid "confirm_your_action"
msgstr "Confirm your action."

msgid "create"
msgstr "Create"

msgid "prolong"
msgstr "Prolong"

msgid "diplomas_certificates"
msgstr "Diplomas /  Certificates"

msgid "diploma_title"
msgstr "Diploma title"

msgid "professionnal_title"
msgstr "Professionnal title"

msgid "university_certificate_desc"
msgstr "University certificate"

msgid "program_coorganization"
msgstr "Program organized with other institutes"

msgid "for_all_students"
msgstr "For all students"

msgid "diploma"
msgstr "Diploma"

msgid "UNIQUE"
msgstr "Unique diploma"

msgid "SEPARATE"
msgstr "Separate diploma"

msgid "NOT_CONCERNED"
msgstr "Not concerned"

msgid "organization_address_save_error"
msgstr "Impossible to save the organization address"

msgid "i_confirm"
msgstr "Yes, I confirm."

msgid "msg_warning_delete_learning_unit"
msgstr "This operation is <strong>permanent</strong> and cannot be undone. You will lose for ever"
       " the data linked to the learning unit <strong>%s</strong>."

msgid "The learning unit %(acronym)s has been successfully deleted for all years."
msgstr ""

msgid "cannot_delete_learning_unit_year"
msgstr "Could not delete the LU <strong>%(learning_unit)s</strong> from the year %(year)s for the following reasons :"

msgid "cannot_delete_learning_unit"
msgstr "Could not delete the LU <strong>%(learning_unit)s</strong> for the following reasons :"

msgid "There is %(count)d enrollments in %(subtype)s %(acronym)s for the year %(year)s"
msgstr ""

msgid "%(subtype)s %(acronym)s is assigned to %(tutor)s for the year %(year)s"
msgstr ""

msgid "%(subtype)s %(acronym)s is assigned to the assistant %(assistant)s for the year %(year)s"
msgstr ""

msgid "The learning unit %(acronym)s is related to the internship speciality %(speciality)s"
msgstr ""

msgid "lu_included_in_group"
msgstr "%(subtype)s %(acronym)s is included in the group %(group)s for the year %(year)s"

msgid "%(subtype)s %(acronym)s has been deleted for the year %(year)s"
msgstr ""

msgid "The class %(acronym)s has been deleted for the year %(year)s"
msgstr ""

msgid "the partim"
msgstr ""

msgid "The partim"
msgstr ""

msgid "The learning unit"
msgstr ""

msgid "the learning unit"
msgstr ""

msgid "You asked the deletion of the learning unit %(acronym)s from the year %(year)s"
msgstr ""

msgid "Delete from this academic year"
msgstr ""

msgid "Delete the learning unit for all academic years"
msgstr ""

msgid "publish_attribution_to_portal"
msgstr "Publish attribution to portal"

msgid "RESEVED_FOR_INTERNS"
msgstr "Reserved for interns"

msgid "OPEN_FOR_EXTERNS"
msgstr "Open to externs"

msgid "EXCEPTIONAL_PROCEDURE"
msgstr "Exceptional procedure"

msgid "VACANT_NOT_PUBLISH"
msgstr "Vacant but do not publish"

msgid "DO_NOT_ASSIGN"
msgstr "Do not assign"

msgid "folder"
msgstr "Folder"

msgid "introduced_by"
msgstr "Introduced by"

msgid "the"
msgstr "The"

msgid "proposal_management"
msgstr "Proposal management"

msgid "category"
msgstr "Category"

msgid "PRESIDENT"
msgstr "President"

msgid "SECRETARY"
msgstr "Secretary"

msgid "SIGNATORY"
msgstr "Signatory"

msgid "administrative_data"
msgstr "Administrative data"

msgid "jury"
msgstr "Jury"

msgid "signatory_qualification"
msgstr "Signatory's qualification"

msgid "course_enrollment"
msgstr "Course enrollment"

msgid "marks_presentation"
msgstr "Marks presentation"

msgid "dissertation_presentation"
msgstr "Dissertation présentation"

msgid "scores_diffusion"
msgstr "Scores diffusion"

msgid "session"
msgstr "session"

msgid "at"
msgstr "at"

msgid "learning_unit_years_to_delete"
msgstr "You will definitely delete the following learning units"

msgid "type_must_be_full"
msgstr "Type of learning unit must be full"

msgid "learning_unit_type_is_not_internship"
msgstr "Learning unit is not of type internship."

msgid "CREATION"
msgstr "Creation"

msgid "MODIFICATION"
msgstr "Modification"

msgid "TRANSFORMATION"
msgstr "Transformation"

msgid "TRANSFORMATION_AND_MODIFICATION"
msgstr "Transformation and modification"

msgid "SUPPRESSION"
msgstr "Suppression"

msgid "CENTRAL"
msgstr "Central"

msgid "SUSPENDED"
msgstr "Suspended"

msgid "ACCEPTED"
msgstr "Accepted"

msgid "REFUSED"
msgstr "Refused"

msgid "success_modification_proposal"
msgstr "You proposed a modification of type {} for the learning unit {}."

msgid "proposal_edited_successfully"
msgstr "Proposal edited successfully"

msgid "proposals_cancelled_successfully"
msgstr "Proposals cancelled successfully"

msgid "proposals_consolidated_successfully"
msgstr "Proposals consolidated successfully"

msgid "content"
msgstr "Content"

msgid "code_scs"
msgstr "Code SCS"

msgid "title_code_formation"
msgstr "Title / Formation's code"

msgid "absolute_credits"
msgstr "Abs. credits"

msgid "relative_target_credits"
msgstr "Relative target's credits"

msgid "min_credits"
msgstr "Min. credits"

msgid "max_credits"
msgstr "Max. credits"

msgid "mandatory"
msgstr "Mandatory"

msgid "block"
msgstr "Block"

msgid "current_order"
msgstr "Current order"

msgid "sessions_derogation"
msgstr "Sessions in derogation"

msgid "own_comment"
msgstr "Own comment"

msgid "SESSION_1"
msgstr "1"

msgid "SESSION_2"
msgstr "2"

msgid "SESSION_3"
msgstr "3"

msgid "SESSION_1_2"
msgstr "12"

msgid "SESSION_1_3"
msgstr "13"

msgid "SESSION_2_3"
msgstr "23"

msgid "SESSION_1_2_3"
msgstr "123"

msgid "SESSION_UNDEFINED"
msgstr "Undefined session"

msgid "SESSION_PARTIAL_2_3"
msgstr "p23"

msgid "Put in proposal"
msgstr ""

msgid "Put in suppression proposal"
msgstr ""

msgid "Proposal for modification"
msgstr ""

msgid "End of teaching"
msgstr ""

msgid "academic_entity_small"
msgstr "Academic ent."

msgid "academic_entity"
msgstr "Academic entity"

msgid "folder_number"
msgstr "Folder n°{}"

msgid "produce_xls_lus"
msgstr "The learning units"

msgid "%(date)s must be set within %(start_date)s and %(end_date)s"
msgstr ""

msgid "Cancel the proposal"
msgstr ""

msgid "Edit the proposal"
msgstr ""

msgid "Consolidate the proposal"
msgstr ""

msgid "msg_confirm_cancel_proposal"
msgstr "Are you certain that you want to cancel the learning unit proposal ?"

msgid "The administrative data has been successfully modified"
msgstr ""

msgid "vacant"
msgstr "Vacant"

msgid "team_management"
msgstr "Team management"

msgid "type_declaration_vacant"
msgstr "Decision"

msgid "procedure"
msgstr "Procedure"

msgid "educational_information_management"
msgstr "Management of educational information"

msgid "SUMMARY_COURSE_SUBMISSION"
msgstr "Summary course submission"

msgid "INTERNAL_TEAM"
msgstr "Internal/team"

msgid "substitute"
msgstr "Substitute"

msgid "not_end_year"
msgstr "no planned end"

msgid "Modify"
msgstr ""

msgid "Edit learning unit end date"
msgstr ""

msgid "Modify end date"
msgstr ""

msgid "learning_unit_successfuly_created"
msgstr "Learning unit <a href='%(link)s'> %(acronym)s (%(academic_year)s) </a> successfuly created."

msgid "learning_unit_successfuly_deleted"
msgstr "Learning unit {acronym} ({academic_year}) successfuly deleted."

msgid "learning_unit_creation_academic_year_max_error"
msgstr "Please select an academic year lower than {}."

msgid "parent_greater_than_partim"
msgstr "The selected end year (%(partim_end_year)s) is greater than the end year of the parent %(lu_parent)s"

msgid "learning_unit_created"
msgstr "Learning unit %(learning_unit)s created for the academic year %(academic_year)s"

msgid "learning_unit_updated"
msgstr "Learning unit {acronym} successfully updated."

msgid "partim_greater_than_parent"
msgstr "The learning unit %(learning_unit)s has a partim %(partim)s with an end year greater than %(year)s"

msgid "partim"
msgstr "Partim"

msgid "partim_character_rules"
msgstr "One letter or digit mandatory"

msgid "invalid_partim_character"
msgstr "Character already used"

msgid "remark"
msgstr "Remark"

msgid "remark_english"
msgstr "Remark in english"

msgid "Ensure this value is less than %(limit_value)s."
msgstr "Ensure this value is less than %(limit_value)s."

msgid "Ensure this value is greater than %(limit_value)s."
msgstr "Ensure this value is greater than %(limit_value)s."

msgid "Entity_not_exist"
msgstr "The entity %(entity_acronym)s does not exist for the selected academic year %(academic_year)s"

msgid "Edit the learning unit"
msgstr ""

msgid "requirement_entity_end_date_too_short"
msgstr "The requirement entity lifetime is too short."

msgid "Requirement and allocation entities must be linked to the same faculty for this learning unit type."
msgstr ""

msgid "success_modification_learning_unit"
msgstr "The learning unit has been updated."

msgid "error_modification_learning_unit"
msgstr "An error occured when updating the learning unit."

msgid "cannot_set_internship_subtype_for_type_other_than_internship"
msgstr "Internship subtype cannot bet set for learning unit type other than internship."

msgid "%(subtype)s %(acronym)s is in proposal for the year %(year)s"
msgstr ""

msgid "volume_have_more_than_2_decimal_places"
msgstr "The volume have more than 2 decimal places"

msgid "Site"
msgstr "Site"

msgid "proposal_type"
msgstr "Proposal type"

msgid "proposal_status"
msgstr "Status proposal"

msgid "folder_entity"
msgstr "Folder entity"

msgid "proposals_search"
msgstr "Proposals"

msgid "folder_num"
msgstr "Folder num."

msgid "ask_to_report_modification"
msgstr "Do you want to report the modifications done to the next years ?"

msgid "proposal_learning_unit_successfuly_created"
msgstr "Proposal learning unit <a href='%(link)s'> %(acronym)s (%(academic_year)s) </a> successfuly created."

msgid "new_learning_unit_proposal"
msgstr "New learning unit proposal"

msgid "proposal_creation"
msgstr "Proposal of creation"

msgid "proposal_update"
msgstr "Proposal update"

msgid "value_before_proposal"
msgstr "Value before proposal"

msgid "entity_not_found"
msgstr "Entity not found.  Pershaps an error in the data"

msgid "min_for_field"
msgstr "Please enter a value greater than or equal to 0."

msgid "max_for_field"
msgstr "Please enter a value less than or equal to 500."

msgid "force_state"
msgstr "Force state"

msgid "do_you_want_change_status_proposals"
msgstr "Do you want to change the status of this proposals?"

msgid "are_you_sure_to_change_state_from"
msgstr "Are you sure to change the state from"

msgid "must_set_common_title_or_specific_title"
msgstr "You must either set the common title or the specific title"

msgid "learning_unit_in_proposal_cannot_save"
msgstr "The learning unit %(luy)s is in proposal, can not save the change from the year %(academic_year)s"

msgid "by"
msgstr "By"

msgid "in_proposal"
msgstr "Existing proposal"

msgid "summary_locked"
msgstr "blocked update for tutor"

msgid "get_back_to_initial"
msgstr "Get back to initial data"

msgid "do_you_want_to_get_back_to_initial"
msgstr "Do you want to get back to initial data?"

msgid "error_proposal_suppression_to_initial"
msgstr "An error occured when getting back to initial state one of the selected proposal is not in SUPPRESSION type. Nothing has been done"

msgid "error_proposal_no_data"
msgstr "An error occured when getting back to initial state. No valid data to submit"

msgid "msg_confirm_delete_luy"
msgstr "Are you certain that you want to delete the learning unit ?"

msgid "already_existing_acronym"
msgstr "Existing acronym"

msgid "The value of field '%(field)s' is different between year %(year)s - %(value)s and year %(next_year)s - %(next_value)s"
msgstr ""

msgid "There is not the learning unit %(acronym)s - %(next_year)s"
msgstr ""

msgid "The value of field '%(field)s' for the learning unit %(acronym)s (%(component_type)s) is different between year %(year)s - %(value)s and year %(next_year)s - %(next_value)s"
msgstr ""

msgid "There is not %(component_type)s for the learning unit %(acronym)s - %(year)s but exist in %(existing_year)s"
msgstr ""

msgid "Educational information opening"
msgstr ""

msgid "Educational information ending"
msgstr ""

msgid "official_title_proper_to_partim"
msgstr "Title proper to the partim"

msgid "official_english_title_proper_to_partim"
msgstr "English title proper to the partim"

msgid "Educational information submission dates updated"
msgstr ""

msgid "The credits value of the partim %(acronym)s is greater or equal than the credits value of the parent learning unit."
msgstr ""

msgid "The learning unit has been updated until %(year)s."
msgstr ""

msgid "Prohibition to delete a learning unit before 2015."
msgstr ""

msgid "The entity '%(acronym)s' doesn't exist anymore in %(year)s"
msgstr ""

msgid "updated"
msgstr "Updated"

msgid "unupdated"
msgstr "Unupdated"

msgid "summary_list"
msgstr "Education information status"

msgctxt "teachingmaterial"
msgid "title"
msgstr ""

msgctxt "teachingmaterial"
msgid "mandatory"
msgstr ""

msgid "Bibliography"
msgstr ""

msgid "bibliography"
msgstr ""

msgid "Teaching material"
msgstr ""

msgid "Mobility"
msgstr ""

msgid "The periodicity of the parent and the partims do not match"
msgstr ""

msgid "educational_information_update_reminder"
msgstr "Mail to remind educational information update"

msgid "do_you_want_to_sent_email"
msgstr "Do you want to sent email to remind to update the educational informations?"

msgid "desc_mail_reminder"
msgstr "Sent email to remind to update educational information"

msgid "success_mail_reminder"
msgstr "Reminding mails sent"

msgid "consolidate"
msgstr "Consolidate"

msgid "do_you_want_to_consolidate"
msgstr "Do you want to consolidate ?"

msgid "need_no_reminder"
msgstr "Need no reminder"

msgid "Proposal %(acronym)s (%(academic_year)s) cannot be consolidated."
msgstr ""

msgid "Proposal %(acronym)s (%(academic_year)s) successfully consolidated."
msgstr ""

msgid "Proposal %(acronym)s (%(academic_year)s) cannot be canceled."
msgstr ""

msgid "Proposal %(acronym)s (%(academic_year)s) successfully canceled."
msgstr ""

msgid "A report has been sent."
msgstr ""

msgid "Success"
msgstr ""

msgid "Failure"
msgstr ""

msgid "Remarks"
msgstr ""

msgid "Learning unit"
msgstr ""

msgid "Research criteria"
msgstr ""

msgid "The learning unit %(acronym)s is included in the following education groups"
msgstr ""

msgid "type_code_formation"
msgstr "Formation's type"

msgid "absolute_and_relative_credits"
msgstr "Relative / Absolute <br>credits"

msgid "Proposal is neither accepted nor refused."
msgstr ""

msgid "learning_achievements"
msgstr "Learning achievements"

msgid "up"
msgstr "Up"

msgid "down"
msgstr "Down"

msgid "learning_achievements_headline"
msgstr "At the end of this learning unit, the student is able to:"

msgid "User %(person)s do not have rights on this proposal."
msgstr ""

msgid "Enrollments to learning unit"
msgstr ""

msgid "Training"
msgstr ""

msgid "Enrollments to training"
msgstr ""

msgid "Enrolled to learning unit"
msgstr "Enrollments to learning unit"

msgid "No proposals was selected."
msgstr ""

msgid "Proposal %(acronym)s (%(academic_year)s) successfully changed state."
msgstr ""

msgid "Proposal %(acronym)s (%(academic_year)s) cannot be changed state."
msgstr ""

msgid "cancellation"
msgstr ""

msgid "consolidation"
msgstr "consolidation"

msgid "borrowed_course_search"
msgstr "Borrowed courses"

msgid "add_another"
msgstr "Add another"

msgid "The parent is inactive and there is at least one partim active"
msgstr ""

msgid "This partim is active and the parent is inactive"
msgstr ""

msgid "faculty_borrowing"
msgstr "Faculty borrowing"

msgid "The value of this attribute is inherited from the parent UE"
msgstr ""

msgid "to_complete"
msgstr "To complete"

msgid "The value of this attribute is not annualized"
msgstr ""

msgid "start_year"
msgstr "Starting year"

msgid "produce_xls_attributions"
msgstr "The learning units and attributions"

msgid "produce_xls_proposals"
msgstr "Xls with proposals"

msgid "proposal_date"
msgstr "Proposals date"

msgid "search_type"
msgstr "Search type"

msgid "The linked %(entity)s does not exist at the start date of the academic year linked to this learning unit"
msgstr ""

msgid "COURSE_ENROLLMENT"
msgstr "Course enrollment"

msgid "vol_global"
msgstr "Vol.global"

msgid "volume_global"
msgstr "volume total global"

msgid "Vol. annual"
msgstr ""

msgid "Volume annual"
msgstr ""

msgid "missing_internship_subtype"
msgstr "It is necessary to indicate the internship subtype"

msgid "different_status_with_parent"
msgstr "The learning unit's parent is inactive"

msgid "new_external_learning_unit"
msgstr "Create a new external learning unit"

msgid "external"
msgstr "External"

msgid "comment_title"
msgstr "Comment"

msgid "requesting_entity"
msgstr "Requesting entity"

msgid "local_credits"
msgstr "Local credits"

msgid "Consistency error in %(academic_year)s : %(error)s"
msgstr ""

msgid "%(col_name)s has been already modified. ({%(new_value)s} instead of {%(current_value)s})"
msgstr ""

msgid "external_code"
msgstr "External code"

msgid "Proposals"
msgstr ""

msgid "learning_units_and_attributions_filename"
msgstr "learning_units_and_attributions"

msgid "attribution_list"
msgstr "List of attributions"

msgid "List_proposals"
msgstr "List of proposals"

msgid "List_activities"
msgstr "List of activities"

msgid "learning_units_filename"
msgstr "learning_units"

msgid "warnigns_detected"
msgstr "We detected inconsistencies in the following data :"

msgid "Volumes are inconsistent"
msgstr ""

msgid "planned classes cannot be 0"
msgstr ""

msgid "Vol_tot is not equal to vol_q1 + vol_q2"
msgstr ""

msgid "Vol_global is not equal to Vol_tot * planned_classes"
msgstr "The overall volume must be equal to the annual volume multiplied by the number of classes"

msgid "At least a partim volume value is greater than corresponding volume of parent"
msgstr ""

msgid "url of the learning unit"
msgstr "URL of the learning unit"

msgid "professional_integration"
msgstr "Professional integration"

msgid "external_search"
msgstr "Externals"

msgid "formerly"
msgstr "Formerly"

msgid "title_1_in_english"
msgstr "Title common title with partims (part 1) in English"

msgid "title_2_in_english"
msgstr "Title specific with partim (part 2) in English"

msgid "Manage volumes"
msgstr ""

msgid "New external learning unit"
msgstr ""

msgid "New partim"
msgstr ""

msgid "middle_name"
msgstr "Middle name"

msgid "Select the missing term for the offer"
msgstr "Select the missing term for the offer"

msgid "Remove the term"
msgstr "Remove the term"

msgid "Do you want to remove this term?"
msgstr "Do you want to remove this term?"

msgid "Sorry but you can not remove the term of an offer"
msgstr "Sorry but you can not remove the term of an offer"

msgid "Do you want to remove the term?"
msgstr "Do you want to remove the term?"

msgid "Export"
msgstr ""

msgid "produce_xls_lus_desc"
msgstr "Produce xls with a list of learning units"

msgid "produce_xls_attributions_desc"
msgstr "Produce xls with a list of learning units and attributions"

msgid "hourly volume total annual"
msgstr ""

msgid "hourly volume partial q1"
msgstr ""

msgid "hourly volume partial q2"
msgstr ""

msgid "volume declared vacant"
msgstr ""

msgid "Xls with education groups"
msgstr ""

msgid "education_groups_filename"
msgstr "education_groups"

msgid "list_education_groups"
msgstr "Education group's list"

msgid "Q1 and Q2"
msgstr ""

msgid "Q1 or Q2"
msgstr ""

msgid "New Education Group"
msgstr ""

msgid "untyped"
msgstr ""

msgid "validity"
msgstr ""

msgid "Education group year <a href='%(link)s'> %(acronym)s (%(academic_year)s) </a> successfuly created."
msgstr ""

msgid "minimum credits"
msgstr ""

msgid "maximum credits"
msgstr ""

msgid "EDUCATION_GROUP_EDITION"
msgstr "Edition group edition"

msgid "The learning unit %(acronym)s is not included in any education group"
msgstr ""

msgid "No enrollment for this learning unit"
msgstr ""

msgid "Changed"
msgstr ""

msgid "Other teacher(s)"
msgstr ""

msgid "Summary responsible(s)"
msgstr ""

msgid "The annual volume must be equal to the sum of the volumes Q1 and Q2"
msgstr ""

msgid "The global volume corresponding to the product of the annual volume and the number of planned classes must be equal to the sum of the volumes for each entity"
msgstr ""

msgid "This partim is %(partim_periodicity)s and the parent is %(parent_periodicty)s"
msgstr ""

msgid "The parent is %(parent_periodicty)s and there is at least one partim which is not %(parent_periodicty)s"
msgstr ""

msgid "Admission Conditions for Bachelors"
msgstr "Admission Conditions for Bachelors"

msgid "Alert Message"
msgstr "Alert Message"

msgid "Free Text"
msgstr "Free Text"

msgid "University Bachelors"
msgstr "University Bachelors"

msgid "Diploma"
msgstr "Diploma"

msgid "Conditions"
msgstr "Conditions"

msgid "Access"
msgstr "Access"

msgid "Actions"
msgstr "Actions"

msgid "UCL Bachelors"
msgstr "UCL Bachelors"

msgid "Others Bachelors of the French speaking Community of Belgium"
msgstr "Others Bachelors of the French speaking Community of Belgium"

msgid "Bachelors of the Dutch speaking Community of Beligum"
msgstr "Bachelors of the Dutch speaking Community of Beligum"

msgid "Foreign Bachelors"
msgstr "Foreign Bachelors"

msgid "Non university Bachelors"
msgstr "Non university Bachelors"

msgid "Holders of a 2nd cycle University degree"
msgstr "Holders of a 2nd cycle University degree"

msgid "Holders of a non-University 2nd cycle degree"
msgstr "Holders of a non-University 2nd cycle degree"

msgid "Adults taking up their university training"
msgstr "Adults taking up their university training"

msgid "Personalized access"
msgstr "Personalized access"

msgid "Admission and Enrolment Procedures for general registration"
msgstr "Admission and Enrolment Procedures for general registration"

msgid "Modify text"
msgstr "Modify text"

msgid "Add a new line"
msgstr "Add a new line"

msgid "Modify an existing line"
msgstr "Modify an existing line"

msgid "Are you sure you want to delete %(education_group_year)s?"
msgstr ""

msgid "You are not summary responsible for this learning unit."
msgstr ""

msgid "The learning unit is not summary editable."
msgstr ""

msgid "Submission dates are not set."
msgstr ""

msgid "Not in period to edit educational information."
msgstr ""

msgid "Modification made"
msgstr ""

msgid "You can not delete this object because some dependencies are protected"
msgstr ""

msgid "It will delete also this following objects"
msgstr ""

<<<<<<< HEAD
msgid "The education group edition period is not open."
msgstr ""

msgid "The user has not permission to delete education groups."
=======
msgid "The teaching material has been deleted"
msgstr ""

msgid "Teaching materials has been updated"
msgstr ""

msgid "Are you sure you want to delete the teaching material?"
msgstr ""

msgid "{} successfully updated"
>>>>>>> 26529d8f
msgstr ""<|MERGE_RESOLUTION|>--- conflicted
+++ resolved
@@ -3153,12 +3153,12 @@
 msgid "It will delete also this following objects"
 msgstr ""
 
-<<<<<<< HEAD
 msgid "The education group edition period is not open."
 msgstr ""
 
 msgid "The user has not permission to delete education groups."
-=======
+msgstr ""
+
 msgid "The teaching material has been deleted"
 msgstr ""
 
@@ -3169,5 +3169,4 @@
 msgstr ""
 
 msgid "{} successfully updated"
->>>>>>> 26529d8f
 msgstr ""