--- conflicted
+++ resolved
@@ -2632,7 +2632,6 @@
 msgid "summary_editable"
 msgstr "educational information editable"
 
-<<<<<<< HEAD
 msgid "get_back_to_initial"
 msgstr "Get back to initial data"
 
@@ -2644,11 +2643,10 @@
 
 msgid "error_proposal_no_data"
 msgstr "An error occured when getting back to initial state. No valid data to submit"
-=======
+
 msgid "summary_editable_field_successfuly_updated"
 msgstr "The possibility to edit educational information has been correctly updated."
 
->>>>>>> 0cfe21e3
 
 msgid "msg_confirm_delete_luy"
 msgstr "Are you certain that you want to delete the learning unit ?"