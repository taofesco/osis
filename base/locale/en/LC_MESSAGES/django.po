--- conflicted
+++ resolved
@@ -1584,7 +1584,6 @@
 
 msgid "LOGISTICS_ENTITY"
 msgstr "Logistics entity"
-<<<<<<< HEAD
 
 msgid "organogram"
 msgstr "Organogram"
@@ -1606,5 +1605,3 @@
 
 msgid "PUBLIC_PARTNER"
 msgstr "Public partner"
-=======
->>>>>>> 96d6a729
