# SOME DESCRIPTIVE TITLE.
# Copyright (C) YEAR THE PACKAGE'S COPYRIGHT HOLDER
# This file is distributed under the same license as the PACKAGE package.
# FIRST AUTHOR <EMAIL@ADDRESS>, YEAR.
#
msgid ""
msgstr ""
"Project-Id-Version: PACKAGE VERSION\n"
"Report-Msgid-Bugs-To: \n"
"POT-Creation-Date: 2016-04-22 15:14+0200\n"
"PO-Revision-Date: YEAR-MO-DA HO:MI+ZONE\n"
"Last-Translator: FULL NAME <EMAIL@ADDRESS>\n"
"Language-Team: LANGUAGE <LL@li.org>\n"
"Language: \n"
"MIME-Version: 1.0\n"
"Content-Type: text/plain; charset=UTF-8\n"
"Content-Transfer-Encoding: 8bit\n"

msgid "Create a xls file while activity\\"
msgstr ""

msgid "Get xls"
msgstr ""

msgid "ID"
msgstr "ID"

msgid "Legend : values allowed for 'justification'"
msgstr ""

msgid "Line"
msgstr "Row"

msgid "Note already submitted"
msgstr ""

msgid "OSIS"
msgstr "OSIS"

msgid "Print scores for all activities"
msgstr ""

msgid "Save"
msgstr ""

msgid "absent"
msgstr "Absent"

msgid "absent_pdf_legend"
msgstr "A=Absent"

msgid "academic_calendar"
msgstr "Academic calendar"

msgid "academic_year_small"
msgstr "Ac yr."

msgid "academic_calendar_management"
msgstr "Academic calendar management"

msgid "academic_calendar_offer_year_calendar_end_date_error"
msgstr "The closure's date of '%s' of the academic calendar can't be lower than %s "
       "(end date of '%s' of the program '%s')"

msgid "academic_calendar_offer_year_calendar_start_date_error"
msgstr "The opening's date of scores' encodings of the academic calendar can't be greater than %s "
       "(start date of scores' encodings of the program '%s')"

msgid "academic_calendars"
msgstr "Academic calendars"

msgid "academic_year_not_exist"
msgstr "Academic year (%d) doesn't exist"

msgid "acces_denied"
msgstr "Access denied"

msgid "acronym"
msgstr "Acronym"

msgid "activity"
msgstr "Activity"

msgid "activity_code"
msgstr "Activity code"

msgid "activity_not_exit"
msgstr "The activity %s doesn't exist"

msgid "add_an_address_to_the_organization"
msgstr "Add an address to the organization"

msgid "add"
msgstr "Add"

msgid "address(ses)"
msgstr "Address(es)"

msgid "addresses"
msgstr "Addresses"

msgid "administration"
msgstr "Administration"

msgid "after_submission_a_message_must_be_sent"
msgstr "If scores are submitted , a message is sent to all the professors of the learning unit"

msgid "all"
msgstr "All"

msgid "all_learning_units_must_be_shown"
msgstr "All learning units must be shown"

msgid "application_management"
msgstr "Application management"

msgid "are_you_sure"
msgstr "Are you sure?"

msgid "assistants"
msgstr ""

msgid "attributions"
msgstr "Attributions"

msgid "authorized_decimal_for_this_activity"
msgstr "Decimals authorized for this learning unit"

msgid "bachelor"
msgstr "Bachelor"

msgid "back"
msgstr "Back"

msgid "begin_date_lt_end_date"
msgstr "The start date must be equals or lower than the end date"

msgid "birth_date"
msgstr "Birth Date"

msgid "btn_messages_history_search"
msgstr "Search in the messages history"

msgid "btn_my_message_action_execute"
msgstr "Execute selected action"

msgid "btn_send_message_again_title"
msgstr "Send again the message to the recipient"

msgid "by_learning_unit"
msgstr "By Learning Unit"

msgid "by_specific_criteria"
msgstr "By Specific Criteria"

msgid "cancel"
msgstr "Cancel"

msgid "catalogue"
msgstr "Catalogue"

msgid "chair_of_the_exam_board"
msgstr "Chair of the exam board"

msgid "cheating_pdf_legend"
msgstr "T=Cheating"

msgid "unjustified_absence_export_legend"
msgstr "S=Unjustified Absence"

msgid "justified_absence_export_legend"
msgstr "M=Justified Absence"

msgid "attached_entities"
msgstr "Attached entities"

msgid "choose_file"
msgstr "Choose file"

msgid "city"
msgstr "City"

msgid "close"
msgstr "Close"

msgid "closed"
msgstr "Closed"

msgid "code"
msgstr "Code"

msgid "compare"
msgstr "Compare"

msgid "complete"
msgstr "Complete"

msgid "constraint_score_other_score"
msgstr "You can't encode a 'score' and a 'justification' together"

msgid "coordinator"
msgstr "Coordinator"

msgid "coordinators_can_submit_partial_encoding"
msgstr "Coordinators can submit partial encoding"

msgid "country"
msgstr "Country"

msgid "create_an_organization"
msgstr "Create an organization"

msgid "creation_date"
msgstr "Creation date"

msgid "credits"
msgstr "Credits"

msgid "customized"
msgstr "Customized"

msgid "data"
msgstr "Data"

msgid "data_maintenance"
msgstr "Data Maintenance"

msgid "data_management"
msgstr "Data Management"

msgid "date"
msgstr "Date"

msgid "date_not_passed"
msgstr "Date not passed"

msgid "day"
msgstr "day"

msgid "days"
msgstr "days"

msgid "decimal_score_allowed"
msgstr "Decimal score allowed"

msgid "decimal_score_not_allowed"
msgstr "Decimal score NOT allowed"

msgid "decimal_values_accepted"
msgstr "Decimal values in scores are accepted."

msgid "decimal_values_ignored"
msgstr ""
"Decimal values in scores are NOT accepted. If you try to put decimal values, "
"it will be ignored."

msgid "score_have_more_than_2_decimal_places"
msgstr "Score cannot have more than two decimal places"

msgid "definitive_save"
msgstr "Definitive submission (Submit to faculty)"

msgid "delete"
msgstr "Delete"

msgid "delete_selected_messages"
msgstr "Delete selected messages"

msgid "desc_assistants"
msgstr "Mandats des assistants académiques et de recherche."

msgid "desc_lnk_academic_year"
msgstr "Management of the annualized program."

msgid "desc_lnk_assessments"
msgstr "This process helps tutors while scores encoding."

msgid "desc_lnk_data_maintenance"
msgstr "Maintenance of data with the SQL language"

msgid "desc_lnk_data_management"
msgstr "Management of data by entity"

msgid "desc_lnk_entities"
msgstr "Management of organizational structure."

msgid "desc_lnk_files"
msgstr "Consultation of files managed by the application"

msgid "desc_lnk_home_catalog"
msgstr "Elaboration and management of the formation catalogue."

msgid "desc_lnk_home_institution"
msgstr "Management of the institution."

msgid "desc_lnk_home_studies"
msgstr ""
"Management of students' path from their registration until their diploma."

msgid "desc_lnk_internships"
msgstr "This process controls students internships."

msgid "desc_lnk_my_osis"
msgstr "Your personal details, configurations and other information related to you."

msgid "desc_lnk_learning_units"
msgstr ""
"Management of learning units, formations and others activities of the "
"program."

msgid "desc_lnk_offers"
msgstr "Management of programs."

msgid "desc_lnk_organizations"
msgstr "Management of organizations"

msgid "desc_lnk_score_encoding"
msgstr "This process helps tutor while encoding notes for the exams sessions."

msgid "desc_lnk_storage"
msgstr "Monitoring of the storage capacity"

msgid "desc_messages_history"
msgstr "Message history allow you to access sent emails"

msgid "desc_messages_template"
msgstr "Messages templating allow you to edit email messages dynamically"

msgid "desc_my_messages"
msgstr "The messages sent by the application to you"

msgid "desc_profile"
msgstr "The configuration of you user profile"

msgid "description"
msgstr "Description"

msgid "details"
msgstr "Details"

msgid "display_scores_for_one_learning_unit"
msgstr "Display scores for this learning unit"

msgid "display_tutors"
msgstr "Display all tutors for this learning unit"

msgid "DOCTORAL_COMMISSION"
msgstr "Doctoral commmission"

msgid "documentation"
msgstr "Documentation"

msgid "double_encoding"
msgstr "Double encoding"

msgid "double_encoding_test"
msgstr "Scores double encoding"

msgid "dubble_encoding"
msgstr "Dubble encoding"

msgid "dubble_online_scores_encoding"
msgstr "Dubble online scores encoding"

msgid "edit"
msgstr "Edit"

msgid "empty_note_pdf_legend"
msgstr "(empty)=No score yet"

msgid "encode"
msgstr "Encode"

msgid "encode_as_coordinator"
msgstr "Encode as scores responsible"

msgid "encode_as_pgm"
msgstr "Encode as program manager"

msgid "encode_as_professor"
msgstr "Encode as professor"

msgid "encoding"
msgstr "Encoding"

msgid "encoding_status_ended"
msgstr "All the scores are encoded."

msgid "encoding_status_notended"
msgstr "It remains notes to encode."

msgid "end_date"
msgstr "End date"

msgid "end_date_teacher"
msgstr "Teacher Deadline"

msgid "enrollment_activity_not_exist"
msgstr "The enrollment to the activity %s doesn't exist"

msgid "enrollment_exam_not_exists"
msgstr "The enrollment to the activity %s doesn't exist"

msgid "enrollments"
msgstr "Enrollments"

msgid "entities"
msgstr "Entities"

msgid "entity"
msgstr "Entity"

msgid "versions"
msgstr "Versions"

msgid "evaluations"
msgstr "Evaluations"

msgid "event"
msgstr "Event"

msgid "exam_board_secretary"
msgstr "Exam board secretary"

msgid "execute"
msgstr "Execute"

msgid "FACULTY"
msgstr "Faculty"

msgid "female"
msgstr "Female"

msgid "file"
msgstr "File"

msgid "file_must_be_xlsx"
msgstr "The file must be a valid 'XLSX' excel file"

msgid "file_production_date"
msgstr "Excel file production date"

msgid "students_deliberated_are_not_shown"
msgstr "Students deliberated are not shown"

msgid "files"
msgstr "Files"

msgid "final"
msgstr "Final"

msgid "fixed_line_phone"
msgstr "Fixed-line phone"

msgid "focuses"
msgstr "Focuses"

msgid "formation_catalogue"
msgstr "Formation catalogue"

msgid "function"
msgstr "Function"

msgid "gender"
msgstr "Gender"

msgid "general_informations"
msgstr "General informations"

msgid "get_excel_file"
msgstr "Get Excel File"

msgid "global_identifiant"
msgstr "Global identifiant"

msgid "fgs"
msgstr "FGS"

msgid "go"
msgstr "Go"

msgid "grade"
msgstr "Grade"

msgid "help_pnl_selectedfiles"
msgstr "Please select an XLS file for injection"

msgid "help_submission_scores_label"
msgstr "You will submit %s notes to faculty(ies). Warning : submitted scores <b>can't be modified anymore.</b>"

msgid "highlight_description"
msgstr "Highlight description"

msgid "highlight_shortcut"
msgstr "Highlight shortcut"

msgid "highlight_title"
msgstr "Highlight title"

msgid "home"
msgstr "Home page"

msgid "html_message"
msgstr "HTML Message"

msgid "identification"
msgstr "Identification"

msgid "idle"
msgstr "Idle"

msgid "ill"
msgstr "Ill"

msgid "ill_pdf_legend"
msgstr "I=Ill"

msgid "incomplete"
msgstr "Incomplete"

msgid "info_address_changed_for_papersheet"
msgstr "If you customize one of the field below, it only change the address displayed on the scores' encodings sheets for the program %s. "
       "It will never change the address of any Structure. The structure's list below is to help you to pre-fill in the form"

msgid "inject"
msgstr "Inject"

msgid "inject_xls_file"
msgstr "Inject XLS file"

msgid "INSTITUTE"
msgstr "Institute"

msgid "institution"
msgstr "Institution"

msgid "international_title"
msgstr "international title"

msgid "internships"
msgstr "Internships"

msgid "invalid_file"
msgstr "Invalid file"

msgid "javascript_is_disabled"
msgstr "JavaScript is disabled on your browser, but OSIS does not work without JavaScript."

msgid "justification_invalid"
msgstr "Invalid justification"

msgid "justifications"
msgstr "Justifications"

msgid "justification_invalid_value"
msgstr "Invalid justification value"

msgid "absence_justified_to_unjustified_invalid"
msgstr "Absence justified cannot be remplaced by absence unjustified"

msgid "justification_values_accepted"
msgstr "Accepted value: %s "

msgid "justification_other_values"
msgstr "Other values: %s "

msgid "label"
msgstr "Label"

msgid "label_jumbotron_details_academic_cal"
msgstr "As displayed on the home page"

msgid "language"
msgstr "Language"


msgid "last_synchronization"
msgstr "Last synchronization"

msgid "learning_unit"
msgstr "Learning unit"

msgid "learning_unit_not_access"
msgstr "You don't have access rights to this learning unit"

msgid "learning_unit_not_access_or_not_exist"
msgstr "You don't have access rights for this learning unit or it doesn't exist in our database"

msgid "learning_unit_responsible"
msgstr "Learning unit's responsible"

msgid "learning_unit_search"
msgstr "Learning unit search"

msgid "learning_units"
msgstr "Learning units"

msgid "learning_units_in"
msgstr "learning units in"

msgid "lnk_message_history_read_title"
msgstr "See the message"

msgid "location"
msgstr "Location"

msgid "log-in"
msgstr "Log-in"

msgid "login"
msgstr "Login"

msgid "logistic"
msgstr "Logistic"

msgid "logout"
msgstr "Logout"

msgid "lu_could_contain_decimal_scores"
msgstr "This learning unit year could contain decimal scores"

msgid "lu_must_not_contain_decimal_scores"
msgstr "This learning unit year must not contain decimal scores"

msgid "male"
msgstr "Male"

msgid "managed_programs"
msgstr "Managed programs"

msgid "mandates"
msgstr "Mandates"

msgid "mark_selected_messages_as_read"
msgstr "Mark selected messages as read"

msgid "master"
msgstr "Master"

msgid "message"
msgstr "Message"

msgid "message_address_papersheet"
msgstr "Reuse the address of an entity linked to the program or inform the posting address for the papersheet."

msgid "message_not_resent_no_email"
msgstr "The message can't be sent again, no email provided."

msgid "message_resent_ok"
msgstr "The message xas sent again."

msgid "messages"
msgstr "Messages"

msgid "messages_history"
msgstr "Messages History"

msgid "messages_templates"
msgstr "Messages templates"

msgid "minimum_one_criteria"
msgstr "Please choose at least one criteria!"

msgid "miss"
msgstr "Miss"

msgid "missing_column_session"
msgstr "Please fill in the 'session' column with the correct session's number."

msgid "mister"
msgstr "Mister"

msgid "mobile_phone"
msgstr "Mobile phone"

msgid "more_than_one_academic_year_error"
msgstr "There are more than 1 academic year in your excel file. Please correct your file. Only one academic year "
      "could be present in the 'Academic year' column."

msgid "more_than_one_exam_enrol_for_one_learn_unit"
msgstr "This student has multiple enrollments for a same exam. "
       "(he's enrolled to a same learning unit in 2 different programs. "
       "Please encode this score in the 'online' tab in the interface."

msgid "more_than_one_learning_unit_error"
msgstr "You encoded scores for more than 1 learning unit in your excel file (column 'Learning unit'). "
       "Please make one excel file by learning unit."

msgid "more_than_one_session_error"
msgstr "There are more than 1 session in your excel file. Please correct your file. Only one session's number "
      "could be present in the 'Session' column."

msgid "msg_error_username_password_not_matching"
msgstr "Your username and password didn't match. Please try again."

msgid "my_messages"
msgstr "My Messages"

msgid "my_osis"
msgstr "My OSIS"

msgid "my_studies"
msgstr "My studies"

msgid "name"
msgstr "Name"

msgid "full_name"
msgstr "Full name"

msgid "national_register"
msgstr "National register's number"

msgid "no_current_entity_version_found"
msgstr "The selected entity no longer exists today (end date passed)."

msgid "no_data_for_this_academic_year"
msgstr "No data for this academic year"

msgid "no_dubble_score_encoded_comparison_impossible"
msgstr "No dubble score encoded ; nothing to compare."

msgid "no_entity_address_found"
msgstr "No address found for the selected entity."

msgid "no_exam_session_opened_for_the_moment"
msgstr "No scores' encoding session opened for the moment."

msgid "no_student_to_encode_xls"
msgstr "No students to encode by excel"

msgid "no_file_submitted"
msgstr "You have to select a file to upload."

msgid "no_messages"
msgstr "No Messages"

msgid "no_result"
msgstr "No result!"

msgid "no_receiver_error"
msgstr "No receiver for this message"

msgid "no_score_encoded_double_encoding_impossible"
msgstr "No new scores encoded. The double encoding needs new scores."

msgid "no_score_injected"
msgstr "No scores injected"

msgid "no_score_to_encode"
msgstr "You haven't any score to encode."

msgid "no_valid_academic_year_error"
msgstr "No valid academic year found in your xls file. The date should be formatted like '2015-2016' or '2015'."

msgid "deadline_reached"
msgstr "Deadline reached"

msgid "not_passed"
msgstr "Not passed"

msgid "not_sent"
msgstr "Not Sent"

msgid "number_of_enrollments"
msgstr "Number of enrollments"

msgid "number_session"
msgstr "No. Session"

msgid "numbered_score"
msgstr "Numbered scores"

msgid "offer"
msgstr "Program"

msgid "offer_enrollment_not_exist"
msgstr "There are any enrollment to this program"

msgid "offer_year_calendar"
msgstr "Calendar of the annual program"

msgid "offer_year_calendar_academic_calendar_end_date_error"
msgstr "The end date of your program can't be greater than the closure's date of scores' encodings in the academic calendar"

msgid "offer_year_calendar_academic_calendar_start_date_error"
msgstr "The start date of your program can't be lower than the opening's date of scores' encodings in the academic calendar"

msgid "offer_year_not_access_or_not_exist"
msgstr "You don't have access rights for this offer or it doesn't exist in our database"

msgid "offer_year_not_exist"
msgstr "The program (%s) (%d) - doesn't exist"

msgid "offer_year_search"
msgstr "Search of annual programs"

msgid "offers"
msgstr "Programs"

msgid "old_browser_warning"
msgstr "Your browser is out of date. This can lead to unknown behaviour."

msgid "online"
msgstr "Online"

msgid "online_encoding"
msgstr "Online encoding"

msgid "online_scores_encoding"
msgstr "Online scores encoding"

msgid "only_submited_scores_can_be_double_encoded"
msgstr "Only submitted scores can be bouble encoded"

msgid "open"
msgstr "Open"

msgid "campus"
msgstr "Campus"

msgid "organization_address"
msgstr "Organization address"

msgid "organization"
msgstr "Organization"

msgid "organizations"
msgstr "Organizations"

msgid "origin"
msgstr "From"

msgid "other_score"
msgstr "Other scores"

msgid "other_sibling_offers"
msgstr "Other sibling programs"

msgid "other_sibling_orientations"
msgstr "Other sibling orientations"

msgid "score_encoding_period_not_open"
msgstr "The period of scores' encoding is not opened"

msgid "outside_scores_encodings_period_latest_session"
msgstr "The period of scores' encoding %s is closed since %s"

msgid "outside_scores_encodings_period_closest_session"
msgstr "The period of scores' encoding %s will be open %s"

msgid "page_not_found"
msgstr "Page not found."

msgid "method_not_allowed"
msgstr "Method not allowed"

msgid "password"
msgstr "Password"

msgid "person"
msgstr ""

msgid "ph_d"
msgstr "Ph.D"

msgid "plain"
msgstr "Plain"

msgid "plain_and_html"
msgstr "Plain and HTML"

msgid "please_enable_javascript"
msgstr "Please <a href='http://enable-javascript.com' target='_blank'>enable JavaScript</a> to use this application."

msgid "POLE"
msgstr "Pole"

msgid "postal_code"
msgstr "postal code"

msgid "preferences"
msgstr "Preferences"

msgid "presence_note_pdf_legend"
msgstr "0=Presence note"

msgid "print"
msgstr "Print"

msgid "print_all_courses"
msgstr "Print all courses"

msgid "print_warning_and_info_messages"
msgstr ""

msgid "printable_title"
msgstr "Printable title"

msgid "printing_date"
msgstr "Printing date"

msgid "professional"
msgstr "Professional"

msgid "professors_must_not_submit_scores"
msgstr "Proffessors must not submit scores"

msgid "profile"
msgstr "Profile"

msgid "program_commission"
msgstr "Program commission"

msgid "program_managers"
msgstr "Program Managers"

msgid "program_s"
msgstr "program(s)"

msgid "programs"
msgstr "Programs"

msgid "progress"
msgstr "Progress"

msgid "received_on"
msgstr "Received on"

msgid "recipient"
msgstr "Recipient"

msgid "redirect_to_login"
msgstr "Click to reconnect"

msgid "reference"
msgstr "Reference"

msgid "refresh_list"
msgstr "Search/update the list"

msgid "registration_id"
msgstr "Registration ID"

msgid "registration_id_does_not_match_email"
msgstr "Registration ID does not match email"

msgid "identification_number"
msgstr "Number ID"

msgid "registration_id_not_access_or_not_exist"
msgstr "Student not registered for exam"

msgid "research_center"
msgstr "Research center"

msgid "residential"
msgstr ""

msgid "responsible"
msgstr "Responsible"

msgid "return_doc_to_administrator"
msgstr "Please return this document to the administrative office before %s."

msgid "reuse_address_entity"
msgstr "Reuse the address of"

msgid "save"
msgstr "Save"

msgid "saved"
msgstr "Saved"

msgid "saving"
msgstr "Saving"

msgid "score"
msgstr "Score"

msgid "score_already_submitted"
msgstr "Score already submitted"

msgid "score_decimal_not_allowed"
msgstr "The score seems to be incorrect. Decimales NOT allowed"

msgid "score_invalid"
msgstr "Score invalid"

msgid "scores_responsible"
msgstr "Scores Responsible"

msgid "scores_responsible_title"
msgstr "Scores Responsible"

msgid "score_saved"
msgstr "score Saved"

msgid "score_submitted"
msgstr "Submitted"

msgid "scores"
msgstr "Scores"

msgid "scores_encoding"
msgstr "Scores encoding"

msgid "scores_encoding_tests"
msgstr "Scores encoding tests"

msgid "scores_gt_0_lt_20"
msgstr "The score seems to be incorrect (it must be >=0 and <=20)"

msgid "scores_injection"
msgstr "Scores injection"

msgid "scores_saved"
msgstr "score(s) saved"

msgid "scores_saved_cannot_be_saved_anymore"
msgstr "Sore saved, button save not available anymore"

msgid "scores_must_be_between_0_and_20"
msgstr "Scores must be between 0 and 20"

msgid "search_for_a_file"
msgstr "Search for a file"

msgid "search_for_an_entity"
msgstr "Search for an entity"

msgid "search_for_an_organization"
msgstr "Search for an organization"

msgid "SECTOR"
msgstr "Sector"

msgid "select"
msgstr "Select"

msgid "select_a_xls_file_from_which_to_inject_scores"
msgstr ""

msgid "select_an_encoding_type"
msgstr "Select an encoding type"

msgid "send_message_again"
msgstr "Send again"

msgid "sent"
msgstr "Sent"

msgid "server_error"
msgstr "A server error occured."

msgid "server_error_message"
msgstr "We will fix this as soon as possible"

msgid "short_title"
msgstr "Short title"

msgid "size"
msgstr "Size"

msgid "source_code"
msgstr "Source code"

msgid "stages"
msgstr "Stages"

msgid "start_date"
msgstr "Start date"

msgid "state"
msgstr "State"

msgid "status"
msgstr "Status"

msgid "storage"
msgstr "Storage"

msgid "storage_duration"
msgstr "Storage duration"

msgid "structure"
msgstr "Structure"

msgid "student_not_exist"
msgstr "The student (%s) doesn't exist"

msgid "student_path"
msgstr "Students' path"

msgid "students"
msgstr "students"

msgid "studies"
msgstr "Studies"

msgid "subject"
msgstr "Subject"

msgid "submission"
msgstr "Submission"

msgid "submission_date"
msgstr "Submission date"

msgid "submission_of_scores_for"
msgstr "Submission of scores for {0}."

msgid "submitted"
msgstr "Submitted"

msgid "submitted_scores_cannot_be_encoded_anymore"
msgstr "Submitted scores cannot be encoded anymore"

msgid "succesfull_logout"
msgstr "You are succesfully logout."

msgid "technologic_platform"
msgstr "Technologic platform"

msgid "template_error"
msgstr "No message was sent : the message template {} does not exist."

msgid "temporary_save"
msgstr "Temporary save (not submitted to the faculty yet)"

msgid "the_coordinator_must_still_submit_scores"
msgstr "The coordinator must still submit the scores"

msgid "text"
msgstr "Text"

msgid "title"
msgstr "Title"

msgid "learning_unit_title"
msgstr "Learning unit title"

msgid "too_many_results"
msgstr "Too many results! Please be more specific."

msgid "tooltip_delete_message"
msgstr "Delete message"

msgid "tooltip_double_encode_for"
msgstr "Double encode scores"

msgid "tooltip_double_encode_no_more_possible_for"
msgstr "All the scores were submitted.It is not possible to double encode scores anymore"

msgid "tooltip_dowload_excel_file"
msgstr "Download the excel file"

msgid "tooltip_encode_for"
msgstr "Encode scores"

msgid "tooltip_encode_no_more_possible_for"
msgstr "All the scores were submitted.It is not possible to encode scores anymore"

msgid "tooltip_inject_excel_no_more_possible_for"
msgstr "All the scores were submitted.It is not possible inject excell file anymore"

msgid "tooltip_my_message_read"
msgstr "Show message"

msgid "tooltip_print_scores"
msgstr "Print the scores"

msgid "tooltip_scores_encodings_progress_bar"
msgstr "Represents the quantity of scores submitted to the administration. The number surrounded by parenthesis is the "
       "number of scores encoded by the tutor that aren't submitted yet ('draft' state)"

msgid "tooltip_select_action"
msgstr "Select action to execute"

msgid "tooltip_select_all_messages"
msgstr "Select all the messages"

msgid "tooltip_select_excel_file_to_inject_scores"
msgstr "Select an excel file to inject scores."

msgid "tooltip_to_my_messages"
msgstr "Back to messages"

msgid "tutor"
msgstr "Tutor"

msgid "tutors"
msgstr "Tutors"

msgid "other_tutors"
msgstr "Other Tutors"

msgid "txt_message"
msgstr "Text Message"

msgid "txt_origin_title"
msgstr "Sender of the message"

msgid "txt_recipient_title"
msgstr "Recipient of the message (email or last name or username)"

msgid "txt_reference_title"
msgstr "Template reference of the message"

msgid "txt_subject_title"
msgstr "Subject of the messages"

msgid "type"
msgstr "Type"

msgid "types"
msgstr "Types"

msgid "undated_events"
msgstr "Unscheduled events"

msgid "undefined"
msgstr "Undefined"

msgid "unknown"
msgstr "Unknown"

msgid "user"
msgstr "User"

msgid "user_interface_language"
msgstr "User interface language"

msgid "user_is_not_program_manager"
msgstr "You're not a program manager. Therefore you dont have access to this page."

msgid "validated_double_encoding_cannot_be_validated_anymore"
msgstr "Validated double encoding cannot be validated anymore"

msgid "validation_dubble_encoding_mandatory"
msgstr "Please enter a final validation for scores' differences detected after the dubble encoding "
       "(below). If you leave, your dubble encoding will be lost."

msgid "via_excel"
msgstr "Via Excel"

msgid "via_paper"
msgstr "Via paper"

msgid "warning_all_scores_not_sumitted_yet"
msgstr "Warning : some registered scores have not been submitted yet"

msgid "website"
msgstr "Website"

msgid "without_attribution"
msgstr "Without attribution"

msgid "xls_columns_structure_error"
msgstr "Your excel file isn't well structured. Please follow the structure of the excel file provided "
       "(button '{}')"

msgid "you_manage"
msgstr "You manage"

msgid "order"
msgstr "Order"

msgid "options"
msgstr "Options"

msgid "required"
msgstr "Required"

msgid "question"
msgstr "Question"

msgid "questions"
msgstr "Questions"

msgid "value"
msgstr "Value"

msgid "short_input_text"
msgstr "Short input text"

msgid "long_input_text"
msgstr "Long input text"

msgid "radio_button"
msgstr "Radio button"

msgid "checkbox"
msgstr "Checkbox"

msgid "upload_button"
msgstr "Upload button"

msgid "download_link"
msgstr "Download link"

msgid "dropdown_list"
msgstr "Dropdown list"

msgid "http_link"
msgstr "HTTP link"

msgid "BACHELOR"
msgstr "Bachelor"

msgid "MASTER_60"
msgstr "Master 60"

msgid "MASTER_120"
msgstr "Master 120"

msgid "MASTER_180_OR_240"
msgstr "Master 180 or 240"

msgid "ADVANCED_MASTER"
msgstr "Advanced master"

msgid "TRAINING_CERTIFICATE"
msgstr "Training certificate"

msgid "CERTIFICATE"
msgstr "Certificate"

msgid "DOCTORATE"
msgstr "Doctorate"

msgid "CAPAES"
msgstr "CAPAES"

msgid "start_date_must_be_lower_than_end_date"
msgstr "Start date must be lower than end date"

msgid "DEPUTY_AUTHORITY"
msgstr "Deputy authority"

msgid "DEPUTY_SABBATICAL"
msgstr "Deputy sabbatical"

msgid "DEPUTY_TEMPORARY"
msgstr "Deputy temporary"

msgid "INTERNSHIP_SUPERVISOR"
msgstr "Internship supervisor"

msgid "INTERNSHIP_CO_SUPERVISOR"
msgstr "Internship co-supervisor"

msgid "PROFESSOR"
msgstr "Professor"

msgid "COORDINATOR"
msgstr "Coordinator"

msgid "HOLDER"
msgstr "Holder"

msgid "CO_HOLDER"
msgstr "Co-holder"

msgid "DEPUTY"
msgstr "Deputy"

msgid "scores_responsible_can_submit_partial_encoding"
msgstr "Scores responsible can submit partial encoding"

msgid "the_scores_responsible_must_still_submit_scores"
msgstr "The scores responsible must still submit the scores"

msgid "NONE"
msgstr "NONE"

msgid "keyword"
msgstr "keyword"

msgid "VALID"
msgstr "Valid"

msgid "INVALID"
msgstr "Invalid"

msgid "COURSE"
msgstr "Course"

msgid "MASTER_THESIS"
msgstr "Master thesis"

msgid "INTERNSHIP"
msgstr "Internship"

msgid "OTHER_COLLECTIVE"
msgstr "Other collective"

msgid "OTHER_INDIVIDUAL"
msgstr "Other individual"

msgid "EXTERNAL"
msgstr "External"

msgid "TEACHING_INTERNSHIP"
msgstr "Teaching internship"

msgid "CLINICAL_INTERNSHIP"
msgstr "Clinical internship"

msgid "PROFESSIONAL_INTERNSHIP"
msgstr "Professional internship"

msgid "RESEARCH_INTERNSHIP"
msgstr "Research internship"

msgid "ANNUAL"
msgstr "Annual"

msgid "BIENNIAL_EVEN"
msgstr "Biennial even"

msgid "BIENNIAL_ODD"
msgstr "Biennial odd"

msgid "LU_ERRORS_REQUIRED"
msgstr "This field is required."

msgid "LU_ERRORS_INVALID"
msgstr "'Enter a valid value."

msgid "LU_ERRORS_INVALID_SEARCH"
msgstr "Please, inform at least two filters in your searches"

msgid "LU_ERRORS_ACADEMIC_YEAR_REQUIRED"
msgstr "Please specify an academic year"

msgid "LU_ERRORS_YEAR_WITH_ACRONYM"
msgstr "Please specify an academic year or enter a valid acronym."

msgid "LU_ERRORS_INVALID_REGEX_SYNTAX"
msgstr "Invalid regular expression!"

msgid "no_valid_m_justification_error"
msgstr "You can't encode a JUSTIFIED ABSENCE (M) via the XLS injection"

msgid "abscence_justified_preserved"
msgstr "Justified abscence already encoded and preserved"

msgid "tutors_of_course"
msgstr "Tutors of the course"

msgid "academic_actors"
msgstr "Academic actors"

msgid "academic_start_date_error"
msgstr "The start date should be between the start/end dates of the academic year"

msgid "academic_end_date_error"
msgstr "The end date should be between the start/end dates of the academic year"

msgid "end_start_date_error"
msgstr "Start date must be lower than end date"

msgid "dates_mandatory_error"
msgstr "Start date and end date are mandatory"

msgid "date_format"
msgstr "%m/%d/%Y"

msgid "date_format_string"
msgstr "m/d/Y"

msgid "format_date"
msgstr "mm/dd/yyyy"

msgid "desc_lnk_academic_actors"
msgstr "Academic actors management"

msgid "all_years"
msgstr "All years"

msgid "trainings"
msgstr "Trainings"

msgid "components"
msgstr "Components"

msgid "educational_information"
msgstr "Educational information"

msgid "propositions"
msgstr "Propositions"

msgid "tutor_attributions"
msgstr "Tutors - attributions"

msgid "proposal"
msgstr "Proposal"

msgid "academic_calendar_offer_year_calendar_start_date_end_date_error"
msgstr "The start's date of '%s' of the academic calendar can't be higher than %s "
       "(end date of '%s' of the program '%s')"

msgid "component_type"
msgstr "Component type"

msgid "vol_q1"
msgstr "Vol. q1"

msgid "vol_q2"
msgstr "Vol. q2"

msgid "volume"
msgstr "Volume"

msgid "schedules_conformity"
msgstr "Sched. conform. "

msgid "planned_classrooms"
msgstr "Planned classrooms"

msgid "real_on_planned_classrooms"
msgstr "Real/Planned classrooms"

msgid "classes"
msgstr "Classes"

msgid "class"
msgstr "Class"

msgid "learning_unit_code"
msgstr "Learning unit code"

msgid "partims"
msgstr "Partims"

msgid "periodicity"
msgstr "Periodicity"

msgid "nominal_credits"
msgstr "Credits"

msgid "active"
msgstr "Active"

msgid "inactive"
msgstr "Inactive"

msgid "MASTER_DISSERTATION"
msgstr "Master Dissertation"

msgid "FULL"
msgstr "Full"

msgid "MOBILITY"
msgstr "Mobility"

msgid "OTHER"
msgstr "Other"

msgid "PARTIM"
msgstr "Partim"

msgid "PHD_THESIS"
msgstr "PhD Thesis"

msgid "selected"
msgstr "selected"

msgid "learning_unit_specifications"
msgstr "Specifications"

msgid "LECTURING_COMPLETE"
msgstr "Complete lecturing"

msgid "LECTURING_INCOMPLETE"
msgstr "Incomplete lecturing"

msgid "PRACTICAL_EXERCISES_COMPLETE"
msgstr "Complete practical exercises"

msgid "PRACTICAL_EXERCISES_INCOMPLETE"
msgstr "Incomplete practical exercises"

msgid "LECTURING"
msgstr "Lecturing"

msgid "STAGE"
msgstr "Stage"

msgid "DISSERTATION"
msgstr "Dissertation"

msgid "PRACTICAL_EXERCISES"
msgstr "Practical exercises"

msgid "lecturing"
msgstr "Lecturing"

msgid "PE"
msgstr "PE"

msgid "subtype"
msgstr "Subtype"

msgid "start"
msgstr "Start"

msgid "duration"
msgstr "Duration"

msgid "experimental_phase"
msgstr "This feature is in testing phase"

msgid "title_1"
msgstr "Title common with partims(Part 1)"

msgid "common_title"
msgstr "Common title"

msgid "common_english_title"
msgstr "Common English title"

msgid "title_2"
msgstr "Title (Part 2, specific to each partim)"

msgid "title_proper_to_UE"
msgstr "Title proper"

msgid "english_title_proper_to_UE"
msgstr "English title proper"

msgid "title_in_english"
msgstr "Title in English"

msgid "title_in_english_1"
msgstr "(Part 1, common with partims)"

msgid "title_in_english_2"
msgstr "(Part 2, specific to each partim)"

msgid "scores_responsibles"
msgstr "Scores responsibles"

msgid "SCHOOL"
msgstr "Ecole"

msgid "PLATFORM"
msgstr "Platform"

msgid "LOGISTICS_ENTITY"
msgstr "Logistics entity"

msgid "organogram"
msgstr "Organogram"

msgid "attached_to"
msgstr "Attached to"

msgid "ACADEMIC_PARTNER"
msgstr "Academic partner"

msgid "INDUSTRIAL_PARTNER"
msgstr "Industrial partner"

msgid "SERVICE_PARTNER"
msgstr "Service partner"

msgid "COMMERCE_PARTNER"
msgstr "Commerce partner"

msgid "PUBLIC_PARTNER"
msgstr "Public partner"

msgid "requirement_entity"
msgstr "Requirement entity"

msgid "allocation_entity"
msgstr "Allocation entity"

msgid "additional_requirement_entity"
msgstr "Additional requirement entity"

msgid "additional_requirement_entity_1"
msgstr "Additional requirement entity 1"

msgid "additional_requirement_entity_2"
msgstr "Additional requirement entity 2"

msgid "requirement_entity_small"
msgstr "Req. Entity"

msgid "allocation_entity_small"
msgstr "Alloc. Ent."

msgid "with_entity_subordinated_small"
msgstr "With subord. ent."

msgid "academic_end_year"
msgstr "Academic end year"

msgid "academic_start_year"
msgstr "Academic start year"

msgid "organization_name"
msgstr "Name"

msgid "partial"
msgstr "Q1"

msgid "remaining"
msgstr "Q2"

msgid "partial_remaining"
msgstr "Q1&2"

msgid "partial_or_remaining"
msgstr "Q1|2"

msgid "volume_partial"
msgstr "Vol. Q1"

msgid "volume_remaining"
msgstr "Vol. Q2"

msgid "quadrimester"
msgstr "Quadrimester"

msgid "composition"
msgstr "Composition"

msgid "real_classes"
msgstr "Real classes"

msgid "LU"
msgstr ""

msgid "academic_years"
msgstr "Academic years"

msgid "from"
msgstr "From"

msgid "to"
msgstr "to"

msgid "since"
msgstr "Since"

msgid "editing"
msgstr "Edition"

msgid "component"
msgstr "Component"

msgid "used_by"
msgstr "Used by learning unit"

msgid "offers_enrollments"
msgstr "Offers enrollments"

msgid "learning_units_enrollments"
msgstr "Learning units enrollments"

msgid "exams_enrollments"
msgstr "Exams Enrollments"

msgid "average"
msgstr "Average"

msgid "global_average"
msgstr "Global average"

msgid "result"
msgstr "Result"

msgid "enrollment_date"
msgstr "Enrollment date"

msgid "students_title"
msgstr "Students"

msgid "student_title"
msgstr "Student"

msgid "classe"
msgstr "Classe"

msgid "localization"
msgstr "Localization"

msgid "internship_subtype"
msgstr "Internship subtype"

msgid "part1"
msgstr "part 1"

msgid "part2"
msgstr "part 2"

msgid "title_official"
msgstr "Official title"

msgid "create_learning_unit"
msgstr "Create Learning Unit"

msgid "existed_acronym"
msgstr "Existed code for "

msgid "existing_acronym"
msgstr "Existing code in "

msgid "invalid_acronym"
msgstr "Invalid code"

msgid "acronym_rules"
msgstr "Site with one letter\n"
       "Acronym with min 2 et max 4 letters\n"
       "Number Code with 4 digit"

msgid "end_year_title"
msgstr "End year"

msgid "active_title"
msgstr "Active"

msgid "titles"
msgstr "Titles"

msgid "fixtures_build"
msgstr "Build anonymized fixtures"

msgid "desc_lnk_fixtures_build"
msgstr "Build a json file with anonymized fixtures"

msgid "partial_volume_1"
msgstr "Volume Q1"

msgid "partial_volume_2"
msgstr "Volume Q2"

msgid "partial_volume_1Q"
msgstr "Q1"

msgid "partial_volume_2Q"
msgstr "Q2"

msgid "planned_classes"
msgstr "Classes prévues"

msgid "planned_classes_pc"
msgstr "P.C."

msgid "total_volume_voltot"
msgstr "Vol.tot"

msgid "volumes_management"
msgstr "Volumes management"

msgid "volumes_validation_success"
msgstr "Filled data fit the hourly volumes calculation rules."

msgid "end_date_gt_begin_date"
msgstr "The end year must be equals or upper than the start year"

msgid "session_title"
msgstr "Session derogation"

msgid "remarks_title"
msgstr "Remarks"

msgid "faculty_remark"
msgstr "Faculty remark"

msgid "other_remark"
msgstr "Other remark"

msgid "new_learning_unit"
msgstr "New learning unit"

msgid "previous"
msgstr "Previous"

msgid "next"
msgstr "Next"

msgid "learning_location"
msgstr "Learning location"

msgid "NON_ACADEMIC"
msgstr "Non academic"

msgid "NON_ACADEMIC_CREF"
msgstr "Non academic CREF"

msgid "ACADEMIC"
msgstr "Academic"

msgid "ACTIVE"
msgstr "Active"

msgid "INACTIVE"
msgstr "Inactive"

msgid "RE_REGISTRATION"
msgstr "Active only for re-registration"

msgid "OPTIONAL"
msgstr "Optional"

msgid "NO_PRINT"
msgstr "No printing"

msgid "IN_HEADING_2_OF_DIPLOMA"
msgstr ""

msgid "IN_EXPECTED_FORM"
msgstr ""

msgid "FEE_1"
msgstr "Role"

msgid "FEE_2"
msgstr "Role + exam"

msgid "FEE_3"
msgstr "AESS, CAPAES or end-of-cycle"

msgid "FEE_4"
msgstr "School fees without any exam"

msgid "FEE_5"
msgstr "Full school fees"

msgid "FEE_6"
msgstr "University certificate"

msgid "FEE_7"
msgstr "Complementary master with medical specialization"

msgid "FEE_8"
msgstr "Admission exam"

msgid "FEE_10"
msgstr "CU 30 credits"

msgid "FEE_11"
msgstr "Medical skills certificate"

msgid "FEE_12"
msgstr "ISA offers: 12BA et 21MS"

msgid "FEE_13"
msgstr "ISA offers: 13BA et 22MS"

msgid "DAILY"
msgstr "Daily"

msgid "SHIFTED"
msgstr "Shifted"

msgid "ADAPTED"
msgstr "Adapted"

msgid "academic_calendar_type"
msgstr "Type of event"

msgid "DELIBERATION"
msgstr "Deliberation"

msgid "DISSERTATION_SUBMISSION"
msgstr "Submission of disserations"

msgid "EXAM_ENROLLMENTS"
msgstr "Exam enrollments"

msgid "SCORES_EXAM_DIFFUSION"
msgstr "Diffusion of exam scores"

msgid "SCORES_EXAM_SUBMISSION"
msgstr "Submission of exam scores"

msgid "TEACHING_CHARGE_APPLICATION"
msgstr "Teaching charge application"

msgid "field_is_required"
msgstr "This field is required"

msgid "associated_entity"
msgstr "Associated entity"

msgid "LU_WARNING_INVALID_ACRONYM"
msgstr "The acronym, if it is entered, must at least count 3 characters"

msgid "title_in_french"
msgstr "Title in French"

msgid "schedule_type"
msgstr "Schedule type"

msgid "enrollment_campus"
msgstr "Enrollment campus"

msgid "other_campus_activities"
msgstr "Activities on other campus"

msgid "unspecified"
msgstr "Unspecified"

msgid "university_certificate"
msgstr "University certificate"

msgid "studies_domain"
msgstr "Studies domain"

msgid "main domain"
msgstr ""

msgid "secondary domains"
msgstr ""

msgid "primary_language"
msgstr "Primary language"

msgid "other_language_activities"
msgstr "Other languages activities"

msgid "funding"
msgstr "Funding"

msgid "funding_cud"
msgstr "Funding international cooperation CCD/CUD"

msgid "funding_direction"
msgstr "Funding direction"

msgid "cud_funding_direction"
msgstr "Funding international cooperation CCD/CUD direction"

msgid "active_status"
msgstr "Active"

msgid "partial_deliberation"
msgstr "Partial deliberation"

msgid "admission_exam"
msgstr "Admission exam"

msgid "academic_type"
msgstr "Academic type"

msgid "keywords"
msgstr "Keywords"

msgid "training_type"
msgstr "Type of training"

msgid "QUADRIMESTER"
msgstr "Quadrimester(s)"

msgid "TRIMESTER"
msgstr "Trimester(s)"

msgid "MONTH"
msgstr "Month(s)"

msgid "WEEK"
msgstr "Week(s)"

msgid "DAY"
msgstr "Day(s)"

msgid "administration_entity"
msgstr "Administration entity"

msgid "management_entity"
msgstr "Management entity"

msgid "enrollment_enabled"
msgstr "Enrollment enabled"

msgid "formations"
msgstr "Formations"

msgid "formations_lnk"
msgstr "Formations"

msgid "desc_lnk_formations"
msgstr "Organization of formations"

msgid "education_groups"
msgstr "Education groups"

msgid "entity_management"
msgstr "Entity management"

msgid "of_category"
msgstr "Education group type"

msgid "activity_search"
msgstr "Learning unit"

msgid "service_course_search"
msgstr "Service courses"

msgid "TRAINING"
msgstr "Training"

msgid "MINI_TRAINING"
msgstr "Mini training"

msgid "GROUP"
msgstr "Group"

msgid "PRIMARY_LANGUAGE"
msgstr "Primary anguage"

msgid "OR"
msgstr "Or"

msgid "AND"
msgstr "And"

msgid "language_association"
msgstr "Primary language operator"

msgid "prolong_or_create_learning_unit_message"
msgstr "<p>The acronym <b>already exists</b>.</p>"
       "<p>You have the choice between:"
       "<ul><li><b>create</b> a new learning unit using that acronym</li>"
       "<li><b>prolong</b> the learning unit of the same acronym</li></ul>"

msgid "confirm_your_action"
msgstr "Confirm your action."

msgid "create"
msgstr "Create"

msgid "prolong"
msgstr "Prolong"

msgid "diplomas_certificates"
msgstr "Diplomas /  Certificates"

msgid "diploma_title"
msgstr "Diploma title"

msgid "professionnal_title"
msgstr "Professionnal title"

msgid "university_certificate_desc"
msgstr "University certificate"

msgid "program_coorganization"
msgstr "Program organized with other institutes"

msgid "for_all_students"
msgstr "For all students"

msgid "diploma"
msgstr "Diploma"

msgid "UNIQUE"
msgstr "Unique diploma"

msgid "SEPARATE"
msgstr "Separate diploma"

msgid "NOT_CONCERNED"
msgstr "Not concerned"

msgid "organization_address_save_error"
msgstr "Impossible to save the organization address"

msgid "i_confirm"
msgstr "Yes, I confirm."

msgid "msg_warning_delete_learning_unit"
msgstr "This operation is <strong>permanent</strong> and cannot be undone. You will lose for ever"
       " the data linked to the learning unit <strong>%s</strong>."

msgid "The learning unit %(acronym)s has been successfully deleted for all years."
msgstr ""

msgid "cannot_delete_learning_unit_year"
msgstr "Could not delete the LU <strong>%(learning_unit)s</strong> from the year %(year)s for the following reasons :"

msgid "cannot_delete_learning_unit"
msgstr "Could not delete the LU <strong>%(learning_unit)s</strong> for the following reasons :"

msgid "There is %(count)d enrollments in %(subtype)s %(acronym)s for the year %(year)s"
msgstr ""

msgid "%(subtype)s %(acronym)s is assigned to %(tutor)s for the year %(year)s"
msgstr ""

msgid "%(subtype)s %(acronym)s is assigned to the assistant %(assistant)s for the year %(year)s"
msgstr ""

msgid "The learning unit %(acronym)s is related to the internship speciality %(speciality)s"
msgstr ""

msgid "lu_included_in_group"
msgstr "%(subtype)s %(acronym)s is included in the group %(group)s for the year %(year)s"

msgid "%(subtype)s %(acronym)s has been deleted for the year %(year)s"
msgstr ""

msgid "The class %(acronym)s has been deleted for the year %(year)s"
msgstr ""

msgid "the partim"
msgstr ""

msgid "The partim"
msgstr ""

msgid "The learning unit"
msgstr ""

msgid "the learning unit"
msgstr ""

msgid "You asked the deletion of the learning unit %(acronym)s from the year %(year)s"
msgstr ""

msgid "Delete from this academic year"
msgstr ""

msgid "Delete the learning unit for all academic years"
msgstr ""

msgid "publish_attribution_to_portal"
msgstr "Publish attribution to portal"

msgid "RESEVED_FOR_INTERNS"
msgstr "Reserved for interns"

msgid "OPEN_FOR_EXTERNS"
msgstr "Open to externs"

msgid "EXCEPTIONAL_PROCEDURE"
msgstr "Exceptional procedure"

msgid "VACANT_NOT_PUBLISH"
msgstr "Vacant but do not publish"

msgid "DO_NOT_ASSIGN"
msgstr "Do not assign"

msgid "folder"
msgstr "Folder"

msgid "introduced_by"
msgstr "Introduced by"

msgid "the"
msgstr "The"

msgid "proposal_management"
msgstr "Proposal management"

msgid "category"
msgstr "Category"

msgid "PRESIDENT"
msgstr "President"

msgid "SECRETARY"
msgstr "Secretary"

msgid "SIGNATORY"
msgstr "Signatory"

msgid "administrative_data"
msgstr "Administrative data"

msgid "jury"
msgstr "Jury"

msgid "signatory_qualification"
msgstr "Signatory's qualification"

msgid "course_enrollment"
msgstr "Course enrollment"

msgid "marks_presentation"
msgstr "Marks presentation"

msgid "dissertation_presentation"
msgstr "Dissertation présentation"

msgid "scores_diffusion"
msgstr "Scores diffusion"

msgid "session"
msgstr "session"

msgid "at"
msgstr "at"

msgid "learning_unit_years_to_delete"
msgstr "You will definitely delete the following learning units"

msgid "type_must_be_full"
msgstr "Type of learning unit must be full"

msgid "learning_unit_type_is_not_internship"
msgstr "Learning unit is not of type internship."

msgid "CREATION"
msgstr "Creation"

msgid "MODIFICATION"
msgstr "Modification"

msgid "TRANSFORMATION"
msgstr "Transformation"

msgid "TRANSFORMATION_AND_MODIFICATION"
msgstr "Transformation and modification"

msgid "SUPPRESSION"
msgstr "Suppression"

msgid "CENTRAL"
msgstr "Central"

msgid "SUSPENDED"
msgstr "Suspended"

msgid "ACCEPTED"
msgstr "Accepted"

msgid "REFUSED"
msgstr "Refused"

msgid "success_modification_proposal"
msgstr "You proposed a modification of type {} for the learning unit {}."

msgid "proposal_edited_successfully"
msgstr "Proposal edited successfully"

msgid "proposals_cancelled_successfully"
msgstr "Proposals cancelled successfully"

msgid "proposals_consolidated_successfully"
msgstr "Proposals consolidated successfully"

msgid "content"
msgstr "Content"

msgid "code_scs"
msgstr "Code SCS"

msgid "title_code_formation"
msgstr "Title / Formation's code"

msgid "absolute_credits"
msgstr "Abs. credits"

msgid "relative_target_credits"
msgstr "Relative target's credits"

msgid "relative credits"
msgstr ""

msgid "min_credits"
msgstr "Min. credits"

msgid "max_credits"
msgstr "Max. credits"

msgid "mandatory"
msgstr "Mandatory"

msgid "block"
msgstr "Block"

msgid "current_order"
msgstr "Current order"

msgid "sessions_derogation"
msgstr "Sessions in derogation"

msgid "own_comment"
msgstr "Own comment"

msgid "SESSION_1"
msgstr "1"

msgid "SESSION_2"
msgstr "2"

msgid "SESSION_3"
msgstr "3"

msgid "SESSION_1_2"
msgstr "12"

msgid "SESSION_1_3"
msgstr "13"

msgid "SESSION_2_3"
msgstr "23"

msgid "SESSION_1_2_3"
msgstr "123"

msgid "SESSION_UNDEFINED"
msgstr "Undefined session"

msgid "SESSION_PARTIAL_2_3"
msgstr "p23"

msgid "Put in proposal"
msgstr ""

msgid "Put in suppression proposal"
msgstr ""

msgid "Proposal for modification"
msgstr ""

msgid "End of teaching"
msgstr ""

msgid "academic_entity_small"
msgstr "Academic ent."

msgid "academic_entity"
msgstr "Academic entity"

msgid "folder_number"
msgstr "Folder n°{}"

msgid "produce_xls_lus"
msgstr "The learning units"

msgid "%(date)s must be set within %(start_date)s and %(end_date)s"
msgstr ""

msgid "Cancel the proposal"
msgstr ""

msgid "Edit the proposal"
msgstr ""

msgid "Consolidate the proposal"
msgstr ""

msgid "msg_confirm_cancel_proposal"
msgstr "Are you certain that you want to cancel the learning unit proposal ?"

msgid "The administrative data has been successfully modified"
msgstr ""

msgid "vacant"
msgstr "Vacant"

msgid "team_management"
msgstr "Team management"

msgid "type_declaration_vacant"
msgstr "Decision"

msgid "procedure"
msgstr "Procedure"

msgid "educational_information_management"
msgstr "Management of educational information"

msgid "SUMMARY_COURSE_SUBMISSION"
msgstr "Summary course submission"

msgid "INTERNAL_TEAM"
msgstr "Internal/team"

msgid "substitute"
msgstr "Substitute"

msgid "not_end_year"
msgstr "no planned end"

msgid "Modify"
msgstr ""

msgid "Edit learning unit end date"
msgstr ""

msgid "Modify end date"
msgstr ""

msgid "learning_unit_successfuly_created"
msgstr "Learning unit <a href='%(link)s'> %(acronym)s (%(academic_year)s) </a> successfuly created."

msgid "learning_unit_successfuly_deleted"
msgstr "Learning unit {acronym} ({academic_year}) successfuly deleted."

msgid "learning_unit_creation_academic_year_max_error"
msgstr "Please select an academic year lower than {}."

msgid "parent_greater_than_partim"
msgstr "The selected end year (%(partim_end_year)s) is greater than the end year of the parent %(lu_parent)s"

msgid "learning_unit_created"
msgstr "Learning unit %(learning_unit)s created for the academic year %(academic_year)s"

msgid "learning_unit_updated"
msgstr "Learning unit {acronym} successfully updated."

msgid "partim_greater_than_parent"
msgstr "The learning unit %(learning_unit)s has a partim %(partim)s with an end year greater than %(year)s"

msgid "partim"
msgstr "Partim"

msgid "partim_character_rules"
msgstr "One letter or digit mandatory"

msgid "invalid_partim_character"
msgstr "Character already used"

msgid "remark"
msgstr "Remark"

msgid "remark_english"
msgstr "Remark in english"

msgid "Ensure this value is less than %(limit_value)s."
msgstr "Ensure this value is less than %(limit_value)s."

msgid "Ensure this value is greater than %(limit_value)s."
msgstr "Ensure this value is greater than %(limit_value)s."

msgid "Entity_not_exist"
msgstr "The entity %(entity_acronym)s does not exist for the selected academic year %(academic_year)s"

msgid "Edit the learning unit"
msgstr ""

msgid "requirement_entity_end_date_too_short"
msgstr "The requirement entity lifetime is too short."

msgid "Requirement and allocation entities must be linked to the same faculty for this learning unit type."
msgstr ""

msgid "success_modification_learning_unit"
msgstr "The learning unit has been updated."

msgid "error_modification_learning_unit"
msgstr "An error occured when updating the learning unit."

msgid "cannot_set_internship_subtype_for_type_other_than_internship"
msgstr "Internship subtype cannot bet set for learning unit type other than internship."

msgid "%(subtype)s %(acronym)s is in proposal for the year %(year)s"
msgstr ""

msgid "volume_have_more_than_2_decimal_places"
msgstr "The volume have more than 2 decimal places"

msgid "Site"
msgstr "Site"

msgid "proposal_type"
msgstr "Proposal type"

msgid "proposal_status"
msgstr "Status proposal"

msgid "folder_entity"
msgstr "Folder entity"

msgid "proposals_search"
msgstr "Proposals"

msgid "folder_num"
msgstr "Folder num."

msgid "ask_to_report_modification"
msgstr "Do you want to report the modifications done to the next years ?"

msgid "proposal_learning_unit_successfuly_created"
msgstr "Proposal learning unit <a href='%(link)s'> %(acronym)s (%(academic_year)s) </a> successfuly created."

msgid "new_learning_unit_proposal"
msgstr "New learning unit proposal"

msgid "proposal_creation"
msgstr "Proposal of creation"

msgid "proposal_update"
msgstr "Proposal update"

msgid "value_before_proposal"
msgstr "Value before proposal"

msgid "entity_not_found"
msgstr "Entity not found.  Pershaps an error in the data"

msgid "min_for_field"
msgstr "Please enter a value greater than or equal to 0."

msgid "max_for_field"
msgstr "Please enter a value less than or equal to 500."

msgid "force_state"
msgstr "Force state"

msgid "do_you_want_change_status_proposals"
msgstr "Do you want to change the status of this proposals?"

msgid "are_you_sure_to_change_state_from"
msgstr "Are you sure to change the state from"

msgid "must_set_common_title_or_specific_title"
msgstr "You must either set the common title or the specific title"

msgid "learning_unit_in_proposal_cannot_save"
msgstr "The learning unit %(luy)s is in proposal, can not save the change from the year %(academic_year)s"

msgid "by"
msgstr "By"

msgid "in_proposal"
msgstr "Existing proposal"

msgid "summary_locked"
msgstr "blocked update for tutor"

msgid "get_back_to_initial"
msgstr "Get back to initial data"

msgid "do_you_want_to_get_back_to_initial"
msgstr "Do you want to get back to initial data?"

msgid "error_proposal_suppression_to_initial"
msgstr "An error occured when getting back to initial state one of the selected proposal is not in SUPPRESSION type. Nothing has been done"

msgid "error_proposal_no_data"
msgstr "An error occured when getting back to initial state. No valid data to submit"

msgid "msg_confirm_delete_luy"
msgstr "Are you certain that you want to delete the learning unit ?"

msgid "already_existing_acronym"
msgstr "Existing acronym"

msgid "The value of field '%(field)s' is different between year %(year)s - %(value)s and year %(next_year)s - %(next_value)s"
msgstr ""

msgid "There is not the learning unit %(acronym)s - %(next_year)s"
msgstr ""

msgid "The value of field '%(field)s' for the learning unit %(acronym)s (%(component_type)s) is different between year %(year)s - %(value)s and year %(next_year)s - %(next_value)s"
msgstr ""

msgid "There is not %(component_type)s for the learning unit %(acronym)s - %(year)s but exist in %(existing_year)s"
msgstr ""

msgid "Educational information opening"
msgstr ""

msgid "Educational information ending"
msgstr ""

msgid "official_title_proper_to_partim"
msgstr "Title proper to the partim"

msgid "official_english_title_proper_to_partim"
msgstr "English title proper to the partim"

msgid "Educational information submission dates updated"
msgstr ""

msgid "The credits value of the partim %(acronym)s is greater or equal than the credits value of the parent learning unit."
msgstr ""

msgid "The learning unit has been updated until %(year)s."
msgstr ""

msgid "Prohibition to delete a learning unit before 2015."
msgstr ""

msgid "The entity '%(acronym)s' doesn't exist anymore in %(year)s"
msgstr ""

msgid "updated"
msgstr "Updated"

msgid "unupdated"
msgstr "Unupdated"

msgid "summary_list"
msgstr "Education information status"

msgctxt "teachingmaterial"
msgid "title"
msgstr ""

msgctxt "teachingmaterial"
msgid "mandatory"
msgstr ""

msgid "Bibliography"
msgstr ""

msgid "bibliography"
msgstr ""

msgid "Teaching material"
msgstr ""

msgid "Mobility"
msgstr ""

msgid "The periodicity of the parent and the partims do not match"
msgstr ""

msgid "educational_information_update_reminder"
msgstr "Mail to remind educational information update"

msgid "do_you_want_to_sent_email"
msgstr "Do you want to sent email to remind to update the educational informations?"

msgid "desc_mail_reminder"
msgstr "Sent email to remind to update educational information"

msgid "success_mail_reminder"
msgstr "Reminding mails sent"

msgid "consolidate"
msgstr "Consolidate"

msgid "do_you_want_to_consolidate"
msgstr "Do you want to consolidate ?"

msgid "need_no_reminder"
msgstr "Need no reminder"

msgid "Proposal %(acronym)s (%(academic_year)s) cannot be consolidated."
msgstr ""

msgid "Proposal %(acronym)s (%(academic_year)s) successfully consolidated."
msgstr ""

msgid "Proposal %(acronym)s (%(academic_year)s) cannot be canceled."
msgstr ""

msgid "Proposal %(acronym)s (%(academic_year)s) successfully canceled."
msgstr ""

msgid "A report has been sent."
msgstr ""

msgid "Success"
msgstr ""

msgid "Failure"
msgstr ""

msgid "Remarks"
msgstr ""

msgid "Learning unit"
msgstr ""

msgid "Research criteria"
msgstr ""

msgid "The learning unit %(acronym)s is included in the following education groups"
msgstr ""

msgid "type_code_formation"
msgstr "Formation's type"

msgid "absolute_and_relative_credits"
msgstr "Relative / Absolute <br>credits"

msgid "Proposal is neither accepted nor refused."
msgstr ""

msgid "learning_achievements"
msgstr "Learning achievements"

msgid "up"
msgstr "Up"

msgid "down"
msgstr "Down"

msgid "learning_achievements_headline"
msgstr "At the end of this learning unit, the student is able to:"

msgid "User %(person)s do not have rights on this proposal."
msgstr ""

msgid "Enrollments to learning unit"
msgstr ""

msgid "Training"
msgstr ""

msgid "Enrollments to training"
msgstr ""

msgid "Enrolled to learning unit"
msgstr "Enrollments to learning unit"

msgid "No proposals was selected."
msgstr ""

msgid "Proposal %(acronym)s (%(academic_year)s) successfully changed state."
msgstr ""

msgid "Proposal %(acronym)s (%(academic_year)s) cannot be changed state."
msgstr ""

msgid "cancellation"
msgstr ""

msgid "consolidation"
msgstr "consolidation"

msgid "borrowed_course_search"
msgstr "Borrowed courses"

msgid "add_another"
msgstr "Add another"

msgid "The parent is inactive and there is at least one partim active"
msgstr ""

msgid "This partim is active and the parent is inactive"
msgstr ""

msgid "faculty_borrowing"
msgstr "Faculty borrowing"

msgid "The value of this attribute is inherited from the parent UE"
msgstr ""

msgid "to_complete"
msgstr "To complete"

msgid "The value of this attribute is not annualized"
msgstr ""

msgid "start_year"
msgstr "Starting year"

msgid "produce_xls_attributions"
msgstr "The learning units and attributions"

msgid "produce_xls_proposals"
msgstr "Xls with proposals"

msgid "proposal_date"
msgstr "Proposals date"

msgid "search_type"
msgstr "Search type"

msgid "The linked %(entity)s does not exist at the start date of the academic year linked to this learning unit"
msgstr ""

msgid "COURSE_ENROLLMENT"
msgstr "Course enrollment"

msgid "vol_global"
msgstr "Vol.global"

msgid "volume_global"
msgstr "volume total global"

msgid "Vol. annual"
msgstr ""

msgid "Volume annual"
msgstr ""

msgid "missing_internship_subtype"
msgstr "It is necessary to indicate the internship subtype"

msgid "different_status_with_parent"
msgstr "The learning unit's parent is inactive"

msgid "new_external_learning_unit"
msgstr "Create a new external learning unit"

msgid "external"
msgstr "External"

msgid "comment_title"
msgstr "Comment"

msgid "comment"
msgstr ""

msgid "english comment"
msgstr ""

msgid "The comments of %(acronym)s has been updated"
msgstr ""

msgid "requesting_entity"
msgstr "Requesting entity"

msgid "local_credits"
msgstr "Local credits"

msgid "Consistency error in %(academic_year)s : %(error)s"
msgstr ""

msgid "%(col_name)s has been already modified. ({%(new_value)s} instead of {%(current_value)s})"
msgstr ""

msgid "%(col_name)s has been already modified."
msgstr ""

msgid "external_code"
msgstr "External code"

msgid "Proposals"
msgstr ""

msgid "learning_units_and_attributions_filename"
msgstr "learning_units_and_attributions"

msgid "attribution_list"
msgstr "List of attributions"

msgid "List_proposals"
msgstr "List of proposals"

msgid "List_activities"
msgstr "List of activities"

msgid "learning_units_filename"
msgstr "learning_units"

msgid "warnings_detected"
msgstr "We detected inconsistencies in the following data :"

msgid "Volumes are inconsistent"
msgstr ""

msgid "Volumes of {} are inconsistent"
msgstr ""

msgid "planned classes cannot be 0"
msgstr ""

msgid "Vol_tot is not equal to vol_q1 + vol_q2"
msgstr ""

msgid "Vol_global is not equal to Vol_tot * planned_classes"
msgstr "The overall volume must be equal to the annual volume multiplied by the number of classes"

msgid "At least a partim volume value is greater than corresponding volume of parent"
msgstr ""

msgid "url of the learning unit"
msgstr "URL of the learning unit"

msgid "professional_integration"
msgstr "Professional integration"

msgid "external_search"
msgstr "Externals"

msgid "formerly"
msgstr "Formerly"

msgid "title_1_in_english"
msgstr "Title common title with partims (part 1) in English"

msgid "title_2_in_english"
msgstr "Title specific with partim (part 2) in English"

msgid "Manage volumes"
msgstr ""

msgid "New external learning unit"
msgstr ""

msgid "New partim"
msgstr ""

msgid "middle_name"
msgstr "Middle name"

msgid "Select the missing term for the offer"
msgstr "Select the missing term for the offer"

msgid "Remove the term"
msgstr "Remove the term"

msgid "Do you want to remove this term?"
msgstr "Do you want to remove this term?"

msgid "Sorry but you can not remove the term of an offer"
msgstr "Sorry but you can not remove the term of an offer"

msgid "Do you want to remove the term?"
msgstr "Do you want to remove the term?"

msgid "Export"
msgstr ""

msgid "produce_xls_lus_desc"
msgstr "Produce xls with a list of learning units"

msgid "produce_xls_attributions_desc"
msgstr "Produce xls with a list of learning units and attributions"

msgid "hourly volume total annual"
msgstr ""

msgid "hourly volume partial q1"
msgstr ""

msgid "hourly volume partial q2"
msgstr ""

msgid "volume declared vacant"
msgstr ""

msgid "Xls with education groups"
msgstr ""

msgid "education_groups_filename"
msgstr "education_groups"

msgid "list_education_groups"
msgstr "Education group's list"

msgid "Q1 and Q2"
msgstr ""

msgid "Q1 or Q2"
msgstr ""

msgid "New Education Group"
msgstr ""

msgid "New Training"
msgstr ""

msgid "New Mini-Training"
msgstr ""

msgid "untyped"
msgstr ""

msgid "validity"
msgstr ""

msgid "Education group year <a href='%(link)s'> %(acronym)s (%(academic_year)s) </a> successfuly created."
msgstr ""

msgid "minimum constraint"
msgstr ""

msgid "maximum constraint"
msgstr ""

msgid "type of constraint"
msgstr ""

msgid "EDUCATION_GROUP_EDITION"
msgstr "Edition group edition"

msgid "The learning unit %(acronym)s is not included in any education group"
msgstr ""

msgid "No enrollment for this learning unit"
msgstr ""

msgid "Changed"
msgstr ""

msgid "Other teacher(s)"
msgstr ""

msgid "Summary responsible(s)"
msgstr ""

msgid "The annual volume must be equal to the sum of the volumes Q1 and Q2"
msgstr ""

msgid "The global volume corresponding to the product of the annual volume and the number of planned classes must be equal to the sum of the volumes for each entity"
msgstr ""

msgid "This partim is %(partim_periodicity)s and the parent is %(parent_periodicty)s"
msgstr ""

msgid "The parent is %(parent_periodicty)s and there is at least one partim which is not %(parent_periodicty)s"
msgstr ""

msgid "Admission Conditions for Bachelors"
msgstr "Admission Conditions for Bachelors"

msgid "Alert Message"
msgstr "Alert Message"

msgid "Free Text"
msgstr "Free Text"

msgid "University Bachelors"
msgstr "University Bachelors"

msgid "Diploma"
msgstr "Diploma"

msgid "Conditions"
msgstr "Conditions"

msgid "Access"
msgstr "Access"

msgid "Actions"
msgstr "Actions"

msgid "UCL Bachelors"
msgstr "UCL Bachelors"

msgid "Others Bachelors of the French speaking Community of Belgium"
msgstr "Others Bachelors of the French speaking Community of Belgium"

msgid "Bachelors of the Dutch speaking Community of Belgium"
msgstr "Bachelors of the Dutch speaking Community of Belgium"

msgid "Foreign Bachelors"
msgstr "Foreign Bachelors"

msgid "Non university Bachelors"
msgstr "Non university Bachelors"

msgid "Holders of a 2nd cycle University degree"
msgstr "Holders of a 2nd cycle University degree"

msgid "Holders of a non-University 2nd cycle degree"
msgstr "Holders of a non-University 2nd cycle degree"

msgid "Adults taking up their university training"
msgstr "Adults taking up their university training"

msgid "Personalized access"
msgstr "Personalized access"

msgid "Admission and Enrolment Procedures for general registration"
msgstr "Admission and Enrolment Procedures for general registration"

msgid "Modify text"
msgstr "Modify text"

msgid "Add a new line"
msgstr "Add a new line"

msgid "Modify an existing line"
msgstr "Modify an existing line"

msgid "Are you sure you want to delete %(education_group_year)s?"
msgstr ""

msgid "You are not summary responsible for this learning unit."
msgstr ""

msgid "The learning unit is not summary editable."
msgstr ""

msgid "Submission dates are not set."
msgstr ""

msgid "Not in period to edit educational information."
msgstr ""

msgid "Modification made"
msgstr ""

msgid "You can not delete this object because some dependencies are protected"
msgstr ""

msgid "It will delete also this following objects"
msgstr ""

msgid "The education group edition period is not open."
msgstr ""

msgid "The user has not permission to delete education groups."
msgstr ""

msgid "The teaching material has been deleted"
msgstr ""

msgid "Teaching materials has been updated"
msgstr ""

msgid "Are you sure you want to delete the teaching material?"
msgstr ""

msgid "{} successfully updated"
msgstr ""

msgid "unit"
msgstr ""

msgid "Enter text to search"
msgstr ""

msgid "Mobility has been updated"
msgstr ""

msgid "lock"
msgstr ""

msgid "unlock"
msgstr ""

msgid "Update for teacher unlocked"
msgstr ""

msgid "Update for teacher locked"
msgstr ""

msgid "lock update for teacher"
msgstr ""

msgid "unlock update for teacher"
msgstr ""

msgid "The education group has been deleted."
msgstr ""

msgid "The %(acronym)s has been moved"
msgstr ""

msgid "\"%(child)s\" has been detached from \"%(parent)s\""
msgstr ""

msgid "Additional info"
msgstr ""

msgid "Weighting"
msgstr ""

msgid "Default learning unit enrollment"
msgstr ""

msgid "Session"
msgstr ""

msgid "Attach"
msgstr ""

msgid "Detach"
msgstr ""

msgid "Select"
msgstr ""

msgid "The user is not attached to the management entity"
msgstr ""

msgid "Help"
msgstr ""

msgid "Are you sure you want to detach this content?"
msgstr ""

msgid "detach"
msgstr ""

msgid "Abs. cred."
msgstr ""

msgid "Sess. derog."
msgstr ""

msgid "%(count_enrollment)d student is enrolled in the offer."
msgid_plural "%(count_enrollment)d students are enrolled in the offer."
msgstr[0] ""
msgstr[1] ""

msgid "The content of the education group is not empty."
msgstr ""

msgid "Cred. rel./abs."
msgstr ""

msgid "Decree category"
msgstr ""

msgid "Rate code"
msgstr ""

msgid "NO_ADDITIONAL_FEES"
msgstr "No additional fees"

msgid "AESS_CAPAES"
msgstr "AESS and CAPAES"

msgid "MINERVAL_COMPLETE"
msgstr "Minerval complete"

msgid "UNIVERSITY_CERTIFICATE"
msgstr "University certificate"

msgid "ADVANCED_MASTER_IN_MEDICAL_SPECIALIZATION"
msgstr "Advanced master in medical specialization"

msgid "ACCESS_CONTEST"
msgstr "Access contest"

msgid "UNIVERSITY_CERTIFICATE_30_CREDITS"
msgstr "University certificate 30 credits"

msgid "CERTIFICATE_MEDECINE_COMPETENCE"
msgstr "Certificate medecine competence"

msgid "Generate pdf"
msgstr ""

msgid "%(acronym)s %(title)s [%(volumes)s] (%(credits)s credits)"
msgstr "%(acronym)s %(title)s [%(volumes)s] (%(credits)s credits)"

msgid "Link type"
msgstr ""

msgid "REFERENCE"
msgstr "Reference"

msgid "Quadrimester derogation"
msgstr ""

msgid "Quad. derog."
msgstr ""

msgid "No type of %(child_category)s can be created as child of %(category)s of type %(type)s"
msgstr ""

msgid "Produce xls with a list of education groups"
msgstr ""

msgid "Produce xls of trainings with administrative data"
msgstr ""

msgid "Begining of course registration"
msgstr ""

msgid "Ending of course registration"
msgstr ""

msgid "Begining of exam registration"
msgstr ""

msgid "Ending of exam registration"
msgstr ""

msgid "Exam board signatory"
msgstr ""

msgid "List of trainings, with administrative data"
msgstr ""

msgid "List of trainings"
msgstr ""

msgid "List of trainings with administrative data"
msgstr ""

msgid "Validity"
msgstr ""

msgid "Please Select or Move an item before Attach it"
msgstr ""

msgid "Used by an other education group"
msgstr ""

msgid "The user has not permission to change education groups."
msgstr ""

msgid "It is not possible to move the root element."
msgstr ""

msgid "It is not possible to detach the root element."
msgstr ""

msgid "Attached to \"%(acronym)s\""
msgstr ""

msgid "Learning units comparison"
msgstr ""

msgid "specific_title"
msgstr "Title"

msgid "specific_title_english"
msgstr "English title"

msgid "attribution_procedure"
msgstr "Procedure"

msgid "No difference"
msgstr ""

msgid "is_vacant"
msgstr "Vacant"

msgid "team"
msgstr "Team management"

msgid "Selected element"
msgstr ""

msgid "English"
msgstr ""

msgid "French"
msgstr ""

msgid "Which type of %(category)s do you want to create ?"
msgstr ""

msgid "Select a language"
msgstr ""

msgid "VOLUME_Q1"
msgstr "Volume partial"

msgid "VOLUME_Q2"
msgstr "Volume remaining"

msgid "VOLUME_TOTAL"
msgstr "Vol. annual"

msgid "PLANNED_CLASSES"
msgstr "Planned classes"

msgid "REAL_CLASSES"
msgstr "Real classes"

msgid "VOLUME_REQUIREMENT_ENTITY"
msgstr "Requirement entity"

msgid "VOLUME_ALLOCATION_ENTITY"
msgstr "Allocation entity"

msgid "VOLUME_ADDITIONAL_REQUIREMENT_ENTITY_1"
msgstr "Additional requirement entity 1"

msgid "VOLUME_ADDITIONAL_REQUIREMENT_ENTITY_2"
msgstr "Additional requirement entity 2"

msgid "This field is empty"
msgstr ""

msgid "Do you want to continue ?"
msgstr ""

msgid "There are warnings in the form."
msgstr ""

msgid "Number of elements"
msgstr ""

msgid "Education group year <a href='%(link)s'> %(acronym)s (%(academic_year)s) </a> successfuly updated."
msgstr ""

msgid "%(max)s must be greater or equals than %(min)s"
msgstr ""

msgid "Education group year %(acronym)s (%(academic_year)s) successfuly deleted."
msgstr ""

msgid "VOLUME_GLOBAL"
msgstr "Vol. global"

msgid "Produce xls of comparison"
msgstr ""

msgid "List of learning_units with comparison"
msgstr ""

msgid "Choose academic years"
msgstr ""

msgid "Produce Xls"
msgstr ""

msgid "Internship subtype"
msgstr ""

msgid "Add. requ. ent. 1"
msgstr ""

msgid "Add. requ. ent. 2"
msgstr ""

msgid "Profes. integration"
msgstr ""

msgid "Req. Entities"
msgstr ""

msgid "list_learning_units_comparison"
msgstr "Comparison of learning units"

msgid "Utilizations"
msgstr ""

msgid "You cannot attach \"%(child)s\" (type \"%(child_type)s\") to \"%(parent)s\" (type \"%(parent_type)s\")"
msgstr ""

msgid "is using in"
msgstr "is using in :"

msgid "Prerequisite"
msgid_plural "Prerequisites"
msgstr[0] ""
msgstr[1] ""

msgid "has the following prerequisites"
msgstr ""

msgid "Cannot set end year to %(end_year)s :"
msgstr ""

msgid "You cannot attach an element to a learning unit year"
msgstr ""

msgid "It is forbidden to save a GroupElementYear with a child branch and a child leaf."
msgstr ""

msgid "It is forbidden to attach an element to itself."
msgstr ""

msgid "It is forbidden to attach an element to one of its included elements."
msgstr ""

msgid "Modify prerequisites"
msgstr ""

msgid "Prerequisites are invalid"
msgstr "<p>Prerequisites are invalid</p>"

msgid "prerequisites_syntax_rules"
msgstr "<b>Syntax rules</b>:"
       "<ul><li>No double parentheses.</li>"
       "<li>Valid operators are OU or ET.</li>"
       "<li>The operator must be the same inside all parentheses (groups).</li>"
       "<li>The operator that linked groups must be different than the one that linked LU inside groups (parentheses).</li>"
       "<li>The LU code cannot include spaces (ex: LDROI1001 and not LDROI&nbsp;1001).</li></ul></p>"
       "<p><b>Examples</b>:"
       "<ul><li>A OU B OU C: valid</li>"
       "<li>A ET B ET C : valid</li>"
       "<li>A ET (B OU C) ET (D OU E): valid</li>"
       "<li>A ET (B OU C) OU (D OU E): not valid</li>"
       "<li>A ET (B ET C) ET (D ET E): not valid</li>"
       "<li>A ET (B OU C) ET (D ET E): not valid</li></ul>"

msgid "Prerequisites saved."
msgstr ""

msgid "The credits value should be an integer"
msgstr ""

msgid "The prerequisites %s for the learning unit %s are not inside the selected formation %s"
msgstr ""

msgid "This form must be submitted to the secretariat of your faculty"
msgstr ""

msgid "This form must be signed by the designated authority and delivered to the secretariat of your faculty."
msgstr ""

msgid "The registration form is available at the Secretariat of"
msgstr ""

msgid "training"
msgstr ""

msgid "faculty number"
msgstr ""

msgid "(optional)"
msgstr ""

msgid "Agregation"
msgstr ""

msgid "Certificate of participation"
msgstr ""

msgid "Certificate of success"
msgstr ""

msgid "Certificate of holding credits"
msgstr ""

msgid "Bachelor"
msgstr ""

msgid "Certificat"
msgstr ""

msgid "Research certificat"
msgstr ""

msgid "University first cycle certificat"
msgstr ""

msgid "University second cycle certificat"
msgstr ""

msgid "Access contest"
msgstr ""

msgid "Language classes"
msgstr ""

msgid "Isoldated classes"
msgstr ""

msgid "PHD"
msgstr ""

msgid "Formation PHD"
msgstr ""

msgid "Junior year"
msgstr ""

msgid "Program master 120"
msgstr ""

msgid "Master MA 120"
msgstr ""

msgid "Master MD 120"
msgstr ""

msgid "Master MS 120"
msgstr ""

msgid "Program master 180-240"
msgstr ""

msgid "Master MA 180-240"
msgstr ""

msgid "Master MD 180-240"
msgstr ""

msgid "Master MS 180-240"
msgstr ""

msgid "Master in 60 credits"
msgstr ""

msgid "Master of specialist"
msgstr ""

msgid "Internship"
msgstr ""

msgid "Deepening"
msgstr ""

msgid "Sociaty minor"
msgstr ""

msgid "Access minor"
msgstr ""

msgid "Open minor"
msgstr ""

msgid "Disciplinary complement minor"
msgstr ""

msgid "FSA speciality"
msgstr ""

msgid "Option"
msgstr ""

msgid "Mobility partnership"
msgstr ""

msgid "Common core"
msgstr ""

msgid "Minor list choice"
msgstr ""

msgid "Major list choice"
msgstr ""

msgid "Option list choice"
msgstr ""

msgid "Finality 120 list choice"
msgstr ""

msgid "Finality 180 list choice"
msgstr ""

msgid "Mobility partnership list choice"
msgstr ""

msgid "Complementary module"
msgstr ""

msgid "Sub group"
msgstr ""

msgid "The user has not permission to create a %(category)s."
msgstr ""

msgid "from %(min)s to %(max)s among"
msgstr ""

msgid "from %(min)s to %(max)s credits among"
msgstr ""

#: backoffice/settings/base.py:402
msgid "Teaching profile"
msgstr ""

#: backoffice/settings/base.py:403
msgid "Learning outcomes"
msgstr ""

#: backoffice/settings/base.py:404
msgid "Programme structure"
msgstr ""

#: backoffice/settings/base.py:406
msgid "Detailed programme"
msgstr ""

#: backoffice/settings/base.py:407
msgid "Options courses"
msgstr ""

#: backoffice/settings/base.py:408
msgid "The programme's courses and learning outcomes"
msgstr ""

#: backoffice/settings/base.py:410
msgid "Admission"
msgstr ""

#: backoffice/settings/base.py:412
msgid "Preparatory module"
msgstr ""

#: backoffice/settings/base.py:414
msgid "Benefits and organization"
msgstr ""

#: backoffice/settings/base.py:415
msgid "Pedagogy"
msgstr ""

#: backoffice/settings/base.py:416
msgid "Course evaluation methods"
msgstr ""

#: backoffice/settings/base.py:417
msgid "Mobility and/or Internationalisation outlook"
msgstr ""

#: backoffice/settings/base.py:418
msgid "Then after, Further degree programs"
msgstr ""

#: backoffice/settings/base.py:419
msgid "Certificates"
msgstr ""

#: backoffice/settings/base.py:421
msgid "In practice"
msgstr ""

#: backoffice/settings/base.py:422
msgid "Curriculum Management and contacts"
msgstr ""

msgid "Welcome"
msgstr ""

msgid "Add the French content of this paragraph"
msgstr ""

msgid "Add the English content of this paragraph"
msgstr ""

msgid "Add potential courses"
msgstr ""

msgid "Made in ..................."
msgstr ""

msgid "on ......./......./......."
msgstr ""

msgid "For approval"
msgstr ""

msgid "Legend"
msgstr ""

msgid "Registration form for the content of"
msgstr ""

msgid "Student's contact information"
msgstr ""

<<<<<<< HEAD
msgid "Student's signature"
msgstr ""
=======
msgid "Own components"
msgstr ""
>>>>>>> b805061a
<|MERGE_RESOLUTION|>--- conflicted
+++ resolved
@@ -3821,10 +3821,8 @@
 msgid "Student's contact information"
 msgstr ""
 
-<<<<<<< HEAD
 msgid "Student's signature"
 msgstr ""
-=======
+
 msgid "Own components"
-msgstr ""
->>>>>>> b805061a
+msgstr ""