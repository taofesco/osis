# SOME DESCRIPTIVE TITLE.
# Copyright (C) YEAR THE PACKAGE'S COPYRIGHT HOLDER
# This file is distributed under the same license as the PACKAGE package.
# FIRST AUTHOR <EMAIL@ADDRESS>, YEAR.
#
msgid ""
msgstr ""
"Project-Id-Version: PACKAGE VERSION\n"
"Report-Msgid-Bugs-To: \n"
"POT-Creation-Date: 2016-04-22 15:14+0200\n"
"PO-Revision-Date: YEAR-MO-DA HO:MI+ZONE\n"
"Last-Translator: FULL NAME <EMAIL@ADDRESS>\n"
"Language-Team: LANGUAGE <LL@li.org>\n"
"Language: \n"
"MIME-Version: 1.0\n"
"Content-Type: text/plain; charset=UTF-8\n"
"Content-Transfer-Encoding: 8bit\n"

msgid "Create a xls file while activity\\"
msgstr ""

msgid "Get xls"
msgstr ""

msgid "ID"
msgstr "ID"

msgid "Legend : values allowed for 'justification'"
msgstr ""

msgid "Line"
msgstr "Row"

msgid "Note already submitted"
msgstr ""

msgid "OSIS"
msgstr "OSIS"

msgid "Print scores for all activities"
msgstr ""

msgid "Save"
msgstr ""

msgid "absent"
msgstr "Absent"

msgid "absent_pdf_legend"
msgstr "A=Absent"

msgid "academic_calendar"
msgstr "Academic calendar"

msgid "academic_year_small"
msgstr "Ac yr."

msgid "academic_calendar_management"
msgstr "Academic calendar management"

msgid "academic_calendar_offer_year_calendar_end_date_error"
msgstr "The closure's date of '%s' of the academic calendar can't be lower than %s "
       "(end date of '%s' of the program '%s')"

msgid "academic_calendar_offer_year_calendar_start_date_error"
msgstr "The opening's date of scores' encodings of the academic calendar can't be greater than %s "
       "(start date of scores' encodings of the program '%s')"

msgid "academic_calendars"
msgstr "Academic calendars"

msgid "academic_year_not_exist"
msgstr "Academic year (%d) doesn't exist"

msgid "acces_denied"
msgstr "Access denied"

msgid "acronym"
msgstr "Acronym"

msgid "activity"
msgstr "Activity"

msgid "activity_code"
msgstr "Activity code"

msgid "activity_not_exit"
msgstr "The activity %s doesn't exist"

msgid "add_an_address_to_the_organization"
msgstr "Add an address to the organization"

msgid "add"
msgstr "Add"

msgid "address(ses)"
msgstr "Address(es)"

msgid "addresses"
msgstr "Addresses"

msgid "administration"
msgstr "Administration"

msgid "after_submission_a_message_must_be_sent"
msgstr "If scores are submitted , a message is sent to all the professors of the learning unit"

msgid "all"
msgstr "All"

msgid "all_learning_units_must_be_shown"
msgstr "All learning units must be shown"

msgid "application_management"
msgstr "Application management"

msgid "are_you_sure"
msgstr "Are you sure?"

msgid "assistants"
msgstr ""

msgid "attributions"
msgstr "Attributions"

msgid "authorized_decimal_for_this_activity"
msgstr "Decimals authorized for this learning unit"

msgid "bachelor"
msgstr "Bachelor"

msgid "back"
msgstr "Back"

msgid "begin_date_lt_end_date"
msgstr "The start date must be equals or lower than the end date"

msgid "birth_date"
msgstr "Birth Date"

msgid "btn_messages_history_search"
msgstr "Search in the messages history"

msgid "btn_my_message_action_execute"
msgstr "Execute selected action"

msgid "btn_send_message_again_title"
msgstr "Send again the message to the recipient"

msgid "by_learning_unit"
msgstr "By Learning Unit"

msgid "by_specific_criteria"
msgstr "By Specific Criteria"

msgid "cancel"
msgstr "Cancel"

msgid "catalogue"
msgstr "Catalogue"

msgid "chair_of_the_exam_board"
msgstr "Chair of the exam board"

msgid "cheating_pdf_legend"
msgstr "T=Cheating"

msgid "unjustified_absence_export_legend"
msgstr "S=Unjustified Absence"

msgid "justified_absence_export_legend"
msgstr "M=Justified Absence"

msgid "attached_entities"
msgstr "Attached entities"

msgid "choose_file"
msgstr "Choose file"

msgid "city"
msgstr "City"

msgid "close"
msgstr "Close"

msgid "closed"
msgstr "Closed"

msgid "code"
msgstr "Code"

msgid "compare"
msgstr "Compare"

msgid "complete"
msgstr "Complete"

msgid "constraint_score_other_score"
msgstr "You can't encode a 'score' and a 'justification' together"

msgid "coordinator"
msgstr "Coordinator"

msgid "coordinators_can_submit_partial_encoding"
msgstr "Coordinators can submit partial encoding"

msgid "country"
msgstr "Country"

msgid "create_an_organization"
msgstr "Create an organization"

msgid "creation_date"
msgstr "Creation date"

msgid "credits"
msgstr "Credits"

msgid "customized"
msgstr "Customized"

msgid "data"
msgstr "Data"

msgid "data_maintenance"
msgstr "Data Maintenance"

msgid "data_management"
msgstr "Data Management"

msgid "date"
msgstr "Date"

msgid "date_not_passed"
msgstr "Date not passed"

msgid "day"
msgstr "day"

msgid "days"
msgstr "days"

msgid "decimal_score_allowed"
msgstr "Decimal score allowed"

msgid "decimal_score_not_allowed"
msgstr "Decimal score NOT allowed"

msgid "decimal_values_accepted"
msgstr "Decimal values in scores are accepted."

msgid "decimal_values_ignored"
msgstr ""
"Decimal values in scores are NOT accepted. If you try to put decimal values, "
"it will be ignored."

msgid "score_have_more_than_2_decimal_places"
msgstr "Score cannot have more than two decimal places"

msgid "definitive_save"
msgstr "Definitive submission (Submit to faculty)"

msgid "delete"
msgstr "Delete"

msgid "delete_selected_messages"
msgstr "Delete selected messages"

msgid "desc_assistants"
msgstr "Mandats des assistants académiques et de recherche."

msgid "desc_lnk_academic_year"
msgstr "Management of the annualized program."

msgid "desc_lnk_assessments"
msgstr "This process helps tutors while scores encoding."

msgid "desc_lnk_data_maintenance"
msgstr "Maintenance of data with the SQL language"

msgid "desc_lnk_data_management"
msgstr "Management of data by entity"

msgid "desc_lnk_entities"
msgstr "Management of organizational structure."

msgid "desc_lnk_files"
msgstr "Consultation of files managed by the application"

msgid "desc_lnk_home_catalog"
msgstr "Elaboration and management of the formation catalogue."

msgid "desc_lnk_home_institution"
msgstr "Management of the institution."

msgid "desc_lnk_home_studies"
msgstr ""
"Management of students' path from their registration until their diploma."

msgid "desc_lnk_internships"
msgstr "This process controls students internships."

msgid "desc_lnk_my_osis"
msgstr "Your personal details, configurations and other information related to you."

msgid "desc_lnk_learning_units"
msgstr ""
"Management of learning units, formations and others activities of the "
"program."

msgid "desc_lnk_offers"
msgstr "Management of programs."

msgid "desc_lnk_organizations"
msgstr "Management of organizations"

msgid "desc_lnk_score_encoding"
msgstr "This process helps tutor while encoding notes for the exams sessions."

msgid "desc_lnk_storage"
msgstr "Monitoring of the storage capacity"

msgid "desc_messages_history"
msgstr "Message history allow you to access sent emails"

msgid "desc_messages_template"
msgstr "Messages templating allow you to edit email messages dynamically"

msgid "desc_my_messages"
msgstr "The messages sent by the application to you"

msgid "desc_profile"
msgstr "The configuration of you user profile"

msgid "description"
msgstr "Description"

msgid "details"
msgstr "Details"

msgid "display_scores_for_one_learning_unit"
msgstr "Display scores for this learning unit"

msgid "display_tutors"
msgstr "Display all tutors for this learning unit"

msgid "DOCTORAL_COMMISSION"
msgstr "Doctoral commmission"

msgid "documentation"
msgstr "Documentation"

msgid "double_encoding"
msgstr "Double encoding"

msgid "double_encoding_test"
msgstr "Scores double encoding"

msgid "dubble_encoding"
msgstr "Dubble encoding"

msgid "dubble_online_scores_encoding"
msgstr "Dubble online scores encoding"

msgid "edit"
msgstr "Edit"

msgid "empty_note_pdf_legend"
msgstr "(empty)=No score yet"

msgid "encode"
msgstr "Encode"

msgid "encode_as_coordinator"
msgstr "Encode as scores responsible"

msgid "encode_as_pgm"
msgstr "Encode as program manager"

msgid "encode_as_professor"
msgstr "Encode as professor"

msgid "encoding"
msgstr "Encoding"

msgid "encoding_status_ended"
msgstr "All the scores are encoded."

msgid "encoding_status_notended"
msgstr "It remains notes to encode."

msgid "end_date"
msgstr "End date"

msgid "end_date_teacher"
msgstr "Teacher Deadline"

msgid "enrollment_activity_not_exist"
msgstr "The enrollment to the activity %s doesn't exist"

msgid "enrollment_exam_not_exists"
msgstr "The enrollment to the activity %s doesn't exist"

msgid "enrollments"
msgstr "Enrollments"

msgid "entities"
msgstr "Entities"

msgid "entity"
msgstr "Entity"

msgid "versions"
msgstr "Versions"

msgid "evaluations"
msgstr "Evaluations"

msgid "event"
msgstr "Event"

msgid "exam_board_secretary"
msgstr "Exam board secretary"

msgid "execute"
msgstr "Execute"

msgid "FACULTY"
msgstr "Faculty"

msgid "female"
msgstr "Female"

msgid "file"
msgstr "File"

msgid "file_must_be_xlsx"
msgstr "The file must be a valid 'XLSX' excel file"

msgid "file_production_date"
msgstr "Excel file production date"

msgid "students_deliberated_are_not_shown"
msgstr "Students deliberated are not shown"

msgid "files"
msgstr "Files"

msgid "final"
msgstr "Final"

msgid "fixed_line_phone"
msgstr "Fixed-line phone"

msgid "focuses"
msgstr "Focuses"

msgid "formation_catalogue"
msgstr "Formation catalogue"

msgid "function"
msgstr "Function"

msgid "gender"
msgstr "Gender"

msgid "general_informations"
msgstr "General informations"

msgid "get_excel_file"
msgstr "Get Excel File"

msgid "global_identifiant"
msgstr "Global identifiant"

msgid "fgs"
msgstr "FGS"

msgid "go"
msgstr "Go"

msgid "grade"
msgstr "Grade"

msgid "help_pnl_selectedfiles"
msgstr "Please select an XLS file for injection"

msgid "help_submission_scores_label"
msgstr "You will submit %s notes to faculty(ies). Warning : submitted scores <b>can't be modified anymore.</b>"

msgid "highlight_description"
msgstr "Highlight description"

msgid "highlight_shortcut"
msgstr "Highlight shortcut"

msgid "highlight_title"
msgstr "Highlight title"

msgid "home"
msgstr "Home page"

msgid "html_message"
msgstr "HTML Message"

msgid "identification"
msgstr "Identification"

msgid "idle"
msgstr "Idle"

msgid "ill"
msgstr "Ill"

msgid "ill_pdf_legend"
msgstr "I=Ill"

msgid "incomplete"
msgstr "Incomplete"

msgid "info_address_changed_for_papersheet"
msgstr "If you customize one of the field below, it only change the address displayed on the scores' encodings sheets for the program %s. "
       "It will never change the address of any Structure. The structure's list below is to help you to pre-fill in the form"

msgid "inject"
msgstr "Inject"

msgid "inject_xls_file"
msgstr "Inject XLS file"

msgid "INSTITUTE"
msgstr "Institute"

msgid "institution"
msgstr "Institution"

msgid "international_title"
msgstr "international title"

msgid "internships"
msgstr "Internships"

msgid "invalid_file"
msgstr "Invalid file"

msgid "javascript_is_disabled"
msgstr "JavaScript is disabled on your browser, but OSIS does not work without JavaScript."

msgid "justification_invalid"
msgstr "Invalid justification"

msgid "justifications"
msgstr "Justifications"

msgid "justification_invalid_value"
msgstr "Invalid justification value"

msgid "absence_justified_to_unjustified_invalid"
msgstr "Absence justified cannot be remplaced by absence unjustified"

msgid "justification_values_accepted"
msgstr "Accepted value: %s "

msgid "justification_other_values"
msgstr "Other values: %s "

msgid "label"
msgstr "Label"

msgid "label_jumbotron_details_academic_cal"
msgstr "As displayed on the home page"

msgid "language"
msgstr "Language"


msgid "last_synchronization"
msgstr "Last synchronization"

msgid "learning_unit"
msgstr "Learning unit"

msgid "learning_unit_not_access"
msgstr "You don't have access rights to this learning unit"

msgid "learning_unit_not_access_or_not_exist"
msgstr "You don't have access rights for this learning unit or it doesn't exist in our database"

msgid "learning_unit_responsible"
msgstr "Learning unit's responsible"

msgid "learning_unit_search"
msgstr "Learning unit search"

msgid "learning_units"
msgstr "Learning units"

msgid "learning_units_in"
msgstr "learning units in"

msgid "lnk_message_history_read_title"
msgstr "See the message"

msgid "location"
msgstr "Location"

msgid "log-in"
msgstr "Log-in"

msgid "login"
msgstr "Login"

msgid "logistic"
msgstr "Logistic"

msgid "logout"
msgstr "Logout"

msgid "lu_could_contain_decimal_scores"
msgstr "This learning unit year could contain decimal scores"

msgid "lu_must_not_contain_decimal_scores"
msgstr "This learning unit year must not contain decimal scores"

msgid "male"
msgstr "Male"

msgid "managed_programs"
msgstr "Managed programs"

msgid "mandates"
msgstr "Mandates"

msgid "mark_selected_messages_as_read"
msgstr "Mark selected messages as read"

msgid "master"
msgstr "Master"

msgid "message"
msgstr "Message"

msgid "message_address_papersheet"
msgstr "Reuse the address of an entity linked to the program or inform the posting address for the papersheet."

msgid "message_not_resent_no_email"
msgstr "The message can't be sent again, no email provided."

msgid "message_resent_ok"
msgstr "The message xas sent again."

msgid "messages"
msgstr "Messages"

msgid "messages_history"
msgstr "Messages History"

msgid "messages_templates"
msgstr "Messages templates"

msgid "minimum_one_criteria"
msgstr "Please choose at least one criteria!"

msgid "miss"
msgstr "Miss"

msgid "missing_column_session"
msgstr "Please fill in the 'session' column with the correct session's number."

msgid "mister"
msgstr "Mister"

msgid "mobile_phone"
msgstr "Mobile phone"

msgid "more_than_one_academic_year_error"
msgstr "There are more than 1 academic year in your excel file. Please correct your file. Only one academic year "
      "could be present in the 'Academic year' column."

msgid "more_than_one_exam_enrol_for_one_learn_unit"
msgstr "This student has multiple enrollments for a same exam. "
       "(he's enrolled to a same learning unit in 2 different programs. "
       "Please encode this score in the 'online' tab in the interface."

msgid "more_than_one_learning_unit_error"
msgstr "You encoded scores for more than 1 learning unit in your excel file (column 'Learning unit'). "
       "Please make one excel file by learning unit."

msgid "more_than_one_session_error"
msgstr "There are more than 1 session in your excel file. Please correct your file. Only one session's number "
      "could be present in the 'Session' column."

msgid "msg_error_username_password_not_matching"
msgstr "Your username and password didn't match. Please try again."

msgid "my_messages"
msgstr "My Messages"

msgid "my_osis"
msgstr "My OSIS"

msgid "my_studies"
msgstr "My studies"

msgid "name"
msgstr "Name"

msgid "full_name"
msgstr "Full name"

msgid "national_register"
msgstr "National register's number"

msgid "no_current_entity_version_found"
msgstr "The selected entity no longer exists today (end date passed)."

msgid "no_data_for_this_academic_year"
msgstr "No data for this academic year"

msgid "no_dubble_score_encoded_comparison_impossible"
msgstr "No dubble score encoded ; nothing to compare."

msgid "no_entity_address_found"
msgstr "No address found for the selected entity."

msgid "no_exam_session_opened_for_the_moment"
msgstr "No scores' encoding session opened for the moment."

msgid "no_student_to_encode_xls"
msgstr "No students to encode by excel"

msgid "no_file_submitted"
msgstr "You have to select a file to upload."

msgid "no_messages"
msgstr "No Messages"

msgid "no_result"
msgstr "No result!"

msgid "no_receiver_error"
msgstr "No receiver for this message"

msgid "no_score_encoded_double_encoding_impossible"
msgstr "No new scores encoded. The double encoding needs new scores."

msgid "no_score_injected"
msgstr "No scores injected"

msgid "no_score_to_encode"
msgstr "You haven't any score to encode."

msgid "no_valid_academic_year_error"
msgstr "No valid academic year found in your xls file. The date should be formatted like '2015-2016' or '2015'."

msgid "deadline_reached"
msgstr "Deadline reached"

msgid "not_passed"
msgstr "Not passed"

msgid "not_sent"
msgstr "Not Sent"

msgid "number_of_enrollments"
msgstr "Number of enrollments"

msgid "number_session"
msgstr "No. Session"

msgid "numbered_score"
msgstr "Numbered scores"

msgid "offer"
msgstr "Program"

msgid "offer_enrollment_not_exist"
msgstr "There are any enrollment to this program"

msgid "offer_year_calendar"
msgstr "Calendar of the annual program"

msgid "offer_year_calendar_academic_calendar_end_date_error"
msgstr "The end date of your program can't be greater than the closure's date of scores' encodings in the academic calendar"

msgid "offer_year_calendar_academic_calendar_start_date_error"
msgstr "The start date of your program can't be lower than the opening's date of scores' encodings in the academic calendar"

msgid "offer_year_not_access_or_not_exist"
msgstr "You don't have access rights for this offer or it doesn't exist in our database"

msgid "offer_year_not_exist"
msgstr "The program (%s) (%d) - doesn't exist"

msgid "offer_year_search"
msgstr "Search of annual programs"

msgid "offers"
msgstr "Programs"

msgid "old_browser_warning"
msgstr "Your browser is out of date. This can lead to unknown behaviour."

msgid "online"
msgstr "Online"

msgid "online_encoding"
msgstr "Online encoding"

msgid "online_scores_encoding"
msgstr "Online scores encoding"

msgid "only_submited_scores_can_be_double_encoded"
msgstr "Only submitted scores can be bouble encoded"

msgid "open"
msgstr "Open"

msgid "campus"
msgstr "Campus"

msgid "organization_address"
msgstr "Organization address"

msgid "organization"
msgstr "Organization"

msgid "organizations"
msgstr "Organizations"

msgid "origin"
msgstr "From"

msgid "other_score"
msgstr "Other scores"

msgid "other_sibling_offers"
msgstr "Other sibling programs"

msgid "other_sibling_orientations"
msgstr "Other sibling orientations"

msgid "score_encoding_period_not_open"
msgstr "The period of scores' encoding is not opened"

msgid "outside_scores_encodings_period_latest_session"
msgstr "The period of scores' encoding %s is closed since %s"

msgid "outside_scores_encodings_period_closest_session"
msgstr "The period of scores' encoding %s will be open %s"

msgid "page_not_found"
msgstr "Page not found."

msgid "method_not_allowed"
msgstr "Method not allowed"

msgid "password"
msgstr "Password"

msgid "person"
msgstr ""

msgid "ph_d"
msgstr "Ph.D"

msgid "plain"
msgstr "Plain"

msgid "plain_and_html"
msgstr "Plain and HTML"

msgid "please_enable_javascript"
msgstr "Please <a href='http://enable-javascript.com' target='_blank'>enable JavaScript</a> to use this application."

msgid "POLE"
msgstr "Pole"

msgid "postal_code"
msgstr "postal code"

msgid "preferences"
msgstr "Preferences"

msgid "presence_note_pdf_legend"
msgstr "0=Presence note"

msgid "print"
msgstr "Print"

msgid "print_all_courses"
msgstr "Print all courses"

msgid "print_warning_and_info_messages"
msgstr ""

msgid "printable_title"
msgstr "Printable title"

msgid "printing_date"
msgstr "Printing date"

msgid "professional"
msgstr "Professional"

msgid "professors_must_not_submit_scores"
msgstr "Proffessors must not submit scores"

msgid "profile"
msgstr "Profile"

msgid "program_commission"
msgstr "Program commission"

msgid "program_managers"
msgstr "Program Managers"

msgid "program_s"
msgstr "program(s)"

msgid "programs"
msgstr "Programs"

msgid "progress"
msgstr "Progress"

msgid "received_on"
msgstr "Received on"

msgid "recipient"
msgstr "Recipient"

msgid "redirect_to_login"
msgstr "Click to reconnect"

msgid "reference"
msgstr "Reference"

msgid "refresh_list"
msgstr "Search/update the list"

msgid "registration_id"
msgstr "Registration ID"

msgid "registration_id_does_not_match_email"
msgstr "Registration ID does not match email"

msgid "identification_number"
msgstr "Number ID"

msgid "registration_id_not_access_or_not_exist"
msgstr "Student not registered for exam"

msgid "research_center"
msgstr "Research center"

msgid "residential"
msgstr ""

msgid "responsible"
msgstr "Responsible"

msgid "return_doc_to_administrator"
msgstr "Please return this document to the administrative office before %s."

msgid "reuse_address_entity"
msgstr "Reuse the address of"

msgid "save"
msgstr "Save"

msgid "saved"
msgstr "Saved"

msgid "saving"
msgstr "Saving"

msgid "score"
msgstr "Score"

msgid "score_already_submitted"
msgstr "Score already submitted"

msgid "score_decimal_not_allowed"
msgstr "The score seems to be incorrect. Decimales NOT allowed"

msgid "score_invalid"
msgstr "Score invalid"

msgid "scores_responsible"
msgstr "Scores Responsible"

msgid "scores_responsible_title"
msgstr "Scores Responsible"

msgid "score_saved"
msgstr "score Saved"

msgid "score_submitted"
msgstr "Submitted"

msgid "scores"
msgstr "Scores"

msgid "scores_encoding"
msgstr "Scores encoding"

msgid "scores_encoding_tests"
msgstr "Scores encoding tests"

msgid "scores_gt_0_lt_20"
msgstr "The score seems to be incorrect (it must be >=0 and <=20)"

msgid "scores_injection"
msgstr "Scores injection"

msgid "scores_saved"
msgstr "score(s) saved"

msgid "scores_saved_cannot_be_saved_anymore"
msgstr "Sore saved, button save not available anymore"

msgid "scores_must_be_between_0_and_20"
msgstr "Scores must be between 0 and 20"

msgid "search_for_a_file"
msgstr "Search for a file"

msgid "search_for_an_entity"
msgstr "Search for an entity"

msgid "search_for_an_organization"
msgstr "Search for an organization"

msgid "SECTOR"
msgstr "Sector"

msgid "select"
msgstr "Select"

msgid "select_a_xls_file_from_which_to_inject_scores"
msgstr ""

msgid "select_an_encoding_type"
msgstr "Select an encoding type"

msgid "send_message_again"
msgstr "Send again"

msgid "sent"
msgstr "Sent"

msgid "server_error"
msgstr "A server error occured."

msgid "server_error_message"
msgstr "We will fix this as soon as possible"

msgid "short_title"
msgstr "Short title"

msgid "size"
msgstr "Size"

msgid "source_code"
msgstr "Source code"

msgid "stages"
msgstr "Stages"

msgid "start_date"
msgstr "Start date"

msgid "state"
msgstr "State"

msgid "status"
msgstr "Status"

msgid "storage"
msgstr "Storage"

msgid "storage_duration"
msgstr "Storage duration"

msgid "structure"
msgstr "Structure"

msgid "student_not_exist"
msgstr "The student (%s) doesn't exist"

msgid "student_path"
msgstr "Students' path"

msgid "students"
msgstr "students"

msgid "studies"
msgstr "Studies"

msgid "subject"
msgstr "Subject"

msgid "submission"
msgstr "Submission"

msgid "submission_date"
msgstr "Submission date"

msgid "submission_of_scores_for"
msgstr "Submission of scores for {0}."

msgid "submitted"
msgstr "Submitted"

msgid "submitted_scores_cannot_be_encoded_anymore"
msgstr "Submitted scores cannot be encoded anymore"

msgid "succesfull_logout"
msgstr "You are succesfully logout."

msgid "technologic_platform"
msgstr "Technologic platform"

msgid "template_error"
msgstr "No message was sent : the message template {} does not exist."

msgid "temporary_save"
msgstr "Temporary save (not submitted to the faculty yet)"

msgid "the_coordinator_must_still_submit_scores"
msgstr "The coordinator must still submit the scores"

msgid "text"
msgstr "Text"

msgid "title"
msgstr "Title"

msgid "learning_unit_title"
msgstr "Learning unit title"

msgid "too_many_results"
msgstr "Too many results! Please be more specific."

msgid "tooltip_delete_message"
msgstr "Delete message"

msgid "tooltip_double_encode_for"
msgstr "Double encode scores"

msgid "tooltip_double_encode_no_more_possible_for"
msgstr "All the scores were submitted.It is not possible to double encode scores anymore"

msgid "tooltip_dowload_excel_file"
msgstr "Download the excel file"

msgid "tooltip_encode_for"
msgstr "Encode scores"

msgid "tooltip_encode_no_more_possible_for"
msgstr "All the scores were submitted.It is not possible to encode scores anymore"

msgid "tooltip_inject_excel_no_more_possible_for"
msgstr "All the scores were submitted.It is not possible inject excell file anymore"

msgid "tooltip_my_message_read"
msgstr "Show message"

msgid "tooltip_print_scores"
msgstr "Print the scores"

msgid "tooltip_scores_encodings_progress_bar"
msgstr "Represents the quantity of scores submitted to the administration. The number surrounded by parenthesis is the "
       "number of scores encoded by the tutor that aren't submitted yet ('draft' state)"

msgid "tooltip_select_action"
msgstr "Select action to execute"

msgid "tooltip_select_all_messages"
msgstr "Select all the messages"

msgid "tooltip_select_excel_file_to_inject_scores"
msgstr "Select an excel file to inject scores."

msgid "tooltip_to_my_messages"
msgstr "Back to messages"

msgid "tutor"
msgstr "Tutor"

msgid "tutors"
msgstr "Tutors"

msgid "other_tutors"
msgstr "Other Tutors"

msgid "txt_message"
msgstr "Text Message"

msgid "txt_origin_title"
msgstr "Sender of the message"

msgid "txt_recipient_title"
msgstr "Recipient of the message (email or last name or username)"

msgid "txt_reference_title"
msgstr "Template reference of the message"

msgid "txt_subject_title"
msgstr "Subject of the messages"

msgid "type"
msgstr "Type"

msgid "types"
msgstr "Types"

msgid "undated_events"
msgstr "Unscheduled events"

msgid "undefined"
msgstr "Undefined"

msgid "unknown"
msgstr "Unknown"

msgid "user"
msgstr "User"

msgid "user_interface_language"
msgstr "User interface language"

msgid "user_is_not_program_manager"
msgstr "You're not a program manager. Therefore you dont have access to this page."

msgid "validated_double_encoding_cannot_be_validated_anymore"
msgstr "Validated double encoding cannot be validated anymore"

msgid "validation_dubble_encoding_mandatory"
msgstr "Please enter a final validation for scores' differences detected after the dubble encoding "
       "(below). If you leave, your dubble encoding will be lost."

msgid "via_excel"
msgstr "Via Excel"

msgid "via_paper"
msgstr "Via paper"

msgid "warning_all_scores_not_sumitted_yet"
msgstr "Warning : some registered scores have not been submitted yet"

msgid "website"
msgstr "Website"

msgid "without_attribution"
msgstr "Without attribution"

msgid "xls_columns_structure_error"
msgstr "Your excel file isn't well structured. Please follow the structure of the excel file provided "
       "(button '{}')"

msgid "you_manage"
msgstr "You manage"

msgid "order"
msgstr "Order"

msgid "options"
msgstr "Options"

msgid "required"
msgstr "Required"

msgid "question"
msgstr "Question"

msgid "questions"
msgstr "Questions"

msgid "value"
msgstr "Value"

msgid "short_input_text"
msgstr "Short input text"

msgid "long_input_text"
msgstr "Long input text"

msgid "radio_button"
msgstr "Radio button"

msgid "checkbox"
msgstr "Checkbox"

msgid "upload_button"
msgstr "Upload button"

msgid "download_link"
msgstr "Download link"

msgid "dropdown_list"
msgstr "Dropdown list"

msgid "http_link"
msgstr "HTTP link"

msgid "BACHELOR"
msgstr "Bachelor"

msgid "MASTER_60"
msgstr "Master 60"

msgid "MASTER_120"
msgstr "Master 120"

msgid "MASTER_180_OR_240"
msgstr "Master 180 or 240"

msgid "ADVANCED_MASTER"
msgstr "Advanced master"

msgid "TRAINING_CERTIFICATE"
msgstr "Training certificate"

msgid "CERTIFICATE"
msgstr "Certificate"

msgid "DOCTORATE"
msgstr "Doctorate"

msgid "CAPAES"
msgstr "CAPAES"

msgid "start_date_must_be_lower_than_end_date"
msgstr "Start date must be lower than end date"

msgid "DEPUTY_AUTHORITY"
msgstr "Deputy authority"

msgid "DEPUTY_SABBATICAL"
msgstr "Deputy sabbatical"

msgid "DEPUTY_TEMPORARY"
msgstr "Deputy temporary"

msgid "INTERNSHIP_SUPERVISOR"
msgstr "Internship supervisor"

msgid "INTERNSHIP_CO_SUPERVISOR"
msgstr "Internship co-supervisor"

msgid "PROFESSOR"
msgstr "Professor"

msgid "COORDINATOR"
msgstr "Coordinator"

msgid "HOLDER"
msgstr "Holder"

msgid "CO_HOLDER"
msgstr "Co-holder"

msgid "DEPUTY"
msgstr "Deputy"

msgid "scores_responsible_can_submit_partial_encoding"
msgstr "Scores responsible can submit partial encoding"

msgid "the_scores_responsible_must_still_submit_scores"
msgstr "The scores responsible must still submit the scores"

msgid "NONE"
msgstr "NONE"

msgid "keyword"
msgstr "keyword"

msgid "VALID"
msgstr "Valid"

msgid "INVALID"
msgstr "Invalid"

msgid "COURSE"
msgstr "Course"

msgid "MASTER_THESIS"
msgstr "Master thesis"

msgid "INTERNSHIP"
msgstr "Internship"

msgid "OTHER_COLLECTIVE"
msgstr "Other collective"

msgid "OTHER_INDIVIDUAL"
msgstr "Other individual"

msgid "EXTERNAL"
msgstr "External"

msgid "TEACHING_INTERNSHIP"
msgstr "Teaching internship"

msgid "CLINICAL_INTERNSHIP"
msgstr "Clinical internship"

msgid "PROFESSIONAL_INTERNSHIP"
msgstr "Professional internship"

msgid "RESEARCH_INTERNSHIP"
msgstr "Research internship"

msgid "ANNUAL"
msgstr "Annual"

msgid "BIENNIAL_EVEN"
msgstr "Biennial even"

msgid "BIENNIAL_ODD"
msgstr "Biennial odd"

msgid "LU_ERRORS_REQUIRED"
msgstr "This field is required."

msgid "LU_ERRORS_INVALID"
msgstr "'Enter a valid value."

msgid "LU_ERRORS_INVALID_SEARCH"
msgstr "Please, inform at least two filters in your searches"

msgid "LU_ERRORS_ACADEMIC_YEAR_REQUIRED"
msgstr "Please specify an academic year"

msgid "LU_ERRORS_YEAR_WITH_ACRONYM"
msgstr "Please specify an academic year or enter a valid acronym."

msgid "LU_ERRORS_INVALID_REGEX_SYNTAX"
msgstr "Invalid regular expression!"

msgid "no_valid_m_justification_error"
msgstr "You can't encode a JUSTIFIED ABSENCE (M) via the XLS injection"

msgid "abscence_justified_preserved"
msgstr "Justified abscence already encoded and preserved"

msgid "tutors_of_course"
msgstr "Tutors of the course"

msgid "academic_actors"
msgstr "Academic actors"

msgid "academic_start_date_error"
msgstr "The start date should be between the start/end dates of the academic year"

msgid "academic_end_date_error"
msgstr "The end date should be between the start/end dates of the academic year"

msgid "end_start_date_error"
msgstr "Start date must be lower than end date"

msgid "dates_mandatory_error"
msgstr "Start date and end date are mandatory"

msgid "date_format"
msgstr "%m/%d/%Y"

msgid "date_format_string"
msgstr "m/d/Y"

msgid "format_date"
msgstr "mm/dd/yyyy"

msgid "desc_lnk_academic_actors"
msgstr "Academic actors management"

msgid "all_years"
msgstr "All years"

msgid "trainings"
msgstr "Trainings"

msgid "components"
msgstr "Components"

msgid "educational_information"
msgstr "Educational information"

msgid "propositions"
msgstr "Propositions"

msgid "tutor_attributions"
msgstr "Tutors - attributions"

msgid "proposal"
msgstr "Proposal"

msgid "academic_calendar_offer_year_calendar_start_date_end_date_error"
msgstr "The start's date of '%s' of the academic calendar can't be higher than %s "
       "(end date of '%s' of the program '%s')"

msgid "component_type"
msgstr "Component type"

msgid "vol_q1"
msgstr "Vol. q1"

msgid "vol_q2"
msgstr "Vol. q2"

msgid "volume"
msgstr "Volume"

msgid "schedules_conformity"
msgstr "Sched. conform. "

msgid "planned_classrooms"
msgstr "Planned classrooms"

msgid "real_on_planned_classrooms"
msgstr "Real/Planned classrooms"

msgid "classes"
msgstr "Classes"

msgid "class"
msgstr "Class"

msgid "learning_unit_code"
msgstr "Learning unit code"

msgid "partims"
msgstr "Partims"

msgid "periodicity"
msgstr "Periodicity"

msgid "nominal_credits"
msgstr "Credits"

msgid "active"
msgstr "Active"

msgid "inactive"
msgstr "Inactive"

msgid "MASTER_DISSERTATION"
msgstr "Master Dissertation"

msgid "FULL"
msgstr "Full"

msgid "MOBILITY"
msgstr "Mobility"

msgid "OTHER"
msgstr "Other"

msgid "PARTIM"
msgstr "Partim"

msgid "PHD_THESIS"
msgstr "PhD Thesis"

msgid "selected"
msgstr "selected"

msgid "learning_unit_specifications"
msgstr "Specifications"

msgid "LECTURING_COMPLETE"
msgstr "Complete lecturing"

msgid "LECTURING_INCOMPLETE"
msgstr "Incomplete lecturing"

msgid "PRACTICAL_EXERCISES_COMPLETE"
msgstr "Complete practical exercises"

msgid "PRACTICAL_EXERCISES_INCOMPLETE"
msgstr "Incomplete practical exercises"

msgid "LECTURING"
msgstr "Lecturing"

msgid "STAGE"
msgstr "Stage"

msgid "DISSERTATION"
msgstr "Dissertation"

msgid "PRACTICAL_EXERCISES"
msgstr "Practical exercises"

msgid "lecturing"
msgstr "Lecturing"

msgid "PE"
msgstr "PE"

msgid "subtype"
msgstr "Subtype"

msgid "start"
msgstr "Start"

msgid "duration"
msgstr "Duration"

msgid "experimental_phase"
msgstr "This feature is in testing phase"

msgid "title_1"
msgstr "Title common with partims(Part 1)"

msgid "common_title"
msgstr "Common title"

msgid "common_english_title"
msgstr "Common English title"

msgid "title_2"
msgstr "Title (Part 2, specific to each partim)"

msgid "title_proper_to_UE"
msgstr "Title proper"

msgid "english_title_proper_to_UE"
msgstr "English title proper"

msgid "title_in_english"
msgstr "Title in English"

msgid "title_in_english_1"
msgstr "(Part 1, common with partims)"

msgid "title_in_english_2"
msgstr "(Part 2, specific to each partim)"

msgid "scores_responsibles"
msgstr "Scores responsibles"

msgid "SCHOOL"
msgstr "Ecole"

msgid "PLATFORM"
msgstr "Platform"

msgid "LOGISTICS_ENTITY"
msgstr "Logistics entity"

msgid "organogram"
msgstr "Organogram"

msgid "attached_to"
msgstr "Attached to"

msgid "ACADEMIC_PARTNER"
msgstr "Academic partner"

msgid "INDUSTRIAL_PARTNER"
msgstr "Industrial partner"

msgid "SERVICE_PARTNER"
msgstr "Service partner"

msgid "COMMERCE_PARTNER"
msgstr "Commerce partner"

msgid "PUBLIC_PARTNER"
msgstr "Public partner"

msgid "requirement_entity"
msgstr "Requirement entity"

msgid "allocation_entity"
msgstr "Allocation entity"

msgid "additional_requirement_entity"
msgstr "Additional requirement entity"

msgid "additional_requirement_entity_1"
msgstr "Additional requirement entity 1"

msgid "additional_requirement_entity_2"
msgstr "Additional requirement entity 2"

msgid "requirement_entity_small"
msgstr "Req. Entity"

msgid "allocation_entity_small"
msgstr "Alloc. Ent."

msgid "with_entity_subordinated_small"
msgstr "With subord. ent."

msgid "academic_end_year"
msgstr "Academic end year"

msgid "academic_start_year"
msgstr "Academic start year"

msgid "organization_name"
msgstr "Name"

msgid "partial"
msgstr "Q1"

msgid "remaining"
msgstr "Q2"

msgid "partial_remaining"
msgstr "Q1&2"

msgid "partial_or_remaining"
msgstr "Q1|2"

msgid "volume_partial"
msgstr "Vol. Q1"

msgid "volume_remaining"
msgstr "Vol. Q2"

msgid "quadrimester"
msgstr "Quadrimester"

msgid "composition"
msgstr "Composition"

msgid "real_classes"
msgstr "Real classes"

msgid "lu_usage"
msgstr "Learning units usage"

msgid "academic_years"
msgstr "Academic years"

msgid "from"
msgstr "From"

msgid "to"
msgstr "to"

msgid "since"
msgstr "Since"

msgid "editing"
msgstr "Edition"

msgid "component"
msgstr "Component"

msgid "used_by"
msgstr "Used by learning unit"

msgid "offers_enrollments"
msgstr "Offers enrollments"

msgid "learning_units_enrollments"
msgstr "Learning units enrollments"

msgid "exams_enrollments"
msgstr "Exams Enrollments"

msgid "average"
msgstr "Average"

msgid "global_average"
msgstr "Global average"

msgid "result"
msgstr "Result"

msgid "enrollment_date"
msgstr "Enrollment date"

msgid "students_title"
msgstr "Students"

msgid "student_title"
msgstr "Student"

msgid "classe"
msgstr "Classe"

msgid "localization"
msgstr "Localization"

msgid "internship_subtype"
msgstr "Internship subtype"

msgid "part1"
msgstr "part 1"

msgid "part2"
msgstr "part 2"

msgid "title_official"
msgstr "Official title"

msgid "create_learning_unit"
msgstr "Create Learning Unit"

msgid "existed_acronym"
msgstr "Existed code for "

msgid "existing_acronym"
msgstr "Existing code in "

msgid "invalid_acronym"
msgstr "Invalid code"

msgid "acronym_rules"
msgstr "Site with one letter\n"
       "Acronym with min 2 et max 4 letters\n"
       "Number Code with 4 digit"

msgid "end_year_title"
msgstr "End year"

msgid "active_title"
msgstr "Active"

msgid "titles"
msgstr "Titles"

msgid "fixtures_build"
msgstr "Build anonymized fixtures"

msgid "desc_lnk_fixtures_build"
msgstr "Build a json file with anonymized fixtures"

msgid "partial_volume_1"
msgstr "Volume Q1"

msgid "partial_volume_2"
msgstr "Volume Q2"

msgid "partial_volume_1Q"
msgstr "Q1"

msgid "partial_volume_2Q"
msgstr "Q2"

msgid "planned_classes"
msgstr "Classes prévues"

msgid "planned_classes_pc"
msgstr "P.C."

msgid "total_volume_voltot"
msgstr "Vol.tot"

msgid "volumes_management"
msgstr "Volumes management"

msgid "volumes_validation_success"
msgstr "Filled data fit the hourly volumes calculation rules."

msgid "end_date_gt_begin_date"
msgstr "The end year must be equals or upper than the start year"

msgid "session_title"
msgstr "Session derogation"

msgid "remarks_title"
msgstr "Remarks"

msgid "faculty_remark"
msgstr "Faculty remark"

msgid "other_remark"
msgstr "Other remark"

msgid "new_learning_unit"
msgstr "New learning unit"

msgid "previous"
msgstr "Previous"

msgid "next"
msgstr "Next"

msgid "learning_location"
msgstr "Learning location"

msgid "NON_ACADEMIC"
msgstr "Non academic"

msgid "NON_ACADEMIC_CREF"
msgstr "Non academic CREF"

msgid "ACADEMIC"
msgstr "Academic"

msgid "ACTIVE"
msgstr "Active"

msgid "INACTIVE"
msgstr "Inactive"

msgid "RE_REGISTRATION"
msgstr "Active only for re-registration"

msgid "OPTIONAL"
msgstr "Optional"

msgid "NO_PRINT"
msgstr "No printing"

msgid "IN_HEADING_2_OF_DIPLOMA"
msgstr ""

msgid "IN_EXPECTED_FORM"
msgstr ""

msgid "FEE_1"
msgstr "Role"

msgid "FEE_2"
msgstr "Role + exam"

msgid "FEE_3"
msgstr "AESS, CAPAES or end-of-cycle"

msgid "FEE_4"
msgstr "School fees without any exam"

msgid "FEE_5"
msgstr "Full school fees"

msgid "FEE_6"
msgstr "University certificate"

msgid "FEE_7"
msgstr "Complementary master with medical specialization"

msgid "FEE_8"
msgstr "Admission exam"

msgid "FEE_10"
msgstr "CU 30 credits"

msgid "FEE_11"
msgstr "Medical skills certificate"

msgid "FEE_12"
msgstr "ISA offers: 12BA et 21MS"

msgid "FEE_13"
msgstr "ISA offers: 13BA et 22MS"

msgid "DAILY"
msgstr "Daily"

msgid "SHIFTED"
msgstr "Shifted"

msgid "ADAPTED"
msgstr "Adapted"

msgid "academic_calendar_type"
msgstr "Type of event"

msgid "DELIBERATION"
msgstr "Deliberation"

msgid "DISSERTATION_SUBMISSION"
msgstr "Submission of disserations"

msgid "EXAM_ENROLLMENTS"
msgstr "Exam enrollments"

msgid "SCORES_EXAM_DIFFUSION"
msgstr "Diffusion of exam scores"

msgid "SCORES_EXAM_SUBMISSION"
msgstr "Submission of exam scores"

msgid "TEACHING_CHARGE_APPLICATION"
msgstr "Teaching charge application"

msgid "field_is_required"
msgstr "This field is required"

msgid "associated_entity"
msgstr "Associated entity"

msgid "LU_WARNING_INVALID_ACRONYM"
msgstr "The acronym, if it is entered, must at least count 3 characters"

msgid "title_in_french"
msgstr "Title in French"

msgid "schedule_type"
msgstr "Schedule type"

msgid "enrollment_campus"
msgstr "Enrollment campus"

msgid "other_campus_activities"
msgstr "Activities on other campus"

msgid "unspecified"
msgstr "Unspecified"

msgid "university_certificate"
msgstr "University certificate"

msgid "studies_domain"
msgstr "Studies domain"

msgid "primary_language"
msgstr "Primary language"

msgid "other_language_activities"
msgstr "Other languages activities"

msgid "funding"
msgstr "Funding"

msgid "funding_cud"
msgstr "Funding international cooperation CCD/CUD"

msgid "funding_direction"
msgstr "Funding direction"

msgid "cud_funding_direction"
msgstr "Funding international cooperation CCD/CUD direction"

msgid "active_status"
msgstr "Active"

msgid "partial_deliberation"
msgstr "Partial deliberation"

msgid "admission_exam"
msgstr "Admission exam"

msgid "academic_type"
msgstr "Academic type"

msgid "keywords"
msgstr "Keywords"

msgid "training_type"
msgstr "Type of training"

msgid "QUADRIMESTER"
msgstr "Quadrimester(s)"

msgid "TRIMESTER"
msgstr "Trimester(s)"

msgid "MONTH"
msgstr "Month(s)"

msgid "WEEK"
msgstr "Week(s)"

msgid "DAY"
msgstr "Day(s)"

msgid "administration_entity"
msgstr "Administration entity"

msgid "management_entity"
msgstr "Management entity"

msgid "enrollment_enabled"
msgstr "Enrollment enabled"

msgid "formations"
msgstr "Formations"

msgid "formations_lnk"
msgstr "Formations"

msgid "desc_lnk_formations"
msgstr "Organization of formations"

msgid "education_groups"
msgstr "Education groups"

msgid "entity_management"
msgstr "Entity management"

msgid "of_category"
msgstr "Education group type"

msgid "activity_search"
msgstr "Learning unit"

msgid "service_course_search"
msgstr "Service courses"

msgid "TRAINING"
msgstr "Training"

msgid "MINI_TRAINING"
msgstr "Mini training"

msgid "GROUP"
msgstr "Group"

msgid "PRIMARY_LANGUAGE"
msgstr "Primary anguage"

msgid "OR"
msgstr "Or"

msgid "AND"
msgstr "And"

msgid "language_association"
msgstr "Primary language operator"

msgid "prolong_or_create_learning_unit_message"
msgstr "<p>The acronym <b>already exists</b>.</p>"
       "<p>You have the choice between:"
       "<ul><li><b>create</b> a new learning unit using that acronym</li>"
       "<li><b>prolong</b> the learning unit of the same acronym</li></ul>"

msgid "confirm_your_action"
msgstr "Confirm your action."

msgid "create"
msgstr "Create"

msgid "prolong"
msgstr "Prolong"

msgid "diplomas_certificates"
msgstr "Diplomas /  Certificates"

msgid "diploma_title"
msgstr "Diploma title"

msgid "professionnal_title"
msgstr "Professionnal title"

msgid "university_certificate_desc"
msgstr "University certificate"

msgid "program_coorganization"
msgstr "Program organized with other institutes"

msgid "for_all_students"
msgstr "For all students"

msgid "diploma"
msgstr "Diploma"

msgid "UNIQUE"
msgstr "Unique diploma"

msgid "SEPARATE"
msgstr "Separate diploma"

msgid "NOT_CONCERNED"
msgstr "Not concerned"

msgid "organization_address_save_error"
msgstr "Impossible to save the organization address"

msgid "i_confirm"
msgstr "Yes, I confirm."

msgid "msg_warning_delete_learning_unit"
msgstr "This operation is <strong>permanent</strong> and cannot be undone. You will lose for ever"
       " the data linked to the learning unit <strong>%s</strong>."

msgid "The learning unit %(acronym)s has been successfully deleted for all years."
msgstr ""

msgid "cannot_delete_learning_unit_year"
msgstr "Could not delete the LU <strong>%(learning_unit)s</strong> from the year %(year)s for the following reasons :"

msgid "cannot_delete_learning_unit"
msgstr "Could not delete the LU <strong>%(learning_unit)s</strong> for the following reasons :"

msgid "There is %(count)d enrollments in %(subtype)s %(acronym)s for the year %(year)s"
msgstr ""

msgid "%(subtype)s %(acronym)s is assigned to %(tutor)s for the year %(year)s"
msgstr ""

msgid "%(subtype)s %(acronym)s is assigned to the assistant %(assistant)s for the year %(year)s"
msgstr ""

msgid "The learning unit %(acronym)s is related to the internship speciality %(speciality)s"
msgstr ""

msgid "lu_included_in_group"
msgstr "%(subtype)s %(acronym)s is included in the group %(group)s for the year %(year)s"

msgid "%(subtype)s %(acronym)s has been deleted for the year %(year)s"
msgstr ""

msgid "The class %(acronym)s has been deleted for the year %(year)s"
msgstr ""

msgid "the partim"
msgstr ""

msgid "The partim"
msgstr ""

msgid "The learning unit"
msgstr ""

msgid "the learning unit"
msgstr ""

msgid "You asked the deletion of the learning unit %(acronym)s from the year %(year)s"
msgstr ""

msgid "Delete from this academic year"
msgstr ""

msgid "Delete the learning unit for all academic years"
msgstr ""

msgid "publish_attribution_to_portal"
msgstr "Publish attribution to portal"

msgid "RESEVED_FOR_INTERNS"
msgstr "Reserved for interns"

msgid "OPEN_FOR_EXTERNS"
msgstr "Open to externs"

msgid "EXCEPTIONAL_PROCEDURE"
msgstr "Exceptional procedure"

msgid "VACANT_NOT_PUBLISH"
msgstr "Vacant but do not publish"

msgid "DO_NOT_ASSIGN"
msgstr "Do not assign"

msgid "folder"
msgstr "Folder"

msgid "introduced_by"
msgstr "Introduced by"

msgid "the"
msgstr "The"

msgid "proposal_management"
msgstr "Proposal management"

msgid "category"
msgstr "Category"

msgid "PRESIDENT"
msgstr "President"

msgid "SECRETARY"
msgstr "Secretary"

msgid "SIGNATORY"
msgstr "Signatory"

msgid "administrative_data"
msgstr "Administrative data"

msgid "jury"
msgstr "Jury"

msgid "signatory_qualification"
msgstr "Signatory's qualification"

msgid "course_enrollment"
msgstr "Course enrollment"

msgid "marks_presentation"
msgstr "Marks presentation"

msgid "dissertation_presentation"
msgstr "Dissertation présentation"

msgid "scores_diffusion"
msgstr "Scores diffusion"

msgid "session"
msgstr "session"

msgid "at"
msgstr "at"

msgid "learning_unit_years_to_delete"
msgstr "You will definitely delete the following learning units"

msgid "type_must_be_full"
msgstr "Type of learning unit must be full"

msgid "learning_unit_type_is_not_internship"
msgstr "Learning unit is not of type internship."

msgid "CREATION"
msgstr "Creation"

msgid "MODIFICATION"
msgstr "Modification"

msgid "TRANSFORMATION"
msgstr "Transformation"

msgid "TRANSFORMATION_AND_MODIFICATION"
msgstr "Transformation and modification"

msgid "SUPPRESSION"
msgstr "Suppression"

msgid "CENTRAL"
msgstr "Central"

msgid "SUSPENDED"
msgstr "Suspended"

msgid "ACCEPTED"
msgstr "Accepted"

msgid "REFUSED"
msgstr "Refused"

msgid "success_modification_proposal"
msgstr "You proposed a modification of type {} for the learning unit {}."

msgid "proposal_edited_successfully"
msgstr "Proposal edited successfully"

msgid "proposals_cancelled_successfully"
msgstr "Proposals cancelled successfully"

msgid "proposals_consolidated_successfully"
msgstr "Proposals consolidated successfully"

msgid "content"
msgstr "Content"

msgid "code_scs"
msgstr "Code SCS"

msgid "title_code_formation"
msgstr "Title / Formation's code"

msgid "absolute_credits"
msgstr "Abs. credits"

msgid "relative_target_credits"
msgstr "Relative target's credits"

msgid "relative credits"
msgstr ""

msgid "min_credits"
msgstr "Min. credits"

msgid "max_credits"
msgstr "Max. credits"

msgid "mandatory"
msgstr "Mandatory"

msgid "block"
msgstr "Block"

msgid "current_order"
msgstr "Current order"

msgid "sessions_derogation"
msgstr "Sessions in derogation"

msgid "own_comment"
msgstr "Own comment"

msgid "SESSION_1"
msgstr "1"

msgid "SESSION_2"
msgstr "2"

msgid "SESSION_3"
msgstr "3"

msgid "SESSION_1_2"
msgstr "12"

msgid "SESSION_1_3"
msgstr "13"

msgid "SESSION_2_3"
msgstr "23"

msgid "SESSION_1_2_3"
msgstr "123"

msgid "SESSION_UNDEFINED"
msgstr "Undefined session"

msgid "SESSION_PARTIAL_2_3"
msgstr "p23"

msgid "Put in proposal"
msgstr ""

msgid "Put in suppression proposal"
msgstr ""

msgid "Proposal for modification"
msgstr ""

msgid "End of teaching"
msgstr ""

msgid "academic_entity_small"
msgstr "Academic ent."

msgid "academic_entity"
msgstr "Academic entity"

msgid "folder_number"
msgstr "Folder n°{}"

msgid "produce_xls_lus"
msgstr "The learning units"

msgid "%(date)s must be set within %(start_date)s and %(end_date)s"
msgstr ""

msgid "Cancel the proposal"
msgstr ""

msgid "Edit the proposal"
msgstr ""

msgid "Consolidate the proposal"
msgstr ""

msgid "msg_confirm_cancel_proposal"
msgstr "Are you certain that you want to cancel the learning unit proposal ?"

msgid "The administrative data has been successfully modified"
msgstr ""

msgid "vacant"
msgstr "Vacant"

msgid "team_management"
msgstr "Team management"

msgid "type_declaration_vacant"
msgstr "Decision"

msgid "procedure"
msgstr "Procedure"

msgid "educational_information_management"
msgstr "Management of educational information"

msgid "SUMMARY_COURSE_SUBMISSION"
msgstr "Summary course submission"

msgid "INTERNAL_TEAM"
msgstr "Internal/team"

msgid "substitute"
msgstr "Substitute"

msgid "not_end_year"
msgstr "no planned end"

msgid "Modify"
msgstr ""

msgid "Edit learning unit end date"
msgstr ""

msgid "Modify end date"
msgstr ""

msgid "learning_unit_successfuly_created"
msgstr "Learning unit <a href='%(link)s'> %(acronym)s (%(academic_year)s) </a> successfuly created."

msgid "learning_unit_successfuly_deleted"
msgstr "Learning unit {acronym} ({academic_year}) successfuly deleted."

msgid "learning_unit_creation_academic_year_max_error"
msgstr "Please select an academic year lower than {}."

msgid "parent_greater_than_partim"
msgstr "The selected end year (%(partim_end_year)s) is greater than the end year of the parent %(lu_parent)s"

msgid "learning_unit_created"
msgstr "Learning unit %(learning_unit)s created for the academic year %(academic_year)s"

msgid "learning_unit_updated"
msgstr "Learning unit {acronym} successfully updated."

msgid "partim_greater_than_parent"
msgstr "The learning unit %(learning_unit)s has a partim %(partim)s with an end year greater than %(year)s"

msgid "partim"
msgstr "Partim"

msgid "partim_character_rules"
msgstr "One letter or digit mandatory"

msgid "invalid_partim_character"
msgstr "Character already used"

msgid "remark"
msgstr "Remark"

msgid "remark_english"
msgstr "Remark in english"

msgid "Ensure this value is less than %(limit_value)s."
msgstr "Ensure this value is less than %(limit_value)s."

msgid "Ensure this value is greater than %(limit_value)s."
msgstr "Ensure this value is greater than %(limit_value)s."

msgid "Entity_not_exist"
msgstr "The entity %(entity_acronym)s does not exist for the selected academic year %(academic_year)s"

msgid "Edit the learning unit"
msgstr ""

msgid "requirement_entity_end_date_too_short"
msgstr "The requirement entity lifetime is too short."

msgid "Requirement and allocation entities must be linked to the same faculty for this learning unit type."
msgstr ""

msgid "success_modification_learning_unit"
msgstr "The learning unit has been updated."

msgid "error_modification_learning_unit"
msgstr "An error occured when updating the learning unit."

msgid "cannot_set_internship_subtype_for_type_other_than_internship"
msgstr "Internship subtype cannot bet set for learning unit type other than internship."

msgid "%(subtype)s %(acronym)s is in proposal for the year %(year)s"
msgstr ""

msgid "volume_have_more_than_2_decimal_places"
msgstr "The volume have more than 2 decimal places"

msgid "Site"
msgstr "Site"

msgid "proposal_type"
msgstr "Proposal type"

msgid "proposal_status"
msgstr "Status proposal"

msgid "folder_entity"
msgstr "Folder entity"

msgid "proposals_search"
msgstr "Proposals"

msgid "folder_num"
msgstr "Folder num."

msgid "ask_to_report_modification"
msgstr "Do you want to report the modifications done to the next years ?"

msgid "proposal_learning_unit_successfuly_created"
msgstr "Proposal learning unit <a href='%(link)s'> %(acronym)s (%(academic_year)s) </a> successfuly created."

msgid "new_learning_unit_proposal"
msgstr "New learning unit proposal"

msgid "proposal_creation"
msgstr "Proposal of creation"

msgid "proposal_update"
msgstr "Proposal update"

msgid "value_before_proposal"
msgstr "Value before proposal"

msgid "entity_not_found"
msgstr "Entity not found.  Pershaps an error in the data"

msgid "min_for_field"
msgstr "Please enter a value greater than or equal to 0."

msgid "max_for_field"
msgstr "Please enter a value less than or equal to 500."

msgid "force_state"
msgstr "Force state"

msgid "do_you_want_change_status_proposals"
msgstr "Do you want to change the status of this proposals?"

msgid "are_you_sure_to_change_state_from"
msgstr "Are you sure to change the state from"

msgid "must_set_common_title_or_specific_title"
msgstr "You must either set the common title or the specific title"

msgid "learning_unit_in_proposal_cannot_save"
msgstr "The learning unit %(luy)s is in proposal, can not save the change from the year %(academic_year)s"

msgid "by"
msgstr "By"

msgid "in_proposal"
msgstr "Existing proposal"

msgid "summary_locked"
msgstr "blocked update for tutor"

msgid "get_back_to_initial"
msgstr "Get back to initial data"

msgid "do_you_want_to_get_back_to_initial"
msgstr "Do you want to get back to initial data?"

msgid "error_proposal_suppression_to_initial"
msgstr "An error occured when getting back to initial state one of the selected proposal is not in SUPPRESSION type. Nothing has been done"

msgid "error_proposal_no_data"
msgstr "An error occured when getting back to initial state. No valid data to submit"

msgid "msg_confirm_delete_luy"
msgstr "Are you certain that you want to delete the learning unit ?"

msgid "already_existing_acronym"
msgstr "Existing acronym"

msgid "The value of field '%(field)s' is different between year %(year)s - %(value)s and year %(next_year)s - %(next_value)s"
msgstr ""

msgid "There is not the learning unit %(acronym)s - %(next_year)s"
msgstr ""

msgid "The value of field '%(field)s' for the learning unit %(acronym)s (%(component_type)s) is different between year %(year)s - %(value)s and year %(next_year)s - %(next_value)s"
msgstr ""

msgid "There is not %(component_type)s for the learning unit %(acronym)s - %(year)s but exist in %(existing_year)s"
msgstr ""

msgid "Educational information opening"
msgstr ""

msgid "Educational information ending"
msgstr ""

msgid "official_title_proper_to_partim"
msgstr "Title proper to the partim"

msgid "official_english_title_proper_to_partim"
msgstr "English title proper to the partim"

msgid "Educational information submission dates updated"
msgstr ""

msgid "The credits value of the partim %(acronym)s is greater or equal than the credits value of the parent learning unit."
msgstr ""

msgid "The learning unit has been updated until %(year)s."
msgstr ""

msgid "Prohibition to delete a learning unit before 2015."
msgstr ""

msgid "The entity '%(acronym)s' doesn't exist anymore in %(year)s"
msgstr ""

msgid "updated"
msgstr "Updated"

msgid "unupdated"
msgstr "Unupdated"

msgid "summary_list"
msgstr "Education information status"

msgctxt "teachingmaterial"
msgid "title"
msgstr ""

msgctxt "teachingmaterial"
msgid "mandatory"
msgstr ""

msgid "Bibliography"
msgstr ""

msgid "bibliography"
msgstr ""

msgid "Teaching material"
msgstr ""

msgid "Mobility"
msgstr ""

msgid "The periodicity of the parent and the partims do not match"
msgstr ""

msgid "educational_information_update_reminder"
msgstr "Mail to remind educational information update"

msgid "do_you_want_to_sent_email"
msgstr "Do you want to sent email to remind to update the educational informations?"

msgid "desc_mail_reminder"
msgstr "Sent email to remind to update educational information"

msgid "success_mail_reminder"
msgstr "Reminding mails sent"

msgid "consolidate"
msgstr "Consolidate"

msgid "do_you_want_to_consolidate"
msgstr "Do you want to consolidate ?"

msgid "need_no_reminder"
msgstr "Need no reminder"

msgid "Proposal %(acronym)s (%(academic_year)s) cannot be consolidated."
msgstr ""

msgid "Proposal %(acronym)s (%(academic_year)s) successfully consolidated."
msgstr ""

msgid "Proposal %(acronym)s (%(academic_year)s) cannot be canceled."
msgstr ""

msgid "Proposal %(acronym)s (%(academic_year)s) successfully canceled."
msgstr ""

msgid "A report has been sent."
msgstr ""

msgid "Success"
msgstr ""

msgid "Failure"
msgstr ""

msgid "Remarks"
msgstr ""

msgid "Learning unit"
msgstr ""

msgid "Research criteria"
msgstr ""

msgid "The learning unit %(acronym)s is included in the following education groups"
msgstr ""

msgid "type_code_formation"
msgstr "Formation's type"

msgid "absolute_and_relative_credits"
msgstr "Relative / Absolute <br>credits"

msgid "Proposal is neither accepted nor refused."
msgstr ""

msgid "learning_achievements"
msgstr "Learning achievements"

msgid "up"
msgstr "Up"

msgid "down"
msgstr "Down"

msgid "learning_achievements_headline"
msgstr "At the end of this learning unit, the student is able to:"

msgid "User %(person)s do not have rights on this proposal."
msgstr ""

msgid "Enrollments to learning unit"
msgstr ""

msgid "Training"
msgstr ""

msgid "Enrollments to training"
msgstr ""

msgid "Enrolled to learning unit"
msgstr "Enrollments to learning unit"

msgid "No proposals was selected."
msgstr ""

msgid "Proposal %(acronym)s (%(academic_year)s) successfully changed state."
msgstr ""

msgid "Proposal %(acronym)s (%(academic_year)s) cannot be changed state."
msgstr ""

msgid "cancellation"
msgstr ""

msgid "consolidation"
msgstr "consolidation"

msgid "borrowed_course_search"
msgstr "Borrowed courses"

msgid "add_another"
msgstr "Add another"

msgid "The parent is inactive and there is at least one partim active"
msgstr ""

msgid "This partim is active and the parent is inactive"
msgstr ""

msgid "faculty_borrowing"
msgstr "Faculty borrowing"

msgid "The value of this attribute is inherited from the parent UE"
msgstr ""

msgid "to_complete"
msgstr "To complete"

msgid "The value of this attribute is not annualized"
msgstr ""

msgid "start_year"
msgstr "Starting year"

msgid "produce_xls_attributions"
msgstr "The learning units and attributions"

msgid "produce_xls_proposals"
msgstr "Xls with proposals"

msgid "proposal_date"
msgstr "Proposals date"

msgid "search_type"
msgstr "Search type"

msgid "The linked %(entity)s does not exist at the start date of the academic year linked to this learning unit"
msgstr ""

msgid "COURSE_ENROLLMENT"
msgstr "Course enrollment"

msgid "vol_global"
msgstr "Vol.global"

msgid "volume_global"
msgstr "volume total global"

msgid "Vol. annual"
msgstr ""

msgid "Volume annual"
msgstr ""

msgid "missing_internship_subtype"
msgstr "It is necessary to indicate the internship subtype"

msgid "different_status_with_parent"
msgstr "The learning unit's parent is inactive"

msgid "new_external_learning_unit"
msgstr "Create a new external learning unit"

msgid "external"
msgstr "External"

msgid "comment_title"
msgstr "Comment"

msgid "comment"
msgstr ""

msgid "english comment"
msgstr ""



msgid "The comments of %(acronym)s has been updated"
msgstr ""

msgid "requesting_entity"
msgstr "Requesting entity"

msgid "local_credits"
msgstr "Local credits"

msgid "Consistency error in %(academic_year)s : %(error)s"
msgstr ""

msgid "%(col_name)s has been already modified. ({%(new_value)s} instead of {%(current_value)s})"
msgstr ""

msgid "external_code"
msgstr "External code"

msgid "Proposals"
msgstr ""

msgid "learning_units_and_attributions_filename"
msgstr "learning_units_and_attributions"

msgid "attribution_list"
msgstr "List of attributions"

msgid "List_proposals"
msgstr "List of proposals"

msgid "List_activities"
msgstr "List of activities"

msgid "learning_units_filename"
msgstr "learning_units"

msgid "warnigns_detected"
msgstr "We detected inconsistencies in the following data :"

msgid "Volumes are inconsistent"
msgstr ""

msgid "Volumes of {} are inconsistent"
msgstr ""

msgid "planned classes cannot be 0"
msgstr ""

msgid "Vol_tot is not equal to vol_q1 + vol_q2"
msgstr ""

msgid "Vol_global is not equal to Vol_tot * planned_classes"
msgstr "The overall volume must be equal to the annual volume multiplied by the number of classes"

msgid "At least a partim volume value is greater than corresponding volume of parent"
msgstr ""

msgid "url of the learning unit"
msgstr "URL of the learning unit"

msgid "professional_integration"
msgstr "Professional integration"

msgid "external_search"
msgstr "Externals"

msgid "formerly"
msgstr "Formerly"

msgid "title_1_in_english"
msgstr "Title common title with partims (part 1) in English"

msgid "title_2_in_english"
msgstr "Title specific with partim (part 2) in English"

msgid "Manage volumes"
msgstr ""

msgid "New external learning unit"
msgstr ""

msgid "New partim"
msgstr ""

msgid "middle_name"
msgstr "Middle name"

msgid "Select the missing term for the offer"
msgstr "Select the missing term for the offer"

msgid "Remove the term"
msgstr "Remove the term"

msgid "Do you want to remove this term?"
msgstr "Do you want to remove this term?"

msgid "Sorry but you can not remove the term of an offer"
msgstr "Sorry but you can not remove the term of an offer"

msgid "Do you want to remove the term?"
msgstr "Do you want to remove the term?"

msgid "Export"
msgstr ""

msgid "produce_xls_lus_desc"
msgstr "Produce xls with a list of learning units"

msgid "produce_xls_attributions_desc"
msgstr "Produce xls with a list of learning units and attributions"

msgid "hourly volume total annual"
msgstr ""

msgid "hourly volume partial q1"
msgstr ""

msgid "hourly volume partial q2"
msgstr ""

msgid "volume declared vacant"
msgstr ""

msgid "Xls with education groups"
msgstr ""

msgid "education_groups_filename"
msgstr "education_groups"

msgid "list_education_groups"
msgstr "Education group's list"

msgid "Q1 and Q2"
msgstr ""

msgid "Q1 or Q2"
msgstr ""

msgid "New Education Group"
msgstr ""

msgid "New Training"
msgstr ""

msgid "New Mini-Training"
msgstr ""

msgid "untyped"
msgstr ""

msgid "validity"
msgstr ""

msgid "Education group year <a href='%(link)s'> %(acronym)s (%(academic_year)s) </a> successfuly created."
msgstr ""

msgid "minimum credits"
msgstr ""

msgid "maximum credits"
msgstr ""

msgid "EDUCATION_GROUP_EDITION"
msgstr "Edition group edition"

msgid "The learning unit %(acronym)s is not included in any education group"
msgstr ""

msgid "No enrollment for this learning unit"
msgstr ""

msgid "Changed"
msgstr ""

msgid "Other teacher(s)"
msgstr ""

msgid "Summary responsible(s)"
msgstr ""

msgid "The annual volume must be equal to the sum of the volumes Q1 and Q2"
msgstr ""

msgid "The global volume corresponding to the product of the annual volume and the number of planned classes must be equal to the sum of the volumes for each entity"
msgstr ""

msgid "This partim is %(partim_periodicity)s and the parent is %(parent_periodicty)s"
msgstr ""

msgid "The parent is %(parent_periodicty)s and there is at least one partim which is not %(parent_periodicty)s"
msgstr ""

msgid "Admission Conditions for Bachelors"
msgstr "Admission Conditions for Bachelors"

msgid "Alert Message"
msgstr "Alert Message"

msgid "Free Text"
msgstr "Free Text"

msgid "University Bachelors"
msgstr "University Bachelors"

msgid "Diploma"
msgstr "Diploma"

msgid "Conditions"
msgstr "Conditions"

msgid "Access"
msgstr "Access"

msgid "Actions"
msgstr "Actions"

msgid "UCL Bachelors"
msgstr "UCL Bachelors"

msgid "Others Bachelors of the French speaking Community of Belgium"
msgstr "Others Bachelors of the French speaking Community of Belgium"

msgid "Bachelors of the Dutch speaking Community of Beligum"
msgstr "Bachelors of the Dutch speaking Community of Beligum"

msgid "Foreign Bachelors"
msgstr "Foreign Bachelors"

msgid "Non university Bachelors"
msgstr "Non university Bachelors"

msgid "Holders of a 2nd cycle University degree"
msgstr "Holders of a 2nd cycle University degree"

msgid "Holders of a non-University 2nd cycle degree"
msgstr "Holders of a non-University 2nd cycle degree"

msgid "Adults taking up their university training"
msgstr "Adults taking up their university training"

msgid "Personalized access"
msgstr "Personalized access"

msgid "Admission and Enrolment Procedures for general registration"
msgstr "Admission and Enrolment Procedures for general registration"

msgid "Modify text"
msgstr "Modify text"

msgid "Add a new line"
msgstr "Add a new line"

msgid "Modify an existing line"
msgstr "Modify an existing line"

msgid "Are you sure you want to delete %(education_group_year)s?"
msgstr ""

msgid "You are not summary responsible for this learning unit."
msgstr ""

msgid "The learning unit is not summary editable."
msgstr ""

msgid "Submission dates are not set."
msgstr ""

msgid "Not in period to edit educational information."
msgstr ""

msgid "Modification made"
msgstr ""

msgid "You can not delete this object because some dependencies are protected"
msgstr ""

msgid "It will delete also this following objects"
msgstr ""

msgid "The education group edition period is not open."
msgstr ""

msgid "The user has not permission to delete education groups."
msgstr ""

msgid "The teaching material has been deleted"
msgstr ""

msgid "Teaching materials has been updated"
msgstr ""

msgid "Are you sure you want to delete the teaching material?"
msgstr ""

msgid "{} successfully updated"
msgstr ""

msgid "unit"
msgstr ""

msgid "Enter text to search"
msgstr ""

msgid "Mobility has been updated"
msgstr ""

msgid "lock"
msgstr ""

msgid "unlock"
msgstr ""

msgid "Update for teacher unlocked"
msgstr ""

msgid "Update for teacher locked"
msgstr ""

msgid "lock update for teacher"
msgstr ""

msgid "unlock update for teacher"
msgstr ""

msgid "The education group has been deleted."
msgstr ""

msgid "The %(acronym)s has been moved"
msgstr ""

msgid "The %(acronym)s has been detached"
msgstr ""

msgid "Additional info"
msgstr ""

msgid "Weighting"
msgstr ""

msgid "Default learning unit enrollment"
msgstr ""

msgid "Session"
msgstr "Session"

msgid "The user is not attached to the management entity"
msgstr ""

msgid "Help"
msgstr ""

msgid "Are you sure you want to detach this content?"
msgstr ""

msgid "detach"
msgstr ""

msgid "Abs. cred."
msgstr ""

msgid "Sess. derog."
msgstr ""

msgid "%(count_enrollment)d student is  enrolled in the offer."
msgid_plural "%(count_enrollment)d students are  enrolled in the offer."
msgstr[0] ""
msgstr[1] ""

msgid "The content of the education group is not empty."
msgstr ""

<<<<<<< HEAD
msgid "english_comment_title"
msgstr "English comment"
=======
msgid "Cred. abs./rel."
msgstr ""

msgid "Decree category"
msgstr ""

msgid "Rate code"
msgstr ""

msgid "NO_ADDITIONAL_FEES"
msgstr "No additional fees"

msgid "AESS_CAPAES"
msgstr "AESS and CAPAES"

msgid "MINERVAL_COMPLETE"
msgstr "Minerval complete"

msgid "UNIVERSITY_CERTIFICATE"
msgstr "University certificate"

msgid "ADVANCED_MASTER_IN_MEDICAL_SPECIALIZATION"
msgstr "Advanced master in medical specialization"

msgid "ACCESS_CONTEST"
msgstr "Access contest"

msgid "UNIVERSITY_CERTIFICATE_30_CREDITS"
msgstr "University certificate 30 credits"

msgid "CERTIFICATE_MEDECINE_COMPETENCE"
msgstr "Certificate medecine competence"
>>>>>>> 50c363a3
<|MERGE_RESOLUTION|>--- conflicted
+++ resolved
@@ -2895,8 +2895,6 @@
 msgid "english comment"
 msgstr ""
 
-
-
 msgid "The comments of %(acronym)s has been updated"
 msgstr ""
 
@@ -3268,10 +3266,6 @@
 msgid "The content of the education group is not empty."
 msgstr ""
 
-<<<<<<< HEAD
-msgid "english_comment_title"
-msgstr "English comment"
-=======
 msgid "Cred. abs./rel."
 msgstr ""
 
@@ -3304,4 +3298,6 @@
 
 msgid "CERTIFICATE_MEDECINE_COMPETENCE"
 msgstr "Certificate medecine competence"
->>>>>>> 50c363a3
+
+msgid "english_comment_title"
+msgstr "English comment"