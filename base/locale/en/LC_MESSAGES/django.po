# SOME DESCRIPTIVE TITLE.
# Copyright (C) YEAR THE PACKAGE'S COPYRIGHT HOLDER
# This file is distributed under the same license as the PACKAGE package.
# FIRST AUTHOR <EMAIL@ADDRESS>, YEAR.
#
msgid ""
msgstr ""
"Project-Id-Version: PACKAGE VERSION\n"
"Report-Msgid-Bugs-To: \n"
"POT-Creation-Date: 2016-04-22 15:14+0200\n"
"PO-Revision-Date: YEAR-MO-DA HO:MI+ZONE\n"
"Last-Translator: FULL NAME <EMAIL@ADDRESS>\n"
"Language-Team: LANGUAGE <LL@li.org>\n"
"Language: \n"
"MIME-Version: 1.0\n"
"Content-Type: text/plain; charset=UTF-8\n"
"Content-Transfer-Encoding: 8bit\n"

msgid "Create a xls file while activity\\"
msgstr ""

msgid "Get xls"
msgstr ""

msgid "ID"
msgstr "ID"

msgid "Legend : values allowed for 'justification'"
msgstr ""

msgid "Line"
msgstr "Row"

msgid "Note already submitted"
msgstr ""

msgid "OSIS"
msgstr "OSIS"

msgid "Print scores for all activities"
msgstr ""

msgid "Save"
msgstr ""

msgid "absent"
msgstr "Absent"

msgid "absent_pdf_legend"
msgstr "A=Absent"

msgid "academic_calendar"
msgstr "Academic calendar"

msgid "academic_year_small"
msgstr "Ac yr."

msgid "academic_calendar_management"
msgstr "Academic calendar management"

msgid "academic_calendar_offer_year_calendar_end_date_error"
msgstr "The closure's date of '%s' of the academic calendar can't be lower than %s "
       "(end date of '%s' of the program '%s')"

msgid "academic_calendar_offer_year_calendar_start_date_error"
msgstr "The opening's date of scores' encodings of the academic calendar can't be greater than %s "
       "(start date of scores' encodings of the program '%s')"

msgid "academic_calendars"
msgstr "Academic calendars"

msgid "academic_year_not_exist"
msgstr "Academic year (%d) doesn't exist"

msgid "acces_denied"
msgstr "Access denied"

msgid "acronym"
msgstr "Acronym"

msgid "activity"
msgstr "Activity"

msgid "activity_code"
msgstr "Activity code"

msgid "activity_not_exit"
msgstr "The activity %s doesn't exist"

msgid "add_an_address_to_the_organization"
msgstr "Add an address to the organization"

msgid "add"
msgstr "Add"

msgid "address(ses)"
msgstr "Address(es)"

msgid "addresses"
msgstr "Addresses"

msgid "administration"
msgstr "Administration"

msgid "after_submission_a_message_must_be_sent"
msgstr "If scores are submitted , a message is sent to all the professors of the learning unit"

msgid "all"
msgstr "All"

msgid "all_learning_units_must_be_shown"
msgstr "All learning units must be shown"

msgid "application_management"
msgstr "Application management"

msgid "are_you_sure"
msgstr "Are you sure?"

msgid "assistants"
msgstr ""

msgid "attributions"
msgstr "Attributions"

msgid "authorized_decimal_for_this_activity"
msgstr "Decimals authorized for this learning unit"

msgid "bachelor"
msgstr "Bachelor"

msgid "back"
msgstr "Back"

msgid "begin_date_lt_end_date"
msgstr "The start date must be equals or lower than the end date"

msgid "birth_date"
msgstr "Birth Date"

msgid "btn_messages_history_search"
msgstr "Search in the messages history"

msgid "btn_my_message_action_execute"
msgstr "Execute selected action"

msgid "btn_send_message_again_title"
msgstr "Send again the message to the recipient"

msgid "by_learning_unit"
msgstr "By Learning Unit"

msgid "by_specific_criteria"
msgstr "By Specific Criteria"

msgid "cancel"
msgstr "Cancel"

msgid "catalogue"
msgstr "Catalogue"

msgid "chair_of_the_exam_board"
msgstr "Chair of the exam board"

msgid "cheating_pdf_legend"
msgstr "T=Cheating"

msgid "unjustified_absence_export_legend"
msgstr "S=Unjustified Absence"

msgid "justified_absence_export_legend"
msgstr "M=Justified Absence"

msgid "attached_entities"
msgstr "Attached entities"

msgid "choose_file"
msgstr "Choose file"

msgid "city"
msgstr "City"

msgid "close"
msgstr "Close"

msgid "closed"
msgstr "Closed"

msgid "code"
msgstr "Code"

msgid "compare"
msgstr "Compare"

msgid "complete"
msgstr "Complete"

msgid "constraint_score_other_score"
msgstr "You can't encode a 'score' and a 'justification' together"

msgid "coordinator"
msgstr "Coordinator"

msgid "coordinators_can_submit_partial_encoding"
msgstr "Coordinators can submit partial encoding"

msgid "country"
msgstr "Country"

msgid "create_an_organization"
msgstr "Create an organization"

msgid "creation_date"
msgstr "Creation date"

msgid "credits"
msgstr "Credits"

msgid "customized"
msgstr "Customized"

msgid "data"
msgstr "Data"

msgid "data_maintenance"
msgstr "Data Maintenance"

msgid "data_management"
msgstr "Data Management"

msgid "date"
msgstr "Date"

msgid "date_not_passed"
msgstr "Date not passed"

msgid "day"
msgstr "day"

msgid "days"
msgstr "days"

msgid "decimal_score_allowed"
msgstr "Decimal score allowed"

msgid "decimal_score_not_allowed"
msgstr "Decimal score NOT allowed"

msgid "decimal_values_accepted"
msgstr "Decimal values in scores are accepted."

msgid "decimal_values_ignored"
msgstr ""
"Decimal values in scores are NOT accepted. If you try to put decimal values, "
"it will be ignored."

msgid "score_have_more_than_2_decimal_places"
msgstr "Score cannot have more than two decimal places"

msgid "definitive_save"
msgstr "Definitive submission (Submit to faculty)"

msgid "delete"
msgstr "Delete"

msgid "delete_selected_messages"
msgstr "Delete selected messages"

msgid "desc_assistants"
msgstr "Mandats des assistants académiques et de recherche."

msgid "desc_lnk_academic_year"
msgstr "Management of the annualized program."

msgid "desc_lnk_assessments"
msgstr "This process helps tutors while scores encoding."

msgid "desc_lnk_data_maintenance"
msgstr "Maintenance of data with the SQL language"

msgid "desc_lnk_data_management"
msgstr "Management of data by entity"

msgid "desc_lnk_entities"
msgstr "Management of organizational structure."

msgid "desc_lnk_files"
msgstr "Consultation of files managed by the application"

msgid "desc_lnk_home_catalog"
msgstr "Elaboration and management of the formation catalogue."

msgid "desc_lnk_home_institution"
msgstr "Management of the institution."

msgid "desc_lnk_home_studies"
msgstr ""
"Management of students' path from their registration until their diploma."

msgid "desc_lnk_internships"
msgstr "This process controls students internships."

msgid "desc_lnk_my_osis"
msgstr "Your personal details, configurations and other information related to you."

msgid "desc_lnk_learning_units"
msgstr ""
"Management of learning units, formations and others activities of the "
"program."

msgid "desc_lnk_offers"
msgstr "Management of programs."

msgid "desc_lnk_organizations"
msgstr "Management of organizations"

msgid "desc_lnk_score_encoding"
msgstr "This process helps tutor while encoding notes for the exams sessions."

msgid "desc_lnk_storage"
msgstr "Monitoring of the storage capacity"

msgid "desc_messages_history"
msgstr "Message history allow you to access sent emails"

msgid "desc_messages_template"
msgstr "Messages templating allow you to edit email messages dynamically"

msgid "desc_my_messages"
msgstr "The messages sent by the application to you"

msgid "desc_profile"
msgstr "The configuration of you user profile"

msgid "description"
msgstr "Description"

msgid "details"
msgstr "Details"

msgid "display_scores_for_one_learning_unit"
msgstr "Display scores for this learning unit"

msgid "display_tutors"
msgstr "Display all tutors for this learning unit"

msgid "DOCTORAL_COMMISSION"
msgstr "Doctoral commmission"

msgid "documentation"
msgstr "Documentation"

msgid "double_encoding"
msgstr "Double encoding"

msgid "double_encoding_test"
msgstr "Scores double encoding"

msgid "dubble_encoding"
msgstr "Dubble encoding"

msgid "dubble_online_scores_encoding"
msgstr "Dubble online scores encoding"

msgid "edit"
msgstr "Edit"

msgid "empty_note_pdf_legend"
msgstr "(empty)=No score yet"

msgid "encode"
msgstr "Encode"

msgid "encode_as_coordinator"
msgstr "Encode as scores responsible"

msgid "encode_as_pgm"
msgstr "Encode as program manager"

msgid "encode_as_professor"
msgstr "Encode as professor"

msgid "encoding"
msgstr "Encoding"

msgid "encoding_status_ended"
msgstr "All the scores are encoded."

msgid "encoding_status_notended"
msgstr "It remains notes to encode."

msgid "end_date"
msgstr "End date"

msgid "end_date_teacher"
msgstr "Teacher Deadline"

msgid "enrollment_activity_not_exist"
msgstr "The enrollment to the activity %s doesn't exist"

msgid "enrollment_exam_not_exists"
msgstr "The enrollment to the activity %s doesn't exist"

msgid "enrollments"
msgstr "Enrollments"

msgid "entities"
msgstr "Entities"

msgid "entity"
msgstr "Entity"

msgid "versions"
msgstr "Versions"

msgid "evaluations"
msgstr "Evaluations"

msgid "event"
msgstr "Event"

msgid "exam_board_secretary"
msgstr "Exam board secretary"

msgid "execute"
msgstr "Execute"

msgid "FACULTY"
msgstr "Faculty"

msgid "female"
msgstr "Female"

msgid "file"
msgstr "File"

msgid "file_must_be_xlsx"
msgstr "The file must be a valid 'XLSX' excel file"

msgid "file_production_date"
msgstr "Excel file production date"

msgid "students_deliberated_are_not_shown"
msgstr "Students deliberated are not shown"

msgid "files"
msgstr "Files"

msgid "final"
msgstr "Final"

msgid "fixed_line_phone"
msgstr "Fixed-line phone"

msgid "focuses"
msgstr "Focuses"

msgid "formation_catalogue"
msgstr "Formation catalogue"

msgid "function"
msgstr "Function"

msgid "gender"
msgstr "Gender"

msgid "general_informations"
msgstr "General informations"

msgid "get_excel_file"
msgstr "Get Excel File"

msgid "global_identifiant"
msgstr "Global identifiant"

msgid "fgs"
msgstr "FGS"

msgid "go"
msgstr "Go"

msgid "grade"
msgstr "Grade"

msgid "help_pnl_selectedfiles"
msgstr "Please select an XLS file for injection"

msgid "help_submission_scores_label"
msgstr "You will submit %s notes to faculty(ies). Warning : submitted scores <b>can't be modified anymore.</b>"

msgid "highlight_description"
msgstr "Highlight description"

msgid "highlight_shortcut"
msgstr "Highlight shortcut"

msgid "highlight_title"
msgstr "Highlight title"

msgid "home"
msgstr "Home page"

msgid "html_message"
msgstr "HTML Message"

msgid "identification"
msgstr "Identification"

msgid "idle"
msgstr "Idle"

msgid "ill"
msgstr "Ill"

msgid "ill_pdf_legend"
msgstr "I=Ill"

msgid "incomplete"
msgstr "Incomplete"

msgid "info_address_changed_for_papersheet"
msgstr "If you customize one of the field below, it only change the address displayed on the scores' encodings sheets for the program %s. "
       "It will never change the address of any Structure. The structure's list below is to help you to pre-fill in the form"

msgid "inject"
msgstr "Inject"

msgid "inject_xls_file"
msgstr "Inject XLS file"

msgid "INSTITUTE"
msgstr "Institute"

msgid "institution"
msgstr "Institution"

msgid "international_title"
msgstr "international title"

msgid "internships"
msgstr "Internships"

msgid "invalid_file"
msgstr "Invalid file"

msgid "javascript_is_disabled"
msgstr "JavaScript is disabled on your browser, but OSIS does not work without JavaScript."

msgid "justification_invalid"
msgstr "Invalid justification"

msgid "justifications"
msgstr "Justifications"

msgid "justification_invalid_value"
msgstr "Invalid justification value"

msgid "absence_justified_to_unjustified_invalid"
msgstr "Absence justified cannot be remplaced by absence unjustified"

msgid "justification_values_accepted"
msgstr "Accepted value: %s "

msgid "justification_other_values"
msgstr "Other values: %s "

msgid "label"
msgstr "Label"

msgid "label_jumbotron_details_academic_cal"
msgstr "As displayed on the home page"

msgid "language"
msgstr "Language"


msgid "last_synchronization"
msgstr "Last synchronization"

msgid "learning_unit"
msgstr "Learning unit"

msgid "learning_unit_not_access"
msgstr "You don't have access rights to this learning unit"

msgid "learning_unit_not_access_or_not_exist"
msgstr "You don't have access rights for this learning unit or it doesn't exist in our database"

msgid "learning_unit_responsible"
msgstr "Learning unit's responsible"

msgid "learning_unit_search"
msgstr "Learning unit search"

msgid "learning_units"
msgstr "Learning units"

msgid "learning_units_in"
msgstr "learning units in"

msgid "lnk_message_history_read_title"
msgstr "See the message"

msgid "location"
msgstr "Location"

msgid "log-in"
msgstr "Log-in"

msgid "login"
msgstr "Login"

msgid "logistic"
msgstr "Logistic"

msgid "logout"
msgstr "Logout"

msgid "lu_could_contain_decimal_scores"
msgstr "This learning unit year could contain decimal scores"

msgid "lu_must_not_contain_decimal_scores"
msgstr "This learning unit year must not contain decimal scores"

msgid "male"
msgstr "Male"

msgid "managed_programs"
msgstr "Managed programs"

msgid "mandates"
msgstr "Mandates"

msgid "mark_selected_messages_as_read"
msgstr "Mark selected messages as read"

msgid "master"
msgstr "Master"

msgid "message"
msgstr "Message"

msgid "message_address_papersheet"
msgstr "Reuse the address of an entity linked to the program or inform the posting address for the papersheet."

msgid "message_not_resent_no_email"
msgstr "The message can't be sent again, no email provided."

msgid "message_resent_ok"
msgstr "The message xas sent again."

msgid "messages"
msgstr "Messages"

msgid "messages_history"
msgstr "Messages History"

msgid "messages_templates"
msgstr "Messages templates"

msgid "minimum_one_criteria"
msgstr "Please choose at least one criteria!"

msgid "miss"
msgstr "Miss"

msgid "missing_column_session"
msgstr "Please fill in the 'session' column with the correct session's number."

msgid "mister"
msgstr "Mister"

msgid "mobile_phone"
msgstr "Mobile phone"

msgid "more_than_one_academic_year_error"
msgstr "There are more than 1 academic year in your excel file. Please correct your file. Only one academic year "
      "could be present in the 'Academic year' column."

msgid "more_than_one_exam_enrol_for_one_learn_unit"
msgstr "This student has multiple enrollments for a same exam. "
       "(he's enrolled to a same learning unit in 2 different programs. "
       "Please encode this score in the 'online' tab in the interface."

msgid "more_than_one_learning_unit_error"
msgstr "You encoded scores for more than 1 learning unit in your excel file (column 'Learning unit'). "
       "Please make one excel file by learning unit."

msgid "more_than_one_session_error"
msgstr "There are more than 1 session in your excel file. Please correct your file. Only one session's number "
      "could be present in the 'Session' column."

msgid "msg_error_username_password_not_matching"
msgstr "Your username and password didn't match. Please try again."

msgid "my_messages"
msgstr "My Messages"

msgid "my_osis"
msgstr "My OSIS"

msgid "my_studies"
msgstr "My studies"

msgid "name"
msgstr "Name"

msgid "full_name"
msgstr "Full name"

msgid "national_register"
msgstr "National register's number"

msgid "no_current_entity_version_found"
msgstr "The selected entity no longer exists today (end date passed)."

msgid "no_data_for_this_academic_year"
msgstr "No data for this academic year"

msgid "no_dubble_score_encoded_comparison_impossible"
msgstr "No dubble score encoded ; nothing to compare."

msgid "no_entity_address_found"
msgstr "No address found for the selected entity."

msgid "no_exam_session_opened_for_the_moment"
msgstr "No scores' encoding session opened for the moment."

msgid "no_student_to_encode_xls"
msgstr "No students to encode by excel"

msgid "no_file_submitted"
msgstr "You have to select a file to upload."

msgid "no_messages"
msgstr "No Messages"

msgid "no_result"
msgstr "No result!"

msgid "no_receiver_error"
msgstr "No receiver for this message"

msgid "no_score_encoded_double_encoding_impossible"
msgstr "No new scores encoded. The double encoding needs new scores."

msgid "no_score_injected"
msgstr "No scores injected"

msgid "no_score_to_encode"
msgstr "You haven't any score to encode."

msgid "no_valid_academic_year_error"
msgstr "No valid academic year found in your xls file. The date should be formatted like '2015-2016' or '2015'."

msgid "deadline_reached"
msgstr "Deadline reached"

msgid "not_passed"
msgstr "Not passed"

msgid "not_sent"
msgstr "Not Sent"

msgid "number_of_enrollments"
msgstr "Number of enrollments"

msgid "number_session"
msgstr "No. Session"

msgid "numbered_score"
msgstr "Numbered scores"

msgid "offer"
msgstr "Program"

msgid "offer_enrollment_not_exist"
msgstr "There are any enrollment to this program"

msgid "offer_year_calendar"
msgstr "Calendar of the annual program"

msgid "offer_year_calendar_academic_calendar_end_date_error"
msgstr "The end date of your program can't be greater than the closure's date of scores' encodings in the academic calendar"

msgid "offer_year_calendar_academic_calendar_start_date_error"
msgstr "The start date of your program can't be lower than the opening's date of scores' encodings in the academic calendar"

msgid "offer_year_not_access_or_not_exist"
msgstr "You don't have access rights for this offer or it doesn't exist in our database"

msgid "offer_year_not_exist"
msgstr "The program (%s) (%d) - doesn't exist"

msgid "offer_year_search"
msgstr "Search of annual programs"

msgid "offers"
msgstr "Programs"

msgid "old_browser_warning"
msgstr "Your browser is out of date. This can lead to unknown behaviour."

msgid "online"
msgstr "Online"

msgid "online_encoding"
msgstr "Online encoding"

msgid "online_scores_encoding"
msgstr "Online scores encoding"

msgid "only_submited_scores_can_be_double_encoded"
msgstr "Only submitted scores can be bouble encoded"

msgid "open"
msgstr "Open"

msgid "campus"
msgstr "Campus"

msgid "organization_address"
msgstr "Organization address"

msgid "organization"
msgstr "Organization"

msgid "organizations"
msgstr "Organizations"

msgid "origin"
msgstr "From"

msgid "other_score"
msgstr "Other scores"

msgid "other_sibling_offers"
msgstr "Other sibling programs"

msgid "other_sibling_orientations"
msgstr "Other sibling orientations"

msgid "score_encoding_period_not_open"
msgstr "The period of scores' encoding is not opened"

msgid "outside_scores_encodings_period_latest_session"
msgstr "The period of scores' encoding %s is closed since %s"

msgid "outside_scores_encodings_period_closest_session"
msgstr "The period of scores' encoding %s will be open %s"

msgid "page_not_found"
msgstr "Page not found."

msgid "method_not_allowed"
msgstr "Method not allowed"

msgid "password"
msgstr "Password"

msgid "person"
msgstr ""

msgid "ph_d"
msgstr "Ph.D"

msgid "plain"
msgstr "Plain"

msgid "plain_and_html"
msgstr "Plain and HTML"

msgid "please_enable_javascript"
msgstr "Please <a href='http://enable-javascript.com' target='_blank'>enable JavaScript</a> to use this application."

msgid "POLE"
msgstr "Pole"

msgid "postal_code"
msgstr "postal code"

msgid "preferences"
msgstr "Preferences"

msgid "presence_note_pdf_legend"
msgstr "0=Presence note"

msgid "print"
msgstr "Print"

msgid "print_all_courses"
msgstr "Print all courses"

msgid "print_warning_and_info_messages"
msgstr ""

msgid "printable_title"
msgstr "Printable title"

msgid "printing_date"
msgstr "Printing date"

msgid "professional"
msgstr "Professional"

msgid "professors_must_not_submit_scores"
msgstr "Proffessors must not submit scores"

msgid "profile"
msgstr "Profile"

msgid "program_commission"
msgstr "Program commission"

msgid "program_managers"
msgstr "Program Managers"

msgid "program_s"
msgstr "program(s)"

msgid "programs"
msgstr "Programs"

msgid "progress"
msgstr "Progress"

msgid "received_on"
msgstr "Received on"

msgid "recipient"
msgstr "Recipient"

msgid "redirect_to_login"
msgstr "Click to reconnect"

msgid "reference"
msgstr "Reference"

msgid "refresh_list"
msgstr "Search/update the list"

msgid "registration_id"
msgstr "Registration ID"

msgid "registration_id_does_not_match_email"
msgstr "Registration ID does not match email"

msgid "identification_number"
msgstr "Number ID"

msgid "registration_id_not_access_or_not_exist"
msgstr "Student not registered for exam"

msgid "research_center"
msgstr "Research center"

msgid "residential"
msgstr ""

msgid "responsible"
msgstr "Responsible"

msgid "return_doc_to_administrator"
msgstr "Please return this document to the administrative office before %s."

msgid "reuse_address_entity"
msgstr "Reuse the address of"

msgid "save"
msgstr "Save"

msgid "saved"
msgstr "Saved"

msgid "saving"
msgstr "Saving"

msgid "score"
msgstr "Score"

msgid "score_already_submitted"
msgstr "Score already submitted"

msgid "score_decimal_not_allowed"
msgstr "The score seems to be incorrect. Decimales NOT allowed"

msgid "score_invalid"
msgstr "Score invalid"

msgid "scores_responsible"
msgstr "Scores Responsible"

msgid "scores_responsible_title"
msgstr "Scores Responsible"

msgid "score_saved"
msgstr "score Saved"

msgid "score_submitted"
msgstr "Submitted"

msgid "scores"
msgstr "Scores"

msgid "scores_encoding"
msgstr "Scores encoding"

msgid "scores_encoding_tests"
msgstr "Scores encoding tests"

msgid "scores_gt_0_lt_20"
msgstr "The score seems to be incorrect (it must be >=0 and <=20)"

msgid "scores_injection"
msgstr "Scores injection"

msgid "scores_saved"
msgstr "score(s) saved"

msgid "scores_saved_cannot_be_saved_anymore"
msgstr "Sore saved, button save not available anymore"

msgid "scores_must_be_between_0_and_20"
msgstr "Scores must be between 0 and 20"

msgid "search_for_a_file"
msgstr "Search for a file"

msgid "search_for_an_entity"
msgstr "Search for an entity"

msgid "search_for_an_organization"
msgstr "Search for an organization"

msgid "SECTOR"
msgstr "Sector"

msgid "select"
msgstr "Select"

msgid "select_a_xls_file_from_which_to_inject_scores"
msgstr ""

msgid "select_an_encoding_type"
msgstr "Select an encoding type"

msgid "send_message_again"
msgstr "Send again"

msgid "sent"
msgstr "Sent"

msgid "server_error"
msgstr "A server error occured."

msgid "server_error_message"
msgstr "We will fix this as soon as possible"

msgid "short_title"
msgstr "Short title"

msgid "size"
msgstr "Size"

msgid "source_code"
msgstr "Source code"

msgid "stages"
msgstr "Stages"

msgid "start_date"
msgstr "Start date"

msgid "state"
msgstr "State"

msgid "status"
msgstr "Status"

msgid "storage"
msgstr "Storage"

msgid "storage_duration"
msgstr "Storage duration"

msgid "structure"
msgstr "Structure"

msgid "student_not_exist"
msgstr "The student (%s) doesn't exist"

msgid "student_path"
msgstr "Students' path"

msgid "students"
msgstr "students"

msgid "studies"
msgstr "Studies"

msgid "subject"
msgstr "Subject"

msgid "submission"
msgstr "Submission"

msgid "submission_date"
msgstr "Submission date"

msgid "submission_of_scores_for"
msgstr "Submission of scores for {0}."

msgid "submitted"
msgstr "Submitted"

msgid "submitted_scores_cannot_be_encoded_anymore"
msgstr "Submitted scores cannot be encoded anymore"

msgid "succesfull_logout"
msgstr "You are succesfully logout."

msgid "technologic_platform"
msgstr "Technologic platform"

msgid "template_error"
msgstr "No message was sent : the message template {} does not exist."

msgid "temporary_save"
msgstr "Temporary save (not submitted to the faculty yet)"

msgid "the_coordinator_must_still_submit_scores"
msgstr "The coordinator must still submit the scores"

msgid "text"
msgstr "Text"

msgid "title"
msgstr "Title"

msgid "learning_unit_title"
msgstr "Learning unit title"

msgid "too_many_results"
msgstr "Too many results! Please be more specific."

msgid "tooltip_delete_message"
msgstr "Delete message"

msgid "tooltip_double_encode_for"
msgstr "Double encode scores"

msgid "tooltip_double_encode_no_more_possible_for"
msgstr "All the scores were submitted.It is not possible to double encode scores anymore"

msgid "tooltip_dowload_excel_file"
msgstr "Download the excel file"

msgid "tooltip_encode_for"
msgstr "Encode scores"

msgid "tooltip_encode_no_more_possible_for"
msgstr "All the scores were submitted.It is not possible to encode scores anymore"

msgid "tooltip_inject_excel_no_more_possible_for"
msgstr "All the scores were submitted.It is not possible inject excell file anymore"

msgid "tooltip_my_message_read"
msgstr "Show message"

msgid "tooltip_print_scores"
msgstr "Print the scores"

msgid "tooltip_scores_encodings_progress_bar"
msgstr "Represents the quantity of scores submitted to the administration. The number surrounded by parenthesis is the "
       "number of scores encoded by the tutor that aren't submitted yet ('draft' state)"

msgid "tooltip_select_action"
msgstr "Select action to execute"

msgid "tooltip_select_all_messages"
msgstr "Select all the messages"

msgid "tooltip_select_excel_file_to_inject_scores"
msgstr "Select an excel file to inject scores."

msgid "tooltip_to_my_messages"
msgstr "Back to messages"

msgid "tutor"
msgstr "Tutor"

msgid "tutors"
msgstr "Tutors"

msgid "other_tutors"
msgstr "Other Tutors"

msgid "txt_message"
msgstr "Text Message"

msgid "txt_origin_title"
msgstr "Sender of the message"

msgid "txt_recipient_title"
msgstr "Recipient of the message (email or last name or username)"

msgid "txt_reference_title"
msgstr "Template reference of the message"

msgid "txt_subject_title"
msgstr "Subject of the messages"

msgid "type"
msgstr "Type"

msgid "types"
msgstr "Types"

msgid "undated_events"
msgstr "Unscheduled events"

msgid "undefined"
msgstr "Undefined"

msgid "unknown"
msgstr "Unknown"

msgid "user"
msgstr "User"

msgid "user_interface_language"
msgstr "User interface language"

msgid "user_is_not_program_manager"
msgstr "You're not a program manager. Therefore you dont have access to this page."

msgid "validated_double_encoding_cannot_be_validated_anymore"
msgstr "Validated double encoding cannot be validated anymore"

msgid "validation_dubble_encoding_mandatory"
msgstr "Please enter a final validation for scores' differences detected after the dubble encoding "
       "(below). If you leave, your dubble encoding will be lost."

msgid "via_excel"
msgstr "Via Excel"

msgid "via_paper"
msgstr "Via paper"

msgid "warning_all_scores_not_sumitted_yet"
msgstr "Warning : some registered scores have not been submitted yet"

msgid "website"
msgstr "Website"

msgid "without_attribution"
msgstr "Without attribution"

msgid "xls_columns_structure_error"
msgstr "Your excel file isn't well structured. Please follow the structure of the excel file provided "
       "(button '{}')"

msgid "you_manage"
msgstr "You manage"

msgid "order"
msgstr "Order"

msgid "options"
msgstr "Options"

msgid "required"
msgstr "Required"

msgid "question"
msgstr "Question"

msgid "questions"
msgstr "Questions"

msgid "value"
msgstr "Value"

msgid "short_input_text"
msgstr "Short input text"

msgid "long_input_text"
msgstr "Long input text"

msgid "radio_button"
msgstr "Radio button"

msgid "checkbox"
msgstr "Checkbox"

msgid "upload_button"
msgstr "Upload button"

msgid "download_link"
msgstr "Download link"

msgid "dropdown_list"
msgstr "Dropdown list"

msgid "http_link"
msgstr "HTTP link"

msgid "BACHELOR"
msgstr "Bachelor"

msgid "MASTER_60"
msgstr "Master 60"

msgid "MASTER_120"
msgstr "Master 120"

msgid "MASTER_180_OR_240"
msgstr "Master 180 or 240"

msgid "ADVANCED_MASTER"
msgstr "Advanced master"

msgid "TRAINING_CERTIFICATE"
msgstr "Training certificate"

msgid "CERTIFICATE"
msgstr "Certificate"

msgid "DOCTORATE"
msgstr "Doctorate"

msgid "CAPAES"
msgstr "CAPAES"

msgid "start_date_must_be_lower_than_end_date"
msgstr "Start date must be lower than end date"

msgid "DEPUTY_AUTHORITY"
msgstr "Deputy authority"

msgid "DEPUTY_SABBATICAL"
msgstr "Deputy sabbatical"

msgid "DEPUTY_TEMPORARY"
msgstr "Deputy temporary"

msgid "INTERNSHIP_SUPERVISOR"
msgstr "Internship supervisor"

msgid "INTERNSHIP_CO_SUPERVISOR"
msgstr "Internship co-supervisor"

msgid "PROFESSOR"
msgstr "Professor"

msgid "COORDINATOR"
msgstr "Coordinator"

msgid "HOLDER"
msgstr "Holder"

msgid "CO_HOLDER"
msgstr "Co-holder"

msgid "DEPUTY"
msgstr "Deputy"

msgid "scores_responsible_can_submit_partial_encoding"
msgstr "Scores responsible can submit partial encoding"

msgid "the_scores_responsible_must_still_submit_scores"
msgstr "The scores responsible must still submit the scores"

msgid "NONE"
msgstr "NONE"

msgid "keyword"
msgstr "keyword"

msgid "VALID"
msgstr "Valid"

msgid "INVALID"
msgstr "Invalid"

msgid "COURSE"
msgstr "Course"

msgid "MASTER_THESIS"
msgstr "Master thesis"

msgid "INTERNSHIP"
msgstr "Internship"

msgid "OTHER_COLLECTIVE"
msgstr "Other collective"

msgid "OTHER_INDIVIDUAL"
msgstr "Other individual"

msgid "EXTERNAL"
msgstr "External"

msgid "TEACHING_INTERNSHIP"
msgstr "Teaching internship"

msgid "CLINICAL_INTERNSHIP"
msgstr "Clinical internship"

msgid "PROFESSIONAL_INTERNSHIP"
msgstr "Professional internship"

msgid "RESEARCH_INTERNSHIP"
msgstr "Research internship"

msgid "ANNUAL"
msgstr "Annual"

msgid "BIENNIAL_EVEN"
msgstr "Biennial even"

msgid "BIENNIAL_ODD"
msgstr "Biennial odd"

msgid "LU_ERRORS_REQUIRED"
msgstr "This field is required."

msgid "LU_ERRORS_INVALID"
msgstr "'Enter a valid value."

msgid "LU_ERRORS_INVALID_SEARCH"
msgstr "Please, inform at least two filters in your searches"

msgid "LU_ERRORS_ACADEMIC_YEAR_REQUIRED"
msgstr "Please specify an academic year"

msgid "LU_ERRORS_YEAR_WITH_ACRONYM"
msgstr "Please specify an academic year or enter a valid acronym."

msgid "LU_ERRORS_INVALID_REGEX_SYNTAX"
msgstr "Invalid regular expression!"

msgid "no_valid_m_justification_error"
msgstr "You can't encode a JUSTIFIED ABSENCE (M) via the XLS injection"

msgid "abscence_justified_preserved"
msgstr "Justified abscence already encoded and preserved"

msgid "tutors_of_course"
msgstr "Tutors of the course"

msgid "academic_actors"
msgstr "Academic actors"

msgid "academic_start_date_error"
msgstr "The start date should be between the start/end dates of the academic year"

msgid "academic_end_date_error"
msgstr "The end date should be between the start/end dates of the academic year"

msgid "end_start_date_error"
msgstr "Start date must be lower than end date"

msgid "dates_mandatory_error"
msgstr "Start date and end date are mandatory"

msgid "date_format"
msgstr "%m/%d/%Y"

msgid "date_format_string"
msgstr "m/d/Y"

msgid "format_date"
msgstr "mm/dd/yyyy"

msgid "desc_lnk_academic_actors"
msgstr "Academic actors management"

msgid "all_years"
msgstr "All years"

msgid "trainings"
msgstr "Trainings"

msgid "components"
msgstr "Components"

msgid "educational_information"
msgstr "Educational information"

msgid "propositions"
msgstr "Propositions"

msgid "tutor_attributions"
msgstr "Tutors - attributions"

msgid "proposal"
msgstr "Proposal"

msgid "academic_calendar_offer_year_calendar_start_date_end_date_error"
msgstr "The start's date of '%s' of the academic calendar can't be higher than %s "
       "(end date of '%s' of the program '%s')"

msgid "component_type"
msgstr "Component type"

msgid "vol_q1"
msgstr "Vol. q1"

msgid "vol_q2"
msgstr "Vol. q2"

msgid "volume"
msgstr "Volume"

msgid "schedules_conformity"
msgstr "Sched. conform. "

msgid "planned_classrooms"
msgstr "Planned classrooms"

msgid "real_on_planned_classrooms"
msgstr "Real/Planned classrooms"

msgid "classes"
msgstr "Classes"

msgid "class"
msgstr "Class"

msgid "learning_unit_code"
msgstr "Learning unit code"

msgid "partims"
msgstr "Partims"

msgid "periodicity"
msgstr "Periodicity"

msgid "nominal_credits"
msgstr "Credits"

msgid "active"
msgstr "Active"

msgid "inactive"
msgstr "Inactive"

msgid "MASTER_DISSERTATION"
msgstr "Master Dissertation"

msgid "FULL"
msgstr "Full"

msgid "MOBILITY"
msgstr "Mobility"

msgid "OTHER"
msgstr "Other"

msgid "PARTIM"
msgstr "Partim"

msgid "PHD_THESIS"
msgstr "PhD Thesis"

msgid "selected"
msgstr "selected"

msgid "learning_unit_specifications"
msgstr "Specifications"

msgid "LECTURING_COMPLETE"
msgstr "Complete lecturing"

msgid "LECTURING_INCOMPLETE"
msgstr "Incomplete lecturing"

msgid "PRACTICAL_EXERCISES_COMPLETE"
msgstr "Complete practical exercises"

msgid "PRACTICAL_EXERCISES_INCOMPLETE"
msgstr "Incomplete practical exercises"

msgid "LECTURING"
msgstr "Lecturing"

msgid "STAGE"
msgstr "Stage"

msgid "DISSERTATION"
msgstr "Dissertation"

msgid "PRACTICAL_EXERCISES"
msgstr "Practical exercises"

msgid "lecturing"
msgstr "Lecturing"

msgid "PE"
msgstr "PE"

msgid "subtype"
msgstr "Subtype"

msgid "start"
msgstr "Start"

msgid "duration"
msgstr "Duration"

msgid "experimental_phase"
msgstr "This feature is in testing phase"

msgid "title_1"
msgstr "Title common with partims(Part 1)"

msgid "common_title"
msgstr "Common title"

msgid "common_english_title"
msgstr "Common English title"

msgid "title_2"
msgstr "Title (Part 2, specific to each partim)"

msgid "title_proper_to_UE"
msgstr "Title proper"

msgid "english_title_proper_to_UE"
msgstr "English title proper"

msgid "title_in_english"
msgstr "Title in English"

msgid "title_in_english_1"
msgstr "(Part 1, common with partims)"

msgid "title_in_english_2"
msgstr "(Part 2, specific to each partim)"

msgid "scores_responsibles"
msgstr "Scores responsibles"

msgid "SCHOOL"
msgstr "Ecole"

msgid "PLATFORM"
msgstr "Platform"

msgid "LOGISTICS_ENTITY"
msgstr "Logistics entity"

msgid "organogram"
msgstr "Organogram"

msgid "attached_to"
msgstr "Attached to"

msgid "ACADEMIC_PARTNER"
msgstr "Academic partner"

msgid "INDUSTRIAL_PARTNER"
msgstr "Industrial partner"

msgid "SERVICE_PARTNER"
msgstr "Service partner"

msgid "COMMERCE_PARTNER"
msgstr "Commerce partner"

msgid "PUBLIC_PARTNER"
msgstr "Public partner"

msgid "requirement_entity"
msgstr "Requirement entity"

msgid "allocation_entity"
msgstr "Allocation entity"

msgid "additional_requirement_entity"
msgstr "Additional requirement entity"

msgid "additional_requirement_entity_1"
msgstr "Additional requirement entity 1"

msgid "additional_requirement_entity_2"
msgstr "Additional requirement entity 2"

msgid "requirement_entity_small"
msgstr "Req. Entity"

msgid "allocation_entity_small"
msgstr "Alloc. Ent."

msgid "with_entity_subordinated_small"
msgstr "With subord. ent."

msgid "academic_end_year"
msgstr "Academic end year"

msgid "academic_start_year"
msgstr "Academic start year"

msgid "organization_name"
msgstr "Name"

msgid "partial"
msgstr "Q1"

msgid "remaining"
msgstr "Q2"

msgid "partial_remaining"
msgstr "Q1&2"

msgid "partial_or_remaining"
msgstr "Q1|2"

msgid "volume_partial"
msgstr "Vol. Q1"

msgid "volume_remaining"
msgstr "Vol. Q2"

msgid "quadrimester"
msgstr "Quadrimester"

msgid "composition"
msgstr "Composition"

msgid "real_classes"
msgstr "Real classes"

msgid "LU"
msgstr ""

msgid "academic_years"
msgstr "Academic years"

msgid "from"
msgstr "From"

msgid "to"
msgstr "to"

msgid "since"
msgstr "Since"

msgid "editing"
msgstr "Edition"

msgid "component"
msgstr "Component"

msgid "used_by"
msgstr "Used by learning unit"

msgid "offers_enrollments"
msgstr "Offers enrollments"

msgid "learning_units_enrollments"
msgstr "Learning units enrollments"

msgid "exams_enrollments"
msgstr "Exams Enrollments"

msgid "average"
msgstr "Average"

msgid "global_average"
msgstr "Global average"

msgid "result"
msgstr "Result"

msgid "enrollment_date"
msgstr "Enrollment date"

msgid "students_title"
msgstr "Students"

msgid "student_title"
msgstr "Student"

msgid "classe"
msgstr "Classe"

msgid "localization"
msgstr "Localization"

msgid "internship_subtype"
msgstr "Internship subtype"

msgid "part1"
msgstr "part 1"

msgid "part2"
msgstr "part 2"

msgid "title_official"
msgstr "Official title"

msgid "create_learning_unit"
msgstr "Create Learning Unit"

msgid "existed_acronym"
msgstr "Existed code for "

msgid "existing_acronym"
msgstr "Existing code in "

msgid "invalid_acronym"
msgstr "Invalid code"

msgid "acronym_rules"
msgstr "Site with one letter\n"
       "Acronym with min 2 et max 4 letters\n"
       "Number Code with 4 digit"

msgid "end_year_title"
msgstr "End year"

msgid "active_title"
msgstr "Active"

msgid "titles"
msgstr "Titles"

msgid "fixtures_build"
msgstr "Build anonymized fixtures"

msgid "desc_lnk_fixtures_build"
msgstr "Build a json file with anonymized fixtures"

msgid "partial_volume_1"
msgstr "Volume Q1"

msgid "partial_volume_2"
msgstr "Volume Q2"

msgid "partial_volume_1Q"
msgstr "Q1"

msgid "partial_volume_2Q"
msgstr "Q2"

msgid "planned_classes"
msgstr "Classes prévues"

msgid "planned_classes_pc"
msgstr "P.C."

msgid "total_volume_voltot"
msgstr "Vol.tot"

msgid "volumes_management"
msgstr "Volumes management"

msgid "volumes_validation_success"
msgstr "Filled data fit the hourly volumes calculation rules."

msgid "end_date_gt_begin_date"
msgstr "The end year must be equals or upper than the start year"

msgid "session_title"
msgstr "Session derogation"

msgid "remarks_title"
msgstr "Remarks"

msgid "faculty_remark"
msgstr "Faculty remark"

msgid "other_remark"
msgstr "Other remark"

msgid "new_learning_unit"
msgstr "New learning unit"

msgid "previous"
msgstr "Previous"

msgid "next"
msgstr "Next"

msgid "learning_location"
msgstr "Learning location"

msgid "NON_ACADEMIC"
msgstr "Non academic"

msgid "NON_ACADEMIC_CREF"
msgstr "Non academic CREF"

msgid "ACADEMIC"
msgstr "Academic"

msgid "ACTIVE"
msgstr "Active"

msgid "INACTIVE"
msgstr "Inactive"

msgid "RE_REGISTRATION"
msgstr "Active only for re-registration"

msgid "OPTIONAL"
msgstr "Optional"

msgid "NO_PRINT"
msgstr "No printing"

msgid "IN_HEADING_2_OF_DIPLOMA"
msgstr ""

msgid "IN_EXPECTED_FORM"
msgstr ""

msgid "FEE_1"
msgstr "Role"

msgid "FEE_2"
msgstr "Role + exam"

msgid "FEE_3"
msgstr "AESS, CAPAES or end-of-cycle"

msgid "FEE_4"
msgstr "School fees without any exam"

msgid "FEE_5"
msgstr "Full school fees"

msgid "FEE_6"
msgstr "University certificate"

msgid "FEE_7"
msgstr "Complementary master with medical specialization"

msgid "FEE_8"
msgstr "Admission exam"

msgid "FEE_10"
msgstr "CU 30 credits"

msgid "FEE_11"
msgstr "Medical skills certificate"

msgid "FEE_12"
msgstr "ISA offers: 12BA et 21MS"

msgid "FEE_13"
msgstr "ISA offers: 13BA et 22MS"

msgid "DAILY"
msgstr "Daily"

msgid "SHIFTED"
msgstr "Shifted"

msgid "ADAPTED"
msgstr "Adapted"

msgid "academic_calendar_type"
msgstr "Type of event"

msgid "DELIBERATION"
msgstr "Deliberation"

msgid "DISSERTATION_SUBMISSION"
msgstr "Submission of disserations"

msgid "EXAM_ENROLLMENTS"
msgstr "Exam enrollments"

msgid "SCORES_EXAM_DIFFUSION"
msgstr "Diffusion of exam scores"

msgid "SCORES_EXAM_SUBMISSION"
msgstr "Submission of exam scores"

msgid "TEACHING_CHARGE_APPLICATION"
msgstr "Teaching charge application"

msgid "field_is_required"
msgstr "This field is required"

msgid "associated_entity"
msgstr "Associated entity"

msgid "LU_WARNING_INVALID_ACRONYM"
msgstr "The acronym, if it is entered, must at least count 3 characters"

msgid "title_in_french"
msgstr "Title in French"

msgid "schedule_type"
msgstr "Schedule type"

msgid "enrollment_campus"
msgstr "Enrollment campus"

msgid "other_campus_activities"
msgstr "Activities on other campus"

msgid "unspecified"
msgstr "Unspecified"

msgid "university_certificate"
msgstr "University certificate"

msgid "studies_domain"
msgstr "Studies domain"

msgid "main domain"
msgstr ""

msgid "secondary domains"
msgstr ""

msgid "primary_language"
msgstr "Primary language"

msgid "other_language_activities"
msgstr "Other languages activities"

msgid "funding"
msgstr "Funding"

msgid "funding_cud"
msgstr "Funding international cooperation CCD/CUD"

msgid "funding_direction"
msgstr "Funding direction"

msgid "cud_funding_direction"
msgstr "Funding international cooperation CCD/CUD direction"

msgid "active_status"
msgstr "Active"

msgid "partial_deliberation"
msgstr "Partial deliberation"

msgid "admission_exam"
msgstr "Admission exam"

msgid "academic_type"
msgstr "Academic type"

msgid "keywords"
msgstr "Keywords"

msgid "training_type"
msgstr "Type of training"

msgid "QUADRIMESTER"
msgstr "Quadrimester(s)"

msgid "TRIMESTER"
msgstr "Trimester(s)"

msgid "MONTH"
msgstr "Month(s)"

msgid "WEEK"
msgstr "Week(s)"

msgid "DAY"
msgstr "Day(s)"

msgid "administration_entity"
msgstr "Administration entity"

msgid "management_entity"
msgstr "Management entity"

msgid "enrollment_enabled"
msgstr "Enrollment enabled"

msgid "formations"
msgstr "Formations"

msgid "formations_lnk"
msgstr "Formations"

msgid "desc_lnk_formations"
msgstr "Organization of formations"

msgid "education_groups"
msgstr "Education groups"

msgid "entity_management"
msgstr "Entity management"

msgid "of_category"
msgstr "Education group type"

msgid "activity_search"
msgstr "Learning unit"

msgid "service_course_search"
msgstr "Service courses"

msgid "TRAINING"
msgstr "Training"

msgid "MINI_TRAINING"
msgstr "Mini training"

msgid "GROUP"
msgstr "Group"

msgid "PRIMARY_LANGUAGE"
msgstr "Primary anguage"

msgid "OR"
msgstr "Or"

msgid "AND"
msgstr "And"

msgid "language_association"
msgstr "Primary language operator"

msgid "prolong_or_create_learning_unit_message"
msgstr "<p>The acronym <b>already exists</b>.</p>"
       "<p>You have the choice between:"
       "<ul><li><b>create</b> a new learning unit using that acronym</li>"
       "<li><b>prolong</b> the learning unit of the same acronym</li></ul>"

msgid "confirm_your_action"
msgstr "Confirm your action."

msgid "create"
msgstr "Create"

msgid "prolong"
msgstr "Prolong"

msgid "diplomas_certificates"
msgstr "Diplomas /  Certificates"

msgid "diploma_title"
msgstr "Diploma title"

msgid "professionnal_title"
msgstr "Professionnal title"

msgid "university_certificate_desc"
msgstr "University certificate"

msgid "program_coorganization"
msgstr "Program organized with other institutes"

msgid "for_all_students"
msgstr "For all students"

msgid "diploma"
msgstr "Diploma"

msgid "UNIQUE"
msgstr "Unique diploma"

msgid "SEPARATE"
msgstr "Separate diploma"

msgid "NOT_CONCERNED"
msgstr "Not concerned"

msgid "organization_address_save_error"
msgstr "Impossible to save the organization address"

msgid "i_confirm"
msgstr "Yes, I confirm."

msgid "msg_warning_delete_learning_unit"
msgstr "This operation is <strong>permanent</strong> and cannot be undone. You will lose for ever"
       " the data linked to the learning unit <strong>%s</strong>."

msgid "The learning unit %(acronym)s has been successfully deleted for all years."
msgstr ""

msgid "cannot_delete_learning_unit_year"
msgstr "Could not delete the LU <strong>%(learning_unit)s</strong> from the year %(year)s for the following reasons :"

msgid "cannot_delete_learning_unit"
msgstr "Could not delete the LU <strong>%(learning_unit)s</strong> for the following reasons :"

msgid "There is %(count)d enrollments in %(subtype)s %(acronym)s for the year %(year)s"
msgstr ""

msgid "%(subtype)s %(acronym)s is assigned to %(tutor)s for the year %(year)s"
msgstr ""

msgid "%(subtype)s %(acronym)s is assigned to the assistant %(assistant)s for the year %(year)s"
msgstr ""

msgid "The learning unit %(acronym)s is related to the internship speciality %(speciality)s"
msgstr ""

msgid "lu_included_in_group"
msgstr "%(subtype)s %(acronym)s is included in the group %(group)s for the year %(year)s"

msgid "%(subtype)s %(acronym)s has been deleted for the year %(year)s"
msgstr ""

msgid "The class %(acronym)s has been deleted for the year %(year)s"
msgstr ""

msgid "the partim"
msgstr ""

msgid "The partim"
msgstr ""

msgid "The learning unit"
msgstr ""

msgid "the learning unit"
msgstr ""

msgid "You asked the deletion of the learning unit %(acronym)s from the year %(year)s"
msgstr ""

msgid "Delete from this academic year"
msgstr ""

msgid "Delete the learning unit for all academic years"
msgstr ""

msgid "publish_attribution_to_portal"
msgstr "Publish attribution to portal"

msgid "RESEVED_FOR_INTERNS"
msgstr "Reserved for interns"

msgid "OPEN_FOR_EXTERNS"
msgstr "Open to externs"

msgid "EXCEPTIONAL_PROCEDURE"
msgstr "Exceptional procedure"

msgid "VACANT_NOT_PUBLISH"
msgstr "Vacant but do not publish"

msgid "DO_NOT_ASSIGN"
msgstr "Do not assign"

msgid "folder"
msgstr "Folder"

msgid "introduced_by"
msgstr "Introduced by"

msgid "the"
msgstr "The"

msgid "proposal_management"
msgstr "Proposal management"

msgid "category"
msgstr "Category"

msgid "PRESIDENT"
msgstr "President"

msgid "SECRETARY"
msgstr "Secretary"

msgid "SIGNATORY"
msgstr "Signatory"

msgid "administrative_data"
msgstr "Administrative data"

msgid "jury"
msgstr "Jury"

msgid "signatory_qualification"
msgstr "Signatory's qualification"

msgid "course_enrollment"
msgstr "Course enrollment"

msgid "marks_presentation"
msgstr "Marks presentation"

msgid "dissertation_presentation"
msgstr "Dissertation présentation"

msgid "scores_diffusion"
msgstr "Scores diffusion"

msgid "session"
msgstr "session"

msgid "at"
msgstr "at"

msgid "learning_unit_years_to_delete"
msgstr "You will definitely delete the following learning units"

msgid "type_must_be_full"
msgstr "Type of learning unit must be full"

msgid "learning_unit_type_is_not_internship"
msgstr "Learning unit is not of type internship."

msgid "CREATION"
msgstr "Creation"

msgid "MODIFICATION"
msgstr "Modification"

msgid "TRANSFORMATION"
msgstr "Transformation"

msgid "TRANSFORMATION_AND_MODIFICATION"
msgstr "Transformation and modification"

msgid "SUPPRESSION"
msgstr "Suppression"

msgid "CENTRAL"
msgstr "Central"

msgid "SUSPENDED"
msgstr "Suspended"

msgid "ACCEPTED"
msgstr "Accepted"

msgid "REFUSED"
msgstr "Refused"

msgid "success_modification_proposal"
msgstr "You proposed a modification of type {} for the learning unit {}."

msgid "proposal_edited_successfully"
msgstr "Proposal edited successfully"

msgid "proposals_cancelled_successfully"
msgstr "Proposals cancelled successfully"

msgid "proposals_consolidated_successfully"
msgstr "Proposals consolidated successfully"

msgid "content"
msgstr "Content"

msgid "code_scs"
msgstr "Code SCS"

msgid "title_code_formation"
msgstr "Title / Formation's code"

msgid "absolute_credits"
msgstr "Abs. credits"

msgid "relative_target_credits"
msgstr "Relative target's credits"

msgid "relative credits"
msgstr ""

msgid "min_credits"
msgstr "Min. credits"

msgid "max_credits"
msgstr "Max. credits"

msgid "mandatory"
msgstr "Mandatory"

msgid "block"
msgstr "Block"

msgid "current_order"
msgstr "Current order"

msgid "sessions_derogation"
msgstr "Sessions in derogation"

msgid "own_comment"
msgstr "Own comment"

msgid "SESSION_1"
msgstr "1"

msgid "SESSION_2"
msgstr "2"

msgid "SESSION_3"
msgstr "3"

msgid "SESSION_1_2"
msgstr "12"

msgid "SESSION_1_3"
msgstr "13"

msgid "SESSION_2_3"
msgstr "23"

msgid "SESSION_1_2_3"
msgstr "123"

msgid "SESSION_UNDEFINED"
msgstr "Undefined session"

msgid "SESSION_PARTIAL_2_3"
msgstr "p23"

msgid "Put in proposal"
msgstr ""

msgid "Put in suppression proposal"
msgstr ""

msgid "Proposal for modification"
msgstr ""

msgid "End of teaching"
msgstr ""

msgid "academic_entity_small"
msgstr "Academic ent."

msgid "academic_entity"
msgstr "Academic entity"

msgid "folder_number"
msgstr "Folder n°{}"

msgid "produce_xls_lus"
msgstr "The learning units"

msgid "%(date)s must be set within %(start_date)s and %(end_date)s"
msgstr ""

msgid "Cancel the proposal"
msgstr ""

msgid "Edit the proposal"
msgstr ""

msgid "Consolidate the proposal"
msgstr ""

msgid "msg_confirm_cancel_proposal"
msgstr "Are you certain that you want to cancel the learning unit proposal ?"

msgid "The administrative data has been successfully modified"
msgstr ""

msgid "vacant"
msgstr "Vacant"

msgid "team_management"
msgstr "Team management"

msgid "type_declaration_vacant"
msgstr "Decision"

msgid "procedure"
msgstr "Procedure"

msgid "educational_information_management"
msgstr "Management of educational information"

msgid "SUMMARY_COURSE_SUBMISSION"
msgstr "Summary course submission"

msgid "INTERNAL_TEAM"
msgstr "Internal/team"

msgid "substitute"
msgstr "Substitute"

msgid "not_end_year"
msgstr "no planned end"

msgid "Modify"
msgstr ""

msgid "Edit learning unit end date"
msgstr ""

msgid "Modify end date"
msgstr ""

msgid "learning_unit_successfuly_created"
msgstr "Learning unit <a href='%(link)s'> %(acronym)s (%(academic_year)s) </a> successfuly created."

msgid "learning_unit_successfuly_deleted"
msgstr "Learning unit {acronym} ({academic_year}) successfuly deleted."

msgid "learning_unit_creation_academic_year_max_error"
msgstr "Please select an academic year lower than {}."

msgid "parent_greater_than_partim"
msgstr "The selected end year (%(partim_end_year)s) is greater than the end year of the parent %(lu_parent)s"

msgid "learning_unit_created"
msgstr "Learning unit %(learning_unit)s created for the academic year %(academic_year)s"

msgid "learning_unit_updated"
msgstr "Learning unit {acronym} successfully updated."

msgid "partim_greater_than_parent"
msgstr "The learning unit %(learning_unit)s has a partim %(partim)s with an end year greater than %(year)s"

msgid "partim"
msgstr "Partim"

msgid "partim_character_rules"
msgstr "One letter or digit mandatory"

msgid "invalid_partim_character"
msgstr "Character already used"

msgid "remark"
msgstr "Remark"

msgid "remark_english"
msgstr "Remark in english"

msgid "Ensure this value is less than %(limit_value)s."
msgstr "Ensure this value is less than %(limit_value)s."

msgid "Ensure this value is greater than %(limit_value)s."
msgstr "Ensure this value is greater than %(limit_value)s."

msgid "Entity_not_exist"
msgstr "The entity %(entity_acronym)s does not exist for the selected academic year %(academic_year)s"

msgid "Edit the learning unit"
msgstr ""

msgid "requirement_entity_end_date_too_short"
msgstr "The requirement entity lifetime is too short."

msgid "Requirement and allocation entities must be linked to the same faculty for this learning unit type."
msgstr ""

msgid "success_modification_learning_unit"
msgstr "The learning unit has been updated."

msgid "error_modification_learning_unit"
msgstr "An error occured when updating the learning unit."

msgid "cannot_set_internship_subtype_for_type_other_than_internship"
msgstr "Internship subtype cannot bet set for learning unit type other than internship."

msgid "%(subtype)s %(acronym)s is in proposal for the year %(year)s"
msgstr ""

msgid "volume_have_more_than_2_decimal_places"
msgstr "The volume have more than 2 decimal places"

msgid "Site"
msgstr "Site"

msgid "proposal_type"
msgstr "Proposal type"

msgid "proposal_status"
msgstr "Status proposal"

msgid "folder_entity"
msgstr "Folder entity"

msgid "proposals_search"
msgstr "Proposals"

msgid "folder_num"
msgstr "Folder num."

msgid "ask_to_report_modification"
msgstr "Do you want to report the modifications done to the next years ?"

msgid "proposal_learning_unit_successfuly_created"
msgstr "Proposal learning unit <a href='%(link)s'> %(acronym)s (%(academic_year)s) </a> successfuly created."

msgid "new_learning_unit_proposal"
msgstr "New learning unit proposal"

msgid "proposal_creation"
msgstr "Proposal of creation"

msgid "proposal_update"
msgstr "Proposal update"

msgid "value_before_proposal"
msgstr "Value before proposal"

msgid "entity_not_found"
msgstr "Entity not found.  Pershaps an error in the data"

msgid "min_for_field"
msgstr "Please enter a value greater than or equal to 0."

msgid "max_for_field"
msgstr "Please enter a value less than or equal to 500."

msgid "force_state"
msgstr "Force state"

msgid "do_you_want_change_status_proposals"
msgstr "Do you want to change the status of this proposals?"

msgid "are_you_sure_to_change_state_from"
msgstr "Are you sure to change the state from"

msgid "must_set_common_title_or_specific_title"
msgstr "You must either set the common title or the specific title"

msgid "learning_unit_in_proposal_cannot_save"
msgstr "The learning unit %(luy)s is in proposal, can not save the change from the year %(academic_year)s"

msgid "by"
msgstr "By"

msgid "in_proposal"
msgstr "Existing proposal"

msgid "summary_locked"
msgstr "blocked update for tutor"

msgid "get_back_to_initial"
msgstr "Get back to initial data"

msgid "do_you_want_to_get_back_to_initial"
msgstr "Do you want to get back to initial data?"

msgid "error_proposal_suppression_to_initial"
msgstr "An error occured when getting back to initial state one of the selected proposal is not in SUPPRESSION type. Nothing has been done"

msgid "error_proposal_no_data"
msgstr "An error occured when getting back to initial state. No valid data to submit"

msgid "msg_confirm_delete_luy"
msgstr "Are you certain that you want to delete the learning unit ?"

msgid "already_existing_acronym"
msgstr "Existing acronym"

msgid "The value of field '%(field)s' is different between year %(year)s - %(value)s and year %(next_year)s - %(next_value)s"
msgstr ""

msgid "There is not the learning unit %(acronym)s - %(next_year)s"
msgstr ""

msgid "The value of field '%(field)s' for the learning unit %(acronym)s (%(component_type)s) is different between year %(year)s - %(value)s and year %(next_year)s - %(next_value)s"
msgstr ""

msgid "There is not %(component_type)s for the learning unit %(acronym)s - %(year)s but exist in %(existing_year)s"
msgstr ""

msgid "Educational information opening"
msgstr ""

msgid "Educational information ending"
msgstr ""

msgid "official_title_proper_to_partim"
msgstr "Title proper to the partim"

msgid "official_english_title_proper_to_partim"
msgstr "English title proper to the partim"

msgid "Educational information submission dates updated"
msgstr ""

msgid "The credits value of the partim %(acronym)s is greater or equal than the credits value of the parent learning unit."
msgstr ""

msgid "The learning unit has been updated until %(year)s."
msgstr ""

msgid "Prohibition to delete a learning unit before 2015."
msgstr ""

msgid "The entity '%(acronym)s' doesn't exist anymore in %(year)s"
msgstr ""

msgid "updated"
msgstr "Updated"

msgid "unupdated"
msgstr "Unupdated"

msgid "summary_list"
msgstr "Education information status"

msgctxt "teachingmaterial"
msgid "title"
msgstr ""

msgctxt "teachingmaterial"
msgid "mandatory"
msgstr ""

msgid "Bibliography"
msgstr ""

msgid "bibliography"
msgstr ""

msgid "Teaching material"
msgstr ""

msgid "Mobility"
msgstr ""

msgid "The periodicity of the parent and the partims do not match"
msgstr ""

msgid "educational_information_update_reminder"
msgstr "Mail to remind educational information update"

msgid "do_you_want_to_sent_email"
msgstr "Do you want to sent email to remind to update the educational informations?"

msgid "desc_mail_reminder"
msgstr "Sent email to remind to update educational information"

msgid "success_mail_reminder"
msgstr "Reminding mails sent"

msgid "consolidate"
msgstr "Consolidate"

msgid "do_you_want_to_consolidate"
msgstr "Do you want to consolidate ?"

msgid "need_no_reminder"
msgstr "Need no reminder"

msgid "Proposal %(acronym)s (%(academic_year)s) cannot be consolidated."
msgstr ""

msgid "Proposal %(acronym)s (%(academic_year)s) successfully consolidated."
msgstr ""

msgid "Proposal %(acronym)s (%(academic_year)s) cannot be canceled."
msgstr ""

msgid "Proposal %(acronym)s (%(academic_year)s) successfully canceled."
msgstr ""

msgid "A report has been sent."
msgstr ""

msgid "Success"
msgstr ""

msgid "Failure"
msgstr ""

msgid "Remarks"
msgstr ""

msgid "Learning unit"
msgstr ""

msgid "Research criteria"
msgstr ""

msgid "The learning unit %(acronym)s is included in the following education groups"
msgstr ""

msgid "type_code_formation"
msgstr "Formation's type"

msgid "absolute_and_relative_credits"
msgstr "Relative / Absolute <br>credits"

msgid "Proposal is neither accepted nor refused."
msgstr ""

msgid "learning_achievements"
msgstr "Learning achievements"

msgid "up"
msgstr "Up"

msgid "down"
msgstr "Down"

msgid "learning_achievements_headline"
msgstr "At the end of this learning unit, the student is able to:"

msgid "User %(person)s do not have rights on this proposal."
msgstr ""

msgid "Enrollments to learning unit"
msgstr ""

msgid "Training"
msgstr ""

msgid "Enrollments to training"
msgstr ""

msgid "Enrolled to learning unit"
msgstr "Enrollments to learning unit"

msgid "No proposals was selected."
msgstr ""

msgid "Proposal %(acronym)s (%(academic_year)s) successfully changed state."
msgstr ""

msgid "Proposal %(acronym)s (%(academic_year)s) cannot be changed state."
msgstr ""

msgid "cancellation"
msgstr ""

msgid "consolidation"
msgstr "consolidation"

msgid "borrowed_course_search"
msgstr "Borrowed courses"

msgid "add_another"
msgstr "Add another"

msgid "The parent is inactive and there is at least one partim active"
msgstr ""

msgid "This partim is active and the parent is inactive"
msgstr ""

msgid "faculty_borrowing"
msgstr "Faculty borrowing"

msgid "The value of this attribute is inherited from the parent UE"
msgstr ""

msgid "to_complete"
msgstr "To complete"

msgid "The value of this attribute is not annualized"
msgstr ""

msgid "start_year"
msgstr "Starting year"

msgid "produce_xls_attributions"
msgstr "The learning units and attributions"

msgid "produce_xls_proposals"
msgstr "Xls with proposals"

msgid "proposal_date"
msgstr "Proposals date"

msgid "search_type"
msgstr "Search type"

msgid "The linked %(entity)s does not exist at the start date of the academic year linked to this learning unit"
msgstr ""

msgid "COURSE_ENROLLMENT"
msgstr "Course enrollment"

msgid "vol_global"
msgstr "Vol.global"

msgid "volume_global"
msgstr "volume total global"

msgid "Vol. annual"
msgstr ""

msgid "Volume annual"
msgstr ""

msgid "missing_internship_subtype"
msgstr "It is necessary to indicate the internship subtype"

msgid "different_status_with_parent"
msgstr "The learning unit's parent is inactive"

msgid "new_external_learning_unit"
msgstr "Create a new external learning unit"

msgid "external"
msgstr "External"

msgid "comment_title"
msgstr "Comment"

msgid "comment"
msgstr ""

msgid "english comment"
msgstr ""

msgid "The comments of %(acronym)s has been updated"
msgstr ""

msgid "requesting_entity"
msgstr "Requesting entity"

msgid "local_credits"
msgstr "Local credits"

msgid "Consistency error in %(academic_year)s : %(error)s"
msgstr ""

msgid "%(col_name)s has been already modified. ({%(new_value)s} instead of {%(current_value)s})"
msgstr ""

msgid "%(col_name)s has been already modified."
msgstr ""

msgid "external_code"
msgstr "External code"

msgid "Proposals"
msgstr ""

msgid "learning_units_and_attributions_filename"
msgstr "learning_units_and_attributions"

msgid "attribution_list"
msgstr "List of attributions"

msgid "List_proposals"
msgstr "List of proposals"

msgid "List_activities"
msgstr "List of activities"

msgid "learning_units_filename"
msgstr "learning_units"

msgid "warnings_detected"
msgstr "We detected inconsistencies in the following data :"

msgid "Volumes are inconsistent"
msgstr ""

msgid "Volumes of {} are inconsistent"
msgstr ""

msgid "planned classes cannot be 0"
msgstr ""

msgid "Vol_tot is not equal to vol_q1 + vol_q2"
msgstr ""

msgid "Vol_global is not equal to Vol_tot * planned_classes"
msgstr "The overall volume must be equal to the annual volume multiplied by the number of classes"

msgid "At least a partim volume value is greater than corresponding volume of parent"
msgstr ""

msgid "url of the learning unit"
msgstr "URL of the learning unit"

msgid "professional_integration"
msgstr "Professional integration"

msgid "external_search"
msgstr "Externals"

msgid "formerly"
msgstr "Formerly"

msgid "title_1_in_english"
msgstr "Title common title with partims (part 1) in English"

msgid "title_2_in_english"
msgstr "Title specific with partim (part 2) in English"

msgid "Manage volumes"
msgstr ""

msgid "New external learning unit"
msgstr ""

msgid "New partim"
msgstr ""

msgid "middle_name"
msgstr "Middle name"

msgid "Select the missing term for the offer"
msgstr "Select the missing term for the offer"

msgid "Remove the term"
msgstr "Remove the term"

msgid "Do you want to remove this term?"
msgstr "Do you want to remove this term?"

msgid "Sorry but you can not remove the term of an offer"
msgstr "Sorry but you can not remove the term of an offer"

msgid "Do you want to remove the term?"
msgstr "Do you want to remove the term?"

msgid "Export"
msgstr ""

msgid "produce_xls_lus_desc"
msgstr "Produce xls with a list of learning units"

msgid "produce_xls_attributions_desc"
msgstr "Produce xls with a list of learning units and attributions"

msgid "hourly volume total annual"
msgstr ""

msgid "hourly volume partial q1"
msgstr ""

msgid "hourly volume partial q2"
msgstr ""

msgid "volume declared vacant"
msgstr ""

msgid "Xls with education groups"
msgstr ""

msgid "education_groups_filename"
msgstr "education_groups"

msgid "list_education_groups"
msgstr "Education group's list"

msgid "Q1 and Q2"
msgstr ""

msgid "Q1 or Q2"
msgstr ""

msgid "New Education Group"
msgstr ""

msgid "New Training"
msgstr ""

msgid "New Mini-Training"
msgstr ""

msgid "untyped"
msgstr ""

msgid "validity"
msgstr ""

msgid "Education group year <a href='%(link)s'> %(acronym)s (%(academic_year)s) </a> successfuly created."
msgstr ""

msgid "minimum constraint"
msgstr ""

msgid "maximum constraint"
msgstr ""

msgid "type of constraint"
msgstr ""

msgid "EDUCATION_GROUP_EDITION"
msgstr "Edition group edition"

msgid "The learning unit %(acronym)s is not included in any education group"
msgstr ""

msgid "No enrollment for this learning unit"
msgstr ""

msgid "Changed"
msgstr ""

msgid "Other teacher(s)"
msgstr ""

msgid "Summary responsible(s)"
msgstr ""

msgid "The annual volume must be equal to the sum of the volumes Q1 and Q2"
msgstr ""

msgid "The global volume corresponding to the product of the annual volume and the number of planned classes must be equal to the sum of the volumes for each entity"
msgstr ""

msgid "This partim is %(partim_periodicity)s and the parent is %(parent_periodicty)s"
msgstr ""

msgid "The parent is %(parent_periodicty)s and there is at least one partim which is not %(parent_periodicty)s"
msgstr ""

msgid "Admission Conditions for Bachelors"
msgstr "Admission Conditions for Bachelors"

msgid "Alert Message"
msgstr "Alert Message"

msgid "Free Text"
msgstr "Free Text"

msgid "University Bachelors"
msgstr "University Bachelors"

msgid "Diploma"
msgstr "Diploma"

msgid "Conditions"
msgstr "Conditions"

msgid "Access"
msgstr "Access"

msgid "Actions"
msgstr "Actions"

msgid "UCL Bachelors"
msgstr "UCL Bachelors"

msgid "Others Bachelors of the French speaking Community of Belgium"
msgstr "Others Bachelors of the French speaking Community of Belgium"

msgid "Bachelors of the Dutch speaking Community of Belgium"
msgstr "Bachelors of the Dutch speaking Community of Belgium"

msgid "Foreign Bachelors"
msgstr "Foreign Bachelors"

msgid "Non university Bachelors"
msgstr "Non university Bachelors"

msgid "Holders of a 2nd cycle University degree"
msgstr "Holders of a 2nd cycle University degree"

msgid "Holders of a non-University 2nd cycle degree"
msgstr "Holders of a non-University 2nd cycle degree"

msgid "Adults taking up their university training"
msgstr "Adults taking up their university training"

msgid "Personalized access"
msgstr "Personalized access"

msgid "Admission and Enrolment Procedures for general registration"
msgstr "Admission and Enrolment Procedures for general registration"

msgid "Modify text"
msgstr "Modify text"

msgid "Add a new line"
msgstr "Add a new line"

msgid "Modify an existing line"
msgstr "Modify an existing line"

msgid "Are you sure you want to delete %(education_group_year)s?"
msgstr ""

msgid "You are not summary responsible for this learning unit."
msgstr ""

msgid "The learning unit is not summary editable."
msgstr ""

msgid "Submission dates are not set."
msgstr ""

msgid "Not in period to edit educational information."
msgstr ""

msgid "Modification made"
msgstr ""

msgid "You can not delete this object because some dependencies are protected"
msgstr ""

msgid "It will delete also this following objects"
msgstr ""

msgid "The education group edition period is not open."
msgstr ""

msgid "The user has not permission to delete education groups."
msgstr ""

msgid "The teaching material has been deleted"
msgstr ""

msgid "Teaching materials has been updated"
msgstr ""

msgid "Are you sure you want to delete the teaching material?"
msgstr ""

msgid "teaching materials"
msgstr ""

msgid "online resources"
msgstr ""

msgid "{} successfully updated"
msgstr ""

msgid "unit"
msgstr ""

msgid "Enter text to search"
msgstr ""

msgid "Mobility has been updated"
msgstr ""

msgid "lock"
msgstr ""

msgid "unlock"
msgstr ""

msgid "Update for teacher unlocked"
msgstr ""

msgid "Update for teacher locked"
msgstr ""

msgid "lock update for teacher"
msgstr ""

msgid "unlock update for teacher"
msgstr ""

msgid "The education group has been deleted."
msgstr ""

msgid "The %(acronym)s has been moved"
msgstr ""

msgid "\"%(child)s\" has been detached from \"%(parent)s\""
msgstr ""

msgid "Additional info"
msgstr ""

msgid "Weighting"
msgstr ""

msgid "Default learning unit enrollment"
msgstr ""

msgid "Session"
msgstr ""

msgid "Attach"
msgstr ""

msgid "Detach"
msgstr ""

msgid "Select"
msgstr ""

msgid "The user is not attached to the management entity"
msgstr ""

msgid "Help"
msgstr ""

msgid "Are you sure you want to detach this content?"
msgstr ""

msgid "detach"
msgstr ""

msgid "Abs. cred."
msgstr ""

msgid "Sess. derog."
msgstr ""

msgid "%(count_enrollment)d student is enrolled in the offer."
msgid_plural "%(count_enrollment)d students are enrolled in the offer."
msgstr[0] ""
msgstr[1] ""

msgid "The content of the education group is not empty."
msgstr ""

msgid "Cred. rel./abs."
msgstr ""

msgid "Decree category"
msgstr ""

msgid "Rate code"
msgstr ""

msgid "NO_ADDITIONAL_FEES"
msgstr "No additional fees"

msgid "AESS_CAPAES"
msgstr "AESS and CAPAES"

msgid "MINERVAL_COMPLETE"
msgstr "Minerval complete"

msgid "UNIVERSITY_CERTIFICATE"
msgstr "University certificate"

msgid "ADVANCED_MASTER_IN_MEDICAL_SPECIALIZATION"
msgstr "Advanced master in medical specialization"

msgid "ACCESS_CONTEST"
msgstr "Access contest"

msgid "UNIVERSITY_CERTIFICATE_30_CREDITS"
msgstr "University certificate 30 credits"

msgid "CERTIFICATE_MEDECINE_COMPETENCE"
msgstr "Certificate medecine competence"

msgid "Generate pdf"
msgstr ""

msgid "%(acronym)s %(title)s [%(volumes)s] (%(credits)s credits)"
msgstr "%(acronym)s %(title)s [%(volumes)s] (%(credits)s credits)"

msgid "Link type"
msgstr ""

msgid "REFERENCE"
msgstr "Reference"

msgid "Quadrimester derogation"
msgstr ""

msgid "Quad. derog."
msgstr ""

msgid "No type of %(child_category)s can be created as child of %(category)s of type %(type)s"
msgstr ""

msgid "Produce xls with a list of education groups"
msgstr ""

msgid "Produce xls of trainings with administrative data"
msgstr ""

msgid "Begining of course registration"
msgstr ""

msgid "Ending of course registration"
msgstr ""

msgid "Begining of exam registration"
msgstr ""

msgid "Ending of exam registration"
msgstr ""

msgid "Exam board signatory"
msgstr ""

msgid "List of trainings, with administrative data"
msgstr ""

msgid "List of trainings"
msgstr ""

msgid "List of trainings with administrative data"
msgstr ""

msgid "Validity"
msgstr ""

msgid "Please Select or Move an item before Attach it"
msgstr ""

msgid "Used by an other education group"
msgstr ""

msgid "The user has not permission to change education groups."
msgstr ""

msgid "It is not possible to move the root element."
msgstr ""

msgid "It is not possible to detach the root element."
msgstr ""

msgid "Attached to \"%(acronym)s\""
msgstr ""

msgid "Learning units comparison"
msgstr ""

msgid "specific_title"
msgstr "Title"

msgid "specific_title_english"
msgstr "English title"

msgid "attribution_procedure"
msgstr "Procedure"

msgid "No difference"
msgstr ""

msgid "is_vacant"
msgstr "Vacant"

msgid "team"
msgstr "Team management"

msgid "Selected element"
msgstr ""

msgid "English"
msgstr ""

msgid "French"
msgstr ""

msgid "Which type of %(category)s do you want to create ?"
msgstr ""

msgid "Select a language"
msgstr ""

msgid "VOLUME_Q1"
msgstr "Volume partial"

msgid "VOLUME_Q2"
msgstr "Volume remaining"

msgid "VOLUME_TOTAL"
msgstr "Vol. annual"

msgid "PLANNED_CLASSES"
msgstr "Planned classes"

msgid "REAL_CLASSES"
msgstr "Real classes"

msgid "VOLUME_REQUIREMENT_ENTITY"
msgstr "Requirement entity"

msgid "VOLUME_ALLOCATION_ENTITY"
msgstr "Allocation entity"

msgid "VOLUME_ADDITIONAL_REQUIREMENT_ENTITY_1"
msgstr "Additional requirement entity 1"

msgid "VOLUME_ADDITIONAL_REQUIREMENT_ENTITY_2"
msgstr "Additional requirement entity 2"

msgid "This field is empty"
msgstr ""

msgid "Do you want to continue ?"
msgstr ""

msgid "There are warnings in the form."
msgstr ""

msgid "Number of elements"
msgstr ""

msgid "Education group year <a href='%(link)s'> %(acronym)s (%(academic_year)s) </a> successfuly updated."
msgstr ""

msgid "%(max)s must be greater or equals than %(min)s"
msgstr ""

msgid "Education group year %(acronym)s (%(academic_year)s) successfuly deleted."
msgstr ""

msgid "VOLUME_GLOBAL"
msgstr "Vol. global"

msgid "Produce xls of comparison"
msgstr ""

msgid "List of learning_units with comparison"
msgstr ""

msgid "Choose academic years"
msgstr ""

msgid "Produce Xls"
msgstr ""

msgid "Internship subtype"
msgstr ""

msgid "Add. requ. ent. 1"
msgstr ""

msgid "Add. requ. ent. 2"
msgstr ""

msgid "Profes. integration"
msgstr ""

msgid "Req. Entities"
msgstr ""

msgid "list_learning_units_comparison"
msgstr "Comparison of learning units"

msgid "Utilizations"
msgstr ""

msgid "You cannot attach \"%(child)s\" (type \"%(child_type)s\") to \"%(parent)s\" (type \"%(parent_type)s\")"
msgstr ""

msgid "is using in"
msgstr "is using in :"

msgid "Prerequisite"
msgid_plural "Prerequisites"
msgstr[0] ""
msgstr[1] ""

msgid "has the following prerequisites"
msgstr ""

msgid "Cannot set end year to %(end_year)s :"
msgstr ""

msgid "You cannot attach an element to a learning unit year"
msgstr ""

msgid "It is forbidden to save a GroupElementYear with a child branch and a child leaf."
msgstr ""

msgid "It is forbidden to attach an element to itself."
msgstr ""

msgid "It is forbidden to attach an element to one of its included elements."
msgstr ""

msgid "Modify prerequisites"
msgstr ""

msgid "Prerequisites are invalid"
msgstr "<p>Prerequisites are invalid</p>"

msgid "prerequisites_syntax_rules"
msgstr "<b>Syntax rules</b>:"
       "<ul><li>No double parentheses.</li>"
       "<li>Valid operators are OU or ET.</li>"
       "<li>The operator must be the same inside all parentheses (groups).</li>"
       "<li>The operator that linked groups must be different than the one that linked LU inside groups (parentheses).</li>"
       "<li>The LU code cannot include spaces (ex: LDROI1001 and not LDROI&nbsp;1001).</li></ul></p>"
       "<p><b>Examples</b>:"
       "<ul><li>A OU B OU C: valid</li>"
       "<li>A ET B ET C : valid</li>"
       "<li>A ET (B OU C) ET (D OU E): valid</li>"
       "<li>A ET (B OU C) OU (D OU E): not valid</li>"
       "<li>A ET (B ET C) ET (D ET E): not valid</li>"
       "<li>A ET (B OU C) ET (D ET E): not valid</li></ul>"

msgid "Prerequisites saved."
msgstr ""

msgid "The credits value should be an integer"
msgstr ""

msgid "The prerequisites %s for the learning unit %s are not inside the selected formation %s"
msgstr ""

msgid "This form must be submitted to the secretariat of your faculty"
msgstr ""

msgid "This form must be signed by the designated authority and delivered to the secretariat of your faculty."
msgstr ""

msgid "The registration form is available at the Secretariat of"
msgstr ""

msgid "training"
msgstr ""

msgid "faculty number"
msgstr ""

msgid "(optional)"
msgstr ""

msgid "Agregation"
msgstr ""

msgid "Certificate of participation"
msgstr ""

msgid "Certificate of success"
msgstr ""

msgid "Certificate of holding credits"
msgstr ""

msgid "Bachelor"
msgstr ""

msgid "Certificat"
msgstr ""

msgid "Research certificat"
msgstr ""

msgid "University first cycle certificat"
msgstr ""

msgid "University second cycle certificat"
msgstr ""

msgid "Access contest"
msgstr ""

msgid "Language classes"
msgstr ""

msgid "Isoldated classes"
msgstr ""

msgid "PHD"
msgstr ""

msgid "Formation PHD"
msgstr ""

msgid "Junior year"
msgstr ""

msgid "Program master 120"
msgstr ""

msgid "Master MA 120"
msgstr ""

msgid "Master MD 120"
msgstr ""

msgid "Master MS 120"
msgstr ""

msgid "Program master 180-240"
msgstr ""

msgid "Master MA 180-240"
msgstr ""

msgid "Master MD 180-240"
msgstr ""

msgid "Master MS 180-240"
msgstr ""

msgid "Master in 60 credits"
msgstr ""

msgid "Master of specialist"
msgstr ""

msgid "Internship"
msgstr ""

msgid "Deepening"
msgstr ""

msgid "Sociaty minor"
msgstr ""

msgid "Access minor"
msgstr ""

msgid "Open minor"
msgstr ""

msgid "Disciplinary complement minor"
msgstr ""

msgid "FSA speciality"
msgstr ""

msgid "Option"
msgstr ""

msgid "Mobility partnership"
msgstr ""

msgid "Common core"
msgstr ""

msgid "Minor list choice"
msgstr ""

msgid "Major list choice"
msgstr ""

msgid "Option list choice"
msgstr ""

msgid "Finality 120 list choice"
msgstr ""

msgid "Finality 180 list choice"
msgstr ""

msgid "Mobility partnership list choice"
msgstr ""

msgid "Complementary module"
msgstr ""

msgid "Sub group"
msgstr ""

msgid "The user has not permission to create a %(category)s."
msgstr ""

msgid "from %(min)s to %(max)s among"
msgstr ""

msgid "from %(min)s to %(max)s credits among"
msgstr ""

#: backoffice/settings/base.py:402
msgid "Teaching profile"
msgstr ""

#: backoffice/settings/base.py:403
msgid "Learning outcomes"
msgstr ""

#: backoffice/settings/base.py:404
msgid "Programme structure"
msgstr ""

#: backoffice/settings/base.py:406
msgid "Detailed programme"
msgstr ""

#: backoffice/settings/base.py:407
msgid "Options courses"
msgstr ""

#: backoffice/settings/base.py:408
msgid "The programme's courses and learning outcomes"
msgstr ""

#: backoffice/settings/base.py:410
msgid "Admission"
msgstr ""

#: backoffice/settings/base.py:412
msgid "Preparatory module"
msgstr ""

#: backoffice/settings/base.py:414
msgid "Benefits and organization"
msgstr ""

#: backoffice/settings/base.py:415
msgid "Pedagogy"
msgstr ""

#: backoffice/settings/base.py:416
msgid "Course evaluation methods"
msgstr ""

#: backoffice/settings/base.py:417
msgid "Mobility and/or Internationalisation outlook"
msgstr ""

#: backoffice/settings/base.py:418
msgid "Then after, Further degree programs"
msgstr ""

#: backoffice/settings/base.py:419
msgid "Certificates"
msgstr ""

#: backoffice/settings/base.py:421
msgid "In practice"
msgstr ""

#: backoffice/settings/base.py:422
msgid "Curriculum Management and contacts"
msgstr ""

msgid "Welcome"
msgstr ""

msgid "Add the French content of this paragraph"
msgstr ""

msgid "Add the English content of this paragraph"
msgstr ""

msgid "Add potential courses"
msgstr ""

msgid "Made in ..................."
msgstr ""

msgid "on ......./......./......."
msgstr ""

msgid "For approval"
msgstr ""

msgid "Legend"
msgstr ""

msgid "Registration form for the content of"
msgstr ""

msgid "Student's contact information"
msgstr ""

msgid "Student's signature"
msgstr ""

msgid "Own components"
msgstr ""

msgid "list of required teaching material"
msgstr ""

msgid "the list to generate is empty."
msgstr ""

<<<<<<< HEAD
msgid "Only program managers of the education group OR central manager linked to entity can edit."
=======
msgid "Add/Modify a line"
msgstr ""

msgid "Update the text"
msgstr ""

msgid "General Conditions"
msgstr ""

msgid "French language proficiency examination"
msgstr ""

msgid "Reduction"
msgstr ""

msgid "Opening to Adults"
msgstr ""

msgid "comment (internal)"
>>>>>>> 1c9abb01
msgstr ""<|MERGE_RESOLUTION|>--- conflicted
+++ resolved
@@ -3839,9 +3839,9 @@
 msgid "the list to generate is empty."
 msgstr ""
 
-<<<<<<< HEAD
 msgid "Only program managers of the education group OR central manager linked to entity can edit."
-=======
+msgstr ""
+
 msgid "Add/Modify a line"
 msgstr ""
 
@@ -3861,5 +3861,4 @@
 msgstr ""
 
 msgid "comment (internal)"
->>>>>>> 1c9abb01
 msgstr ""