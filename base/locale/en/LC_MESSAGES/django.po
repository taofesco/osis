# SOME DESCRIPTIVE TITLE.
# Copyright (C) YEAR THE PACKAGE'S COPYRIGHT HOLDER
# This file is distributed under the same license as the PACKAGE package.
# FIRST AUTHOR <EMAIL@ADDRESS>, YEAR.
#
msgid ""
msgstr ""
"Project-Id-Version: PACKAGE VERSION\n"
"Report-Msgid-Bugs-To: \n"
"POT-Creation-Date: 2016-04-22 15:14+0200\n"
"PO-Revision-Date: YEAR-MO-DA HO:MI+ZONE\n"
"Last-Translator: FULL NAME <EMAIL@ADDRESS>\n"
"Language-Team: LANGUAGE <LL@li.org>\n"
"Language: \n"
"MIME-Version: 1.0\n"
"Content-Type: text/plain; charset=UTF-8\n"
"Content-Transfer-Encoding: 8bit\n"

msgid "Create a xls file while activity\\"
msgstr ""

msgid "Get xls"
msgstr ""

msgid "ID"
msgstr "ID"

msgid "Legend : values allowed for 'justification'"
msgstr ""

msgid "Line"
msgstr "Row"

msgid "Note already submitted"
msgstr ""

msgid "OSIS"
msgstr "OSIS"

msgid "Print scores for all activities"
msgstr ""

msgid "Save"
msgstr ""

msgid "absent"
msgstr "Absent"

msgid "absent_pdf_legend"
msgstr "A=Absent"

msgid "academic_calendar"
msgstr "Academic calendar"

msgid "academic_calendar_management"
msgstr "Academic calendar management"

msgid "academic_calendar_offer_year_calendar_end_date_error"
msgstr "The closure's date of '%s' of the academic calendar can't be lower than %s "
       "(end date of '%s' of the program '%s')"

msgid "academic_calendar_offer_year_calendar_start_date_error"
msgstr "The opening's date of scores' encodings of the academic calendar can't be greater than %s "
       "(start date of scores' encodings of the program '%s')"

msgid "academic_calendars"
msgstr "Academic calendars"

msgid "academic_year_not_exist"
msgstr "Academic year (%d) doesn't exist"

msgid "acces_denied"
msgstr "Access denied"

msgid "acronym"
msgstr "Acronym"

msgid "activity"
msgstr "Activity"

msgid "activity_code"
msgstr "Activity code"

msgid "activity_not_exit"
msgstr "The activity %s doesn't exist"

msgid "add_an_address_to_the_organization"
msgstr "Add an address to the organization"

msgid "add"
msgstr "Add"

msgid "address(ses)"
msgstr "Address(es)"

msgid "addresses"
msgstr "Addresses"

msgid "administration"
msgstr "Administration"

msgid "after_submission_a_message_must_be_sent"
msgstr "If scores are submitted , a message is sent to all the professors of the learning unit"

msgid "all"
msgstr "All"

msgid "all_learning_units_must_be_shown"
msgstr "All learning units must be shown"

msgid "application_management"
msgstr "Application management"

msgid "are_you_sure"
msgstr "Are you sure?"

msgid "assistants"
msgstr ""

msgid "attributions"
msgstr "Attributions"

msgid "authorized_decimal_for_this_activity"
msgstr "Decimals authorized for this learning unit"

msgid "bachelor"
msgstr "Bachelor"

msgid "back"
msgstr "Back"

msgid "begin_date_lt_end_date"
msgstr "The start date must be equals or lower than the end date"

msgid "birth_date"
msgstr "Birth Date"

msgid "btn_messages_history_search"
msgstr "Search in the messages history"

msgid "btn_my_message_action_execute"
msgstr "Execute selected action"

msgid "btn_send_message_again_title"
msgstr "Send again the message to the recipient"

msgid "by_learning_unit"
msgstr "By Learning Unit"

msgid "by_specific_criteria"
msgstr "By Specific Criteria"

msgid "cancel"
msgstr "Cancel"

msgid "catalogue"
msgstr "Catalogue"

msgid "chair_of_the_exam_board"
msgstr "Chair of the exam board"

msgid "cheating_pdf_legend"
msgstr "T=Cheating"

msgid "unjustified_absence_export_legend"
msgstr "S=Unjustified Absence"

msgid "justified_absence_export_legend"
msgstr "M=Justified Absence"

msgid "attached_entities"
msgstr "Attached entities"

msgid "choose_file"
msgstr "Choose file"

msgid "city"
msgstr "City"

msgid "close"
msgstr "Close"

msgid "closed"
msgstr "Closed"

msgid "code"
msgstr "Code"

msgid "compare"
msgstr "Compare"

msgid "complete"
msgstr "Complete"

msgid "constraint_score_other_score"
msgstr "You can't encode a 'score' and a 'justification' together"

msgid "coordinator"
msgstr "Coordinator"

msgid "coordinators_can_submit_partial_encoding"
msgstr "Coordinators can submit partial encoding"

msgid "country"
msgstr "Country"

msgid "create_an_organization"
msgstr "Create an organization"

msgid "creation_date"
msgstr "Creation date"

msgid "credits"
msgstr "Credits"

msgid "data"
msgstr "Data"

msgid "data_maintenance"
msgstr "Data Maintenance"

msgid "data_management"
msgstr "Data Management"

msgid "date"
msgstr "Date"

msgid "date_not_passed"
msgstr "Date not passed"

msgid "day"
msgstr "day"

msgid "days"
msgstr "days"

msgid "decimal_score_allowed"
msgstr "Decimal score allowed"

msgid "decimal_score_not_allowed"
msgstr "Decimal score NOT allowed"

msgid "decimal_values_accepted"
msgstr "Decimal values in scores are accepted."

msgid "decimal_values_ignored"
msgstr ""
"Decimal values in scores are NOT accepted. If you try to put decimal values, "
"it will be ignored."

msgid "score_have_more_than_2_decimal_places"
msgstr "Score cannot have more than two decimal places"

msgid "definitive_save"
msgstr "Definitive submission (Submit to faculty)"

msgid "delete"
msgstr "Delete"

msgid "delete_selected_messages"
msgstr "Delete selected messages"

msgid "desc_assistants"
msgstr "Mandats des assistants académiques et de recherche."

msgid "desc_lnk_academic_year"
msgstr "Management of the annualized program."

msgid "desc_lnk_assessments"
msgstr "This process helps tutors while scores encoding."

msgid "desc_lnk_data_maintenance"
msgstr "Maintenance of data with the SQL language"

msgid "desc_lnk_data_management"
msgstr "Management of data by entity"

msgid "desc_lnk_entities"
msgstr "Management of organizational structure."

msgid "desc_lnk_files"
msgstr "Consultation of files managed by the application"

msgid "desc_lnk_home_catalog"
msgstr "Elaboration and management of the formation catalogue."

msgid "desc_lnk_home_institution"
msgstr "Management of the institution."

msgid "desc_lnk_home_studies"
msgstr ""
"Management of students' path from their registration until their diploma."

msgid "desc_lnk_internships"
msgstr "This process controls students internships."

msgid "desc_lnk_my_osis"
msgstr "Your personal details, configurations and other information related to you."

msgid "desc_lnk_learning_units"
msgstr ""
"Management of learning units, formations and others activities of the "
"program."

msgid "desc_lnk_offers"
msgstr "Management of programs."

msgid "desc_lnk_organizations"
msgstr "Management of organizations"

msgid "desc_lnk_score_encoding"
msgstr "This process helps tutor while encoding notes for the exams sessions."

msgid "desc_lnk_storage"
msgstr "Monitoring of the storage capacity"

msgid "desc_messages_history"
msgstr "Message history allow you to access sent emails"

msgid "desc_messages_template"
msgstr "Messages templating allow you to edit email messages dynamically"

msgid "desc_my_messages"
msgstr "The messages sent by the application to you"

msgid "desc_profile"
msgstr "The configuration of you user profile"

msgid "description"
msgstr "Description"

msgid "details"
msgstr "Details"

msgid "display_scores_for_one_learning_unit"
msgstr "Display scores for this learning unit"

msgid "display_tutors"
msgstr "Display all tutors for this learning unit"

msgid "DOCTORAL_COMMISSION"
msgstr "Doctoral commmission"

msgid "documentation"
msgstr "Documentation"

msgid "double_encoding"
msgstr "Double encoding"

msgid "double_encoding_test"
msgstr "Scores double encoding"

msgid "dubble_encoding"
msgstr "Dubble encoding"

msgid "dubble_online_scores_encoding"
msgstr "Dubble online scores encoding"

msgid "edit"
msgstr "Edit"

msgid "empty_note_pdf_legend"
msgstr "(empty)=No score yet"

msgid "encode"
msgstr "Encode"

msgid "encode_as_coordinator"
msgstr "Encode as scores responsible"

msgid "encode_as_pgm"
msgstr "Encode as program manager"

msgid "encode_as_professor"
msgstr "Encode as professor"

msgid "encoding"
msgstr "Encoding"

msgid "encoding_status_ended"
msgstr "All the scores are encoded."

msgid "encoding_status_notended"
msgstr "It remains notes to encode."

msgid "end_date"
msgstr "End date"

msgid "enrollment_activity_not_exist"
msgstr "The enrollment to the activity %s doesn't exist"

msgid "enrollment_exam_not_exists"
msgstr "The enrollment to the activity %s doesn't exist"

msgid "enrollments"
msgstr "Enrollments"

msgid "entities"
msgstr "Entities"

msgid "entity"
msgstr "Entity"

msgid "versions"
msgstr "Versions"

msgid "evaluations"
msgstr "Evaluations"

msgid "event"
msgstr "Event"

msgid "exam_board_secretary"
msgstr "Exam board secretary"

msgid "execute"
msgstr "Execute"

msgid "FACULTY"
msgstr "Faculty"

msgid "female"
msgstr "Female"

msgid "file"
msgstr "File"

msgid "file_must_be_xlsx"
msgstr "The file must be a valid 'XLSX' excel file"

msgid "file_production_date"
msgstr "Excel file production date"

msgid "students_deliberated_are_not_shown"
msgstr "Students deliberated are not shown"

msgid "files"
msgstr "Files"

msgid "final"
msgstr "Final"

msgid "fixed_line_phone"
msgstr "Fixed-line phone"

msgid "focuses"
msgstr "Focuses"

msgid "formation_catalogue"
msgstr "Formation catalogue"

msgid "function"
msgstr "Function"

msgid "gender"
msgstr "Gender"

msgid "general_informations"
msgstr "General informations"

msgid "get_excel_file"
msgstr "Get Excel File"

msgid "global_identifiant"
msgstr "Global identifiant"

msgid "go"
msgstr "Go"

msgid "grade"
msgstr "Grade"

msgid "help_pnl_selectedfiles"
msgstr "Please select an XLS file for injection"

msgid "help_submission_scores_label"
msgstr "You will submit %s notes to faculty(ies). Warning : submitted scores <b>can't be modified anymore.</b>"

msgid "highlight_description"
msgstr "Highlight description"

msgid "highlight_shortcut"
msgstr "Highlight shortcut"

msgid "highlight_title"
msgstr "Highlight title"

msgid "home"
msgstr "Home page"

msgid "html_message"
msgstr "HTML Message"

msgid "identification"
msgstr "Identification"

msgid "idle"
msgstr "Idle"

msgid "ill"
msgstr "Ill"

msgid "ill_pdf_legend"
msgstr "I=Ill"

msgid "incomplete"
msgstr "Incomplete"

msgid "info_address_changed_for_papersheet"
msgstr "If you customize one of the field below, it only change the address displayed on the scores' encodings sheets for the program %s. "
       "It will never change the address of any Structure. The structure's list below is to help you to pre-fill in the form"

msgid "inject"
msgstr "Inject"

msgid "inject_xls_file"
msgstr "Inject XLS file"

msgid "INSTITUTE"
msgstr "Institute"

msgid "institution"
msgstr "Institution"

msgid "international_title"
msgstr "international title"

msgid "internships"
msgstr "Internships"

msgid "invalid_file"
msgstr "Invalid file"

msgid "javascript_is_disabled"
msgstr "JavaScript is disabled on your browser, but OSIS does not work without JavaScript."

msgid "justification_invalid"
msgstr "Invalid justification"

msgid "justifications"
msgstr "Justifications"

msgid "justification_invalid_value"
msgstr "Invalid justification value"

msgid "absence_justified_to_unjustified_invalid"
msgstr "Absence justified cannot be remplaced by absence unjustified"

msgid "justification_values_accepted"
msgstr "Accepted value: %s "

msgid "justification_other_values"
msgstr "Other values: %s "

msgid "label"
msgstr "Label"

msgid "label_jumbotron_details_academic_cal"
msgstr "As displayed on the home page"

msgid "language"
msgstr "Language"


msgid "last_synchronization"
msgstr "Last synchronization"

msgid "learning_unit"
msgstr "Learning unit"

msgid "learning_unit_not_access"
msgstr "You don't have access rights to this learning unit"

msgid "learning_unit_not_access_or_not_exist"
msgstr "You don't have access rights for this learning unit or it doesn't exist in our database"

msgid "learning_unit_responsible"
msgstr "Learning unit's responsible"

msgid "learning_unit_search"
msgstr "Learning unit search"

msgid "learning_units"
msgstr "Learning units"

msgid "learning_units_in"
msgstr "learning units in"

msgid "lnk_message_history_read_title"
msgstr "See the message"

msgid "location"
msgstr "Location"

msgid "log-in"
msgstr "Log-in"

msgid "login"
msgstr "Login"

msgid "logistic"
msgstr "Logistic"

msgid "logout"
msgstr "Logout"

msgid "lu_could_contain_decimal_scores"
msgstr "This learning unit year could contain decimal scores"

msgid "lu_must_not_contain_decimal_scores"
msgstr "This learning unit year must not contain decimal scores"

msgid "male"
msgstr "Male"

msgid "managed_programs"
msgstr "Managed programs"

msgid "mandates"
msgstr "Mandates"

msgid "mark_selected_messages_as_read"
msgstr "Mark selected messages as read"

msgid "master"
msgstr "Master"

msgid "message"
msgstr "Message"

msgid "message_address_papersheet"
msgstr "Reuse the address of an entity linked to the program or inform the posting address for the papersheet."

msgid "message_not_resent_no_email"
msgstr "The message can't be sent again, no email provided."

msgid "message_resent_ok"
msgstr "The message xas sent again."

msgid "messages"
msgstr "Messages"

msgid "messages_history"
msgstr "Messages History"

msgid "messages_templates"
msgstr "Messages templates"

msgid "minimum_one_criteria"
msgstr "Please choose at least one criteria!"

msgid "miss"
msgstr "Miss"

msgid "missing_column_session"
msgstr "Please fill in the 'session' column with the correct session's number."

msgid "mister"
msgstr "Mister"

msgid "mobile_phone"
msgstr "Mobile phone"

msgid "more_than_one_academic_year_error"
msgstr "There are more than 1 academic year in your excel file. Please correct your file. Only one academic year "
      "could be present in the 'Academic year' column."

msgid "more_than_one_exam_enrol_for_one_learn_unit"
msgstr "This student has multiple enrollments for a same exam. "
       "(he's enrolled to a same learning unit in 2 different programs. "
       "Please encode this score in the 'online' tab in the interface."

msgid "more_than_one_learning_unit_error"
msgstr "You encoded scores for more than 1 learning unit in your excel file (column 'Learning unit'). "
       "Please make one excel file by learning unit."

msgid "more_than_one_session_error"
msgstr "There are more than 1 session in your excel file. Please correct your file. Only one session's number "
      "could be present in the 'Session' column."

msgid "msg_error_username_password_not_matching"
msgstr "Your username and password didn't match. Please try again."

msgid "my_messages"
msgstr "My Messages"

msgid "my_osis"
msgstr "My OSIS"

msgid "my_studies"
msgstr "My studies"

msgid "name"
msgstr "Name"

msgid "national_register"
msgstr "National register's number"

msgid "no_data_for_this_academic_year"
msgstr "No data for this academic year"

msgid "no_dubble_score_encoded_comparison_impossible"
msgstr "No dubble score encoded ; nothing to compare."

msgid "no_exam_session_opened_for_the_moment"
msgstr "No scores' encoding session opened for the moment."

msgid "no_student_to_encode_xls"
msgstr "No students to encode by excel"

msgid "no_file_submitted"
msgstr "You have to select a file to upload."

msgid "no_messages"
msgstr "No Messages"

msgid "no_result"
msgstr "No result!"

msgid "no_receiver_error"
msgstr "No receiver for this message"

msgid "no_score_encoded_double_encoding_impossible"
msgstr "No new scores encoded. The double encoding needs new scores."

msgid "no_score_injected"
msgstr "No scores injected"

msgid "no_score_to_encode"
msgstr "You haven't any score to encode."

msgid "no_valid_academic_year_error"
msgstr "No valid academic year found in your xls file. The date should be formatted like '2015-2016' or '2015'."

msgid "deadline_reached"
msgstr "Deadline reached"

msgid "not_passed"
msgstr "Not passed"

msgid "not_sent"
msgstr "Not Sent"

msgid "number_of_enrollments"
msgstr "Number of enrollments"

msgid "number_session"
msgstr "No. Session"

msgid "numbered_score"
msgstr "Numbered scores"

msgid "offer"
msgstr "Program"

msgid "offer_enrollment_not_exist"
msgstr "There are any enrollment to this program"

msgid "offer_year_calendar"
msgstr "Calendar of the annual program"

msgid "offer_year_calendar_academic_calendar_end_date_error"
msgstr "The end date of your program can't be greater than the closure's date of scores' encodings in the academic calendar"

msgid "offer_year_calendar_academic_calendar_start_date_error"
msgstr "The start date of your program can't be lower than the opening's date of scores' encodings in the academic calendar"

msgid "offer_year_not_access_or_not_exist"
msgstr "You don't have access rights for this offer or it doesn't exist in our database"

msgid "offer_year_not_exist"
msgstr "The program (%s) (%d) - doesn't exist"

msgid "offer_year_search"
msgstr "Search of annual programs"

msgid "offers"
msgstr "Programs"

msgid "old_browser_warning"
msgstr "Your browser is out of date. This can lead to unknown behaviour."

msgid "online"
msgstr "Online"

msgid "online_encoding"
msgstr "Online encoding"

msgid "online_scores_encoding"
msgstr "Online scores encoding"

msgid "only_submited_scores_can_be_double_encoded"
msgstr "Only submitted scores can be bouble encoded"

msgid "open"
msgstr "Open"

msgid "campus"
msgstr "Campus"

msgid "organization_address"
msgstr "Organization address"

msgid "organization"
msgstr "Organization"

msgid "organizations"
msgstr "Organizations"

msgid "origin"
msgstr "From"

msgid "other_score"
msgstr "Other scores"

msgid "other_sibling_offers"
msgstr "Other sibling programs"

msgid "other_sibling_orientations"
msgstr "Other sibling orientations"

msgid "score_encoding_period_not_open"
msgstr "The period of scores' encoding is not opened"

msgid "outside_scores_encodings_period_latest_session"
msgstr "The period of scores' encoding %s is closed since %s"

msgid "outside_scores_encodings_period_closest_session"
msgstr "The period of scores' encoding %s will be open %s"

msgid "page_not_found"
msgstr "Page not found."

msgid "method_not_allowed"
msgstr "Method not allowed"

msgid "password"
msgstr "Password"

msgid "person"
msgstr ""

msgid "ph_d"
msgstr "Ph.D"

msgid "plain"
msgstr "Plain"

msgid "plain_and_html"
msgstr "Plain and HTML"

msgid "please_enable_javascript"
msgstr "Please <a href='http://enable-javascript.com' target='_blank'>enable JavaScript</a> to use this application."

msgid "POLE"
msgstr "Pole"

msgid "postal_code"
msgstr "postal code"

msgid "preferences"
msgstr "Preferences"

msgid "presence_note_pdf_legend"
msgstr "0=Presence note"

msgid "print"
msgstr "Print"

msgid "print_all_courses"
msgstr "Print all courses"

msgid "print_warning_and_info_messages"
msgstr ""

msgid "printable_title"
msgstr "Printable title"

msgid "printing_date"
msgstr "Printing date"

msgid "professional"
msgstr "Professional"

msgid "professors_must_not_submit_scores"
msgstr "Proffessors must not submit scores"

msgid "profile"
msgstr "Profile"

msgid "program_commission"
msgstr "Program commission"

msgid "program_managers"
msgstr "Program Managers"

msgid "program_s"
msgstr "program(s)"

msgid "programs"
msgstr "Programs"

msgid "progress"
msgstr "Progress"

msgid "received_on"
msgstr "Received on"

msgid "recipient"
msgstr "Recipient"

msgid "redirect_to_login"
msgstr "Click to reconnect"

msgid "reference"
msgstr "Reference"

msgid "refresh_list"
msgstr "Search/update the list"

msgid "registration_id"
msgstr "Registration ID"

msgid "registration_id_not_access_or_not_exist"
msgstr "Student not registered for exam"

msgid "research_center"
msgstr "Research center"

msgid "residential"
msgstr ""

msgid "responsible"
msgstr "Responsible"

msgid "return_doc_to_administrator"
msgstr "Please return this document to the administrative office before %s."

msgid "reuse_address_entity"
msgstr "Reuse the address of"

msgid "save"
msgstr "Save"

msgid "saved"
msgstr "Saved"

msgid "saving"
msgstr "Saving"

msgid "score"
msgstr "Score"

msgid "score_already_submitted"
msgstr "Score already submitted"

msgid "score_decimal_not_allowed"
msgstr "The score seems to be incorrect. Decimales NOT allowed"

msgid "score_invalid"
msgstr "Score invalid"

msgid "scores_responsible"
msgstr "Scores Responsible"

msgid "scores_responsible_title"
msgstr "Scores Responsible"

msgid "score_saved"
msgstr "score Saved"

msgid "score_submitted"
msgstr "Submitted"

msgid "scores"
msgstr "Scores"

msgid "scores_encoding"
msgstr "Scores encoding"

msgid "scores_encoding_tests"
msgstr "Scores encoding tests"

msgid "scores_gt_0_lt_20"
msgstr "The score seems to be incorrect (it must be >=0 and <=20)"

msgid "scores_injection"
msgstr "Scores injection"

msgid "scores_saved"
msgstr "score(s) saved"

msgid "scores_saved_cannot_be_saved_anymore"
msgstr "Sore saved, button save not available anymore"

msgid "scores_must_be_between_0_and_20"
msgstr "Scores must be between 0 and 20"

msgid "search_for_a_file"
msgstr "Search for a file"

msgid "search_for_an_entity"
msgstr "Search for an entity"

msgid "search_for_an_organization"
msgstr "Search for an organization"

msgid "SECTOR"
msgstr "Sector"

msgid "select"
msgstr "Select"

msgid "select_a_xls_file_from_which_to_inject_scores"
msgstr ""

msgid "select_an_encoding_type"
msgstr "Select an encoding type"

msgid "send_message_again"
msgstr "Send again"

msgid "sent"
msgstr "Sent"

msgid "server_error"
msgstr "A server error occured."

msgid "server_error_message"
msgstr "We will fix this as soon as possible"

msgid "sessionn"
msgstr "Session"

msgid "short_title"
msgstr "Short title"

msgid "size"
msgstr "Size"

msgid "source_code"
msgstr "Source code"

msgid "stages"
msgstr "Stages"

msgid "start_date"
msgstr "Start date"

msgid "state"
msgstr "State"

msgid "status"
msgstr "Status"

msgid "storage"
msgstr "Storage"

msgid "storage_duration"
msgstr "Storage duration"

msgid "structure"
msgstr "Structure"

msgid "student_not_exist"
msgstr "The student (%s) doesn't exist"

msgid "student_path"
msgstr "Students' path"

msgid "students"
msgstr "students"

msgid "studies"
msgstr "Studies"

msgid "subject"
msgstr "Subject"

msgid "submission"
msgstr "Submission"

msgid "submission_date"
msgstr "Submission date"

msgid "submission_of_scores_for"
msgstr "Submission of scores for {0}."

msgid "submitted"
msgstr "Submitted"

msgid "submitted_scores_cannot_be_encoded_anymore"
msgstr "Submitted scores cannot be encoded anymore"

msgid "succesfull_logout"
msgstr "You are succesfully logout."

msgid "technologic_platform"
msgstr "Technologic platform"

msgid "template_error"
msgstr "No message was sent : the message template {} does not exist."

msgid "temporary_save"
msgstr "Temporary save (not submitted to the faculty yet)"

msgid "the_coordinator_must_still_submit_scores"
msgstr "The coordinator must still submit the scores"

msgid "title"
msgstr "Title"

msgid "learning_unit_title"
msgstr "Learning unit title"

msgid "too_many_results"
msgstr "Too many results! Please be more specific."

msgid "tooltip_delete_message"
msgstr "Delete message"

msgid "tooltip_double_encode_for"
msgstr "Double encode scores"

msgid "tooltip_double_encode_no_more_possible_for"
msgstr "All the scores were submitted.It is not possible to double encode scores anymore"

msgid "tooltip_dowload_excel_file"
msgstr "Download the excel file"

msgid "tooltip_encode_for"
msgstr "Encode scores"

msgid "tooltip_encode_no_more_possible_for"
msgstr "All the scores were submitted.It is not possible to encode scores anymore"

msgid "tooltip_inject_excel_no_more_possible_for"
msgstr "All the scores were submitted.It is not possible inject excell file anymore"

msgid "tooltip_my_message_read"
msgstr "Show message"

msgid "tooltip_print_scores"
msgstr "Print the scores"

msgid "tooltip_scores_encodings_progress_bar"
msgstr "Represents the quantity of scores submitted to the administration. The number surrounded by parenthesis is the "
       "number of scores encoded by the tutor that aren't submitted yet ('draft' state)"

msgid "tooltip_select_action"
msgstr "Select action to execute"

msgid "tooltip_select_all_messages"
msgstr "Select all the messages"

msgid "tooltip_select_excel_file_to_inject_scores"
msgstr "Select an excel file to inject scores."

msgid "tooltip_to_my_messages"
msgstr "Back to messages"

msgid "tutor"
msgstr "Tutor"

msgid "tutors"
msgstr "Tutors"

msgid "other_tutors"
msgstr "Other Tutors"

msgid "txt_message"
msgstr "Text Message"

msgid "txt_origin_title"
msgstr "Sender of the message"

msgid "txt_recipient_title"
msgstr "Recipient of the message (email or last name or username)"

msgid "txt_reference_title"
msgstr "Template reference of the message"

msgid "txt_subject_title"
msgstr "Subject of the messages"

msgid "type"
msgstr "Type"

msgid "types"
msgstr "Types"

msgid "undated_events"
msgstr "Unscheduled events"

msgid "undefined"
msgstr "Undefined"

msgid "unknown"
msgstr "Unknown"

msgid "user"
msgstr "User"

msgid "user_interface_language"
msgstr "User interface language"

msgid "user_is_not_program_manager"
msgstr "You're not a program manager. Therefore you dont have access to this page."

msgid "validated_double_encoding_cannot_be_validated_anymore"
msgstr "Validated double encoding cannot be validated anymore"

msgid "validation_dubble_encoding_mandatory"
msgstr "Please enter a final validation for scores' differences detected after the dubble encoding "
       "(below). If you leave, your dubble encoding will be lost."

msgid "via_excel"
msgstr "Via Excel"

msgid "via_paper"
msgstr "Via paper"

msgid "warning_all_scores_not_sumitted_yet"
msgstr "Warning : some registered scores have not been submitted yet"

msgid "website"
msgstr "Website"

msgid "without_attribution"
msgstr "Without attribution"

msgid "xls_columns_structure_error"
msgstr "Your excel file isn't well structured. Please follow the structure of the excel file provided "
       "(button '{}')"

msgid "you_manage"
msgstr "You manage"

msgid "order"
msgstr "Order"

msgid "options"
msgstr "Options"

msgid "required"
msgstr "Required"

msgid "question"
msgstr "Question"

msgid "questions"
msgstr "Questions"

msgid "value"
msgstr "Value"

msgid "short_input_text"
msgstr "Short input text"

msgid "long_input_text"
msgstr "Long input text"

msgid "radio_button"
msgstr "Radio button"

msgid "checkbox"
msgstr "Checkbox"

msgid "upload_button"
msgstr "Upload button"

msgid "download_link"
msgstr "Download link"

msgid "dropdown_list"
msgstr "Dropdown list"

msgid "http_link"
msgstr "HTTP link"

msgid "BACHELOR"
msgstr "Bachelor"

msgid "MASTER_60"
msgstr "Master 60"

msgid "MASTER_120"
msgstr "Master 120"

msgid "MASTER_180_OR_240"
msgstr "Master 180 or 240"

msgid "ADVANCED_MASTER"
msgstr "Advanced master"

msgid "TRAINING_CERTIFICATE"
msgstr "Training certificate"

msgid "CERTIFICATE"
msgstr "Certificate"

msgid "DOCTORATE"
msgstr "Doctorate"

msgid "CAPAES"
msgstr "CAPAES"

msgid "start_date_must_be_lower_than_end_date"
msgstr "Start date must be lower than end date"

msgid "DEPUTY_AUTHORITY"
msgstr "Deputy authority"

msgid "DEPUTY_SABBATICAL"
msgstr "Deputy sabbatical"

msgid "DEPUTY_TEMPORARY"
msgstr "Deputy temporary"

msgid "INTERNSHIP_SUPERVISOR"
msgstr "Internship supervisor"

msgid "INTERNSHIP_CO_SUPERVISOR"
msgstr "Internship co-supervisor"

msgid "PROFESSOR"
msgstr "Professor"

msgid "COORDINATOR"
msgstr "Coordinator"

msgid "HOLDER"
msgstr "Holder"

msgid "CO_HOLDER"
msgstr "Co-holder"

msgid "DEPUTY"
msgstr "Deputy"

msgid "scores_responsible_can_submit_partial_encoding"
msgstr "Scores responsible can submit partial encoding"

msgid "the_scores_responsible_must_still_submit_scores"
msgstr "The scores responsible must still submit the scores"

msgid "NONE"
msgstr "NONE"

msgid "keyword"
msgstr "keyword"

msgid "VALID"
msgstr "Valid"

msgid "INVALID"
msgstr "Invalid"

msgid "COURSE"
msgstr "Course"

msgid "MASTER_THESIS"
msgstr "Master thesis"

msgid "INTERNSHIP"
msgstr "Internship"

msgid "OTHER_COLLECTIVE"
msgstr "Other collective"

msgid "OTHER_INDIVIDUAL"
msgstr "Other individual"

msgid "EXTERNAL"
msgstr "External"

msgid "TEACHING_INTERNSHIP"
msgstr "Teaching internship"

msgid "CLINICAL_INTERNSHIP"
msgstr "Clinical internship"

msgid "PROFESSIONAL_INTERNSHIP"
msgstr "Professional internship"

msgid "RESEARCH_INTERNSHIP"
msgstr "Research internship"

msgid "ANNUAL"
msgstr "Annual"

msgid "BIENNIAL_EVEN"
msgstr "Biennial even"

msgid "BIENNIAL_ODD"
msgstr "Biennial odd"

msgid "LU_ERRORS_REQUIRED"
msgstr "This field is required."

msgid "LU_ERRORS_INVALID"
msgstr "'Enter a valid value."

msgid "LU_ERRORS_INVALID_SEARCH"
msgstr "Please, inform at least two filters in your searches"

msgid "LU_ERRORS_ACADEMIC_YEAR_REQUIRED"
msgstr "Please specify an academic year"

msgid "LU_ERRORS_YEAR_WITH_ACRONYM"
msgstr "Please specify an academic year or enter a valid acronym."

msgid "no_valid_m_justification_error"
msgstr "You can't encode a JUSTIFIED ABSENCE (M) via the XLS injection"

msgid "abscence_justified_preserved"
msgstr "Justified abscence already encoded and preserved"

msgid "tutors_of_course"
msgstr "Tutors of the course"

msgid "academic_actors"
msgstr "Academic actors"

msgid "academic_start_date_error"
msgstr "The start date should be between the start/end dates of the academic year"

msgid "academic_end_date_error"
msgstr "The end date should be between the start/end dates of the academic year"

msgid "end_start_date_error"
msgstr "Start date must be lower than end date"

msgid "dates_mandatory_error"
msgstr "Start date and end date are mandatory"

msgid "date_format"
msgstr "%m/%d/%Y"

msgid "date_format_string"
msgstr "m/d/Y"

msgid "format_date"
msgstr "mm/dd/yyyy"

msgid "desc_lnk_academic_actors"
msgstr "Academic actors management"

msgid "all_years"
msgstr "All years"

msgid "trainings"
msgstr "Trainings"

msgid "components"
msgstr "Components"

msgid "educational_information"
msgstr "Educational information"

msgid "propositions"
msgstr "Propositions"

msgid "tutor_attributions"
msgstr "Tutors - attributions"

msgid "proposal"
msgstr "Proposal"

msgid "academic_calendar_offer_year_calendar_start_date_end_date_error"
msgstr "The start's date of '%s' of the academic calendar can't be higher than %s "
       "(end date of '%s' of the program '%s')"

msgid "component_type"
msgstr "Component type"

msgid "volume_quarter"
msgstr "Quarter"

msgid "vol_q1"
msgstr "Vol. q1"

msgid "vol_q2"
msgstr "Vol. q2"

msgid "volume"
msgstr "Volume"

msgid "schedules_conformity"
msgstr "Sched. conform. "

msgid "planned_classrooms"
msgstr "Planned classrooms"

msgid "classes"
msgstr "Classes"

msgid "learning_unit_code"
msgstr "Learning unit code"

msgid "partims"
msgstr "Partims"

msgid "periodicity"
msgstr "Periodicity"

msgid "nominal_credits"
msgstr "Nominal credits"

msgid "ACTIVE"
msgstr "Active"

msgid "PASSIVE"
msgstr "Passive"

msgid "INACTIVE"
msgstr "Inactive"

msgid "MASTER_DISSERTATION"
msgstr "Master Dissertation"

msgid "FULL"
msgstr "Full"

msgid "MOBILITY"
msgstr "Mobility"

msgid "OTHER"
msgstr "Other"

msgid "PARTIM"
msgstr "Partim"

msgid "PHD_THESIS"
msgstr "PhD Thesis"

msgid "selected"
msgstr "selected"

msgid "learning_unit_specifications"
msgstr "Specifications"

msgid "LECTURING_COMPLETE"
msgstr "Complete lecturing"

msgid "LECTURING_INCOMPLETE"
msgstr "Incomplete lecturing"

msgid "PRACTICAL_EXERCISES_COMPLETE"
msgstr "Complete practical exercises"

msgid "PRACTICAL_EXERCISES_INCOMPLETE"
msgstr "Incomplete practical exercises"

msgid "LECTURING"
msgstr "Lecturing"

msgid "STAGE"
msgstr "Stage"

msgid "DISSERTATION"
msgstr "Dissertation"

msgid "PRACTICAL_EXERCISES"
msgstr "Practical exercises"

msgid "lecturing"
msgstr "Lecturing"

msgid "PE"
msgstr "PE"

msgid "subtype"
msgstr "Subtype"

msgid "start"
msgstr "Start"

msgid "duration"
msgstr "Duration"

msgid "experimental_phase"
msgstr "This feature is in testing phase"

msgid "title_official_1"
msgstr "Official title (Part 1, common with partims)"

msgid "title_official_2"
msgstr "Official title (Part 2, specific to each partim)"

msgid "title_in_english"
msgstr "Title in English"

msgid "title_in_english_1"
msgstr "(Part 1, common with partims)"

msgid "title_in_english_2"
msgstr "(Part 2, specific to each partim)"

msgid "scores_responsibles"
msgstr "Scores responsibles"

msgid "SCHOOL"
msgstr "Ecole"

msgid "PLATFORM"
msgstr "Platform"

msgid "LOGISTICS_ENTITY"
msgstr "Logistics entity"

msgid "organogram"
msgstr "Organogram"

msgid "attached_to"
msgstr "Attached to"

msgid "ACADEMIC_PARTNER"
msgstr "Academic partner"

msgid "INDUSTRIAL_PARTNER"
msgstr "Industrial partner"

msgid "SERVICE_PARTNER"
msgstr "Service partner"

msgid "COMMERCE_PARTNER"
msgstr "Commerce partner"

msgid "PUBLIC_PARTNER"
msgstr "Public partner"

msgid "requirement_entity"
msgstr "Requirement entity"

msgid "allocation_entity"
msgstr "Allocation entity"

msgid "additional_requirement_entity"
msgstr "Additional entity"

msgid "requirement_entity_small"
msgstr "Req. Ent."

msgid "allocation_entity_small"
msgstr "Alloc. Ent."

msgid "with_entity_subordinated_small"
msgstr "With subord. ent."

msgid "academic_end_year"
msgstr "Academic end year"

msgid "academic_start_year"
msgstr "Academic start year"

msgid "organization_name"
msgstr "Name"

msgid "partial"
msgstr "Q1"

msgid "remaining"
msgstr "Q2"

msgid "partial_remaining"
msgstr "Q1&2"

msgid "partial_or_remaining"
msgstr "Q1|2"

msgid "volume_partial"
msgstr "Vol. Q1"

msgid "volume_remaining"
msgstr "Vol. Q2"

msgid "learning_unit_quarter"
msgstr "LU quarter"

msgid "composition"
msgstr "Composition"

msgid "real_classes"
msgstr "Real classes"

msgid "lu_usage"
msgstr "Learning units usage"

msgid "used_by_partim"
msgstr "Used by partim "

msgid "academic_years"
msgstr "Academic years"

msgid "from"
msgstr "From"

msgid "to"
msgstr "to"

msgid "since"
msgstr "Since"

msgid "editing"
msgstr "Edition"

msgid "component"
msgstr "Component"

msgid "used_by"
msgstr "Used by learning unit"

<<<<<<< HEAD
msgid "impossible"
msgstr "The above learning unit doesn't used the componant"

msgid "classe"
msgstr "Classe"
=======
msgid "offers_enrollments"
msgstr "Offers enrollments"

msgid "learning_units_enrollments"
msgstr "Learning units enrollments"

msgid "exams_enrollments"
msgstr "Exams Enrollments"

msgid "average"
msgstr "Average"

msgid "global_average"
msgstr "Global average"

msgid "result"
msgstr "Result"

msgid "enrollment_date"
msgstr "Enrollment date"

msgid "students_title"
msgstr "Students"

msgid "student_title"
msgstr "Student"
>>>>>>> 8a531314
<|MERGE_RESOLUTION|>--- conflicted
+++ resolved
@@ -1711,13 +1711,12 @@
 msgid "used_by"
 msgstr "Used by learning unit"
 
-<<<<<<< HEAD
 msgid "impossible"
 msgstr "The above learning unit doesn't used the componant"
 
 msgid "classe"
 msgstr "Classe"
-=======
+
 msgid "offers_enrollments"
 msgstr "Offers enrollments"
 
@@ -1743,5 +1742,4 @@
 msgstr "Students"
 
 msgid "student_title"
-msgstr "Student"
->>>>>>> 8a531314
+msgstr "Student"