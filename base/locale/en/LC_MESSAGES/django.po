--- conflicted
+++ resolved
@@ -2449,7 +2449,6 @@
 msgid "The administrative data has been successfully modified"
 msgstr ""
 
-<<<<<<< HEAD
 msgid "vacant"
 msgstr "Vacant"
 
@@ -2461,10 +2460,9 @@
 
 msgid "procedure"
 msgstr "Procedure"
-=======
+
 msgid "SUMMARY_COURSE_SUBMISSION"
 msgstr "Summary course submission"
 
 msgid "INTERNAL_TEAM"
-msgstr "Internal/team"
->>>>>>> f9848825
+msgstr "Internal/team"