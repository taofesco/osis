--- conflicted
+++ resolved
@@ -2898,13 +2898,11 @@
 msgid "different_status_with_parent"
 msgstr "The learning unit's parent is inactive"
 
-<<<<<<< HEAD
 msgid "Consistency error in %(academic_year)s : %(error)s"
 msgstr ""
 
 msgid "%(col_name)s has been already modified. ({%(new_value)s} instead of {%(current_value)s})"
 msgstr ""
-=======
+
 msgid "external_code"
-msgstr "External code"
->>>>>>> 15aff105
+msgstr "External code"