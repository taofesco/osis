--- conflicted
+++ resolved
@@ -2251,10 +2251,9 @@
 msgid "DO_NOT_ASSIGN"
 msgstr "Do not assign"
 
-<<<<<<< HEAD
 msgid "category"
 msgstr "Category"
-=======
+
 msgid "PRESIDENT"
 msgstr "President"
 
@@ -2292,5 +2291,4 @@
 msgstr "at"
 
 msgid "learning_unit_years_to_delete"
-msgstr "You will definitely delete the following learning units"
->>>>>>> 906bff0c
+msgstr "You will definitely delete the following learning units"