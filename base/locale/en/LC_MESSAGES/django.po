# SOME DESCRIPTIVE TITLE.
# Copyright (C) YEAR THE PACKAGE'S COPYRIGHT HOLDER
# This file is distributed under the same license as the PACKAGE package.
# FIRST AUTHOR <EMAIL@ADDRESS>, YEAR.
#
msgid ""
msgstr ""
"Project-Id-Version: PACKAGE VERSION\n"
"Report-Msgid-Bugs-To: \n"
"POT-Creation-Date: 2016-04-22 15:14+0200\n"
"PO-Revision-Date: YEAR-MO-DA HO:MI+ZONE\n"
"Last-Translator: FULL NAME <EMAIL@ADDRESS>\n"
"Language-Team: LANGUAGE <LL@li.org>\n"
"Language: \n"
"MIME-Version: 1.0\n"
"Content-Type: text/plain; charset=UTF-8\n"
"Content-Transfer-Encoding: 8bit\n"

msgid "Create a xls file while activity\\"
msgstr ""

msgid "Get xls"
msgstr ""

msgid "ID"
msgstr "ID"

msgid "Legend : values allowed for 'justification'"
msgstr ""

msgid "Line"
msgstr "Row"

msgid "Note already submitted"
msgstr ""

msgid "OSIS"
msgstr "OSIS"

msgid "Print scores for all activities"
msgstr ""

msgid "Save"
msgstr ""

msgid "absent"
msgstr "Absent"

msgid "absent_pdf_legend"
msgstr "A=Absent"

msgid "academic_calendar"
msgstr "Academic calendar"

msgid "academic_year_small"
msgstr "Ac yr."

msgid "academic_calendar_management"
msgstr "Academic calendar management"

msgid "academic_calendar_offer_year_calendar_end_date_error"
msgstr "The closure's date of '%s' of the academic calendar can't be lower than %s "
       "(end date of '%s' of the program '%s')"

msgid "academic_calendar_offer_year_calendar_start_date_error"
msgstr "The opening's date of scores' encodings of the academic calendar can't be greater than %s "
       "(start date of scores' encodings of the program '%s')"

msgid "academic_calendars"
msgstr "Academic calendars"

msgid "academic_year_not_exist"
msgstr "Academic year (%d) doesn't exist"

msgid "acces_denied"
msgstr "Access denied"

msgid "acronym"
msgstr "Acronym"

msgid "activity"
msgstr "Activity"

msgid "activity_code"
msgstr "Activity code"

msgid "activity_not_exit"
msgstr "The activity %s doesn't exist"

msgid "add_an_address_to_the_organization"
msgstr "Add an address to the organization"

msgid "add"
msgstr "Add"

msgid "address(ses)"
msgstr "Address(es)"

msgid "addresses"
msgstr "Addresses"

msgid "administration"
msgstr "Administration"

msgid "after_submission_a_message_must_be_sent"
msgstr "If scores are submitted , a message is sent to all the professors of the learning unit"

msgid "all"
msgstr "All"

msgid "all_learning_units_must_be_shown"
msgstr "All learning units must be shown"

msgid "application_management"
msgstr "Application management"

msgid "are_you_sure"
msgstr "Are you sure?"

msgid "assistants"
msgstr ""

msgid "attributions"
msgstr "Attributions"

msgid "authorized_decimal_for_this_activity"
msgstr "Decimals authorized for this learning unit"

msgid "bachelor"
msgstr "Bachelor"

msgid "back"
msgstr "Back"

msgid "begin_date_lt_end_date"
msgstr "The start date must be equals or lower than the end date"

msgid "birth_date"
msgstr "Birth Date"

msgid "btn_messages_history_search"
msgstr "Search in the messages history"

msgid "btn_my_message_action_execute"
msgstr "Execute selected action"

msgid "btn_send_message_again_title"
msgstr "Send again the message to the recipient"

msgid "by_learning_unit"
msgstr "By Learning Unit"

msgid "by_specific_criteria"
msgstr "By Specific Criteria"

msgid "cancel"
msgstr "Cancel"

msgid "catalogue"
msgstr "Catalogue"

msgid "chair_of_the_exam_board"
msgstr "Chair of the exam board"

msgid "cheating_pdf_legend"
msgstr "T=Cheating"

msgid "unjustified_absence_export_legend"
msgstr "S=Unjustified Absence"

msgid "justified_absence_export_legend"
msgstr "M=Justified Absence"

msgid "attached_entities"
msgstr "Attached entities"

msgid "choose_file"
msgstr "Choose file"

msgid "city"
msgstr "City"

msgid "close"
msgstr "Close"

msgid "closed"
msgstr "Closed"

msgid "code"
msgstr "Code"

msgid "compare"
msgstr "Compare"

msgid "complete"
msgstr "Complete"

msgid "constraint_score_other_score"
msgstr "You can't encode a 'score' and a 'justification' together"

msgid "coordinator"
msgstr "Coordinator"

msgid "coordinators_can_submit_partial_encoding"
msgstr "Coordinators can submit partial encoding"

msgid "country"
msgstr "Country"

msgid "create_an_organization"
msgstr "Create an organization"

msgid "creation_date"
msgstr "Creation date"

msgid "credits"
msgstr "Credits"

msgid "customized"
msgstr "Customized"

msgid "data"
msgstr "Data"

msgid "data_maintenance"
msgstr "Data Maintenance"

msgid "data_management"
msgstr "Data Management"

msgid "date"
msgstr "Date"

msgid "date_not_passed"
msgstr "Date not passed"

msgid "day"
msgstr "day"

msgid "days"
msgstr "days"

msgid "decimal_score_allowed"
msgstr "Decimal score allowed"

msgid "decimal_score_not_allowed"
msgstr "Decimal score NOT allowed"

msgid "decimal_values_accepted"
msgstr "Decimal values in scores are accepted."

msgid "decimal_values_ignored"
msgstr ""
"Decimal values in scores are NOT accepted. If you try to put decimal values, "
"it will be ignored."

msgid "score_have_more_than_2_decimal_places"
msgstr "Score cannot have more than two decimal places"

msgid "definitive_save"
msgstr "Definitive submission (Submit to faculty)"

msgid "delete"
msgstr "Delete"

msgid "delete_selected_messages"
msgstr "Delete selected messages"

msgid "desc_assistants"
msgstr "Mandats des assistants académiques et de recherche."

msgid "desc_lnk_academic_year"
msgstr "Management of the annualized program."

msgid "desc_lnk_assessments"
msgstr "This process helps tutors while scores encoding."

msgid "desc_lnk_data_maintenance"
msgstr "Maintenance of data with the SQL language"

msgid "desc_lnk_data_management"
msgstr "Management of data by entity"

msgid "desc_lnk_entities"
msgstr "Management of organizational structure."

msgid "desc_lnk_files"
msgstr "Consultation of files managed by the application"

msgid "desc_lnk_home_catalog"
msgstr "Elaboration and management of the formation catalogue."

msgid "desc_lnk_home_institution"
msgstr "Management of the institution."

msgid "desc_lnk_home_studies"
msgstr ""
"Management of students' path from their registration until their diploma."

msgid "desc_lnk_internships"
msgstr "This process controls students internships."

msgid "desc_lnk_my_osis"
msgstr "Your personal details, configurations and other information related to you."

msgid "desc_lnk_learning_units"
msgstr ""
"Management of learning units, formations and others activities of the "
"program."

msgid "desc_lnk_offers"
msgstr "Management of programs."

msgid "desc_lnk_organizations"
msgstr "Management of organizations"

msgid "desc_lnk_score_encoding"
msgstr "This process helps tutor while encoding notes for the exams sessions."

msgid "desc_lnk_storage"
msgstr "Monitoring of the storage capacity"

msgid "desc_messages_history"
msgstr "Message history allow you to access sent emails"

msgid "desc_messages_template"
msgstr "Messages templating allow you to edit email messages dynamically"

msgid "desc_my_messages"
msgstr "The messages sent by the application to you"

msgid "desc_profile"
msgstr "The configuration of you user profile"

msgid "description"
msgstr "Description"

msgid "details"
msgstr "Details"

msgid "display_scores_for_one_learning_unit"
msgstr "Display scores for this learning unit"

msgid "display_tutors"
msgstr "Display all tutors for this learning unit"

msgid "DOCTORAL_COMMISSION"
msgstr "Doctoral commmission"

msgid "documentation"
msgstr "Documentation"

msgid "double_encoding"
msgstr "Double encoding"

msgid "double_encoding_test"
msgstr "Scores double encoding"

msgid "dubble_encoding"
msgstr "Dubble encoding"

msgid "dubble_online_scores_encoding"
msgstr "Dubble online scores encoding"

msgid "edit"
msgstr "Edit"

msgid "empty_note_pdf_legend"
msgstr "(empty)=No score yet"

msgid "encode"
msgstr "Encode"

msgid "encode_as_coordinator"
msgstr "Encode as scores responsible"

msgid "encode_as_pgm"
msgstr "Encode as program manager"

msgid "encode_as_professor"
msgstr "Encode as professor"

msgid "encoding"
msgstr "Encoding"

msgid "encoding_status_ended"
msgstr "All the scores are encoded."

msgid "encoding_status_notended"
msgstr "It remains notes to encode."

msgid "end_date"
msgstr "End date"

msgid "end_date_teacher"
msgstr "Teacher Deadline"

msgid "enrollment_activity_not_exist"
msgstr "The enrollment to the activity %s doesn't exist"

msgid "enrollment_exam_not_exists"
msgstr "The enrollment to the activity %s doesn't exist"

msgid "enrollments"
msgstr "Enrollments"

msgid "entities"
msgstr "Entities"

msgid "entity"
msgstr "Entity"

msgid "versions"
msgstr "Versions"

msgid "evaluations"
msgstr "Evaluations"

msgid "event"
msgstr "Event"

msgid "exam_board_secretary"
msgstr "Exam board secretary"

msgid "execute"
msgstr "Execute"

msgid "FACULTY"
msgstr "Faculty"

msgid "female"
msgstr "Female"

msgid "file"
msgstr "File"

msgid "file_must_be_xlsx"
msgstr "The file must be a valid 'XLSX' excel file"

msgid "file_production_date"
msgstr "Excel file production date"

msgid "students_deliberated_are_not_shown"
msgstr "Students deliberated are not shown"

msgid "files"
msgstr "Files"

msgid "final"
msgstr "Final"

msgid "fixed_line_phone"
msgstr "Fixed-line phone"

msgid "focuses"
msgstr "Focuses"

msgid "formation_catalogue"
msgstr "Formation catalogue"

msgid "function"
msgstr "Function"

msgid "gender"
msgstr "Gender"

msgid "general_informations"
msgstr "General informations"

msgid "get_excel_file"
msgstr "Get Excel File"

msgid "global_identifiant"
msgstr "Global identifiant"

msgid "fgs"
msgstr "FGS"

msgid "go"
msgstr "Go"

msgid "grade"
msgstr "Grade"

msgid "help_pnl_selectedfiles"
msgstr "Please select an XLS file for injection"

msgid "help_submission_scores_label"
msgstr "You will submit %s notes to faculty(ies). Warning : submitted scores <b>can't be modified anymore.</b>"

msgid "highlight_description"
msgstr "Highlight description"

msgid "highlight_shortcut"
msgstr "Highlight shortcut"

msgid "highlight_title"
msgstr "Highlight title"

msgid "home"
msgstr "Home page"

msgid "html_message"
msgstr "HTML Message"

msgid "identification"
msgstr "Identification"

msgid "idle"
msgstr "Idle"

msgid "ill"
msgstr "Ill"

msgid "ill_pdf_legend"
msgstr "I=Ill"

msgid "incomplete"
msgstr "Incomplete"

msgid "info_address_changed_for_papersheet"
msgstr "If you customize one of the field below, it only change the address displayed on the scores' encodings sheets for the program %s. "
       "It will never change the address of any Structure. The structure's list below is to help you to pre-fill in the form"

msgid "inject"
msgstr "Inject"

msgid "inject_xls_file"
msgstr "Inject XLS file"

msgid "INSTITUTE"
msgstr "Institute"

msgid "institution"
msgstr "Institution"

msgid "international_title"
msgstr "international title"

msgid "internships"
msgstr "Internships"

msgid "invalid_file"
msgstr "Invalid file"

msgid "javascript_is_disabled"
msgstr "JavaScript is disabled on your browser, but OSIS does not work without JavaScript."

msgid "justification_invalid"
msgstr "Invalid justification"

msgid "justifications"
msgstr "Justifications"

msgid "justification_invalid_value"
msgstr "Invalid justification value"

msgid "absence_justified_to_unjustified_invalid"
msgstr "Absence justified cannot be remplaced by absence unjustified"

msgid "justification_values_accepted"
msgstr "Accepted value: %s "

msgid "justification_other_values"
msgstr "Other values: %s "

msgid "label"
msgstr "Label"

msgid "label_jumbotron_details_academic_cal"
msgstr "As displayed on the home page"

msgid "language"
msgstr "Language"


msgid "last_synchronization"
msgstr "Last synchronization"

msgid "learning_unit"
msgstr "Learning unit"

msgid "learning_unit_not_access"
msgstr "You don't have access rights to this learning unit"

msgid "learning_unit_not_access_or_not_exist"
msgstr "You don't have access rights for this learning unit or it doesn't exist in our database"

msgid "learning_unit_responsible"
msgstr "Learning unit's responsible"

msgid "learning_unit_search"
msgstr "Learning unit search"

msgid "learning_units"
msgstr "Learning units"

msgid "learning_units_in"
msgstr "learning units in"

msgid "lnk_message_history_read_title"
msgstr "See the message"

msgid "location"
msgstr "Location"

msgid "log-in"
msgstr "Log-in"

msgid "login"
msgstr "Login"

msgid "logistic"
msgstr "Logistic"

msgid "logout"
msgstr "Logout"

msgid "lu_could_contain_decimal_scores"
msgstr "This learning unit year could contain decimal scores"

msgid "lu_must_not_contain_decimal_scores"
msgstr "This learning unit year must not contain decimal scores"

msgid "male"
msgstr "Male"

msgid "managed_programs"
msgstr "Managed programs"

msgid "mandates"
msgstr "Mandates"

msgid "mark_selected_messages_as_read"
msgstr "Mark selected messages as read"

msgid "master"
msgstr "Master"

msgid "message"
msgstr "Message"

msgid "message_address_papersheet"
msgstr "Reuse the address of an entity linked to the program or inform the posting address for the papersheet."

msgid "message_not_resent_no_email"
msgstr "The message can't be sent again, no email provided."

msgid "message_resent_ok"
msgstr "The message xas sent again."

msgid "messages"
msgstr "Messages"

msgid "messages_history"
msgstr "Messages History"

msgid "messages_templates"
msgstr "Messages templates"

msgid "minimum_one_criteria"
msgstr "Please choose at least one criteria!"

msgid "miss"
msgstr "Miss"

msgid "missing_column_session"
msgstr "Please fill in the 'session' column with the correct session's number."

msgid "mister"
msgstr "Mister"

msgid "mobile_phone"
msgstr "Mobile phone"

msgid "more_than_one_academic_year_error"
msgstr "There are more than 1 academic year in your excel file. Please correct your file. Only one academic year "
      "could be present in the 'Academic year' column."

msgid "more_than_one_exam_enrol_for_one_learn_unit"
msgstr "This student has multiple enrollments for a same exam. "
       "(he's enrolled to a same learning unit in 2 different programs. "
       "Please encode this score in the 'online' tab in the interface."

msgid "more_than_one_learning_unit_error"
msgstr "You encoded scores for more than 1 learning unit in your excel file (column 'Learning unit'). "
       "Please make one excel file by learning unit."

msgid "more_than_one_session_error"
msgstr "There are more than 1 session in your excel file. Please correct your file. Only one session's number "
      "could be present in the 'Session' column."

msgid "msg_error_username_password_not_matching"
msgstr "Your username and password didn't match. Please try again."

msgid "my_messages"
msgstr "My Messages"

msgid "my_osis"
msgstr "My OSIS"

msgid "my_studies"
msgstr "My studies"

msgid "name"
msgstr "Name"

msgid "full_name"
msgstr "Full name"

msgid "national_register"
msgstr "National register's number"

msgid "no_current_entity_version_found"
msgstr "The selected entity no longer exists today (end date passed)."

msgid "no_data_for_this_academic_year"
msgstr "No data for this academic year"

msgid "no_dubble_score_encoded_comparison_impossible"
msgstr "No dubble score encoded ; nothing to compare."

msgid "no_entity_address_found"
msgstr "No address found for the selected entity."

msgid "no_exam_session_opened_for_the_moment"
msgstr "No scores' encoding session opened for the moment."

msgid "no_student_to_encode_xls"
msgstr "No students to encode by excel"

msgid "no_file_submitted"
msgstr "You have to select a file to upload."

msgid "no_messages"
msgstr "No Messages"

msgid "no_result"
msgstr "No result!"

msgid "no_receiver_error"
msgstr "No receiver for this message"

msgid "no_score_encoded_double_encoding_impossible"
msgstr "No new scores encoded. The double encoding needs new scores."

msgid "no_score_injected"
msgstr "No scores injected"

msgid "no_score_to_encode"
msgstr "You haven't any score to encode."

msgid "no_valid_academic_year_error"
msgstr "No valid academic year found in your xls file. The date should be formatted like '2015-2016' or '2015'."

msgid "deadline_reached"
msgstr "Deadline reached"

msgid "not_passed"
msgstr "Not passed"

msgid "not_sent"
msgstr "Not Sent"

msgid "number_of_enrollments"
msgstr "Number of enrollments"

msgid "number_session"
msgstr "No. Session"

msgid "numbered_score"
msgstr "Numbered scores"

msgid "offer"
msgstr "Program"

msgid "offer_enrollment_not_exist"
msgstr "There are any enrollment to this program"

msgid "offer_year_calendar"
msgstr "Calendar of the annual program"

msgid "offer_year_calendar_academic_calendar_end_date_error"
msgstr "The end date of your program can't be greater than the closure's date of scores' encodings in the academic calendar"

msgid "offer_year_calendar_academic_calendar_start_date_error"
msgstr "The start date of your program can't be lower than the opening's date of scores' encodings in the academic calendar"

msgid "offer_year_not_access_or_not_exist"
msgstr "You don't have access rights for this offer or it doesn't exist in our database"

msgid "offer_year_not_exist"
msgstr "The program (%s) (%d) - doesn't exist"

msgid "offer_year_search"
msgstr "Search of annual programs"

msgid "offers"
msgstr "Programs"

msgid "old_browser_warning"
msgstr "Your browser is out of date. This can lead to unknown behaviour."

msgid "online"
msgstr "Online"

msgid "online_encoding"
msgstr "Online encoding"

msgid "online_scores_encoding"
msgstr "Online scores encoding"

msgid "only_submited_scores_can_be_double_encoded"
msgstr "Only submitted scores can be bouble encoded"

msgid "open"
msgstr "Open"

msgid "campus"
msgstr "Campus"

msgid "organization_address"
msgstr "Organization address"

msgid "organization"
msgstr "Organization"

msgid "organizations"
msgstr "Organizations"

msgid "origin"
msgstr "From"

msgid "other_score"
msgstr "Other scores"

msgid "other_sibling_offers"
msgstr "Other sibling programs"

msgid "other_sibling_orientations"
msgstr "Other sibling orientations"

msgid "score_encoding_period_not_open"
msgstr "The period of scores' encoding is not opened"

msgid "outside_scores_encodings_period_latest_session"
msgstr "The period of scores' encoding %s is closed since %s"

msgid "outside_scores_encodings_period_closest_session"
msgstr "The period of scores' encoding %s will be open %s"

msgid "page_not_found"
msgstr "Page not found."

msgid "method_not_allowed"
msgstr "Method not allowed"

msgid "password"
msgstr "Password"

msgid "person"
msgstr ""

msgid "ph_d"
msgstr "Ph.D"

msgid "plain"
msgstr "Plain"

msgid "plain_and_html"
msgstr "Plain and HTML"

msgid "please_enable_javascript"
msgstr "Please <a href='http://enable-javascript.com' target='_blank'>enable JavaScript</a> to use this application."

msgid "POLE"
msgstr "Pole"

msgid "postal_code"
msgstr "postal code"

msgid "preferences"
msgstr "Preferences"

msgid "presence_note_pdf_legend"
msgstr "0=Presence note"

msgid "print"
msgstr "Print"

msgid "print_all_courses"
msgstr "Print all courses"

msgid "print_warning_and_info_messages"
msgstr ""

msgid "printable_title"
msgstr "Printable title"

msgid "printing_date"
msgstr "Printing date"

msgid "professional"
msgstr "Professional"

msgid "professors_must_not_submit_scores"
msgstr "Proffessors must not submit scores"

msgid "profile"
msgstr "Profile"

msgid "program_commission"
msgstr "Program commission"

msgid "program_managers"
msgstr "Program Managers"

msgid "program_s"
msgstr "program(s)"

msgid "programs"
msgstr "Programs"

msgid "progress"
msgstr "Progress"

msgid "received_on"
msgstr "Received on"

msgid "recipient"
msgstr "Recipient"

msgid "redirect_to_login"
msgstr "Click to reconnect"

msgid "reference"
msgstr "Reference"

msgid "refresh_list"
msgstr "Search/update the list"

msgid "registration_id"
msgstr "Registration ID"

msgid "registration_id_does_not_match_email"
msgstr "Registration ID does not match email"

msgid "identification_number"
msgstr "Number ID"

msgid "registration_id_not_access_or_not_exist"
msgstr "Student not registered for exam"

msgid "research_center"
msgstr "Research center"

msgid "residential"
msgstr ""

msgid "responsible"
msgstr "Responsible"

msgid "return_doc_to_administrator"
msgstr "Please return this document to the administrative office before %s."

msgid "reuse_address_entity"
msgstr "Reuse the address of"

msgid "save"
msgstr "Save"

msgid "saved"
msgstr "Saved"

msgid "saving"
msgstr "Saving"

msgid "score"
msgstr "Score"

msgid "score_already_submitted"
msgstr "Score already submitted"

msgid "score_decimal_not_allowed"
msgstr "The score seems to be incorrect. Decimales NOT allowed"

msgid "score_invalid"
msgstr "Score invalid"

msgid "scores_responsible"
msgstr "Scores Responsible"

msgid "scores_responsible_title"
msgstr "Scores Responsible"

msgid "score_saved"
msgstr "score Saved"

msgid "score_submitted"
msgstr "Submitted"

msgid "scores"
msgstr "Scores"

msgid "scores_encoding"
msgstr "Scores encoding"

msgid "scores_encoding_tests"
msgstr "Scores encoding tests"

msgid "scores_gt_0_lt_20"
msgstr "The score seems to be incorrect (it must be >=0 and <=20)"

msgid "scores_injection"
msgstr "Scores injection"

msgid "scores_saved"
msgstr "score(s) saved"

msgid "scores_saved_cannot_be_saved_anymore"
msgstr "Sore saved, button save not available anymore"

msgid "scores_must_be_between_0_and_20"
msgstr "Scores must be between 0 and 20"

msgid "search_for_a_file"
msgstr "Search for a file"

msgid "search_for_an_entity"
msgstr "Search for an entity"

msgid "search_for_an_organization"
msgstr "Search for an organization"

msgid "SECTOR"
msgstr "Sector"

msgid "select"
msgstr "Select"

msgid "select_a_xls_file_from_which_to_inject_scores"
msgstr ""

msgid "select_an_encoding_type"
msgstr "Select an encoding type"

msgid "send_message_again"
msgstr "Send again"

msgid "sent"
msgstr "Sent"

msgid "server_error"
msgstr "A server error occured."

msgid "server_error_message"
msgstr "We will fix this as soon as possible"

msgid "short_title"
msgstr "Short title"

msgid "size"
msgstr "Size"

msgid "source_code"
msgstr "Source code"

msgid "stages"
msgstr "Stages"

msgid "start_date"
msgstr "Start date"

msgid "state"
msgstr "State"

msgid "status"
msgstr "Status"

msgid "storage"
msgstr "Storage"

msgid "storage_duration"
msgstr "Storage duration"

msgid "structure"
msgstr "Structure"

msgid "student_not_exist"
msgstr "The student (%s) doesn't exist"

msgid "student_path"
msgstr "Students' path"

msgid "students"
msgstr "students"

msgid "studies"
msgstr "Studies"

msgid "subject"
msgstr "Subject"

msgid "submission"
msgstr "Submission"

msgid "submission_date"
msgstr "Submission date"

msgid "submission_of_scores_for"
msgstr "Submission of scores for {0}."

msgid "submitted"
msgstr "Submitted"

msgid "submitted_scores_cannot_be_encoded_anymore"
msgstr "Submitted scores cannot be encoded anymore"

msgid "succesfull_logout"
msgstr "You are succesfully logout."

msgid "technologic_platform"
msgstr "Technologic platform"

msgid "template_error"
msgstr "No message was sent : the message template {} does not exist."

msgid "temporary_save"
msgstr "Temporary save (not submitted to the faculty yet)"

msgid "the_coordinator_must_still_submit_scores"
msgstr "The coordinator must still submit the scores"

msgid "text"
msgstr "Text"

msgid "title"
msgstr "Title"

msgid "learning_unit_title"
msgstr "Learning unit title"

msgid "too_many_results"
msgstr "Too many results! Please be more specific."

msgid "tooltip_delete_message"
msgstr "Delete message"

msgid "tooltip_double_encode_for"
msgstr "Double encode scores"

msgid "tooltip_double_encode_no_more_possible_for"
msgstr "All the scores were submitted.It is not possible to double encode scores anymore"

msgid "tooltip_dowload_excel_file"
msgstr "Download the excel file"

msgid "tooltip_encode_for"
msgstr "Encode scores"

msgid "tooltip_encode_no_more_possible_for"
msgstr "All the scores were submitted.It is not possible to encode scores anymore"

msgid "tooltip_inject_excel_no_more_possible_for"
msgstr "All the scores were submitted.It is not possible inject excell file anymore"

msgid "tooltip_my_message_read"
msgstr "Show message"

msgid "tooltip_print_scores"
msgstr "Print the scores"

msgid "tooltip_scores_encodings_progress_bar"
msgstr "Represents the quantity of scores submitted to the administration. The number surrounded by parenthesis is the "
       "number of scores encoded by the tutor that aren't submitted yet ('draft' state)"

msgid "tooltip_select_action"
msgstr "Select action to execute"

msgid "tooltip_select_all_messages"
msgstr "Select all the messages"

msgid "tooltip_select_excel_file_to_inject_scores"
msgstr "Select an excel file to inject scores."

msgid "tooltip_to_my_messages"
msgstr "Back to messages"

msgid "tutor"
msgstr "Tutor"

msgid "tutors"
msgstr "Tutors"

msgid "other_tutors"
msgstr "Other Tutors"

msgid "txt_message"
msgstr "Text Message"

msgid "txt_origin_title"
msgstr "Sender of the message"

msgid "txt_recipient_title"
msgstr "Recipient of the message (email or last name or username)"

msgid "txt_reference_title"
msgstr "Template reference of the message"

msgid "txt_subject_title"
msgstr "Subject of the messages"

msgid "type"
msgstr "Type"

msgid "types"
msgstr "Types"

msgid "undated_events"
msgstr "Unscheduled events"

msgid "undefined"
msgstr "Undefined"

msgid "unknown"
msgstr "Unknown"

msgid "user"
msgstr "User"

msgid "user_interface_language"
msgstr "User interface language"

msgid "user_is_not_program_manager"
msgstr "You're not a program manager. Therefore you dont have access to this page."

msgid "validated_double_encoding_cannot_be_validated_anymore"
msgstr "Validated double encoding cannot be validated anymore"

msgid "validation_dubble_encoding_mandatory"
msgstr "Please enter a final validation for scores' differences detected after the dubble encoding "
       "(below). If you leave, your dubble encoding will be lost."

msgid "via_excel"
msgstr "Via Excel"

msgid "via_paper"
msgstr "Via paper"

msgid "warning_all_scores_not_sumitted_yet"
msgstr "Warning : some registered scores have not been submitted yet"

msgid "website"
msgstr "Website"

msgid "without_attribution"
msgstr "Without attribution"

msgid "xls_columns_structure_error"
msgstr "Your excel file isn't well structured. Please follow the structure of the excel file provided "
       "(button '{}')"

msgid "you_manage"
msgstr "You manage"

msgid "order"
msgstr "Order"

msgid "options"
msgstr "Options"

msgid "required"
msgstr "Required"

msgid "question"
msgstr "Question"

msgid "questions"
msgstr "Questions"

msgid "value"
msgstr "Value"

msgid "short_input_text"
msgstr "Short input text"

msgid "long_input_text"
msgstr "Long input text"

msgid "radio_button"
msgstr "Radio button"

msgid "checkbox"
msgstr "Checkbox"

msgid "upload_button"
msgstr "Upload button"

msgid "download_link"
msgstr "Download link"

msgid "dropdown_list"
msgstr "Dropdown list"

msgid "http_link"
msgstr "HTTP link"

msgid "BACHELOR"
msgstr "Bachelor"

msgid "MASTER_60"
msgstr "Master 60"

msgid "MASTER_120"
msgstr "Master 120"

msgid "MASTER_180_OR_240"
msgstr "Master 180 or 240"

msgid "ADVANCED_MASTER"
msgstr "Advanced master"

msgid "TRAINING_CERTIFICATE"
msgstr "Training certificate"

msgid "CERTIFICATE"
msgstr "Certificate"

msgid "DOCTORATE"
msgstr "Doctorate"

msgid "CAPAES"
msgstr "CAPAES"

msgid "start_date_must_be_lower_than_end_date"
msgstr "Start date must be lower than end date"

msgid "DEPUTY_AUTHORITY"
msgstr "Deputy authority"

msgid "DEPUTY_SABBATICAL"
msgstr "Deputy sabbatical"

msgid "DEPUTY_TEMPORARY"
msgstr "Deputy temporary"

msgid "INTERNSHIP_SUPERVISOR"
msgstr "Internship supervisor"

msgid "INTERNSHIP_CO_SUPERVISOR"
msgstr "Internship co-supervisor"

msgid "PROFESSOR"
msgstr "Professor"

msgid "COORDINATOR"
msgstr "Coordinator"

msgid "HOLDER"
msgstr "Holder"

msgid "CO_HOLDER"
msgstr "Co-holder"

msgid "DEPUTY"
msgstr "Deputy"

msgid "scores_responsible_can_submit_partial_encoding"
msgstr "Scores responsible can submit partial encoding"

msgid "the_scores_responsible_must_still_submit_scores"
msgstr "The scores responsible must still submit the scores"

msgid "NONE"
msgstr "NONE"

msgid "keyword"
msgstr "keyword"

msgid "VALID"
msgstr "Valid"

msgid "INVALID"
msgstr "Invalid"

msgid "COURSE"
msgstr "Course"

msgid "MASTER_THESIS"
msgstr "Master thesis"

msgid "INTERNSHIP"
msgstr "Internship"

msgid "OTHER_COLLECTIVE"
msgstr "Other collective"

msgid "OTHER_INDIVIDUAL"
msgstr "Other individual"

msgid "EXTERNAL"
msgstr "External"

msgid "TEACHING_INTERNSHIP"
msgstr "Teaching internship"

msgid "CLINICAL_INTERNSHIP"
msgstr "Clinical internship"

msgid "PROFESSIONAL_INTERNSHIP"
msgstr "Professional internship"

msgid "RESEARCH_INTERNSHIP"
msgstr "Research internship"

msgid "ANNUAL"
msgstr "Annual"

msgid "BIENNIAL_EVEN"
msgstr "Biennial even"

msgid "BIENNIAL_ODD"
msgstr "Biennial odd"

msgid "LU_ERRORS_REQUIRED"
msgstr "This field is required."

msgid "LU_ERRORS_INVALID"
msgstr "'Enter a valid value."

msgid "LU_ERRORS_INVALID_SEARCH"
msgstr "Please, inform at least two filters in your searches"

msgid "LU_ERRORS_ACADEMIC_YEAR_REQUIRED"
msgstr "Please specify an academic year"

msgid "LU_ERRORS_YEAR_WITH_ACRONYM"
msgstr "Please specify an academic year or enter a valid acronym."

msgid "LU_ERRORS_INVALID_REGEX_SYNTAX"
msgstr "Invalid regular expression!"

msgid "no_valid_m_justification_error"
msgstr "You can't encode a JUSTIFIED ABSENCE (M) via the XLS injection"

msgid "abscence_justified_preserved"
msgstr "Justified abscence already encoded and preserved"

msgid "tutors_of_course"
msgstr "Tutors of the course"

msgid "academic_actors"
msgstr "Academic actors"

msgid "academic_start_date_error"
msgstr "The start date should be between the start/end dates of the academic year"

msgid "academic_end_date_error"
msgstr "The end date should be between the start/end dates of the academic year"

msgid "end_start_date_error"
msgstr "Start date must be lower than end date"

msgid "dates_mandatory_error"
msgstr "Start date and end date are mandatory"

msgid "date_format"
msgstr "%m/%d/%Y"

msgid "date_format_string"
msgstr "m/d/Y"

msgid "format_date"
msgstr "mm/dd/yyyy"

msgid "desc_lnk_academic_actors"
msgstr "Academic actors management"

msgid "all_years"
msgstr "All years"

msgid "trainings"
msgstr "Trainings"

msgid "components"
msgstr "Components"

msgid "educational_information"
msgstr "Educational information"

msgid "propositions"
msgstr "Propositions"

msgid "tutor_attributions"
msgstr "Tutors - attributions"

msgid "proposal"
msgstr "Proposal"

msgid "academic_calendar_offer_year_calendar_start_date_end_date_error"
msgstr "The start's date of '%s' of the academic calendar can't be higher than %s "
       "(end date of '%s' of the program '%s')"

msgid "component_type"
msgstr "Component type"

msgid "vol_q1"
msgstr "Vol. q1"

msgid "vol_q2"
msgstr "Vol. q2"

msgid "volume"
msgstr "Volume"

msgid "schedules_conformity"
msgstr "Sched. conform. "

msgid "planned_classrooms"
msgstr "Planned classrooms"

msgid "real_on_planned_classrooms"
msgstr "Real/Planned classrooms"

msgid "classes"
msgstr "Classes"

msgid "class"
msgstr "Class"

msgid "learning_unit_code"
msgstr "Learning unit code"

msgid "partims"
msgstr "Partims"

msgid "periodicity"
msgstr "Periodicity"

msgid "nominal_credits"
msgstr "Credits"

msgid "active"
msgstr "Active"

msgid "inactive"
msgstr "Inactive"

msgid "MASTER_DISSERTATION"
msgstr "Master Dissertation"

msgid "FULL"
msgstr "Full"

msgid "MOBILITY"
msgstr "Mobility"

msgid "OTHER"
msgstr "Other"

msgid "PARTIM"
msgstr "Partim"

msgid "PHD_THESIS"
msgstr "PhD Thesis"

msgid "selected"
msgstr "selected"

msgid "learning_unit_specifications"
msgstr "Specifications"

msgid "LECTURING_COMPLETE"
msgstr "Complete lecturing"

msgid "LECTURING_INCOMPLETE"
msgstr "Incomplete lecturing"

msgid "PRACTICAL_EXERCISES_COMPLETE"
msgstr "Complete practical exercises"

msgid "PRACTICAL_EXERCISES_INCOMPLETE"
msgstr "Incomplete practical exercises"

msgid "LECTURING"
msgstr "Lecturing"

msgid "STAGE"
msgstr "Stage"

msgid "DISSERTATION"
msgstr "Dissertation"

msgid "PRACTICAL_EXERCISES"
msgstr "Practical exercises"

msgid "lecturing"
msgstr "Lecturing"

msgid "PE"
msgstr "PE"

msgid "subtype"
msgstr "Subtype"

msgid "start"
msgstr "Start"

msgid "duration"
msgstr "Duration"

msgid "experimental_phase"
msgstr "This feature is in testing phase"

msgid "title_1"
msgstr "Title common with partims(Part 1)"

msgid "common_title"
msgstr "Common title"

msgid "common_english_title"
msgstr "Common English title"

msgid "title_2"
msgstr "Title (Part 2, specific to each partim)"

msgid "title_proper_to_UE"
msgstr "Title proper"

msgid "english_title_proper_to_UE"
msgstr "English title proper"

msgid "title_in_english"
msgstr "Title in English"

msgid "title_in_english_1"
msgstr "(Part 1, common with partims)"

msgid "title_in_english_2"
msgstr "(Part 2, specific to each partim)"

msgid "scores_responsibles"
msgstr "Scores responsibles"

msgid "SCHOOL"
msgstr "Ecole"

msgid "PLATFORM"
msgstr "Platform"

msgid "LOGISTICS_ENTITY"
msgstr "Logistics entity"

msgid "organogram"
msgstr "Organogram"

msgid "attached_to"
msgstr "Attached to"

msgid "ACADEMIC_PARTNER"
msgstr "Academic partner"

msgid "INDUSTRIAL_PARTNER"
msgstr "Industrial partner"

msgid "SERVICE_PARTNER"
msgstr "Service partner"

msgid "COMMERCE_PARTNER"
msgstr "Commerce partner"

msgid "PUBLIC_PARTNER"
msgstr "Public partner"

msgid "requirement_entity"
msgstr "Requirement entity"

msgid "allocation_entity"
msgstr "Allocation entity"

msgid "additional_requirement_entity"
msgstr "Additional requirement entity"

msgid "additional_requirement_entity_1"
msgstr "Additional requirement entity 1"

msgid "additional_requirement_entity_2"
msgstr "Additional requirement entity 2"

msgid "requirement_entity_small"
msgstr "Req. Entity"

msgid "allocation_entity_small"
msgstr "Alloc. Ent."

msgid "with_entity_subordinated_small"
msgstr "With subord. ent."

msgid "academic_end_year"
msgstr "Academic end year"

msgid "academic_start_year"
msgstr "Academic start year"

msgid "organization_name"
msgstr "Name"

msgid "partial"
msgstr "Q1"

msgid "remaining"
msgstr "Q2"

msgid "partial_remaining"
msgstr "Q1&2"

msgid "partial_or_remaining"
msgstr "Q1|2"

msgid "volume_partial"
msgstr "Vol. Q1"

msgid "volume_remaining"
msgstr "Vol. Q2"

msgid "quadrimester"
msgstr "Quadrimester"

msgid "composition"
msgstr "Composition"

msgid "real_classes"
msgstr "Real classes"

msgid "LU"
msgstr ""

msgid "academic_years"
msgstr "Academic years"

msgid "from"
msgstr "From"

msgid "to"
msgstr "to"

msgid "since"
msgstr "Since"

msgid "editing"
msgstr "Edition"

msgid "component"
msgstr "Component"

msgid "used_by"
msgstr "Used by learning unit"

msgid "offers_enrollments"
msgstr "Offers enrollments"

msgid "learning_units_enrollments"
msgstr "Learning units enrollments"

msgid "exams_enrollments"
msgstr "Exams Enrollments"

msgid "average"
msgstr "Average"

msgid "global_average"
msgstr "Global average"

msgid "result"
msgstr "Result"

msgid "enrollment_date"
msgstr "Enrollment date"

msgid "students_title"
msgstr "Students"

msgid "student_title"
msgstr "Student"

msgid "classe"
msgstr "Classe"

msgid "localization"
msgstr "Localization"

msgid "internship_subtype"
msgstr "Internship subtype"

msgid "part1"
msgstr "part 1"

msgid "part2"
msgstr "part 2"

msgid "title_official"
msgstr "Official title"

msgid "create_learning_unit"
msgstr "Create Learning Unit"

msgid "existed_acronym"
msgstr "Existed code for "

msgid "existing_acronym"
msgstr "Existing code in "

msgid "invalid_acronym"
msgstr "Invalid code"

msgid "acronym_rules"
msgstr "Site with one letter\n"
       "Acronym with min 2 et max 4 letters\n"
       "Number Code with 4 digit"

msgid "end_year_title"
msgstr "End year"

msgid "active_title"
msgstr "Active"

msgid "titles"
msgstr "Titles"

msgid "fixtures_build"
msgstr "Build anonymized fixtures"

msgid "desc_lnk_fixtures_build"
msgstr "Build a json file with anonymized fixtures"

msgid "partial_volume_1"
msgstr "Volume Q1"

msgid "partial_volume_2"
msgstr "Volume Q2"

msgid "partial_volume_1Q"
msgstr "Q1"

msgid "partial_volume_2Q"
msgstr "Q2"

msgid "planned_classes"
msgstr "Classes prévues"

msgid "planned_classes_pc"
msgstr "P.C."

msgid "total_volume_voltot"
msgstr "Vol.tot"

msgid "volumes_management"
msgstr "Volumes management"

msgid "volumes_validation_success"
msgstr "Filled data fit the hourly volumes calculation rules."

msgid "end_date_gt_begin_date"
msgstr "The end year must be equals or upper than the start year"

msgid "session_title"
msgstr "Session derogation"

msgid "remarks_title"
msgstr "Remarks"

msgid "faculty_remark"
msgstr "Faculty remark"

msgid "other_remark"
msgstr "Other remark"

msgid "new_learning_unit"
msgstr "New learning unit"

msgid "previous"
msgstr "Previous"

msgid "next"
msgstr "Next"

msgid "learning_location"
msgstr "Learning location"

msgid "NON_ACADEMIC"
msgstr "Non academic"

msgid "NON_ACADEMIC_CREF"
msgstr "Non academic CREF"

msgid "ACADEMIC"
msgstr "Academic"

msgid "ACTIVE"
msgstr "Active"

msgid "INACTIVE"
msgstr "Inactive"

msgid "RE_REGISTRATION"
msgstr "Active only for re-registration"

msgid "OPTIONAL"
msgstr "Optional"

msgid "NO_PRINT"
msgstr "No printing"

msgid "IN_HEADING_2_OF_DIPLOMA"
msgstr ""

msgid "IN_EXPECTED_FORM"
msgstr ""

msgid "FEE_1"
msgstr "Role"

msgid "FEE_2"
msgstr "Role + exam"

msgid "FEE_3"
msgstr "AESS, CAPAES or end-of-cycle"

msgid "FEE_4"
msgstr "School fees without any exam"

msgid "FEE_5"
msgstr "Full school fees"

msgid "FEE_6"
msgstr "University certificate"

msgid "FEE_7"
msgstr "Complementary master with medical specialization"

msgid "FEE_8"
msgstr "Admission exam"

msgid "FEE_10"
msgstr "CU 30 credits"

msgid "FEE_11"
msgstr "Medical skills certificate"

msgid "FEE_12"
msgstr "ISA offers: 12BA et 21MS"

msgid "FEE_13"
msgstr "ISA offers: 13BA et 22MS"

msgid "DAILY"
msgstr "Daily"

msgid "SHIFTED"
msgstr "Shifted"

msgid "ADAPTED"
msgstr "Adapted"

msgid "academic_calendar_type"
msgstr "Type of event"

msgid "DELIBERATION"
msgstr "Deliberation"

msgid "DISSERTATION_SUBMISSION"
msgstr "Submission of disserations"

msgid "EXAM_ENROLLMENTS"
msgstr "Exam enrollments"

msgid "SCORES_EXAM_DIFFUSION"
msgstr "Diffusion of exam scores"

msgid "SCORES_EXAM_SUBMISSION"
msgstr "Submission of exam scores"

msgid "TEACHING_CHARGE_APPLICATION"
msgstr "Teaching charge application"

msgid "field_is_required"
msgstr "This field is required"

msgid "associated_entity"
msgstr "Associated entity"

msgid "LU_WARNING_INVALID_ACRONYM"
msgstr "The acronym, if it is entered, must at least count 3 characters"

msgid "title_in_french"
msgstr "Title in French"

msgid "schedule_type"
msgstr "Schedule type"

msgid "enrollment_campus"
msgstr "Enrollment campus"

msgid "other_campus_activities"
msgstr "Activities on other campus"

msgid "unspecified"
msgstr "Unspecified"

msgid "university_certificate"
msgstr "University certificate"

msgid "studies_domain"
msgstr "Studies domain"

msgid "main domain"
msgstr ""

msgid "secondary domains"
msgstr ""

msgid "primary_language"
msgstr "Primary language"

msgid "other_language_activities"
msgstr "Other languages activities"

msgid "funding"
msgstr "Funding"

msgid "funding_cud"
msgstr "Funding international cooperation CCD/CUD"

msgid "funding_direction"
msgstr "Funding direction"

msgid "cud_funding_direction"
msgstr "Funding international cooperation CCD/CUD direction"

msgid "active_status"
msgstr "Active"

msgid "partial_deliberation"
msgstr "Partial deliberation"

msgid "admission_exam"
msgstr "Admission exam"

msgid "academic_type"
msgstr "Academic type"

msgid "keywords"
msgstr "Keywords"

msgid "training_type"
msgstr "Type of training"

msgid "QUADRIMESTER"
msgstr "Quadrimester(s)"

msgid "TRIMESTER"
msgstr "Trimester(s)"

msgid "MONTH"
msgstr "Month(s)"

msgid "WEEK"
msgstr "Week(s)"

msgid "DAY"
msgstr "Day(s)"

msgid "administration_entity"
msgstr "Administration entity"

msgid "management_entity"
msgstr "Management entity"

msgid "enrollment_enabled"
msgstr "Enrollment enabled"

msgid "formations"
msgstr "Formations"

msgid "formations_lnk"
msgstr "Formations"

msgid "desc_lnk_formations"
msgstr "Organization of formations"

msgid "education_groups"
msgstr "Education groups"

msgid "entity_management"
msgstr "Entity management"

msgid "of_category"
msgstr "Education group type"

msgid "activity_search"
msgstr "Learning unit"

msgid "service_course_search"
msgstr "Service courses"

msgid "TRAINING"
msgstr "Training"

msgid "MINI_TRAINING"
msgstr "Mini training"

msgid "GROUP"
msgstr "Group"

msgid "PRIMARY_LANGUAGE"
msgstr "Primary anguage"

msgid "OR"
msgstr "Or"

msgid "AND"
msgstr "And"

msgid "language_association"
msgstr "Primary language operator"

msgid "prolong_or_create_learning_unit_message"
msgstr "<p>The acronym <b>already exists</b>.</p>"
       "<p>You have the choice between:"
       "<ul><li><b>create</b> a new learning unit using that acronym</li>"
       "<li><b>prolong</b> the learning unit of the same acronym</li></ul>"

msgid "confirm_your_action"
msgstr "Confirm your action."

msgid "create"
msgstr "Create"

msgid "prolong"
msgstr "Prolong"

msgid "diplomas_certificates"
msgstr "Diplomas /  Certificates"

msgid "diploma_title"
msgstr "Diploma title"

msgid "professionnal_title"
msgstr "Professionnal title"

msgid "university_certificate_desc"
msgstr "University certificate"

msgid "program_coorganization"
msgstr "Program organized with other institutes"

msgid "for_all_students"
msgstr "For all students"

msgid "diploma"
msgstr "Diploma"

msgid "UNIQUE"
msgstr "Unique diploma"

msgid "SEPARATE"
msgstr "Separate diploma"

msgid "NOT_CONCERNED"
msgstr "Not concerned"

msgid "organization_address_save_error"
msgstr "Impossible to save the organization address"

msgid "i_confirm"
msgstr "Yes, I confirm."

msgid "msg_warning_delete_learning_unit"
msgstr "This operation is <strong>permanent</strong> and cannot be undone. You will lose for ever"
       " the data linked to the learning unit <strong>%s</strong>."

msgid "The learning unit %(acronym)s has been successfully deleted for all years."
msgstr ""

msgid "cannot_delete_learning_unit_year"
msgstr "Could not delete the LU <strong>%(learning_unit)s</strong> from the year %(year)s for the following reasons :"

msgid "cannot_delete_learning_unit"
msgstr "Could not delete the LU <strong>%(learning_unit)s</strong> for the following reasons :"

msgid "There is %(count)d enrollments in %(subtype)s %(acronym)s for the year %(year)s"
msgstr ""

msgid "%(subtype)s %(acronym)s is assigned to %(tutor)s for the year %(year)s"
msgstr ""

msgid "%(subtype)s %(acronym)s is assigned to the assistant %(assistant)s for the year %(year)s"
msgstr ""

msgid "The learning unit %(acronym)s is related to the internship speciality %(speciality)s"
msgstr ""

msgid "lu_included_in_group"
msgstr "%(subtype)s %(acronym)s is included in the group %(group)s for the year %(year)s"

msgid "%(subtype)s %(acronym)s has been deleted for the year %(year)s"
msgstr ""

msgid "The class %(acronym)s has been deleted for the year %(year)s"
msgstr ""

msgid "the partim"
msgstr ""

msgid "The partim"
msgstr ""

msgid "The learning unit"
msgstr ""

msgid "the learning unit"
msgstr ""

msgid "You asked the deletion of the learning unit %(acronym)s from the year %(year)s"
msgstr ""

msgid "Delete from this academic year"
msgstr ""

msgid "Delete the learning unit for all academic years"
msgstr ""

msgid "publish_attribution_to_portal"
msgstr "Publish attribution to portal"

msgid "RESEVED_FOR_INTERNS"
msgstr "Reserved for interns"

msgid "OPEN_FOR_EXTERNS"
msgstr "Open to externs"

msgid "EXCEPTIONAL_PROCEDURE"
msgstr "Exceptional procedure"

msgid "VACANT_NOT_PUBLISH"
msgstr "Vacant but do not publish"

msgid "DO_NOT_ASSIGN"
msgstr "Do not assign"

msgid "folder"
msgstr "Folder"

msgid "introduced_by"
msgstr "Introduced by"

msgid "the"
msgstr "The"

msgid "proposal_management"
msgstr "Proposal management"

msgid "category"
msgstr "Category"

msgid "PRESIDENT"
msgstr "President"

msgid "SECRETARY"
msgstr "Secretary"

msgid "SIGNATORY"
msgstr "Signatory"

msgid "administrative_data"
msgstr "Administrative data"

msgid "jury"
msgstr "Jury"

msgid "signatory_qualification"
msgstr "Signatory's qualification"

msgid "course_enrollment"
msgstr "Course enrollment"

msgid "marks_presentation"
msgstr "Marks presentation"

msgid "dissertation_presentation"
msgstr "Dissertation présentation"

msgid "scores_diffusion"
msgstr "Scores diffusion"

msgid "session"
msgstr "session"

msgid "at"
msgstr "at"

msgid "learning_unit_years_to_delete"
msgstr "You will definitely delete the following learning units"

msgid "type_must_be_full"
msgstr "Type of learning unit must be full"

msgid "learning_unit_type_is_not_internship"
msgstr "Learning unit is not of type internship."

msgid "CREATION"
msgstr "Creation"

msgid "MODIFICATION"
msgstr "Modification"

msgid "TRANSFORMATION"
msgstr "Transformation"

msgid "TRANSFORMATION_AND_MODIFICATION"
msgstr "Transformation and modification"

msgid "SUPPRESSION"
msgstr "Suppression"

msgid "CENTRAL"
msgstr "Central"

msgid "SUSPENDED"
msgstr "Suspended"

msgid "ACCEPTED"
msgstr "Accepted"

msgid "REFUSED"
msgstr "Refused"

msgid "success_modification_proposal"
msgstr "You proposed a modification of type {} for the learning unit {}."

msgid "proposal_edited_successfully"
msgstr "Proposal edited successfully"

msgid "proposals_cancelled_successfully"
msgstr "Proposals cancelled successfully"

msgid "proposals_consolidated_successfully"
msgstr "Proposals consolidated successfully"

msgid "content"
msgstr "Content"

msgid "code_scs"
msgstr "Code SCS"

msgid "title_code_formation"
msgstr "Title / Formation's code"

msgid "absolute_credits"
msgstr "Abs. credits"

msgid "relative_target_credits"
msgstr "Relative target's credits"

msgid "relative credits"
msgstr ""

msgid "min_credits"
msgstr "Min. credits"

msgid "max_credits"
msgstr "Max. credits"

msgid "mandatory"
msgstr "Mandatory"

msgid "block"
msgstr "Block"

msgid "current_order"
msgstr "Current order"

msgid "sessions_derogation"
msgstr "Sessions in derogation"

msgid "own_comment"
msgstr "Own comment"

msgid "SESSION_1"
msgstr "1"

msgid "SESSION_2"
msgstr "2"

msgid "SESSION_3"
msgstr "3"

msgid "SESSION_1_2"
msgstr "12"

msgid "SESSION_1_3"
msgstr "13"

msgid "SESSION_2_3"
msgstr "23"

msgid "SESSION_1_2_3"
msgstr "123"

msgid "SESSION_UNDEFINED"
msgstr "Undefined session"

msgid "SESSION_PARTIAL_2_3"
msgstr "p23"

msgid "Put in proposal"
msgstr ""

msgid "Put in suppression proposal"
msgstr ""

msgid "Proposal for modification"
msgstr ""

msgid "End of teaching"
msgstr ""

msgid "academic_entity_small"
msgstr "Academic ent."

msgid "academic_entity"
msgstr "Academic entity"

msgid "folder_number"
msgstr "Folder n°{}"

msgid "produce_xls_lus"
msgstr "The learning units"

msgid "%(date)s must be set within %(start_date)s and %(end_date)s"
msgstr ""

msgid "Cancel the proposal"
msgstr ""

msgid "Edit the proposal"
msgstr ""

msgid "Consolidate the proposal"
msgstr ""

msgid "msg_confirm_cancel_proposal"
msgstr "Are you certain that you want to cancel the learning unit proposal ?"

msgid "The administrative data has been successfully modified"
msgstr ""

msgid "vacant"
msgstr "Vacant"

msgid "team_management"
msgstr "Team management"

msgid "type_declaration_vacant"
msgstr "Decision"

msgid "procedure"
msgstr "Procedure"

msgid "educational_information_management"
msgstr "Management of educational information"

msgid "SUMMARY_COURSE_SUBMISSION"
msgstr "Summary course submission"

msgid "INTERNAL_TEAM"
msgstr "Internal/team"

msgid "substitute"
msgstr "Substitute"

msgid "not_end_year"
msgstr "no planned end"

msgid "Modify"
msgstr ""

msgid "Edit learning unit end date"
msgstr ""

msgid "Modify end date"
msgstr ""

msgid "learning_unit_successfuly_created"
msgstr "Learning unit <a href='%(link)s'> %(acronym)s (%(academic_year)s) </a> successfuly created."

msgid "learning_unit_successfuly_deleted"
msgstr "Learning unit {acronym} ({academic_year}) successfuly deleted."

msgid "learning_unit_creation_academic_year_max_error"
msgstr "Please select an academic year lower than {}."

msgid "parent_greater_than_partim"
msgstr "The selected end year (%(partim_end_year)s) is greater than the end year of the parent %(lu_parent)s"

msgid "learning_unit_created"
msgstr "Learning unit %(learning_unit)s created for the academic year %(academic_year)s"

msgid "learning_unit_updated"
msgstr "Learning unit {acronym} successfully updated."

msgid "partim_greater_than_parent"
msgstr "The learning unit %(learning_unit)s has a partim %(partim)s with an end year greater than %(year)s"

msgid "partim"
msgstr "Partim"

msgid "partim_character_rules"
msgstr "One letter or digit mandatory"

msgid "invalid_partim_character"
msgstr "Character already used"

msgid "remark"
msgstr "Remark"

msgid "remark_english"
msgstr "Remark in english"

msgid "Ensure this value is less than %(limit_value)s."
msgstr "Ensure this value is less than %(limit_value)s."

msgid "Ensure this value is greater than %(limit_value)s."
msgstr "Ensure this value is greater than %(limit_value)s."

msgid "Entity_not_exist"
msgstr "The entity %(entity_acronym)s does not exist for the selected academic year %(academic_year)s"

msgid "Edit the learning unit"
msgstr ""

msgid "requirement_entity_end_date_too_short"
msgstr "The requirement entity lifetime is too short."

msgid "Requirement and allocation entities must be linked to the same faculty for this learning unit type."
msgstr ""

msgid "success_modification_learning_unit"
msgstr "The learning unit has been updated."

msgid "error_modification_learning_unit"
msgstr "An error occured when updating the learning unit."

msgid "cannot_set_internship_subtype_for_type_other_than_internship"
msgstr "Internship subtype cannot bet set for learning unit type other than internship."

msgid "%(subtype)s %(acronym)s is in proposal for the year %(year)s"
msgstr ""

msgid "volume_have_more_than_2_decimal_places"
msgstr "The volume have more than 2 decimal places"

msgid "Site"
msgstr "Site"

msgid "proposal_type"
msgstr "Proposal type"

msgid "proposal_status"
msgstr "Status proposal"

msgid "folder_entity"
msgstr "Folder entity"

msgid "proposals_search"
msgstr "Proposals"

msgid "folder_num"
msgstr "Folder num."

msgid "ask_to_report_modification"
msgstr "Do you want to report the modifications done to the next years ?"

msgid "proposal_learning_unit_successfuly_created"
msgstr "Proposal learning unit <a href='%(link)s'> %(acronym)s (%(academic_year)s) </a> successfuly created."

msgid "new_learning_unit_proposal"
msgstr "New learning unit proposal"

msgid "proposal_creation"
msgstr "Proposal of creation"

msgid "proposal_update"
msgstr "Proposal update"

msgid "value_before_proposal"
msgstr "Value before proposal"

msgid "entity_not_found"
msgstr "Entity not found.  Pershaps an error in the data"

msgid "min_for_field"
msgstr "Please enter a value greater than or equal to 0."

msgid "max_for_field"
msgstr "Please enter a value less than or equal to 500."

msgid "force_state"
msgstr "Force state"

msgid "do_you_want_change_status_proposals"
msgstr "Do you want to change the status of this proposals?"

msgid "are_you_sure_to_change_state_from"
msgstr "Are you sure to change the state from"

msgid "must_set_common_title_or_specific_title"
msgstr "You must either set the common title or the specific title"

msgid "learning_unit_in_proposal_cannot_save"
msgstr "The learning unit %(luy)s is in proposal, can not save the change from the year %(academic_year)s"

msgid "by"
msgstr "By"

msgid "in_proposal"
msgstr "Existing proposal"

msgid "summary_locked"
msgstr "blocked update for tutor"

msgid "get_back_to_initial"
msgstr "Get back to initial data"

msgid "do_you_want_to_get_back_to_initial"
msgstr "Do you want to get back to initial data?"

msgid "error_proposal_suppression_to_initial"
msgstr "An error occured when getting back to initial state one of the selected proposal is not in SUPPRESSION type. Nothing has been done"

msgid "error_proposal_no_data"
msgstr "An error occured when getting back to initial state. No valid data to submit"

msgid "msg_confirm_delete_luy"
msgstr "Are you certain that you want to delete the learning unit ?"

msgid "already_existing_acronym"
msgstr "Existing acronym"

msgid "The value of field '%(field)s' is different between year %(year)s - %(value)s and year %(next_year)s - %(next_value)s"
msgstr ""

msgid "There is not the learning unit %(acronym)s - %(next_year)s"
msgstr ""

msgid "The value of field '%(field)s' for the learning unit %(acronym)s (%(component_type)s) is different between year %(year)s - %(value)s and year %(next_year)s - %(next_value)s"
msgstr ""

msgid "There is not %(component_type)s for the learning unit %(acronym)s - %(year)s but exist in %(existing_year)s"
msgstr ""

msgid "Educational information opening"
msgstr ""

msgid "Educational information ending"
msgstr ""

msgid "official_title_proper_to_partim"
msgstr "Title proper to the partim"

msgid "official_english_title_proper_to_partim"
msgstr "English title proper to the partim"

msgid "Educational information submission dates updated"
msgstr ""

msgid "The credits value of the partim %(acronym)s is greater or equal than the credits value of the parent learning unit."
msgstr ""

msgid "The learning unit has been updated until %(year)s."
msgstr ""

msgid "Prohibition to delete a learning unit before 2015."
msgstr ""

msgid "The entity '%(acronym)s' doesn't exist anymore in %(year)s"
msgstr ""

msgid "updated"
msgstr "Updated"

msgid "unupdated"
msgstr "Unupdated"

msgid "summary_list"
msgstr "Education information status"

msgctxt "teachingmaterial"
msgid "title"
msgstr ""

msgctxt "teachingmaterial"
msgid "mandatory"
msgstr ""

msgid "Bibliography"
msgstr ""

msgid "bibliography"
msgstr ""

msgid "Teaching material"
msgstr ""

msgid "Mobility"
msgstr ""

msgid "The periodicity of the parent and the partims do not match"
msgstr ""

msgid "educational_information_update_reminder"
msgstr "Mail to remind educational information update"

msgid "do_you_want_to_sent_email"
msgstr "Do you want to sent email to remind to update the educational informations?"

msgid "desc_mail_reminder"
msgstr "Sent email to remind to update educational information"

msgid "success_mail_reminder"
msgstr "Reminding mails sent"

msgid "consolidate"
msgstr "Consolidate"

msgid "do_you_want_to_consolidate"
msgstr "Do you want to consolidate ?"

msgid "need_no_reminder"
msgstr "Need no reminder"

msgid "Proposal %(acronym)s (%(academic_year)s) cannot be consolidated."
msgstr ""

msgid "Proposal %(acronym)s (%(academic_year)s) successfully consolidated."
msgstr ""

msgid "Proposal %(acronym)s (%(academic_year)s) cannot be canceled."
msgstr ""

msgid "Proposal %(acronym)s (%(academic_year)s) successfully canceled."
msgstr ""

msgid "A report has been sent."
msgstr ""

msgid "Success"
msgstr ""

msgid "Failure"
msgstr ""

msgid "Remarks"
msgstr ""

msgid "Learning unit"
msgstr ""

msgid "Research criteria"
msgstr ""

msgid "The learning unit %(acronym)s is included in the following education groups"
msgstr ""

msgid "type_code_formation"
msgstr "Formation's type"

msgid "absolute_and_relative_credits"
msgstr "Relative / Absolute <br>credits"

msgid "Proposal is neither accepted nor refused."
msgstr ""

msgid "learning_achievements"
msgstr "Learning achievements"

msgid "up"
msgstr "Up"

msgid "down"
msgstr "Down"

msgid "learning_achievements_headline"
msgstr "At the end of this learning unit, the student is able to:"

msgid "User %(person)s do not have rights on this proposal."
msgstr ""

msgid "Enrollments to learning unit"
msgstr ""

msgid "Training"
msgstr ""

msgid "Enrollments to training"
msgstr ""

msgid "Enrolled to learning unit"
msgstr "Enrollments to learning unit"

msgid "No proposals was selected."
msgstr ""

msgid "Proposal %(acronym)s (%(academic_year)s) successfully changed state."
msgstr ""

msgid "Proposal %(acronym)s (%(academic_year)s) cannot be changed state."
msgstr ""

msgid "cancellation"
msgstr ""

msgid "consolidation"
msgstr "consolidation"

msgid "borrowed_course_search"
msgstr "Borrowed courses"

msgid "add_another"
msgstr "Add another"

msgid "The parent is inactive and there is at least one partim active"
msgstr ""

msgid "This partim is active and the parent is inactive"
msgstr ""

msgid "faculty_borrowing"
msgstr "Faculty borrowing"

msgid "The value of this attribute is inherited from the parent UE"
msgstr ""

msgid "to_complete"
msgstr "To complete"

msgid "The value of this attribute is not annualized"
msgstr ""

msgid "start_year"
msgstr "Starting year"

msgid "produce_xls_attributions"
msgstr "The learning units and attributions"

msgid "produce_xls_proposals"
msgstr "Xls with proposals"

msgid "proposal_date"
msgstr "Proposals date"

msgid "search_type"
msgstr "Search type"

msgid "The linked %(entity)s does not exist at the start date of the academic year linked to this learning unit"
msgstr ""

msgid "COURSE_ENROLLMENT"
msgstr "Course enrollment"

msgid "vol_global"
msgstr "Vol.global"

msgid "volume_global"
msgstr "volume total global"

msgid "Vol. annual"
msgstr ""

msgid "Volume annual"
msgstr ""

msgid "missing_internship_subtype"
msgstr "It is necessary to indicate the internship subtype"

msgid "different_status_with_parent"
msgstr "The learning unit's parent is inactive"

msgid "new_external_learning_unit"
msgstr "Create a new external learning unit"

msgid "external"
msgstr "External"

msgid "comment_title"
msgstr "Comment"

msgid "comment"
msgstr ""

msgid "english comment"
msgstr ""

msgid "The comments of %(acronym)s has been updated"
msgstr ""

msgid "requesting_entity"
msgstr "Requesting entity"

msgid "local_credits"
msgstr "Local credits"

msgid "Consistency error in %(academic_year)s : %(error)s"
msgstr ""

msgid "%(col_name)s has been already modified. ({%(new_value)s} instead of {%(current_value)s})"
msgstr ""

msgid "%(col_name)s has been already modified."
msgstr ""

msgid "external_code"
msgstr "External code"

msgid "Proposals"
msgstr ""

msgid "learning_units_and_attributions_filename"
msgstr "learning_units_and_attributions"

msgid "attribution_list"
msgstr "List of attributions"

msgid "List_proposals"
msgstr "List of proposals"

msgid "List_activities"
msgstr "List of activities"

msgid "learning_units_filename"
msgstr "learning_units"

msgid "warnings_detected"
msgstr "We detected inconsistencies in the following data :"

msgid "Volumes are inconsistent"
msgstr ""

msgid "Volumes of {} are inconsistent"
msgstr ""

msgid "planned classes cannot be 0"
msgstr ""

msgid "Vol_tot is not equal to vol_q1 + vol_q2"
msgstr ""

msgid "Vol_global is not equal to Vol_tot * planned_classes"
msgstr "The overall volume must be equal to the annual volume multiplied by the number of classes"

msgid "At least a partim volume value is greater than corresponding volume of parent"
msgstr ""

msgid "url of the learning unit"
msgstr "URL of the learning unit"

msgid "professional_integration"
msgstr "Professional integration"

msgid "external_search"
msgstr "Externals"

msgid "formerly"
msgstr "Formerly"

msgid "title_1_in_english"
msgstr "Title common title with partims (part 1) in English"

msgid "title_2_in_english"
msgstr "Title specific with partim (part 2) in English"

msgid "Manage volumes"
msgstr ""

msgid "New external learning unit"
msgstr ""

msgid "New partim"
msgstr ""

msgid "middle_name"
msgstr "Middle name"

msgid "Select the missing term for the offer"
msgstr "Select the missing term for the offer"

msgid "Remove the term"
msgstr "Remove the term"

msgid "Do you want to remove this term?"
msgstr "Do you want to remove this term?"

msgid "Sorry but you can not remove the term of an offer"
msgstr "Sorry but you can not remove the term of an offer"

msgid "Do you want to remove the term?"
msgstr "Do you want to remove the term?"

msgid "Export"
msgstr ""

msgid "produce_xls_lus_desc"
msgstr "Produce xls with a list of learning units"

msgid "produce_xls_attributions_desc"
msgstr "Produce xls with a list of learning units and attributions"

msgid "hourly volume total annual"
msgstr ""

msgid "hourly volume partial q1"
msgstr ""

msgid "hourly volume partial q2"
msgstr ""

msgid "volume declared vacant"
msgstr ""

msgid "Xls with education groups"
msgstr ""

msgid "education_groups_filename"
msgstr "education_groups"

msgid "list_education_groups"
msgstr "Education group's list"

msgid "Q1 and Q2"
msgstr ""

msgid "Q1 or Q2"
msgstr ""

msgid "New Education Group"
msgstr ""

msgid "New Training"
msgstr ""

msgid "New Mini-Training"
msgstr ""

msgid "untyped"
msgstr ""

msgid "validity"
msgstr ""

msgid "Education group year <a href='%(link)s'> %(acronym)s (%(academic_year)s) </a> successfuly created."
msgstr ""

msgid "minimum constraint"
msgstr ""

msgid "maximum constraint"
msgstr ""

msgid "type of constraint"
msgstr ""

msgid "EDUCATION_GROUP_EDITION"
msgstr "Edition group edition"

msgid "The learning unit %(acronym)s is not included in any education group"
msgstr ""

msgid "No enrollment for this learning unit"
msgstr ""

msgid "Changed"
msgstr ""

msgid "Other teacher(s)"
msgstr ""

msgid "Summary responsible(s)"
msgstr ""

msgid "The annual volume must be equal to the sum of the volumes Q1 and Q2"
msgstr ""

msgid "The global volume corresponding to the product of the annual volume and the number of planned classes must be equal to the sum of the volumes for each entity"
msgstr ""

msgid "This partim is %(partim_periodicity)s and the parent is %(parent_periodicty)s"
msgstr ""

msgid "The parent is %(parent_periodicty)s and there is at least one partim which is not %(parent_periodicty)s"
msgstr ""

msgid "Admission Conditions for Bachelors"
msgstr "Admission Conditions for Bachelors"

msgid "Alert Message"
msgstr "Alert Message"

msgid "Free Text"
msgstr "Free Text"

msgid "University Bachelors"
msgstr "University Bachelors"

msgid "Diploma"
msgstr "Diploma"

msgid "Conditions"
msgstr "Conditions"

msgid "Access"
msgstr "Access"

msgid "Actions"
msgstr "Actions"

msgid "UCL Bachelors"
msgstr "UCL Bachelors"

msgid "Others Bachelors of the French speaking Community of Belgium"
msgstr "Others Bachelors of the French speaking Community of Belgium"

msgid "Bachelors of the Dutch speaking Community of Beligum"
msgstr "Bachelors of the Dutch speaking Community of Beligum"

msgid "Foreign Bachelors"
msgstr "Foreign Bachelors"

msgid "Non university Bachelors"
msgstr "Non university Bachelors"

msgid "Holders of a 2nd cycle University degree"
msgstr "Holders of a 2nd cycle University degree"

msgid "Holders of a non-University 2nd cycle degree"
msgstr "Holders of a non-University 2nd cycle degree"

msgid "Adults taking up their university training"
msgstr "Adults taking up their university training"

msgid "Personalized access"
msgstr "Personalized access"

msgid "Admission and Enrolment Procedures for general registration"
msgstr "Admission and Enrolment Procedures for general registration"

msgid "Modify text"
msgstr "Modify text"

msgid "Add a new line"
msgstr "Add a new line"

msgid "Modify an existing line"
msgstr "Modify an existing line"

msgid "Are you sure you want to delete %(education_group_year)s?"
msgstr ""

msgid "You are not summary responsible for this learning unit."
msgstr ""

msgid "The learning unit is not summary editable."
msgstr ""

msgid "Submission dates are not set."
msgstr ""

msgid "Not in period to edit educational information."
msgstr ""

msgid "Modification made"
msgstr ""

msgid "You can not delete this object because some dependencies are protected"
msgstr ""

msgid "It will delete also this following objects"
msgstr ""

msgid "The education group edition period is not open."
msgstr ""

msgid "The user has not permission to delete education groups."
msgstr ""

msgid "The teaching material has been deleted"
msgstr ""

msgid "Teaching materials has been updated"
msgstr ""

msgid "Are you sure you want to delete the teaching material?"
msgstr ""

msgid "{} successfully updated"
msgstr ""

msgid "unit"
msgstr ""

msgid "Enter text to search"
msgstr ""

msgid "Mobility has been updated"
msgstr ""

msgid "lock"
msgstr ""

msgid "unlock"
msgstr ""

msgid "Update for teacher unlocked"
msgstr ""

msgid "Update for teacher locked"
msgstr ""

msgid "lock update for teacher"
msgstr ""

msgid "unlock update for teacher"
msgstr ""

msgid "The education group has been deleted."
msgstr ""

msgid "The %(acronym)s has been moved"
msgstr ""

msgid "\"%(child)s\" has been detached from \"%(parent)s\""
msgstr ""

msgid "Additional info"
msgstr ""

msgid "Weighting"
msgstr ""

msgid "Default learning unit enrollment"
msgstr ""

msgid "Session"
msgstr ""

msgid "Attach"
msgstr ""

msgid "Detach"
msgstr ""

msgid "Select"
msgstr ""

msgid "The user is not attached to the management entity"
msgstr ""

msgid "Help"
msgstr ""

msgid "Are you sure you want to detach this content?"
msgstr ""

msgid "detach"
msgstr ""

msgid "Abs. cred."
msgstr ""

msgid "Sess. derog."
msgstr ""

msgid "%(count_enrollment)d student is enrolled in the offer."
msgid_plural "%(count_enrollment)d students are enrolled in the offer."
msgstr[0] ""
msgstr[1] ""

msgid "The content of the education group is not empty."
msgstr ""

msgid "Cred. rel./abs."
msgstr ""

msgid "Decree category"
msgstr ""

msgid "Rate code"
msgstr ""

msgid "NO_ADDITIONAL_FEES"
msgstr "No additional fees"

msgid "AESS_CAPAES"
msgstr "AESS and CAPAES"

msgid "MINERVAL_COMPLETE"
msgstr "Minerval complete"

msgid "UNIVERSITY_CERTIFICATE"
msgstr "University certificate"

msgid "ADVANCED_MASTER_IN_MEDICAL_SPECIALIZATION"
msgstr "Advanced master in medical specialization"

msgid "ACCESS_CONTEST"
msgstr "Access contest"

msgid "UNIVERSITY_CERTIFICATE_30_CREDITS"
msgstr "University certificate 30 credits"

msgid "CERTIFICATE_MEDECINE_COMPETENCE"
msgstr "Certificate medecine competence"

msgid "Group content"
msgstr ""

msgid "English group content"
msgstr ""

msgid "%(acronym)s %(title)s [%(volumes)s] (%(credits)s credits)"
msgstr "%(acronym)s %(title)s [%(volumes)s] (%(credits)s credits)"

msgid "Link type"
msgstr ""

msgid "REFERENCE"
msgstr "Reference"

msgid "Quadrimester derogation"
msgstr ""

msgid "Quad. derog."
msgstr ""

msgid "No type of %(child_category)s can be created as child of %(category)s of type %(type)s"
msgstr ""

msgid "Produce xls with a list of education groups"
msgstr ""

msgid "Produce xls of trainings with administrative data"
msgstr ""

msgid "Begining of course registration"
msgstr ""

msgid "Ending of course registration"
msgstr ""

msgid "Begining of exam registration"
msgstr ""

msgid "Ending of exam registration"
msgstr ""

msgid "Exam board signatory"
msgstr ""

msgid "List of trainings, with administrative data"
msgstr ""

msgid "List of trainings"
msgstr ""

msgid "List of trainings with administrative data"
msgstr ""

msgid "Validity"
msgstr ""

msgid "Please Select or Move an item before Attach it"
msgstr ""

msgid "Used by an other education group"
msgstr ""

msgid "The user has not permission to change education groups."
msgstr ""

msgid "It is not possible to move the root element."
msgstr ""

msgid "It is not possible to detach the root element."
msgstr ""

msgid "Attached to \"%(acronym)s\""
msgstr ""

msgid "Learning units comparison"
msgstr ""

msgid "specific_title"
msgstr "Title"

msgid "specific_title_english"
msgstr "English title"

msgid "attribution_procedure"
msgstr "Procedure"

msgid "No difference"
msgstr ""

msgid "is_vacant"
msgstr "Vacant"

msgid "team"
msgstr "Team management"

msgid "Selected element"
msgstr ""

msgid "English"
msgstr ""

msgid "French"
msgstr ""

msgid "Which type of %(category)s do you want to create ?"
msgstr ""

msgid "Select a language"
msgstr ""

msgid "VOLUME_Q1"
msgstr "Volume partial"

msgid "VOLUME_Q2"
msgstr "Volume remaining"

msgid "VOLUME_TOTAL"
msgstr "Vol. annual"

msgid "PLANNED_CLASSES"
msgstr "Planned classes"

msgid "REAL_CLASSES"
msgstr "Real classes"

msgid "VOLUME_REQUIREMENT_ENTITY"
msgstr "Requirement entity"

msgid "VOLUME_ALLOCATION_ENTITY"
msgstr "Allocation entity"

msgid "VOLUME_ADDITIONAL_REQUIREMENT_ENTITY_1"
msgstr "Additional requirement entity 1"

msgid "VOLUME_ADDITIONAL_REQUIREMENT_ENTITY_2"
msgstr "Additional requirement entity 2"

msgid "This field is empty"
msgstr ""

msgid "Do you want to continue ?"
msgstr ""

msgid "There are warnings in the form."
msgstr ""

msgid "Number of learning units"
msgstr ""

msgid "Education group year <a href='%(link)s'> %(acronym)s (%(academic_year)s) </a> successfuly updated."
msgstr ""

msgid "%(max)s must be greater or equals than %(min)s"
msgstr ""

msgid "Education group year %(acronym)s (%(academic_year)s) successfuly deleted."
msgstr ""

msgid "VOLUME_GLOBAL"
msgstr "Vol. global"

msgid "Produce xls of comparison"
msgstr ""

msgid "List of learning_units with comparison"
msgstr ""

msgid "Choose academic years"
msgstr ""

msgid "Produce Xls"
msgstr ""

msgid "Internship subtype"
msgstr ""

msgid "Add. requ. ent. 1"
msgstr ""

msgid "Add. requ. ent. 2"
msgstr ""

msgid "Profes. integration"
msgstr ""

msgid "Req. Entities"
msgstr ""

msgid "list_learning_units_comparison"
msgstr "Comparison of learning units"

msgid "Utilizations"
msgstr ""

msgid "You cannot attach \"%(child)s\" (type \"%(child_type)s\") to \"%(parent)s\" (type \"%(parent_type)s\")"
msgstr ""

msgid "is using in"
msgstr "is using in :"

msgid "Prerequisite"
msgid_plural "Prerequisites"
msgstr[0] ""
msgstr[1] ""

msgid "has the following prerequisites"
msgstr ""

msgid "Cannot set end year to %(end_year)s :"
msgstr ""

msgid "You cannot attach an element to a learning unit year"
msgstr ""

msgid "It is forbidden to save a GroupElementYear with a child branch and a child leaf."
msgstr ""

msgid "It is forbidden to attach an element to itself."
msgstr ""

msgid "It is forbidden to attach an element to one of its included elements."
msgstr ""

<<<<<<< HEAD
msgid "The credits value should be an integer"
=======
msgid "Modify prerequisites"
msgstr ""

msgid "Prerequisites are invalid"
msgstr "<p>Prerequisites are invalid</p>"
       "<p><b>Syntax rules</b>:"
       "<ul><li>No double parentheses.</li>"
       "<li>Valid operators are OU or ET.</li>"
       "<li>The operator must be the same inside all parentheses (groups).</li>"
       "<li>The operator that linked groups must be different than the one that linked LU inside groups (parentheses).</li>"
       "<li>The LU code cannot include spaces (ex: LDROI1001 and not LDROI&nbsp;1001).</li></ul></p>"
       "<p><b>Examples</b>:"
       "<ul><li>A OU B OU C: valid</li>"
       "<li>A ET B ET C : valid</li>"
       "<li>A ET (B OU C) ET (D OU E): valid</li>"
       "<li>A ET (B OU C) OU (D OU E): not valid</li>"
       "<li>A ET (B ET C) ET (D ET E): not valid</li>"
       "<li>A ET (B OU C) ET (D ET E): not valid</li></ul></p>"

msgid "Prerequisites saved."
>>>>>>> c030e92e
msgstr ""<|MERGE_RESOLUTION|>--- conflicted
+++ resolved
@@ -3544,9 +3544,6 @@
 msgid "It is forbidden to attach an element to one of its included elements."
 msgstr ""
 
-<<<<<<< HEAD
-msgid "The credits value should be an integer"
-=======
 msgid "Modify prerequisites"
 msgstr ""
 
@@ -3567,5 +3564,7 @@
        "<li>A ET (B OU C) ET (D ET E): not valid</li></ul></p>"
 
 msgid "Prerequisites saved."
->>>>>>> c030e92e
+msgstr ""
+
+msgid "The credits value should be an integer"
 msgstr ""