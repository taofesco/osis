--- conflicted
+++ resolved
@@ -2695,13 +2695,11 @@
 msgid "Educational information submission dates updated"
 msgstr ""
 
-<<<<<<< HEAD
 msgid "partim_credits_gt_parent_credits"
 msgstr "The credits value is greater than the credits value of the learning unit."
 
 msgid "partim_credits_equals_parent_credits"
 msgstr "The credits value is equal to the credits value of the learning unit."
-=======
+
 msgid "The learning unit has been updated until %(year)s."
 msgstr ""
->>>>>>> 704febb8
