# SOME DESCRIPTIVE TITLE.
# Copyright (C) YEAR THE PACKAGE'S COPYRIGHT HOLDER
# This file is distributed under the same license as the PACKAGE package.
# FIRST AUTHOR <EMAIL@ADDRESS>, YEAR.
#
msgid ""
msgstr ""
"Project-Id-Version: PACKAGE VERSION\n"
"Report-Msgid-Bugs-To: \n"
"POT-Creation-Date: 2016-04-22 15:14+0200\n"
"PO-Revision-Date: YEAR-MO-DA HO:MI+ZONE\n"
"Last-Translator: FULL NAME <EMAIL@ADDRESS>\n"
"Language-Team: LANGUAGE <LL@li.org>\n"
"Language: \n"
"MIME-Version: 1.0\n"
"Content-Type: text/plain; charset=UTF-8\n"
"Content-Transfer-Encoding: 8bit\n"

msgid "Create a xls file while activity\\"
msgstr ""

msgid "Get xls"
msgstr ""

msgid "ID"
msgstr "ID"

msgid "Legend : values allowed for 'justification'"
msgstr ""

msgid "Line"
msgstr "Row"

msgid "Note already submitted"
msgstr ""

msgid "OSIS"
msgstr "OSIS"

msgid "Print scores for all activities"
msgstr ""

msgid "Save"
msgstr ""

msgid "absent"
msgstr "Absent"

msgid "absent_pdf_legend"
msgstr "A=Absent"

msgid "academic_calendar"
msgstr "Academic calendar"

msgid "academic_year_small"
msgstr "Ac yr."

msgid "academic_calendar_management"
msgstr "Academic calendar management"

msgid "academic_calendar_offer_year_calendar_end_date_error"
msgstr "The closure's date of '%s' of the academic calendar can't be lower than %s "
       "(end date of '%s' of the program '%s')"

msgid "academic_calendar_offer_year_calendar_start_date_error"
msgstr "The opening's date of scores' encodings of the academic calendar can't be greater than %s "
       "(start date of scores' encodings of the program '%s')"

msgid "academic_calendars"
msgstr "Academic calendars"

msgid "academic_year_not_exist"
msgstr "Academic year (%d) doesn't exist"

msgid "acces_denied"
msgstr "Access denied"

msgid "acronym"
msgstr "Acronym"

msgid "activity"
msgstr "Activity"

msgid "activity_code"
msgstr "Activity code"

msgid "activity_not_exit"
msgstr "The activity %s doesn't exist"

msgid "add_an_address_to_the_organization"
msgstr "Add an address to the organization"

msgid "add"
msgstr "Add"

msgid "address(ses)"
msgstr "Address(es)"

msgid "addresses"
msgstr "Addresses"

msgid "administration"
msgstr "Administration"

msgid "after_submission_a_message_must_be_sent"
msgstr "If scores are submitted , a message is sent to all the professors of the learning unit"

msgid "all"
msgstr "All"

msgid "all_learning_units_must_be_shown"
msgstr "All learning units must be shown"

msgid "application_management"
msgstr "Application management"

msgid "are_you_sure"
msgstr "Are you sure?"

msgid "assistants"
msgstr ""

msgid "attributions"
msgstr "Attributions"

msgid "authorized_decimal_for_this_activity"
msgstr "Decimals authorized for this learning unit"

msgid "bachelor"
msgstr "Bachelor"

msgid "back"
msgstr "Back"

msgid "begin_date_lt_end_date"
msgstr "The start date must be equals or lower than the end date"

msgid "birth_date"
msgstr "Birth Date"

msgid "btn_messages_history_search"
msgstr "Search in the messages history"

msgid "btn_my_message_action_execute"
msgstr "Execute selected action"

msgid "btn_send_message_again_title"
msgstr "Send again the message to the recipient"

msgid "by_learning_unit"
msgstr "By Learning Unit"

msgid "by_specific_criteria"
msgstr "By Specific Criteria"

msgid "cancel"
msgstr "Cancel"

msgid "catalogue"
msgstr "Catalogue"

msgid "chair_of_the_exam_board"
msgstr "Chair of the exam board"

msgid "cheating_pdf_legend"
msgstr "T=Cheating"

msgid "unjustified_absence_export_legend"
msgstr "S=Unjustified Absence"

msgid "justified_absence_export_legend"
msgstr "M=Justified Absence"

msgid "attached_entities"
msgstr "Attached entities"

msgid "choose_file"
msgstr "Choose file"

msgid "city"
msgstr "City"

msgid "close"
msgstr "Close"

msgid "closed"
msgstr "Closed"

msgid "code"
msgstr "Code"

msgid "compare"
msgstr "Compare"

msgid "complete"
msgstr "Complete"

msgid "constraint_score_other_score"
msgstr "You can't encode a 'score' and a 'justification' together"

msgid "coordinator"
msgstr "Coordinator"

msgid "coordinators_can_submit_partial_encoding"
msgstr "Coordinators can submit partial encoding"

msgid "country"
msgstr "Country"

msgid "create_an_organization"
msgstr "Create an organization"

msgid "creation_date"
msgstr "Creation date"

msgid "credits"
msgstr "Credits"

msgid "customized"
msgstr "Customized"

msgid "data"
msgstr "Data"

msgid "data_maintenance"
msgstr "Data Maintenance"

msgid "data_management"
msgstr "Data Management"

msgid "date"
msgstr "Date"

msgid "date_not_passed"
msgstr "Date not passed"

msgid "day"
msgstr "day"

msgid "days"
msgstr "days"

msgid "decimal_score_allowed"
msgstr "Decimal score allowed"

msgid "decimal_score_not_allowed"
msgstr "Decimal score NOT allowed"

msgid "decimal_values_accepted"
msgstr "Decimal values in scores are accepted."

msgid "decimal_values_ignored"
msgstr ""
"Decimal values in scores are NOT accepted. If you try to put decimal values, "
"it will be ignored."

msgid "score_have_more_than_2_decimal_places"
msgstr "Score cannot have more than two decimal places"

msgid "definitive_save"
msgstr "Definitive submission (Submit to faculty)"

msgid "delete"
msgstr "Delete"

msgid "delete_selected_messages"
msgstr "Delete selected messages"

msgid "desc_assistants"
msgstr "Mandats des assistants académiques et de recherche."

msgid "desc_lnk_academic_year"
msgstr "Management of the annualized program."

msgid "desc_lnk_assessments"
msgstr "This process helps tutors while scores encoding."

msgid "desc_lnk_data_maintenance"
msgstr "Maintenance of data with the SQL language"

msgid "desc_lnk_data_management"
msgstr "Management of data by entity"

msgid "desc_lnk_entities"
msgstr "Management of organizational structure."

msgid "desc_lnk_files"
msgstr "Consultation of files managed by the application"

msgid "desc_lnk_home_catalog"
msgstr "Elaboration and management of the formation catalogue."

msgid "desc_lnk_home_institution"
msgstr "Management of the institution."

msgid "desc_lnk_home_studies"
msgstr ""
"Management of students' path from their registration until their diploma."

msgid "desc_lnk_internships"
msgstr "This process controls students internships."

msgid "desc_lnk_my_osis"
msgstr "Your personal details, configurations and other information related to you."

msgid "desc_lnk_learning_units"
msgstr ""
"Management of learning units, formations and others activities of the "
"program."

msgid "desc_lnk_offers"
msgstr "Management of programs."

msgid "desc_lnk_organizations"
msgstr "Management of organizations"

msgid "desc_lnk_score_encoding"
msgstr "This process helps tutor while encoding notes for the exams sessions."

msgid "desc_lnk_storage"
msgstr "Monitoring of the storage capacity"

msgid "desc_messages_history"
msgstr "Message history allow you to access sent emails"

msgid "desc_messages_template"
msgstr "Messages templating allow you to edit email messages dynamically"

msgid "desc_my_messages"
msgstr "The messages sent by the application to you"

msgid "desc_profile"
msgstr "The configuration of you user profile"

msgid "description"
msgstr "Description"

msgid "details"
msgstr "Details"

msgid "display_scores_for_one_learning_unit"
msgstr "Display scores for this learning unit"

msgid "display_tutors"
msgstr "Display all tutors for this learning unit"

msgid "DOCTORAL_COMMISSION"
msgstr "Doctoral commmission"

msgid "documentation"
msgstr "Documentation"

msgid "double_encoding"
msgstr "Double encoding"

msgid "double_encoding_test"
msgstr "Scores double encoding"

msgid "dubble_encoding"
msgstr "Dubble encoding"

msgid "dubble_online_scores_encoding"
msgstr "Dubble online scores encoding"

msgid "edit"
msgstr "Edit"

msgid "empty_note_pdf_legend"
msgstr "(empty)=No score yet"

msgid "encode"
msgstr "Encode"

msgid "encode_as_coordinator"
msgstr "Encode as scores responsible"

msgid "encode_as_pgm"
msgstr "Encode as program manager"

msgid "encode_as_professor"
msgstr "Encode as professor"

msgid "encoding"
msgstr "Encoding"

msgid "encoding_status_ended"
msgstr "All the scores are encoded."

msgid "encoding_status_notended"
msgstr "It remains notes to encode."

msgid "end_date"
msgstr "Teacher Deadline"

msgid "end_date_teacher"
msgstr "Teacher Deadline"

msgid "enrollment_activity_not_exist"
msgstr "The enrollment to the activity %s doesn't exist"

msgid "enrollment_exam_not_exists"
msgstr "The enrollment to the activity %s doesn't exist"

msgid "enrollments"
msgstr "Enrollments"

msgid "entities"
msgstr "Entities"

msgid "entity"
msgstr "Entity"

msgid "versions"
msgstr "Versions"

msgid "evaluations"
msgstr "Evaluations"

msgid "event"
msgstr "Event"

msgid "exam_board_secretary"
msgstr "Exam board secretary"

msgid "execute"
msgstr "Execute"

msgid "FACULTY"
msgstr "Faculty"

msgid "female"
msgstr "Female"

msgid "file"
msgstr "File"

msgid "file_must_be_xlsx"
msgstr "The file must be a valid 'XLSX' excel file"

msgid "file_production_date"
msgstr "Excel file production date"

msgid "students_deliberated_are_not_shown"
msgstr "Students deliberated are not shown"

msgid "files"
msgstr "Files"

msgid "final"
msgstr "Final"

msgid "fixed_line_phone"
msgstr "Fixed-line phone"

msgid "focuses"
msgstr "Focuses"

msgid "formation_catalogue"
msgstr "Formation catalogue"

msgid "function"
msgstr "Function"

msgid "gender"
msgstr "Gender"

msgid "general_informations"
msgstr "General informations"

msgid "get_excel_file"
msgstr "Get Excel File"

msgid "global_identifiant"
msgstr "Global identifiant"

msgid "fgs"
msgstr "FGS"

msgid "go"
msgstr "Go"

msgid "grade"
msgstr "Grade"

msgid "help_pnl_selectedfiles"
msgstr "Please select an XLS file for injection"

msgid "help_submission_scores_label"
msgstr "You will submit %s notes to faculty(ies). Warning : submitted scores <b>can't be modified anymore.</b>"

msgid "highlight_description"
msgstr "Highlight description"

msgid "highlight_shortcut"
msgstr "Highlight shortcut"

msgid "highlight_title"
msgstr "Highlight title"

msgid "home"
msgstr "Home page"

msgid "html_message"
msgstr "HTML Message"

msgid "identification"
msgstr "Identification"

msgid "idle"
msgstr "Idle"

msgid "ill"
msgstr "Ill"

msgid "ill_pdf_legend"
msgstr "I=Ill"

msgid "incomplete"
msgstr "Incomplete"

msgid "info_address_changed_for_papersheet"
msgstr "If you customize one of the field below, it only change the address displayed on the scores' encodings sheets for the program %s. "
       "It will never change the address of any Structure. The structure's list below is to help you to pre-fill in the form"

msgid "inject"
msgstr "Inject"

msgid "inject_xls_file"
msgstr "Inject XLS file"

msgid "INSTITUTE"
msgstr "Institute"

msgid "institution"
msgstr "Institution"

msgid "international_title"
msgstr "international title"

msgid "internships"
msgstr "Internships"

msgid "invalid_file"
msgstr "Invalid file"

msgid "javascript_is_disabled"
msgstr "JavaScript is disabled on your browser, but OSIS does not work without JavaScript."

msgid "justification_invalid"
msgstr "Invalid justification"

msgid "justifications"
msgstr "Justifications"

msgid "justification_invalid_value"
msgstr "Invalid justification value"

msgid "absence_justified_to_unjustified_invalid"
msgstr "Absence justified cannot be remplaced by absence unjustified"

msgid "justification_values_accepted"
msgstr "Accepted value: %s "

msgid "justification_other_values"
msgstr "Other values: %s "

msgid "label"
msgstr "Label"

msgid "label_jumbotron_details_academic_cal"
msgstr "As displayed on the home page"

msgid "language"
msgstr "Language"


msgid "last_synchronization"
msgstr "Last synchronization"

msgid "learning_unit"
msgstr "Learning unit"

msgid "learning_unit_not_access"
msgstr "You don't have access rights to this learning unit"

msgid "learning_unit_not_access_or_not_exist"
msgstr "You don't have access rights for this learning unit or it doesn't exist in our database"

msgid "learning_unit_responsible"
msgstr "Learning unit's responsible"

msgid "learning_unit_search"
msgstr "Learning unit search"

msgid "learning_units"
msgstr "Learning units"

msgid "learning_units_in"
msgstr "learning units in"

msgid "lnk_message_history_read_title"
msgstr "See the message"

msgid "location"
msgstr "Location"

msgid "log-in"
msgstr "Log-in"

msgid "login"
msgstr "Login"

msgid "logistic"
msgstr "Logistic"

msgid "logout"
msgstr "Logout"

msgid "lu_could_contain_decimal_scores"
msgstr "This learning unit year could contain decimal scores"

msgid "lu_must_not_contain_decimal_scores"
msgstr "This learning unit year must not contain decimal scores"

msgid "male"
msgstr "Male"

msgid "managed_programs"
msgstr "Managed programs"

msgid "mandates"
msgstr "Mandates"

msgid "mark_selected_messages_as_read"
msgstr "Mark selected messages as read"

msgid "master"
msgstr "Master"

msgid "message"
msgstr "Message"

msgid "message_address_papersheet"
msgstr "Reuse the address of an entity linked to the program or inform the posting address for the papersheet."

msgid "message_not_resent_no_email"
msgstr "The message can't be sent again, no email provided."

msgid "message_resent_ok"
msgstr "The message xas sent again."

msgid "messages"
msgstr "Messages"

msgid "messages_history"
msgstr "Messages History"

msgid "messages_templates"
msgstr "Messages templates"

msgid "minimum_one_criteria"
msgstr "Please choose at least one criteria!"

msgid "miss"
msgstr "Miss"

msgid "missing_column_session"
msgstr "Please fill in the 'session' column with the correct session's number."

msgid "mister"
msgstr "Mister"

msgid "mobile_phone"
msgstr "Mobile phone"

msgid "more_than_one_academic_year_error"
msgstr "There are more than 1 academic year in your excel file. Please correct your file. Only one academic year "
      "could be present in the 'Academic year' column."

msgid "more_than_one_exam_enrol_for_one_learn_unit"
msgstr "This student has multiple enrollments for a same exam. "
       "(he's enrolled to a same learning unit in 2 different programs. "
       "Please encode this score in the 'online' tab in the interface."

msgid "more_than_one_learning_unit_error"
msgstr "You encoded scores for more than 1 learning unit in your excel file (column 'Learning unit'). "
       "Please make one excel file by learning unit."

msgid "more_than_one_session_error"
msgstr "There are more than 1 session in your excel file. Please correct your file. Only one session's number "
      "could be present in the 'Session' column."

msgid "msg_error_username_password_not_matching"
msgstr "Your username and password didn't match. Please try again."

msgid "my_messages"
msgstr "My Messages"

msgid "my_osis"
msgstr "My OSIS"

msgid "my_studies"
msgstr "My studies"

msgid "name"
msgstr "Name"

msgid "full_name"
msgstr "Full name"

msgid "national_register"
msgstr "National register's number"

msgid "no_current_entity_version_found"
msgstr "The selected entity no longer exists today (end date passed)."

msgid "no_data_for_this_academic_year"
msgstr "No data for this academic year"

msgid "no_dubble_score_encoded_comparison_impossible"
msgstr "No dubble score encoded ; nothing to compare."

msgid "no_entity_address_found"
msgstr "No address found for the selected entity."

msgid "no_exam_session_opened_for_the_moment"
msgstr "No scores' encoding session opened for the moment."

msgid "no_student_to_encode_xls"
msgstr "No students to encode by excel"

msgid "no_file_submitted"
msgstr "You have to select a file to upload."

msgid "no_messages"
msgstr "No Messages"

msgid "no_result"
msgstr "No result!"

msgid "no_receiver_error"
msgstr "No receiver for this message"

msgid "no_score_encoded_double_encoding_impossible"
msgstr "No new scores encoded. The double encoding needs new scores."

msgid "no_score_injected"
msgstr "No scores injected"

msgid "no_score_to_encode"
msgstr "You haven't any score to encode."

msgid "no_valid_academic_year_error"
msgstr "No valid academic year found in your xls file. The date should be formatted like '2015-2016' or '2015'."

msgid "deadline_reached"
msgstr "Deadline reached"

msgid "not_passed"
msgstr "Not passed"

msgid "not_sent"
msgstr "Not Sent"

msgid "number_of_enrollments"
msgstr "Number of enrollments"

msgid "number_session"
msgstr "No. Session"

msgid "numbered_score"
msgstr "Numbered scores"

msgid "offer"
msgstr "Program"

msgid "offer_enrollment_not_exist"
msgstr "There are any enrollment to this program"

msgid "offer_year_calendar"
msgstr "Calendar of the annual program"

msgid "offer_year_calendar_academic_calendar_end_date_error"
msgstr "The end date of your program can't be greater than the closure's date of scores' encodings in the academic calendar"

msgid "offer_year_calendar_academic_calendar_start_date_error"
msgstr "The start date of your program can't be lower than the opening's date of scores' encodings in the academic calendar"

msgid "offer_year_not_access_or_not_exist"
msgstr "You don't have access rights for this offer or it doesn't exist in our database"

msgid "offer_year_not_exist"
msgstr "The program (%s) (%d) - doesn't exist"

msgid "offer_year_search"
msgstr "Search of annual programs"

msgid "offers"
msgstr "Programs"

msgid "old_browser_warning"
msgstr "Your browser is out of date. This can lead to unknown behaviour."

msgid "online"
msgstr "Online"

msgid "online_encoding"
msgstr "Online encoding"

msgid "online_scores_encoding"
msgstr "Online scores encoding"

msgid "only_submited_scores_can_be_double_encoded"
msgstr "Only submitted scores can be bouble encoded"

msgid "open"
msgstr "Open"

msgid "campus"
msgstr "Campus"

msgid "organization_address"
msgstr "Organization address"

msgid "organization"
msgstr "Organization"

msgid "organizations"
msgstr "Organizations"

msgid "origin"
msgstr "From"

msgid "other_score"
msgstr "Other scores"

msgid "other_sibling_offers"
msgstr "Other sibling programs"

msgid "other_sibling_orientations"
msgstr "Other sibling orientations"

msgid "score_encoding_period_not_open"
msgstr "The period of scores' encoding is not opened"

msgid "outside_scores_encodings_period_latest_session"
msgstr "The period of scores' encoding %s is closed since %s"

msgid "outside_scores_encodings_period_closest_session"
msgstr "The period of scores' encoding %s will be open %s"

msgid "page_not_found"
msgstr "Page not found."

msgid "method_not_allowed"
msgstr "Method not allowed"

msgid "password"
msgstr "Password"

msgid "person"
msgstr ""

msgid "ph_d"
msgstr "Ph.D"

msgid "plain"
msgstr "Plain"

msgid "plain_and_html"
msgstr "Plain and HTML"

msgid "please_enable_javascript"
msgstr "Please <a href='http://enable-javascript.com' target='_blank'>enable JavaScript</a> to use this application."

msgid "POLE"
msgstr "Pole"

msgid "postal_code"
msgstr "postal code"

msgid "preferences"
msgstr "Preferences"

msgid "presence_note_pdf_legend"
msgstr "0=Presence note"

msgid "print"
msgstr "Print"

msgid "print_all_courses"
msgstr "Print all courses"

msgid "print_warning_and_info_messages"
msgstr ""

msgid "printable_title"
msgstr "Printable title"

msgid "printing_date"
msgstr "Printing date"

msgid "professional"
msgstr "Professional"

msgid "professors_must_not_submit_scores"
msgstr "Proffessors must not submit scores"

msgid "profile"
msgstr "Profile"

msgid "program_commission"
msgstr "Program commission"

msgid "program_managers"
msgstr "Program Managers"

msgid "program_s"
msgstr "program(s)"

msgid "programs"
msgstr "Programs"

msgid "progress"
msgstr "Progress"

msgid "received_on"
msgstr "Received on"

msgid "recipient"
msgstr "Recipient"

msgid "redirect_to_login"
msgstr "Click to reconnect"

msgid "reference"
msgstr "Reference"

msgid "refresh_list"
msgstr "Search/update the list"

msgid "registration_id"
msgstr "Registration ID"

msgid "registration_id_does_not_match_email"
msgstr "Registration ID does not match email"

msgid "identification_number"
msgstr "Number ID"

msgid "registration_id_not_access_or_not_exist"
msgstr "Student not registered for exam"

msgid "research_center"
msgstr "Research center"

msgid "residential"
msgstr ""

msgid "responsible"
msgstr "Responsible"

msgid "return_doc_to_administrator"
msgstr "Please return this document to the administrative office before %s."

msgid "reuse_address_entity"
msgstr "Reuse the address of"

msgid "save"
msgstr "Save"

msgid "saved"
msgstr "Saved"

msgid "saving"
msgstr "Saving"

msgid "score"
msgstr "Score"

msgid "score_already_submitted"
msgstr "Score already submitted"

msgid "score_decimal_not_allowed"
msgstr "The score seems to be incorrect. Decimales NOT allowed"

msgid "score_invalid"
msgstr "Score invalid"

msgid "scores_responsible"
msgstr "Scores Responsible"

msgid "scores_responsible_title"
msgstr "Scores Responsible"

msgid "score_saved"
msgstr "score Saved"

msgid "score_submitted"
msgstr "Submitted"

msgid "scores"
msgstr "Scores"

msgid "scores_encoding"
msgstr "Scores encoding"

msgid "scores_encoding_tests"
msgstr "Scores encoding tests"

msgid "scores_gt_0_lt_20"
msgstr "The score seems to be incorrect (it must be >=0 and <=20)"

msgid "scores_injection"
msgstr "Scores injection"

msgid "scores_saved"
msgstr "score(s) saved"

msgid "scores_saved_cannot_be_saved_anymore"
msgstr "Sore saved, button save not available anymore"

msgid "scores_must_be_between_0_and_20"
msgstr "Scores must be between 0 and 20"

msgid "search_for_a_file"
msgstr "Search for a file"

msgid "search_for_an_entity"
msgstr "Search for an entity"

msgid "search_for_an_organization"
msgstr "Search for an organization"

msgid "SECTOR"
msgstr "Sector"

msgid "select"
msgstr "Select"

msgid "select_a_xls_file_from_which_to_inject_scores"
msgstr ""

msgid "select_an_encoding_type"
msgstr "Select an encoding type"

msgid "send_message_again"
msgstr "Send again"

msgid "sent"
msgstr "Sent"

msgid "server_error"
msgstr "A server error occured."

msgid "server_error_message"
msgstr "We will fix this as soon as possible"

msgid "short_title"
msgstr "Short title"

msgid "size"
msgstr "Size"

msgid "source_code"
msgstr "Source code"

msgid "stages"
msgstr "Stages"

msgid "start_date"
msgstr "Start date"

msgid "state"
msgstr "State"

msgid "status"
msgstr "Status"

msgid "storage"
msgstr "Storage"

msgid "storage_duration"
msgstr "Storage duration"

msgid "structure"
msgstr "Structure"

msgid "student_not_exist"
msgstr "The student (%s) doesn't exist"

msgid "student_path"
msgstr "Students' path"

msgid "students"
msgstr "students"

msgid "studies"
msgstr "Studies"

msgid "subject"
msgstr "Subject"

msgid "submission"
msgstr "Submission"

msgid "submission_date"
msgstr "Submission date"

msgid "submission_of_scores_for"
msgstr "Submission of scores for {0}."

msgid "submitted"
msgstr "Submitted"

msgid "submitted_scores_cannot_be_encoded_anymore"
msgstr "Submitted scores cannot be encoded anymore"

msgid "succesfull_logout"
msgstr "You are succesfully logout."

msgid "technologic_platform"
msgstr "Technologic platform"

msgid "template_error"
msgstr "No message was sent : the message template {} does not exist."

msgid "temporary_save"
msgstr "Temporary save (not submitted to the faculty yet)"

msgid "the_coordinator_must_still_submit_scores"
msgstr "The coordinator must still submit the scores"

msgid "text"
msgstr "Text"

msgid "title"
msgstr "Title"

msgid "learning_unit_title"
msgstr "Learning unit title"

msgid "too_many_results"
msgstr "Too many results! Please be more specific."

msgid "tooltip_delete_message"
msgstr "Delete message"

msgid "tooltip_double_encode_for"
msgstr "Double encode scores"

msgid "tooltip_double_encode_no_more_possible_for"
msgstr "All the scores were submitted.It is not possible to double encode scores anymore"

msgid "tooltip_dowload_excel_file"
msgstr "Download the excel file"

msgid "tooltip_encode_for"
msgstr "Encode scores"

msgid "tooltip_encode_no_more_possible_for"
msgstr "All the scores were submitted.It is not possible to encode scores anymore"

msgid "tooltip_inject_excel_no_more_possible_for"
msgstr "All the scores were submitted.It is not possible inject excell file anymore"

msgid "tooltip_my_message_read"
msgstr "Show message"

msgid "tooltip_print_scores"
msgstr "Print the scores"

msgid "tooltip_scores_encodings_progress_bar"
msgstr "Represents the quantity of scores submitted to the administration. The number surrounded by parenthesis is the "
       "number of scores encoded by the tutor that aren't submitted yet ('draft' state)"

msgid "tooltip_select_action"
msgstr "Select action to execute"

msgid "tooltip_select_all_messages"
msgstr "Select all the messages"

msgid "tooltip_select_excel_file_to_inject_scores"
msgstr "Select an excel file to inject scores."

msgid "tooltip_to_my_messages"
msgstr "Back to messages"

msgid "tutor"
msgstr "Tutor"

msgid "tutors"
msgstr "Tutors"

msgid "other_tutors"
msgstr "Other Tutors"

msgid "txt_message"
msgstr "Text Message"

msgid "txt_origin_title"
msgstr "Sender of the message"

msgid "txt_recipient_title"
msgstr "Recipient of the message (email or last name or username)"

msgid "txt_reference_title"
msgstr "Template reference of the message"

msgid "txt_subject_title"
msgstr "Subject of the messages"

msgid "type"
msgstr "Type"

msgid "types"
msgstr "Types"

msgid "undated_events"
msgstr "Unscheduled events"

msgid "undefined"
msgstr "Undefined"

msgid "unknown"
msgstr "Unknown"

msgid "user"
msgstr "User"

msgid "user_interface_language"
msgstr "User interface language"

msgid "user_is_not_program_manager"
msgstr "You're not a program manager. Therefore you dont have access to this page."

msgid "validated_double_encoding_cannot_be_validated_anymore"
msgstr "Validated double encoding cannot be validated anymore"

msgid "validation_dubble_encoding_mandatory"
msgstr "Please enter a final validation for scores' differences detected after the dubble encoding "
       "(below). If you leave, your dubble encoding will be lost."

msgid "via_excel"
msgstr "Via Excel"

msgid "via_paper"
msgstr "Via paper"

msgid "warning_all_scores_not_sumitted_yet"
msgstr "Warning : some registered scores have not been submitted yet"

msgid "website"
msgstr "Website"

msgid "without_attribution"
msgstr "Without attribution"

msgid "xls_columns_structure_error"
msgstr "Your excel file isn't well structured. Please follow the structure of the excel file provided "
       "(button '{}')"

msgid "you_manage"
msgstr "You manage"

msgid "order"
msgstr "Order"

msgid "options"
msgstr "Options"

msgid "required"
msgstr "Required"

msgid "question"
msgstr "Question"

msgid "questions"
msgstr "Questions"

msgid "value"
msgstr "Value"

msgid "short_input_text"
msgstr "Short input text"

msgid "long_input_text"
msgstr "Long input text"

msgid "radio_button"
msgstr "Radio button"

msgid "checkbox"
msgstr "Checkbox"

msgid "upload_button"
msgstr "Upload button"

msgid "download_link"
msgstr "Download link"

msgid "dropdown_list"
msgstr "Dropdown list"

msgid "http_link"
msgstr "HTTP link"

msgid "BACHELOR"
msgstr "Bachelor"

msgid "MASTER_60"
msgstr "Master 60"

msgid "MASTER_120"
msgstr "Master 120"

msgid "MASTER_180_OR_240"
msgstr "Master 180 or 240"

msgid "ADVANCED_MASTER"
msgstr "Advanced master"

msgid "TRAINING_CERTIFICATE"
msgstr "Training certificate"

msgid "CERTIFICATE"
msgstr "Certificate"

msgid "DOCTORATE"
msgstr "Doctorate"

msgid "CAPAES"
msgstr "CAPAES"

msgid "start_date_must_be_lower_than_end_date"
msgstr "Start date must be lower than end date"

msgid "DEPUTY_AUTHORITY"
msgstr "Deputy authority"

msgid "DEPUTY_SABBATICAL"
msgstr "Deputy sabbatical"

msgid "DEPUTY_TEMPORARY"
msgstr "Deputy temporary"

msgid "INTERNSHIP_SUPERVISOR"
msgstr "Internship supervisor"

msgid "INTERNSHIP_CO_SUPERVISOR"
msgstr "Internship co-supervisor"

msgid "PROFESSOR"
msgstr "Professor"

msgid "COORDINATOR"
msgstr "Coordinator"

msgid "HOLDER"
msgstr "Holder"

msgid "CO_HOLDER"
msgstr "Co-holder"

msgid "DEPUTY"
msgstr "Deputy"

msgid "scores_responsible_can_submit_partial_encoding"
msgstr "Scores responsible can submit partial encoding"

msgid "the_scores_responsible_must_still_submit_scores"
msgstr "The scores responsible must still submit the scores"

msgid "NONE"
msgstr "NONE"

msgid "keyword"
msgstr "keyword"

msgid "VALID"
msgstr "Valid"

msgid "INVALID"
msgstr "Invalid"

msgid "COURSE"
msgstr "Course"

msgid "MASTER_THESIS"
msgstr "Master thesis"

msgid "INTERNSHIP"
msgstr "Internship"

msgid "OTHER_COLLECTIVE"
msgstr "Other collective"

msgid "OTHER_INDIVIDUAL"
msgstr "Other individual"

msgid "EXTERNAL"
msgstr "External"

msgid "TEACHING_INTERNSHIP"
msgstr "Teaching internship"

msgid "CLINICAL_INTERNSHIP"
msgstr "Clinical internship"

msgid "PROFESSIONAL_INTERNSHIP"
msgstr "Professional internship"

msgid "RESEARCH_INTERNSHIP"
msgstr "Research internship"

msgid "ANNUAL"
msgstr "Annual"

msgid "BIENNIAL_EVEN"
msgstr "Biennial even"

msgid "BIENNIAL_ODD"
msgstr "Biennial odd"

msgid "LU_ERRORS_REQUIRED"
msgstr "This field is required."

msgid "LU_ERRORS_INVALID"
msgstr "'Enter a valid value."

msgid "LU_ERRORS_INVALID_SEARCH"
msgstr "Please, inform at least two filters in your searches"

msgid "LU_ERRORS_ACADEMIC_YEAR_REQUIRED"
msgstr "Please specify an academic year"

msgid "LU_ERRORS_YEAR_WITH_ACRONYM"
msgstr "Please specify an academic year or enter a valid acronym."

msgid "LU_ERRORS_INVALID_REGEX_SYNTAX"
msgstr "Invalid regular expression!"

msgid "no_valid_m_justification_error"
msgstr "You can't encode a JUSTIFIED ABSENCE (M) via the XLS injection"

msgid "abscence_justified_preserved"
msgstr "Justified abscence already encoded and preserved"

msgid "tutors_of_course"
msgstr "Tutors of the course"

msgid "academic_actors"
msgstr "Academic actors"

msgid "academic_start_date_error"
msgstr "The start date should be between the start/end dates of the academic year"

msgid "academic_end_date_error"
msgstr "The end date should be between the start/end dates of the academic year"

msgid "end_start_date_error"
msgstr "Start date must be lower than end date"

msgid "dates_mandatory_error"
msgstr "Start date and end date are mandatory"

msgid "date_format"
msgstr "%m/%d/%Y"

msgid "date_format_string"
msgstr "m/d/Y"

msgid "format_date"
msgstr "mm/dd/yyyy"

msgid "desc_lnk_academic_actors"
msgstr "Academic actors management"

msgid "all_years"
msgstr "All years"

msgid "trainings"
msgstr "Trainings"

msgid "components"
msgstr "Components"

msgid "educational_information"
msgstr "Educational information"

msgid "propositions"
msgstr "Propositions"

msgid "tutor_attributions"
msgstr "Tutors - attributions"

msgid "proposal"
msgstr "Proposal"

msgid "academic_calendar_offer_year_calendar_start_date_end_date_error"
msgstr "The start's date of '%s' of the academic calendar can't be higher than %s "
       "(end date of '%s' of the program '%s')"

msgid "component_type"
msgstr "Component type"

msgid "volume_quarter"
msgstr "Quarter"

msgid "vol_q1"
msgstr "Vol. q1"

msgid "vol_q2"
msgstr "Vol. q2"

msgid "volume"
msgstr "Volume"

msgid "schedules_conformity"
msgstr "Sched. conform. "

msgid "planned_classrooms"
msgstr "Planned classrooms"

msgid "real_on_planned_classrooms"
msgstr "Real/Planned classrooms"

msgid "classes"
msgstr "Classes"

msgid "class"
msgstr "Class"

msgid "learning_unit_code"
msgstr "Learning unit code"

msgid "partims"
msgstr "Partims"

msgid "periodicity"
msgstr "Periodicity"

msgid "nominal_credits"
msgstr "Credits"

msgid "active"
msgstr "Active"

msgid "inactive"
msgstr "Inactive"

msgid "MASTER_DISSERTATION"
msgstr "Master Dissertation"

msgid "FULL"
msgstr "Full"

msgid "MOBILITY"
msgstr "Mobility"

msgid "OTHER"
msgstr "Other"

msgid "PARTIM"
msgstr "Partim"

msgid "PHD_THESIS"
msgstr "PhD Thesis"

msgid "selected"
msgstr "selected"

msgid "learning_unit_specifications"
msgstr "Specifications"

msgid "LECTURING_COMPLETE"
msgstr "Complete lecturing"

msgid "LECTURING_INCOMPLETE"
msgstr "Incomplete lecturing"

msgid "PRACTICAL_EXERCISES_COMPLETE"
msgstr "Complete practical exercises"

msgid "PRACTICAL_EXERCISES_INCOMPLETE"
msgstr "Incomplete practical exercises"

msgid "LECTURING"
msgstr "Lecturing"

msgid "STAGE"
msgstr "Stage"

msgid "DISSERTATION"
msgstr "Dissertation"

msgid "PRACTICAL_EXERCISES"
msgstr "Practical exercises"

msgid "lecturing"
msgstr "Lecturing"

msgid "PE"
msgstr "PE"

msgid "subtype"
msgstr "Subtype"

msgid "start"
msgstr "Start"

msgid "duration"
msgstr "Duration"

msgid "experimental_phase"
msgstr "This feature is in testing phase"

msgid "title_official_1"
msgstr "Official title (Part 1, common with partims)"

msgid "common_official_title"
msgstr "Common official title"

msgid "common_official_english_title"
msgstr "Common official English title"

msgid "title_official_2"
msgstr "Official title (Part 2, specific to each partim)"

msgid "official_title_proper_to_UE"
msgstr "Official title proper to the learning unit"

msgid "official_english_title_proper_to_UE"
msgstr "Official English title proper to the learning unit"

msgid "title_in_english"
msgstr "Title in English"

msgid "title_in_english_1"
msgstr "(Part 1, common with partims)"

msgid "title_in_english_2"
msgstr "(Part 2, specific to each partim)"

msgid "scores_responsibles"
msgstr "Scores responsibles"

msgid "SCHOOL"
msgstr "Ecole"

msgid "PLATFORM"
msgstr "Platform"

msgid "LOGISTICS_ENTITY"
msgstr "Logistics entity"

msgid "organogram"
msgstr "Organogram"

msgid "attached_to"
msgstr "Attached to"

msgid "ACADEMIC_PARTNER"
msgstr "Academic partner"

msgid "INDUSTRIAL_PARTNER"
msgstr "Industrial partner"

msgid "SERVICE_PARTNER"
msgstr "Service partner"

msgid "COMMERCE_PARTNER"
msgstr "Commerce partner"

msgid "PUBLIC_PARTNER"
msgstr "Public partner"

msgid "requirement_entity"
msgstr "Requirement entity"

msgid "allocation_entity"
msgstr "Allocation entity"

msgid "additional_requirement_entity"
msgstr "Additional requirement entity"

msgid "additional_requirement_entity_1"
msgstr "Additional requirement entity 1"

msgid "additional_requirement_entity_2"
msgstr "Additional requirement entity 2"

msgid "requirement_entity_small"
msgstr "Req. Entity"

msgid "allocation_entity_small"
msgstr "Alloc. Ent."

msgid "with_entity_subordinated_small"
msgstr "With subord. ent."

msgid "academic_end_year"
msgstr "Academic end year"

msgid "academic_start_year"
msgstr "Academic start year"

msgid "organization_name"
msgstr "Name"

msgid "partial"
msgstr "Q1"

msgid "remaining"
msgstr "Q2"

msgid "partial_remaining"
msgstr "Q1&2"

msgid "partial_or_remaining"
msgstr "Q1|2"

msgid "volume_partial"
msgstr "Vol. Q1"

msgid "volume_remaining"
msgstr "Vol. Q2"

msgid "quadrimester"
msgstr "Quadrimester"

msgid "composition"
msgstr "Composition"

msgid "real_classes"
msgstr "Real classes"

msgid "lu_usage"
msgstr "Learning units usage"

msgid "academic_years"
msgstr "Academic years"

msgid "from"
msgstr "From"

msgid "to"
msgstr "to"

msgid "since"
msgstr "Since"

msgid "editing"
msgstr "Edition"

msgid "component"
msgstr "Component"

msgid "used_by"
msgstr "Used by learning unit"

msgid "offers_enrollments"
msgstr "Offers enrollments"

msgid "learning_units_enrollments"
msgstr "Learning units enrollments"

msgid "exams_enrollments"
msgstr "Exams Enrollments"

msgid "average"
msgstr "Average"

msgid "global_average"
msgstr "Global average"

msgid "result"
msgstr "Result"

msgid "enrollment_date"
msgstr "Enrollment date"

msgid "students_title"
msgstr "Students"

msgid "student_title"
msgstr "Student"

msgid "classe"
msgstr "Classe"

msgid "localization"
msgstr "Localization"

msgid "internship_subtype"
msgstr "Internship subtype"

msgid "part1"
msgstr "part 1"

msgid "part2"
msgstr "part 2"

msgid "title_official"
msgstr "Official title"

msgid "create_learning_unit"
msgstr "Create Learning Unit"

msgid "existed_acronym"
msgstr "Existed code for "

msgid "existing_acronym"
msgstr "Existing code in "

msgid "invalid_acronym"
msgstr "Invalid code"

msgid "acronym_rules"
msgstr "Site with one letter\n"
       "Acronym with min 2 et max 4 letters\n"
       "Number Code with 4 digit"

msgid "end_year_title"
msgstr "End year"

msgid "basic_informations_title"
msgstr "Basics informations"

msgid "active_title"
msgstr "Active"

msgid "titles"
msgstr "Titles"

msgid "fixtures_build"
msgstr "Build anonymized fixtures"

msgid "desc_lnk_fixtures_build"
msgstr "Build a json file with anonymized fixtures"

msgid "partial_volume_1"
msgstr "Volume Q1"

msgid "partial_volume_2"
msgstr "Volume Q2"

msgid "partial_volume_1Q"
msgstr "Q1"

msgid "partial_volume_2Q"
msgstr "Q2"

msgid "planned_classes"
msgstr "Classes prévues"

msgid "planned_classes_pc"
msgstr "P.C."

msgid "total_volume"
msgstr "Volume total annual"

msgid "total_volume_voltot"
msgstr "Vol.tot"

msgid "vol_tot_not_equal_to_q1_q2"
msgstr "Vol.tot = Q1 + Q2"

msgid "vol_tot_req_entities_not_equal_to_entity"
msgstr "Vol.tot requirement is not equals to sum of requirement volumes"

msgid "vol_tot_req_entities_not_equal_to_vol_tot_mult_cp"
msgstr "Vol.global = Vol.tot * C.P"

msgid "vol_tot_full_must_be_greater_than_partim"
msgstr "Vol.tot [Full] > Vol.tot [Partim]"

msgid "vol_q1_full_must_be_greater_or_equal_to_partim"
msgstr "Q1 [Full] >= Q1 [Partim]"

msgid "vol_q2_full_must_be_greater_or_equal_to_partim"
msgstr "Q2 [Full] >= Q2 [Partim]"

msgid "planned_classes_full_must_be_greater_or_equal_to_partim"
msgstr "C.P. [Full] >= C.P. [Partim]"

msgid "entity_requirement_full_must_be_greater_or_equal_to_partim"
msgstr "Requirement entity [Full] >= Requirement entity [Partim]"

msgid "volumes_management"
msgstr "Volumes management"

msgid "volumes_validation_success"
msgstr "Filled data fit the hourly volumes calculation rules."

msgid "end_date_gt_begin_date"
msgstr "The end year must be equals or upper than the start year"

msgid "session_title"
msgstr "Sessions"

msgid "remarks_title"
msgstr "Remarks"

msgid "faculty_remark"
msgstr "Faculty remark"

msgid "other_remark"
msgstr "Other remark"

msgid "new_learning_unit"
msgstr "New learning unit"

msgid "previous"
msgstr "Previous"

msgid "next"
msgstr "Next"

msgid "learning_location"
msgstr "Learning location"

msgid "NON_ACADEMIC"
msgstr "Non academic"

msgid "NON_ACADEMIC_CREF"
msgstr "Non academic CREF"

msgid "ACADEMIC"
msgstr "Academic"

msgid "ACTIVE"
msgstr "Active"

msgid "INACTIVE"
msgstr "Inactive"

msgid "RE_REGISTRATION"
msgstr "Active only for re-registration"

msgid "OPTIONAL"
msgstr "Optional"

msgid "NO_PRINT"
msgstr "No printing"

msgid "IN_HEADING_2_OF_DIPLOMA"
msgstr ""

msgid "IN_EXPECTED_FORM"
msgstr ""

msgid "FEE_1"
msgstr "Role"

msgid "FEE_2"
msgstr "Role + exam"

msgid "FEE_3"
msgstr "AESS, CAPAES or end-of-cycle"

msgid "FEE_4"
msgstr "School fees without any exam"

msgid "FEE_5"
msgstr "Full school fees"

msgid "FEE_6"
msgstr "University certificate"

msgid "FEE_7"
msgstr "Complementary master with medical specialization"

msgid "FEE_8"
msgstr "Admission exam"

msgid "FEE_10"
msgstr "CU 30 credits"

msgid "FEE_11"
msgstr "Medical skills certificate"

msgid "FEE_12"
msgstr "ISA offers: 12BA et 21MS"

msgid "FEE_13"
msgstr "ISA offers: 13BA et 22MS"

msgid "DAILY"
msgstr "Daily"

msgid "SHIFTED"
msgstr "Shifted"

msgid "ADAPTED"
msgstr "Adapted"

msgid "academic_calendar_type"
msgstr "Type of event"

msgid "DELIBERATION"
msgstr "Deliberation"

msgid "DISSERTATION_SUBMISSION"
msgstr "Submission of disserations"

msgid "EXAM_ENROLLMENTS"
msgstr "Exam enrollments"

msgid "SCORES_EXAM_DIFFUSION"
msgstr "Diffusion of exam scores"

msgid "SCORES_EXAM_SUBMISSION"
msgstr "Submission of exam scores"

msgid "TEACHING_CHARGE_APPLICATION"
msgstr "Teaching charge application"

msgid "field_is_required"
msgstr "This field is required"

msgid "associated_entity"
msgstr "Associated entity"

msgid "LU_WARNING_INVALID_ACRONYM"
msgstr "The acronym, if it is entered, must at least count 3 characters"

msgid "title_in_french"
msgstr "Title in French"

msgid "schedule_type"
msgstr "Schedule type"

msgid "enrollment_campus"
msgstr "Enrollment campus"

msgid "other_campus_activities"
msgstr "Activities on other campus"

msgid "unspecified"
msgstr "Unspecified"

msgid "university_certificate"
msgstr "University certificate"

msgid "studies_domain"
msgstr "Studies domain"

msgid "primary_language"
msgstr "Primary language"

msgid "other_language_activities"
msgstr "Other languages activities"

msgid "funding"
msgstr "Funding"

msgid "funding_cud"
msgstr "Funding international cooperation CCD/CUD"

msgid "funding_direction"
msgstr "Funding direction"

msgid "cud_funding_direction"
msgstr "Funding international cooperation CCD/CUD direction"

msgid "active_status"
msgstr "Active"

msgid "partial_deliberation"
msgstr "Partial deliberation"

msgid "admission_exam"
msgstr "Admission exam"

msgid "academic_type"
msgstr "Academic type"

msgid "keywords"
msgstr "Keywords"

msgid "training_type"
msgstr "Type of training"

msgid "QUADRIMESTER"
msgstr "Quadrimester(s)"

msgid "TRIMESTER"
msgstr "Trimester(s)"

msgid "MONTH"
msgstr "Month(s)"

msgid "WEEK"
msgstr "Week(s)"

msgid "DAY"
msgstr "Day(s)"

msgid "administration_entity"
msgstr "Administration entity"

msgid "management_entity"
msgstr "Management entity"

msgid "enrollment_enabled"
msgstr "Enrollment enabled"

msgid "formations"
msgstr "Formations"

msgid "formations_lnk"
msgstr "Formations"

msgid "desc_lnk_formations"
msgstr "Organization of formations"

msgid "education_groups"
msgstr "Education groups"

msgid "entity_management"
msgstr "Entity management"

msgid "of_category"
msgstr "Education group type"

msgid "activity_search"
msgstr "Activity - Search"

msgid "service_course_search"
msgstr "Service courses - Search"

msgid "TRAINING"
msgstr "Training"

msgid "MINI_TRAINING"
msgstr "Mini training"

msgid "GROUP"
msgstr "Group"

msgid "PRIMARY_LANGUAGE"
msgstr "Primary anguage"

msgid "OR"
msgstr "Or"

msgid "AND"
msgstr "And"

msgid "language_association"
msgstr "Primary language operator"

msgid "prolong_or_create_learning_unit_message"
msgstr "<p>The acronym <b>already exists</b>.</p>"
       "<p>You have the choice between:"
       "<ul><li><b>create</b> a new learning unit using that acronym</li>"
       "<li><b>prolong</b> the learning unit of the same acronym</li></ul>"

msgid "confirm_your_action"
msgstr "Confirm your action."

msgid "create"
msgstr "Create"

msgid "prolong"
msgstr "Prolong"

msgid "diplomas_certificates"
msgstr "Diplomas /  Certificates"

msgid "diploma_title"
msgstr "Diploma title"

msgid "professionnal_title"
msgstr "Professionnal title"

msgid "university_certificate_desc"
msgstr "University certificate"

msgid "program_coorganization"
msgstr "Program organized with other institutes"

msgid "for_all_students"
msgstr "For all students"

msgid "diploma"
msgstr "Diploma"

msgid "UNIQUE"
msgstr "Unique diploma"

msgid "SEPARATE"
msgstr "Separate diploma"

msgid "NOT_CONCERNED"
msgstr "Not concerned"

msgid "organization_address_save_error"
msgstr "Impossible to save the organization address"

msgid "i_confirm"
msgstr "Yes, I confirm."

msgid "msg_warning_delete_learning_unit"
msgstr "This operation is <strong>permanent</strong> and cannot be undone. You will lose for ever"
       " the data linked to the learning unit <strong>%s</strong>."

msgid "The learning unit %(acronym)s has been successfully deleted for all years."
msgstr ""

msgid "cannot_delete_learning_unit_year"
msgstr "Could not delete the LU <strong>%(learning_unit)s</strong> from the year %(year)s for the following reasons :"

msgid "cannot_delete_learning_unit"
msgstr "Could not delete the LU <strong>%(learning_unit)s</strong> for the following reasons :"

msgid "There is %(count)d enrollments in %(subtype)s %(acronym)s for the year %(year)s"
msgstr ""

msgid "%(subtype)s %(acronym)s is assigned to %(tutor)s for the year %(year)s"
msgstr ""

msgid "%(subtype)s %(acronym)s is assigned to the assistant %(assistant)s for the year %(year)s"
msgstr ""

msgid "The learning unit %(acronym)s is related to the internship speciality %(speciality)s"
msgstr ""

msgid "lu_included_in_group"
msgstr "%(subtype)s %(acronym)s is included in the group %(group)s for the year %(year)s"

msgid "%(subtype)s %(acronym)s has been deleted for the year %(year)s"
msgstr ""

msgid "The class %(acronym)s has been deleted for the year %(year)s"
msgstr ""

msgid "the partim"
msgstr ""

msgid "The partim"
msgstr ""

msgid "The learning unit"
msgstr ""

msgid "the learning unit"
msgstr ""

msgid "You asked the deletion of the learning unit %(acronym)s from the year %(year)s"
msgstr ""

msgid "Delete from this academic year"
msgstr ""

msgid "Delete all the learning unit"
msgstr ""

msgid "publish_attribution_to_portal"
msgstr "Publish attribution to portal"

msgid "RESEVED_FOR_INTERNS"
msgstr "Reserved for interns"

msgid "OPEN_FOR_EXTERNS"
msgstr "Open to externs"

msgid "EXCEPTIONAL_PROCEDURE"
msgstr "Exceptional procedure"

msgid "VACANT_NOT_PUBLISH"
msgstr "Vacant but do not publish"

msgid "DO_NOT_ASSIGN"
msgstr "Do not assign"

msgid "folder"
msgstr "Folder"

msgid "introduced_by"
msgstr "Introduced by"

msgid "the"
msgstr "The"

msgid "proposal_management"
msgstr "Proposal management"

msgid "category"
msgstr "Category"

msgid "PRESIDENT"
msgstr "President"

msgid "SECRETARY"
msgstr "Secretary"

msgid "SIGNATORY"
msgstr "Signatory"

msgid "administrative_data"
msgstr "Administrative data"

msgid "jury"
msgstr "Jury"

msgid "signatory_qualification"
msgstr "Signatory's qualification"

msgid "course_enrollment"
msgstr "Course enrollment"

msgid "marks_presentation"
msgstr "Marks presentation"

msgid "dissertation_presentation"
msgstr "Dissertation présentation"

msgid "scores_diffusion"
msgstr "Scores diffusion"

msgid "session"
msgstr "session"

msgid "at"
msgstr "at"

msgid "learning_unit_years_to_delete"
msgstr "You will definitely delete the following learning units"

msgid "type_must_be_full"
msgstr "Type of learning unit must be full"

msgid "learning_unit_type_is_not_internship"
msgstr "Learning unit is not of type internship."

msgid "CREATION"
msgstr "Creation"

msgid "MODIFICATION"
msgstr "Modification"

msgid "TRANSFORMATION"
msgstr "Transformation"

msgid "TRANSFORMATION_AND_MODIFICATION"
msgstr "Transformation and modification"

msgid "SUPPRESSION"
msgstr "Suppression"

msgid "CENTRAL"
msgstr "Central"

msgid "SUSPENDED"
msgstr "Suspended"

msgid "ACCEPTED"
msgstr "Accepted"

msgid "REFUSED"
msgstr "Refused"

msgid "success_modification_proposal"
msgstr "You proposed a modification of type {} for the learning unit {}."

msgid "proposal_edited_successfully"
msgstr "Proposal edited successfully"

msgid "proposals_cancelled_successfully"
msgstr "Proposals cancelled successfully"

msgid "proposals_consolidated_successfully"
msgstr "Proposals consolidated successfully"

msgid "content"
msgstr "Content"

msgid "code_scs"
msgstr "Code SCS"

msgid "title_code_formation"
msgstr "Title / Formation's code"

msgid "absolute_credits"
msgstr "Abs. credits"

msgid "relative_target_credits"
msgstr "Relative target's credits"

msgid "min_credits"
msgstr "Min. credits"

msgid "max_credits"
msgstr "Max. credits"

msgid "mandatory"
msgstr "Mandatory"

msgid "block"
msgstr "Block"

msgid "current_order"
msgstr "Current order"

msgid "sessions_derogation"
msgstr "Sessions in derogation"

msgid "own_comment"
msgstr "Own comment"

msgid "SESSION_1"
msgstr "1"

msgid "SESSION_2"
msgstr "2"

msgid "SESSION_3"
msgstr "3"

msgid "SESSION_1_2"
msgstr "12"

msgid "SESSION_1_3"
msgstr "13"

msgid "SESSION_2_3"
msgstr "23"

msgid "SESSION_1_2_3"
msgstr "123"

msgid "SESSION_UNDEFINED"
msgstr "Undefined session"

msgid "SESSION_PARTIAL_2_3"
msgstr "p23"

msgid "Put in proposal"
msgstr ""

msgid "Put in suppression proposal"
msgstr ""

msgid "Proposal for modification"
msgstr ""

msgid "End of teaching"
msgstr ""

msgid "academic_entity_small"
msgstr "Academic ent."

msgid "academic_entity"
msgstr "Academic entity"

msgid "folder_number"
msgstr "Folder n°{}"

msgid "produce_xls"
msgstr "Produce an Excel file with the list of results"

msgid "produce_xls_lu"
msgstr "Xls with learning units"

msgid "%(date)s must be set within %(start_date)s and %(end_date)s"
msgstr ""

msgid "cancel_proposal"
msgstr "Cancel proposal"

msgid "edit_proposal"
msgstr "Edit proposal"

msgid "Consolidate proposal"
msgstr ""

msgid "msg_confirm_cancel_proposal"
msgstr "Are you certain that you want to cancel the learning unit proposal ?"

msgid "The administrative data has been successfully modified"
msgstr ""

msgid "vacant"
msgstr "Vacant"

msgid "team_management"
msgstr "Team management"

msgid "type_declaration_vacant"
msgstr "Decision"

msgid "procedure"
msgstr "Procedure"

msgid "educational_information_management"
msgstr "Management of educational information"

msgid "SUMMARY_COURSE_SUBMISSION"
msgstr "Summary course submission"

msgid "INTERNAL_TEAM"
msgstr "Internal/team"

msgid "substitute"
msgstr "Substitute"

msgid "not_end_year"
msgstr "no planned end"

msgid "edit_learning_unit_end_date"
msgstr "Edit learning unit end date"

msgid "new_partim"
msgstr "Create a new partim"

msgid "learning_unit_successfuly_created"
msgstr "Learning unit <a href='%(link)s'> %(acronym)s (%(academic_year)s) </a> successfuly created."

msgid "learning_unit_successfuly_deleted"
msgstr "Learning unit {acronym} ({academic_year}) successfuly deleted."

msgid "learning_unit_creation_academic_year_max_error"
msgstr "Please select an academic year lower than {}."

msgid "parent_greater_than_partim"
msgstr "The selected end year (%(partim_end_year)s) is greater than the end year of the parent %(lu_parent)s"

msgid "learning_unit_created"
msgstr "Learning unit %(learning_unit)s created for the academic year %(academic_year)s"

msgid "learning_unit_updated"
msgstr "Learning unit {acronym} successfully updated."

msgid "partim_greater_than_parent"
msgstr "The learning unit %(learning_unit)s has a partim %(partim)s with an end year greater than %(year)s"

msgid "partim"
msgstr "Partim"

msgid "partim_character_rules"
msgstr "One letter or digit mandatory"

msgid "invalid_partim_character"
msgstr "Character already used"

msgid "remark"
msgstr "Remark"

msgid "remark_english"
msgstr "Remark in english"

msgid "Ensure this value is less than %(limit_value)s."
msgstr "Ensure this value is less than %(limit_value)s."

msgid "Ensure this value is greater than %(limit_value)s."
msgstr "Ensure this value is greater than %(limit_value)s."

msgid "Entity_not_exist"
msgstr "The entity %(entity_acronym)s does not exist for the selected academic year %(academic_year)s"

msgid "edit_learning_unit"
msgstr "Edit learning unit"

msgid "requirement_entity_end_date_too_short"
msgstr "The requirement entity lifetime is too short."

msgid "Requirement and allocation entities must be linked to the same faculty for this learning unit type."
msgstr ""

msgid "success_modification_learning_unit"
msgstr "The learning unit has been updated."

msgid "error_modification_learning_unit"
msgstr "An error occured when updating the learning unit."

msgid "cannot_set_internship_subtype_for_type_other_than_internship"
msgstr "Internship subtype cannot bet set for learning unit type other than internship."

msgid "%(subtype)s %(acronym)s is in proposal for the year %(year)s"
msgstr ""

msgid "volume_have_more_than_2_decimal_places"
msgstr "The volume have more than 2 decimal places"

msgid "Site"
msgstr "Site"

msgid "proposal_type"
msgstr "Proposal type"

msgid "proposal_status"
msgstr "Status proposal"

msgid "folder_entity"
msgstr "Folder entity"

msgid "proposals_search"
msgstr "Proposal - Search"

msgid "folder_num"
msgstr "Folder num."

msgid "ask_to_report_modification"
msgstr "Do you want to report the modifications done to the next years ?"

msgid "proposal_learning_unit_successfuly_created"
msgstr "Proposal learning unit <a href='%(link)s'> %(acronym)s (%(academic_year)s) </a> successfuly created."

msgid "new_learning_unit_proposal"
msgstr "New learning unit proposal"

msgid "proposal_creation"
msgstr "Proposal of creation"

msgid "proposal_update"
msgstr "Proposal update"

msgid "value_before_proposal"
msgstr "Value before proposal"

msgid "entity_not_found"
msgstr "Entity not found.  Pershaps an error in the data"

msgid "min_for_field"
msgstr "Please enter a value greater than or equal to 0."

msgid "max_for_field"
msgstr "Please enter a value less than or equal to 500."

msgid "force_state"
msgstr "Force state"

msgid "do_you_want_change_status_proposals"
msgstr "Do you want to change the status of this proposals?"

msgid "are_you_sure_to_change_state_from"
msgstr "Are you sure to change the state from"

msgid "must_set_common_title_or_specific_title"
msgstr "You must either set the common title or the specific title"

msgid "learning_unit_in_proposal_cannot_save"
msgstr "The learning unit %(luy)s is in proposal, can not save the change from the year %(academic_year)s"

msgid "by"
msgstr "By"

msgid "in_proposal"
msgstr "Existing proposal"

msgid "summary_locked"
msgstr "blocked update"

msgid "get_back_to_initial"
msgstr "Get back to initial data"

msgid "do_you_want_to_get_back_to_initial"
msgstr "Do you want to get back to initial data?"

msgid "error_proposal_suppression_to_initial"
msgstr "An error occured when getting back to initial state one of the selected proposal is not in SUPPRESSION type. Nothing has been done"

msgid "error_proposal_no_data"
msgstr "An error occured when getting back to initial state. No valid data to submit"

msgid "msg_confirm_delete_luy"
msgstr "Are you certain that you want to delete the learning unit ?"

msgid "already_existing_acronym"
msgstr "Existing acronym"

msgid "The value of field '%(field)s' is different between year %(year)s - %(value)s and year %(next_year)s - %(next_value)s"
msgstr ""

msgid "There is not the learning unit %(acronym)s - %(next_year)s"
msgstr ""

msgid "The value of field '%(field)s' for the learning unit %(acronym)s (%(component_type)s) is different between year %(year)s - %(value)s and year %(next_year)s - %(next_value)s"
msgstr ""

msgid "There is not %(component_type)s for the learning unit %(acronym)s - %(year)s but exist in %(existing_year)s"
msgstr ""

msgid "Educational information opening"
msgstr ""

msgid "Educational information ending"
msgstr ""

msgid "official_title_proper_to_partim"
msgstr "Official title proper to the partim"

msgid "official_english_title_proper_to_partim"
msgstr "Official English title proper to the partim"

msgid "Educational information submission dates updated"
msgstr ""

msgid "The credits value of the partim %(acronym)s is greater or equal than the credits value of the parent learning unit."
msgstr ""

msgid "The learning unit has been updated until %(year)s."
msgstr ""

msgid "Prohibition to delete a learning unit before 2015."
msgstr ""

msgid "The entity '%(acronym)s' doesn't exist anymore in %(year)s"
msgstr ""

msgid "updated"
msgstr "Updated"

msgid "unupdated"
msgstr "Unupdated"

msgid "summary_list"
msgstr "Education information status"

msgctxt "bibliography"
msgid "title"
msgstr ""

msgctxt "bibliography"
msgid "mandatory"
msgstr ""

msgid "Bibliography"
msgstr ""

msgid "Modalities specific to IN and OUT mobility"
msgstr ""

msgid "The periodicity of the parent and the partims do not match"
msgstr ""

msgid "educational_information_update_reminder"
msgstr "Mail to remind educational information update"

msgid "do_you_want_to_sent_email"
msgstr "Do you want to sent email to remind to update the educational informations?"

msgid "desc_mail_reminder"
msgstr "Sent email to remind to update educational information"

msgid "success_mail_reminder"
msgstr "Reminding mails sent"

msgid "consolidate"
msgstr "Consolidate"

msgid "do_you_want_to_consolidate"
msgstr "Do you want to consolidate ?"

msgid "need_no_reminder"
msgstr "Need no reminder"

msgid "Proposal %(acronym)s (%(academic_year)s) cannot be consolidated."
msgstr ""

msgid "Proposal %(acronym)s (%(academic_year)s) successfully consolidated."
msgstr ""

msgid "Proposal %(acronym)s (%(academic_year)s) cannot be canceled."
msgstr ""

msgid "Proposal %(acronym)s (%(academic_year)s) successfully canceled."
msgstr ""

msgid "A report has been sent."
msgstr ""

msgid "Success"
msgstr ""

msgid "Failure"
msgstr ""

msgid "Remarks"
msgstr ""

msgid "Learning unit"
msgstr ""

msgid "Research criteria"
msgstr ""

msgid "The learning unit %(acronym)s is included in the following education groups"
msgstr ""

msgid "type_code_formation"
msgstr "Formation's type"

msgid "absolute_and_relative_credits"
msgstr "Relative / Absolute <br>credits"

msgid "Proposal is neither accepted nor refused."
msgstr ""

msgid "learning_achievements"
msgstr "Learning achievements"

msgid "up"
msgstr "Up"

msgid "down"
msgstr "Down"

msgid "learning_achievements_headline"
msgstr "At the end of this learning unit, the student is able to:"

msgid "User %(person)s do not have rights on this proposal."
msgstr ""

msgid "Enrollments to learning unit"
msgstr ""

msgid "Training"
msgstr ""

msgid "Enrollments to training"
msgstr ""

msgid "Enrolled to learning unit"
msgstr "Enrollments to learning unit"

msgid "No proposals was selected."
msgstr ""

msgid "Proposal %(acronym)s (%(academic_year)s) successfully changed state."
msgstr ""

msgid "Proposal %(acronym)s (%(academic_year)s) cannot be changed state."
msgstr ""

msgid "cancellation"
msgstr ""

msgid "consolidation"
msgstr "consolidation"

msgid "borrowed_course_search"
msgstr "Borrowed courses - search"

msgid "add_another"
msgstr "Add another"

msgid "The parent is inactive and there is at least one partim active"
msgstr ""

msgid "This partim is active and the parent is inactive"
msgstr ""

msgid "faculty_borrowing"
msgstr "Faculty borrowing"

msgid "inherited"
msgstr "Inherited"

msgid "to_complete"
msgstr "To complete"

msgid "annualized"
msgstr "Annualized"

msgid "start_year"
msgstr "Starting year"

msgid "produce_xls_attributions"
msgstr "Xls with learning units and attributions"

msgid "produce_xls_proposals"
msgstr "Xls with proposals"

msgid "proposal_date"
msgstr "Proposals date"

msgid "search_type"
msgstr "Search type"

msgid "The linked entity does not exist at the start date of the academic year linked to this learning unit"
msgstr ""

msgid "COURSE_ENROLLMENT"
msgstr "Course enrollment"

msgid "vol_global"
msgstr "Vol.global"

msgid "volume_global"
msgstr "volume total global"

msgid "missing_internship_subtype"
msgstr "It is necessary to indicate the internship subtype"

msgid "different_status_with_parent"
msgstr "The learning unit's parent is inactive"

msgid "new_external_learning_unit"
msgstr "Create a new external learning unit"

msgid "external"
msgstr "External"

msgid "comment_title"
msgstr "Comment"

msgid "requesting_entity"
msgstr "Requesting entity"

msgid "local_credits"
msgstr "Local credits"

msgid "Consistency error in %(academic_year)s : %(error)s"
msgstr ""

msgid "%(col_name)s has been already modified. ({%(new_value)s} instead of {%(current_value)s})"
msgstr ""

msgid "external_code"
msgstr "External code"

msgid "Proposals"
msgstr ""

msgid "learning_units_and_attributions_filename"
msgstr "learning_units_and_attributions"

msgid "attribution_list"
msgstr "List of attributions"

msgid "List_proposals"
msgstr "List of proposals"

msgid "List_activities"
msgstr "List of activities"

msgid "learning_units_filename"
msgstr "learning_units"

msgid "warnigns_detected"
msgstr "We detected inconsistencies in the following data :"

<<<<<<< HEAD
msgid "professional_integration"
msgstr "Professional integration"
=======
msgid "Volumes are inconsistent"
msgstr ""

msgid "planned classes cannot be 0"
msgstr ""

msgid "url of the learning unit"
msgstr "URL of the learning unit"
>>>>>>> 3a6363fd
<|MERGE_RESOLUTION|>--- conflicted
+++ resolved
@@ -2943,10 +2943,6 @@
 msgid "warnigns_detected"
 msgstr "We detected inconsistencies in the following data :"
 
-<<<<<<< HEAD
-msgid "professional_integration"
-msgstr "Professional integration"
-=======
 msgid "Volumes are inconsistent"
 msgstr ""
 
@@ -2955,4 +2951,6 @@
 
 msgid "url of the learning unit"
 msgstr "URL of the learning unit"
->>>>>>> 3a6363fd
+
+msgid "professional_integration"
+msgstr "Professional integration"