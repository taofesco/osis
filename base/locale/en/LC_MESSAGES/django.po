--- conflicted
+++ resolved
@@ -2464,10 +2464,9 @@
 msgid "folder_number"
 msgstr "Folder n°{}"
 
-<<<<<<< HEAD
 msgid "homepage"
 msgstr "Homepage"
-=======
+
 msgid "produce_xls"
 msgstr "Produce an Excel file with the list of results"
 
@@ -2861,5 +2860,4 @@
 msgstr "Borrowed courses - search"
 
 msgid "add_another"
-msgstr "Add another"
->>>>>>> a531a494
+msgstr "Add another"