--- conflicted
+++ resolved
@@ -2632,7 +2632,6 @@
 msgid "summary_editable"
 msgstr "educational information editable"
 
-<<<<<<< HEAD
 msgid "get_back_to_initial"
 msgstr "Get back to initial data"
 
@@ -2644,7 +2643,6 @@
 
 msgid "error_proposal_no_data"
 msgstr "An error occured when getting back to initial state. No valid data to submit"
-=======
+
 msgid "msg_confirm_delete_luy"
-msgstr "Are you certain that you want to delete the learning unit ?"
->>>>>>> 18480ea6
+msgstr "Are you certain that you want to delete the learning unit ?"