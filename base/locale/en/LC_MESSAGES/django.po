--- conflicted
+++ resolved
@@ -2985,7 +2985,6 @@
 msgid "produce_xls_attributions_desc"
 msgstr "Produce xls with a list of learning units and attributions"
 
-<<<<<<< HEAD
 msgid "hourly volume total annual"
 msgstr ""
 
@@ -2996,7 +2995,8 @@
 msgstr ""
 
 msgid "volume declared vacant"
-=======
+msgstr ""
+
 msgid "Xls with education groups"
 msgstr ""
 
@@ -3009,6 +3009,4 @@
 msgid "Q1 and Q2"
 msgstr ""
 
-msgid "Q1 or Q2"
->>>>>>> c4c3aff6
-msgstr ""+msgid "Q1 or Q2"