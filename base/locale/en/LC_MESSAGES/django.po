--- conflicted
+++ resolved
@@ -2296,7 +2296,6 @@
 msgid "learning_unit_years_to_delete"
 msgstr "You will definitely delete the following learning units"
 
-<<<<<<< HEAD
 msgid "SESSION_1"
 msgstr "1"
 
@@ -2323,7 +2322,7 @@
 
 msgid "SESSION_PARTIAL_2_3"
 msgstr "p23"
-=======
+
 msgid "Put in proposal"
 msgstr ""
 
@@ -2331,5 +2330,4 @@
 msgstr ""
 
 msgid "End of teaching"
-msgstr ""
->>>>>>> 2cb749ad
+msgstr ""