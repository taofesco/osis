# SOME DESCRIPTIVE TITLE.
# Copyright (C) YEAR THE PACKAGE'S COPYRIGHT HOLDER
# This file is distributed under the same license as the PACKAGE package.
# FIRST AUTHOR <EMAIL@ADDRESS>, YEAR.
#
msgid ""
msgstr ""
"Project-Id-Version: PACKAGE VERSION\n"
"Report-Msgid-Bugs-To: \n"
"POT-Creation-Date: 2016-04-22 15:14+0200\n"
"PO-Revision-Date: YEAR-MO-DA HO:MI+ZONE\n"
"Last-Translator: FULL NAME <EMAIL@ADDRESS>\n"
"Language-Team: LANGUAGE <LL@li.org>\n"
"Language: \n"
"MIME-Version: 1.0\n"
"Content-Type: text/plain; charset=UTF-8\n"
"Content-Transfer-Encoding: 8bit\n"

msgid "Create a xls file while activity\\"
msgstr ""

msgid "Get xls"
msgstr ""

msgid "ID"
msgstr "ID"

msgid "Legend : values allowed for 'justification'"
msgstr ""

msgid "Line"
msgstr "Row"

msgid "Note already submitted"
msgstr ""

msgid "OSIS"
msgstr "OSIS"

msgid "Print scores for all activities"
msgstr ""

msgid "Save"
msgstr ""

msgid "absent"
msgstr "Absent"

msgid "absent_pdf_legend"
msgstr "A=Absent"

msgid "academic_calendar"
msgstr "Academic calendar"

msgid "academic_year_small"
msgstr "Ac yr."

msgid "academic_calendar_management"
msgstr "Academic calendar management"

msgid "academic_calendar_offer_year_calendar_end_date_error"
msgstr "The closure's date of '%s' of the academic calendar can't be lower than %s "
       "(end date of '%s' of the program '%s')"

msgid "academic_calendar_offer_year_calendar_start_date_error"
msgstr "The opening's date of scores' encodings of the academic calendar can't be greater than %s "
       "(start date of scores' encodings of the program '%s')"

msgid "academic_calendars"
msgstr "Academic calendars"

msgid "academic_year_not_exist"
msgstr "Academic year (%d) doesn't exist"

msgid "acces_denied"
msgstr "Access denied"

msgid "acronym"
msgstr "Acronym"

msgid "activity"
msgstr "Activity"

msgid "activity_code"
msgstr "Activity code"

msgid "activity_not_exit"
msgstr "The activity %s doesn't exist"

msgid "add_an_address_to_the_organization"
msgstr "Add an address to the organization"

msgid "add"
msgstr "Add"

msgid "address(ses)"
msgstr "Address(es)"

msgid "addresses"
msgstr "Addresses"

msgid "administration"
msgstr "Administration"

msgid "after_submission_a_message_must_be_sent"
msgstr "If scores are submitted , a message is sent to all the professors of the learning unit"

msgid "all"
msgstr "All"

msgid "all_learning_units_must_be_shown"
msgstr "All learning units must be shown"

msgid "application_management"
msgstr "Application management"

msgid "are_you_sure"
msgstr "Are you sure?"

msgid "assistants"
msgstr ""

msgid "attributions"
msgstr "Attributions"

msgid "authorized_decimal_for_this_activity"
msgstr "Decimals authorized for this learning unit"

msgid "bachelor"
msgstr "Bachelor"

msgid "back"
msgstr "Back"

msgid "begin_date_lt_end_date"
msgstr "The start date must be equals or lower than the end date"

msgid "birth_date"
msgstr "Birth Date"

msgid "btn_messages_history_search"
msgstr "Search in the messages history"

msgid "btn_my_message_action_execute"
msgstr "Execute selected action"

msgid "btn_send_message_again_title"
msgstr "Send again the message to the recipient"

msgid "by_learning_unit"
msgstr "By Learning Unit"

msgid "by_specific_criteria"
msgstr "By Specific Criteria"

msgid "cancel"
msgstr "Cancel"

msgid "catalogue"
msgstr "Catalogue"

msgid "chair_of_the_exam_board"
msgstr "Chair of the exam board"

msgid "cheating_pdf_legend"
msgstr "T=Cheating"

msgid "unjustified_absence_export_legend"
msgstr "S=Unjustified Absence"

msgid "justified_absence_export_legend"
msgstr "M=Justified Absence"

msgid "attached_entities"
msgstr "Attached entities"

msgid "choose_file"
msgstr "Choose file"

msgid "city"
msgstr "City"

msgid "close"
msgstr "Close"

msgid "closed"
msgstr "Closed"

msgid "code"
msgstr "Code"

msgid "compare"
msgstr "Compare"

msgid "complete"
msgstr "Complete"

msgid "constraint_score_other_score"
msgstr "You can't encode a 'score' and a 'justification' together"

msgid "coordinator"
msgstr "Coordinator"

msgid "coordinators_can_submit_partial_encoding"
msgstr "Coordinators can submit partial encoding"

msgid "country"
msgstr "Country"

msgid "create_an_organization"
msgstr "Create an organization"

msgid "creation_date"
msgstr "Creation date"

msgid "credits"
msgstr "Credits"

msgid "customized"
msgstr "Customized"

msgid "data"
msgstr "Data"

msgid "data_maintenance"
msgstr "Data Maintenance"

msgid "data_management"
msgstr "Data Management"

msgid "date"
msgstr "Date"

msgid "date_not_passed"
msgstr "Date not passed"

msgid "day"
msgstr "day"

msgid "days"
msgstr "days"

msgid "decimal_score_allowed"
msgstr "Decimal score allowed"

msgid "decimal_score_not_allowed"
msgstr "Decimal score NOT allowed"

msgid "decimal_values_accepted"
msgstr "Decimal values in scores are accepted."

msgid "decimal_values_ignored"
msgstr ""
"Decimal values in scores are NOT accepted. If you try to put decimal values, "
"it will be ignored."

msgid "score_have_more_than_2_decimal_places"
msgstr "Score cannot have more than two decimal places"

msgid "definitive_save"
msgstr "Definitive submission (Submit to faculty)"

msgid "delete"
msgstr "Delete"

msgid "delete_selected_messages"
msgstr "Delete selected messages"

msgid "desc_assistants"
msgstr "Mandats des assistants académiques et de recherche."

msgid "desc_lnk_academic_year"
msgstr "Management of the annualized program."

msgid "desc_lnk_assessments"
msgstr "This process helps tutors while scores encoding."

msgid "desc_lnk_data_maintenance"
msgstr "Maintenance of data with the SQL language"

msgid "desc_lnk_data_management"
msgstr "Management of data by entity"

msgid "desc_lnk_entities"
msgstr "Management of organizational structure."

msgid "desc_lnk_files"
msgstr "Consultation of files managed by the application"

msgid "desc_lnk_home_catalog"
msgstr "Elaboration and management of the formation catalogue."

msgid "desc_lnk_home_institution"
msgstr "Management of the institution."

msgid "desc_lnk_home_studies"
msgstr ""
"Management of students' path from their registration until their diploma."

msgid "desc_lnk_internships"
msgstr "This process controls students internships."

msgid "desc_lnk_my_osis"
msgstr "Your personal details, configurations and other information related to you."

msgid "desc_lnk_learning_units"
msgstr ""
"Management of learning units, formations and others activities of the "
"program."

msgid "desc_lnk_offers"
msgstr "Management of programs."

msgid "desc_lnk_organizations"
msgstr "Management of organizations"

msgid "desc_lnk_score_encoding"
msgstr "This process helps tutor while encoding notes for the exams sessions."

msgid "desc_lnk_storage"
msgstr "Monitoring of the storage capacity"

msgid "desc_messages_history"
msgstr "Message history allow you to access sent emails"

msgid "desc_messages_template"
msgstr "Messages templating allow you to edit email messages dynamically"

msgid "desc_my_messages"
msgstr "The messages sent by the application to you"

msgid "desc_profile"
msgstr "The configuration of you user profile"

msgid "description"
msgstr "Description"

msgid "details"
msgstr "Details"

msgid "display_scores_for_one_learning_unit"
msgstr "Display scores for this learning unit"

msgid "display_tutors"
msgstr "Display all tutors for this learning unit"

msgid "DOCTORAL_COMMISSION"
msgstr "Doctoral commmission"

msgid "documentation"
msgstr "Documentation"

msgid "double_encoding"
msgstr "Double encoding"

msgid "double_encoding_test"
msgstr "Scores double encoding"

msgid "dubble_encoding"
msgstr "Dubble encoding"

msgid "dubble_online_scores_encoding"
msgstr "Dubble online scores encoding"

msgid "edit"
msgstr "Edit"

msgid "empty_note_pdf_legend"
msgstr "(empty)=No score yet"

msgid "encode"
msgstr "Encode"

msgid "encode_as_coordinator"
msgstr "Encode as scores responsible"

msgid "encode_as_pgm"
msgstr "Encode as program manager"

msgid "encode_as_professor"
msgstr "Encode as professor"

msgid "encoding"
msgstr "Encoding"

msgid "encoding_status_ended"
msgstr "All the scores are encoded."

msgid "encoding_status_notended"
msgstr "It remains notes to encode."

msgid "end_date"
msgstr "Teacher Deadline"

msgid "end_date_teacher"
msgstr "Teacher Deadline"

msgid "enrollment_activity_not_exist"
msgstr "The enrollment to the activity %s doesn't exist"

msgid "enrollment_exam_not_exists"
msgstr "The enrollment to the activity %s doesn't exist"

msgid "enrollments"
msgstr "Enrollments"

msgid "entities"
msgstr "Entities"

msgid "entity"
msgstr "Entity"

msgid "versions"
msgstr "Versions"

msgid "evaluations"
msgstr "Evaluations"

msgid "event"
msgstr "Event"

msgid "exam_board_secretary"
msgstr "Exam board secretary"

msgid "execute"
msgstr "Execute"

msgid "FACULTY"
msgstr "Faculty"

msgid "female"
msgstr "Female"

msgid "file"
msgstr "File"

msgid "file_must_be_xlsx"
msgstr "The file must be a valid 'XLSX' excel file"

msgid "file_production_date"
msgstr "Excel file production date"

msgid "students_deliberated_are_not_shown"
msgstr "Students deliberated are not shown"

msgid "files"
msgstr "Files"

msgid "final"
msgstr "Final"

msgid "fixed_line_phone"
msgstr "Fixed-line phone"

msgid "focuses"
msgstr "Focuses"

msgid "formation_catalogue"
msgstr "Formation catalogue"

msgid "function"
msgstr "Function"

msgid "gender"
msgstr "Gender"

msgid "general_informations"
msgstr "General informations"

msgid "get_excel_file"
msgstr "Get Excel File"

msgid "global_identifiant"
msgstr "Global identifiant"

msgid "fgs"
msgstr "FGS"

msgid "go"
msgstr "Go"

msgid "grade"
msgstr "Grade"

msgid "help_pnl_selectedfiles"
msgstr "Please select an XLS file for injection"

msgid "help_submission_scores_label"
msgstr "You will submit %s notes to faculty(ies). Warning : submitted scores <b>can't be modified anymore.</b>"

msgid "highlight_description"
msgstr "Highlight description"

msgid "highlight_shortcut"
msgstr "Highlight shortcut"

msgid "highlight_title"
msgstr "Highlight title"

msgid "home"
msgstr "Home page"

msgid "html_message"
msgstr "HTML Message"

msgid "identification"
msgstr "Identification"

msgid "idle"
msgstr "Idle"

msgid "ill"
msgstr "Ill"

msgid "ill_pdf_legend"
msgstr "I=Ill"

msgid "incomplete"
msgstr "Incomplete"

msgid "info_address_changed_for_papersheet"
msgstr "If you customize one of the field below, it only change the address displayed on the scores' encodings sheets for the program %s. "
       "It will never change the address of any Structure. The structure's list below is to help you to pre-fill in the form"

msgid "inject"
msgstr "Inject"

msgid "inject_xls_file"
msgstr "Inject XLS file"

msgid "INSTITUTE"
msgstr "Institute"

msgid "institution"
msgstr "Institution"

msgid "international_title"
msgstr "international title"

msgid "internships"
msgstr "Internships"

msgid "invalid_file"
msgstr "Invalid file"

msgid "javascript_is_disabled"
msgstr "JavaScript is disabled on your browser, but OSIS does not work without JavaScript."

msgid "justification_invalid"
msgstr "Invalid justification"

msgid "justifications"
msgstr "Justifications"

msgid "justification_invalid_value"
msgstr "Invalid justification value"

msgid "absence_justified_to_unjustified_invalid"
msgstr "Absence justified cannot be remplaced by absence unjustified"

msgid "justification_values_accepted"
msgstr "Accepted value: %s "

msgid "justification_other_values"
msgstr "Other values: %s "

msgid "label"
msgstr "Label"

msgid "label_jumbotron_details_academic_cal"
msgstr "As displayed on the home page"

msgid "language"
msgstr "Language"


msgid "last_synchronization"
msgstr "Last synchronization"

msgid "learning_unit"
msgstr "Learning unit"

msgid "learning_unit_not_access"
msgstr "You don't have access rights to this learning unit"

msgid "learning_unit_not_access_or_not_exist"
msgstr "You don't have access rights for this learning unit or it doesn't exist in our database"

msgid "learning_unit_responsible"
msgstr "Learning unit's responsible"

msgid "learning_unit_search"
msgstr "Learning unit search"

msgid "learning_units"
msgstr "Learning units"

msgid "learning_units_in"
msgstr "learning units in"

msgid "lnk_message_history_read_title"
msgstr "See the message"

msgid "location"
msgstr "Location"

msgid "log-in"
msgstr "Log-in"

msgid "login"
msgstr "Login"

msgid "logistic"
msgstr "Logistic"

msgid "logout"
msgstr "Logout"

msgid "lu_could_contain_decimal_scores"
msgstr "This learning unit year could contain decimal scores"

msgid "lu_must_not_contain_decimal_scores"
msgstr "This learning unit year must not contain decimal scores"

msgid "male"
msgstr "Male"

msgid "managed_programs"
msgstr "Managed programs"

msgid "mandates"
msgstr "Mandates"

msgid "mark_selected_messages_as_read"
msgstr "Mark selected messages as read"

msgid "master"
msgstr "Master"

msgid "message"
msgstr "Message"

msgid "message_address_papersheet"
msgstr "Reuse the address of an entity linked to the program or inform the posting address for the papersheet."

msgid "message_not_resent_no_email"
msgstr "The message can't be sent again, no email provided."

msgid "message_resent_ok"
msgstr "The message xas sent again."

msgid "messages"
msgstr "Messages"

msgid "messages_history"
msgstr "Messages History"

msgid "messages_templates"
msgstr "Messages templates"

msgid "minimum_one_criteria"
msgstr "Please choose at least one criteria!"

msgid "miss"
msgstr "Miss"

msgid "missing_column_session"
msgstr "Please fill in the 'session' column with the correct session's number."

msgid "mister"
msgstr "Mister"

msgid "mobile_phone"
msgstr "Mobile phone"

msgid "more_than_one_academic_year_error"
msgstr "There are more than 1 academic year in your excel file. Please correct your file. Only one academic year "
      "could be present in the 'Academic year' column."

msgid "more_than_one_exam_enrol_for_one_learn_unit"
msgstr "This student has multiple enrollments for a same exam. "
       "(he's enrolled to a same learning unit in 2 different programs. "
       "Please encode this score in the 'online' tab in the interface."

msgid "more_than_one_learning_unit_error"
msgstr "You encoded scores for more than 1 learning unit in your excel file (column 'Learning unit'). "
       "Please make one excel file by learning unit."

msgid "more_than_one_session_error"
msgstr "There are more than 1 session in your excel file. Please correct your file. Only one session's number "
      "could be present in the 'Session' column."

msgid "msg_error_username_password_not_matching"
msgstr "Your username and password didn't match. Please try again."

msgid "my_messages"
msgstr "My Messages"

msgid "my_osis"
msgstr "My OSIS"

msgid "my_studies"
msgstr "My studies"

msgid "name"
msgstr "Name"

msgid "full_name"
msgstr "Full name"

msgid "national_register"
msgstr "National register's number"

msgid "no_current_entity_version_found"
msgstr "The selected entity no longer exists today (end date passed)."

msgid "no_data_for_this_academic_year"
msgstr "No data for this academic year"

msgid "no_dubble_score_encoded_comparison_impossible"
msgstr "No dubble score encoded ; nothing to compare."

msgid "no_entity_address_found"
msgstr "No address found for the selected entity."

msgid "no_exam_session_opened_for_the_moment"
msgstr "No scores' encoding session opened for the moment."

msgid "no_student_to_encode_xls"
msgstr "No students to encode by excel"

msgid "no_file_submitted"
msgstr "You have to select a file to upload."

msgid "no_messages"
msgstr "No Messages"

msgid "no_result"
msgstr "No result!"

msgid "no_receiver_error"
msgstr "No receiver for this message"

msgid "no_score_encoded_double_encoding_impossible"
msgstr "No new scores encoded. The double encoding needs new scores."

msgid "no_score_injected"
msgstr "No scores injected"

msgid "no_score_to_encode"
msgstr "You haven't any score to encode."

msgid "no_valid_academic_year_error"
msgstr "No valid academic year found in your xls file. The date should be formatted like '2015-2016' or '2015'."

msgid "deadline_reached"
msgstr "Deadline reached"

msgid "not_passed"
msgstr "Not passed"

msgid "not_sent"
msgstr "Not Sent"

msgid "number_of_enrollments"
msgstr "Number of enrollments"

msgid "number_session"
msgstr "No. Session"

msgid "numbered_score"
msgstr "Numbered scores"

msgid "offer"
msgstr "Program"

msgid "offer_enrollment_not_exist"
msgstr "There are any enrollment to this program"

msgid "offer_year_calendar"
msgstr "Calendar of the annual program"

msgid "offer_year_calendar_academic_calendar_end_date_error"
msgstr "The end date of your program can't be greater than the closure's date of scores' encodings in the academic calendar"

msgid "offer_year_calendar_academic_calendar_start_date_error"
msgstr "The start date of your program can't be lower than the opening's date of scores' encodings in the academic calendar"

msgid "offer_year_not_access_or_not_exist"
msgstr "You don't have access rights for this offer or it doesn't exist in our database"

msgid "offer_year_not_exist"
msgstr "The program (%s) (%d) - doesn't exist"

msgid "offer_year_search"
msgstr "Search of annual programs"

msgid "offers"
msgstr "Programs"

msgid "old_browser_warning"
msgstr "Your browser is out of date. This can lead to unknown behaviour."

msgid "online"
msgstr "Online"

msgid "online_encoding"
msgstr "Online encoding"

msgid "online_scores_encoding"
msgstr "Online scores encoding"

msgid "only_submited_scores_can_be_double_encoded"
msgstr "Only submitted scores can be bouble encoded"

msgid "open"
msgstr "Open"

msgid "campus"
msgstr "Campus"

msgid "organization_address"
msgstr "Organization address"

msgid "organization"
msgstr "Organization"

msgid "organizations"
msgstr "Organizations"

msgid "origin"
msgstr "From"

msgid "other_score"
msgstr "Other scores"

msgid "other_sibling_offers"
msgstr "Other sibling programs"

msgid "other_sibling_orientations"
msgstr "Other sibling orientations"

msgid "score_encoding_period_not_open"
msgstr "The period of scores' encoding is not opened"

msgid "outside_scores_encodings_period_latest_session"
msgstr "The period of scores' encoding %s is closed since %s"

msgid "outside_scores_encodings_period_closest_session"
msgstr "The period of scores' encoding %s will be open %s"

msgid "page_not_found"
msgstr "Page not found."

msgid "method_not_allowed"
msgstr "Method not allowed"

msgid "password"
msgstr "Password"

msgid "person"
msgstr ""

msgid "ph_d"
msgstr "Ph.D"

msgid "plain"
msgstr "Plain"

msgid "plain_and_html"
msgstr "Plain and HTML"

msgid "please_enable_javascript"
msgstr "Please <a href='http://enable-javascript.com' target='_blank'>enable JavaScript</a> to use this application."

msgid "POLE"
msgstr "Pole"

msgid "postal_code"
msgstr "postal code"

msgid "preferences"
msgstr "Preferences"

msgid "presence_note_pdf_legend"
msgstr "0=Presence note"

msgid "print"
msgstr "Print"

msgid "print_all_courses"
msgstr "Print all courses"

msgid "print_warning_and_info_messages"
msgstr ""

msgid "printable_title"
msgstr "Printable title"

msgid "printing_date"
msgstr "Printing date"

msgid "professional"
msgstr "Professional"

msgid "professors_must_not_submit_scores"
msgstr "Proffessors must not submit scores"

msgid "profile"
msgstr "Profile"

msgid "program_commission"
msgstr "Program commission"

msgid "program_managers"
msgstr "Program Managers"

msgid "program_s"
msgstr "program(s)"

msgid "programs"
msgstr "Programs"

msgid "progress"
msgstr "Progress"

msgid "received_on"
msgstr "Received on"

msgid "recipient"
msgstr "Recipient"

msgid "redirect_to_login"
msgstr "Click to reconnect"

msgid "reference"
msgstr "Reference"

msgid "refresh_list"
msgstr "Search/update the list"

msgid "registration_id"
msgstr "Registration ID"

msgid "registration_id_does_not_match_email"
msgstr "Registration ID does not match email"

msgid "identification_number"
msgstr "Number ID"

msgid "registration_id_not_access_or_not_exist"
msgstr "Student not registered for exam"

msgid "research_center"
msgstr "Research center"

msgid "residential"
msgstr ""

msgid "responsible"
msgstr "Responsible"

msgid "return_doc_to_administrator"
msgstr "Please return this document to the administrative office before %s."

msgid "reuse_address_entity"
msgstr "Reuse the address of"

msgid "save"
msgstr "Save"

msgid "saved"
msgstr "Saved"

msgid "saving"
msgstr "Saving"

msgid "score"
msgstr "Score"

msgid "score_already_submitted"
msgstr "Score already submitted"

msgid "score_decimal_not_allowed"
msgstr "The score seems to be incorrect. Decimales NOT allowed"

msgid "score_invalid"
msgstr "Score invalid"

msgid "scores_responsible"
msgstr "Scores Responsible"

msgid "scores_responsible_title"
msgstr "Scores Responsible"

msgid "score_saved"
msgstr "score Saved"

msgid "score_submitted"
msgstr "Submitted"

msgid "scores"
msgstr "Scores"

msgid "scores_encoding"
msgstr "Scores encoding"

msgid "scores_encoding_tests"
msgstr "Scores encoding tests"

msgid "scores_gt_0_lt_20"
msgstr "The score seems to be incorrect (it must be >=0 and <=20)"

msgid "scores_injection"
msgstr "Scores injection"

msgid "scores_saved"
msgstr "score(s) saved"

msgid "scores_saved_cannot_be_saved_anymore"
msgstr "Sore saved, button save not available anymore"

msgid "scores_must_be_between_0_and_20"
msgstr "Scores must be between 0 and 20"

msgid "search_for_a_file"
msgstr "Search for a file"

msgid "search_for_an_entity"
msgstr "Search for an entity"

msgid "search_for_an_organization"
msgstr "Search for an organization"

msgid "SECTOR"
msgstr "Sector"

msgid "select"
msgstr "Select"

msgid "select_a_xls_file_from_which_to_inject_scores"
msgstr ""

msgid "select_an_encoding_type"
msgstr "Select an encoding type"

msgid "send_message_again"
msgstr "Send again"

msgid "sent"
msgstr "Sent"

msgid "server_error"
msgstr "A server error occured."

msgid "server_error_message"
msgstr "We will fix this as soon as possible"

msgid "short_title"
msgstr "Short title"

msgid "size"
msgstr "Size"

msgid "source_code"
msgstr "Source code"

msgid "stages"
msgstr "Stages"

msgid "start_date"
msgstr "Start date"

msgid "state"
msgstr "State"

msgid "status"
msgstr "Status"

msgid "storage"
msgstr "Storage"

msgid "storage_duration"
msgstr "Storage duration"

msgid "structure"
msgstr "Structure"

msgid "student_not_exist"
msgstr "The student (%s) doesn't exist"

msgid "student_path"
msgstr "Students' path"

msgid "students"
msgstr "students"

msgid "studies"
msgstr "Studies"

msgid "subject"
msgstr "Subject"

msgid "submission"
msgstr "Submission"

msgid "submission_date"
msgstr "Submission date"

msgid "submission_of_scores_for"
msgstr "Submission of scores for {0}."

msgid "submitted"
msgstr "Submitted"

msgid "submitted_scores_cannot_be_encoded_anymore"
msgstr "Submitted scores cannot be encoded anymore"

msgid "succesfull_logout"
msgstr "You are succesfully logout."

msgid "technologic_platform"
msgstr "Technologic platform"

msgid "template_error"
msgstr "No message was sent : the message template {} does not exist."

msgid "temporary_save"
msgstr "Temporary save (not submitted to the faculty yet)"

msgid "the_coordinator_must_still_submit_scores"
msgstr "The coordinator must still submit the scores"

msgid "text"
msgstr "Text"

msgid "title"
msgstr "Title"

msgid "learning_unit_title"
msgstr "Learning unit title"

msgid "too_many_results"
msgstr "Too many results! Please be more specific."

msgid "tooltip_delete_message"
msgstr "Delete message"

msgid "tooltip_double_encode_for"
msgstr "Double encode scores"

msgid "tooltip_double_encode_no_more_possible_for"
msgstr "All the scores were submitted.It is not possible to double encode scores anymore"

msgid "tooltip_dowload_excel_file"
msgstr "Download the excel file"

msgid "tooltip_encode_for"
msgstr "Encode scores"

msgid "tooltip_encode_no_more_possible_for"
msgstr "All the scores were submitted.It is not possible to encode scores anymore"

msgid "tooltip_inject_excel_no_more_possible_for"
msgstr "All the scores were submitted.It is not possible inject excell file anymore"

msgid "tooltip_my_message_read"
msgstr "Show message"

msgid "tooltip_print_scores"
msgstr "Print the scores"

msgid "tooltip_scores_encodings_progress_bar"
msgstr "Represents the quantity of scores submitted to the administration. The number surrounded by parenthesis is the "
       "number of scores encoded by the tutor that aren't submitted yet ('draft' state)"

msgid "tooltip_select_action"
msgstr "Select action to execute"

msgid "tooltip_select_all_messages"
msgstr "Select all the messages"

msgid "tooltip_select_excel_file_to_inject_scores"
msgstr "Select an excel file to inject scores."

msgid "tooltip_to_my_messages"
msgstr "Back to messages"

msgid "tutor"
msgstr "Tutor"

msgid "tutors"
msgstr "Tutors"

msgid "other_tutors"
msgstr "Other Tutors"

msgid "txt_message"
msgstr "Text Message"

msgid "txt_origin_title"
msgstr "Sender of the message"

msgid "txt_recipient_title"
msgstr "Recipient of the message (email or last name or username)"

msgid "txt_reference_title"
msgstr "Template reference of the message"

msgid "txt_subject_title"
msgstr "Subject of the messages"

msgid "type"
msgstr "Type"

msgid "types"
msgstr "Types"

msgid "undated_events"
msgstr "Unscheduled events"

msgid "undefined"
msgstr "Undefined"

msgid "unknown"
msgstr "Unknown"

msgid "user"
msgstr "User"

msgid "user_interface_language"
msgstr "User interface language"

msgid "user_is_not_program_manager"
msgstr "You're not a program manager. Therefore you dont have access to this page."

msgid "validated_double_encoding_cannot_be_validated_anymore"
msgstr "Validated double encoding cannot be validated anymore"

msgid "validation_dubble_encoding_mandatory"
msgstr "Please enter a final validation for scores' differences detected after the dubble encoding "
       "(below). If you leave, your dubble encoding will be lost."

msgid "via_excel"
msgstr "Via Excel"

msgid "via_paper"
msgstr "Via paper"

msgid "warning_all_scores_not_sumitted_yet"
msgstr "Warning : some registered scores have not been submitted yet"

msgid "website"
msgstr "Website"

msgid "without_attribution"
msgstr "Without attribution"

msgid "xls_columns_structure_error"
msgstr "Your excel file isn't well structured. Please follow the structure of the excel file provided "
       "(button '{}')"

msgid "you_manage"
msgstr "You manage"

msgid "order"
msgstr "Order"

msgid "options"
msgstr "Options"

msgid "required"
msgstr "Required"

msgid "question"
msgstr "Question"

msgid "questions"
msgstr "Questions"

msgid "value"
msgstr "Value"

msgid "short_input_text"
msgstr "Short input text"

msgid "long_input_text"
msgstr "Long input text"

msgid "radio_button"
msgstr "Radio button"

msgid "checkbox"
msgstr "Checkbox"

msgid "upload_button"
msgstr "Upload button"

msgid "download_link"
msgstr "Download link"

msgid "dropdown_list"
msgstr "Dropdown list"

msgid "http_link"
msgstr "HTTP link"

msgid "BACHELOR"
msgstr "Bachelor"

msgid "MASTER_60"
msgstr "Master 60"

msgid "MASTER_120"
msgstr "Master 120"

msgid "MASTER_180_OR_240"
msgstr "Master 180 or 240"

msgid "ADVANCED_MASTER"
msgstr "Advanced master"

msgid "TRAINING_CERTIFICATE"
msgstr "Training certificate"

msgid "CERTIFICATE"
msgstr "Certificate"

msgid "DOCTORATE"
msgstr "Doctorate"

msgid "CAPAES"
msgstr "CAPAES"

msgid "start_date_must_be_lower_than_end_date"
msgstr "Start date must be lower than end date"

msgid "DEPUTY_AUTHORITY"
msgstr "Deputy authority"

msgid "DEPUTY_SABBATICAL"
msgstr "Deputy sabbatical"

msgid "DEPUTY_TEMPORARY"
msgstr "Deputy temporary"

msgid "INTERNSHIP_SUPERVISOR"
msgstr "Internship supervisor"

msgid "INTERNSHIP_CO_SUPERVISOR"
msgstr "Internship co-supervisor"

msgid "PROFESSOR"
msgstr "Professor"

msgid "COORDINATOR"
msgstr "Coordinator"

msgid "HOLDER"
msgstr "Holder"

msgid "CO_HOLDER"
msgstr "Co-holder"

msgid "DEPUTY"
msgstr "Deputy"

msgid "scores_responsible_can_submit_partial_encoding"
msgstr "Scores responsible can submit partial encoding"

msgid "the_scores_responsible_must_still_submit_scores"
msgstr "The scores responsible must still submit the scores"

msgid "NONE"
msgstr "NONE"

msgid "keyword"
msgstr "keyword"

msgid "VALID"
msgstr "Valid"

msgid "INVALID"
msgstr "Invalid"

msgid "COURSE"
msgstr "Course"

msgid "MASTER_THESIS"
msgstr "Master thesis"

msgid "INTERNSHIP"
msgstr "Internship"

msgid "OTHER_COLLECTIVE"
msgstr "Other collective"

msgid "OTHER_INDIVIDUAL"
msgstr "Other individual"

msgid "EXTERNAL"
msgstr "External"

msgid "TEACHING_INTERNSHIP"
msgstr "Teaching internship"

msgid "CLINICAL_INTERNSHIP"
msgstr "Clinical internship"

msgid "PROFESSIONAL_INTERNSHIP"
msgstr "Professional internship"

msgid "RESEARCH_INTERNSHIP"
msgstr "Research internship"

msgid "ANNUAL"
msgstr "Annual"

msgid "BIENNIAL_EVEN"
msgstr "Biennial even"

msgid "BIENNIAL_ODD"
msgstr "Biennial odd"

msgid "LU_ERRORS_REQUIRED"
msgstr "This field is required."

msgid "LU_ERRORS_INVALID"
msgstr "'Enter a valid value."

msgid "LU_ERRORS_INVALID_SEARCH"
msgstr "Please, inform at least two filters in your searches"

msgid "LU_ERRORS_ACADEMIC_YEAR_REQUIRED"
msgstr "Please specify an academic year"

msgid "LU_ERRORS_YEAR_WITH_ACRONYM"
msgstr "Please specify an academic year or enter a valid acronym."

msgid "LU_ERRORS_INVALID_REGEX_SYNTAX"
msgstr "Invalid regular expression!"

msgid "no_valid_m_justification_error"
msgstr "You can't encode a JUSTIFIED ABSENCE (M) via the XLS injection"

msgid "abscence_justified_preserved"
msgstr "Justified abscence already encoded and preserved"

msgid "tutors_of_course"
msgstr "Tutors of the course"

msgid "academic_actors"
msgstr "Academic actors"

msgid "academic_start_date_error"
msgstr "The start date should be between the start/end dates of the academic year"

msgid "academic_end_date_error"
msgstr "The end date should be between the start/end dates of the academic year"

msgid "end_start_date_error"
msgstr "Start date must be lower than end date"

msgid "dates_mandatory_error"
msgstr "Start date and end date are mandatory"

msgid "date_format"
msgstr "%m/%d/%Y"

msgid "date_format_string"
msgstr "m/d/Y"

msgid "format_date"
msgstr "mm/dd/yyyy"

msgid "desc_lnk_academic_actors"
msgstr "Academic actors management"

msgid "all_years"
msgstr "All years"

msgid "trainings"
msgstr "Trainings"

msgid "components"
msgstr "Components"

msgid "educational_information"
msgstr "Educational information"

msgid "propositions"
msgstr "Propositions"

msgid "tutor_attributions"
msgstr "Tutors - attributions"

msgid "proposal"
msgstr "Proposal"

msgid "academic_calendar_offer_year_calendar_start_date_end_date_error"
msgstr "The start's date of '%s' of the academic calendar can't be higher than %s "
       "(end date of '%s' of the program '%s')"

msgid "component_type"
msgstr "Component type"

msgid "volume_quarter"
msgstr "Quarter"

msgid "vol_q1"
msgstr "Vol. q1"

msgid "vol_q2"
msgstr "Vol. q2"

msgid "volume"
msgstr "Volume"

msgid "schedules_conformity"
msgstr "Sched. conform. "

msgid "planned_classrooms"
msgstr "Planned classrooms"

msgid "real_on_planned_classrooms"
msgstr "Real/Planned classrooms"

msgid "classes"
msgstr "Classes"

msgid "class"
msgstr "Class"

msgid "learning_unit_code"
msgstr "Learning unit code"

msgid "partims"
msgstr "Partims"

msgid "periodicity"
msgstr "Periodicity"

msgid "nominal_credits"
msgstr "Credits"

msgid "active"
msgstr "Active"

msgid "inactive"
msgstr "Inactive"

msgid "MASTER_DISSERTATION"
msgstr "Master Dissertation"

msgid "FULL"
msgstr "Full"

msgid "MOBILITY"
msgstr "Mobility"

msgid "OTHER"
msgstr "Other"

msgid "PARTIM"
msgstr "Partim"

msgid "PHD_THESIS"
msgstr "PhD Thesis"

msgid "selected"
msgstr "selected"

msgid "learning_unit_specifications"
msgstr "Specifications"

msgid "LECTURING_COMPLETE"
msgstr "Complete lecturing"

msgid "LECTURING_INCOMPLETE"
msgstr "Incomplete lecturing"

msgid "PRACTICAL_EXERCISES_COMPLETE"
msgstr "Complete practical exercises"

msgid "PRACTICAL_EXERCISES_INCOMPLETE"
msgstr "Incomplete practical exercises"

msgid "LECTURING"
msgstr "Lecturing"

msgid "STAGE"
msgstr "Stage"

msgid "DISSERTATION"
msgstr "Dissertation"

msgid "PRACTICAL_EXERCISES"
msgstr "Practical exercises"

msgid "lecturing"
msgstr "Lecturing"

msgid "PE"
msgstr "PE"

msgid "subtype"
msgstr "Subtype"

msgid "start"
msgstr "Start"

msgid "duration"
msgstr "Duration"

msgid "experimental_phase"
msgstr "This feature is in testing phase"

msgid "title_official_1"
msgstr "Official title (Part 1, common with partims)"

msgid "common_official_title"
msgstr "Common official title"

msgid "common_official_english_title"
msgstr "Common official English title"

msgid "title_official_2"
msgstr "Official title (Part 2, specific to each partim)"

msgid "official_title_proper_to_UE"
msgstr "Official title proper to the learning unit"

msgid "official_english_title_proper_to_UE"
msgstr "Official English title proper to the learning unit"

msgid "title_in_english"
msgstr "Title in English"

msgid "title_in_english_1"
msgstr "(Part 1, common with partims)"

msgid "title_in_english_2"
msgstr "(Part 2, specific to each partim)"

msgid "scores_responsibles"
msgstr "Scores responsibles"

msgid "SCHOOL"
msgstr "Ecole"

msgid "PLATFORM"
msgstr "Platform"

msgid "LOGISTICS_ENTITY"
msgstr "Logistics entity"

msgid "organogram"
msgstr "Organogram"

msgid "attached_to"
msgstr "Attached to"

msgid "ACADEMIC_PARTNER"
msgstr "Academic partner"

msgid "INDUSTRIAL_PARTNER"
msgstr "Industrial partner"

msgid "SERVICE_PARTNER"
msgstr "Service partner"

msgid "COMMERCE_PARTNER"
msgstr "Commerce partner"

msgid "PUBLIC_PARTNER"
msgstr "Public partner"

msgid "requirement_entity"
msgstr "Requirement entity"

msgid "allocation_entity"
msgstr "Allocation entity"

msgid "additional_requirement_entity"
msgstr "Additional requirement entity"

msgid "additional_requirement_entity_1"
msgstr "Additional requirement entity 1"

msgid "additional_requirement_entity_2"
msgstr "Additional requirement entity 2"

msgid "requirement_entity_small"
msgstr "Req. Entity"

msgid "allocation_entity_small"
msgstr "Alloc. Ent."

msgid "with_entity_subordinated_small"
msgstr "With subord. ent."

msgid "academic_end_year"
msgstr "Academic end year"

msgid "academic_start_year"
msgstr "Academic start year"

msgid "organization_name"
msgstr "Name"

msgid "partial"
msgstr "Q1"

msgid "remaining"
msgstr "Q2"

msgid "partial_remaining"
msgstr "Q1&2"

msgid "partial_or_remaining"
msgstr "Q1|2"

msgid "volume_partial"
msgstr "Vol. Q1"

msgid "volume_remaining"
msgstr "Vol. Q2"

msgid "quadrimester"
msgstr "Quadrimester"

msgid "composition"
msgstr "Composition"

msgid "real_classes"
msgstr "Real classes"

msgid "lu_usage"
msgstr "Learning units usage"

msgid "academic_years"
msgstr "Academic years"

msgid "from"
msgstr "From"

msgid "to"
msgstr "to"

msgid "since"
msgstr "Since"

msgid "editing"
msgstr "Edition"

msgid "component"
msgstr "Component"

msgid "used_by"
msgstr "Used by learning unit"

msgid "offers_enrollments"
msgstr "Offers enrollments"

msgid "learning_units_enrollments"
msgstr "Learning units enrollments"

msgid "exams_enrollments"
msgstr "Exams Enrollments"

msgid "average"
msgstr "Average"

msgid "global_average"
msgstr "Global average"

msgid "result"
msgstr "Result"

msgid "enrollment_date"
msgstr "Enrollment date"

msgid "students_title"
msgstr "Students"

msgid "student_title"
msgstr "Student"

msgid "classe"
msgstr "Classe"

msgid "localization"
msgstr "Localization"

msgid "internship_subtype"
msgstr "Internship subtype"

msgid "part1"
msgstr "part 1"

msgid "part2"
msgstr "part 2"

msgid "title_official"
msgstr "Official title"

msgid "create_learning_unit"
msgstr "Create Learning Unit"

msgid "existed_acronym"
msgstr "Existed code for "

msgid "existing_acronym"
msgstr "Existing code in "

msgid "invalid_acronym"
msgstr "Invalid code"

msgid "acronym_rules"
msgstr "Site with one letter\n"
       "Acronym with min 2 et max 4 letters\n"
       "Number Code with 4 digit"

msgid "end_year_title"
msgstr "End year"

msgid "basic_informations_title"
msgstr "Basics informations"

msgid "active_title"
msgstr "Active"

msgid "titles"
msgstr "Titles"

msgid "fixtures_build"
msgstr "Build anonymized fixtures"

msgid "desc_lnk_fixtures_build"
msgstr "Build a json file with anonymized fixtures"

msgid "partial_volume_1"
msgstr "Volume Q1"

msgid "partial_volume_2"
msgstr "Volume Q2"

msgid "partial_volume_1Q"
msgstr "Q1"

msgid "partial_volume_2Q"
msgstr "Q2"

msgid "planned_classes"
msgstr "Classes prévues"

msgid "planned_classes_pc"
msgstr "P.C."

msgid "total_volume"
msgstr "Volume total annual"

msgid "total_volume_voltot"
msgstr "Vol.tot"

msgid "vol_tot_not_equal_to_q1_q2"
msgstr "Vol.tot = Q1 + Q2"

msgid "vol_tot_req_entities_not_equal_to_entity"
msgstr "Vol.tot requirement is not equals to sum of requirement volumes"

msgid "vol_tot_req_entities_not_equal_to_vol_tot_mult_cp"
msgstr "Vol.global = Vol.tot * C.P"

msgid "vol_tot_full_must_be_greater_than_partim"
msgstr "Vol.tot [Full] > Vol.tot [Partim]"

msgid "vol_q1_full_must_be_greater_or_equal_to_partim"
msgstr "Q1 [Full] >= Q1 [Partim]"

msgid "vol_q2_full_must_be_greater_or_equal_to_partim"
msgstr "Q2 [Full] >= Q2 [Partim]"

msgid "planned_classes_full_must_be_greater_or_equal_to_partim"
msgstr "C.P. [Full] >= C.P. [Partim]"

msgid "entity_requirement_full_must_be_greater_or_equal_to_partim"
msgstr "Requirement entity [Full] >= Requirement entity [Partim]"

msgid "volumes_management"
msgstr "Volumes management"

msgid "volumes_validation_success"
msgstr "Filled data fit the hourly volumes calculation rules."

msgid "end_date_gt_begin_date"
msgstr "The end year must be equals or upper than the start year"

msgid "session_title"
msgstr "Sessions"

msgid "remarks_title"
msgstr "Remarks"

msgid "faculty_remark"
msgstr "Faculty remark"

msgid "other_remark"
msgstr "Other remark"

msgid "new_learning_unit"
msgstr "New learning unit"

msgid "previous"
msgstr "Previous"

msgid "next"
msgstr "Next"

msgid "learning_location"
msgstr "Learning location"

msgid "NON_ACADEMIC"
msgstr "Non academic"

msgid "NON_ACADEMIC_CREF"
msgstr "Non academic CREF"

msgid "ACADEMIC"
msgstr "Academic"

msgid "ACTIVE"
msgstr "Active"

msgid "INACTIVE"
msgstr "Inactive"

msgid "RE_REGISTRATION"
msgstr "Active only for re-registration"

msgid "OPTIONAL"
msgstr "Optional"

msgid "NO_PRINT"
msgstr "No printing"

msgid "IN_HEADING_2_OF_DIPLOMA"
msgstr ""

msgid "IN_EXPECTED_FORM"
msgstr ""

msgid "FEE_1"
msgstr "Role"

msgid "FEE_2"
msgstr "Role + exam"

msgid "FEE_3"
msgstr "AESS, CAPAES or end-of-cycle"

msgid "FEE_4"
msgstr "School fees without any exam"

msgid "FEE_5"
msgstr "Full school fees"

msgid "FEE_6"
msgstr "University certificate"

msgid "FEE_7"
msgstr "Complementary master with medical specialization"

msgid "FEE_8"
msgstr "Admission exam"

msgid "FEE_10"
msgstr "CU 30 credits"

msgid "FEE_11"
msgstr "Medical skills certificate"

msgid "FEE_12"
msgstr "ISA offers: 12BA et 21MS"

msgid "FEE_13"
msgstr "ISA offers: 13BA et 22MS"

msgid "DAILY"
msgstr "Daily"

msgid "SHIFTED"
msgstr "Shifted"

msgid "ADAPTED"
msgstr "Adapted"

msgid "academic_calendar_type"
msgstr "Type of event"

msgid "DELIBERATION"
msgstr "Deliberation"

msgid "DISSERTATION_SUBMISSION"
msgstr "Submission of disserations"

msgid "EXAM_ENROLLMENTS"
msgstr "Exam enrollments"

msgid "SCORES_EXAM_DIFFUSION"
msgstr "Diffusion of exam scores"

msgid "SCORES_EXAM_SUBMISSION"
msgstr "Submission of exam scores"

msgid "TEACHING_CHARGE_APPLICATION"
msgstr "Teaching charge application"

msgid "field_is_required"
msgstr "This field is required"

msgid "associated_entity"
msgstr "Associated entity"

msgid "LU_WARNING_INVALID_ACRONYM"
msgstr "The acronym, if it is entered, must at least count 3 characters"

msgid "title_in_french"
msgstr "Title in French"

msgid "schedule_type"
msgstr "Schedule type"

msgid "enrollment_campus"
msgstr "Enrollment campus"

msgid "other_campus_activities"
msgstr "Activities on other campus"

msgid "unspecified"
msgstr "Unspecified"

msgid "university_certificate"
msgstr "University certificate"

msgid "studies_domain"
msgstr "Studies domain"

msgid "primary_language"
msgstr "Primary language"

msgid "other_language_activities"
msgstr "Other languages activities"

msgid "funding"
msgstr "Funding"

msgid "funding_cud"
msgstr "Funding international cooperation CCD/CUD"

msgid "funding_direction"
msgstr "Funding direction"

msgid "cud_funding_direction"
msgstr "Funding international cooperation CCD/CUD direction"

msgid "active_status"
msgstr "Active"

msgid "partial_deliberation"
msgstr "Partial deliberation"

msgid "admission_exam"
msgstr "Admission exam"

msgid "academic_type"
msgstr "Academic type"

msgid "keywords"
msgstr "Keywords"

msgid "training_type"
msgstr "Type of training"

msgid "QUADRIMESTER"
msgstr "Quadrimester(s)"

msgid "TRIMESTER"
msgstr "Trimester(s)"

msgid "MONTH"
msgstr "Month(s)"

msgid "WEEK"
msgstr "Week(s)"

msgid "DAY"
msgstr "Day(s)"

msgid "administration_entity"
msgstr "Administration entity"

msgid "management_entity"
msgstr "Management entity"

msgid "enrollment_enabled"
msgstr "Enrollment enabled"

msgid "formations"
msgstr "Formations"

msgid "formations_lnk"
msgstr "Formations"

msgid "desc_lnk_formations"
msgstr "Organization of formations"

msgid "education_groups"
msgstr "Education groups"

msgid "entity_management"
msgstr "Entity management"

msgid "of_category"
msgstr "Education group type"

msgid "activity_search"
msgstr "Activity - Search"

msgid "service_course_search"
msgstr "Service courses - Search"

msgid "TRAINING"
msgstr "Training"

msgid "MINI_TRAINING"
msgstr "Mini training"

msgid "GROUP"
msgstr "Group"

msgid "PRIMARY_LANGUAGE"
msgstr "Primary anguage"

msgid "OR"
msgstr "Or"

msgid "AND"
msgstr "And"

msgid "language_association"
msgstr "Primary language operator"

msgid "prolong_or_create_learning_unit_message"
msgstr "<p>The acronym <b>already exists</b>.</p>"
       "<p>You have the choice between:"
       "<ul><li><b>create</b> a new learning unit using that acronym</li>"
       "<li><b>prolong</b> the learning unit of the same acronym</li></ul>"

msgid "confirm_your_action"
msgstr "Confirm your action."

msgid "create"
msgstr "Create"

msgid "prolong"
msgstr "Prolong"

msgid "diplomas_certificates"
msgstr "Diplomas /  Certificates"

msgid "diploma_title"
msgstr "Diploma title"

msgid "professionnal_title"
msgstr "Professionnal title"

msgid "university_certificate_desc"
msgstr "University certificate"

msgid "program_coorganization"
msgstr "Program organized with other institutes"

msgid "for_all_students"
msgstr "For all students"

msgid "diploma"
msgstr "Diploma"

msgid "UNIQUE"
msgstr "Unique diploma"

msgid "SEPARATE"
msgstr "Separate diploma"

msgid "NOT_CONCERNED"
msgstr "Not concerned"

msgid "organization_address_save_error"
msgstr "Impossible to save the organization address"

msgid "i_confirm"
msgstr "Yes, I confirm."

msgid "msg_warning_delete_learning_unit"
msgstr "This operation is <strong>permanent</strong> and cannot be undone. You will lose for ever"
       " the data linked to the learning unit <strong>%s</strong>."

msgid "The learning unit %(acronym)s has been successfully deleted for all years."
msgstr ""

msgid "cannot_delete_learning_unit_year"
msgstr "Could not delete the LU <strong>%(learning_unit)s</strong> from the year %(year)s for the following reasons :"

msgid "cannot_delete_learning_unit"
msgstr "Could not delete the LU <strong>%(learning_unit)s</strong> for the following reasons :"

msgid "There is %(count)d enrollments in %(subtype)s %(acronym)s for the year %(year)s"
msgstr ""

msgid "%(subtype)s %(acronym)s is assigned to %(tutor)s for the year %(year)s"
msgstr ""

msgid "%(subtype)s %(acronym)s is assigned to the assistant %(assistant)s for the year %(year)s"
msgstr ""

msgid "The learning unit %(acronym)s is related to the internship speciality %(speciality)s"
msgstr ""

msgid "lu_included_in_group"
msgstr "%(subtype)s %(acronym)s is included in the group %(group)s for the year %(year)s"

msgid "%(subtype)s %(acronym)s has been deleted for the year %(year)s"
msgstr ""

msgid "The class %(acronym)s has been deleted for the year %(year)s"
msgstr ""

msgid "the partim"
msgstr ""

msgid "The partim"
msgstr ""

msgid "The learning unit"
msgstr ""

msgid "the learning unit"
msgstr ""

msgid "You asked the deletion of the learning unit %(acronym)s from the year %(year)s"
msgstr ""

msgid "Delete from this academic year"
msgstr ""

msgid "Delete all the learning unit"
msgstr ""

msgid "publish_attribution_to_portal"
msgstr "Publish attribution to portal"

msgid "RESEVED_FOR_INTERNS"
msgstr "Reserved for interns"

msgid "OPEN_FOR_EXTERNS"
msgstr "Open to externs"

msgid "EXCEPTIONAL_PROCEDURE"
msgstr "Exceptional procedure"

msgid "VACANT_NOT_PUBLISH"
msgstr "Vacant but do not publish"

msgid "DO_NOT_ASSIGN"
msgstr "Do not assign"

msgid "folder"
msgstr "Folder"

msgid "introduced_by"
msgstr "Introduced by"

msgid "the"
msgstr "The"

msgid "proposal_management"
msgstr "Proposal management"

msgid "category"
msgstr "Category"

msgid "PRESIDENT"
msgstr "President"

msgid "SECRETARY"
msgstr "Secretary"

msgid "SIGNATORY"
msgstr "Signatory"

msgid "administrative_data"
msgstr "Administrative data"

msgid "jury"
msgstr "Jury"

msgid "signatory_qualification"
msgstr "Signatory's qualification"

msgid "course_enrollment"
msgstr "Course enrollment"

msgid "marks_presentation"
msgstr "Marks presentation"

msgid "dissertation_presentation"
msgstr "Dissertation présentation"

msgid "scores_diffusion"
msgstr "Scores diffusion"

msgid "session"
msgstr "session"

msgid "at"
msgstr "at"

msgid "learning_unit_years_to_delete"
msgstr "You will definitely delete the following learning units"

msgid "type_must_be_full"
msgstr "Type of learning unit must be full"

msgid "learning_unit_type_is_not_internship"
msgstr "Learning unit is not of type internship."

msgid "CREATION"
msgstr "Creation"

msgid "MODIFICATION"
msgstr "Modification"

msgid "TRANSFORMATION"
msgstr "Transformation"

msgid "TRANSFORMATION_AND_MODIFICATION"
msgstr "Transformation and modification"

msgid "SUPPRESSION"
msgstr "Suppression"

msgid "CENTRAL"
msgstr "Central"

msgid "SUSPENDED"
msgstr "Suspended"

msgid "ACCEPTED"
msgstr "Accepted"

msgid "REFUSED"
msgstr "Refused"

msgid "success_modification_proposal"
msgstr "You proposed a modification of type {} for the learning unit {}."

msgid "proposal_edited_successfully"
msgstr "Proposal edited successfully"

msgid "proposals_cancelled_successfully"
msgstr "Proposals cancelled successfully"

msgid "proposals_consolidated_successfully"
msgstr "Proposals consolidated successfully"

msgid "content"
msgstr "Content"

msgid "code_scs"
msgstr "Code SCS"

msgid "title_code_formation"
msgstr "Title / Formation's code"

msgid "absolute_credits"
msgstr "Abs. credits"

msgid "relative_target_credits"
msgstr "Relative target's credits"

msgid "min_credits"
msgstr "Min. credits"

msgid "max_credits"
msgstr "Max. credits"

msgid "mandatory"
msgstr "Mandatory"

msgid "block"
msgstr "Block"

msgid "current_order"
msgstr "Current order"

msgid "sessions_derogation"
msgstr "Sessions in derogation"

msgid "own_comment"
msgstr "Own comment"

msgid "SESSION_1"
msgstr "1"

msgid "SESSION_2"
msgstr "2"

msgid "SESSION_3"
msgstr "3"

msgid "SESSION_1_2"
msgstr "12"

msgid "SESSION_1_3"
msgstr "13"

msgid "SESSION_2_3"
msgstr "23"

msgid "SESSION_1_2_3"
msgstr "123"

msgid "SESSION_UNDEFINED"
msgstr "Undefined session"

msgid "SESSION_PARTIAL_2_3"
msgstr "p23"

msgid "Put in proposal"
msgstr ""

msgid "Put in suppression proposal"
msgstr ""

msgid "Proposal for modification"
msgstr ""

msgid "End of teaching"
msgstr ""

msgid "academic_entity_small"
msgstr "Academic ent."

msgid "academic_entity"
msgstr "Academic entity"

msgid "folder_number"
msgstr "Folder n°{}"

msgid "produce_xls"
msgstr "Produce an Excel file with the list of results"

msgid "produce_xls_lu"
msgstr "Xls with learning units"

msgid "%(date)s must be set within %(start_date)s and %(end_date)s"
msgstr ""

msgid "cancel_proposal"
msgstr "Cancel proposal"

msgid "edit_proposal"
msgstr "Edit proposal"

msgid "Consolidate proposal"
msgstr ""

msgid "msg_confirm_cancel_proposal"
msgstr "Are you certain that you want to cancel the learning unit proposal ?"

msgid "The administrative data has been successfully modified"
msgstr ""

msgid "vacant"
msgstr "Vacant"

msgid "team_management"
msgstr "Team management"

msgid "type_declaration_vacant"
msgstr "Decision"

msgid "procedure"
msgstr "Procedure"

msgid "educational_information_management"
msgstr "Management of educational information"

msgid "SUMMARY_COURSE_SUBMISSION"
msgstr "Summary course submission"

msgid "INTERNAL_TEAM"
msgstr "Internal/team"

msgid "substitute"
msgstr "Substitute"

msgid "not_end_year"
msgstr "no planned end"

msgid "edit_learning_unit_end_date"
msgstr "Edit learning unit end date"

msgid "new_partim"
msgstr "Create a new partim"

msgid "learning_unit_successfuly_created"
msgstr "Learning unit <a href='%(link)s'> %(acronym)s (%(academic_year)s) </a> successfuly created."

msgid "learning_unit_successfuly_deleted"
msgstr "Learning unit {acronym} ({academic_year}) successfuly deleted."

msgid "learning_unit_creation_academic_year_max_error"
msgstr "Please select an academic year lower than {}."

msgid "parent_greater_than_partim"
msgstr "The selected end year (%(partim_end_year)s) is greater than the end year of the parent %(lu_parent)s"

msgid "learning_unit_created"
msgstr "Learning unit %(learning_unit)s created for the academic year %(academic_year)s"

msgid "learning_unit_updated"
msgstr "Learning unit {acronym} successfully updated."

msgid "partim_greater_than_parent"
msgstr "The learning unit %(learning_unit)s has a partim %(partim)s with an end year greater than %(year)s"

msgid "partim"
msgstr "Partim"

msgid "partim_character_rules"
msgstr "One letter or digit mandatory"

msgid "invalid_partim_character"
msgstr "Character already used"

msgid "remark"
msgstr "Remark"

msgid "remark_english"
msgstr "Remark in english"

msgid "Ensure this value is less than %(limit_value)s."
msgstr "Ensure this value is less than %(limit_value)s."

msgid "Ensure this value is greater than %(limit_value)s."
msgstr "Ensure this value is greater than %(limit_value)s."

msgid "Entity_not_exist"
msgstr "The entity %(entity_acronym)s does not exist for the selected academic year %(academic_year)s"

msgid "edit_learning_unit"
msgstr "Edit learning unit"

msgid "requirement_entity_end_date_too_short"
msgstr "The requirement entity lifetime is too short."

msgid "Requirement and allocation entities must be linked to the same faculty for this learning unit type."
msgstr ""

msgid "success_modification_learning_unit"
msgstr "The learning unit has been updated."

msgid "error_modification_learning_unit"
msgstr "An error occured when updating the learning unit."

msgid "cannot_set_internship_subtype_for_type_other_than_internship"
msgstr "Internship subtype cannot bet set for learning unit type other than internship."

msgid "%(subtype)s %(acronym)s is in proposal for the year %(year)s"
msgstr ""

msgid "volume_have_more_than_2_decimal_places"
msgstr "The volume have more than 2 decimal places"

msgid "Site"
msgstr "Site"

msgid "proposal_type"
msgstr "Proposal type"

msgid "proposal_status"
msgstr "Status proposal"

msgid "folder_entity"
msgstr "Folder entity"

msgid "proposals_search"
msgstr "Proposal - Search"

msgid "folder_num"
msgstr "Folder num."

msgid "ask_to_report_modification"
msgstr "Do you want to report the modifications done to the next years ?"

msgid "proposal_learning_unit_successfuly_created"
msgstr "Proposal learning unit <a href='%(link)s'> %(acronym)s (%(academic_year)s) </a> successfuly created."

msgid "new_learning_unit_proposal"
msgstr "New learning unit proposal"

msgid "proposal_creation"
msgstr "Proposal of creation"

msgid "proposal_update"
msgstr "Proposal update"

msgid "value_before_proposal"
msgstr "Value before proposal"

msgid "entity_not_found"
msgstr "Entity not found.  Pershaps an error in the data"

msgid "min_for_field"
msgstr "Please enter a value greater than or equal to 0."

msgid "max_for_field"
msgstr "Please enter a value less than or equal to 500."

msgid "force_state"
msgstr "Force state"

msgid "do_you_want_change_status_proposals"
msgstr "Do you want to change the status of this proposals?"

msgid "are_you_sure_to_change_state_from"
msgstr "Are you sure to change the state from"

msgid "must_set_common_title_or_specific_title"
msgstr "You must either set the common title or the specific title"

msgid "learning_unit_in_proposal_cannot_save"
msgstr "The learning unit %(luy)s is in proposal, can not save the change from the year %(academic_year)s"

msgid "by"
msgstr "By"

msgid "in_proposal"
msgstr "Existing proposal"

msgid "summary_locked"
msgstr "blocked update"

msgid "get_back_to_initial"
msgstr "Get back to initial data"

msgid "do_you_want_to_get_back_to_initial"
msgstr "Do you want to get back to initial data?"

msgid "error_proposal_suppression_to_initial"
msgstr "An error occured when getting back to initial state one of the selected proposal is not in SUPPRESSION type. Nothing has been done"

msgid "error_proposal_no_data"
msgstr "An error occured when getting back to initial state. No valid data to submit"

msgid "msg_confirm_delete_luy"
msgstr "Are you certain that you want to delete the learning unit ?"

msgid "already_existing_acronym"
msgstr "Existing acronym"

msgid "The value of field '%(field)s' is different between year %(year)s - %(value)s and year %(next_year)s - %(next_value)s"
msgstr ""

msgid "There is not the learning unit %(acronym)s - %(next_year)s"
msgstr ""

msgid "The value of field '%(field)s' for the learning unit %(acronym)s (%(component_type)s) is different between year %(year)s - %(value)s and year %(next_year)s - %(next_value)s"
msgstr ""

msgid "There is not %(component_type)s for the learning unit %(acronym)s - %(year)s but exist in %(existing_year)s"
msgstr ""

msgid "Educational information opening"
msgstr ""

msgid "Educational information ending"
msgstr ""

msgid "official_title_proper_to_partim"
msgstr "Official title proper to the partim"

msgid "official_english_title_proper_to_partim"
msgstr "Official English title proper to the partim"

msgid "Educational information submission dates updated"
msgstr ""

msgid "The credits value of the partim %(acronym)s is greater or equal than the credits value of the parent learning unit."
msgstr ""

msgid "The learning unit has been updated until %(year)s."
msgstr ""

msgid "Prohibition to delete a learning unit before 2015."
msgstr ""

msgid "The entity '%(acronym)s' doesn't exist anymore in %(year)s"
msgstr ""

msgid "updated"
msgstr "Updated"

msgid "unupdated"
msgstr "Unupdated"

msgid "summary_list"
msgstr "Education information status"

msgctxt "bibliography"
msgid "title"
msgstr ""

msgctxt "bibliography"
msgid "mandatory"
msgstr ""

msgid "Bibliography"
msgstr ""

msgid "Modalities specific to IN and OUT mobility"
msgstr ""

msgid "The partim must be inactive because the parent is inactive"
msgstr ""

msgid "The periodicity of the parent and the partims do not match"
msgstr ""

msgid "educational_information_update_reminder"
msgstr "Mail to remind educational information update"

msgid "do_you_want_to_sent_email"
msgstr "Do you want to sent email to remind to update the educational informations?"

msgid "desc_mail_reminder"
msgstr "Sent email to remind to update educational information"

msgid "success_mail_reminder"
msgstr "Reminding mails sent"

msgid "consolidate"
msgstr "Consolidate"

msgid "do_you_want_to_consolidate"
msgstr "Do you want to consolidate ?"

msgid "need_no_reminder"
msgstr "Need no reminder"

msgid "Proposal %(acronym)s (%(academic_year)s) cannot be consolidated."
msgstr ""

msgid "Proposal %(acronym)s (%(academic_year)s) successfully consolidated."
msgstr ""

msgid "Proposal %(acronym)s (%(academic_year)s) cannot be canceled."
msgstr ""

msgid "Proposal %(acronym)s (%(academic_year)s) successfully canceled."
msgstr ""

msgid "A report has been sent."
msgstr ""

msgid "Success"
msgstr ""

msgid "Failure"
msgstr ""

msgid "Remarks"
msgstr ""

msgid "Learning unit"
msgstr ""

msgid "Research criteria"
msgstr ""

msgid "The learning unit %(acronym)s is included in the following education groups"
msgstr ""

msgid "type_code_formation"
msgstr "Formation's type"

msgid "absolute_and_relative_credits"
msgstr "Relative / Absolute <br>credits"

msgid "Proposal is neither accepted nor refused."
msgstr ""

msgid "learning_achievements"
msgstr "Learning achievements"

msgid "up"
msgstr "Up"

msgid "down"
msgstr "Down"

msgid "learning_achievements_headline"
msgstr "At the end of this learning unit, the student is able to:"

msgid "User %(person)s do not have rights on this proposal."
msgstr ""

msgid "Enrollments to learning unit"
msgstr ""

msgid "Training"
msgstr ""

msgid "Enrollments to training"
msgstr ""

msgid "Enrolled to learning unit"
msgstr "Enrollments to learning unit"

msgid "No proposals was selected."
msgstr ""

msgid "Proposal %(acronym)s (%(academic_year)s) successfully changed state."
msgstr ""

msgid "Proposal %(acronym)s (%(academic_year)s) cannot be changed state."
msgstr ""

msgid "cancellation"
msgstr ""

msgid "consolidation"
msgstr "consolidation"

msgid "borrowed_course_search"
msgstr "Borrowed courses - search"

msgid "add_another"
msgstr "Add another"

msgid "There is at least one partim active, so the parent must be active"
msgstr ""

msgid "faculty_borrowing"
msgstr "Faculty borrowing"

msgid "inherited"
msgstr "Inherited"

msgid "to_complete"
msgstr "To complete"

msgid "annualized"
msgstr "Annualized"

msgid "start_year"
msgstr "Starting year"

msgid "produce_xls_attributions"
msgstr "Xls with learning units and attributions"

msgid "produce_xls_proposals"
msgstr "Xls with proposals"

msgid "proposal_date"
msgstr "Proposals date"

msgid "search_type"
msgstr "Search type"

msgid "The linked entity does not exist at the start date of the academic year linked to this learning unit"
msgstr ""

msgid "COURSE_ENROLLMENT"
msgstr "Course enrollment"

msgid "vol_global"
msgstr "Vol.global"

msgid "volume_global"
msgstr "volume total global"

msgid "missing_internship_subtype"
msgstr "It is necessary to indicate the internship subtype"

msgid "different_status_with_parent"
msgstr "The learning unit's parent is inactive"

msgid "new_external_learning_unit"
msgstr "Create a new external learning unit"

msgid "external"
msgstr "External"

msgid "comment_title"
msgstr "Comment"

msgid "requesting_entity"
msgstr "Requesting entity"

msgid "local_credits"
msgstr "Local credits"

msgid "Consistency error in %(academic_year)s : %(error)s"
msgstr ""

msgid "%(col_name)s has been already modified. ({%(new_value)s} instead of {%(current_value)s})"
msgstr ""

msgid "external_code"
msgstr "External code"

msgid "Proposals"
msgstr ""

msgid "learning_units_and_attributions_filename"
msgstr "learning_units_and_attributions"

msgid "attribution_list"
msgstr "List of attributions"

msgid "List_proposals"
msgstr "List of proposals"

msgid "List_activities"
msgstr "List of activities"

msgid "learning_units_filename"
msgstr "learning_units"

<<<<<<< HEAD
msgid "external_search"
msgstr "External - Search"
=======
msgid "warnigns_detected"
msgstr "We detected inconsistencies in the following data :"
>>>>>>> af6c0e0f
<|MERGE_RESOLUTION|>--- conflicted
+++ resolved
@@ -2940,10 +2940,8 @@
 msgid "learning_units_filename"
 msgstr "learning_units"
 
-<<<<<<< HEAD
-msgid "external_search"
-msgstr "External - Search"
-=======
 msgid "warnigns_detected"
 msgstr "We detected inconsistencies in the following data :"
->>>>>>> af6c0e0f
+
+msgid "external_search"
+msgstr "External - Search"