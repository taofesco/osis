--- conflicted
+++ resolved
@@ -3030,12 +3030,11 @@
 msgid "maximum credits"
 msgstr ""
 
-<<<<<<< HEAD
+msgid "The learning unit %(acronym)s is not included in any education group"
+msgstr ""
+
+msgid "No enrollment for this learning unit"
+msgstr ""
+
 msgid "Other teacher(s)"
-=======
-msgid "The learning unit %(acronym)s is not included in any education group"
-msgstr ""
-
-msgid "No enrollment for this learning unit"
->>>>>>> f68904d7
 msgstr ""