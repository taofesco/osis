# SOME DESCRIPTIVE TITLE.
# Copyright (C) YEAR THE PACKAGE'S COPYRIGHT HOLDER
# This file is distributed under the same license as the PACKAGE package.
# FIRST AUTHOR <EMAIL@ADDRESS>, YEAR.
#
msgid ""
msgstr ""
"Project-Id-Version: PACKAGE VERSION\n"
"Report-Msgid-Bugs-To: \n"
"POT-Creation-Date: 2016-04-22 15:14+0200\n"
"PO-Revision-Date: YEAR-MO-DA HO:MI+ZONE\n"
"Last-Translator: FULL NAME <EMAIL@ADDRESS>\n"
"Language-Team: LANGUAGE <LL@li.org>\n"
"Language: \n"
"MIME-Version: 1.0\n"
"Content-Type: text/plain; charset=UTF-8\n"
"Content-Transfer-Encoding: 8bit\n"

msgid "Create a xls file while activity\\"
msgstr ""

msgid "Get xls"
msgstr ""

msgid "ID"
msgstr "ID"

msgid "Legend : values allowed for 'justification'"
msgstr ""

msgid "Line"
msgstr "Row"

msgid "Note already submitted"
msgstr ""

msgid "OSIS"
msgstr "OSIS"

msgid "Print scores for all activities"
msgstr ""

msgid "Save"
msgstr ""

msgid "absent"
msgstr "Absent"

msgid "absent_pdf_legend"
msgstr "A=Absent"

msgid "academic_calendar"
msgstr "Academic calendar"

msgid "academic_year_small"
msgstr "Ac yr."

msgid "academic_calendar_management"
msgstr "Academic calendar management"

msgid "academic_calendar_offer_year_calendar_end_date_error"
msgstr "The closure's date of '%s' of the academic calendar can't be lower than %s "
       "(end date of '%s' of the program '%s')"

msgid "academic_calendar_offer_year_calendar_start_date_error"
msgstr "The opening's date of scores' encodings of the academic calendar can't be greater than %s "
       "(start date of scores' encodings of the program '%s')"

msgid "academic_calendars"
msgstr "Academic calendars"

msgid "academic_year_not_exist"
msgstr "Academic year (%d) doesn't exist"

msgid "acces_denied"
msgstr "Access denied"

msgid "acronym"
msgstr "Acronym"

msgid "activity"
msgstr "Activity"

msgid "activity_code"
msgstr "Activity code"

msgid "activity_not_exit"
msgstr "The activity %s doesn't exist"

msgid "add_an_address_to_the_organization"
msgstr "Add an address to the organization"

msgid "add"
msgstr "Add"

msgid "address(ses)"
msgstr "Address(es)"

msgid "addresses"
msgstr "Addresses"

msgid "administration"
msgstr "Administration"

msgid "after_submission_a_message_must_be_sent"
msgstr "If scores are submitted , a message is sent to all the professors of the learning unit"

msgid "all"
msgstr "All"

msgid "all_learning_units_must_be_shown"
msgstr "All learning units must be shown"

msgid "application_management"
msgstr "Application management"

msgid "are_you_sure"
msgstr "Are you sure?"

msgid "assistants"
msgstr ""

msgid "attributions"
msgstr "Attributions"

msgid "authorized_decimal_for_this_activity"
msgstr "Decimals authorized for this learning unit"

msgid "bachelor"
msgstr "Bachelor"

msgid "back"
msgstr "Back"

msgid "begin_date_lt_end_date"
msgstr "The start date must be equals or lower than the end date"

msgid "birth_date"
msgstr "Birth Date"

msgid "btn_messages_history_search"
msgstr "Search in the messages history"

msgid "btn_my_message_action_execute"
msgstr "Execute selected action"

msgid "btn_send_message_again_title"
msgstr "Send again the message to the recipient"

msgid "by_learning_unit"
msgstr "By Learning Unit"

msgid "by_specific_criteria"
msgstr "By Specific Criteria"

msgid "cancel"
msgstr "Cancel"

msgid "catalogue"
msgstr "Catalogue"

msgid "chair_of_the_exam_board"
msgstr "Chair of the exam board"

msgid "cheating_pdf_legend"
msgstr "T=Cheating"

msgid "unjustified_absence_export_legend"
msgstr "S=Unjustified Absence"

msgid "justified_absence_export_legend"
msgstr "M=Justified Absence"

msgid "attached_entities"
msgstr "Attached entities"

msgid "choose_file"
msgstr "Choose file"

msgid "city"
msgstr "City"

msgid "close"
msgstr "Close"

msgid "closed"
msgstr "Closed"

msgid "code"
msgstr "Code"

msgid "compare"
msgstr "Compare"

msgid "complete"
msgstr "Complete"

msgid "constraint_score_other_score"
msgstr "You can't encode a 'score' and a 'justification' together"

msgid "coordinator"
msgstr "Coordinator"

msgid "coordinators_can_submit_partial_encoding"
msgstr "Coordinators can submit partial encoding"

msgid "country"
msgstr "Country"

msgid "create_an_organization"
msgstr "Create an organization"

msgid "creation_date"
msgstr "Creation date"

msgid "credits"
msgstr "Credits"

msgid "customized"
msgstr "Customized"

msgid "data"
msgstr "Data"

msgid "data_maintenance"
msgstr "Data Maintenance"

msgid "data_management"
msgstr "Data Management"

msgid "date"
msgstr "Date"

msgid "date_not_passed"
msgstr "Date not passed"

msgid "day"
msgstr "day"

msgid "days"
msgstr "days"

msgid "decimal_score_allowed"
msgstr "Decimal score allowed"

msgid "decimal_score_not_allowed"
msgstr "Decimal score NOT allowed"

msgid "decimal_values_accepted"
msgstr "Decimal values in scores are accepted."

msgid "decimal_values_ignored"
msgstr ""
"Decimal values in scores are NOT accepted. If you try to put decimal values, "
"it will be ignored."

msgid "score_have_more_than_2_decimal_places"
msgstr "Score cannot have more than two decimal places"

msgid "definitive_save"
msgstr "Definitive submission (Submit to faculty)"

msgid "delete"
msgstr "Delete"

msgid "delete_selected_messages"
msgstr "Delete selected messages"

msgid "desc_assistants"
msgstr "Mandats des assistants académiques et de recherche."

msgid "desc_lnk_academic_year"
msgstr "Management of the annualized program."

msgid "desc_lnk_assessments"
msgstr "This process helps tutors while scores encoding."

msgid "desc_lnk_data_maintenance"
msgstr "Maintenance of data with the SQL language"

msgid "desc_lnk_data_management"
msgstr "Management of data by entity"

msgid "desc_lnk_entities"
msgstr "Management of organizational structure."

msgid "desc_lnk_files"
msgstr "Consultation of files managed by the application"

msgid "desc_lnk_home_catalog"
msgstr "Elaboration and management of the formation catalogue."

msgid "desc_lnk_home_institution"
msgstr "Management of the institution."

msgid "desc_lnk_home_studies"
msgstr ""
"Management of students' path from their registration until their diploma."

msgid "desc_lnk_internships"
msgstr "This process controls students internships."

msgid "desc_lnk_my_osis"
msgstr "Your personal details, configurations and other information related to you."

msgid "desc_lnk_learning_units"
msgstr ""
"Management of learning units, formations and others activities of the "
"program."

msgid "desc_lnk_offers"
msgstr "Management of programs."

msgid "desc_lnk_organizations"
msgstr "Management of organizations"

msgid "desc_lnk_score_encoding"
msgstr "This process helps tutor while encoding notes for the exams sessions."

msgid "desc_lnk_storage"
msgstr "Monitoring of the storage capacity"

msgid "desc_messages_history"
msgstr "Message history allow you to access sent emails"

msgid "desc_messages_template"
msgstr "Messages templating allow you to edit email messages dynamically"

msgid "desc_my_messages"
msgstr "The messages sent by the application to you"

msgid "desc_profile"
msgstr "The configuration of you user profile"

msgid "description"
msgstr "Description"

msgid "details"
msgstr "Details"

msgid "display_scores_for_one_learning_unit"
msgstr "Display scores for this learning unit"

msgid "display_tutors"
msgstr "Display all tutors for this learning unit"

msgid "DOCTORAL_COMMISSION"
msgstr "Doctoral commmission"

msgid "documentation"
msgstr "Documentation"

msgid "double_encoding"
msgstr "Double encoding"

msgid "double_encoding_test"
msgstr "Scores double encoding"

msgid "dubble_encoding"
msgstr "Dubble encoding"

msgid "dubble_online_scores_encoding"
msgstr "Dubble online scores encoding"

msgid "edit"
msgstr "Edit"

msgid "empty_note_pdf_legend"
msgstr "(empty)=No score yet"

msgid "encode"
msgstr "Encode"

msgid "encode_as_coordinator"
msgstr "Encode as scores responsible"

msgid "encode_as_pgm"
msgstr "Encode as program manager"

msgid "encode_as_professor"
msgstr "Encode as professor"

msgid "encoding"
msgstr "Encoding"

msgid "encoding_status_ended"
msgstr "All the scores are encoded."

msgid "encoding_status_notended"
msgstr "It remains notes to encode."

msgid "end_date"
msgstr "Teacher Deadline"

msgid "end_date_teacher"
msgstr "Teacher Deadline"

msgid "enrollment_activity_not_exist"
msgstr "The enrollment to the activity %s doesn't exist"

msgid "enrollment_exam_not_exists"
msgstr "The enrollment to the activity %s doesn't exist"

msgid "enrollments"
msgstr "Enrollments"

msgid "entities"
msgstr "Entities"

msgid "entity"
msgstr "Entity"

msgid "versions"
msgstr "Versions"

msgid "evaluations"
msgstr "Evaluations"

msgid "event"
msgstr "Event"

msgid "exam_board_secretary"
msgstr "Exam board secretary"

msgid "execute"
msgstr "Execute"

msgid "FACULTY"
msgstr "Faculty"

msgid "female"
msgstr "Female"

msgid "file"
msgstr "File"

msgid "file_must_be_xlsx"
msgstr "The file must be a valid 'XLSX' excel file"

msgid "file_production_date"
msgstr "Excel file production date"

msgid "students_deliberated_are_not_shown"
msgstr "Students deliberated are not shown"

msgid "files"
msgstr "Files"

msgid "final"
msgstr "Final"

msgid "fixed_line_phone"
msgstr "Fixed-line phone"

msgid "focuses"
msgstr "Focuses"

msgid "formation_catalogue"
msgstr "Formation catalogue"

msgid "function"
msgstr "Function"

msgid "gender"
msgstr "Gender"

msgid "general_informations"
msgstr "General informations"

msgid "get_excel_file"
msgstr "Get Excel File"

msgid "global_identifiant"
msgstr "Global identifiant"

msgid "fgs"
msgstr "FGS"

msgid "go"
msgstr "Go"

msgid "grade"
msgstr "Grade"

msgid "help_pnl_selectedfiles"
msgstr "Please select an XLS file for injection"

msgid "help_submission_scores_label"
msgstr "You will submit %s notes to faculty(ies). Warning : submitted scores <b>can't be modified anymore.</b>"

msgid "highlight_description"
msgstr "Highlight description"

msgid "highlight_shortcut"
msgstr "Highlight shortcut"

msgid "highlight_title"
msgstr "Highlight title"

msgid "home"
msgstr "Home page"

msgid "html_message"
msgstr "HTML Message"

msgid "identification"
msgstr "Identification"

msgid "idle"
msgstr "Idle"

msgid "ill"
msgstr "Ill"

msgid "ill_pdf_legend"
msgstr "I=Ill"

msgid "incomplete"
msgstr "Incomplete"

msgid "info_address_changed_for_papersheet"
msgstr "If you customize one of the field below, it only change the address displayed on the scores' encodings sheets for the program %s. "
       "It will never change the address of any Structure. The structure's list below is to help you to pre-fill in the form"

msgid "inject"
msgstr "Inject"

msgid "inject_xls_file"
msgstr "Inject XLS file"

msgid "INSTITUTE"
msgstr "Institute"

msgid "institution"
msgstr "Institution"

msgid "international_title"
msgstr "international title"

msgid "internships"
msgstr "Internships"

msgid "invalid_file"
msgstr "Invalid file"

msgid "javascript_is_disabled"
msgstr "JavaScript is disabled on your browser, but OSIS does not work without JavaScript."

msgid "justification_invalid"
msgstr "Invalid justification"

msgid "justifications"
msgstr "Justifications"

msgid "justification_invalid_value"
msgstr "Invalid justification value"

msgid "absence_justified_to_unjustified_invalid"
msgstr "Absence justified cannot be remplaced by absence unjustified"

msgid "justification_values_accepted"
msgstr "Accepted value: %s "

msgid "justification_other_values"
msgstr "Other values: %s "

msgid "label"
msgstr "Label"

msgid "label_jumbotron_details_academic_cal"
msgstr "As displayed on the home page"

msgid "language"
msgstr "Language"


msgid "last_synchronization"
msgstr "Last synchronization"

msgid "learning_unit"
msgstr "Learning unit"

msgid "learning_unit_not_access"
msgstr "You don't have access rights to this learning unit"

msgid "learning_unit_not_access_or_not_exist"
msgstr "You don't have access rights for this learning unit or it doesn't exist in our database"

msgid "learning_unit_responsible"
msgstr "Learning unit's responsible"

msgid "learning_unit_search"
msgstr "Learning unit search"

msgid "learning_units"
msgstr "Learning units"

msgid "learning_units_in"
msgstr "learning units in"

msgid "lnk_message_history_read_title"
msgstr "See the message"

msgid "location"
msgstr "Location"

msgid "log-in"
msgstr "Log-in"

msgid "login"
msgstr "Login"

msgid "logistic"
msgstr "Logistic"

msgid "logout"
msgstr "Logout"

msgid "lu_could_contain_decimal_scores"
msgstr "This learning unit year could contain decimal scores"

msgid "lu_must_not_contain_decimal_scores"
msgstr "This learning unit year must not contain decimal scores"

msgid "male"
msgstr "Male"

msgid "managed_programs"
msgstr "Managed programs"

msgid "mandates"
msgstr "Mandates"

msgid "mark_selected_messages_as_read"
msgstr "Mark selected messages as read"

msgid "master"
msgstr "Master"

msgid "message"
msgstr "Message"

msgid "message_address_papersheet"
msgstr "Reuse the address of an entity linked to the program or inform the posting address for the papersheet."

msgid "message_not_resent_no_email"
msgstr "The message can't be sent again, no email provided."

msgid "message_resent_ok"
msgstr "The message xas sent again."

msgid "messages"
msgstr "Messages"

msgid "messages_history"
msgstr "Messages History"

msgid "messages_templates"
msgstr "Messages templates"

msgid "minimum_one_criteria"
msgstr "Please choose at least one criteria!"

msgid "miss"
msgstr "Miss"

msgid "missing_column_session"
msgstr "Please fill in the 'session' column with the correct session's number."

msgid "mister"
msgstr "Mister"

msgid "mobile_phone"
msgstr "Mobile phone"

msgid "more_than_one_academic_year_error"
msgstr "There are more than 1 academic year in your excel file. Please correct your file. Only one academic year "
      "could be present in the 'Academic year' column."

msgid "more_than_one_exam_enrol_for_one_learn_unit"
msgstr "This student has multiple enrollments for a same exam. "
       "(he's enrolled to a same learning unit in 2 different programs. "
       "Please encode this score in the 'online' tab in the interface."

msgid "more_than_one_learning_unit_error"
msgstr "You encoded scores for more than 1 learning unit in your excel file (column 'Learning unit'). "
       "Please make one excel file by learning unit."

msgid "more_than_one_session_error"
msgstr "There are more than 1 session in your excel file. Please correct your file. Only one session's number "
      "could be present in the 'Session' column."

msgid "msg_error_username_password_not_matching"
msgstr "Your username and password didn't match. Please try again."

msgid "my_messages"
msgstr "My Messages"

msgid "my_osis"
msgstr "My OSIS"

msgid "my_studies"
msgstr "My studies"

msgid "name"
msgstr "Name"

msgid "full_name"
msgstr "Full name"

msgid "national_register"
msgstr "National register's number"

msgid "no_current_entity_version_found"
msgstr "The selected entity no longer exists today (end date passed)."

msgid "no_data_for_this_academic_year"
msgstr "No data for this academic year"

msgid "no_dubble_score_encoded_comparison_impossible"
msgstr "No dubble score encoded ; nothing to compare."

msgid "no_entity_address_found"
msgstr "No address found for the selected entity."

msgid "no_exam_session_opened_for_the_moment"
msgstr "No scores' encoding session opened for the moment."

msgid "no_student_to_encode_xls"
msgstr "No students to encode by excel"

msgid "no_file_submitted"
msgstr "You have to select a file to upload."

msgid "no_messages"
msgstr "No Messages"

msgid "no_result"
msgstr "No result!"

msgid "no_receiver_error"
msgstr "No receiver for this message"

msgid "no_score_encoded_double_encoding_impossible"
msgstr "No new scores encoded. The double encoding needs new scores."

msgid "no_score_injected"
msgstr "No scores injected"

msgid "no_score_to_encode"
msgstr "You haven't any score to encode."

msgid "no_valid_academic_year_error"
msgstr "No valid academic year found in your xls file. The date should be formatted like '2015-2016' or '2015'."

msgid "deadline_reached"
msgstr "Deadline reached"

msgid "not_passed"
msgstr "Not passed"

msgid "not_sent"
msgstr "Not Sent"

msgid "number_of_enrollments"
msgstr "Number of enrollments"

msgid "number_session"
msgstr "No. Session"

msgid "numbered_score"
msgstr "Numbered scores"

msgid "offer"
msgstr "Program"

msgid "offer_enrollment_not_exist"
msgstr "There are any enrollment to this program"

msgid "offer_year_calendar"
msgstr "Calendar of the annual program"

msgid "offer_year_calendar_academic_calendar_end_date_error"
msgstr "The end date of your program can't be greater than the closure's date of scores' encodings in the academic calendar"

msgid "offer_year_calendar_academic_calendar_start_date_error"
msgstr "The start date of your program can't be lower than the opening's date of scores' encodings in the academic calendar"

msgid "offer_year_not_access_or_not_exist"
msgstr "You don't have access rights for this offer or it doesn't exist in our database"

msgid "offer_year_not_exist"
msgstr "The program (%s) (%d) - doesn't exist"

msgid "offer_year_search"
msgstr "Search of annual programs"

msgid "offers"
msgstr "Programs"

msgid "old_browser_warning"
msgstr "Your browser is out of date. This can lead to unknown behaviour."

msgid "online"
msgstr "Online"

msgid "online_encoding"
msgstr "Online encoding"

msgid "online_scores_encoding"
msgstr "Online scores encoding"

msgid "only_submited_scores_can_be_double_encoded"
msgstr "Only submitted scores can be bouble encoded"

msgid "open"
msgstr "Open"

msgid "campus"
msgstr "Campus"

msgid "organization_address"
msgstr "Organization address"

msgid "organization"
msgstr "Organization"

msgid "organizations"
msgstr "Organizations"

msgid "origin"
msgstr "From"

msgid "other_score"
msgstr "Other scores"

msgid "other_sibling_offers"
msgstr "Other sibling programs"

msgid "other_sibling_orientations"
msgstr "Other sibling orientations"

msgid "score_encoding_period_not_open"
msgstr "The period of scores' encoding is not opened"

msgid "outside_scores_encodings_period_latest_session"
msgstr "The period of scores' encoding %s is closed since %s"

msgid "outside_scores_encodings_period_closest_session"
msgstr "The period of scores' encoding %s will be open %s"

msgid "page_not_found"
msgstr "Page not found."

msgid "method_not_allowed"
msgstr "Method not allowed"

msgid "password"
msgstr "Password"

msgid "person"
msgstr ""

msgid "ph_d"
msgstr "Ph.D"

msgid "plain"
msgstr "Plain"

msgid "plain_and_html"
msgstr "Plain and HTML"

msgid "please_enable_javascript"
msgstr "Please <a href='http://enable-javascript.com' target='_blank'>enable JavaScript</a> to use this application."

msgid "POLE"
msgstr "Pole"

msgid "postal_code"
msgstr "postal code"

msgid "preferences"
msgstr "Preferences"

msgid "presence_note_pdf_legend"
msgstr "0=Presence note"

msgid "print"
msgstr "Print"

msgid "print_all_courses"
msgstr "Print all courses"

msgid "print_warning_and_info_messages"
msgstr ""

msgid "printable_title"
msgstr "Printable title"

msgid "printing_date"
msgstr "Printing date"

msgid "professional"
msgstr "Professional"

msgid "professors_must_not_submit_scores"
msgstr "Proffessors must not submit scores"

msgid "profile"
msgstr "Profile"

msgid "program_commission"
msgstr "Program commission"

msgid "program_managers"
msgstr "Program Managers"

msgid "program_s"
msgstr "program(s)"

msgid "programs"
msgstr "Programs"

msgid "progress"
msgstr "Progress"

msgid "received_on"
msgstr "Received on"

msgid "recipient"
msgstr "Recipient"

msgid "redirect_to_login"
msgstr "Click to reconnect"

msgid "reference"
msgstr "Reference"

msgid "refresh_list"
msgstr "Search/update the list"

msgid "registration_id"
msgstr "Registration ID"

msgid "registration_id_does_not_match_email"
msgstr "Registration ID does not match email"

msgid "identification_number"
msgstr "Number ID"

msgid "registration_id_not_access_or_not_exist"
msgstr "Student not registered for exam"

msgid "research_center"
msgstr "Research center"

msgid "residential"
msgstr ""

msgid "responsible"
msgstr "Responsible"

msgid "return_doc_to_administrator"
msgstr "Please return this document to the administrative office before %s."

msgid "reuse_address_entity"
msgstr "Reuse the address of"

msgid "save"
msgstr "Save"

msgid "saved"
msgstr "Saved"

msgid "saving"
msgstr "Saving"

msgid "score"
msgstr "Score"

msgid "score_already_submitted"
msgstr "Score already submitted"

msgid "score_decimal_not_allowed"
msgstr "The score seems to be incorrect. Decimales NOT allowed"

msgid "score_invalid"
msgstr "Score invalid"

msgid "scores_responsible"
msgstr "Scores Responsible"

msgid "scores_responsible_title"
msgstr "Scores Responsible"

msgid "score_saved"
msgstr "score Saved"

msgid "score_submitted"
msgstr "Submitted"

msgid "scores"
msgstr "Scores"

msgid "scores_encoding"
msgstr "Scores encoding"

msgid "scores_encoding_tests"
msgstr "Scores encoding tests"

msgid "scores_gt_0_lt_20"
msgstr "The score seems to be incorrect (it must be >=0 and <=20)"

msgid "scores_injection"
msgstr "Scores injection"

msgid "scores_saved"
msgstr "score(s) saved"

msgid "scores_saved_cannot_be_saved_anymore"
msgstr "Sore saved, button save not available anymore"

msgid "scores_must_be_between_0_and_20"
msgstr "Scores must be between 0 and 20"

msgid "search_for_a_file"
msgstr "Search for a file"

msgid "search_for_an_entity"
msgstr "Search for an entity"

msgid "search_for_an_organization"
msgstr "Search for an organization"

msgid "SECTOR"
msgstr "Sector"

msgid "select"
msgstr "Select"

msgid "select_a_xls_file_from_which_to_inject_scores"
msgstr ""

msgid "select_an_encoding_type"
msgstr "Select an encoding type"

msgid "send_message_again"
msgstr "Send again"

msgid "sent"
msgstr "Sent"

msgid "server_error"
msgstr "A server error occured."

msgid "server_error_message"
msgstr "We will fix this as soon as possible"

msgid "short_title"
msgstr "Short title"

msgid "size"
msgstr "Size"

msgid "source_code"
msgstr "Source code"

msgid "stages"
msgstr "Stages"

msgid "start_date"
msgstr "Start date"

msgid "state"
msgstr "State"

msgid "status"
msgstr "Status"

msgid "storage"
msgstr "Storage"

msgid "storage_duration"
msgstr "Storage duration"

msgid "structure"
msgstr "Structure"

msgid "student_not_exist"
msgstr "The student (%s) doesn't exist"

msgid "student_path"
msgstr "Students' path"

msgid "students"
msgstr "students"

msgid "studies"
msgstr "Studies"

msgid "subject"
msgstr "Subject"

msgid "submission"
msgstr "Submission"

msgid "submission_date"
msgstr "Submission date"

msgid "submission_of_scores_for"
msgstr "Submission of scores for {0}."

msgid "submitted"
msgstr "Submitted"

msgid "submitted_scores_cannot_be_encoded_anymore"
msgstr "Submitted scores cannot be encoded anymore"

msgid "succesfull_logout"
msgstr "You are succesfully logout."

msgid "technologic_platform"
msgstr "Technologic platform"

msgid "template_error"
msgstr "No message was sent : the message template {} does not exist."

msgid "temporary_save"
msgstr "Temporary save (not submitted to the faculty yet)"

msgid "the_coordinator_must_still_submit_scores"
msgstr "The coordinator must still submit the scores"

msgid "text"
msgstr "Text"

msgid "title"
msgstr "Title"

msgid "learning_unit_title"
msgstr "Learning unit title"

msgid "too_many_results"
msgstr "Too many results! Please be more specific."

msgid "tooltip_delete_message"
msgstr "Delete message"

msgid "tooltip_double_encode_for"
msgstr "Double encode scores"

msgid "tooltip_double_encode_no_more_possible_for"
msgstr "All the scores were submitted.It is not possible to double encode scores anymore"

msgid "tooltip_dowload_excel_file"
msgstr "Download the excel file"

msgid "tooltip_encode_for"
msgstr "Encode scores"

msgid "tooltip_encode_no_more_possible_for"
msgstr "All the scores were submitted.It is not possible to encode scores anymore"

msgid "tooltip_inject_excel_no_more_possible_for"
msgstr "All the scores were submitted.It is not possible inject excell file anymore"

msgid "tooltip_my_message_read"
msgstr "Show message"

msgid "tooltip_print_scores"
msgstr "Print the scores"

msgid "tooltip_scores_encodings_progress_bar"
msgstr "Represents the quantity of scores submitted to the administration. The number surrounded by parenthesis is the "
       "number of scores encoded by the tutor that aren't submitted yet ('draft' state)"

msgid "tooltip_select_action"
msgstr "Select action to execute"

msgid "tooltip_select_all_messages"
msgstr "Select all the messages"

msgid "tooltip_select_excel_file_to_inject_scores"
msgstr "Select an excel file to inject scores."

msgid "tooltip_to_my_messages"
msgstr "Back to messages"

msgid "tutor"
msgstr "Tutor"

msgid "tutors"
msgstr "Tutors"

msgid "other_tutors"
msgstr "Other Tutors"

msgid "txt_message"
msgstr "Text Message"

msgid "txt_origin_title"
msgstr "Sender of the message"

msgid "txt_recipient_title"
msgstr "Recipient of the message (email or last name or username)"

msgid "txt_reference_title"
msgstr "Template reference of the message"

msgid "txt_subject_title"
msgstr "Subject of the messages"

msgid "type"
msgstr "Type"

msgid "types"
msgstr "Types"

msgid "undated_events"
msgstr "Unscheduled events"

msgid "undefined"
msgstr "Undefined"

msgid "unknown"
msgstr "Unknown"

msgid "user"
msgstr "User"

msgid "user_interface_language"
msgstr "User interface language"

msgid "user_is_not_program_manager"
msgstr "You're not a program manager. Therefore you dont have access to this page."

msgid "validated_double_encoding_cannot_be_validated_anymore"
msgstr "Validated double encoding cannot be validated anymore"

msgid "validation_dubble_encoding_mandatory"
msgstr "Please enter a final validation for scores' differences detected after the dubble encoding "
       "(below). If you leave, your dubble encoding will be lost."

msgid "via_excel"
msgstr "Via Excel"

msgid "via_paper"
msgstr "Via paper"

msgid "warning_all_scores_not_sumitted_yet"
msgstr "Warning : some registered scores have not been submitted yet"

msgid "website"
msgstr "Website"

msgid "without_attribution"
msgstr "Without attribution"

msgid "xls_columns_structure_error"
msgstr "Your excel file isn't well structured. Please follow the structure of the excel file provided "
       "(button '{}')"

msgid "you_manage"
msgstr "You manage"

msgid "order"
msgstr "Order"

msgid "options"
msgstr "Options"

msgid "required"
msgstr "Required"

msgid "question"
msgstr "Question"

msgid "questions"
msgstr "Questions"

msgid "value"
msgstr "Value"

msgid "short_input_text"
msgstr "Short input text"

msgid "long_input_text"
msgstr "Long input text"

msgid "radio_button"
msgstr "Radio button"

msgid "checkbox"
msgstr "Checkbox"

msgid "upload_button"
msgstr "Upload button"

msgid "download_link"
msgstr "Download link"

msgid "dropdown_list"
msgstr "Dropdown list"

msgid "http_link"
msgstr "HTTP link"

msgid "BACHELOR"
msgstr "Bachelor"

msgid "MASTER_60"
msgstr "Master 60"

msgid "MASTER_120"
msgstr "Master 120"

msgid "MASTER_180_OR_240"
msgstr "Master 180 or 240"

msgid "ADVANCED_MASTER"
msgstr "Advanced master"

msgid "TRAINING_CERTIFICATE"
msgstr "Training certificate"

msgid "CERTIFICATE"
msgstr "Certificate"

msgid "DOCTORATE"
msgstr "Doctorate"

msgid "CAPAES"
msgstr "CAPAES"

msgid "start_date_must_be_lower_than_end_date"
msgstr "Start date must be lower than end date"

msgid "DEPUTY_AUTHORITY"
msgstr "Deputy authority"

msgid "DEPUTY_SABBATICAL"
msgstr "Deputy sabbatical"

msgid "DEPUTY_TEMPORARY"
msgstr "Deputy temporary"

msgid "INTERNSHIP_SUPERVISOR"
msgstr "Internship supervisor"

msgid "INTERNSHIP_CO_SUPERVISOR"
msgstr "Internship co-supervisor"

msgid "PROFESSOR"
msgstr "Professor"

msgid "COORDINATOR"
msgstr "Coordinator"

msgid "HOLDER"
msgstr "Holder"

msgid "CO_HOLDER"
msgstr "Co-holder"

msgid "DEPUTY"
msgstr "Deputy"

msgid "scores_responsible_can_submit_partial_encoding"
msgstr "Scores responsible can submit partial encoding"

msgid "the_scores_responsible_must_still_submit_scores"
msgstr "The scores responsible must still submit the scores"

msgid "NONE"
msgstr "NONE"

msgid "keyword"
msgstr "keyword"

msgid "VALID"
msgstr "Valid"

msgid "INVALID"
msgstr "Invalid"

msgid "COURSE"
msgstr "Course"

msgid "MASTER_THESIS"
msgstr "Master thesis"

msgid "INTERNSHIP"
msgstr "Internship"

msgid "OTHER_COLLECTIVE"
msgstr "Other collective"

msgid "OTHER_INDIVIDUAL"
msgstr "Other individual"

msgid "EXTERNAL"
msgstr "External"

msgid "TEACHING_INTERNSHIP"
msgstr "Teaching internship"

msgid "CLINICAL_INTERNSHIP"
msgstr "Clinical internship"

msgid "PROFESSIONAL_INTERNSHIP"
msgstr "Professional internship"

msgid "RESEARCH_INTERNSHIP"
msgstr "Research internship"

msgid "ANNUAL"
msgstr "Annual"

msgid "BIENNIAL_EVEN"
msgstr "Biennial even"

msgid "BIENNIAL_ODD"
msgstr "Biennial odd"

msgid "LU_ERRORS_REQUIRED"
msgstr "This field is required."

msgid "LU_ERRORS_INVALID"
msgstr "'Enter a valid value."

msgid "LU_ERRORS_INVALID_SEARCH"
msgstr "Please, inform at least two filters in your searches"

msgid "LU_ERRORS_ACADEMIC_YEAR_REQUIRED"
msgstr "Please specify an academic year"

msgid "LU_ERRORS_YEAR_WITH_ACRONYM"
msgstr "Please specify an academic year or enter a valid acronym."

msgid "LU_ERRORS_INVALID_REGEX_SYNTAX"
msgstr "Invalid regular expression!"

msgid "no_valid_m_justification_error"
msgstr "You can't encode a JUSTIFIED ABSENCE (M) via the XLS injection"

msgid "abscence_justified_preserved"
msgstr "Justified abscence already encoded and preserved"

msgid "tutors_of_course"
msgstr "Tutors of the course"

msgid "academic_actors"
msgstr "Academic actors"

msgid "academic_start_date_error"
msgstr "The start date should be between the start/end dates of the academic year"

msgid "academic_end_date_error"
msgstr "The end date should be between the start/end dates of the academic year"

msgid "end_start_date_error"
msgstr "Start date must be lower than end date"

msgid "dates_mandatory_error"
msgstr "Start date and end date are mandatory"

msgid "date_format"
msgstr "%m/%d/%Y"

msgid "date_format_string"
msgstr "m/d/Y"

msgid "format_date"
msgstr "mm/dd/yyyy"

msgid "desc_lnk_academic_actors"
msgstr "Academic actors management"

msgid "all_years"
msgstr "All years"

msgid "trainings"
msgstr "Trainings"

msgid "components"
msgstr "Components"

msgid "educational_information"
msgstr "Educational information"

msgid "propositions"
msgstr "Propositions"

msgid "tutor_attributions"
msgstr "Tutors - attributions"

msgid "proposal"
msgstr "Proposal"

msgid "academic_calendar_offer_year_calendar_start_date_end_date_error"
msgstr "The start's date of '%s' of the academic calendar can't be higher than %s "
       "(end date of '%s' of the program '%s')"

msgid "component_type"
msgstr "Component type"

msgid "volume_quarter"
msgstr "Quarter"

msgid "vol_q1"
msgstr "Vol. q1"

msgid "vol_q2"
msgstr "Vol. q2"

msgid "volume"
msgstr "Volume"

msgid "schedules_conformity"
msgstr "Sched. conform. "

msgid "planned_classrooms"
msgstr "Planned classrooms"

msgid "real_on_planned_classrooms"
msgstr "Real/Planned classrooms"

msgid "classes"
msgstr "Classes"

msgid "class"
msgstr "Class"

msgid "learning_unit_code"
msgstr "Learning unit code"

msgid "partims"
msgstr "Partims"

msgid "periodicity"
msgstr "Periodicity"

msgid "nominal_credits"
msgstr "Credits"

msgid "active"
msgstr "Active"

msgid "inactive"
msgstr "Inactive"

msgid "MASTER_DISSERTATION"
msgstr "Master Dissertation"

msgid "FULL"
msgstr "Full"

msgid "MOBILITY"
msgstr "Mobility"

msgid "OTHER"
msgstr "Other"

msgid "PARTIM"
msgstr "Partim"

msgid "PHD_THESIS"
msgstr "PhD Thesis"

msgid "selected"
msgstr "selected"

msgid "learning_unit_specifications"
msgstr "Specifications"

msgid "LECTURING_COMPLETE"
msgstr "Complete lecturing"

msgid "LECTURING_INCOMPLETE"
msgstr "Incomplete lecturing"

msgid "PRACTICAL_EXERCISES_COMPLETE"
msgstr "Complete practical exercises"

msgid "PRACTICAL_EXERCISES_INCOMPLETE"
msgstr "Incomplete practical exercises"

msgid "LECTURING"
msgstr "Lecturing"

msgid "STAGE"
msgstr "Stage"

msgid "DISSERTATION"
msgstr "Dissertation"

msgid "PRACTICAL_EXERCISES"
msgstr "Practical exercises"

msgid "lecturing"
msgstr "Lecturing"

msgid "PE"
msgstr "PE"

msgid "subtype"
msgstr "Subtype"

msgid "start"
msgstr "Start"

msgid "duration"
msgstr "Duration"

msgid "experimental_phase"
msgstr "This feature is in testing phase"

msgid "title_official_1"
msgstr "Official title (Part 1, common with partims)"

msgid "common_official_title"
msgstr "Common official title"

msgid "common_official_english_title"
msgstr "Common official English title"

msgid "title_official_2"
msgstr "Official title (Part 2, specific to each partim)"

msgid "official_title_proper_to_UE"
msgstr "Official title proper to the learning unit"

msgid "official_english_title_proper_to_UE"
msgstr "Official English title proper to the learning unit"

msgid "title_in_english"
msgstr "Title in English"

msgid "title_in_english_1"
msgstr "(Part 1, common with partims)"

msgid "title_in_english_2"
msgstr "(Part 2, specific to each partim)"

msgid "scores_responsibles"
msgstr "Scores responsibles"

msgid "SCHOOL"
msgstr "Ecole"

msgid "PLATFORM"
msgstr "Platform"

msgid "LOGISTICS_ENTITY"
msgstr "Logistics entity"

msgid "organogram"
msgstr "Organogram"

msgid "attached_to"
msgstr "Attached to"

msgid "ACADEMIC_PARTNER"
msgstr "Academic partner"

msgid "INDUSTRIAL_PARTNER"
msgstr "Industrial partner"

msgid "SERVICE_PARTNER"
msgstr "Service partner"

msgid "COMMERCE_PARTNER"
msgstr "Commerce partner"

msgid "PUBLIC_PARTNER"
msgstr "Public partner"

msgid "requirement_entity"
msgstr "Requirement entity"

msgid "allocation_entity"
msgstr "Allocation entity"

msgid "additional_requirement_entity"
msgstr "Additional requirement entity"

msgid "additional_requirement_entity_1"
msgstr "Additional requirement entity 1"

msgid "additional_requirement_entity_2"
msgstr "Additional requirement entity 2"

msgid "requirement_entity_small"
msgstr "Req. Entity"

msgid "allocation_entity_small"
msgstr "Alloc. Ent."

msgid "with_entity_subordinated_small"
msgstr "With subord. ent."

msgid "academic_end_year"
msgstr "Academic end year"

msgid "academic_start_year"
msgstr "Academic start year"

msgid "organization_name"
msgstr "Name"

msgid "partial"
msgstr "Q1"

msgid "remaining"
msgstr "Q2"

msgid "partial_remaining"
msgstr "Q1&2"

msgid "partial_or_remaining"
msgstr "Q1|2"

msgid "volume_partial"
msgstr "Vol. Q1"

msgid "volume_remaining"
msgstr "Vol. Q2"

msgid "quadrimester"
msgstr "Quadrimester"

msgid "composition"
msgstr "Composition"

msgid "real_classes"
msgstr "Real classes"

msgid "lu_usage"
msgstr "Learning units usage"

msgid "academic_years"
msgstr "Academic years"

msgid "from"
msgstr "From"

msgid "to"
msgstr "to"

msgid "since"
msgstr "Since"

msgid "editing"
msgstr "Edition"

msgid "component"
msgstr "Component"

msgid "used_by"
msgstr "Used by learning unit"

msgid "offers_enrollments"
msgstr "Offers enrollments"

msgid "learning_units_enrollments"
msgstr "Learning units enrollments"

msgid "exams_enrollments"
msgstr "Exams Enrollments"

msgid "average"
msgstr "Average"

msgid "global_average"
msgstr "Global average"

msgid "result"
msgstr "Result"

msgid "enrollment_date"
msgstr "Enrollment date"

msgid "students_title"
msgstr "Students"

msgid "student_title"
msgstr "Student"

msgid "classe"
msgstr "Classe"

msgid "localization"
msgstr "Localization"

msgid "internship_subtype"
msgstr "Internship subtype"

msgid "part1"
msgstr "part 1"

msgid "part2"
msgstr "part 2"

msgid "title_official"
msgstr "Official title"

msgid "create_learning_unit"
msgstr "Create Learning Unit"

msgid "existed_acronym"
msgstr "Existed code for "

msgid "existing_acronym"
msgstr "Existing code in "

msgid "invalid_acronym"
msgstr "Invalid code"

msgid "acronym_rules"
msgstr "Site with one letter\n"
       "Acronym with min 2 et max 4 letters\n"
       "Number Code with 4 digit"

msgid "end_year_title"
msgstr "End year"

msgid "basic_informations_title"
msgstr "Basics informations"

msgid "active_title"
msgstr "Active"

msgid "titles"
msgstr "Titles"

msgid "fixtures_build"
msgstr "Build anonymized fixtures"

msgid "desc_lnk_fixtures_build"
msgstr "Build a json file with anonymized fixtures"

msgid "partial_volume_1"
msgstr "Volume Q1"

msgid "partial_volume_2"
msgstr "Volume Q2"

msgid "partial_volume_1Q"
msgstr "Q1"

msgid "partial_volume_2Q"
msgstr "Q2"

msgid "planned_classes"
msgstr "Classes prévues"

msgid "planned_classes_pc"
msgstr "P.C."

msgid "total_volume"
msgstr "Volume total"

msgid "total_volume_charge"
msgstr "Volume de charge total"

msgid "total_volume_voltot"
msgstr "Vol.tot"

msgid "vol_charge"
msgstr "Vol.charge"

msgid "vol_tot_not_equal_to_q1_q2"
msgstr "Vol.tot = Q1 + Q2"

msgid "vol_tot_req_entities_not_equal_to_entity"
msgstr "Vol.tot requirement is not equals to sum of requirement volumes"

msgid "vol_tot_req_entities_not_equal_to_vol_tot_mult_cp"
msgstr "Vol.requirement = Vol.tot * C.P"

msgid "vol_tot_full_must_be_greater_than_partim"
msgstr "Vol.tot [Full] > Vol.tot [Partim]"

msgid "vol_q1_full_must_be_greater_or_equal_to_partim"
msgstr "Q1 [Full] >= Q1 [Partim]"

msgid "vol_q2_full_must_be_greater_or_equal_to_partim"
msgstr "Q2 [Full] >= Q2 [Partim]"

msgid "planned_classes_full_must_be_greater_or_equal_to_partim"
msgstr "C.P. [Full] >= C.P. [Partim]"

msgid "entity_requirement_full_must_be_greater_or_equal_to_partim"
msgstr "Requirement entity [Full] >= Requirement entity [Partim]"

msgid "volumes_management"
msgstr "Volumes management"

msgid "volumes_validation_success"
msgstr "Filled data fit the hourly volumes calculation rules."

msgid "end_date_gt_begin_date"
msgstr "The end year must be equals or upper than the start year"

msgid "session_title"
msgstr "Sessions"

msgid "remarks_title"
msgstr "Remarks"

msgid "faculty_remark"
msgstr "Faculty remark"

msgid "other_remark"
msgstr "Other remark"

msgid "new_learning_unit"
msgstr "New learning unit"

msgid "previous"
msgstr "Previous"

msgid "next"
msgstr "Next"

msgid "learning_location"
msgstr "Learning location"

msgid "NON_ACADEMIC"
msgstr "Non academic"

msgid "NON_ACADEMIC_CREF"
msgstr "Non academic CREF"

msgid "ACADEMIC"
msgstr "Academic"

msgid "ACTIVE"
msgstr "Active"

msgid "INACTIVE"
msgstr "Inactive"

msgid "RE_REGISTRATION"
msgstr "Active only for re-registration"

msgid "OPTIONAL"
msgstr "Optional"

msgid "NO_PRINT"
msgstr "No printing"

msgid "IN_HEADING_2_OF_DIPLOMA"
msgstr ""

msgid "IN_EXPECTED_FORM"
msgstr ""

msgid "FEE_1"
msgstr "Role"

msgid "FEE_2"
msgstr "Role + exam"

msgid "FEE_3"
msgstr "AESS, CAPAES or end-of-cycle"

msgid "FEE_4"
msgstr "School fees without any exam"

msgid "FEE_5"
msgstr "Full school fees"

msgid "FEE_6"
msgstr "University certificate"

msgid "FEE_7"
msgstr "Complementary master with medical specialization"

msgid "FEE_8"
msgstr "Admission exam"

msgid "FEE_10"
msgstr "CU 30 credits"

msgid "FEE_11"
msgstr "Medical skills certificate"

msgid "FEE_12"
msgstr "ISA offers: 12BA et 21MS"

msgid "FEE_13"
msgstr "ISA offers: 13BA et 22MS"

msgid "DAILY"
msgstr "Daily"

msgid "SHIFTED"
msgstr "Shifted"

msgid "ADAPTED"
msgstr "Adapted"

msgid "academic_calendar_type"
msgstr "Type of event"

msgid "DELIBERATION"
msgstr "Deliberation"

msgid "DISSERTATION_SUBMISSION"
msgstr "Submission of disserations"

msgid "EXAM_ENROLLMENTS"
msgstr "Exam enrollments"

msgid "SCORES_EXAM_DIFFUSION"
msgstr "Diffusion of exam scores"

msgid "SCORES_EXAM_SUBMISSION"
msgstr "Submission of exam scores"

msgid "TEACHING_CHARGE_APPLICATION"
msgstr "Teaching charge application"

msgid "field_is_required"
msgstr "This field is required"

msgid "associated_entity"
msgstr "Associated entity"

msgid "LU_WARNING_INVALID_ACRONYM"
msgstr "The acronym, if it is entered, must at least count 3 characters"

msgid "title_in_french"
msgstr "Title in French"

msgid "schedule_type"
msgstr "Schedule type"

msgid "enrollment_campus"
msgstr "Enrollment campus"

msgid "other_campus_activities"
msgstr "Activities on other campus"

msgid "unspecified"
msgstr "Unspecified"

msgid "university_certificate"
msgstr "University certificate"

msgid "studies_domain"
msgstr "Studies domain"

msgid "primary_language"
msgstr "Primary language"

msgid "other_language_activities"
msgstr "Other languages activities"

msgid "funding"
msgstr "Funding"

msgid "funding_cud"
msgstr "Funding international cooperation CCD/CUD"

msgid "funding_direction"
msgstr "Funding direction"

msgid "cud_funding_direction"
msgstr "Funding international cooperation CCD/CUD direction"

msgid "active_status"
msgstr "Active"

msgid "partial_deliberation"
msgstr "Partial deliberation"

msgid "admission_exam"
msgstr "Admission exam"

msgid "academic_type"
msgstr "Academic type"

msgid "keywords"
msgstr "Keywords"

msgid "training_type"
msgstr "Type of training"

msgid "QUADRIMESTER"
msgstr "Quadrimester(s)"

msgid "TRIMESTER"
msgstr "Trimester(s)"

msgid "MONTH"
msgstr "Month(s)"

msgid "WEEK"
msgstr "Week(s)"

msgid "DAY"
msgstr "Day(s)"

msgid "administration_entity"
msgstr "Administration entity"

msgid "management_entity"
msgstr "Management entity"

msgid "enrollment_enabled"
msgstr "Enrollment enabled"

msgid "formations"
msgstr "Formations"

msgid "formations_lnk"
msgstr "Formations"

msgid "desc_lnk_formations"
msgstr "Organization of formations"

msgid "education_groups"
msgstr "Education groups"

msgid "entity_management"
msgstr "Entity management"

msgid "of_category"
msgstr "Education group type"

msgid "activity_search"
msgstr "Activity - Search"

msgid "service_course_search"
msgstr "Service courses - Search"

msgid "TRAINING"
msgstr "Training"

msgid "MINI_TRAINING"
msgstr "Mini training"

msgid "GROUP"
msgstr "Group"

msgid "PRIMARY_LANGUAGE"
msgstr "Primary anguage"

msgid "OR"
msgstr "Or"

msgid "AND"
msgstr "And"

msgid "language_association"
msgstr "Primary language operator"

msgid "prolong_or_create_learning_unit_message"
msgstr "<p>The acronym <b>already exists</b>.</p>"
       "<p>You have the choice between:"
       "<ul><li><b>create</b> a new learning unit using that acronym</li>"
       "<li><b>prolong</b> the learning unit of the same acronym</li></ul>"

msgid "confirm_your_action"
msgstr "Confirm your action."

msgid "create"
msgstr "Create"

msgid "prolong"
msgstr "Prolong"

msgid "diplomas_certificates"
msgstr "Diplomas /  Certificates"

msgid "diploma_title"
msgstr "Diploma title"

msgid "professionnal_title"
msgstr "Professionnal title"

msgid "university_certificate_desc"
msgstr "University certificate"

msgid "program_coorganization"
msgstr "Program organized with other institutes"

msgid "for_all_students"
msgstr "For all students"

msgid "diploma"
msgstr "Diploma"

msgid "UNIQUE"
msgstr "Unique diploma"

msgid "SEPARATE"
msgstr "Separate diploma"

msgid "NOT_CONCERNED"
msgstr "Not concerned"

msgid "organization_address_save_error"
msgstr "Impossible to save the organization address"

msgid "i_confirm"
msgstr "Yes, I confirm."

msgid "msg_warning_delete_learning_unit"
msgstr "This operation is <strong>permanent</strong> and cannot be undone. You will lose for ever"
       " the data linked to the learning unit <strong>%s</strong>."

msgid "The learning unit %(acronym)s has been successfully deleted for all years."
msgstr ""

msgid "cannot_delete_learning_unit_year"
msgstr "Could not delete the LU <strong>%(learning_unit)s</strong> from the year %(year)s for the following reasons :"

msgid "cannot_delete_learning_unit"
msgstr "Could not delete the LU <strong>%(learning_unit)s</strong> for the following reasons :"

msgid "There is %(count)d enrollments in %(subtype)s %(acronym)s for the year %(year)s"
msgstr ""

msgid "%(subtype)s %(acronym)s is assigned to %(tutor)s for the year %(year)s"
msgstr ""

msgid "%(subtype)s %(acronym)s is assigned to the assistant %(assistant)s for the year %(year)s"
msgstr ""

msgid "The learning unit %(acronym)s is related to the internship speciality %(speciality)s"
msgstr ""

msgid "lu_included_in_group"
msgstr "%(subtype)s %(acronym)s is included in the group %(group)s for the year %(year)s"

msgid "%(subtype)s %(acronym)s has been deleted for the year %(year)s"
msgstr ""

msgid "The class %(acronym)s has been deleted for the year %(year)s"
msgstr ""

msgid "the partim"
msgstr ""

msgid "The partim"
msgstr ""

msgid "The learning unit"
msgstr ""

msgid "the learning unit"
msgstr ""

msgid "You asked the deletion of the learning unit %(acronym)s from the year %(year)s"
msgstr ""

msgid "Delete from this academic year"
msgstr ""

msgid "Delete all the learning unit"
msgstr ""

msgid "publish_attribution_to_portal"
msgstr "Publish attribution to portal"

msgid "RESEVED_FOR_INTERNS"
msgstr "Reserved for interns"

msgid "OPEN_FOR_EXTERNS"
msgstr "Open to externs"

msgid "EXCEPTIONAL_PROCEDURE"
msgstr "Exceptional procedure"

msgid "VACANT_NOT_PUBLISH"
msgstr "Vacant but do not publish"

msgid "DO_NOT_ASSIGN"
msgstr "Do not assign"

msgid "folder"
msgstr "Folder"

msgid "introduced_by"
msgstr "Introduced by"

msgid "the"
msgstr "The"

msgid "proposal_management"
msgstr "Proposal management"

msgid "category"
msgstr "Category"

msgid "PRESIDENT"
msgstr "President"

msgid "SECRETARY"
msgstr "Secretary"

msgid "SIGNATORY"
msgstr "Signatory"

msgid "administrative_data"
msgstr "Administrative data"

msgid "jury"
msgstr "Jury"

msgid "signatory_qualification"
msgstr "Signatory's qualification"

msgid "course_enrollment"
msgstr "Course enrollment"

msgid "marks_presentation"
msgstr "Marks presentation"

msgid "dissertation_presentation"
msgstr "Dissertation présentation"

msgid "scores_diffusion"
msgstr "Scores diffusion"

msgid "session"
msgstr "session"

msgid "at"
msgstr "at"

msgid "learning_unit_years_to_delete"
msgstr "You will definitely delete the following learning units"

msgid "type_must_be_full"
msgstr "Type of learning unit must be full"

msgid "learning_unit_type_is_not_internship"
msgstr "Learning unit is not of type internship."

msgid "CREATION"
msgstr "Creation"

msgid "MODIFICATION"
msgstr "Modification"

msgid "TRANSFORMATION"
msgstr "Transformation"

msgid "TRANSFORMATION_AND_MODIFICATION"
msgstr "Transformation and modification"

msgid "SUPPRESSION"
msgstr "Suppression"

msgid "CENTRAL"
msgstr "Central"

msgid "SUSPENDED"
msgstr "Suspended"

msgid "ACCEPTED"
msgstr "Accepted"

msgid "REFUSED"
msgstr "Refused"

msgid "success_modification_proposal"
msgstr "You proposed a modification of type {} for the learning unit {}."

msgid "proposal_edited_successfully"
msgstr "Proposal edited successfully"

msgid "proposals_cancelled_successfully"
msgstr "Proposals cancelled successfully"

msgid "proposals_consolidated_successfully"
msgstr "Proposals consolidated successfully"

msgid "content"
msgstr "Content"

msgid "code_scs"
msgstr "Code SCS"

msgid "title_code_formation"
msgstr "Title / Formation's code"

msgid "absolute_credits"
msgstr "Abs. credits"

msgid "relative_target_credits"
msgstr "Relative target's credits"

msgid "min_credits"
msgstr "Min. credits"

msgid "max_credits"
msgstr "Max. credits"

msgid "mandatory"
msgstr "Mandatory"

msgid "block"
msgstr "Block"

msgid "current_order"
msgstr "Current order"

msgid "sessions_derogation"
msgstr "Sessions in derogation"

msgid "own_comment"
msgstr "Own comment"

msgid "SESSION_1"
msgstr "1"

msgid "SESSION_2"
msgstr "2"

msgid "SESSION_3"
msgstr "3"

msgid "SESSION_1_2"
msgstr "12"

msgid "SESSION_1_3"
msgstr "13"

msgid "SESSION_2_3"
msgstr "23"

msgid "SESSION_1_2_3"
msgstr "123"

msgid "SESSION_UNDEFINED"
msgstr "Undefined session"

msgid "SESSION_PARTIAL_2_3"
msgstr "p23"

msgid "Put in proposal"
msgstr ""

msgid "Put in suppression proposal"
msgstr ""

msgid "Proposal for modification"
msgstr ""

msgid "End of teaching"
msgstr ""

msgid "academic_entity_small"
msgstr "Academic ent."

msgid "academic_entity"
msgstr "Academic entity"

msgid "folder_number"
msgstr "Folder n°{}"

msgid "produce_xls"
msgstr "Produce an Excel file with the list of results"

msgid "produce_xls_lu"
msgstr "Xls with learning units"

msgid "%(date)s must be set within %(start_date)s and %(end_date)s"
msgstr ""

msgid "cancel_proposal"
msgstr "Cancel proposal"

msgid "edit_proposal"
msgstr "Edit proposal"

msgid "Consolidate proposal"
msgstr ""

msgid "msg_confirm_cancel_proposal"
msgstr "Are you certain that you want to cancel the learning unit proposal ?"

msgid "The administrative data has been successfully modified"
msgstr ""

msgid "vacant"
msgstr "Vacant"

msgid "team_management"
msgstr "Team management"

msgid "type_declaration_vacant"
msgstr "Decision"

msgid "procedure"
msgstr "Procedure"

msgid "educational_information_management"
msgstr "Management of educational information"

msgid "SUMMARY_COURSE_SUBMISSION"
msgstr "Summary course submission"

msgid "INTERNAL_TEAM"
msgstr "Internal/team"

msgid "substitute"
msgstr "Substitute"

msgid "not_end_year"
msgstr "no planned end"

msgid "edit_learning_unit_end_date"
msgstr "Edit learning unit end date"

msgid "new_partim"
msgstr "Create a new partim"

msgid "learning_unit_successfuly_created"
msgstr "Learning unit <a href='%(link)s'> %(acronym)s (%(academic_year)s) </a> successfuly created."

msgid "learning_unit_successfuly_deleted"
msgstr "Learning unit {acronym} ({academic_year}) successfuly deleted."

msgid "learning_unit_creation_academic_year_max_error"
msgstr "Please select an academic year lower than {}."

msgid "parent_greater_than_partim"
msgstr "The selected end year (%(partim_end_year)s) is greater than the end year of the parent %(lu_parent)s"

msgid "learning_unit_created"
msgstr "Learning unit %(learning_unit)s created for the academic year %(academic_year)s"

msgid "learning_unit_updated"
msgstr "Learning unit {acronym} successfully updated."

msgid "partim_greater_than_parent"
msgstr "The learning unit %(learning_unit)s has a partim %(partim)s with an end year greater than %(year)s"

msgid "partim"
msgstr "Partim"

msgid "partim_character_rules"
msgstr "One letter or digit mandatory"

msgid "invalid_partim_character"
msgstr "Character already used"

msgid "remark"
msgstr "Remark"

msgid "remark_english"
msgstr "Remark in english"

msgid "Ensure this value is less than %(limit_value)s."
msgstr "Ensure this value is less than %(limit_value)s."

msgid "Ensure this value is greater than %(limit_value)s."
msgstr "Ensure this value is greater than %(limit_value)s."

msgid "Entity_not_exist"
msgstr "The entity %(entity_acronym)s does not exist for the selected academic year %(academic_year)s"

msgid "edit_learning_unit"
msgstr "Edit learning unit"

msgid "requirement_entity_end_date_too_short"
msgstr "The requirement entity lifetime is too short."

msgid "Requirement and allocation entities must be linked to the same faculty for this learning unit type."
msgstr ""

msgid "success_modification_learning_unit"
msgstr "The learning unit has been updated."

msgid "error_modification_learning_unit"
msgstr "An error occured when updating the learning unit."

msgid "cannot_set_internship_subtype_for_type_other_than_internship"
msgstr "Internship subtype cannot bet set for learning unit type other than internship."

msgid "%(subtype)s %(acronym)s is in proposal for the year %(year)s"
msgstr ""

msgid "volume_have_more_than_2_decimal_places"
msgstr "The volume have more than 2 decimal places"

msgid "Site"
msgstr "Site"

msgid "proposal_type"
msgstr "Proposal type"

msgid "proposal_status"
msgstr "Status proposal"

msgid "folder_entity"
msgstr "Folder entity"

msgid "proposals_search"
msgstr "Proposal - Search"

msgid "folder_num"
msgstr "Folder num."

msgid "ask_to_report_modification"
msgstr "Do you want to report the modifications done to the next years ?"

msgid "proposal_learning_unit_successfuly_created"
msgstr "Proposal learning unit <a href='%(link)s'> %(acronym)s (%(academic_year)s) </a> successfuly created."

msgid "new_learning_unit_proposal"
msgstr "New learning unit proposal"

msgid "proposal_creation"
msgstr "Proposal of creation"

msgid "proposal_update"
msgstr "Proposal update"

msgid "value_before_proposal"
msgstr "Value before proposal"

msgid "entity_not_found"
msgstr "Entity not found.  Pershaps an error in the data"

msgid "min_for_field"
msgstr "Please enter a value greater than or equal to 0."

msgid "max_for_field"
msgstr "Please enter a value less than or equal to 500."

msgid "force_state"
msgstr "Force state"

msgid "do_you_want_change_status_proposals"
msgstr "Do you want to change the status of this proposals?"

msgid "are_you_sure_to_change_state_from"
msgstr "Are you sure to change the state from"

msgid "must_set_common_title_or_specific_title"
msgstr "You must either set the common title or the specific title"

msgid "learning_unit_in_proposal_cannot_save"
msgstr "The learning unit %(luy)s is in proposal, can not save the change from the year %(academic_year)s"

msgid "by"
msgstr "By"

msgid "in_proposal"
msgstr "Existing proposal"

msgid "summary_locked"
msgstr "blocked update"

msgid "get_back_to_initial"
msgstr "Get back to initial data"

msgid "do_you_want_to_get_back_to_initial"
msgstr "Do you want to get back to initial data?"

msgid "error_proposal_suppression_to_initial"
msgstr "An error occured when getting back to initial state one of the selected proposal is not in SUPPRESSION type. Nothing has been done"

msgid "error_proposal_no_data"
msgstr "An error occured when getting back to initial state. No valid data to submit"

msgid "msg_confirm_delete_luy"
msgstr "Are you certain that you want to delete the learning unit ?"

msgid "already_existing_acronym"
msgstr "Existing acronym"

msgid "The value of field '%(field)s' is different between year %(year)s - %(value)s and year %(next_year)s - %(next_value)s"
msgstr ""

msgid "There is not the learning unit %(acronym)s - %(next_year)s"
msgstr ""

msgid "The value of field '%(field)s' for the learning unit %(acronym)s (%(component_type)s) is different between year %(year)s - %(value)s and year %(next_year)s - %(next_value)s"
msgstr ""

msgid "There is not %(component_type)s for the learning unit %(acronym)s - %(year)s but exist in %(existing_year)s"
msgstr ""

msgid "Educational information opening"
msgstr ""

msgid "Educational information ending"
msgstr ""

msgid "official_title_proper_to_partim"
msgstr "Official title proper to the partim"

msgid "official_english_title_proper_to_partim"
msgstr "Official English title proper to the partim"

msgid "Educational information submission dates updated"
msgstr ""

msgid "The credits value of the partim %(acronym)s is greater or equal than the credits value of the parent learning unit."
msgstr ""

msgid "The learning unit has been updated until %(year)s."
msgstr ""

msgid "Prohibition to delete a learning unit before 2015."
msgstr ""

msgid "The entity '%(acronym)s' doesn't exist anymore in %(year)s"
msgstr ""

msgid "updated"
msgstr "Updated"

msgid "unupdated"
msgstr "Unupdated"

msgid "summary_list"
msgstr "Education information status"

msgctxt "bibliography"
msgid "title"
msgstr ""

msgctxt "bibliography"
msgid "mandatory"
msgstr ""

msgid "Bibliography"
msgstr ""

msgid "Modalities specific to IN and OUT mobility"
msgstr ""

msgid "The partim must be inactive because the parent is inactive"
msgstr ""

msgid "The periodicity of the parent and the partims do not match"
msgstr ""

msgid "educational_information_update_reminder"
msgstr "Mail to remind educational information update"

msgid "do_you_want_to_sent_email"
msgstr "Do you want to sent email to remind to update the educational informations?"

msgid "desc_mail_reminder"
msgstr "Sent email to remind to update educational information"

msgid "success_mail_reminder"
msgstr "Reminding mails sent"

msgid "consolidate"
msgstr "Consolidate"

msgid "do_you_want_to_consolidate"
msgstr "Do you want to consolidate ?"

msgid "need_no_reminder"
msgstr "Need no reminder"

msgid "Proposal %(acronym)s (%(academic_year)s) cannot be consolidated."
msgstr ""

msgid "Proposal %(acronym)s (%(academic_year)s) successfully consolidated."
msgstr ""

msgid "Proposal %(acronym)s (%(academic_year)s) cannot be canceled."
msgstr ""

msgid "Proposal %(acronym)s (%(academic_year)s) successfully canceled."
msgstr ""

msgid "A report has been sent."
msgstr ""

msgid "Success"
msgstr ""

msgid "Failure"
msgstr ""

msgid "Remarks"
msgstr ""

msgid "Learning unit"
msgstr ""

msgid "Research criteria"
msgstr ""

msgid "The learning unit %(acronym)s is included in the following education groups"
msgstr ""

msgid "type_code_formation"
msgstr "Formation's type"

msgid "absolute_and_relative_credits"
msgstr "Relative / Absolute <br>credits"

msgid "Proposal is neither accepted nor refused."
msgstr ""

msgid "learning_achievements"
msgstr "Learning achievements"

msgid "up"
msgstr "Up"

msgid "down"
msgstr "Down"

msgid "learning_achievements_headline"
msgstr "At the end of this learning unit, the student is able to:"

msgid "User %(person)s do not have rights on this proposal."
msgstr ""

msgid "Enrollments to learning unit"
msgstr ""

msgid "Training"
msgstr ""

msgid "Enrollments to training"
msgstr ""

msgid "Enrolled to learning unit"
msgstr "Enrollments to learning unit"

msgid "No proposals was selected."
msgstr ""

msgid "Proposal %(acronym)s (%(academic_year)s) successfully changed state."
msgstr ""

msgid "Proposal %(acronym)s (%(academic_year)s) cannot be changed state."
msgstr ""

msgid "cancellation"
msgstr ""

msgid "consolidation"
msgstr "consolidation"

msgid "borrowed_course_search"
msgstr "Borrowed courses - search"

msgid "add_another"
msgstr "Add another"

<<<<<<< HEAD
=======
msgid "The linked entity does not exist at the start date of the academic year linked to this learning unit"
msgstr ""

msgid "There is at least one partim active, so the parent must be active"
msgstr ""

>>>>>>> 1828fdd5
msgid "faculty_borrowing"
msgstr "Faculty borrowing"

msgid "inherited"
msgstr "Inherited"

msgid "to_complete"
msgstr "To complete"

msgid "annualized"
msgstr "Annualized"

msgid "start_year"
msgstr "Starting year"

msgid "produce_xls_attributions"
msgstr "Xls with learning units and attributions"

msgid "produce_xls_proposals"
msgstr "Xls with proposals"

msgid "proposal_date"
msgstr "Proposals date"

msgid "search_type"
msgstr "Search type"

<<<<<<< HEAD

msgid "The linked entity does not exist at the start date of the academic year linked to this learning unit"
msgstr ""
=======
msgid "COURSE_ENROLLMENT"
msgstr "Course enrollment"
>>>>>>> 1828fdd5
<|MERGE_RESOLUTION|>--- conflicted
+++ resolved
@@ -2856,15 +2856,9 @@
 msgid "add_another"
 msgstr "Add another"
 
-<<<<<<< HEAD
-=======
-msgid "The linked entity does not exist at the start date of the academic year linked to this learning unit"
-msgstr ""
-
 msgid "There is at least one partim active, so the parent must be active"
 msgstr ""
 
->>>>>>> 1828fdd5
 msgid "faculty_borrowing"
 msgstr "Faculty borrowing"
 
@@ -2892,11 +2886,8 @@
 msgid "search_type"
 msgstr "Search type"
 
-<<<<<<< HEAD
-
 msgid "The linked entity does not exist at the start date of the academic year linked to this learning unit"
 msgstr ""
-=======
+
 msgid "COURSE_ENROLLMENT"
-msgstr "Course enrollment"
->>>>>>> 1828fdd5
+msgstr "Course enrollment"