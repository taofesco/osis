--- conflicted
+++ resolved
@@ -3320,9 +3320,9 @@
 msgid "Quad. derog."
 msgstr ""
 
-<<<<<<< HEAD
 msgid "No type of education group can be created as child of %(category)s of type %(type)s"
-=======
+msgstr ""
+
 msgid "Produce xls with a list of education groups"
 msgstr ""
 
@@ -3354,5 +3354,4 @@
 msgstr ""
 
 msgid "Validity"
->>>>>>> 2a1d0663
 msgstr ""