# SOME DESCRIPTIVE TITLE.
# Copyright (C) YEAR THE PACKAGE'S COPYRIGHT HOLDER
# This file is distributed under the same license as the PACKAGE package.
# FIRST AUTHOR <EMAIL@ADDRESS>, YEAR.
#
msgid ""
msgstr ""
"Project-Id-Version: PACKAGE VERSION\n"
"Report-Msgid-Bugs-To: \n"
"POT-Creation-Date: 2016-04-22 15:14+0200\n"
"PO-Revision-Date: YEAR-MO-DA HO:MI+ZONE\n"
"Last-Translator: FULL NAME <EMAIL@ADDRESS>\n"
"Language-Team: LANGUAGE <LL@li.org>\n"
"Language: \n"
"MIME-Version: 1.0\n"
"Content-Type: text/plain; charset=UTF-8\n"
"Content-Transfer-Encoding: 8bit\n"

msgid "Create a xls file while activity\\"
msgstr ""

msgid "Get xls"
msgstr ""

msgid "ID"
msgstr "ID"

msgid "Legend : values allowed for 'justification'"
msgstr ""

msgid "Line"
msgstr "Row"

msgid "Note already submitted"
msgstr ""

msgid "OSIS"
msgstr "OSIS"

msgid "Print scores for all activities"
msgstr ""

msgid "Save"
msgstr ""

msgid "absent"
msgstr "Absent"

msgid "absent_pdf_legend"
msgstr "A=Absent"

msgid "academic_calendar"
msgstr "Academic calendar"

msgid "academic_year_small"
msgstr "Ac yr."

msgid "academic_calendar_management"
msgstr "Academic calendar management"

msgid "academic_calendar_offer_year_calendar_end_date_error"
msgstr "The closure's date of '%s' of the academic calendar can't be lower than %s "
       "(end date of '%s' of the program '%s')"

msgid "academic_calendar_offer_year_calendar_start_date_error"
msgstr "The opening's date of scores' encodings of the academic calendar can't be greater than %s "
       "(start date of scores' encodings of the program '%s')"

msgid "academic_calendars"
msgstr "Academic calendars"

msgid "academic_year_not_exist"
msgstr "Academic year (%d) doesn't exist"

msgid "acces_denied"
msgstr "Access denied"

msgid "acronym"
msgstr "Acronym"

msgid "activity"
msgstr "Activity"

msgid "activity_code"
msgstr "Activity code"

msgid "activity_not_exit"
msgstr "The activity %s doesn't exist"

msgid "add_an_address_to_the_organization"
msgstr "Add an address to the organization"

msgid "add"
msgstr "Add"

msgid "address(ses)"
msgstr "Address(es)"

msgid "addresses"
msgstr "Addresses"

msgid "administration"
msgstr "Administration"

msgid "after_submission_a_message_must_be_sent"
msgstr "If scores are submitted , a message is sent to all the professors of the learning unit"

msgid "all"
msgstr "All"

msgid "all_learning_units_must_be_shown"
msgstr "All learning units must be shown"

msgid "application_management"
msgstr "Application management"

msgid "are_you_sure"
msgstr "Are you sure?"

msgid "assistants"
msgstr ""

msgid "attributions"
msgstr "Attributions"

msgid "authorized_decimal_for_this_activity"
msgstr "Decimals authorized for this learning unit"

msgid "bachelor"
msgstr "Bachelor"

msgid "back"
msgstr "Back"

msgid "begin_date_lt_end_date"
msgstr "The start date must be equals or lower than the end date"

msgid "birth_date"
msgstr "Birth Date"

msgid "btn_messages_history_search"
msgstr "Search in the messages history"

msgid "btn_my_message_action_execute"
msgstr "Execute selected action"

msgid "btn_send_message_again_title"
msgstr "Send again the message to the recipient"

msgid "by_learning_unit"
msgstr "By Learning Unit"

msgid "by_specific_criteria"
msgstr "By Specific Criteria"

msgid "cancel"
msgstr "Cancel"

msgid "catalogue"
msgstr "Catalogue"

msgid "chair_of_the_exam_board"
msgstr "Chair of the exam board"

msgid "cheating_pdf_legend"
msgstr "T=Cheating"

msgid "unjustified_absence_export_legend"
msgstr "S=Unjustified Absence"

msgid "justified_absence_export_legend"
msgstr "M=Justified Absence"

msgid "attached_entities"
msgstr "Attached entities"

msgid "choose_file"
msgstr "Choose file"

msgid "city"
msgstr "City"

msgid "close"
msgstr "Close"

msgid "closed"
msgstr "Closed"

msgid "code"
msgstr "Code"

msgid "compare"
msgstr "Compare"

msgid "complete"
msgstr "Complete"

msgid "constraint_score_other_score"
msgstr "You can't encode a 'score' and a 'justification' together"

msgid "coordinator"
msgstr "Coordinator"

msgid "coordinators_can_submit_partial_encoding"
msgstr "Coordinators can submit partial encoding"

msgid "country"
msgstr "Country"

msgid "create_an_organization"
msgstr "Create an organization"

msgid "creation_date"
msgstr "Creation date"

msgid "credits"
msgstr "Credits"

msgid "customized"
msgstr "Customized"

msgid "data"
msgstr "Data"

msgid "data_maintenance"
msgstr "Data Maintenance"

msgid "data_management"
msgstr "Data Management"

msgid "date"
msgstr "Date"

msgid "date_not_passed"
msgstr "Date not passed"

msgid "day"
msgstr "day"

msgid "days"
msgstr "days"

msgid "decimal_score_allowed"
msgstr "Decimal score allowed"

msgid "decimal_score_not_allowed"
msgstr "Decimal score NOT allowed"

msgid "decimal_values_accepted"
msgstr "Decimal values in scores are accepted."

msgid "decimal_values_ignored"
msgstr ""
"Decimal values in scores are NOT accepted. If you try to put decimal values, "
"it will be ignored."

msgid "score_have_more_than_2_decimal_places"
msgstr "Score cannot have more than two decimal places"

msgid "definitive_save"
msgstr "Definitive submission (Submit to faculty)"

msgid "delete"
msgstr "Delete"

msgid "delete_selected_messages"
msgstr "Delete selected messages"

msgid "desc_assistants"
msgstr "Mandats des assistants académiques et de recherche."

msgid "desc_lnk_academic_year"
msgstr "Management of the annualized program."

msgid "desc_lnk_assessments"
msgstr "This process helps tutors while scores encoding."

msgid "desc_lnk_data_maintenance"
msgstr "Maintenance of data with the SQL language"

msgid "desc_lnk_data_management"
msgstr "Management of data by entity"

msgid "desc_lnk_entities"
msgstr "Management of organizational structure."

msgid "desc_lnk_files"
msgstr "Consultation of files managed by the application"

msgid "desc_lnk_home_catalog"
msgstr "Elaboration and management of the formation catalogue."

msgid "desc_lnk_home_institution"
msgstr "Management of the institution."

msgid "desc_lnk_home_studies"
msgstr ""
"Management of students' path from their registration until their diploma."

msgid "desc_lnk_internships"
msgstr "This process controls students internships."

msgid "desc_lnk_my_osis"
msgstr "Your personal details, configurations and other information related to you."

msgid "desc_lnk_learning_units"
msgstr ""
"Management of learning units, formations and others activities of the "
"program."

msgid "desc_lnk_offers"
msgstr "Management of programs."

msgid "desc_lnk_organizations"
msgstr "Management of organizations"

msgid "desc_lnk_score_encoding"
msgstr "This process helps tutor while encoding notes for the exams sessions."

msgid "desc_lnk_storage"
msgstr "Monitoring of the storage capacity"

msgid "desc_messages_history"
msgstr "Message history allow you to access sent emails"

msgid "desc_messages_template"
msgstr "Messages templating allow you to edit email messages dynamically"

msgid "desc_my_messages"
msgstr "The messages sent by the application to you"

msgid "desc_profile"
msgstr "The configuration of you user profile"

msgid "description"
msgstr "Description"

msgid "details"
msgstr "Details"

msgid "display_scores_for_one_learning_unit"
msgstr "Display scores for this learning unit"

msgid "display_tutors"
msgstr "Display all tutors for this learning unit"

msgid "DOCTORAL_COMMISSION"
msgstr "Doctoral commmission"

msgid "documentation"
msgstr "Documentation"

msgid "double_encoding"
msgstr "Double encoding"

msgid "double_encoding_test"
msgstr "Scores double encoding"

msgid "dubble_encoding"
msgstr "Dubble encoding"

msgid "dubble_online_scores_encoding"
msgstr "Dubble online scores encoding"

msgid "edit"
msgstr "Edit"

msgid "empty_note_pdf_legend"
msgstr "(empty)=No score yet"

msgid "encode"
msgstr "Encode"

msgid "encode_as_coordinator"
msgstr "Encode as scores responsible"

msgid "encode_as_pgm"
msgstr "Encode as program manager"

msgid "encode_as_professor"
msgstr "Encode as professor"

msgid "encoding"
msgstr "Encoding"

msgid "encoding_status_ended"
msgstr "All the scores are encoded."

msgid "encoding_status_notended"
msgstr "It remains notes to encode."

msgid "end_date"
msgstr "Teacher Deadline"

msgid "end_date_teacher"
msgstr "Teacher Deadline"

msgid "enrollment_activity_not_exist"
msgstr "The enrollment to the activity %s doesn't exist"

msgid "enrollment_exam_not_exists"
msgstr "The enrollment to the activity %s doesn't exist"

msgid "enrollments"
msgstr "Enrollments"

msgid "entities"
msgstr "Entities"

msgid "entity"
msgstr "Entity"

msgid "versions"
msgstr "Versions"

msgid "evaluations"
msgstr "Evaluations"

msgid "event"
msgstr "Event"

msgid "exam_board_secretary"
msgstr "Exam board secretary"

msgid "execute"
msgstr "Execute"

msgid "FACULTY"
msgstr "Faculty"

msgid "female"
msgstr "Female"

msgid "file"
msgstr "File"

msgid "file_must_be_xlsx"
msgstr "The file must be a valid 'XLSX' excel file"

msgid "file_production_date"
msgstr "Excel file production date"

msgid "students_deliberated_are_not_shown"
msgstr "Students deliberated are not shown"

msgid "files"
msgstr "Files"

msgid "final"
msgstr "Final"

msgid "fixed_line_phone"
msgstr "Fixed-line phone"

msgid "focuses"
msgstr "Focuses"

msgid "formation_catalogue"
msgstr "Formation catalogue"

msgid "function"
msgstr "Function"

msgid "gender"
msgstr "Gender"

msgid "general_informations"
msgstr "General informations"

msgid "get_excel_file"
msgstr "Get Excel File"

msgid "global_identifiant"
msgstr "Global identifiant"

msgid "fgs"
msgstr "FGS"

msgid "go"
msgstr "Go"

msgid "grade"
msgstr "Grade"

msgid "help_pnl_selectedfiles"
msgstr "Please select an XLS file for injection"

msgid "help_submission_scores_label"
msgstr "You will submit %s notes to faculty(ies). Warning : submitted scores <b>can't be modified anymore.</b>"

msgid "highlight_description"
msgstr "Highlight description"

msgid "highlight_shortcut"
msgstr "Highlight shortcut"

msgid "highlight_title"
msgstr "Highlight title"

msgid "home"
msgstr "Home page"

msgid "html_message"
msgstr "HTML Message"

msgid "identification"
msgstr "Identification"

msgid "idle"
msgstr "Idle"

msgid "ill"
msgstr "Ill"

msgid "ill_pdf_legend"
msgstr "I=Ill"

msgid "incomplete"
msgstr "Incomplete"

msgid "info_address_changed_for_papersheet"
msgstr "If you customize one of the field below, it only change the address displayed on the scores' encodings sheets for the program %s. "
       "It will never change the address of any Structure. The structure's list below is to help you to pre-fill in the form"

msgid "inject"
msgstr "Inject"

msgid "inject_xls_file"
msgstr "Inject XLS file"

msgid "INSTITUTE"
msgstr "Institute"

msgid "institution"
msgstr "Institution"

msgid "international_title"
msgstr "international title"

msgid "internships"
msgstr "Internships"

msgid "invalid_file"
msgstr "Invalid file"

msgid "javascript_is_disabled"
msgstr "JavaScript is disabled on your browser, but OSIS does not work without JavaScript."

msgid "justification_invalid"
msgstr "Invalid justification"

msgid "justifications"
msgstr "Justifications"

msgid "justification_invalid_value"
msgstr "Invalid justification value"

msgid "absence_justified_to_unjustified_invalid"
msgstr "Absence justified cannot be remplaced by absence unjustified"

msgid "justification_values_accepted"
msgstr "Accepted value: %s "

msgid "justification_other_values"
msgstr "Other values: %s "

msgid "label"
msgstr "Label"

msgid "label_jumbotron_details_academic_cal"
msgstr "As displayed on the home page"

msgid "language"
msgstr "Language"


msgid "last_synchronization"
msgstr "Last synchronization"

msgid "learning_unit"
msgstr "Learning unit"

msgid "learning_unit_not_access"
msgstr "You don't have access rights to this learning unit"

msgid "learning_unit_not_access_or_not_exist"
msgstr "You don't have access rights for this learning unit or it doesn't exist in our database"

msgid "learning_unit_responsible"
msgstr "Learning unit's responsible"

msgid "learning_unit_search"
msgstr "Learning unit search"

msgid "learning_units"
msgstr "Learning units"

msgid "learning_units_in"
msgstr "learning units in"

msgid "lnk_message_history_read_title"
msgstr "See the message"

msgid "location"
msgstr "Location"

msgid "log-in"
msgstr "Log-in"

msgid "login"
msgstr "Login"

msgid "logistic"
msgstr "Logistic"

msgid "logout"
msgstr "Logout"

msgid "lu_could_contain_decimal_scores"
msgstr "This learning unit year could contain decimal scores"

msgid "lu_must_not_contain_decimal_scores"
msgstr "This learning unit year must not contain decimal scores"

msgid "male"
msgstr "Male"

msgid "managed_programs"
msgstr "Managed programs"

msgid "mandates"
msgstr "Mandates"

msgid "mark_selected_messages_as_read"
msgstr "Mark selected messages as read"

msgid "master"
msgstr "Master"

msgid "message"
msgstr "Message"

msgid "message_address_papersheet"
msgstr "Reuse the address of an entity linked to the program or inform the posting address for the papersheet."

msgid "message_not_resent_no_email"
msgstr "The message can't be sent again, no email provided."

msgid "message_resent_ok"
msgstr "The message xas sent again."

msgid "messages"
msgstr "Messages"

msgid "messages_history"
msgstr "Messages History"

msgid "messages_templates"
msgstr "Messages templates"

msgid "minimum_one_criteria"
msgstr "Please choose at least one criteria!"

msgid "miss"
msgstr "Miss"

msgid "missing_column_session"
msgstr "Please fill in the 'session' column with the correct session's number."

msgid "mister"
msgstr "Mister"

msgid "mobile_phone"
msgstr "Mobile phone"

msgid "more_than_one_academic_year_error"
msgstr "There are more than 1 academic year in your excel file. Please correct your file. Only one academic year "
      "could be present in the 'Academic year' column."

msgid "more_than_one_exam_enrol_for_one_learn_unit"
msgstr "This student has multiple enrollments for a same exam. "
       "(he's enrolled to a same learning unit in 2 different programs. "
       "Please encode this score in the 'online' tab in the interface."

msgid "more_than_one_learning_unit_error"
msgstr "You encoded scores for more than 1 learning unit in your excel file (column 'Learning unit'). "
       "Please make one excel file by learning unit."

msgid "more_than_one_session_error"
msgstr "There are more than 1 session in your excel file. Please correct your file. Only one session's number "
      "could be present in the 'Session' column."

msgid "msg_error_username_password_not_matching"
msgstr "Your username and password didn't match. Please try again."

msgid "my_messages"
msgstr "My Messages"

msgid "my_osis"
msgstr "My OSIS"

msgid "my_studies"
msgstr "My studies"

msgid "name"
msgstr "Name"

msgid "full_name"
msgstr "Full name"

msgid "national_register"
msgstr "National register's number"

msgid "no_current_entity_version_found"
msgstr "The selected entity no longer exists today (end date passed)."

msgid "no_data_for_this_academic_year"
msgstr "No data for this academic year"

msgid "no_dubble_score_encoded_comparison_impossible"
msgstr "No dubble score encoded ; nothing to compare."

msgid "no_entity_address_found"
msgstr "No address found for the selected entity."

msgid "no_exam_session_opened_for_the_moment"
msgstr "No scores' encoding session opened for the moment."

msgid "no_student_to_encode_xls"
msgstr "No students to encode by excel"

msgid "no_file_submitted"
msgstr "You have to select a file to upload."

msgid "no_messages"
msgstr "No Messages"

msgid "no_result"
msgstr "No result!"

msgid "no_receiver_error"
msgstr "No receiver for this message"

msgid "no_score_encoded_double_encoding_impossible"
msgstr "No new scores encoded. The double encoding needs new scores."

msgid "no_score_injected"
msgstr "No scores injected"

msgid "no_score_to_encode"
msgstr "You haven't any score to encode."

msgid "no_valid_academic_year_error"
msgstr "No valid academic year found in your xls file. The date should be formatted like '2015-2016' or '2015'."

msgid "deadline_reached"
msgstr "Deadline reached"

msgid "not_passed"
msgstr "Not passed"

msgid "not_sent"
msgstr "Not Sent"

msgid "number_of_enrollments"
msgstr "Number of enrollments"

msgid "number_session"
msgstr "No. Session"

msgid "numbered_score"
msgstr "Numbered scores"

msgid "offer"
msgstr "Program"

msgid "offer_enrollment_not_exist"
msgstr "There are any enrollment to this program"

msgid "offer_year_calendar"
msgstr "Calendar of the annual program"

msgid "offer_year_calendar_academic_calendar_end_date_error"
msgstr "The end date of your program can't be greater than the closure's date of scores' encodings in the academic calendar"

msgid "offer_year_calendar_academic_calendar_start_date_error"
msgstr "The start date of your program can't be lower than the opening's date of scores' encodings in the academic calendar"

msgid "offer_year_not_access_or_not_exist"
msgstr "You don't have access rights for this offer or it doesn't exist in our database"

msgid "offer_year_not_exist"
msgstr "The program (%s) (%d) - doesn't exist"

msgid "offer_year_search"
msgstr "Search of annual programs"

msgid "offers"
msgstr "Programs"

msgid "old_browser_warning"
msgstr "Your browser is out of date. This can lead to unknown behaviour."

msgid "online"
msgstr "Online"

msgid "online_encoding"
msgstr "Online encoding"

msgid "online_scores_encoding"
msgstr "Online scores encoding"

msgid "only_submited_scores_can_be_double_encoded"
msgstr "Only submitted scores can be bouble encoded"

msgid "open"
msgstr "Open"

msgid "campus"
msgstr "Campus"

msgid "organization_address"
msgstr "Organization address"

msgid "organization"
msgstr "Organization"

msgid "organizations"
msgstr "Organizations"

msgid "origin"
msgstr "From"

msgid "other_score"
msgstr "Other scores"

msgid "other_sibling_offers"
msgstr "Other sibling programs"

msgid "other_sibling_orientations"
msgstr "Other sibling orientations"

msgid "score_encoding_period_not_open"
msgstr "The period of scores' encoding is not opened"

msgid "outside_scores_encodings_period_latest_session"
msgstr "The period of scores' encoding %s is closed since %s"

msgid "outside_scores_encodings_period_closest_session"
msgstr "The period of scores' encoding %s will be open %s"

msgid "page_not_found"
msgstr "Page not found."

msgid "method_not_allowed"
msgstr "Method not allowed"

msgid "password"
msgstr "Password"

msgid "person"
msgstr ""

msgid "ph_d"
msgstr "Ph.D"

msgid "plain"
msgstr "Plain"

msgid "plain_and_html"
msgstr "Plain and HTML"

msgid "please_enable_javascript"
msgstr "Please <a href='http://enable-javascript.com' target='_blank'>enable JavaScript</a> to use this application."

msgid "POLE"
msgstr "Pole"

msgid "postal_code"
msgstr "postal code"

msgid "preferences"
msgstr "Preferences"

msgid "presence_note_pdf_legend"
msgstr "0=Presence note"

msgid "print"
msgstr "Print"

msgid "print_all_courses"
msgstr "Print all courses"

msgid "print_warning_and_info_messages"
msgstr ""

msgid "printable_title"
msgstr "Printable title"

msgid "printing_date"
msgstr "Printing date"

msgid "professional"
msgstr "Professional"

msgid "professors_must_not_submit_scores"
msgstr "Proffessors must not submit scores"

msgid "profile"
msgstr "Profile"

msgid "program_commission"
msgstr "Program commission"

msgid "program_managers"
msgstr "Program Managers"

msgid "program_s"
msgstr "program(s)"

msgid "programs"
msgstr "Programs"

msgid "progress"
msgstr "Progress"

msgid "received_on"
msgstr "Received on"

msgid "recipient"
msgstr "Recipient"

msgid "redirect_to_login"
msgstr "Click to reconnect"

msgid "reference"
msgstr "Reference"

msgid "refresh_list"
msgstr "Search/update the list"

msgid "registration_id"
msgstr "Registration ID"

msgid "identification_number"
msgstr "Number ID"

msgid "registration_id_not_access_or_not_exist"
msgstr "Student not registered for exam"

msgid "research_center"
msgstr "Research center"

msgid "residential"
msgstr ""

msgid "responsible"
msgstr "Responsible"

msgid "return_doc_to_administrator"
msgstr "Please return this document to the administrative office before %s."

msgid "reuse_address_entity"
msgstr "Reuse the address of"

msgid "save"
msgstr "Save"

msgid "saved"
msgstr "Saved"

msgid "saving"
msgstr "Saving"

msgid "score"
msgstr "Score"

msgid "score_already_submitted"
msgstr "Score already submitted"

msgid "score_decimal_not_allowed"
msgstr "The score seems to be incorrect. Decimales NOT allowed"

msgid "score_invalid"
msgstr "Score invalid"

msgid "scores_responsible"
msgstr "Scores Responsible"

msgid "scores_responsible_title"
msgstr "Scores Responsible"

msgid "score_saved"
msgstr "score Saved"

msgid "score_submitted"
msgstr "Submitted"

msgid "scores"
msgstr "Scores"

msgid "scores_encoding"
msgstr "Scores encoding"

msgid "scores_encoding_tests"
msgstr "Scores encoding tests"

msgid "scores_gt_0_lt_20"
msgstr "The score seems to be incorrect (it must be >=0 and <=20)"

msgid "scores_injection"
msgstr "Scores injection"

msgid "scores_saved"
msgstr "score(s) saved"

msgid "scores_saved_cannot_be_saved_anymore"
msgstr "Sore saved, button save not available anymore"

msgid "scores_must_be_between_0_and_20"
msgstr "Scores must be between 0 and 20"

msgid "search_for_a_file"
msgstr "Search for a file"

msgid "search_for_an_entity"
msgstr "Search for an entity"

msgid "search_for_an_organization"
msgstr "Search for an organization"

msgid "SECTOR"
msgstr "Sector"

msgid "select"
msgstr "Select"

msgid "select_a_xls_file_from_which_to_inject_scores"
msgstr ""

msgid "select_an_encoding_type"
msgstr "Select an encoding type"

msgid "send_message_again"
msgstr "Send again"

msgid "sent"
msgstr "Sent"

msgid "server_error"
msgstr "A server error occured."

msgid "server_error_message"
msgstr "We will fix this as soon as possible"

msgid "short_title"
msgstr "Short title"

msgid "size"
msgstr "Size"

msgid "source_code"
msgstr "Source code"

msgid "stages"
msgstr "Stages"

msgid "start_date"
msgstr "Start date"

msgid "state"
msgstr "State"

msgid "status"
msgstr "Status"

msgid "storage"
msgstr "Storage"

msgid "storage_duration"
msgstr "Storage duration"

msgid "structure"
msgstr "Structure"

msgid "student_not_exist"
msgstr "The student (%s) doesn't exist"

msgid "student_path"
msgstr "Students' path"

msgid "students"
msgstr "students"

msgid "studies"
msgstr "Studies"

msgid "subject"
msgstr "Subject"

msgid "submission"
msgstr "Submission"

msgid "submission_date"
msgstr "Submission date"

msgid "submission_of_scores_for"
msgstr "Submission of scores for {0}."

msgid "submitted"
msgstr "Submitted"

msgid "submitted_scores_cannot_be_encoded_anymore"
msgstr "Submitted scores cannot be encoded anymore"

msgid "succesfull_logout"
msgstr "You are succesfully logout."

msgid "technologic_platform"
msgstr "Technologic platform"

msgid "template_error"
msgstr "No message was sent : the message template {} does not exist."

msgid "temporary_save"
msgstr "Temporary save (not submitted to the faculty yet)"

msgid "the_coordinator_must_still_submit_scores"
msgstr "The coordinator must still submit the scores"

msgid "title"
msgstr "Title"

msgid "learning_unit_title"
msgstr "Learning unit title"

msgid "too_many_results"
msgstr "Too many results! Please be more specific."

msgid "tooltip_delete_message"
msgstr "Delete message"

msgid "tooltip_double_encode_for"
msgstr "Double encode scores"

msgid "tooltip_double_encode_no_more_possible_for"
msgstr "All the scores were submitted.It is not possible to double encode scores anymore"

msgid "tooltip_dowload_excel_file"
msgstr "Download the excel file"

msgid "tooltip_encode_for"
msgstr "Encode scores"

msgid "tooltip_encode_no_more_possible_for"
msgstr "All the scores were submitted.It is not possible to encode scores anymore"

msgid "tooltip_inject_excel_no_more_possible_for"
msgstr "All the scores were submitted.It is not possible inject excell file anymore"

msgid "tooltip_my_message_read"
msgstr "Show message"

msgid "tooltip_print_scores"
msgstr "Print the scores"

msgid "tooltip_scores_encodings_progress_bar"
msgstr "Represents the quantity of scores submitted to the administration. The number surrounded by parenthesis is the "
       "number of scores encoded by the tutor that aren't submitted yet ('draft' state)"

msgid "tooltip_select_action"
msgstr "Select action to execute"

msgid "tooltip_select_all_messages"
msgstr "Select all the messages"

msgid "tooltip_select_excel_file_to_inject_scores"
msgstr "Select an excel file to inject scores."

msgid "tooltip_to_my_messages"
msgstr "Back to messages"

msgid "tutor"
msgstr "Tutor"

msgid "tutors"
msgstr "Tutors"

msgid "other_tutors"
msgstr "Other Tutors"

msgid "txt_message"
msgstr "Text Message"

msgid "txt_origin_title"
msgstr "Sender of the message"

msgid "txt_recipient_title"
msgstr "Recipient of the message (email or last name or username)"

msgid "txt_reference_title"
msgstr "Template reference of the message"

msgid "txt_subject_title"
msgstr "Subject of the messages"

msgid "type"
msgstr "Type"

msgid "types"
msgstr "Types"

msgid "undated_events"
msgstr "Unscheduled events"

msgid "undefined"
msgstr "Undefined"

msgid "unknown"
msgstr "Unknown"

msgid "user"
msgstr "User"

msgid "user_interface_language"
msgstr "User interface language"

msgid "user_is_not_program_manager"
msgstr "You're not a program manager. Therefore you dont have access to this page."

msgid "validated_double_encoding_cannot_be_validated_anymore"
msgstr "Validated double encoding cannot be validated anymore"

msgid "validation_dubble_encoding_mandatory"
msgstr "Please enter a final validation for scores' differences detected after the dubble encoding "
       "(below). If you leave, your dubble encoding will be lost."

msgid "via_excel"
msgstr "Via Excel"

msgid "via_paper"
msgstr "Via paper"

msgid "warning_all_scores_not_sumitted_yet"
msgstr "Warning : some registered scores have not been submitted yet"

msgid "website"
msgstr "Website"

msgid "without_attribution"
msgstr "Without attribution"

msgid "xls_columns_structure_error"
msgstr "Your excel file isn't well structured. Please follow the structure of the excel file provided "
       "(button '{}')"

msgid "you_manage"
msgstr "You manage"

msgid "order"
msgstr "Order"

msgid "options"
msgstr "Options"

msgid "required"
msgstr "Required"

msgid "question"
msgstr "Question"

msgid "questions"
msgstr "Questions"

msgid "value"
msgstr "Value"

msgid "short_input_text"
msgstr "Short input text"

msgid "long_input_text"
msgstr "Long input text"

msgid "radio_button"
msgstr "Radio button"

msgid "checkbox"
msgstr "Checkbox"

msgid "upload_button"
msgstr "Upload button"

msgid "download_link"
msgstr "Download link"

msgid "dropdown_list"
msgstr "Dropdown list"

msgid "http_link"
msgstr "HTTP link"

msgid "BACHELOR"
msgstr "Bachelor"

msgid "MASTER_60"
msgstr "Master 60"

msgid "MASTER_120"
msgstr "Master 120"

msgid "MASTER_180_OR_240"
msgstr "Master 180 or 240"

msgid "ADVANCED_MASTER"
msgstr "Advanced master"

msgid "TRAINING_CERTIFICATE"
msgstr "Training certificate"

msgid "CERTIFICATE"
msgstr "Certificate"

msgid "DOCTORATE"
msgstr "Doctorate"

msgid "CAPAES"
msgstr "CAPAES"

msgid "start_date_must_be_lower_than_end_date"
msgstr "Start date must be lower than end date"

msgid "DEPUTY_AUTHORITY"
msgstr "Deputy authority"

msgid "DEPUTY_SABBATICAL"
msgstr "Deputy sabbatical"

msgid "DEPUTY_TEMPORARY"
msgstr "Deputy temporary"

msgid "INTERNSHIP_SUPERVISOR"
msgstr "Internship supervisor"

msgid "INTERNSHIP_CO_SUPERVISOR"
msgstr "Internship co-supervisor"

msgid "PROFESSOR"
msgstr "Professor"

msgid "COORDINATOR"
msgstr "Coordinator"

msgid "HOLDER"
msgstr "Holder"

msgid "CO_HOLDER"
msgstr "Co-holder"

msgid "DEPUTY"
msgstr "Deputy"

msgid "scores_responsible_can_submit_partial_encoding"
msgstr "Scores responsible can submit partial encoding"

msgid "the_scores_responsible_must_still_submit_scores"
msgstr "The scores responsible must still submit the scores"

msgid "NONE"
msgstr "NONE"

msgid "keyword"
msgstr "keyword"

msgid "VALID"
msgstr "Valid"

msgid "INVALID"
msgstr "Invalid"

msgid "COURSE"
msgstr "Course"

msgid "MASTER_THESIS"
msgstr "Master thesis"

msgid "INTERNSHIP"
msgstr "Internship"

msgid "OTHER_COLLECTIVE"
msgstr "Other collective"

msgid "OTHER_INDIVIDUAL"
msgstr "Other individual"

msgid "EXTERNAL"
msgstr "External"

msgid "TEACHING_INTERNSHIP"
msgstr "Teaching internship"

msgid "CLINICAL_INTERNSHIP"
msgstr "Clinical internship"

msgid "PROFESSIONAL_INTERNSHIP"
msgstr "Professional internship"

msgid "RESEARCH_INTERNSHIP"
msgstr "Research internship"

msgid "ANNUAL"
msgstr "Annual"

msgid "BIENNIAL_EVEN"
msgstr "Biennial even"

msgid "BIENNIAL_ODD"
msgstr "Biennial odd"

msgid "LU_ERRORS_REQUIRED"
msgstr "This field is required."

msgid "LU_ERRORS_INVALID"
msgstr "'Enter a valid value."

msgid "LU_ERRORS_INVALID_SEARCH"
msgstr "Please, inform at least two filters in your searches"

msgid "LU_ERRORS_ACADEMIC_YEAR_REQUIRED"
msgstr "Please specify an academic year"

msgid "LU_ERRORS_YEAR_WITH_ACRONYM"
msgstr "Please specify an academic year or enter a valid acronym."

msgid "LU_ERRORS_INVALID_REGEX_SYNTAX"
msgstr "Invalid regular expression!"

msgid "no_valid_m_justification_error"
msgstr "You can't encode a JUSTIFIED ABSENCE (M) via the XLS injection"

msgid "abscence_justified_preserved"
msgstr "Justified abscence already encoded and preserved"

msgid "tutors_of_course"
msgstr "Tutors of the course"

msgid "academic_actors"
msgstr "Academic actors"

msgid "academic_start_date_error"
msgstr "The start date should be between the start/end dates of the academic year"

msgid "academic_end_date_error"
msgstr "The end date should be between the start/end dates of the academic year"

msgid "end_start_date_error"
msgstr "Start date must be lower than end date"

msgid "dates_mandatory_error"
msgstr "Start date and end date are mandatory"

msgid "date_format"
msgstr "%m/%d/%Y"

msgid "date_format_string"
msgstr "m/d/Y"

msgid "format_date"
msgstr "mm/dd/yyyy"

msgid "desc_lnk_academic_actors"
msgstr "Academic actors management"

msgid "all_years"
msgstr "All years"

msgid "trainings"
msgstr "Trainings"

msgid "components"
msgstr "Components"

msgid "educational_information"
msgstr "Educational information"

msgid "propositions"
msgstr "Propositions"

msgid "tutor_attributions"
msgstr "Tutors - attributions"

msgid "proposal"
msgstr "Proposal"

msgid "academic_calendar_offer_year_calendar_start_date_end_date_error"
msgstr "The start's date of '%s' of the academic calendar can't be higher than %s "
       "(end date of '%s' of the program '%s')"

msgid "component_type"
msgstr "Component type"

msgid "volume_quarter"
msgstr "Quarter"

msgid "vol_q1"
msgstr "Vol. q1"

msgid "vol_q2"
msgstr "Vol. q2"

msgid "volume"
msgstr "Volume"

msgid "schedules_conformity"
msgstr "Sched. conform. "

msgid "planned_classrooms"
msgstr "Planned classrooms"

msgid "real_on_planned_classrooms"
msgstr "Real/Planned classrooms"

msgid "classes"
msgstr "Classes"

msgid "class"
msgstr "Class"

msgid "learning_unit_code"
msgstr "Learning unit code"

msgid "partims"
msgstr "Partims"

msgid "periodicity"
msgstr "Periodicity"

msgid "nominal_credits"
msgstr "Credits"

msgid "active"
msgstr "Active"

msgid "inactive"
msgstr "Inactive"

msgid "MASTER_DISSERTATION"
msgstr "Master Dissertation"

msgid "FULL"
msgstr "Full"

msgid "MOBILITY"
msgstr "Mobility"

msgid "OTHER"
msgstr "Other"

msgid "PARTIM"
msgstr "Partim"

msgid "PHD_THESIS"
msgstr "PhD Thesis"

msgid "selected"
msgstr "selected"

msgid "learning_unit_specifications"
msgstr "Specifications"

msgid "LECTURING_COMPLETE"
msgstr "Complete lecturing"

msgid "LECTURING_INCOMPLETE"
msgstr "Incomplete lecturing"

msgid "PRACTICAL_EXERCISES_COMPLETE"
msgstr "Complete practical exercises"

msgid "PRACTICAL_EXERCISES_INCOMPLETE"
msgstr "Incomplete practical exercises"

msgid "LECTURING"
msgstr "Lecturing"

msgid "STAGE"
msgstr "Stage"

msgid "DISSERTATION"
msgstr "Dissertation"

msgid "PRACTICAL_EXERCISES"
msgstr "Practical exercises"

msgid "lecturing"
msgstr "Lecturing"

msgid "PE"
msgstr "PE"

msgid "subtype"
msgstr "Subtype"

msgid "start"
msgstr "Start"

msgid "duration"
msgstr "Duration"

msgid "experimental_phase"
msgstr "This feature is in testing phase"

msgid "title_official_1"
msgstr "Official title (Part 1, common with partims)"

msgid "title_official_2"
msgstr "Official title (Part 2, specific to each partim)"

msgid "title_in_english"
msgstr "Title in English"

msgid "title_in_english_1"
msgstr "(Part 1, common with partims)"

msgid "title_in_english_2"
msgstr "(Part 2, specific to each partim)"

msgid "scores_responsibles"
msgstr "Scores responsibles"

msgid "SCHOOL"
msgstr "Ecole"

msgid "PLATFORM"
msgstr "Platform"

msgid "LOGISTICS_ENTITY"
msgstr "Logistics entity"

msgid "organogram"
msgstr "Organogram"

msgid "attached_to"
msgstr "Attached to"

msgid "ACADEMIC_PARTNER"
msgstr "Academic partner"

msgid "INDUSTRIAL_PARTNER"
msgstr "Industrial partner"

msgid "SERVICE_PARTNER"
msgstr "Service partner"

msgid "COMMERCE_PARTNER"
msgstr "Commerce partner"

msgid "PUBLIC_PARTNER"
msgstr "Public partner"

msgid "requirement_entity"
msgstr "Requirement entity"

msgid "allocation_entity"
msgstr "Allocation entity"

msgid "additional_requirement_entity"
msgstr "Additional requirement entity"

msgid "requirement_entity_small"
msgstr "Req. Entity"

msgid "allocation_entity_small"
msgstr "Alloc. Ent."

msgid "with_entity_subordinated_small"
msgstr "With subord. ent."

msgid "academic_end_year"
msgstr "Academic end year"

msgid "academic_start_year"
msgstr "Academic start year"

msgid "organization_name"
msgstr "Name"

msgid "partial"
msgstr "Q1"

msgid "remaining"
msgstr "Q2"

msgid "partial_remaining"
msgstr "Q1&2"

msgid "partial_or_remaining"
msgstr "Q1|2"

msgid "volume_partial"
msgstr "Vol. Q1"

msgid "volume_remaining"
msgstr "Vol. Q2"

msgid "quadrimester"
msgstr "Quadrimester"

msgid "composition"
msgstr "Composition"

msgid "real_classes"
msgstr "Real classes"

msgid "lu_usage"
msgstr "Learning units usage"

msgid "academic_years"
msgstr "Academic years"

msgid "from"
msgstr "From"

msgid "to"
msgstr "to"

msgid "since"
msgstr "Since"

msgid "editing"
msgstr "Edition"

msgid "component"
msgstr "Component"

msgid "used_by"
msgstr "Used by learning unit"

msgid "offers_enrollments"
msgstr "Offers enrollments"

msgid "learning_units_enrollments"
msgstr "Learning units enrollments"

msgid "exams_enrollments"
msgstr "Exams Enrollments"

msgid "average"
msgstr "Average"

msgid "global_average"
msgstr "Global average"

msgid "result"
msgstr "Result"

msgid "enrollment_date"
msgstr "Enrollment date"

msgid "students_title"
msgstr "Students"

msgid "student_title"
msgstr "Student"

msgid "classe"
msgstr "Classe"

msgid "localization"
msgstr "Localization"

msgid "internship_subtype"
msgstr "Internship subtype"

msgid "part1"
msgstr "part 1"

msgid "part2"
msgstr "part 2"

msgid "title_official"
msgstr "Official title"

msgid "create_learning_unit"
msgstr "Create Learning Unit"

msgid "existed_acronym"
msgstr "Existed acronym for "

msgid "existing_acronym"
msgstr "Existing acronym"

msgid "invalid_acronym"
msgstr "Invalid acronym"

msgid "acronym_rules"
msgstr "Site with one letter\n"
       "Acronym with min 2 et max 4 letters\n"
       "Number Code with 4 digit"

msgid "end_year_title"
msgstr "End year"

msgid "basic_informations_title"
msgstr "Basics informations"

msgid "active_title"
msgstr "Active"

msgid "titles"
msgstr "Titles"

msgid "fixtures_build"
msgstr "Build anonymized fixtures"

msgid "desc_lnk_fixtures_build"
msgstr "Build a json file with anonymized fixtures"

msgid "partial_volume_1"
msgstr "Volume Q1"

msgid "partial_volume_2"
msgstr "Volume Q2"

msgid "partial_volume_1Q"
msgstr "Q1"

msgid "partial_volume_2Q"
msgstr "Q2"

msgid "planned_classes"
msgstr "Classes prévues"

msgid "planned_classes_pc"
msgstr "P.C."

msgid "total_volume"
msgstr "Volume total"

msgid "total_volume_charge"
msgstr "Volume de charge total"

msgid "total_volume_voltot"
msgstr "Vol.tot"

msgid "vol_charge"
msgstr "Vol.charge"

msgid "vol_tot_not_equal_to_q1_q2"
msgstr "Vol.tot = Q1 + Q2"

msgid "vol_tot_req_entities_not_equal_to_entity"
msgstr "Vol.tot requirement is not equals to sum of requirement volumes"

msgid "vol_tot_req_entities_not_equal_to_vol_tot_mult_cp"
msgstr "Vol.requirement = Vol.tot * C.P"

msgid "vol_tot_full_must_be_greater_than_partim"
msgstr "Vol.tot [Full] > Vol.tot [Partim]"

msgid "vol_q1_full_must_be_greater_or_equal_to_partim"
msgstr "Q1 [Full] >= Q1 [Partim]"

msgid "vol_q2_full_must_be_greater_or_equal_to_partim"
msgstr "Q2 [Full] >= Q2 [Partim]"

msgid "planned_classes_full_must_be_greater_or_equal_to_partim"
msgstr "C.P. [Full] >= C.P. [Partim]"

msgid "entity_requirement_full_must_be_greater_or_equal_to_partim"
msgstr "Requirement entity [Full] >= Requirement entity [Partim]"

msgid "volumes_management"
msgstr "Volumes management"

msgid "volumes_validation_success"
msgstr "Filled data fit the hourly volumes calculation rules."

msgid "end_date_gt_begin_date"
msgstr "The end year must be equals or upper than the start year"

msgid "session_title"
msgstr "Session"

msgid "remarks_title"
msgstr "Remarks"

msgid "faculty_remark"
msgstr "Faculty remark"

msgid "other_remark"
msgstr "Other remark"

msgid "new_learning_unit"
msgstr "New learning unit"

msgid "previous"
msgstr "Previous"

msgid "next"
msgstr "Next"

msgid "learning_location"
msgstr "Learning location"

msgid "NON_ACADEMIC"
msgstr "Non academic"

msgid "NON_ACADEMIC_CREF"
msgstr "Non academic CREF"

msgid "ACADEMIC"
msgstr "Academic"

msgid "ACTIVE"
msgstr "Active"

msgid "INACTIVE"
msgstr "Inactive"

msgid "RE_REGISTRATION"
msgstr "Active only for re-registration"

msgid "OPTIONAL"
msgstr "Optional"

msgid "NO_PRINT"
msgstr "No printing"

msgid "IN_HEADING_2_OF_DIPLOMA"
msgstr ""

msgid "IN_EXPECTED_FORM"
msgstr ""

msgid "FEE_1"
msgstr "Role"

msgid "FEE_2"
msgstr "Role + exam"

msgid "FEE_3"
msgstr "AESS, CAPAES or end-of-cycle"

msgid "FEE_4"
msgstr "School fees without any exam"

msgid "FEE_5"
msgstr "Full school fees"

msgid "FEE_6"
msgstr "University certificate"

msgid "FEE_7"
msgstr "Complementary master with medical specialization"

msgid "FEE_8"
msgstr "Admission exam"

msgid "FEE_10"
msgstr "CU 30 credits"

msgid "FEE_11"
msgstr "Medical skills certificate"

msgid "FEE_12"
msgstr "ISA offers: 12BA et 21MS"

msgid "FEE_13"
msgstr "ISA offers: 13BA et 22MS"

msgid "DAILY"
msgstr "Daily"

msgid "SHIFTED"
msgstr "Shifted"

msgid "ADAPTED"
msgstr "Adapted"

msgid "academic_calendar_type"
msgstr "Type of event"

msgid "DELIBERATION"
msgstr "Deliberation"

msgid "DISSERTATION_SUBMISSION"
msgstr "Submission of disserations"

msgid "EXAM_ENROLLMENTS"
msgstr "Exam enrollments"

msgid "SCORES_EXAM_DIFFUSION"
msgstr "Diffusion of exam scores"

msgid "SCORES_EXAM_SUBMISSION"
msgstr "Submission of exam scores"

msgid "TEACHING_CHARGE_APPLICATION"
msgstr "Teaching charge application"

msgid "field_is_required"
msgstr "This field is required"

msgid "associated_entity"
msgstr "Associated entity"

msgid "LU_WARNING_INVALID_ACRONYM"
msgstr "The acronym, if it is entered, must at least count 3 characters"

msgid "title_in_french"
msgstr "Title in French"

msgid "schedule_type"
msgstr "Schedule type"

msgid "enrollment_campus"
msgstr "Enrollment campus"

msgid "other_campus_activities"
msgstr "Activities on other campus"

msgid "unspecified"
msgstr "Unspecified"

msgid "university_certificate"
msgstr "University certificate"

msgid "studies_domain"
msgstr "Studies domain"

msgid "primary_language"
msgstr "Primary language"

msgid "other_language_activities"
msgstr "Other languages activities"

msgid "funding"
msgstr "Funding"

msgid "funding_cud"
msgstr "Funding international cooperation CCD/CUD"

msgid "funding_direction"
msgstr "Funding direction"

msgid "cud_funding_direction"
msgstr "Funding international cooperation CCD/CUD direction"

msgid "active_status"
msgstr "Active"

msgid "partial_deliberation"
msgstr "Partial deliberation"

msgid "admission_exam"
msgstr "Admission exam"

msgid "academic_type"
msgstr "Academic type"

msgid "keywords"
msgstr "Keywords"

msgid "training_type"
msgstr "Type of training"

msgid "QUADRIMESTER"
msgstr "Quadrimester(s)"

msgid "TRIMESTER"
msgstr "Trimester(s)"

msgid "MONTH"
msgstr "Month(s)"

msgid "WEEK"
msgstr "Week(s)"

msgid "DAY"
msgstr "Day(s)"

msgid "administration_entity"
msgstr "Administration entity"

msgid "management_entity"
msgstr "Management entity"

msgid "enrollment_enabled"
msgstr "Enrollment enabled"

msgid "formations"
msgstr "Formations"

msgid "formations_lnk"
msgstr "Formations"

msgid "desc_lnk_formations"
msgstr "Organization of formations"

msgid "education_groups"
msgstr "Education groups"

msgid "entity_management"
msgstr "Entity management"

msgid "of_category"
msgstr "Education group type"

msgid "activity_search"
msgstr "Activity - Search"

msgid "service_course_search"
msgstr "Service cours - Search"

msgid "TRAINING"
msgstr "Training"

msgid "MINI_TRAINING"
msgstr "Mini training"

msgid "GROUP"
msgstr "Group"

msgid "PRIMARY_LANGUAGE"
msgstr "Primary anguage"

msgid "OR"
msgstr "Or"

msgid "AND"
msgstr "And"

msgid "language_association"
msgstr "Primary language operator"

msgid "prolong_or_create_learning_unit_message"
msgstr "<p>The acronym <b>already exists</b>.</p>"
       "<p>You have the choice between:"
       "<ul><li><b>create</b> a new learning unit using that acronym</li>"
       "<li><b>prolong</b> the learning unit of the same acronym</li></ul>"

msgid "confirm_your_action"
msgstr "Confirm your action."

msgid "create"
msgstr "Create"

msgid "prolong"
msgstr "Prolong"

msgid "diplomas_certificates"
msgstr "Diplomas /  Certificates"

msgid "diploma_title"
msgstr "Diploma title"

msgid "professionnal_title"
msgstr "Professionnal title"

msgid "university_certificate_desc"
msgstr "University certificate"

msgid "program_coorganization"
msgstr "Program organized with other institutes"

msgid "for_all_students"
msgstr "For all students"

msgid "diploma"
msgstr "Diploma"

msgid "UNIQUE"
msgstr "Unique diploma"

msgid "SEPARATE"
msgstr "Separate diploma"

msgid "NOT_CONCERNED"
msgstr "Not concerned"

msgid "organization_address_save_error"
msgstr "Impossible to save the organization address"

msgid "i_confirm"
msgstr "Yes, I confirm."

msgid "msg_warning_delete_learning_unit"
msgstr "This operation is <strong>permanent</strong> and cannot be undone. You will lose for ever"
       " the data linked to the learning unit <strong>%s</strong>."

msgid "The learning unit %(acronym)s has been successfully deleted for all years."
msgstr ""

msgid "cannot_delete_learning_unit_year"
msgstr "Could not delete the LU <strong>%(learning_unit)s</strong> from the year %(year)s for the following reasons :"

msgid "cannot_delete_learning_unit"
msgstr "Could not delete the LU <strong>%(learning_unit)s</strong> for the following reasons :"

msgid "There is %(count)d enrollments in %(subtype)s %(acronym)s for the year %(year)s"
msgstr ""

msgid "%(subtype)s %(acronym)s is assigned to %(tutor)s for the year %(year)s"
msgstr ""

msgid "%(subtype)s %(acronym)s is assigned to the assistant %(assistant)s for the year %(year)s"
msgstr ""

msgid "The learning unit %(acronym)s is related to the internship speciality %(speciality)s"
msgstr ""

msgid "%(subtype)s %(acronym)s is included in the group %(group)s of the program %(program)s for the year %(year)s"
msgstr ""

msgid "%(subtype)s %(acronym)s has been deleted for the year %(year)s"
msgstr ""

msgid "The class %(acronym)s has been deleted for the year %(year)s"
msgstr ""

msgid "the partim"
msgstr ""

msgid "The partim"
msgstr ""

msgid "The learning unit"
msgstr ""

msgid "the learning unit"
msgstr ""

msgid "You asked the deletion of the learning unit %(acronym)s from the year %(year)s"
msgstr ""

msgid "Delete from this academic year"
msgstr ""

msgid "Delete all the learning unit"
msgstr ""

msgid "publish_attribution_to_portal"
msgstr "Publish attribution to portal"

msgid "RESEVED_FOR_INTERNS"
msgstr "Reserved for interns"

msgid "OPEN_FOR_EXTERNS"
msgstr "Open to externs"

msgid "EXCEPTIONAL_PROCEDURE"
msgstr "Exceptional procedure"

msgid "VACANT_NOT_PUBLISH"
msgstr "Vacant but do not publish"

msgid "DO_NOT_ASSIGN"
msgstr "Do not assign"

msgid "folder"
msgstr "Folder"

msgid "introduced_by"
msgstr "Introduced by"

msgid "the"
msgstr "The"

msgid "proposal_management"
msgstr "Proposal management"

msgid "category"
msgstr "Category"

msgid "PRESIDENT"
msgstr "President"

msgid "SECRETARY"
msgstr "Secretary"

msgid "SIGNATORY"
msgstr "Signatory"

msgid "administrative_data"
msgstr "Administrative data"

msgid "jury"
msgstr "Jury"

msgid "signatory_qualification"
msgstr "Signatory's qualification"

msgid "course_enrollment"
msgstr "Course enrollment"

msgid "marks_presentation"
msgstr "Marks presentation"

msgid "dissertation_presentation"
msgstr "Dissertation présentation"

msgid "scores_diffusion"
msgstr "Scores diffusion"

msgid "session"
msgstr "session"

msgid "at"
msgstr "at"

msgid "learning_unit_years_to_delete"
msgstr "You will definitely delete the following learning units"

msgid "type_must_be_full"
msgstr "Type of learning unit must be full"

msgid "learning_unit_type_is_not_internship"
msgstr "Learning unit is not of type internship."

msgid "CREATION"
msgstr "Creation"

msgid "MODIFICATION"
msgstr "Modification"

msgid "TRANSFORMATION"
msgstr "Transformation"

msgid "TRANSFORMATION_AND_MODIFICATION"
msgstr "Transformation and modification"

msgid "SUPPRESSION"
msgstr "Suppression"

msgid "CENTRAL"
msgstr "Central"

msgid "SUSPENDED"
msgstr "Suspended"

msgid "ACCEPTED"
msgstr "Accepted"

msgid "REFUSED"
msgstr "Refused"

msgid "success_modification_proposal"
msgstr "You proposed a modification of type {} for the learning unit {}."

msgid "content"
msgstr "Content"

msgid "code_scs"
msgstr "Code SCS"

msgid "title_code_formation"
msgstr "Title / Formation's code"

msgid "absolute_credits"
msgstr "Abs. credits"

msgid "relative_target_credits"
msgstr "Relative target's credits"

msgid "min_credits"
msgstr "Min. credits"

msgid "max_credits"
msgstr "Max. credits"

msgid "mandatory"
msgstr "Mandatory"

msgid "block"
msgstr "Block"

msgid "current_order"
msgstr "Current order"

msgid "sessions_derogation"
msgstr "Sessions in derogation"

msgid "own_comment"
msgstr "Own comment"

msgid "SESSION_1"
msgstr "1"

msgid "SESSION_2"
msgstr "2"

msgid "SESSION_3"
msgstr "3"

msgid "SESSION_1_2"
msgstr "12"

msgid "SESSION_1_3"
msgstr "13"

msgid "SESSION_2_3"
msgstr "23"

msgid "SESSION_1_2_3"
msgstr "123"

msgid "SESSION_UNDEFINED"
msgstr "Undefined session"

msgid "SESSION_PARTIAL_2_3"
msgstr "p23"

msgid "Put in proposal"
msgstr ""

msgid "Proposal for modification"
msgstr ""

msgid "End of teaching"
msgstr ""

msgid "academic_entity_small"
msgstr "Academic ent."

msgid "academic_entity"
msgstr "Academic entity"

msgid "folder_number"
msgstr "Folder n°{}"

msgid "produce_xls"
msgstr "Produce an Excel file with the list of results"

msgid "produce_xls_lu"
msgstr "Xls with learning units"

msgid "%(date)s must be set within %(start_date)s and %(end_date)s"
msgstr ""

msgid "success_cancel_proposal"
msgstr "The proposal for {} was cancelled."

msgid "cancel_proposal"
msgstr "Cancel proposal"

msgid "msg_confirm_cancel_proposal"
msgstr "Are you certain that you want to cancel the learning unit proposal ?"

msgid "The administrative data has been successfully modified"
msgstr ""

msgid "vacant"
msgstr "Vacant"

msgid "team_management"
msgstr "Team management"

msgid "type_declaration_vacant"
msgstr "Decision"

msgid "procedure"
msgstr "Procedure"

msgid "educational_information_management"
msgstr "Management of educational information"

msgid "resume_edit"
msgstr "Edit course summary"

msgid "SUMMARY_COURSE_SUBMISSION"
msgstr "Summary course submission"

msgid "INTERNAL_TEAM"
msgstr "Internal/team"

msgid "substitute"
msgstr "Substitute"

msgid "not_end_year"
msgstr "no planned end"

msgid "Edit learning unit end date"
msgstr ""

<<<<<<< HEAD
msgid "No planned end"
msgstr ""
=======
msgid "learning_unit_successfuly_created"
msgstr "Leraning unit '{}' successfuly created with adjournment until {}."

msgid "learning_unit_creation_academic_year_max_error"
msgstr "Please select an academic year lower than {}."
>>>>>>> fa20c031
<|MERGE_RESOLUTION|>--- conflicted
+++ resolved
@@ -2482,13 +2482,11 @@
 msgid "Edit learning unit end date"
 msgstr ""
 
-<<<<<<< HEAD
 msgid "No planned end"
 msgstr ""
-=======
+
 msgid "learning_unit_successfuly_created"
 msgstr "Leraning unit '{}' successfuly created with adjournment until {}."
 
 msgid "learning_unit_creation_academic_year_max_error"
-msgstr "Please select an academic year lower than {}."
->>>>>>> fa20c031
+msgstr "Please select an academic year lower than {}."