--- conflicted
+++ resolved
@@ -1412,16 +1412,11 @@
 msgid "abscence_justified_preserved"
 msgstr "Justified abscence already encoded and preserved"
 
-<<<<<<< HEAD
 msgid "tutors_of_course"
 msgstr "Tutors of the course"
 
 msgid "academic_actors"
 msgstr "Academic actors"
-=======
-msgid "academic_actors"
-msgstr "Academic actors"
 
 msgid "desc_lnk_academic_actors"
 msgstr "Academic actors management"
->>>>>>> ea3ea6a9
