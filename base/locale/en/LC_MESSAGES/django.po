# SOME DESCRIPTIVE TITLE.
# Copyright (C) YEAR THE PACKAGE'S COPYRIGHT HOLDER
# This file is distributed under the same license as the PACKAGE package.
# FIRST AUTHOR <EMAIL@ADDRESS>, YEAR.
#
msgid ""
msgstr ""
"Project-Id-Version: PACKAGE VERSION\n"
"Report-Msgid-Bugs-To: \n"
"POT-Creation-Date: 2016-04-22 15:14+0200\n"
"PO-Revision-Date: YEAR-MO-DA HO:MI+ZONE\n"
"Last-Translator: FULL NAME <EMAIL@ADDRESS>\n"
"Language-Team: LANGUAGE <LL@li.org>\n"
"Language: \n"
"MIME-Version: 1.0\n"
"Content-Type: text/plain; charset=UTF-8\n"
"Content-Transfer-Encoding: 8bit\n"

msgid "Create a xls file while activity\\"
msgstr ""

msgid "Get xls"
msgstr ""

msgid "ID"
msgstr "ID"

msgid "Legend : values allowed for 'justification'"
msgstr ""

msgid "Line"
msgstr "Row"

msgid "Note already submitted"
msgstr ""

msgid "OSIS"
msgstr "OSIS"

msgid "Print scores for all activities"
msgstr ""

msgid "Save"
msgstr ""

msgid "absent"
msgstr "Absent"

msgid "absent_pdf_legend"
msgstr "A=Absent"

msgid "academic_calendar"
msgstr "Academic calendar"

msgid "academic_year_small"
msgstr "Ac yr."

msgid "academic_calendar_management"
msgstr "Academic calendar management"

msgid "academic_calendar_offer_year_calendar_end_date_error"
msgstr "The closure's date of '%s' of the academic calendar can't be lower than %s "
       "(end date of '%s' of the program '%s')"

msgid "academic_calendar_offer_year_calendar_start_date_error"
msgstr "The opening's date of scores' encodings of the academic calendar can't be greater than %s "
       "(start date of scores' encodings of the program '%s')"

msgid "academic_calendars"
msgstr "Academic calendars"

msgid "academic_year_not_exist"
msgstr "Academic year (%d) doesn't exist"

msgid "acces_denied"
msgstr "Access denied"

msgid "acronym"
msgstr "Acronym"

msgid "activity"
msgstr "Activity"

msgid "activity_code"
msgstr "Activity code"

msgid "activity_not_exit"
msgstr "The activity %s doesn't exist"

msgid "add_an_address_to_the_organization"
msgstr "Add an address to the organization"

msgid "add"
msgstr "Add"

msgid "address(ses)"
msgstr "Address(es)"

msgid "addresses"
msgstr "Addresses"

msgid "administration"
msgstr "Administration"

msgid "after_submission_a_message_must_be_sent"
msgstr "If scores are submitted , a message is sent to all the professors of the learning unit"

msgid "all"
msgstr "All"

msgid "all_learning_units_must_be_shown"
msgstr "All learning units must be shown"

msgid "application_management"
msgstr "Application management"

msgid "are_you_sure"
msgstr "Are you sure?"

msgid "assistants"
msgstr ""

msgid "attributions"
msgstr "Attributions"

msgid "authorized_decimal_for_this_activity"
msgstr "Decimals authorized for this learning unit"

msgid "bachelor"
msgstr "Bachelor"

msgid "back"
msgstr "Back"

msgid "begin_date_lt_end_date"
msgstr "The start date must be equals or lower than the end date"

msgid "birth_date"
msgstr "Birth Date"

msgid "btn_messages_history_search"
msgstr "Search in the messages history"

msgid "btn_my_message_action_execute"
msgstr "Execute selected action"

msgid "btn_send_message_again_title"
msgstr "Send again the message to the recipient"

msgid "by_learning_unit"
msgstr "By Learning Unit"

msgid "by_specific_criteria"
msgstr "By Specific Criteria"

msgid "cancel"
msgstr "Cancel"

msgid "catalogue"
msgstr "Catalogue"

msgid "chair_of_the_exam_board"
msgstr "Chair of the exam board"

msgid "cheating_pdf_legend"
msgstr "T=Cheating"

msgid "unjustified_absence_export_legend"
msgstr "S=Unjustified Absence"

msgid "justified_absence_export_legend"
msgstr "M=Justified Absence"

msgid "attached_entities"
msgstr "Attached entities"

msgid "choose_file"
msgstr "Choose file"

msgid "city"
msgstr "City"

msgid "close"
msgstr "Close"

msgid "closed"
msgstr "Closed"

msgid "code"
msgstr "Code"

msgid "compare"
msgstr "Compare"

msgid "complete"
msgstr "Complete"

msgid "constraint_score_other_score"
msgstr "You can't encode a 'score' and a 'justification' together"

msgid "coordinator"
msgstr "Coordinator"

msgid "coordinators_can_submit_partial_encoding"
msgstr "Coordinators can submit partial encoding"

msgid "country"
msgstr "Country"

msgid "create_an_organization"
msgstr "Create an organization"

msgid "creation_date"
msgstr "Creation date"

msgid "credits"
msgstr "Credits"

msgid "customized"
msgstr "Customized"

msgid "data"
msgstr "Data"

msgid "data_maintenance"
msgstr "Data Maintenance"

msgid "data_management"
msgstr "Data Management"

msgid "date"
msgstr "Date"

msgid "date_not_passed"
msgstr "Date not passed"

msgid "day"
msgstr "day"

msgid "days"
msgstr "days"

msgid "decimal_score_allowed"
msgstr "Decimal score allowed"

msgid "decimal_score_not_allowed"
msgstr "Decimal score NOT allowed"

msgid "decimal_values_accepted"
msgstr "Decimal values in scores are accepted."

msgid "decimal_values_ignored"
msgstr ""
"Decimal values in scores are NOT accepted. If you try to put decimal values, "
"it will be ignored."

msgid "score_have_more_than_2_decimal_places"
msgstr "Score cannot have more than two decimal places"

msgid "definitive_save"
msgstr "Definitive submission (Submit to faculty)"

msgid "delete"
msgstr "Delete"

msgid "delete_selected_messages"
msgstr "Delete selected messages"

msgid "desc_assistants"
msgstr "Mandats des assistants académiques et de recherche."

msgid "desc_lnk_academic_year"
msgstr "Management of the annualized program."

msgid "desc_lnk_assessments"
msgstr "This process helps tutors while scores encoding."

msgid "desc_lnk_data_maintenance"
msgstr "Maintenance of data with the SQL language"

msgid "desc_lnk_data_management"
msgstr "Management of data by entity"

msgid "desc_lnk_entities"
msgstr "Management of organizational structure."

msgid "desc_lnk_files"
msgstr "Consultation of files managed by the application"

msgid "desc_lnk_home_catalog"
msgstr "Elaboration and management of the formation catalogue."

msgid "desc_lnk_home_institution"
msgstr "Management of the institution."

msgid "desc_lnk_home_studies"
msgstr ""
"Management of students' path from their registration until their diploma."

msgid "desc_lnk_internships"
msgstr "This process controls students internships."

msgid "desc_lnk_my_osis"
msgstr "Your personal details, configurations and other information related to you."

msgid "desc_lnk_learning_units"
msgstr ""
"Management of learning units, formations and others activities of the "
"program."

msgid "desc_lnk_offers"
msgstr "Management of programs."

msgid "desc_lnk_organizations"
msgstr "Management of organizations"

msgid "desc_lnk_score_encoding"
msgstr "This process helps tutor while encoding notes for the exams sessions."

msgid "desc_lnk_storage"
msgstr "Monitoring of the storage capacity"

msgid "desc_messages_history"
msgstr "Message history allow you to access sent emails"

msgid "desc_messages_template"
msgstr "Messages templating allow you to edit email messages dynamically"

msgid "desc_my_messages"
msgstr "The messages sent by the application to you"

msgid "desc_profile"
msgstr "The configuration of you user profile"

msgid "description"
msgstr "Description"

msgid "details"
msgstr "Details"

msgid "display_scores_for_one_learning_unit"
msgstr "Display scores for this learning unit"

msgid "display_tutors"
msgstr "Display all tutors for this learning unit"

msgid "DOCTORAL_COMMISSION"
msgstr "Doctoral commmission"

msgid "documentation"
msgstr "Documentation"

msgid "double_encoding"
msgstr "Double encoding"

msgid "double_encoding_test"
msgstr "Scores double encoding"

msgid "dubble_encoding"
msgstr "Dubble encoding"

msgid "dubble_online_scores_encoding"
msgstr "Dubble online scores encoding"

msgid "edit"
msgstr "Edit"

msgid "empty_note_pdf_legend"
msgstr "(empty)=No score yet"

msgid "encode"
msgstr "Encode"

msgid "encode_as_coordinator"
msgstr "Encode as scores responsible"

msgid "encode_as_pgm"
msgstr "Encode as program manager"

msgid "encode_as_professor"
msgstr "Encode as professor"

msgid "encoding"
msgstr "Encoding"

msgid "encoding_status_ended"
msgstr "All the scores are encoded."

msgid "encoding_status_notended"
msgstr "It remains notes to encode."

msgid "end_date"
msgstr "Teacher Deadline"

msgid "end_date_teacher"
msgstr "Teacher Deadline"

msgid "enrollment_activity_not_exist"
msgstr "The enrollment to the activity %s doesn't exist"

msgid "enrollment_exam_not_exists"
msgstr "The enrollment to the activity %s doesn't exist"

msgid "enrollments"
msgstr "Enrollments"

msgid "entities"
msgstr "Entities"

msgid "entity"
msgstr "Entity"

msgid "versions"
msgstr "Versions"

msgid "evaluations"
msgstr "Evaluations"

msgid "event"
msgstr "Event"

msgid "exam_board_secretary"
msgstr "Exam board secretary"

msgid "execute"
msgstr "Execute"

msgid "FACULTY"
msgstr "Faculty"

msgid "female"
msgstr "Female"

msgid "file"
msgstr "File"

msgid "file_must_be_xlsx"
msgstr "The file must be a valid 'XLSX' excel file"

msgid "file_production_date"
msgstr "Excel file production date"

msgid "students_deliberated_are_not_shown"
msgstr "Students deliberated are not shown"

msgid "files"
msgstr "Files"

msgid "final"
msgstr "Final"

msgid "fixed_line_phone"
msgstr "Fixed-line phone"

msgid "focuses"
msgstr "Focuses"

msgid "formation_catalogue"
msgstr "Formation catalogue"

msgid "function"
msgstr "Function"

msgid "gender"
msgstr "Gender"

msgid "general_informations"
msgstr "General informations"

msgid "get_excel_file"
msgstr "Get Excel File"

msgid "global_identifiant"
msgstr "Global identifiant"

msgid "fgs"
msgstr "FGS"

msgid "go"
msgstr "Go"

msgid "grade"
msgstr "Grade"

msgid "help_pnl_selectedfiles"
msgstr "Please select an XLS file for injection"

msgid "help_submission_scores_label"
msgstr "You will submit %s notes to faculty(ies). Warning : submitted scores <b>can't be modified anymore.</b>"

msgid "highlight_description"
msgstr "Highlight description"

msgid "highlight_shortcut"
msgstr "Highlight shortcut"

msgid "highlight_title"
msgstr "Highlight title"

msgid "home"
msgstr "Home page"

msgid "html_message"
msgstr "HTML Message"

msgid "identification"
msgstr "Identification"

msgid "idle"
msgstr "Idle"

msgid "ill"
msgstr "Ill"

msgid "ill_pdf_legend"
msgstr "I=Ill"

msgid "incomplete"
msgstr "Incomplete"

msgid "info_address_changed_for_papersheet"
msgstr "If you customize one of the field below, it only change the address displayed on the scores' encodings sheets for the program %s. "
       "It will never change the address of any Structure. The structure's list below is to help you to pre-fill in the form"

msgid "inject"
msgstr "Inject"

msgid "inject_xls_file"
msgstr "Inject XLS file"

msgid "INSTITUTE"
msgstr "Institute"

msgid "institution"
msgstr "Institution"

msgid "international_title"
msgstr "international title"

msgid "internships"
msgstr "Internships"

msgid "invalid_file"
msgstr "Invalid file"

msgid "javascript_is_disabled"
msgstr "JavaScript is disabled on your browser, but OSIS does not work without JavaScript."

msgid "justification_invalid"
msgstr "Invalid justification"

msgid "justifications"
msgstr "Justifications"

msgid "justification_invalid_value"
msgstr "Invalid justification value"

msgid "absence_justified_to_unjustified_invalid"
msgstr "Absence justified cannot be remplaced by absence unjustified"

msgid "justification_values_accepted"
msgstr "Accepted value: %s "

msgid "justification_other_values"
msgstr "Other values: %s "

msgid "label"
msgstr "Label"

msgid "label_jumbotron_details_academic_cal"
msgstr "As displayed on the home page"

msgid "language"
msgstr "Language"


msgid "last_synchronization"
msgstr "Last synchronization"

msgid "learning_unit"
msgstr "Learning unit"

msgid "learning_unit_not_access"
msgstr "You don't have access rights to this learning unit"

msgid "learning_unit_not_access_or_not_exist"
msgstr "You don't have access rights for this learning unit or it doesn't exist in our database"

msgid "learning_unit_responsible"
msgstr "Learning unit's responsible"

msgid "learning_unit_search"
msgstr "Learning unit search"

msgid "learning_units"
msgstr "Learning units"

msgid "learning_units_in"
msgstr "learning units in"

msgid "lnk_message_history_read_title"
msgstr "See the message"

msgid "location"
msgstr "Location"

msgid "log-in"
msgstr "Log-in"

msgid "login"
msgstr "Login"

msgid "logistic"
msgstr "Logistic"

msgid "logout"
msgstr "Logout"

msgid "lu_could_contain_decimal_scores"
msgstr "This learning unit year could contain decimal scores"

msgid "lu_must_not_contain_decimal_scores"
msgstr "This learning unit year must not contain decimal scores"

msgid "male"
msgstr "Male"

msgid "managed_programs"
msgstr "Managed programs"

msgid "mandates"
msgstr "Mandates"

msgid "mark_selected_messages_as_read"
msgstr "Mark selected messages as read"

msgid "master"
msgstr "Master"

msgid "message"
msgstr "Message"

msgid "message_address_papersheet"
msgstr "Reuse the address of an entity linked to the program or inform the posting address for the papersheet."

msgid "message_not_resent_no_email"
msgstr "The message can't be sent again, no email provided."

msgid "message_resent_ok"
msgstr "The message xas sent again."

msgid "messages"
msgstr "Messages"

msgid "messages_history"
msgstr "Messages History"

msgid "messages_templates"
msgstr "Messages templates"

msgid "minimum_one_criteria"
msgstr "Please choose at least one criteria!"

msgid "miss"
msgstr "Miss"

msgid "missing_column_session"
msgstr "Please fill in the 'session' column with the correct session's number."

msgid "mister"
msgstr "Mister"

msgid "mobile_phone"
msgstr "Mobile phone"

msgid "more_than_one_academic_year_error"
msgstr "There are more than 1 academic year in your excel file. Please correct your file. Only one academic year "
      "could be present in the 'Academic year' column."

msgid "more_than_one_exam_enrol_for_one_learn_unit"
msgstr "This student has multiple enrollments for a same exam. "
       "(he's enrolled to a same learning unit in 2 different programs. "
       "Please encode this score in the 'online' tab in the interface."

msgid "more_than_one_learning_unit_error"
msgstr "You encoded scores for more than 1 learning unit in your excel file (column 'Learning unit'). "
       "Please make one excel file by learning unit."

msgid "more_than_one_session_error"
msgstr "There are more than 1 session in your excel file. Please correct your file. Only one session's number "
      "could be present in the 'Session' column."

msgid "msg_error_username_password_not_matching"
msgstr "Your username and password didn't match. Please try again."

msgid "my_messages"
msgstr "My Messages"

msgid "my_osis"
msgstr "My OSIS"

msgid "my_studies"
msgstr "My studies"

msgid "name"
msgstr "Name"

msgid "full_name"
msgstr "Full name"

msgid "national_register"
msgstr "National register's number"

msgid "no_current_entity_version_found"
msgstr "The selected entity no longer exists today (end date passed)."

msgid "no_data_for_this_academic_year"
msgstr "No data for this academic year"

msgid "no_dubble_score_encoded_comparison_impossible"
msgstr "No dubble score encoded ; nothing to compare."

msgid "no_entity_address_found"
msgstr "No address found for the selected entity."

msgid "no_exam_session_opened_for_the_moment"
msgstr "No scores' encoding session opened for the moment."

msgid "no_student_to_encode_xls"
msgstr "No students to encode by excel"

msgid "no_file_submitted"
msgstr "You have to select a file to upload."

msgid "no_messages"
msgstr "No Messages"

msgid "no_result"
msgstr "No result!"

msgid "no_receiver_error"
msgstr "No receiver for this message"

msgid "no_score_encoded_double_encoding_impossible"
msgstr "No new scores encoded. The double encoding needs new scores."

msgid "no_score_injected"
msgstr "No scores injected"

msgid "no_score_to_encode"
msgstr "You haven't any score to encode."

msgid "no_valid_academic_year_error"
msgstr "No valid academic year found in your xls file. The date should be formatted like '2015-2016' or '2015'."

msgid "deadline_reached"
msgstr "Deadline reached"

msgid "not_passed"
msgstr "Not passed"

msgid "not_sent"
msgstr "Not Sent"

msgid "number_of_enrollments"
msgstr "Number of enrollments"

msgid "number_session"
msgstr "No. Session"

msgid "numbered_score"
msgstr "Numbered scores"

msgid "offer"
msgstr "Program"

msgid "offer_enrollment_not_exist"
msgstr "There are any enrollment to this program"

msgid "offer_year_calendar"
msgstr "Calendar of the annual program"

msgid "offer_year_calendar_academic_calendar_end_date_error"
msgstr "The end date of your program can't be greater than the closure's date of scores' encodings in the academic calendar"

msgid "offer_year_calendar_academic_calendar_start_date_error"
msgstr "The start date of your program can't be lower than the opening's date of scores' encodings in the academic calendar"

msgid "offer_year_not_access_or_not_exist"
msgstr "You don't have access rights for this offer or it doesn't exist in our database"

msgid "offer_year_not_exist"
msgstr "The program (%s) (%d) - doesn't exist"

msgid "offer_year_search"
msgstr "Search of annual programs"

msgid "offers"
msgstr "Programs"

msgid "old_browser_warning"
msgstr "Your browser is out of date. This can lead to unknown behaviour."

msgid "online"
msgstr "Online"

msgid "online_encoding"
msgstr "Online encoding"

msgid "online_scores_encoding"
msgstr "Online scores encoding"

msgid "only_submited_scores_can_be_double_encoded"
msgstr "Only submitted scores can be bouble encoded"

msgid "open"
msgstr "Open"

msgid "campus"
msgstr "Campus"

msgid "organization_address"
msgstr "Organization address"

msgid "organization"
msgstr "Organization"

msgid "organizations"
msgstr "Organizations"

msgid "origin"
msgstr "From"

msgid "other_score"
msgstr "Other scores"

msgid "other_sibling_offers"
msgstr "Other sibling programs"

msgid "other_sibling_orientations"
msgstr "Other sibling orientations"

msgid "score_encoding_period_not_open"
msgstr "The period of scores' encoding is not opened"

msgid "outside_scores_encodings_period_latest_session"
msgstr "The period of scores' encoding %s is closed since %s"

msgid "outside_scores_encodings_period_closest_session"
msgstr "The period of scores' encoding %s will be open %s"

msgid "page_not_found"
msgstr "Page not found."

msgid "method_not_allowed"
msgstr "Method not allowed"

msgid "password"
msgstr "Password"

msgid "person"
msgstr ""

msgid "ph_d"
msgstr "Ph.D"

msgid "plain"
msgstr "Plain"

msgid "plain_and_html"
msgstr "Plain and HTML"

msgid "please_enable_javascript"
msgstr "Please <a href='http://enable-javascript.com' target='_blank'>enable JavaScript</a> to use this application."

msgid "POLE"
msgstr "Pole"

msgid "postal_code"
msgstr "postal code"

msgid "preferences"
msgstr "Preferences"

msgid "presence_note_pdf_legend"
msgstr "0=Presence note"

msgid "print"
msgstr "Print"

msgid "print_all_courses"
msgstr "Print all courses"

msgid "print_warning_and_info_messages"
msgstr ""

msgid "printable_title"
msgstr "Printable title"

msgid "printing_date"
msgstr "Printing date"

msgid "professional"
msgstr "Professional"

msgid "professors_must_not_submit_scores"
msgstr "Proffessors must not submit scores"

msgid "profile"
msgstr "Profile"

msgid "program_commission"
msgstr "Program commission"

msgid "program_managers"
msgstr "Program Managers"

msgid "program_s"
msgstr "program(s)"

msgid "programs"
msgstr "Programs"

msgid "progress"
msgstr "Progress"

msgid "received_on"
msgstr "Received on"

msgid "recipient"
msgstr "Recipient"

msgid "redirect_to_login"
msgstr "Click to reconnect"

msgid "reference"
msgstr "Reference"

msgid "refresh_list"
msgstr "Search/update the list"

msgid "registration_id"
msgstr "Registration ID"

msgid "identification_number"
msgstr "Number ID"

msgid "registration_id_not_access_or_not_exist"
msgstr "Student not registered for exam"

msgid "research_center"
msgstr "Research center"

msgid "residential"
msgstr ""

msgid "responsible"
msgstr "Responsible"

msgid "return_doc_to_administrator"
msgstr "Please return this document to the administrative office before %s."

msgid "reuse_address_entity"
msgstr "Reuse the address of"

msgid "save"
msgstr "Save"

msgid "saved"
msgstr "Saved"

msgid "saving"
msgstr "Saving"

msgid "score"
msgstr "Score"

msgid "score_already_submitted"
msgstr "Score already submitted"

msgid "score_decimal_not_allowed"
msgstr "The score seems to be incorrect. Decimales NOT allowed"

msgid "score_invalid"
msgstr "Score invalid"

msgid "scores_responsible"
msgstr "Scores Responsible"

msgid "scores_responsible_title"
msgstr "Scores Responsible"

msgid "score_saved"
msgstr "score Saved"

msgid "score_submitted"
msgstr "Submitted"

msgid "scores"
msgstr "Scores"

msgid "scores_encoding"
msgstr "Scores encoding"

msgid "scores_encoding_tests"
msgstr "Scores encoding tests"

msgid "scores_gt_0_lt_20"
msgstr "The score seems to be incorrect (it must be >=0 and <=20)"

msgid "scores_injection"
msgstr "Scores injection"

msgid "scores_saved"
msgstr "score(s) saved"

msgid "scores_saved_cannot_be_saved_anymore"
msgstr "Sore saved, button save not available anymore"

msgid "scores_must_be_between_0_and_20"
msgstr "Scores must be between 0 and 20"

msgid "search_for_a_file"
msgstr "Search for a file"

msgid "search_for_an_entity"
msgstr "Search for an entity"

msgid "search_for_an_organization"
msgstr "Search for an organization"

msgid "SECTOR"
msgstr "Sector"

msgid "select"
msgstr "Select"

msgid "select_a_xls_file_from_which_to_inject_scores"
msgstr ""

msgid "select_an_encoding_type"
msgstr "Select an encoding type"

msgid "send_message_again"
msgstr "Send again"

msgid "sent"
msgstr "Sent"

msgid "server_error"
msgstr "A server error occured."

msgid "server_error_message"
msgstr "We will fix this as soon as possible"

msgid "short_title"
msgstr "Short title"

msgid "size"
msgstr "Size"

msgid "source_code"
msgstr "Source code"

msgid "stages"
msgstr "Stages"

msgid "start_date"
msgstr "Start date"

msgid "state"
msgstr "State"

msgid "status"
msgstr "Status"

msgid "storage"
msgstr "Storage"

msgid "storage_duration"
msgstr "Storage duration"

msgid "structure"
msgstr "Structure"

msgid "student_not_exist"
msgstr "The student (%s) doesn't exist"

msgid "student_path"
msgstr "Students' path"

msgid "students"
msgstr "students"

msgid "studies"
msgstr "Studies"

msgid "subject"
msgstr "Subject"

msgid "submission"
msgstr "Submission"

msgid "submission_date"
msgstr "Submission date"

msgid "submission_of_scores_for"
msgstr "Submission of scores for {0}."

msgid "submitted"
msgstr "Submitted"

msgid "submitted_scores_cannot_be_encoded_anymore"
msgstr "Submitted scores cannot be encoded anymore"

msgid "succesfull_logout"
msgstr "You are succesfully logout."

msgid "technologic_platform"
msgstr "Technologic platform"

msgid "template_error"
msgstr "No message was sent : the message template {} does not exist."

msgid "temporary_save"
msgstr "Temporary save (not submitted to the faculty yet)"

msgid "the_coordinator_must_still_submit_scores"
msgstr "The coordinator must still submit the scores"

msgid "title"
msgstr "Title"

msgid "learning_unit_title"
msgstr "Learning unit title"

msgid "too_many_results"
msgstr "Too many results! Please be more specific."

msgid "tooltip_delete_message"
msgstr "Delete message"

msgid "tooltip_double_encode_for"
msgstr "Double encode scores"

msgid "tooltip_double_encode_no_more_possible_for"
msgstr "All the scores were submitted.It is not possible to double encode scores anymore"

msgid "tooltip_dowload_excel_file"
msgstr "Download the excel file"

msgid "tooltip_encode_for"
msgstr "Encode scores"

msgid "tooltip_encode_no_more_possible_for"
msgstr "All the scores were submitted.It is not possible to encode scores anymore"

msgid "tooltip_inject_excel_no_more_possible_for"
msgstr "All the scores were submitted.It is not possible inject excell file anymore"

msgid "tooltip_my_message_read"
msgstr "Show message"

msgid "tooltip_print_scores"
msgstr "Print the scores"

msgid "tooltip_scores_encodings_progress_bar"
msgstr "Represents the quantity of scores submitted to the administration. The number surrounded by parenthesis is the "
       "number of scores encoded by the tutor that aren't submitted yet ('draft' state)"

msgid "tooltip_select_action"
msgstr "Select action to execute"

msgid "tooltip_select_all_messages"
msgstr "Select all the messages"

msgid "tooltip_select_excel_file_to_inject_scores"
msgstr "Select an excel file to inject scores."

msgid "tooltip_to_my_messages"
msgstr "Back to messages"

msgid "tutor"
msgstr "Tutor"

msgid "tutors"
msgstr "Tutors"

msgid "other_tutors"
msgstr "Other Tutors"

msgid "txt_message"
msgstr "Text Message"

msgid "txt_origin_title"
msgstr "Sender of the message"

msgid "txt_recipient_title"
msgstr "Recipient of the message (email or last name or username)"

msgid "txt_reference_title"
msgstr "Template reference of the message"

msgid "txt_subject_title"
msgstr "Subject of the messages"

msgid "type"
msgstr "Type"

msgid "types"
msgstr "Types"

msgid "undated_events"
msgstr "Unscheduled events"

msgid "undefined"
msgstr "Undefined"

msgid "unknown"
msgstr "Unknown"

msgid "user"
msgstr "User"

msgid "user_interface_language"
msgstr "User interface language"

msgid "user_is_not_program_manager"
msgstr "You're not a program manager. Therefore you dont have access to this page."

msgid "validated_double_encoding_cannot_be_validated_anymore"
msgstr "Validated double encoding cannot be validated anymore"

msgid "validation_dubble_encoding_mandatory"
msgstr "Please enter a final validation for scores' differences detected after the dubble encoding "
       "(below). If you leave, your dubble encoding will be lost."

msgid "via_excel"
msgstr "Via Excel"

msgid "via_paper"
msgstr "Via paper"

msgid "warning_all_scores_not_sumitted_yet"
msgstr "Warning : some registered scores have not been submitted yet"

msgid "website"
msgstr "Website"

msgid "without_attribution"
msgstr "Without attribution"

msgid "xls_columns_structure_error"
msgstr "Your excel file isn't well structured. Please follow the structure of the excel file provided "
       "(button '{}')"

msgid "you_manage"
msgstr "You manage"

msgid "order"
msgstr "Order"

msgid "options"
msgstr "Options"

msgid "required"
msgstr "Required"

msgid "question"
msgstr "Question"

msgid "questions"
msgstr "Questions"

msgid "value"
msgstr "Value"

msgid "short_input_text"
msgstr "Short input text"

msgid "long_input_text"
msgstr "Long input text"

msgid "radio_button"
msgstr "Radio button"

msgid "checkbox"
msgstr "Checkbox"

msgid "upload_button"
msgstr "Upload button"

msgid "download_link"
msgstr "Download link"

msgid "dropdown_list"
msgstr "Dropdown list"

msgid "http_link"
msgstr "HTTP link"

msgid "BACHELOR"
msgstr "Bachelor"

msgid "MASTER_60"
msgstr "Master 60"

msgid "MASTER_120"
msgstr "Master 120"

msgid "MASTER_180_OR_240"
msgstr "Master 180 or 240"

msgid "ADVANCED_MASTER"
msgstr "Advanced master"

msgid "TRAINING_CERTIFICATE"
msgstr "Training certificate"

msgid "CERTIFICATE"
msgstr "Certificate"

msgid "DOCTORATE"
msgstr "Doctorate"

msgid "CAPAES"
msgstr "CAPAES"

msgid "start_date_must_be_lower_than_end_date"
msgstr "Start date must be lower than end date"

msgid "DEPUTY_AUTHORITY"
msgstr "Deputy authority"

msgid "DEPUTY_SABBATICAL"
msgstr "Deputy sabbatical"

msgid "DEPUTY_TEMPORARY"
msgstr "Deputy temporary"

msgid "INTERNSHIP_SUPERVISOR"
msgstr "Internship supervisor"

msgid "INTERNSHIP_CO_SUPERVISOR"
msgstr "Internship co-supervisor"

msgid "PROFESSOR"
msgstr "Professor"

msgid "COORDINATOR"
msgstr "Coordinator"

msgid "HOLDER"
msgstr "Holder"

msgid "CO_HOLDER"
msgstr "Co-holder"

msgid "DEPUTY"
msgstr "Deputy"

msgid "scores_responsible_can_submit_partial_encoding"
msgstr "Scores responsible can submit partial encoding"

msgid "the_scores_responsible_must_still_submit_scores"
msgstr "The scores responsible must still submit the scores"

msgid "NONE"
msgstr "NONE"

msgid "keyword"
msgstr "keyword"

msgid "VALID"
msgstr "Valid"

msgid "INVALID"
msgstr "Invalid"

msgid "COURSE"
msgstr "Course"

msgid "MASTER_THESIS"
msgstr "Master thesis"

msgid "INTERNSHIP"
msgstr "Internship"

msgid "OTHER_COLLECTIVE"
msgstr "Other collective"

msgid "OTHER_INDIVIDUAL"
msgstr "Other individual"

msgid "EXTERNAL"
msgstr "External"

msgid "TEACHING_INTERNSHIP"
msgstr "Teaching internship"

msgid "CLINICAL_INTERNSHIP"
msgstr "Clinical internship"

msgid "PROFESSIONAL_INTERNSHIP"
msgstr "Professional internship"

msgid "RESEARCH_INTERNSHIP"
msgstr "Research internship"

msgid "ANNUAL"
msgstr "Annual"

msgid "BIENNIAL_EVEN"
msgstr "Biennial even"

msgid "BIENNIAL_ODD"
msgstr "Biennial odd"

msgid "LU_ERRORS_REQUIRED"
msgstr "This field is required."

msgid "LU_ERRORS_INVALID"
msgstr "'Enter a valid value."

msgid "LU_ERRORS_INVALID_SEARCH"
msgstr "Please, inform at least two filters in your searches"

msgid "LU_ERRORS_ACADEMIC_YEAR_REQUIRED"
msgstr "Please specify an academic year"

msgid "LU_ERRORS_YEAR_WITH_ACRONYM"
msgstr "Please specify an academic year or enter a valid acronym."

msgid "LU_ERRORS_INVALID_REGEX_SYNTAX"
msgstr "Invalid regular expression!"

msgid "no_valid_m_justification_error"
msgstr "You can't encode a JUSTIFIED ABSENCE (M) via the XLS injection"

msgid "abscence_justified_preserved"
msgstr "Justified abscence already encoded and preserved"

msgid "tutors_of_course"
msgstr "Tutors of the course"

msgid "academic_actors"
msgstr "Academic actors"

msgid "academic_start_date_error"
msgstr "The start date should be between the start/end dates of the academic year"

msgid "academic_end_date_error"
msgstr "The end date should be between the start/end dates of the academic year"

msgid "end_start_date_error"
msgstr "Start date must be lower than end date"

msgid "dates_mandatory_error"
msgstr "Start date and end date are mandatory"

msgid "date_format"
msgstr "%m/%d/%Y"

msgid "date_format_string"
msgstr "m/d/Y"

msgid "format_date"
msgstr "mm/dd/yyyy"

msgid "desc_lnk_academic_actors"
msgstr "Academic actors management"

msgid "all_years"
msgstr "All years"

msgid "trainings"
msgstr "Trainings"

msgid "components"
msgstr "Components"

msgid "educational_information"
msgstr "Educational information"

msgid "propositions"
msgstr "Propositions"

msgid "tutor_attributions"
msgstr "Tutors - attributions"

msgid "proposal"
msgstr "Proposal"

msgid "academic_calendar_offer_year_calendar_start_date_end_date_error"
msgstr "The start's date of '%s' of the academic calendar can't be higher than %s "
       "(end date of '%s' of the program '%s')"

msgid "component_type"
msgstr "Component type"

msgid "volume_quarter"
msgstr "Quarter"

msgid "vol_q1"
msgstr "Vol. q1"

msgid "vol_q2"
msgstr "Vol. q2"

msgid "volume"
msgstr "Volume"

msgid "schedules_conformity"
msgstr "Sched. conform. "

msgid "planned_classrooms"
msgstr "Planned classrooms"

msgid "real_on_planned_classrooms"
msgstr "Real/Planned classrooms"

msgid "classes"
msgstr "Classes"

msgid "class"
msgstr "Class"

msgid "learning_unit_code"
msgstr "Learning unit code"

msgid "partims"
msgstr "Partims"

msgid "periodicity"
msgstr "Periodicity"

msgid "nominal_credits"
msgstr "Credits"

msgid "active"
msgstr "Active"

msgid "inactive"
msgstr "Inactive"

msgid "MASTER_DISSERTATION"
msgstr "Master Dissertation"

msgid "FULL"
msgstr "Full"

msgid "MOBILITY"
msgstr "Mobility"

msgid "OTHER"
msgstr "Other"

msgid "PARTIM"
msgstr "Partim"

msgid "PHD_THESIS"
msgstr "PhD Thesis"

msgid "selected"
msgstr "selected"

msgid "learning_unit_specifications"
msgstr "Specifications"

msgid "LECTURING_COMPLETE"
msgstr "Complete lecturing"

msgid "LECTURING_INCOMPLETE"
msgstr "Incomplete lecturing"

msgid "PRACTICAL_EXERCISES_COMPLETE"
msgstr "Complete practical exercises"

msgid "PRACTICAL_EXERCISES_INCOMPLETE"
msgstr "Incomplete practical exercises"

msgid "LECTURING"
msgstr "Lecturing"

msgid "STAGE"
msgstr "Stage"

msgid "DISSERTATION"
msgstr "Dissertation"

msgid "PRACTICAL_EXERCISES"
msgstr "Practical exercises"

msgid "lecturing"
msgstr "Lecturing"

msgid "PE"
msgstr "PE"

msgid "subtype"
msgstr "Subtype"

msgid "start"
msgstr "Start"

msgid "duration"
msgstr "Duration"

msgid "experimental_phase"
msgstr "This feature is in testing phase"

msgid "title_official_1"
msgstr "Official title (Part 1, common with partims)"

msgid "common_official_title"
msgstr "Common official title"

msgid "common_official_english_title"
msgstr "Common official English title"

msgid "title_official_2"
msgstr "Official title (Part 2, specific to each partim)"

msgid "official_title_proper_to_UE"
msgstr "Official title proper to the learning unit"

msgid "official_english_title_proper_to_UE"
msgstr "Official English title proper to the learning unit"

msgid "title_in_english"
msgstr "Title in English"

msgid "title_in_english_1"
msgstr "(Part 1, common with partims)"

msgid "title_in_english_2"
msgstr "(Part 2, specific to each partim)"

msgid "scores_responsibles"
msgstr "Scores responsibles"

msgid "SCHOOL"
msgstr "Ecole"

msgid "PLATFORM"
msgstr "Platform"

msgid "LOGISTICS_ENTITY"
msgstr "Logistics entity"

msgid "organogram"
msgstr "Organogram"

msgid "attached_to"
msgstr "Attached to"

msgid "ACADEMIC_PARTNER"
msgstr "Academic partner"

msgid "INDUSTRIAL_PARTNER"
msgstr "Industrial partner"

msgid "SERVICE_PARTNER"
msgstr "Service partner"

msgid "COMMERCE_PARTNER"
msgstr "Commerce partner"

msgid "PUBLIC_PARTNER"
msgstr "Public partner"

msgid "requirement_entity"
msgstr "Requirement entity"

msgid "allocation_entity"
msgstr "Allocation entity"

msgid "additional_requirement_entity"
msgstr "Additional requirement entity"

msgid "requirement_entity_small"
msgstr "Req. Entity"

msgid "allocation_entity_small"
msgstr "Alloc. Ent."

msgid "with_entity_subordinated_small"
msgstr "With subord. ent."

msgid "academic_end_year"
msgstr "Academic end year"

msgid "academic_start_year"
msgstr "Academic start year"

msgid "organization_name"
msgstr "Name"

msgid "partial"
msgstr "Q1"

msgid "remaining"
msgstr "Q2"

msgid "partial_remaining"
msgstr "Q1&2"

msgid "partial_or_remaining"
msgstr "Q1|2"

msgid "volume_partial"
msgstr "Vol. Q1"

msgid "volume_remaining"
msgstr "Vol. Q2"

msgid "quadrimester"
msgstr "Quadrimester"

msgid "composition"
msgstr "Composition"

msgid "real_classes"
msgstr "Real classes"

msgid "lu_usage"
msgstr "Learning units usage"

msgid "academic_years"
msgstr "Academic years"

msgid "from"
msgstr "From"

msgid "to"
msgstr "to"

msgid "since"
msgstr "Since"

msgid "editing"
msgstr "Edition"

msgid "component"
msgstr "Component"

msgid "used_by"
msgstr "Used by learning unit"

msgid "offers_enrollments"
msgstr "Offers enrollments"

msgid "learning_units_enrollments"
msgstr "Learning units enrollments"

msgid "exams_enrollments"
msgstr "Exams Enrollments"

msgid "average"
msgstr "Average"

msgid "global_average"
msgstr "Global average"

msgid "result"
msgstr "Result"

msgid "enrollment_date"
msgstr "Enrollment date"

msgid "students_title"
msgstr "Students"

msgid "student_title"
msgstr "Student"

msgid "classe"
msgstr "Classe"

msgid "localization"
msgstr "Localization"

msgid "internship_subtype"
msgstr "Internship subtype"

msgid "part1"
msgstr "part 1"

msgid "part2"
msgstr "part 2"

msgid "title_official"
msgstr "Official title"

msgid "create_learning_unit"
msgstr "Create Learning Unit"

msgid "existed_acronym"
msgstr "Existed acronym for "

msgid "existing_acronym"
msgstr "Existing acronym in "

msgid "invalid_acronym"
msgstr "Invalid acronym"

msgid "acronym_rules"
msgstr "Site with one letter\n"
       "Acronym with min 2 et max 4 letters\n"
       "Number Code with 4 digit"

msgid "end_year_title"
msgstr "End year"

msgid "basic_informations_title"
msgstr "Basics informations"

msgid "active_title"
msgstr "Active"

msgid "titles"
msgstr "Titles"

msgid "fixtures_build"
msgstr "Build anonymized fixtures"

msgid "desc_lnk_fixtures_build"
msgstr "Build a json file with anonymized fixtures"

msgid "partial_volume_1"
msgstr "Volume Q1"

msgid "partial_volume_2"
msgstr "Volume Q2"

msgid "partial_volume_1Q"
msgstr "Q1"

msgid "partial_volume_2Q"
msgstr "Q2"

msgid "planned_classes"
msgstr "Classes prévues"

msgid "planned_classes_pc"
msgstr "P.C."

msgid "total_volume"
msgstr "Volume total"

msgid "total_volume_charge"
msgstr "Volume de charge total"

msgid "total_volume_voltot"
msgstr "Vol.tot"

msgid "vol_charge"
msgstr "Vol.charge"

msgid "vol_tot_not_equal_to_q1_q2"
msgstr "Vol.tot = Q1 + Q2"

msgid "vol_tot_req_entities_not_equal_to_entity"
msgstr "Vol.tot requirement is not equals to sum of requirement volumes"

msgid "vol_tot_req_entities_not_equal_to_vol_tot_mult_cp"
msgstr "Vol.requirement = Vol.tot * C.P"

msgid "vol_tot_full_must_be_greater_than_partim"
msgstr "Vol.tot [Full] > Vol.tot [Partim]"

msgid "vol_q1_full_must_be_greater_or_equal_to_partim"
msgstr "Q1 [Full] >= Q1 [Partim]"

msgid "vol_q2_full_must_be_greater_or_equal_to_partim"
msgstr "Q2 [Full] >= Q2 [Partim]"

msgid "planned_classes_full_must_be_greater_or_equal_to_partim"
msgstr "C.P. [Full] >= C.P. [Partim]"

msgid "entity_requirement_full_must_be_greater_or_equal_to_partim"
msgstr "Requirement entity [Full] >= Requirement entity [Partim]"

msgid "volumes_management"
msgstr "Volumes management"

msgid "volumes_validation_success"
msgstr "Filled data fit the hourly volumes calculation rules."

msgid "end_date_gt_begin_date"
msgstr "The end year must be equals or upper than the start year"

msgid "session_title"
msgstr "Session"

msgid "remarks_title"
msgstr "Remarks"

msgid "faculty_remark"
msgstr "Faculty remark"

msgid "other_remark"
msgstr "Other remark"

msgid "new_learning_unit"
msgstr "New learning unit"

msgid "previous"
msgstr "Previous"

msgid "next"
msgstr "Next"

msgid "learning_location"
msgstr "Learning location"

msgid "NON_ACADEMIC"
msgstr "Non academic"

msgid "NON_ACADEMIC_CREF"
msgstr "Non academic CREF"

msgid "ACADEMIC"
msgstr "Academic"

msgid "ACTIVE"
msgstr "Active"

msgid "INACTIVE"
msgstr "Inactive"

msgid "RE_REGISTRATION"
msgstr "Active only for re-registration"

msgid "OPTIONAL"
msgstr "Optional"

msgid "NO_PRINT"
msgstr "No printing"

msgid "IN_HEADING_2_OF_DIPLOMA"
msgstr ""

msgid "IN_EXPECTED_FORM"
msgstr ""

msgid "FEE_1"
msgstr "Role"

msgid "FEE_2"
msgstr "Role + exam"

msgid "FEE_3"
msgstr "AESS, CAPAES or end-of-cycle"

msgid "FEE_4"
msgstr "School fees without any exam"

msgid "FEE_5"
msgstr "Full school fees"

msgid "FEE_6"
msgstr "University certificate"

msgid "FEE_7"
msgstr "Complementary master with medical specialization"

msgid "FEE_8"
msgstr "Admission exam"

msgid "FEE_10"
msgstr "CU 30 credits"

msgid "FEE_11"
msgstr "Medical skills certificate"

msgid "FEE_12"
msgstr "ISA offers: 12BA et 21MS"

msgid "FEE_13"
msgstr "ISA offers: 13BA et 22MS"

msgid "DAILY"
msgstr "Daily"

msgid "SHIFTED"
msgstr "Shifted"

msgid "ADAPTED"
msgstr "Adapted"

msgid "academic_calendar_type"
msgstr "Type of event"

msgid "DELIBERATION"
msgstr "Deliberation"

msgid "DISSERTATION_SUBMISSION"
msgstr "Submission of disserations"

msgid "EXAM_ENROLLMENTS"
msgstr "Exam enrollments"

msgid "SCORES_EXAM_DIFFUSION"
msgstr "Diffusion of exam scores"

msgid "SCORES_EXAM_SUBMISSION"
msgstr "Submission of exam scores"

msgid "TEACHING_CHARGE_APPLICATION"
msgstr "Teaching charge application"

msgid "field_is_required"
msgstr "This field is required"

msgid "associated_entity"
msgstr "Associated entity"

msgid "LU_WARNING_INVALID_ACRONYM"
msgstr "The acronym, if it is entered, must at least count 3 characters"

msgid "title_in_french"
msgstr "Title in French"

msgid "schedule_type"
msgstr "Schedule type"

msgid "enrollment_campus"
msgstr "Enrollment campus"

msgid "other_campus_activities"
msgstr "Activities on other campus"

msgid "unspecified"
msgstr "Unspecified"

msgid "university_certificate"
msgstr "University certificate"

msgid "studies_domain"
msgstr "Studies domain"

msgid "primary_language"
msgstr "Primary language"

msgid "other_language_activities"
msgstr "Other languages activities"

msgid "funding"
msgstr "Funding"

msgid "funding_cud"
msgstr "Funding international cooperation CCD/CUD"

msgid "funding_direction"
msgstr "Funding direction"

msgid "cud_funding_direction"
msgstr "Funding international cooperation CCD/CUD direction"

msgid "active_status"
msgstr "Active"

msgid "partial_deliberation"
msgstr "Partial deliberation"

msgid "admission_exam"
msgstr "Admission exam"

msgid "academic_type"
msgstr "Academic type"

msgid "keywords"
msgstr "Keywords"

msgid "training_type"
msgstr "Type of training"

msgid "QUADRIMESTER"
msgstr "Quadrimester(s)"

msgid "TRIMESTER"
msgstr "Trimester(s)"

msgid "MONTH"
msgstr "Month(s)"

msgid "WEEK"
msgstr "Week(s)"

msgid "DAY"
msgstr "Day(s)"

msgid "administration_entity"
msgstr "Administration entity"

msgid "management_entity"
msgstr "Management entity"

msgid "enrollment_enabled"
msgstr "Enrollment enabled"

msgid "formations"
msgstr "Formations"

msgid "formations_lnk"
msgstr "Formations"

msgid "desc_lnk_formations"
msgstr "Organization of formations"

msgid "education_groups"
msgstr "Education groups"

msgid "entity_management"
msgstr "Entity management"

msgid "of_category"
msgstr "Education group type"

msgid "activity_search"
msgstr "Activity - Search"

msgid "service_course_search"
msgstr "Service cours - Search"

msgid "TRAINING"
msgstr "Training"

msgid "MINI_TRAINING"
msgstr "Mini training"

msgid "GROUP"
msgstr "Group"

msgid "PRIMARY_LANGUAGE"
msgstr "Primary anguage"

msgid "OR"
msgstr "Or"

msgid "AND"
msgstr "And"

msgid "language_association"
msgstr "Primary language operator"

msgid "prolong_or_create_learning_unit_message"
msgstr "<p>The acronym <b>already exists</b>.</p>"
       "<p>You have the choice between:"
       "<ul><li><b>create</b> a new learning unit using that acronym</li>"
       "<li><b>prolong</b> the learning unit of the same acronym</li></ul>"

msgid "confirm_your_action"
msgstr "Confirm your action."

msgid "create"
msgstr "Create"

msgid "prolong"
msgstr "Prolong"

msgid "diplomas_certificates"
msgstr "Diplomas /  Certificates"

msgid "diploma_title"
msgstr "Diploma title"

msgid "professionnal_title"
msgstr "Professionnal title"

msgid "university_certificate_desc"
msgstr "University certificate"

msgid "program_coorganization"
msgstr "Program organized with other institutes"

msgid "for_all_students"
msgstr "For all students"

msgid "diploma"
msgstr "Diploma"

msgid "UNIQUE"
msgstr "Unique diploma"

msgid "SEPARATE"
msgstr "Separate diploma"

msgid "NOT_CONCERNED"
msgstr "Not concerned"

msgid "organization_address_save_error"
msgstr "Impossible to save the organization address"

msgid "i_confirm"
msgstr "Yes, I confirm."

msgid "msg_warning_delete_learning_unit"
msgstr "This operation is <strong>permanent</strong> and cannot be undone. You will lose for ever"
       " the data linked to the learning unit <strong>%s</strong>."

msgid "The learning unit %(acronym)s has been successfully deleted for all years."
msgstr ""

msgid "cannot_delete_learning_unit_year"
msgstr "Could not delete the LU <strong>%(learning_unit)s</strong> from the year %(year)s for the following reasons :"

msgid "cannot_delete_learning_unit"
msgstr "Could not delete the LU <strong>%(learning_unit)s</strong> for the following reasons :"

msgid "There is %(count)d enrollments in %(subtype)s %(acronym)s for the year %(year)s"
msgstr ""

msgid "%(subtype)s %(acronym)s is assigned to %(tutor)s for the year %(year)s"
msgstr ""

msgid "%(subtype)s %(acronym)s is assigned to the assistant %(assistant)s for the year %(year)s"
msgstr ""

msgid "The learning unit %(acronym)s is related to the internship speciality %(speciality)s"
msgstr ""

msgid "lu_included_in_group"
msgstr "%(subtype)s %(acronym)s is included in the group %(group)s of the program %(program)s for the year %(year)s"

msgid "%(subtype)s %(acronym)s has been deleted for the year %(year)s"
msgstr ""

msgid "The class %(acronym)s has been deleted for the year %(year)s"
msgstr ""

msgid "the partim"
msgstr ""

msgid "The partim"
msgstr ""

msgid "The learning unit"
msgstr ""

msgid "the learning unit"
msgstr ""

msgid "You asked the deletion of the learning unit %(acronym)s from the year %(year)s"
msgstr ""

msgid "Delete from this academic year"
msgstr ""

msgid "Delete all the learning unit"
msgstr ""

msgid "publish_attribution_to_portal"
msgstr "Publish attribution to portal"

msgid "RESEVED_FOR_INTERNS"
msgstr "Reserved for interns"

msgid "OPEN_FOR_EXTERNS"
msgstr "Open to externs"

msgid "EXCEPTIONAL_PROCEDURE"
msgstr "Exceptional procedure"

msgid "VACANT_NOT_PUBLISH"
msgstr "Vacant but do not publish"

msgid "DO_NOT_ASSIGN"
msgstr "Do not assign"

msgid "folder"
msgstr "Folder"

msgid "introduced_by"
msgstr "Introduced by"

msgid "the"
msgstr "The"

msgid "proposal_management"
msgstr "Proposal management"

msgid "category"
msgstr "Category"

msgid "PRESIDENT"
msgstr "President"

msgid "SECRETARY"
msgstr "Secretary"

msgid "SIGNATORY"
msgstr "Signatory"

msgid "administrative_data"
msgstr "Administrative data"

msgid "jury"
msgstr "Jury"

msgid "signatory_qualification"
msgstr "Signatory's qualification"

msgid "course_enrollment"
msgstr "Course enrollment"

msgid "marks_presentation"
msgstr "Marks presentation"

msgid "dissertation_presentation"
msgstr "Dissertation présentation"

msgid "scores_diffusion"
msgstr "Scores diffusion"

msgid "session"
msgstr "session"

msgid "at"
msgstr "at"

msgid "learning_unit_years_to_delete"
msgstr "You will definitely delete the following learning units"

msgid "type_must_be_full"
msgstr "Type of learning unit must be full"

msgid "learning_unit_type_is_not_internship"
msgstr "Learning unit is not of type internship."

msgid "CREATION"
msgstr "Creation"

msgid "MODIFICATION"
msgstr "Modification"

msgid "TRANSFORMATION"
msgstr "Transformation"

msgid "TRANSFORMATION_AND_MODIFICATION"
msgstr "Transformation and modification"

msgid "SUPPRESSION"
msgstr "Suppression"

msgid "CENTRAL"
msgstr "Central"

msgid "SUSPENDED"
msgstr "Suspended"

msgid "ACCEPTED"
msgstr "Accepted"

msgid "REFUSED"
msgstr "Refused"

msgid "success_modification_proposal"
msgstr "You proposed a modification of type {} for the learning unit {}."

msgid "content"
msgstr "Content"

msgid "code_scs"
msgstr "Code SCS"

msgid "title_code_formation"
msgstr "Title / Formation's code"

msgid "absolute_credits"
msgstr "Abs. credits"

msgid "relative_target_credits"
msgstr "Relative target's credits"

msgid "min_credits"
msgstr "Min. credits"

msgid "max_credits"
msgstr "Max. credits"

msgid "mandatory"
msgstr "Mandatory"

msgid "block"
msgstr "Block"

msgid "current_order"
msgstr "Current order"

msgid "sessions_derogation"
msgstr "Sessions in derogation"

msgid "own_comment"
msgstr "Own comment"

msgid "SESSION_1"
msgstr "1"

msgid "SESSION_2"
msgstr "2"

msgid "SESSION_3"
msgstr "3"

msgid "SESSION_1_2"
msgstr "12"

msgid "SESSION_1_3"
msgstr "13"

msgid "SESSION_2_3"
msgstr "23"

msgid "SESSION_1_2_3"
msgstr "123"

msgid "SESSION_UNDEFINED"
msgstr "Undefined session"

msgid "SESSION_PARTIAL_2_3"
msgstr "p23"

msgid "Put in proposal"
msgstr ""

msgid "Proposal for modification"
msgstr ""

msgid "End of teaching"
msgstr ""

msgid "academic_entity_small"
msgstr "Academic ent."

msgid "academic_entity"
msgstr "Academic entity"

msgid "folder_number"
msgstr "Folder n°{}"

msgid "produce_xls"
msgstr "Produce an Excel file with the list of results"

msgid "produce_xls_lu"
msgstr "Xls with learning units"

msgid "%(date)s must be set within %(start_date)s and %(end_date)s"
msgstr ""

msgid "success_cancel_proposal"
msgstr "The proposal for {} was cancelled."

msgid "cancel_proposal"
msgstr "Cancel proposal"

msgid "msg_confirm_cancel_proposal"
msgstr "Are you certain that you want to cancel the learning unit proposal ?"

msgid "The administrative data has been successfully modified"
msgstr ""

msgid "vacant"
msgstr "Vacant"

msgid "team_management"
msgstr "Team management"

msgid "type_declaration_vacant"
msgstr "Decision"

msgid "procedure"
msgstr "Procedure"

msgid "educational_information_management"
msgstr "Management of educational information"

msgid "resume_edit"
msgstr "Edit course summary"

msgid "SUMMARY_COURSE_SUBMISSION"
msgstr "Summary course submission"

msgid "INTERNAL_TEAM"
msgstr "Internal/team"

msgid "substitute"
msgstr "Substitute"

msgid "not_end_year"
msgstr "no planned end"

msgid "edit_learning_unit_end_date"
msgstr "Edit learning unit end date"

msgid "new_partim"
msgstr "Create a new partim"

msgid "learning_unit_successfuly_created"
msgstr "Learning unit <a href='%(link)s'> %(acronym)s (%(academic_year)s) </a> successfuly created."

msgid "learning_unit_creation_academic_year_max_error"
msgstr "Please select an academic year lower than {}."

msgid "parent_greater_than_partim"
msgstr "The selected end year (%(partim_end_year)s) is greater than the end year of the parent %(lu_parent)s"

msgid "learning_unit_created"
msgstr "Learning unit %(learning_unit)s created for the academic year %(academic_year)s"

msgid "learning_unit_updated"
msgstr "Learning unit %(learning_unit)s has been updated successfully"

msgid "partim_greater_than_parent"
msgstr "The learning unit %(learning_unit)s has a partim %(partim)s with an end year greater than %(year)s"

msgid "partim"
msgstr "Partim"

msgid "partim_character_rules"
msgstr "One letter or digit mandatory"

msgid "invalid_partim_character"
msgstr "Character already used"

msgid "remark"
msgstr "Remark"

msgid "remark_english"
msgstr "Remark in english"

msgid "Ensure this value is less than %(limit_value)s."
msgstr "Ensure this value is less than %(limit_value)s."

msgid "Entity_not_exist"
msgstr "The entity %(entity_acronym)s does not exist for the selected academic year %(academic_year)s"

msgid "edit_learning_unit"
msgstr "Edit learning unit"

msgid "requirement_entity_end_date_too_short"
msgstr "The requirement entity lifetime is too short."

msgid "requirement_and_allocation_entities_cannot_be_different"
msgstr "The requirement and allocation entities cannot be different for this learning unit type."

msgid "success_modification_learning_unit"
msgstr "The learning unit has been updated."

msgid "error_modification_learning_unit"
msgstr "An error occured when updating the learning unit."

msgid "cannot_set_internship_subtype_for_type_other_than_internship"
msgstr "Internship subtype cannot bet set for learning unit type other than internship."

msgid "%(subtype)s %(acronym)s is in proposal"
msgstr ""

msgid "volume_have_more_than_2_decimal_places"
msgstr "The volume have more than 2 decimal places"

msgid "Site"
msgstr "Site"

msgid "proposal_type"
msgstr "Proposal type"

msgid "proposal_status"
msgstr "Status proposal"

msgid "folder_entity"
msgstr "Folder entity"

msgid "proposals_search"
msgstr "Proposal - Search"

msgid "folder_num"
msgstr "Folder num."

<<<<<<< HEAD
msgid "value_before_proposal"
msgstr "Formerly"
=======
msgid "ask_to_report_modification"
msgstr "Do you want to report the modifications done to the next years ?"
>>>>>>> ee6c817f
<|MERGE_RESOLUTION|>--- conflicted
+++ resolved
@@ -2578,10 +2578,8 @@
 msgid "folder_num"
 msgstr "Folder num."
 
-<<<<<<< HEAD
-msgid "value_before_proposal"
-msgstr "Formerly"
-=======
 msgid "ask_to_report_modification"
 msgstr "Do you want to report the modifications done to the next years ?"
->>>>>>> ee6c817f
+
+msgid "value_before_proposal"
+msgstr "Formerly"