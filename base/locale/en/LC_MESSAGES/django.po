# SOME DESCRIPTIVE TITLE.
# Copyright (C) YEAR THE PACKAGE'S COPYRIGHT HOLDER
# This file is distributed under the same license as the PACKAGE package.
# FIRST AUTHOR <EMAIL@ADDRESS>, YEAR.
#
msgid ""
msgstr ""
"Project-Id-Version: PACKAGE VERSION\n"
"Report-Msgid-Bugs-To: \n"
"POT-Creation-Date: 2016-04-22 15:14+0200\n"
"PO-Revision-Date: YEAR-MO-DA HO:MI+ZONE\n"
"Last-Translator: FULL NAME <EMAIL@ADDRESS>\n"
"Language-Team: LANGUAGE <LL@li.org>\n"
"Language: \n"
"MIME-Version: 1.0\n"
"Content-Type: text/plain; charset=UTF-8\n"
"Content-Transfer-Encoding: 8bit\n"

msgid "Create a xls file while activity\\"
msgstr ""

msgid "Get xls"
msgstr ""

msgid "ID"
msgstr "ID"

msgid "Legend : values allowed for 'justification'"
msgstr ""

msgid "Line"
msgstr "Row"

msgid "Note already submitted"
msgstr ""

msgid "OSIS"
msgstr "OSIS"

msgid "Print scores for all activities"
msgstr ""

msgid "Save"
msgstr ""

msgid "absent"
msgstr "Absent"

msgid "absent_pdf_legend"
msgstr "A=Absent"

msgid "academic_calendar"
msgstr "Academic calendar"

msgid "academic_calendar_management"
msgstr "Academic calendar management"

msgid "academic_calendar_offer_year_calendar_end_date_error"
msgstr "The closure's date of '%s' of the academic calendar can't be lower than %s "
       "(end date of '%s' of the program '%s')"

msgid "academic_calendar_offer_year_calendar_start_date_error"
msgstr "The opening's date of scores' encodings of the academic calendar can't be greater than %s "
       "(start date of scores' encodings of the program '%s')"

msgid "academic_calendars"
msgstr "Academic calendars"

msgid "academic_year_not_exist"
msgstr "Academic year (%d) doesn't exist"

msgid "acces_denied"
msgstr "Access denied"

msgid "acronym"
msgstr "Acronym"

msgid "activity"
msgstr "Activity"

msgid "activity_code"
msgstr "Activity code"

msgid "activity_not_exit"
msgstr "The activity %s doesn't exist"

msgid "add_an_address_to_the_organization"
msgstr "Add an address to the organization"

msgid "add"
msgstr "Add"

msgid "address(ses)"
msgstr "Address(es)"

msgid "addresses"
msgstr "Addresses"

msgid "administration"
msgstr "Administration"

msgid "after_submission_a_message_must_be_sent"
msgstr "If scores are submitted , a message is sent to all the professors of the learning unit"

msgid "all"
msgstr "All"

msgid "all_learning_units_must_be_shown"
msgstr "All learning units must be shown"

msgid "application_management"
msgstr "Application management"

msgid "are_you_sure"
msgstr "Are you sure?"

msgid "assistants"
msgstr ""

msgid "attributions"
msgstr "Attributions"

msgid "authorized_decimal_for_this_activity"
msgstr "Decimals authorized for this learning unit"

msgid "bachelor"
msgstr "Bachelor"

msgid "back"
msgstr "Back"

msgid "begin_date_lt_end_date"
msgstr "The start date must be equals or lower than the end date"

msgid "birth_date"
msgstr "Birth Date"

msgid "btn_messages_history_search"
msgstr "Search in the messages history"

msgid "btn_my_message_action_execute"
msgstr "Execute selected action"

msgid "btn_send_message_again_title"
msgstr "Send again the message to the recipient"

msgid "by_learning_unit"
msgstr "By Learning Unit"

msgid "by_specific_criteria"
msgstr "By Specific Criteria"

msgid "cancel"
msgstr "Cancel"

msgid "catalogue"
msgstr "Catalogue"

msgid "chair_of_the_exam_board"
msgstr "Chair of the exam board"

msgid "cheating_pdf_legend"
msgstr "T=Cheating"

msgid "unjustified_absence_export_legend"
msgstr "S=Unjustified Absence"

msgid "justified_absence_export_legend"
msgstr "M=Justified Absence"

msgid "child_entities"
msgstr "Child entities"

msgid "choose_file"
msgstr "Choose file"

msgid "city"
msgstr "City"

msgid "close"
msgstr "Close"

msgid "closed"
msgstr "Closed"

msgid "code"
msgstr "Code"

msgid "compare"
msgstr "Compare"

msgid "complete"
msgstr "Complete"

msgid "constraint_score_other_score"
msgstr "You can't encode a 'score' and a 'justification' together"

msgid "coordinator"
msgstr "Coordinator"

msgid "coordinators_can_submit_partial_encoding"
msgstr "Coordinators can submit partial encoding"

msgid "country"
msgstr "Country"

msgid "create_an_organization"
msgstr "Create an organization"

msgid "creation_date"
msgstr "Creation date"

msgid "credits"
msgstr "Credits"

msgid "data"
msgstr "Data"

msgid "data_maintenance"
msgstr "Data Maintenance"

msgid "data_management"
msgstr "Data Management"

msgid "date"
msgstr "Date"

msgid "date_not_passed"
msgstr "Date not passed"

msgid "decimal_score_allowed"
msgstr "Decimal score allowed"

msgid "decimal_score_not_allowed"
msgstr "Decimal score NOT allowed"

msgid "decimal_values_accepted"
msgstr "Decimal values in scores are accepted."

msgid "decimal_values_ignored"
msgstr ""
"Decimal values in scores are NOT accepted. If you try to put decimal values, "
"it will be ignored."

msgid "score_have_more_than_2_decimal_places"
msgstr "Score cannot have more than two decimal places"

msgid "definitive_save"
msgstr "Definitive submission (Submit to faculty)"

msgid "delete"
msgstr "Delete"

msgid "delete_selected_messages"
msgstr "Delete selected messages"

msgid "desc_assistants"
msgstr "Mandats des assistants académiques et de recherche."

msgid "desc_lnk_academic_year"
msgstr "Management of the annualized program."

msgid "desc_lnk_assessments"
msgstr "This process helps tutors while scores encoding."

msgid "desc_lnk_data_maintenance"
msgstr "Maintenance of data with the SQL language"

msgid "desc_lnk_data_management"
msgstr "Management of data by entity"

msgid "desc_lnk_entities"
msgstr "Management of organizational structure."

msgid "desc_lnk_files"
msgstr "Consultation of files managed by the application"

msgid "desc_lnk_home_catalog"
msgstr "Elaboration and management of the formation catalogue."

msgid "desc_lnk_home_institution"
msgstr "Management of the institution."

msgid "desc_lnk_home_studies"
msgstr ""
"Management of students' path from their registration until their diploma."

msgid "desc_lnk_internships"
msgstr "This process controls students internships."

msgid "desc_lnk_my_osis"
msgstr "Your personal details, configurations and other information related to you."

msgid "desc_lnk_learning_units"
msgstr ""
"Management of learning units, formations and others activities of the "
"program."

msgid "desc_lnk_offers"
msgstr "Management of programs."

msgid "desc_lnk_organizations"
msgstr "Management of organizations"

msgid "desc_lnk_score_encoding"
msgstr "This process helps tutor while encoding notes for the exams sessions."

msgid "desc_lnk_storage"
msgstr "Monitoring of the storage capacity"

msgid "desc_messages_history"
msgstr "Message history allow you to access sent emails"

msgid "desc_messages_template"
msgstr "Messages templating allow you to edit email messages dynamically"

msgid "desc_my_messages"
msgstr "The messages sent by the application to you"

msgid "desc_profile"
msgstr "The configuration of you user profile"

msgid "description"
msgstr "Description"

msgid "display_scores_for_one_learning_unit"
msgstr "Display scores for this learning unit"

msgid "display_tutors"
msgstr "Display all tutors for this learning unit"

msgid "doctoral_commission"
msgstr "Doctoral commmission"

msgid "documentation"
msgstr "Documentation"

msgid "double_encoding"
msgstr "Double encoding"

msgid "double_encoding_test"
msgstr "Scores double encoding"

msgid "dubble_encoding"
msgstr "Dubble encoding"

msgid "dubble_online_scores_encoding"
msgstr "Dubble online scores encoding"

msgid "edit"
msgstr "Edit"

msgid "empty_note_pdf_legend"
msgstr "(empty)=No score yet"

msgid "encode"
msgstr "Encode"

msgid "encode_as_coordinator"
msgstr "Encode as scores responsible"

msgid "encode_as_pgm"
msgstr "Encode as program manager"

msgid "encode_as_professor"
msgstr "Encode as professor"

msgid "encoding"
msgstr "Encoding"

msgid "encoding_status_ended"
msgstr "All the scores are encoded."

msgid "encoding_status_notended"
msgstr "It remains notes to encode."

msgid "end_date"
msgstr "End date"

msgid "enrollment_activity_not_exist"
msgstr "The enrollment to the activity %s doesn't exist"

msgid "enrollment_exam_not_exists"
msgstr "The enrollment to the activity %s doesn't exist"

msgid "enrollments"
msgstr "Enrollments"

msgid "entities"
msgstr "Entities"

msgid "entity"
msgstr "Entity"

msgid "evaluations"
msgstr "Evaluations"

msgid "event"
msgstr "Event"

msgid "exam_board_secretary"
msgstr "Exam board secretary"

msgid "execute"
msgstr "Execute"

msgid "faculty"
msgstr "Faculty"

msgid "female"
msgstr "Female"

msgid "file"
msgstr "File"

msgid "file_must_be_xlsx"
msgstr "The file must be a valid 'XLSX' excel file"

msgid "file_production_date"
msgstr "Excel file production date"

msgid "students_deliberated_are_not_shown"
msgstr "Students deliberated are not shown"

msgid "files"
msgstr "Files"

msgid "final"
msgstr "Final"

msgid "fixed_line_phone"
msgstr "Fixed-line phone"

msgid "focuses"
msgstr "Focuses"

msgid "formation_catalogue"
msgstr "Formation catalogue"

msgid "function"
msgstr "Function"

msgid "gender"
msgstr "Gender"

msgid "general_informations"
msgstr "General informations"

msgid "get_excel_file"
msgstr "Get Excel File"

msgid "global_identifiant"
msgstr "Global identifiant"

msgid "go"
msgstr "Go"

msgid "grade"
msgstr "Grade"

msgid "help_pnl_selectedfiles"
msgstr "Please select an XLS file for injection"

msgid "help_submission_scores_label"
msgstr "You will submit %s notes to faculty(ies). Warning : submitted scores <b>can't be modified anymore.</b>"

msgid "highlight_description"
msgstr "Highlight description"

msgid "highlight_shortcut"
msgstr "Highlight shortcut"

msgid "highlight_title"
msgstr "Highlight title"

msgid "home"
msgstr "Home page"

msgid "html_message"
msgstr "HTML Message"

msgid "identification"
msgstr "Identification"

msgid "idle"
msgstr "Idle"

msgid "ill"
msgstr "Ill"

msgid "ill_pdf_legend"
msgstr "I=Ill"

msgid "incomplete"
msgstr "Incomplete"

msgid "info_address_changed_for_papersheet"
msgstr "If you customize one of the field below, it only change the address displayed on the scores' encodings sheets for the program %s. "
       "It will never change the address of any Structure. The structure's list below is to help you to pre-fill in the form"

msgid "inject"
msgstr "Inject"

msgid "inject_xls_file"
msgstr "Inject XLS file"

msgid "institute"
msgstr "Institute"

msgid "institution"
msgstr "Institution"

msgid "international_title"
msgstr "international title"

msgid "internships"
msgstr "Internships"

msgid "invalid_file"
msgstr "Invalid file"

msgid "javascript_is_disabled"
msgstr "JavaScript is disabled on your browser, but OSIS does not work without JavaScript."

msgid "justification_invalid"
msgstr "Invalid justification"

msgid "justifications"
msgstr "Justifications"

msgid "justification_invalid_value"
msgstr "Invalid justification value"

msgid "absence_justified_to_unjustified_invalid"
msgstr "Absence justified cannot be remplaced by absence unjustified"

msgid "justification_values_accepted"
msgstr "Accepted value: %s "

msgid "justification_other_values"
msgstr "Other values: %s "

msgid "label"
msgstr "Label"

msgid "label_jumbotron_details_academic_cal"
msgstr "As displayed on the home page"

msgid "language"
msgstr "Language"


msgid "last_synchronization"
msgstr "Last synchronization"

msgid "learning_unit"
msgstr "Learning unit"

msgid "learning_unit_not_access"
msgstr "You don't have access rights to this learning unit"

msgid "learning_unit_not_access_or_not_exist"
msgstr "You don't have access rights for this learning unit or it doesn't exist in our database"

msgid "learning_unit_responsible"
msgstr "Learning unit's responsible"

msgid "learning_unit_search"
msgstr "Learning unit search"

msgid "learning_units"
msgstr "Learning units"

msgid "learning_units_in"
msgstr "learning units in"

msgid "lnk_message_history_read_title"
msgstr "See the message"

msgid "location"
msgstr "Location"

msgid "log-in"
msgstr "Log-in"

msgid "login"
msgstr "Login"

msgid "logistic"
msgstr "Logistic"

msgid "logout"
msgstr "Logout"

msgid "lu_could_contain_decimal_scores"
msgstr "This learning unit year could contain decimal scores"

msgid "lu_must_not_contain_decimal_scores"
msgstr "This learning unit year must not contain decimal scores"

msgid "male"
msgstr "Male"

msgid "managed_programs"
msgstr "Managed programs"

msgid "mandates"
msgstr "Mandates"

msgid "mark_selected_messages_as_read"
msgstr "Mark selected messages as read"

msgid "master"
msgstr "Master"

msgid "message"
msgstr "Message"

msgid "message_address_papersheet"
msgstr "Reuse the address of an entity linked to the program or inform the posting address for the papersheet."

msgid "message_not_resent_no_email"
msgstr "The message can't be sent again, no email provided."

msgid "message_resent_ok"
msgstr "The message xas sent again."

msgid "messages"
msgstr "Messages"

msgid "messages_history"
msgstr "Messages History"

msgid "messages_templates"
msgstr "Messages templates"

msgid "minimum_one_criteria"
msgstr "Please choose at least one criteria!"

msgid "miss"
msgstr "Miss"

msgid "missing_column_session"
msgstr "Please fill in the 'session' column with the correct session's number."

msgid "mister"
msgstr "Mister"

msgid "mobile_phone"
msgstr "Mobile phone"

msgid "more_than_one_academic_year_error"
msgstr "There are more than 1 academic year in your excel file. Please correct your file. Only one academic year "
      "could be present in the 'Academic year' column."

msgid "more_than_one_exam_enrol_for_one_learn_unit"
msgstr "This student has multiple enrollments for a same exam. "
       "(he's enrolled to a same learning unit in 2 different programs. "
       "Please encode this score in the 'online' tab in the interface."

msgid "more_than_one_learning_unit_error"
msgstr "You encoded scores for more than 1 learning unit in your excel file (column 'Learning unit'). "
       "Please make one excel file by learning unit."

msgid "more_than_one_session_error"
msgstr "There are more than 1 session in your excel file. Please correct your file. Only one session's number "
      "could be present in the 'Session' column."

msgid "msg_error_username_password_not_matching"
msgstr "Your username and password didn't match. Please try again."

msgid "my_messages"
msgstr "My Messages"

msgid "my_osis"
msgstr "My OSIS"

msgid "my_studies"
msgstr "My studies"

msgid "name"
msgstr "Name"

msgid "national_register"
msgstr "National register's number"

msgid "no_data_for_this_academic_year"
msgstr "No data for this academic year"

msgid "no_dubble_score_encoded_comparison_impossible"
msgstr "No dubble score encoded ; nothing to compare."

msgid "no_exam_session_opened_for_the_moment"
msgstr "No scores' encoding session opened for the moment."

msgid "no_student_to_encode_xls"
msgstr "No students to encode by excel"

msgid "no_file_submitted"
msgstr "You have to select a file to upload."

msgid "no_messages"
msgstr "No Messages"

msgid "no_result"
msgstr "No result!"

msgid "no_receiver_error"
msgstr "No receiver for this message"

msgid "no_score_encoded_double_encoding_impossible"
msgstr "No new scores encoded. The double encoding needs new scores."

msgid "no_score_injected"
msgstr "No scores injected"

msgid "no_score_to_encode"
msgstr "You haven't any score to encode."

msgid "no_valid_academic_year_error"
msgstr "No valid academic year found in your xls file. The date should be formatted like '2015-2016' or '2015'."

msgid "deadline_reached"
msgstr "Deadline reached"

msgid "not_passed"
msgstr "Not passed"

msgid "not_sent"
msgstr "Not Sent"

msgid "number_of_enrollments"
msgstr "Number of enrollments"

msgid "number_session"
msgstr "No. Session"

msgid "numbered_score"
msgstr "Numbered scores"

msgid "offer"
msgstr "Program"

msgid "offer_enrollment_not_exist"
msgstr "There are any enrollment to this program"

msgid "offer_year_calendar"
msgstr "Calendar of the annual program"

msgid "offer_year_calendar_academic_calendar_end_date_error"
msgstr "The end date of your program can't be greater than the closure's date of scores' encodings in the academic calendar"

msgid "offer_year_calendar_academic_calendar_start_date_error"
msgstr "The start date of your program can't be lower than the opening's date of scores' encodings in the academic calendar"

msgid "offer_year_not_access_or_not_exist"
msgstr "You don't have access rights for this offer or it doesn't exist in our database"

msgid "offer_year_not_exist"
msgstr "The program (%s) (%d) - doesn't exist"

msgid "offer_year_search"
msgstr "Search of annual programs"

msgid "offers"
msgstr "Programs"

msgid "old_browser_warning"
msgstr "Your browser is out of date. This can lead to unknown behaviour."

msgid "online"
msgstr "Online"

msgid "online_encoding"
msgstr "Online encoding"

msgid "online_scores_encoding"
msgstr "Online scores encoding"

msgid "only_submited_scores_can_be_double_encoded"
msgstr "Only submitted scores can be bouble encoded"

msgid "open"
msgstr "Open"

msgid "organization"
msgstr "Organization"

msgid "organization_address"
msgstr "Organization address"

msgid "organizations"
msgstr "Organizations"

msgid "origin"
msgstr "From"

msgid "other_score"
msgstr "Other scores"

msgid "other_sibling_offers"
msgstr "Other sibling programs"

msgid "other_sibling_orientations"
msgstr "Other sibling orientations"

msgid "score_encoding_period_not_open"
msgstr "The period of scores' encoding is not opened"

msgid "outside_scores_encodings_period_latest_session"
msgstr "The period of scores' encoding %s is closed since %s"

msgid "outside_scores_encodings_period_closest_session"
msgstr "The period of scores' encoding %s will be open %s"

msgid "page_not_found"
msgstr "Page not found."

msgid "password"
msgstr "Password"

msgid "person"
msgstr ""

msgid "ph_d"
msgstr "Ph.D"

msgid "plain"
msgstr "Plain"

msgid "plain_and_html"
msgstr "Plain and HTML"

msgid "please_enable_javascript"
msgstr "Please <a href='http://enable-javascript.com' target='_blank'>enable JavaScript</a> to use this application."

msgid "pole"
msgstr "Pole"

msgid "postal_code"
msgstr "postal code"

msgid "preferences"
msgstr "Preferences"

msgid "presence_note_pdf_legend"
msgstr "0=Presence note"

msgid "print"
msgstr "Print"

msgid "print_all_courses"
msgstr "Print all courses"

msgid "print_warning_and_info_messages"
msgstr ""

msgid "printable_title"
msgstr "Printable title"

msgid "printing_date"
msgstr "Printing date"

msgid "professional"
msgstr "Professional"

msgid "professors_must_not_submit_scores"
msgstr "Proffessors must not submit scores"

msgid "profile"
msgstr "Profile"

msgid "program_commission"
msgstr "Program commission"

msgid "program_managers"
msgstr "Program Managers"

msgid "program_s"
msgstr "program(s)"

msgid "programs"
msgstr "Programs"

msgid "progress"
msgstr "Progress"

msgid "received_on"
msgstr "Received on"

msgid "recipient"
msgstr "Recipient"

msgid "redirect_to_login"
msgstr "Click to reconnect"

msgid "reference"
msgstr "Reference"

msgid "refresh_list"
msgstr "Search/update the list"

msgid "registration_id"
msgstr "Registration ID"

msgid "registration_id_not_access_or_not_exist"
msgstr "You don't have access rights for this student or he doesn't exist in our database"

msgid "research_center"
msgstr "Research center"

msgid "residential"
msgstr ""

msgid "responsible"
msgstr "Responsible"

msgid "return_doc_to_administrator"
msgstr "Please return this document to the administrative office before %s."

msgid "reuse_address_entity"
msgstr "Reuse the address of"

msgid "save"
msgstr "Save"

msgid "saved"
msgstr "Saved"

msgid "saving"
msgstr "Saving"

msgid "score"
msgstr "Score"

msgid "score_already_submitted"
msgstr "Score already submitted"

msgid "score_decimal_not_allowed"
msgstr "The score seems to be incorrect. Decimales NOT allowed"

msgid "score_invalid"
msgstr "Score invalid"

msgid "scores_responsible"
msgstr "Scores Responsible"

msgid "scores_responsibles_administration"
msgstr "Administration of the scores responsibles"

msgid "score_saved"
msgstr "score Saved"

msgid "score_submitted"
msgstr "Submitted"

msgid "scores"
msgstr "Scores"

msgid "scores_encoding"
msgstr "Scores encoding"

msgid "scores_encoding_tests"
msgstr "Scores encoding tests"

msgid "scores_gt_0_lt_20"
msgstr "The score seems to be incorrect (it must be >=0 and <=20)"

msgid "scores_injection"
msgstr "Scores injection"

msgid "scores_saved"
msgstr "score(s) saved"

msgid "scores_saved_cannot_be_saved_anymore"
msgstr "Sore saved, button save not available anymore"

msgid "scores_must_be_between_0_and_20"
msgstr "Scores must be between 0 and 20"

msgid "search_for_a_file"
msgstr "Search for a file"

msgid "search_for_an_entity"
msgstr "Search for an entity"

msgid "search_for_an_organization"
msgstr "Search for an organization"

msgid "sector"
msgstr "Sector"

msgid "select"
msgstr "Select"

msgid "select_a_xls_file_from_which_to_inject_scores"
msgstr ""

msgid "select_an_encoding_type"
msgstr "Select an encoding type"

msgid "send_message_again"
msgstr "Send again"

msgid "sent"
msgstr "Sent"

msgid "server_error"
msgstr "A server error occured."

msgid "server_error_message"
msgstr "We will fix this as soon as possible"

msgid "sessionn"
msgstr "Session"

msgid "short_title"
msgstr "Short title"

msgid "size"
msgstr "Size"

msgid "source_code"
msgstr "Source code"

msgid "stages"
msgstr "Stages"

msgid "start_date"
msgstr "Start date"

msgid "state"
msgstr "State"

msgid "status"
msgstr "Status"

msgid "storage"
msgstr "Storage"

msgid "storage_duration"
msgstr "Storage duration"

msgid "structure"
msgstr "Structure"

msgid "student_not_exist"
msgstr "The student (%s) doesn't exist"

msgid "student_path"
msgstr "Students' path"

msgid "students"
msgstr "students"

msgid "studies"
msgstr "Studies"

msgid "subject"
msgstr "Subject"

msgid "submission"
msgstr "Submission"

msgid "submission_date"
msgstr "Submission date"

msgid "submission_of_scores_for"
msgstr "Submission of scores for {0}."

msgid "submitted"
msgstr "Submitted"

msgid "submitted_scores_cannot_be_encoded_anymore"
msgstr "Submitted scores cannot be encoded anymore"

msgid "succesfull_logout"
msgstr "You are succesfully logout."

msgid "technologic_platform"
msgstr "Technologic platform"

msgid "template_error"
msgstr "No message was sent : the message template {} does not exist."

msgid "temporary_save"
msgstr "Temporary save (not submitted to the faculty yet)"

msgid "the_coordinator_must_still_submit_scores"
msgstr "The coordinator must still submit the scores"

msgid "title"
msgstr "Title"

msgid "learning_unit_title"
msgstr "Learning unit title"

msgid "too_many_results"
msgstr "Too many results! Please be more specific."

msgid "tooltip_delete_message"
msgstr "Delete message"

msgid "tooltip_double_encode_for"
msgstr "Double encode scores"

msgid "tooltip_double_encode_no_more_possible_for"
msgstr "All the scores were submitted.It is not possible to double encode scores anymore"

msgid "tooltip_dowload_excel_file"
msgstr "Download the excel file"

msgid "tooltip_encode_for"
msgstr "Encode scores"

msgid "tooltip_encode_no_more_possible_for"
msgstr "All the scores were submitted.It is not possible to encode scores anymore"

msgid "tooltip_inject_excel_no_more_possible_for"
msgstr "All the scores were submitted.It is not possible inject excell file anymore"

msgid "tooltip_my_message_read"
msgstr "Show message"

msgid "tooltip_print_scores"
msgstr "Print the scores"

msgid "tooltip_scores_encodings_progress_bar"
msgstr "Represents the quantity of scores submitted to the administration. The number surrounded by parenthesis is the "
       "number of scores encoded by the tutor that aren't submitted yet ('draft' state)"

msgid "tooltip_select_action"
msgstr "Select action to execute"

msgid "tooltip_select_all_messages"
msgstr "Select all the messages"

msgid "tooltip_select_excel_file_to_inject_scores"
msgstr "Select an excel file to inject scores."

msgid "tooltip_to_my_messages"
msgstr "Back to messages"

msgid "tutors"
msgstr "Tutors"

msgid "other_tutors"
msgstr "Other Tutors"

msgid "txt_message"
msgstr "Text Message"

msgid "txt_origin_title"
msgstr "Sender of the message"

msgid "txt_recipient_title"
msgstr "Recipient of the message (email or last name or username)"

msgid "txt_reference_title"
msgstr "Template reference of the message"

msgid "txt_subject_title"
msgstr "Subject of the messages"

msgid "type"
msgstr "Type"

msgid "types"
msgstr "Types"

msgid "undefined"
msgstr "Undefined"

msgid "unknown"
msgstr "Unknown"

msgid "user"
msgstr "User"

msgid "user_interface_language"
msgstr "User interface language"

msgid "user_is_not_program_manager"
msgstr "You're not a program manager. Therefore you dont have access to this page."

msgid "validated_double_encoding_cannot_be_validated_anymore"
msgstr "Validated double encoding cannot be validated anymore"

msgid "validation_dubble_encoding_mandatory"
msgstr "Please enter a final validation for scores' differences detected after the dubble encoding "
       "(below). If you leave, your dubble encoding will be lost."

msgid "via_excel"
msgstr "Via Excel"

msgid "via_paper"
msgstr "Via paper"

msgid "warning_all_scores_not_sumitted_yet"
msgstr "Warning : some registered scores have not been submitted yet"

msgid "website"
msgstr "Website"

msgid "without_attribution"
msgstr "Without attribution"

msgid "xls_columns_structure_error"
msgstr "Your excel file isn't well structured. Please follow the structure of the excel file provided "
       "(button '{}')"

msgid "you_manage"
msgstr "You manage"

msgid "order"
msgstr "Order"

msgid "options"
msgstr "Options"

msgid "required"
msgstr "Required"

msgid "question"
msgstr "Question"

msgid "questions"
msgstr "Questions"

msgid "value"
msgstr "Value"

msgid "short_input_text"
msgstr "Short input text"

msgid "long_input_text"
msgstr "Long input text"

msgid "radio_button"
msgstr "Radio button"

msgid "checkbox"
msgstr "Checkbox"

msgid "upload_button"
msgstr "Upload button"

msgid "download_link"
msgstr "Download link"

msgid "dropdown_list"
msgstr "Dropdown list"

msgid "http_link"
msgstr "HTTP link"

msgid "BACHELOR"
msgstr "Bachelor"

msgid "MASTER_60"
msgstr "Master 60"

msgid "MASTER_120"
msgstr "Master 120"

msgid "MASTER_180_OR_240"
msgstr "Master 180 or 240"

msgid "ADVANCED_MASTER"
msgstr "Advanced master"

msgid "TRAINING_CERTIFICATE"
msgstr "Training certificate"

msgid "CERTIFICATE"
msgstr "Certificate"

msgid "DOCTORATE"
msgstr "Doctorate"

msgid "CAPAES"
msgstr "CAPAES"

msgid "start_date_must_be_lower_than_end_date"
msgstr "Start date must be lower than end date"

msgid "DEPUTY_AUTHORITY"
msgstr "Deputy authority"

msgid "DEPUTY_SABBATICAL"
msgstr "Deputy sabbatical"

msgid "DEPUTY_TEMPORARY"
msgstr "Deputy temporary"

msgid "INTERNSHIP_SUPERVISOR"
msgstr "Internship supervisor"

msgid "INTERNSHIP_CO_SUPERVISOR"
msgstr "Internship co-supervisor"

msgid "PROFESSOR"
msgstr "Professor"

msgid "COORDINATOR"
msgstr "Coordinator"

msgid "HOLDER"
msgstr "Holder"

msgid "holder_number"
msgstr "Holders number"

msgid "CO_HOLDER"
msgstr "Co-holder"

msgid "DEPUTY"
msgstr "Deputy"

msgid "scores_responsible_can_submit_partial_encoding"
msgstr "Scores responsible can submit partial encoding"

msgid "the_scores_responsible_must_still_submit_scores"
msgstr "The scores responsible must still submit the scores"

msgid "NONE"
msgstr "NONE"

msgid "keyword"
msgstr "keyword"

msgid "VALID"
msgstr "Valid"

msgid "INVALID"
msgstr "Invalid"

msgid "COURSE"
msgstr "Course"

msgid "MASTER_THESIS"
msgstr "Master thesis"

msgid "INTERNSHIP"
msgstr "Internship"

msgid "ANNUAL"
msgstr "Annual"

msgid "BIENNIAL_EVEN"
msgstr "Biennial even"

msgid "BIENNIAL_ODD"
msgstr "Biennial odd"

msgid "LU_ERRORS_REQUIRED"
msgstr "This field is required."

msgid "LU_ERRORS_INVALID"
msgstr "'Enter a valid value."

msgid "LU_ERRORS_INVALID_SEARCH"
msgstr "Invalid search - Please fill some information before executing a search."

msgid "LU_ERRORS_ACADEMIC_YEAR_REQUIRED"
msgstr "Please specify an academic year"

msgid "LU_ERRORS_YEAR_WITH_ACRONYM"
msgstr "Please specify an academic year or enter a valid acronym."

msgid "no_valid_m_justification_error"
msgstr "You can't encode a JUSTIFIED ABSENCE (M) via the XLS injection"

msgid "abscence_justified_preserved"
msgstr "Justified abscence already encoded and preserved"

msgid "tutors_of_course"
msgstr "Tutors of the course"

msgid "academic_actors"
msgstr "Academic actors"

msgid "academic_start_date_error"
msgstr "The start date should be between the start/end dates of the academic year"

msgid "academic_end_date_error"
msgstr "The end date should be between the start/end dates of the academic year"

msgid "end_start_date_error"
msgstr "Start date must be lower than end date"

msgid "dates_mandatory_error"
msgstr "Start date and end date are mandatory"

msgid "date_format"
msgstr "%m/%d/%Y"

msgid "date_format_string"
msgstr "m/d/Y"

msgid "format_date"
msgstr "mm/dd/yyyy"

msgid "desc_lnk_academic_actors"
msgstr "Academic actors management"

msgid "all_years"
msgstr "All years"

msgid "trainings"
msgstr "Trainings"

msgid "components"
msgstr "Components"

msgid "educational_information"
msgstr "Educational information"

msgid "propositions"
msgstr "Propositions"

msgid "tutor_attributions"
msgstr "Tutors - attributions"

msgid "proposal"
msgstr "Proposal"

msgid "academic_calendar_offer_year_calendar_start_date_end_date_error"
msgstr "The start's date of '%s' of the academic calendar can't be higher than %s "
       "(end date of '%s' of the program '%s')"

<<<<<<< HEAD
msgid "component_type"
msgstr "Component type"

msgid "nominal_quater"
msgstr "Nominal quater"

msgid "vol_q1"
msgstr "Vol. q1"

msgid "vol_q2"
msgstr "Vol. q2"

msgid "nominal_volume"
msgstr "Nominal volume"

msgid "schedules_conformity"
msgstr "Sched. conform. "

msgid "planned_classrooms"
msgstr "Planned classrooms"

msgid "classes"
msgstr "Classes"
=======
msgid "selected"
msgstr "selected"
>>>>>>> abbd789d
<|MERGE_RESOLUTION|>--- conflicted
+++ resolved
@@ -1429,7 +1429,6 @@
 msgstr "The start's date of '%s' of the academic calendar can't be higher than %s "
        "(end date of '%s' of the program '%s')"
 
-<<<<<<< HEAD
 msgid "component_type"
 msgstr "Component type"
 
@@ -1453,7 +1452,6 @@
 
 msgid "classes"
 msgstr "Classes"
-=======
+
 msgid "selected"
-msgstr "selected"
->>>>>>> abbd789d
+msgstr "selected"