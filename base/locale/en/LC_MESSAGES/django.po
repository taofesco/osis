--- conflicted
+++ resolved
@@ -3455,7 +3455,6 @@
 msgid "VOLUME_ADDITIONAL_REQUIREMENT_ENTITY_2"
 msgstr "Additional requirement entity 2"
 
-<<<<<<< HEAD
 msgid "This field is empty"
 msgstr ""
 
@@ -3467,7 +3466,6 @@
 
 msgid "Number of learning units"
 msgstr ""
-=======
+
 msgid "Education group year <a href='%(link)s'> %(acronym)s (%(academic_year)s) </a> successfuly updated."
-msgstr ""
->>>>>>> b7e485b5
+msgstr ""