--- conflicted
+++ resolved
@@ -1412,10 +1412,8 @@
 msgid "abscence_justified_preserved"
 msgstr "Justified abscence already encoded and preserved"
 
-<<<<<<< HEAD
 msgid "tutors_of_course"
 msgstr "Tutors of the course"
-=======
+
 msgid "academic_actors"
-msgstr "Academic actors"
->>>>>>> c104e7e3
+msgstr "Academic actors"