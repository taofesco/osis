--- conflicted
+++ resolved
@@ -2581,16 +2581,11 @@
 msgid "ask_to_report_modification"
 msgstr "Do you want to report the modifications done to the next years ?"
 
-<<<<<<< HEAD
 msgid "proposal_learning_unit_successfuly_created"
 msgstr "Proposal learning unit <a href='%(link)s'> %(acronym)s (%(academic_year)s) </a> successfuly created."
 
 msgid "new_learning_unit_proposal"
 msgstr "New learning unit proposal"
 
-msgid "create_learning_unit_proposal"
-msgstr "Create learning unit proposal"
-=======
 msgid "proposal_creation"
-msgstr "Proposal of creation"
->>>>>>> 36475bc1
+msgstr "Proposal of creation"