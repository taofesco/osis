--- conflicted
+++ resolved
@@ -3022,13 +3022,10 @@
 msgstr ""
 
 msgid "Education group year <a href='%(link)s'> %(acronym)s (%(academic_year)s) </a> successfuly created."
-<<<<<<< HEAD
-=======
 msgstr ""
 
 msgid "minimum credits"
 msgstr ""
 
 msgid "maximum credits"
->>>>>>> 5759f57e
 msgstr ""