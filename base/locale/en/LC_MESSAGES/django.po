# SOME DESCRIPTIVE TITLE.
# Copyright (C) YEAR THE PACKAGE'S COPYRIGHT HOLDER
# This file is distributed under the same license as the PACKAGE package.
# FIRST AUTHOR <EMAIL@ADDRESS>, YEAR.
#
msgid ""
msgstr ""
"Project-Id-Version: PACKAGE VERSION\n"
"Report-Msgid-Bugs-To: \n"
"POT-Creation-Date: 2016-04-22 15:14+0200\n"
"PO-Revision-Date: YEAR-MO-DA HO:MI+ZONE\n"
"Last-Translator: FULL NAME <EMAIL@ADDRESS>\n"
"Language-Team: LANGUAGE <LL@li.org>\n"
"Language: \n"
"MIME-Version: 1.0\n"
"Content-Type: text/plain; charset=UTF-8\n"
"Content-Transfer-Encoding: 8bit\n"

msgid "Create a xls file while activity\\"
msgstr ""

msgid "Get xls"
msgstr ""

msgid "ID"
msgstr "ID"

msgid "Legend : values allowed for 'justification'"
msgstr ""

msgid "Line"
msgstr "Row"

msgid "Note already submitted"
msgstr ""

msgid "OSIS"
msgstr "OSIS"

msgid "Print scores for all activities"
msgstr ""

msgid "Save"
msgstr ""

msgid "absent"
msgstr "Absent"

msgid "absent_pdf_legend"
msgstr "A=Absent"

msgid "academic_calendar"
msgstr "Academic calendar"

msgid "academic_year_small"
msgstr "Ac yr."

msgid "academic_calendar_management"
msgstr "Academic calendar management"

msgid "academic_calendar_offer_year_calendar_end_date_error"
msgstr "The closure's date of '%s' of the academic calendar can't be lower than %s "
       "(end date of '%s' of the program '%s')"

msgid "academic_calendar_offer_year_calendar_start_date_error"
msgstr "The opening's date of scores' encodings of the academic calendar can't be greater than %s "
       "(start date of scores' encodings of the program '%s')"

msgid "academic_calendars"
msgstr "Academic calendars"

msgid "academic_year_not_exist"
msgstr "Academic year (%d) doesn't exist"

msgid "acces_denied"
msgstr "Access denied"

msgid "acronym"
msgstr "Acronym"

msgid "activity"
msgstr "Activity"

msgid "activity_code"
msgstr "Activity code"

msgid "activity_not_exit"
msgstr "The activity %s doesn't exist"

msgid "add_an_address_to_the_organization"
msgstr "Add an address to the organization"

msgid "add"
msgstr "Add"

msgid "address(ses)"
msgstr "Address(es)"

msgid "addresses"
msgstr "Addresses"

msgid "administration"
msgstr "Administration"

msgid "after_submission_a_message_must_be_sent"
msgstr "If scores are submitted , a message is sent to all the professors of the learning unit"

msgid "all"
msgstr "All"

msgid "all_learning_units_must_be_shown"
msgstr "All learning units must be shown"

msgid "application_management"
msgstr "Application management"

msgid "are_you_sure"
msgstr "Are you sure?"

msgid "assistants"
msgstr ""

msgid "attributions"
msgstr "Attributions"

msgid "authorized_decimal_for_this_activity"
msgstr "Decimals authorized for this learning unit"

msgid "bachelor"
msgstr "Bachelor"

msgid "back"
msgstr "Back"

msgid "begin_date_lt_end_date"
msgstr "The start date must be equals or lower than the end date"

msgid "birth_date"
msgstr "Birth Date"

msgid "btn_messages_history_search"
msgstr "Search in the messages history"

msgid "btn_my_message_action_execute"
msgstr "Execute selected action"

msgid "btn_send_message_again_title"
msgstr "Send again the message to the recipient"

msgid "by_learning_unit"
msgstr "By Learning Unit"

msgid "by_specific_criteria"
msgstr "By Specific Criteria"

msgid "cancel"
msgstr "Cancel"

msgid "catalogue"
msgstr "Catalogue"

msgid "chair_of_the_exam_board"
msgstr "Chair of the exam board"

msgid "cheating_pdf_legend"
msgstr "T=Cheating"

msgid "unjustified_absence_export_legend"
msgstr "S=Unjustified Absence"

msgid "justified_absence_export_legend"
msgstr "M=Justified Absence"

msgid "attached_entities"
msgstr "Attached entities"

msgid "choose_file"
msgstr "Choose file"

msgid "city"
msgstr "City"

msgid "close"
msgstr "Close"

msgid "closed"
msgstr "Closed"

msgid "code"
msgstr "Code"

msgid "compare"
msgstr "Compare"

msgid "complete"
msgstr "Complete"

msgid "constraint_score_other_score"
msgstr "You can't encode a 'score' and a 'justification' together"

msgid "coordinator"
msgstr "Coordinator"

msgid "coordinators_can_submit_partial_encoding"
msgstr "Coordinators can submit partial encoding"

msgid "country"
msgstr "Country"

msgid "create_an_organization"
msgstr "Create an organization"

msgid "creation_date"
msgstr "Creation date"

msgid "credits"
msgstr "Credits"

msgid "customized"
msgstr "Customized"

msgid "data"
msgstr "Data"

msgid "data_maintenance"
msgstr "Data Maintenance"

msgid "data_management"
msgstr "Data Management"

msgid "date"
msgstr "Date"

msgid "date_not_passed"
msgstr "Date not passed"

msgid "day"
msgstr "day"

msgid "days"
msgstr "days"

msgid "decimal_score_allowed"
msgstr "Decimal score allowed"

msgid "decimal_score_not_allowed"
msgstr "Decimal score NOT allowed"

msgid "decimal_values_accepted"
msgstr "Decimal values in scores are accepted."

msgid "decimal_values_ignored"
msgstr ""
"Decimal values in scores are NOT accepted. If you try to put decimal values, "
"it will be ignored."

msgid "score_have_more_than_2_decimal_places"
msgstr "Score cannot have more than two decimal places"

msgid "definitive_save"
msgstr "Definitive submission (Submit to faculty)"

msgid "delete"
msgstr "Delete"

msgid "delete_selected_messages"
msgstr "Delete selected messages"

msgid "desc_assistants"
msgstr "Mandats des assistants académiques et de recherche."

msgid "desc_lnk_academic_year"
msgstr "Management of the annualized program."

msgid "desc_lnk_assessments"
msgstr "This process helps tutors while scores encoding."

msgid "desc_lnk_data_maintenance"
msgstr "Maintenance of data with the SQL language"

msgid "desc_lnk_data_management"
msgstr "Management of data by entity"

msgid "desc_lnk_entities"
msgstr "Management of organizational structure."

msgid "desc_lnk_files"
msgstr "Consultation of files managed by the application"

msgid "desc_lnk_home_catalog"
msgstr "Elaboration and management of the formation catalogue."

msgid "desc_lnk_home_institution"
msgstr "Management of the institution."

msgid "desc_lnk_home_studies"
msgstr ""
"Management of students' path from their registration until their diploma."

msgid "desc_lnk_internships"
msgstr "This process controls students internships."

msgid "desc_lnk_my_osis"
msgstr "Your personal details, configurations and other information related to you."

msgid "desc_lnk_learning_units"
msgstr ""
"Management of learning units, formations and others activities of the "
"program."

msgid "desc_lnk_offers"
msgstr "Management of programs."

msgid "desc_lnk_organizations"
msgstr "Management of organizations"

msgid "desc_lnk_score_encoding"
msgstr "This process helps tutor while encoding notes for the exams sessions."

msgid "desc_lnk_storage"
msgstr "Monitoring of the storage capacity"

msgid "desc_messages_history"
msgstr "Message history allow you to access sent emails"

msgid "desc_messages_template"
msgstr "Messages templating allow you to edit email messages dynamically"

msgid "desc_my_messages"
msgstr "The messages sent by the application to you"

msgid "desc_profile"
msgstr "The configuration of you user profile"

msgid "description"
msgstr "Description"

msgid "details"
msgstr "Details"

msgid "display_scores_for_one_learning_unit"
msgstr "Display scores for this learning unit"

msgid "display_tutors"
msgstr "Display all tutors for this learning unit"

msgid "DOCTORAL_COMMISSION"
msgstr "Doctoral commmission"

msgid "documentation"
msgstr "Documentation"

msgid "double_encoding"
msgstr "Double encoding"

msgid "double_encoding_test"
msgstr "Scores double encoding"

msgid "dubble_encoding"
msgstr "Dubble encoding"

msgid "dubble_online_scores_encoding"
msgstr "Dubble online scores encoding"

msgid "edit"
msgstr "Edit"

msgid "empty_note_pdf_legend"
msgstr "(empty)=No score yet"

msgid "encode"
msgstr "Encode"

msgid "encode_as_coordinator"
msgstr "Encode as scores responsible"

msgid "encode_as_pgm"
msgstr "Encode as program manager"

msgid "encode_as_professor"
msgstr "Encode as professor"

msgid "encoding"
msgstr "Encoding"

msgid "encoding_status_ended"
msgstr "All the scores are encoded."

msgid "encoding_status_notended"
msgstr "It remains notes to encode."

msgid "end_date"
msgstr "Teacher Deadline"

msgid "end_date_teacher"
msgstr "Teacher Deadline"

msgid "enrollment_activity_not_exist"
msgstr "The enrollment to the activity %s doesn't exist"

msgid "enrollment_exam_not_exists"
msgstr "The enrollment to the activity %s doesn't exist"

msgid "enrollments"
msgstr "Enrollments"

msgid "entities"
msgstr "Entities"

msgid "entity"
msgstr "Entity"

msgid "versions"
msgstr "Versions"

msgid "evaluations"
msgstr "Evaluations"

msgid "event"
msgstr "Event"

msgid "exam_board_secretary"
msgstr "Exam board secretary"

msgid "execute"
msgstr "Execute"

msgid "FACULTY"
msgstr "Faculty"

msgid "female"
msgstr "Female"

msgid "file"
msgstr "File"

msgid "file_must_be_xlsx"
msgstr "The file must be a valid 'XLSX' excel file"

msgid "file_production_date"
msgstr "Excel file production date"

msgid "students_deliberated_are_not_shown"
msgstr "Students deliberated are not shown"

msgid "files"
msgstr "Files"

msgid "final"
msgstr "Final"

msgid "fixed_line_phone"
msgstr "Fixed-line phone"

msgid "focuses"
msgstr "Focuses"

msgid "formation_catalogue"
msgstr "Formation catalogue"

msgid "function"
msgstr "Function"

msgid "gender"
msgstr "Gender"

msgid "general_informations"
msgstr "General informations"

msgid "get_excel_file"
msgstr "Get Excel File"

msgid "global_identifiant"
msgstr "Global identifiant"

msgid "fgs"
msgstr "FGS"

msgid "go"
msgstr "Go"

msgid "grade"
msgstr "Grade"

msgid "help_pnl_selectedfiles"
msgstr "Please select an XLS file for injection"

msgid "help_submission_scores_label"
msgstr "You will submit %s notes to faculty(ies). Warning : submitted scores <b>can't be modified anymore.</b>"

msgid "highlight_description"
msgstr "Highlight description"

msgid "highlight_shortcut"
msgstr "Highlight shortcut"

msgid "highlight_title"
msgstr "Highlight title"

msgid "home"
msgstr "Home page"

msgid "html_message"
msgstr "HTML Message"

msgid "identification"
msgstr "Identification"

msgid "idle"
msgstr "Idle"

msgid "ill"
msgstr "Ill"

msgid "ill_pdf_legend"
msgstr "I=Ill"

msgid "incomplete"
msgstr "Incomplete"

msgid "info_address_changed_for_papersheet"
msgstr "If you customize one of the field below, it only change the address displayed on the scores' encodings sheets for the program %s. "
       "It will never change the address of any Structure. The structure's list below is to help you to pre-fill in the form"

msgid "inject"
msgstr "Inject"

msgid "inject_xls_file"
msgstr "Inject XLS file"

msgid "INSTITUTE"
msgstr "Institute"

msgid "institution"
msgstr "Institution"

msgid "international_title"
msgstr "international title"

msgid "internships"
msgstr "Internships"

msgid "invalid_file"
msgstr "Invalid file"

msgid "javascript_is_disabled"
msgstr "JavaScript is disabled on your browser, but OSIS does not work without JavaScript."

msgid "justification_invalid"
msgstr "Invalid justification"

msgid "justifications"
msgstr "Justifications"

msgid "justification_invalid_value"
msgstr "Invalid justification value"

msgid "absence_justified_to_unjustified_invalid"
msgstr "Absence justified cannot be remplaced by absence unjustified"

msgid "justification_values_accepted"
msgstr "Accepted value: %s "

msgid "justification_other_values"
msgstr "Other values: %s "

msgid "label"
msgstr "Label"

msgid "label_jumbotron_details_academic_cal"
msgstr "As displayed on the home page"

msgid "language"
msgstr "Language"


msgid "last_synchronization"
msgstr "Last synchronization"

msgid "learning_unit"
msgstr "Learning unit"

msgid "learning_unit_not_access"
msgstr "You don't have access rights to this learning unit"

msgid "learning_unit_not_access_or_not_exist"
msgstr "You don't have access rights for this learning unit or it doesn't exist in our database"

msgid "learning_unit_responsible"
msgstr "Learning unit's responsible"

msgid "learning_unit_search"
msgstr "Learning unit search"

msgid "learning_units"
msgstr "Learning units"

msgid "learning_units_in"
msgstr "learning units in"

msgid "lnk_message_history_read_title"
msgstr "See the message"

msgid "location"
msgstr "Location"

msgid "log-in"
msgstr "Log-in"

msgid "login"
msgstr "Login"

msgid "logistic"
msgstr "Logistic"

msgid "logout"
msgstr "Logout"

msgid "lu_could_contain_decimal_scores"
msgstr "This learning unit year could contain decimal scores"

msgid "lu_must_not_contain_decimal_scores"
msgstr "This learning unit year must not contain decimal scores"

msgid "male"
msgstr "Male"

msgid "managed_programs"
msgstr "Managed programs"

msgid "mandates"
msgstr "Mandates"

msgid "mark_selected_messages_as_read"
msgstr "Mark selected messages as read"

msgid "master"
msgstr "Master"

msgid "message"
msgstr "Message"

msgid "message_address_papersheet"
msgstr "Reuse the address of an entity linked to the program or inform the posting address for the papersheet."

msgid "message_not_resent_no_email"
msgstr "The message can't be sent again, no email provided."

msgid "message_resent_ok"
msgstr "The message xas sent again."

msgid "messages"
msgstr "Messages"

msgid "messages_history"
msgstr "Messages History"

msgid "messages_templates"
msgstr "Messages templates"

msgid "minimum_one_criteria"
msgstr "Please choose at least one criteria!"

msgid "miss"
msgstr "Miss"

msgid "missing_column_session"
msgstr "Please fill in the 'session' column with the correct session's number."

msgid "mister"
msgstr "Mister"

msgid "mobile_phone"
msgstr "Mobile phone"

msgid "more_than_one_academic_year_error"
msgstr "There are more than 1 academic year in your excel file. Please correct your file. Only one academic year "
      "could be present in the 'Academic year' column."

msgid "more_than_one_exam_enrol_for_one_learn_unit"
msgstr "This student has multiple enrollments for a same exam. "
       "(he's enrolled to a same learning unit in 2 different programs. "
       "Please encode this score in the 'online' tab in the interface."

msgid "more_than_one_learning_unit_error"
msgstr "You encoded scores for more than 1 learning unit in your excel file (column 'Learning unit'). "
       "Please make one excel file by learning unit."

msgid "more_than_one_session_error"
msgstr "There are more than 1 session in your excel file. Please correct your file. Only one session's number "
      "could be present in the 'Session' column."

msgid "msg_error_username_password_not_matching"
msgstr "Your username and password didn't match. Please try again."

msgid "my_messages"
msgstr "My Messages"

msgid "my_osis"
msgstr "My OSIS"

msgid "my_studies"
msgstr "My studies"

msgid "name"
msgstr "Name"

msgid "full_name"
msgstr "Full name"

msgid "national_register"
msgstr "National register's number"

msgid "no_current_entity_version_found"
msgstr "The selected entity no longer exists today (end date passed)."

msgid "no_data_for_this_academic_year"
msgstr "No data for this academic year"

msgid "no_dubble_score_encoded_comparison_impossible"
msgstr "No dubble score encoded ; nothing to compare."

msgid "no_entity_address_found"
msgstr "No address found for the selected entity."

msgid "no_exam_session_opened_for_the_moment"
msgstr "No scores' encoding session opened for the moment."

msgid "no_student_to_encode_xls"
msgstr "No students to encode by excel"

msgid "no_file_submitted"
msgstr "You have to select a file to upload."

msgid "no_messages"
msgstr "No Messages"

msgid "no_result"
msgstr "No result!"

msgid "no_receiver_error"
msgstr "No receiver for this message"

msgid "no_score_encoded_double_encoding_impossible"
msgstr "No new scores encoded. The double encoding needs new scores."

msgid "no_score_injected"
msgstr "No scores injected"

msgid "no_score_to_encode"
msgstr "You haven't any score to encode."

msgid "no_valid_academic_year_error"
msgstr "No valid academic year found in your xls file. The date should be formatted like '2015-2016' or '2015'."

msgid "deadline_reached"
msgstr "Deadline reached"

msgid "not_passed"
msgstr "Not passed"

msgid "not_sent"
msgstr "Not Sent"

msgid "number_of_enrollments"
msgstr "Number of enrollments"

msgid "number_session"
msgstr "No. Session"

msgid "numbered_score"
msgstr "Numbered scores"

msgid "offer"
msgstr "Program"

msgid "offer_enrollment_not_exist"
msgstr "There are any enrollment to this program"

msgid "offer_year_calendar"
msgstr "Calendar of the annual program"

msgid "offer_year_calendar_academic_calendar_end_date_error"
msgstr "The end date of your program can't be greater than the closure's date of scores' encodings in the academic calendar"

msgid "offer_year_calendar_academic_calendar_start_date_error"
msgstr "The start date of your program can't be lower than the opening's date of scores' encodings in the academic calendar"

msgid "offer_year_not_access_or_not_exist"
msgstr "You don't have access rights for this offer or it doesn't exist in our database"

msgid "offer_year_not_exist"
msgstr "The program (%s) (%d) - doesn't exist"

msgid "offer_year_search"
msgstr "Search of annual programs"

msgid "offers"
msgstr "Programs"

msgid "old_browser_warning"
msgstr "Your browser is out of date. This can lead to unknown behaviour."

msgid "online"
msgstr "Online"

msgid "online_encoding"
msgstr "Online encoding"

msgid "online_scores_encoding"
msgstr "Online scores encoding"

msgid "only_submited_scores_can_be_double_encoded"
msgstr "Only submitted scores can be bouble encoded"

msgid "open"
msgstr "Open"

msgid "campus"
msgstr "Campus"

msgid "organization_address"
msgstr "Organization address"

msgid "organization"
msgstr "Organization"

msgid "organizations"
msgstr "Organizations"

msgid "origin"
msgstr "From"

msgid "other_score"
msgstr "Other scores"

msgid "other_sibling_offers"
msgstr "Other sibling programs"

msgid "other_sibling_orientations"
msgstr "Other sibling orientations"

msgid "score_encoding_period_not_open"
msgstr "The period of scores' encoding is not opened"

msgid "outside_scores_encodings_period_latest_session"
msgstr "The period of scores' encoding %s is closed since %s"

msgid "outside_scores_encodings_period_closest_session"
msgstr "The period of scores' encoding %s will be open %s"

msgid "page_not_found"
msgstr "Page not found."

msgid "method_not_allowed"
msgstr "Method not allowed"

msgid "password"
msgstr "Password"

msgid "person"
msgstr ""

msgid "ph_d"
msgstr "Ph.D"

msgid "plain"
msgstr "Plain"

msgid "plain_and_html"
msgstr "Plain and HTML"

msgid "please_enable_javascript"
msgstr "Please <a href='http://enable-javascript.com' target='_blank'>enable JavaScript</a> to use this application."

msgid "POLE"
msgstr "Pole"

msgid "postal_code"
msgstr "postal code"

msgid "preferences"
msgstr "Preferences"

msgid "presence_note_pdf_legend"
msgstr "0=Presence note"

msgid "print"
msgstr "Print"

msgid "print_all_courses"
msgstr "Print all courses"

msgid "print_warning_and_info_messages"
msgstr ""

msgid "printable_title"
msgstr "Printable title"

msgid "printing_date"
msgstr "Printing date"

msgid "professional"
msgstr "Professional"

msgid "professors_must_not_submit_scores"
msgstr "Proffessors must not submit scores"

msgid "profile"
msgstr "Profile"

msgid "program_commission"
msgstr "Program commission"

msgid "program_managers"
msgstr "Program Managers"

msgid "program_s"
msgstr "program(s)"

msgid "programs"
msgstr "Programs"

msgid "progress"
msgstr "Progress"

msgid "received_on"
msgstr "Received on"

msgid "recipient"
msgstr "Recipient"

msgid "redirect_to_login"
msgstr "Click to reconnect"

msgid "reference"
msgstr "Reference"

msgid "refresh_list"
msgstr "Search/update the list"

msgid "registration_id"
msgstr "Registration ID"

msgid "identification_number"
msgstr "Number ID"

msgid "registration_id_not_access_or_not_exist"
msgstr "Student not registered for exam"

msgid "research_center"
msgstr "Research center"

msgid "residential"
msgstr ""

msgid "responsible"
msgstr "Responsible"

msgid "return_doc_to_administrator"
msgstr "Please return this document to the administrative office before %s."

msgid "reuse_address_entity"
msgstr "Reuse the address of"

msgid "save"
msgstr "Save"

msgid "saved"
msgstr "Saved"

msgid "saving"
msgstr "Saving"

msgid "score"
msgstr "Score"

msgid "score_already_submitted"
msgstr "Score already submitted"

msgid "score_decimal_not_allowed"
msgstr "The score seems to be incorrect. Decimales NOT allowed"

msgid "score_invalid"
msgstr "Score invalid"

msgid "scores_responsible"
msgstr "Scores Responsible"

msgid "scores_responsible_title"
msgstr "Scores Responsible"

msgid "score_saved"
msgstr "score Saved"

msgid "score_submitted"
msgstr "Submitted"

msgid "scores"
msgstr "Scores"

msgid "scores_encoding"
msgstr "Scores encoding"

msgid "scores_encoding_tests"
msgstr "Scores encoding tests"

msgid "scores_gt_0_lt_20"
msgstr "The score seems to be incorrect (it must be >=0 and <=20)"

msgid "scores_injection"
msgstr "Scores injection"

msgid "scores_saved"
msgstr "score(s) saved"

msgid "scores_saved_cannot_be_saved_anymore"
msgstr "Sore saved, button save not available anymore"

msgid "scores_must_be_between_0_and_20"
msgstr "Scores must be between 0 and 20"

msgid "search_for_a_file"
msgstr "Search for a file"

msgid "search_for_an_entity"
msgstr "Search for an entity"

msgid "search_for_an_organization"
msgstr "Search for an organization"

msgid "SECTOR"
msgstr "Sector"

msgid "select"
msgstr "Select"

msgid "select_a_xls_file_from_which_to_inject_scores"
msgstr ""

msgid "select_an_encoding_type"
msgstr "Select an encoding type"

msgid "send_message_again"
msgstr "Send again"

msgid "sent"
msgstr "Sent"

msgid "server_error"
msgstr "A server error occured."

msgid "server_error_message"
msgstr "We will fix this as soon as possible"

msgid "short_title"
msgstr "Short title"

msgid "size"
msgstr "Size"

msgid "source_code"
msgstr "Source code"

msgid "stages"
msgstr "Stages"

msgid "start_date"
msgstr "Start date"

msgid "state"
msgstr "State"

msgid "status"
msgstr "Status"

msgid "storage"
msgstr "Storage"

msgid "storage_duration"
msgstr "Storage duration"

msgid "structure"
msgstr "Structure"

msgid "student_not_exist"
msgstr "The student (%s) doesn't exist"

msgid "student_path"
msgstr "Students' path"

msgid "students"
msgstr "students"

msgid "studies"
msgstr "Studies"

msgid "subject"
msgstr "Subject"

msgid "submission"
msgstr "Submission"

msgid "submission_date"
msgstr "Submission date"

msgid "submission_of_scores_for"
msgstr "Submission of scores for {0}."

msgid "submitted"
msgstr "Submitted"

msgid "submitted_scores_cannot_be_encoded_anymore"
msgstr "Submitted scores cannot be encoded anymore"

msgid "succesfull_logout"
msgstr "You are succesfully logout."

msgid "technologic_platform"
msgstr "Technologic platform"

msgid "template_error"
msgstr "No message was sent : the message template {} does not exist."

msgid "temporary_save"
msgstr "Temporary save (not submitted to the faculty yet)"

msgid "the_coordinator_must_still_submit_scores"
msgstr "The coordinator must still submit the scores"

msgid "title"
msgstr "Title"

msgid "learning_unit_title"
msgstr "Learning unit title"

msgid "too_many_results"
msgstr "Too many results! Please be more specific."

msgid "tooltip_delete_message"
msgstr "Delete message"

msgid "tooltip_double_encode_for"
msgstr "Double encode scores"

msgid "tooltip_double_encode_no_more_possible_for"
msgstr "All the scores were submitted.It is not possible to double encode scores anymore"

msgid "tooltip_dowload_excel_file"
msgstr "Download the excel file"

msgid "tooltip_encode_for"
msgstr "Encode scores"

msgid "tooltip_encode_no_more_possible_for"
msgstr "All the scores were submitted.It is not possible to encode scores anymore"

msgid "tooltip_inject_excel_no_more_possible_for"
msgstr "All the scores were submitted.It is not possible inject excell file anymore"

msgid "tooltip_my_message_read"
msgstr "Show message"

msgid "tooltip_print_scores"
msgstr "Print the scores"

msgid "tooltip_scores_encodings_progress_bar"
msgstr "Represents the quantity of scores submitted to the administration. The number surrounded by parenthesis is the "
       "number of scores encoded by the tutor that aren't submitted yet ('draft' state)"

msgid "tooltip_select_action"
msgstr "Select action to execute"

msgid "tooltip_select_all_messages"
msgstr "Select all the messages"

msgid "tooltip_select_excel_file_to_inject_scores"
msgstr "Select an excel file to inject scores."

msgid "tooltip_to_my_messages"
msgstr "Back to messages"

msgid "tutor"
msgstr "Tutor"

msgid "tutors"
msgstr "Tutors"

msgid "other_tutors"
msgstr "Other Tutors"

msgid "txt_message"
msgstr "Text Message"

msgid "txt_origin_title"
msgstr "Sender of the message"

msgid "txt_recipient_title"
msgstr "Recipient of the message (email or last name or username)"

msgid "txt_reference_title"
msgstr "Template reference of the message"

msgid "txt_subject_title"
msgstr "Subject of the messages"

msgid "type"
msgstr "Type"

msgid "types"
msgstr "Types"

msgid "undated_events"
msgstr "Unscheduled events"

msgid "undefined"
msgstr "Undefined"

msgid "unknown"
msgstr "Unknown"

msgid "user"
msgstr "User"

msgid "user_interface_language"
msgstr "User interface language"

msgid "user_is_not_program_manager"
msgstr "You're not a program manager. Therefore you dont have access to this page."

msgid "validated_double_encoding_cannot_be_validated_anymore"
msgstr "Validated double encoding cannot be validated anymore"

msgid "validation_dubble_encoding_mandatory"
msgstr "Please enter a final validation for scores' differences detected after the dubble encoding "
       "(below). If you leave, your dubble encoding will be lost."

msgid "via_excel"
msgstr "Via Excel"

msgid "via_paper"
msgstr "Via paper"

msgid "warning_all_scores_not_sumitted_yet"
msgstr "Warning : some registered scores have not been submitted yet"

msgid "website"
msgstr "Website"

msgid "without_attribution"
msgstr "Without attribution"

msgid "xls_columns_structure_error"
msgstr "Your excel file isn't well structured. Please follow the structure of the excel file provided "
       "(button '{}')"

msgid "you_manage"
msgstr "You manage"

msgid "order"
msgstr "Order"

msgid "options"
msgstr "Options"

msgid "required"
msgstr "Required"

msgid "question"
msgstr "Question"

msgid "questions"
msgstr "Questions"

msgid "value"
msgstr "Value"

msgid "short_input_text"
msgstr "Short input text"

msgid "long_input_text"
msgstr "Long input text"

msgid "radio_button"
msgstr "Radio button"

msgid "checkbox"
msgstr "Checkbox"

msgid "upload_button"
msgstr "Upload button"

msgid "download_link"
msgstr "Download link"

msgid "dropdown_list"
msgstr "Dropdown list"

msgid "http_link"
msgstr "HTTP link"

msgid "BACHELOR"
msgstr "Bachelor"

msgid "MASTER_60"
msgstr "Master 60"

msgid "MASTER_120"
msgstr "Master 120"

msgid "MASTER_180_OR_240"
msgstr "Master 180 or 240"

msgid "ADVANCED_MASTER"
msgstr "Advanced master"

msgid "TRAINING_CERTIFICATE"
msgstr "Training certificate"

msgid "CERTIFICATE"
msgstr "Certificate"

msgid "DOCTORATE"
msgstr "Doctorate"

msgid "CAPAES"
msgstr "CAPAES"

msgid "start_date_must_be_lower_than_end_date"
msgstr "Start date must be lower than end date"

msgid "DEPUTY_AUTHORITY"
msgstr "Deputy authority"

msgid "DEPUTY_SABBATICAL"
msgstr "Deputy sabbatical"

msgid "DEPUTY_TEMPORARY"
msgstr "Deputy temporary"

msgid "INTERNSHIP_SUPERVISOR"
msgstr "Internship supervisor"

msgid "INTERNSHIP_CO_SUPERVISOR"
msgstr "Internship co-supervisor"

msgid "PROFESSOR"
msgstr "Professor"

msgid "COORDINATOR"
msgstr "Coordinator"

msgid "HOLDER"
msgstr "Holder"

msgid "CO_HOLDER"
msgstr "Co-holder"

msgid "DEPUTY"
msgstr "Deputy"

msgid "scores_responsible_can_submit_partial_encoding"
msgstr "Scores responsible can submit partial encoding"

msgid "the_scores_responsible_must_still_submit_scores"
msgstr "The scores responsible must still submit the scores"

msgid "NONE"
msgstr "NONE"

msgid "keyword"
msgstr "keyword"

msgid "VALID"
msgstr "Valid"

msgid "INVALID"
msgstr "Invalid"

msgid "COURSE"
msgstr "Course"

msgid "MASTER_THESIS"
msgstr "Master thesis"

msgid "INTERNSHIP"
msgstr "Internship"

msgid "OTHER_COLLECTIVE"
msgstr "Other collective"

msgid "OTHER_INDIVIDUAL"
msgstr "Other individual"

msgid "EXTERNAL"
msgstr "External"

msgid "TEACHING_INTERNSHIP"
msgstr "Teaching internship"

msgid "CLINICAL_INTERNSHIP"
msgstr "Clinical internship"

msgid "PROFESSIONAL_INTERNSHIP"
msgstr "Professional internship"

msgid "RESEARCH_INTERNSHIP"
msgstr "Research internship"

msgid "ANNUAL"
msgstr "Annual"

msgid "BIENNIAL_EVEN"
msgstr "Biennial even"

msgid "BIENNIAL_ODD"
msgstr "Biennial odd"

msgid "LU_ERRORS_REQUIRED"
msgstr "This field is required."

msgid "LU_ERRORS_INVALID"
msgstr "'Enter a valid value."

msgid "LU_ERRORS_INVALID_SEARCH"
msgstr "Please, inform at least two filters in your searches"

msgid "LU_ERRORS_ACADEMIC_YEAR_REQUIRED"
msgstr "Please specify an academic year"

msgid "LU_ERRORS_YEAR_WITH_ACRONYM"
msgstr "Please specify an academic year or enter a valid acronym."

msgid "LU_ERRORS_INVALID_REGEX_SYNTAX"
msgstr "Invalid regular expression!"

msgid "no_valid_m_justification_error"
msgstr "You can't encode a JUSTIFIED ABSENCE (M) via the XLS injection"

msgid "abscence_justified_preserved"
msgstr "Justified abscence already encoded and preserved"

msgid "tutors_of_course"
msgstr "Tutors of the course"

msgid "academic_actors"
msgstr "Academic actors"

msgid "academic_start_date_error"
msgstr "The start date should be between the start/end dates of the academic year"

msgid "academic_end_date_error"
msgstr "The end date should be between the start/end dates of the academic year"

msgid "end_start_date_error"
msgstr "Start date must be lower than end date"

msgid "dates_mandatory_error"
msgstr "Start date and end date are mandatory"

msgid "date_format"
msgstr "%m/%d/%Y"

msgid "date_format_string"
msgstr "m/d/Y"

msgid "format_date"
msgstr "mm/dd/yyyy"

msgid "desc_lnk_academic_actors"
msgstr "Academic actors management"

msgid "all_years"
msgstr "All years"

msgid "trainings"
msgstr "Trainings"

msgid "components"
msgstr "Components"

msgid "educational_information"
msgstr "Educational information"

msgid "propositions"
msgstr "Propositions"

msgid "tutor_attributions"
msgstr "Tutors - attributions"

msgid "proposal"
msgstr "Proposal"

msgid "academic_calendar_offer_year_calendar_start_date_end_date_error"
msgstr "The start's date of '%s' of the academic calendar can't be higher than %s "
       "(end date of '%s' of the program '%s')"

msgid "component_type"
msgstr "Component type"

msgid "volume_quarter"
msgstr "Quarter"

msgid "vol_q1"
msgstr "Vol. q1"

msgid "vol_q2"
msgstr "Vol. q2"

msgid "volume"
msgstr "Volume"

msgid "schedules_conformity"
msgstr "Sched. conform. "

msgid "planned_classrooms"
msgstr "Planned classrooms"

msgid "real_on_planned_classrooms"
msgstr "Real/Planned classrooms"

msgid "classes"
msgstr "Classes"

msgid "class"
msgstr "Class"

msgid "learning_unit_code"
msgstr "Learning unit code"

msgid "partims"
msgstr "Partims"

msgid "periodicity"
msgstr "Periodicity"

msgid "nominal_credits"
msgstr "Credits"

msgid "active"
msgstr "Active"

msgid "inactive"
msgstr "Inactive"

msgid "MASTER_DISSERTATION"
msgstr "Master Dissertation"

msgid "FULL"
msgstr "Full"

msgid "MOBILITY"
msgstr "Mobility"

msgid "OTHER"
msgstr "Other"

msgid "PARTIM"
msgstr "Partim"

msgid "PHD_THESIS"
msgstr "PhD Thesis"

msgid "selected"
msgstr "selected"

msgid "learning_unit_specifications"
msgstr "Specifications"

msgid "LECTURING_COMPLETE"
msgstr "Complete lecturing"

msgid "LECTURING_INCOMPLETE"
msgstr "Incomplete lecturing"

msgid "PRACTICAL_EXERCISES_COMPLETE"
msgstr "Complete practical exercises"

msgid "PRACTICAL_EXERCISES_INCOMPLETE"
msgstr "Incomplete practical exercises"

msgid "LECTURING"
msgstr "Lecturing"

msgid "STAGE"
msgstr "Stage"

msgid "DISSERTATION"
msgstr "Dissertation"

msgid "PRACTICAL_EXERCISES"
msgstr "Practical exercises"

msgid "lecturing"
msgstr "Lecturing"

msgid "PE"
msgstr "PE"

msgid "subtype"
msgstr "Subtype"

msgid "start"
msgstr "Start"

msgid "duration"
msgstr "Duration"

msgid "experimental_phase"
msgstr "This feature is in testing phase"

msgid "title_official_1"
msgstr "Official title (Part 1, common with partims)"

msgid "common_official_title"
msgstr "Common official title"

msgid "common_official_english_title"
msgstr "Common official English title"

msgid "title_official_2"
msgstr "Official title (Part 2, specific to each partim)"

msgid "official_title_proper_to_UE"
msgstr "Official title proper to the learning unit"

msgid "official_english_title_proper_to_UE"
msgstr "Official English title proper to the learning unit"

msgid "title_in_english"
msgstr "Title in English"

msgid "title_in_english_1"
msgstr "(Part 1, common with partims)"

msgid "title_in_english_2"
msgstr "(Part 2, specific to each partim)"

msgid "scores_responsibles"
msgstr "Scores responsibles"

msgid "SCHOOL"
msgstr "Ecole"

msgid "PLATFORM"
msgstr "Platform"

msgid "LOGISTICS_ENTITY"
msgstr "Logistics entity"

msgid "organogram"
msgstr "Organogram"

msgid "attached_to"
msgstr "Attached to"

msgid "ACADEMIC_PARTNER"
msgstr "Academic partner"

msgid "INDUSTRIAL_PARTNER"
msgstr "Industrial partner"

msgid "SERVICE_PARTNER"
msgstr "Service partner"

msgid "COMMERCE_PARTNER"
msgstr "Commerce partner"

msgid "PUBLIC_PARTNER"
msgstr "Public partner"

msgid "requirement_entity"
msgstr "Requirement entity"

msgid "allocation_entity"
msgstr "Allocation entity"

msgid "additional_requirement_entity"
msgstr "Additional requirement entity"

msgid "requirement_entity_small"
msgstr "Req. Entity"

msgid "allocation_entity_small"
msgstr "Alloc. Ent."

msgid "with_entity_subordinated_small"
msgstr "With subord. ent."

msgid "academic_end_year"
msgstr "Academic end year"

msgid "academic_start_year"
msgstr "Academic start year"

msgid "organization_name"
msgstr "Name"

msgid "partial"
msgstr "Q1"

msgid "remaining"
msgstr "Q2"

msgid "partial_remaining"
msgstr "Q1&2"

msgid "partial_or_remaining"
msgstr "Q1|2"

msgid "volume_partial"
msgstr "Vol. Q1"

msgid "volume_remaining"
msgstr "Vol. Q2"

msgid "quadrimester"
msgstr "Quadrimester"

msgid "composition"
msgstr "Composition"

msgid "real_classes"
msgstr "Real classes"

msgid "lu_usage"
msgstr "Learning units usage"

msgid "academic_years"
msgstr "Academic years"

msgid "from"
msgstr "From"

msgid "to"
msgstr "to"

msgid "since"
msgstr "Since"

msgid "editing"
msgstr "Edition"

msgid "component"
msgstr "Component"

msgid "used_by"
msgstr "Used by learning unit"

msgid "offers_enrollments"
msgstr "Offers enrollments"

msgid "learning_units_enrollments"
msgstr "Learning units enrollments"

msgid "exams_enrollments"
msgstr "Exams Enrollments"

msgid "average"
msgstr "Average"

msgid "global_average"
msgstr "Global average"

msgid "result"
msgstr "Result"

msgid "enrollment_date"
msgstr "Enrollment date"

msgid "students_title"
msgstr "Students"

msgid "student_title"
msgstr "Student"

msgid "classe"
msgstr "Classe"

msgid "localization"
msgstr "Localization"

msgid "internship_subtype"
msgstr "Internship subtype"

msgid "part1"
msgstr "part 1"

msgid "part2"
msgstr "part 2"

msgid "title_official"
msgstr "Official title"

msgid "create_learning_unit"
msgstr "Create Learning Unit"

msgid "existed_acronym"
msgstr "Existed acronym for "

msgid "existing_acronym"
msgstr "Existing acronym"

msgid "invalid_acronym"
msgstr "Invalid acronym"

msgid "acronym_rules"
msgstr "Site with one letter\n"
       "Acronym with min 2 et max 4 letters\n"
       "Number Code with 4 digit"

msgid "end_year_title"
msgstr "End year"

msgid "basic_informations_title"
msgstr "Basics informations"

msgid "active_title"
msgstr "Active"

msgid "titles"
msgstr "Titles"

msgid "fixtures_build"
msgstr "Build anonymized fixtures"

msgid "desc_lnk_fixtures_build"
msgstr "Build a json file with anonymized fixtures"

msgid "partial_volume_1"
msgstr "Volume Q1"

msgid "partial_volume_2"
msgstr "Volume Q2"

msgid "partial_volume_1Q"
msgstr "Q1"

msgid "partial_volume_2Q"
msgstr "Q2"

msgid "planned_classes"
msgstr "Classes prévues"

msgid "planned_classes_pc"
msgstr "P.C."

msgid "total_volume"
msgstr "Volume total"

msgid "total_volume_charge"
msgstr "Volume de charge total"

msgid "total_volume_voltot"
msgstr "Vol.tot"

msgid "vol_charge"
msgstr "Vol.charge"

msgid "vol_tot_not_equal_to_q1_q2"
msgstr "Vol.tot = Q1 + Q2"

msgid "vol_tot_req_entities_not_equal_to_entity"
msgstr "Vol.tot requirement is not equals to sum of requirement volumes"

msgid "vol_tot_req_entities_not_equal_to_vol_tot_mult_cp"
msgstr "Vol.requirement = Vol.tot * C.P"

msgid "vol_tot_full_must_be_greater_than_partim"
msgstr "Vol.tot [Full] > Vol.tot [Partim]"

msgid "vol_q1_full_must_be_greater_or_equal_to_partim"
msgstr "Q1 [Full] >= Q1 [Partim]"

msgid "vol_q2_full_must_be_greater_or_equal_to_partim"
msgstr "Q2 [Full] >= Q2 [Partim]"

msgid "planned_classes_full_must_be_greater_or_equal_to_partim"
msgstr "C.P. [Full] >= C.P. [Partim]"

msgid "entity_requirement_full_must_be_greater_or_equal_to_partim"
msgstr "Requirement entity [Full] >= Requirement entity [Partim]"

msgid "volumes_management"
msgstr "Volumes management"

msgid "volumes_validation_success"
msgstr "Filled data fit the hourly volumes calculation rules."

msgid "end_date_gt_begin_date"
msgstr "The end year must be equals or upper than the start year"

msgid "session_title"
msgstr "Session"

msgid "remarks_title"
msgstr "Remarks"

msgid "faculty_remark"
msgstr "Faculty remark"

msgid "other_remark"
msgstr "Other remark"

msgid "new_learning_unit"
msgstr "New learning unit"

msgid "previous"
msgstr "Previous"

msgid "next"
msgstr "Next"

msgid "learning_location"
msgstr "Learning location"

msgid "NON_ACADEMIC"
msgstr "Non academic"

msgid "NON_ACADEMIC_CREF"
msgstr "Non academic CREF"

msgid "ACADEMIC"
msgstr "Academic"

msgid "ACTIVE"
msgstr "Active"

msgid "INACTIVE"
msgstr "Inactive"

msgid "RE_REGISTRATION"
msgstr "Active only for re-registration"

msgid "OPTIONAL"
msgstr "Optional"

msgid "NO_PRINT"
msgstr "No printing"

msgid "IN_HEADING_2_OF_DIPLOMA"
msgstr ""

msgid "IN_EXPECTED_FORM"
msgstr ""

msgid "FEE_1"
msgstr "Role"

msgid "FEE_2"
msgstr "Role + exam"

msgid "FEE_3"
msgstr "AESS, CAPAES or end-of-cycle"

msgid "FEE_4"
msgstr "School fees without any exam"

msgid "FEE_5"
msgstr "Full school fees"

msgid "FEE_6"
msgstr "University certificate"

msgid "FEE_7"
msgstr "Complementary master with medical specialization"

msgid "FEE_8"
msgstr "Admission exam"

msgid "FEE_10"
msgstr "CU 30 credits"

msgid "FEE_11"
msgstr "Medical skills certificate"

msgid "FEE_12"
msgstr "ISA offers: 12BA et 21MS"

msgid "FEE_13"
msgstr "ISA offers: 13BA et 22MS"

msgid "DAILY"
msgstr "Daily"

msgid "SHIFTED"
msgstr "Shifted"

msgid "ADAPTED"
msgstr "Adapted"

msgid "academic_calendar_type"
msgstr "Type of event"

msgid "DELIBERATION"
msgstr "Deliberation"

msgid "DISSERTATION_SUBMISSION"
msgstr "Submission of disserations"

msgid "EXAM_ENROLLMENTS"
msgstr "Exam enrollments"

msgid "SCORES_EXAM_DIFFUSION"
msgstr "Diffusion of exam scores"

msgid "SCORES_EXAM_SUBMISSION"
msgstr "Submission of exam scores"

msgid "TEACHING_CHARGE_APPLICATION"
msgstr "Teaching charge application"

msgid "field_is_required"
msgstr "This field is required"

msgid "associated_entity"
msgstr "Associated entity"

msgid "LU_WARNING_INVALID_ACRONYM"
msgstr "The acronym, if it is entered, must at least count 3 characters"

msgid "title_in_french"
msgstr "Title in French"

msgid "schedule_type"
msgstr "Schedule type"

msgid "enrollment_campus"
msgstr "Enrollment campus"

msgid "other_campus_activities"
msgstr "Activities on other campus"

msgid "unspecified"
msgstr "Unspecified"

msgid "university_certificate"
msgstr "University certificate"

msgid "studies_domain"
msgstr "Studies domain"

msgid "primary_language"
msgstr "Primary language"

msgid "other_language_activities"
msgstr "Other languages activities"

msgid "funding"
msgstr "Funding"

msgid "funding_cud"
msgstr "Funding international cooperation CCD/CUD"

msgid "funding_direction"
msgstr "Funding direction"

msgid "cud_funding_direction"
msgstr "Funding international cooperation CCD/CUD direction"

msgid "active_status"
msgstr "Active"

msgid "partial_deliberation"
msgstr "Partial deliberation"

msgid "admission_exam"
msgstr "Admission exam"

msgid "academic_type"
msgstr "Academic type"

msgid "keywords"
msgstr "Keywords"

msgid "training_type"
msgstr "Type of training"

msgid "QUADRIMESTER"
msgstr "Quadrimester(s)"

msgid "TRIMESTER"
msgstr "Trimester(s)"

msgid "MONTH"
msgstr "Month(s)"

msgid "WEEK"
msgstr "Week(s)"

msgid "DAY"
msgstr "Day(s)"

msgid "administration_entity"
msgstr "Administration entity"

msgid "management_entity"
msgstr "Management entity"

msgid "enrollment_enabled"
msgstr "Enrollment enabled"

msgid "formations"
msgstr "Formations"

msgid "formations_lnk"
msgstr "Formations"

msgid "desc_lnk_formations"
msgstr "Organization of formations"

msgid "education_groups"
msgstr "Education groups"

msgid "entity_management"
msgstr "Entity management"

msgid "of_category"
msgstr "Education group type"

msgid "activity_search"
msgstr "Activity - Search"

msgid "service_course_search"
msgstr "Service cours - Search"

msgid "TRAINING"
msgstr "Training"

msgid "MINI_TRAINING"
msgstr "Mini training"

msgid "GROUP"
msgstr "Group"

msgid "PRIMARY_LANGUAGE"
msgstr "Primary anguage"

msgid "OR"
msgstr "Or"

msgid "AND"
msgstr "And"

msgid "language_association"
msgstr "Primary language operator"

msgid "prolong_or_create_learning_unit_message"
msgstr "<p>The acronym <b>already exists</b>.</p>"
       "<p>You have the choice between:"
       "<ul><li><b>create</b> a new learning unit using that acronym</li>"
       "<li><b>prolong</b> the learning unit of the same acronym</li></ul>"

msgid "confirm_your_action"
msgstr "Confirm your action."

msgid "create"
msgstr "Create"

msgid "prolong"
msgstr "Prolong"

msgid "diplomas_certificates"
msgstr "Diplomas /  Certificates"

msgid "diploma_title"
msgstr "Diploma title"

msgid "professionnal_title"
msgstr "Professionnal title"

msgid "university_certificate_desc"
msgstr "University certificate"

msgid "program_coorganization"
msgstr "Program organized with other institutes"

msgid "for_all_students"
msgstr "For all students"

msgid "diploma"
msgstr "Diploma"

msgid "UNIQUE"
msgstr "Unique diploma"

msgid "SEPARATE"
msgstr "Separate diploma"

msgid "NOT_CONCERNED"
msgstr "Not concerned"

msgid "organization_address_save_error"
msgstr "Impossible to save the organization address"

msgid "i_confirm"
msgstr "Yes, I confirm."

msgid "msg_warning_delete_learning_unit"
msgstr "This operation is <strong>permanent</strong> and cannot be undone. You will lose for ever"
       " the data linked to the learning unit <strong>%s</strong>."

msgid "The learning unit %(acronym)s has been successfully deleted for all years."
msgstr ""

msgid "cannot_delete_learning_unit_year"
msgstr "Could not delete the LU <strong>%(learning_unit)s</strong> from the year %(year)s for the following reasons :"

msgid "cannot_delete_learning_unit"
msgstr "Could not delete the LU <strong>%(learning_unit)s</strong> for the following reasons :"

msgid "There is %(count)d enrollments in %(subtype)s %(acronym)s for the year %(year)s"
msgstr ""

msgid "%(subtype)s %(acronym)s is assigned to %(tutor)s for the year %(year)s"
msgstr ""

msgid "%(subtype)s %(acronym)s is assigned to the assistant %(assistant)s for the year %(year)s"
msgstr ""

msgid "The learning unit %(acronym)s is related to the internship speciality %(speciality)s"
msgstr ""

msgid "lu_included_in_group"
msgstr "%(subtype)s %(acronym)s is included in the group %(group)s of the program %(program)s for the year %(year)s"

msgid "%(subtype)s %(acronym)s has been deleted for the year %(year)s"
msgstr ""

msgid "The class %(acronym)s has been deleted for the year %(year)s"
msgstr ""

msgid "the partim"
msgstr ""

msgid "The partim"
msgstr ""

msgid "The learning unit"
msgstr ""

msgid "the learning unit"
msgstr ""

msgid "You asked the deletion of the learning unit %(acronym)s from the year %(year)s"
msgstr ""

msgid "Delete from this academic year"
msgstr ""

msgid "Delete all the learning unit"
msgstr ""

msgid "publish_attribution_to_portal"
msgstr "Publish attribution to portal"

msgid "RESEVED_FOR_INTERNS"
msgstr "Reserved for interns"

msgid "OPEN_FOR_EXTERNS"
msgstr "Open to externs"

msgid "EXCEPTIONAL_PROCEDURE"
msgstr "Exceptional procedure"

msgid "VACANT_NOT_PUBLISH"
msgstr "Vacant but do not publish"

msgid "DO_NOT_ASSIGN"
msgstr "Do not assign"

msgid "folder"
msgstr "Folder"

msgid "introduced_by"
msgstr "Introduced by"

msgid "the"
msgstr "The"

msgid "proposal_management"
msgstr "Proposal management"

msgid "category"
msgstr "Category"

msgid "PRESIDENT"
msgstr "President"

msgid "SECRETARY"
msgstr "Secretary"

msgid "SIGNATORY"
msgstr "Signatory"

msgid "administrative_data"
msgstr "Administrative data"

msgid "jury"
msgstr "Jury"

msgid "signatory_qualification"
msgstr "Signatory's qualification"

msgid "course_enrollment"
msgstr "Course enrollment"

msgid "marks_presentation"
msgstr "Marks presentation"

msgid "dissertation_presentation"
msgstr "Dissertation présentation"

msgid "scores_diffusion"
msgstr "Scores diffusion"

msgid "session"
msgstr "session"

msgid "at"
msgstr "at"

msgid "learning_unit_years_to_delete"
msgstr "You will definitely delete the following learning units"

msgid "type_must_be_full"
msgstr "Type of learning unit must be full"

msgid "learning_unit_type_is_not_internship"
msgstr "Learning unit is not of type internship."

msgid "CREATION"
msgstr "Creation"

msgid "MODIFICATION"
msgstr "Modification"

msgid "TRANSFORMATION"
msgstr "Transformation"

msgid "TRANSFORMATION_AND_MODIFICATION"
msgstr "Transformation and modification"

msgid "SUPPRESSION"
msgstr "Suppression"

msgid "CENTRAL"
msgstr "Central"

msgid "SUSPENDED"
msgstr "Suspended"

msgid "ACCEPTED"
msgstr "Accepted"

msgid "REFUSED"
msgstr "Refused"

msgid "success_modification_proposal"
msgstr "You proposed a modification of type {} for the learning unit {}."

msgid "content"
msgstr "Content"

msgid "code_scs"
msgstr "Code SCS"

msgid "title_code_formation"
msgstr "Title / Formation's code"

msgid "absolute_credits"
msgstr "Abs. credits"

msgid "relative_target_credits"
msgstr "Relative target's credits"

msgid "min_credits"
msgstr "Min. credits"

msgid "max_credits"
msgstr "Max. credits"

msgid "mandatory"
msgstr "Mandatory"

msgid "block"
msgstr "Block"

msgid "current_order"
msgstr "Current order"

msgid "sessions_derogation"
msgstr "Sessions in derogation"

msgid "own_comment"
msgstr "Own comment"

msgid "SESSION_1"
msgstr "1"

msgid "SESSION_2"
msgstr "2"

msgid "SESSION_3"
msgstr "3"

msgid "SESSION_1_2"
msgstr "12"

msgid "SESSION_1_3"
msgstr "13"

msgid "SESSION_2_3"
msgstr "23"

msgid "SESSION_1_2_3"
msgstr "123"

msgid "SESSION_UNDEFINED"
msgstr "Undefined session"

msgid "SESSION_PARTIAL_2_3"
msgstr "p23"

msgid "Put in proposal"
msgstr ""

msgid "Proposal for modification"
msgstr ""

msgid "End of teaching"
msgstr ""

msgid "academic_entity_small"
msgstr "Academic ent."

msgid "academic_entity"
msgstr "Academic entity"

msgid "folder_number"
msgstr "Folder n°{}"

msgid "produce_xls"
msgstr "Produce an Excel file with the list of results"

msgid "produce_xls_lu"
msgstr "Xls with learning units"

msgid "%(date)s must be set within %(start_date)s and %(end_date)s"
msgstr ""

msgid "success_cancel_proposal"
msgstr "The proposal for {} was cancelled."

msgid "cancel_proposal"
msgstr "Cancel proposal"

msgid "msg_confirm_cancel_proposal"
msgstr "Are you certain that you want to cancel the learning unit proposal ?"

msgid "The administrative data has been successfully modified"
msgstr ""

msgid "vacant"
msgstr "Vacant"

msgid "team_management"
msgstr "Team management"

msgid "type_declaration_vacant"
msgstr "Decision"

msgid "procedure"
msgstr "Procedure"

msgid "educational_information_management"
msgstr "Management of educational information"

msgid "resume_edit"
msgstr "Edit course summary"

msgid "SUMMARY_COURSE_SUBMISSION"
msgstr "Summary course submission"

msgid "INTERNAL_TEAM"
msgstr "Internal/team"

msgid "substitute"
msgstr "Substitute"

msgid "not_end_year"
msgstr "no planned end"

msgid "edit_learning_unit_end_date"
msgstr "Edit learning unit end date"

msgid "new_partim"
msgstr "Create a new partim"

msgid "learning_unit_successfuly_created"
msgstr "Learning unit <a href='%(link)s'> %(acronym)s (%(academic_year)s) </a> successfuly created."

msgid "learning_unit_creation_academic_year_max_error"
msgstr "Please select an academic year lower than {}."

msgid "parent_greater_than_partim"
msgstr "The selected end year (%(partim_end_year)s) is greater than the end year of the parent %(lu_parent)s"

msgid "learning_unit_created"
msgstr "Learning unit %(learning_unit)s created for the academic year %(academic_year)s"

msgid "learning_unit_updated"
msgstr "Learning unit %(learning_unit)s has been updated successfully"

msgid "partim_greater_than_parent"
msgstr "The learning unit %(learning_unit)s has a partim %(partim)s with an end year greater than %(year)s"

msgid "partim"
msgstr "Partim"

msgid "partim_character_rules"
msgstr "One letter or digit mandatory"

msgid "invalid_partim_character"
msgstr "Character already used"

msgid "remark"
msgstr "Remark"

msgid "remark_english"
msgstr "Remark in english"

msgid "Ensure this value is less than %(limit_value)s."
msgstr "Ensure this value is less than %(limit_value)s."

msgid "Entity_not_exist"
msgstr "The entity %(entity_acronym)s does not exist for the selected academic year %(academic_year)s"

<<<<<<< HEAD
msgid "Site"
msgstr "Site"

msgid "proposal_type"
msgstr "Proposal type"

msgid "proposal_status"
msgstr "Status proposal"

msgid "folder_entity"
msgstr "Folder entity"

msgid "proposals_search"
msgstr "Proposal - Search"
=======
msgid "edit_learning_unit"
msgstr "Edit learning unit"
>>>>>>> c52a3565
<|MERGE_RESOLUTION|>--- conflicted
+++ resolved
@@ -2536,7 +2536,9 @@
 msgid "Entity_not_exist"
 msgstr "The entity %(entity_acronym)s does not exist for the selected academic year %(academic_year)s"
 
-<<<<<<< HEAD
+msgid "edit_learning_unit"
+msgstr "Edit learning unit"
+
 msgid "Site"
 msgstr "Site"
 
@@ -2551,7 +2553,3 @@
 
 msgid "proposals_search"
 msgstr "Proposal - Search"
-=======
-msgid "edit_learning_unit"
-msgstr "Edit learning unit"
->>>>>>> c52a3565
