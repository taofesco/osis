--- conflicted
+++ resolved
@@ -1622,9 +1622,6 @@
 msgstr "Additional entity"
 
 msgid "academic_end_year"
-<<<<<<< HEAD
-msgstr "Academic end year"
-=======
 msgstr "Academic end year"
 
 msgid "organization_name"
@@ -1646,5 +1643,4 @@
 msgstr "Vol. Q1"
 
 msgid "volume_remaining"
-msgstr "Vol. Q2"
->>>>>>> 7cf72ef1
+msgstr "Vol. Q2"