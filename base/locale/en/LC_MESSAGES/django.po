--- conflicted
+++ resolved
@@ -1836,10 +1836,9 @@
 msgid "next"
 msgstr "Next"
 
-<<<<<<< HEAD
 msgid "learning_localisation"
 msgstr "Learning localisation"
-=======
+
 msgid "NON_ACADEMIC"
 msgstr "Non academic"
 
@@ -1914,4 +1913,3 @@
 
 msgid "ADAPTED"
 msgstr "Adapted"
->>>>>>> 9754b2e0
