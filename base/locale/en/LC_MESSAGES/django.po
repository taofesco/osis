# SOME DESCRIPTIVE TITLE.
# Copyright (C) YEAR THE PACKAGE'S COPYRIGHT HOLDER
# This file is distributed under the same license as the PACKAGE package.
# FIRST AUTHOR <EMAIL@ADDRESS>, YEAR.
#
msgid ""
msgstr ""
"Project-Id-Version: PACKAGE VERSION\n"
"Report-Msgid-Bugs-To: \n"
"POT-Creation-Date: 2016-04-22 15:14+0200\n"
"PO-Revision-Date: YEAR-MO-DA HO:MI+ZONE\n"
"Last-Translator: FULL NAME <EMAIL@ADDRESS>\n"
"Language-Team: LANGUAGE <LL@li.org>\n"
"Language: \n"
"MIME-Version: 1.0\n"
"Content-Type: text/plain; charset=UTF-8\n"
"Content-Transfer-Encoding: 8bit\n"

msgid "Create a xls file while activity\\"
msgstr ""

msgid "Get xls"
msgstr ""

msgid "ID"
msgstr "ID"

msgid "Legend : values allowed for 'justification'"
msgstr ""

msgid "Line"
msgstr "Row"

msgid "Note already submitted"
msgstr ""

msgid "OSIS"
msgstr "OSIS"

msgid "Print scores for all activities"
msgstr ""

msgid "Save"
msgstr ""

msgid "absent"
msgstr "Absent"

msgid "absent_pdf_legend"
msgstr "A=Absent"

msgid "academic_calendar"
msgstr "Academic calendar"

msgid "academic_year_small"
msgstr "Ac yr."

msgid "academic_calendar_management"
msgstr "Academic calendar management"

msgid "academic_calendar_offer_year_calendar_end_date_error"
msgstr "The closure's date of '%s' of the academic calendar can't be lower than %s "
       "(end date of '%s' of the program '%s')"

msgid "academic_calendar_offer_year_calendar_start_date_error"
msgstr "The opening's date of scores' encodings of the academic calendar can't be greater than %s "
       "(start date of scores' encodings of the program '%s')"

msgid "academic_calendars"
msgstr "Academic calendars"

msgid "academic_year_not_exist"
msgstr "Academic year (%d) doesn't exist"

msgid "acces_denied"
msgstr "Access denied"

msgid "acronym"
msgstr "Acronym"

msgid "activity"
msgstr "Activity"

msgid "activity_code"
msgstr "Activity code"

msgid "activity_not_exit"
msgstr "The activity %s doesn't exist"

msgid "add_an_address_to_the_organization"
msgstr "Add an address to the organization"

msgid "add"
msgstr "Add"

msgid "address(ses)"
msgstr "Address(es)"

msgid "addresses"
msgstr "Addresses"

msgid "administration"
msgstr "Administration"

msgid "after_submission_a_message_must_be_sent"
msgstr "If scores are submitted , a message is sent to all the professors of the learning unit"

msgid "aim number"
msgstr ""

msgid "all"
msgstr "All"

msgid "all_learning_units_must_be_shown"
msgstr "All learning units must be shown"

msgid "application_management"
msgstr "Application management"

msgid "are_you_sure"
msgstr "Are you sure?"

msgid "assistants"
msgstr ""

msgid "attributions"
msgstr "Attributions"

msgid "authorized_decimal_for_this_activity"
msgstr "Decimals authorized for this learning unit"

msgid "bachelor"
msgstr "Bachelor"

msgid "back"
msgstr "Back"

msgid "begin_date_lt_end_date"
msgstr "The start date must be equals or lower than the end date"

msgid "birth_date"
msgstr "Birth Date"

msgid "btn_messages_history_search"
msgstr "Search in the messages history"

msgid "btn_my_message_action_execute"
msgstr "Execute selected action"

msgid "btn_send_message_again_title"
msgstr "Send again the message to the recipient"

msgid "by_learning_unit"
msgstr "By Learning Unit"

msgid "by_specific_criteria"
msgstr "By Specific Criteria"

msgid "cancel"
msgstr "Cancel"

msgid "catalogue"
msgstr "Catalogue"

msgid "certificate aims"
msgstr ""

msgid "chair_of_the_exam_board"
msgstr "Chair of the exam board"

msgid "cheating_pdf_legend"
msgstr "T=Cheating"

msgid "unjustified_absence_export_legend"
msgstr "S=Unjustified Absence"

msgid "justified_absence_export_legend"
msgstr "M=Justified Absence"

msgid "attached_entities"
msgstr "Attached entities"

msgid "choose_file"
msgstr "Choose file"

msgid "city"
msgstr "City"

msgid "close"
msgstr "Close"

msgid "closed"
msgstr "Closed"

msgid "code"
msgstr "Code"

msgid "compare"
msgstr "Compare"

msgid "complete"
msgstr "Complete"

msgid "constraint_score_other_score"
msgstr "You can't encode a 'score' and a 'justification' together"

msgid "coordinator"
msgstr "Coordinator"

msgid "coordinators_can_submit_partial_encoding"
msgstr "Coordinators can submit partial encoding"

msgid "country"
msgstr "Country"

msgid "create_an_organization"
msgstr "Create an organization"

msgid "creation_date"
msgstr "Creation date"

msgid "credits"
msgstr "Credits"

msgid "customized"
msgstr "Customized"

msgid "data"
msgstr "Data"

msgid "data_maintenance"
msgstr "Data Maintenance"

msgid "data_management"
msgstr "Data Management"

msgid "date"
msgstr "Date"

msgid "date_not_passed"
msgstr "Date not passed"

msgid "day"
msgstr "day"

msgid "days"
msgstr "days"

msgid "decimal_score_allowed"
msgstr "Decimal score allowed"

msgid "decimal_score_not_allowed"
msgstr "Decimal score NOT allowed"

msgid "decimal_values_accepted"
msgstr "Decimal values in scores are accepted."

msgid "decimal_values_ignored"
msgstr ""
"Decimal values in scores are NOT accepted. If you try to put decimal values, "
"it will be ignored."

msgid "score_have_more_than_2_decimal_places"
msgstr "Score cannot have more than two decimal places"

msgid "definitive_save"
msgstr "Definitive submission (Submit to faculty)"

msgid "delete"
msgstr "Delete"

msgid "delete_selected_messages"
msgstr "Delete selected messages"

msgid "desc_assistants"
msgstr "Mandats des assistants académiques et de recherche."

msgid "desc_lnk_academic_year"
msgstr "Management of the annualized program."

msgid "desc_lnk_assessments"
msgstr "This process helps tutors while scores encoding."

msgid "desc_lnk_data_maintenance"
msgstr "Maintenance of data with the SQL language"

msgid "desc_lnk_data_management"
msgstr "Management of data by entity"

msgid "desc_lnk_entities"
msgstr "Management of organizational structure."

msgid "desc_lnk_files"
msgstr "Consultation of files managed by the application"

msgid "desc_lnk_home_catalog"
msgstr "Elaboration and management of the formation catalogue."

msgid "desc_lnk_home_institution"
msgstr "Management of the institution."

msgid "desc_lnk_home_studies"
msgstr ""
"Management of students' path from their registration until their diploma."

msgid "desc_lnk_internships"
msgstr "This process controls students internships."

msgid "desc_lnk_my_osis"
msgstr "Your personal details, configurations and other information related to you."

msgid "desc_lnk_learning_units"
msgstr ""
"Management of learning units, formations and others activities of the "
"program."

msgid "desc_lnk_offers"
msgstr "Management of programs."

msgid "desc_lnk_organizations"
msgstr "Management of organizations"

msgid "desc_lnk_score_encoding"
msgstr "This process helps tutor while encoding notes for the exams sessions."

msgid "desc_lnk_storage"
msgstr "Monitoring of the storage capacity"

msgid "desc_messages_history"
msgstr "Message history allow you to access sent emails"

msgid "desc_messages_template"
msgstr "Messages templating allow you to edit email messages dynamically"

msgid "desc_my_messages"
msgstr "The messages sent by the application to you"

msgid "desc_profile"
msgstr "The configuration of you user profile"

msgid "description"
msgstr "Description"

msgid "details"
msgstr "Details"

msgid "display_scores_for_one_learning_unit"
msgstr "Display scores for this learning unit"

msgid "display_tutors"
msgstr "Display all tutors for this learning unit"

msgid "DOCTORAL_COMMISSION"
msgstr "Doctoral commmission"

msgid "documentation"
msgstr "Documentation"

msgid "double_encoding"
msgstr "Double encoding"

msgid "double_encoding_test"
msgstr "Scores double encoding"

msgid "dubble_encoding"
msgstr "Dubble encoding"

msgid "dubble_online_scores_encoding"
msgstr "Dubble online scores encoding"

msgid "edit"
msgstr "Edit"

msgid "empty_note_pdf_legend"
msgstr "(empty)=No score yet"

msgid "encode"
msgstr "Encode"

msgid "encode_as_coordinator"
msgstr "Encode as scores responsible"

msgid "encode_as_pgm"
msgstr "Encode as program manager"

msgid "encode_as_professor"
msgstr "Encode as professor"

msgid "encoding"
msgstr "Encoding"

msgid "encoding_status_ended"
msgstr "All the scores are encoded."

msgid "encoding_status_notended"
msgstr "It remains notes to encode."

msgid "end_date"
msgstr "End date"

msgid "end_date_teacher"
msgstr "Teacher Deadline"

msgid "enrollment_activity_not_exist"
msgstr "The enrollment to the activity %s doesn't exist"

msgid "enrollment_exam_not_exists"
msgstr "The enrollment to the activity %s doesn't exist"

msgid "enrollments"
msgstr "Enrollments"

msgid "entities"
msgstr "Entities"

msgid "entity"
msgstr "Entity"

msgid "versions"
msgstr "Versions"

msgid "evaluations"
msgstr "Evaluations"

msgid "event"
msgstr "Event"

msgid "exam_board_secretary"
msgstr "Exam board secretary"

msgid "execute"
msgstr "Execute"

msgid "FACULTY"
msgstr "Faculty"

msgid "female"
msgstr "Female"

msgid "file"
msgstr "File"

msgid "file_must_be_xlsx"
msgstr "The file must be a valid 'XLSX' excel file"

msgid "file_production_date"
msgstr "Excel file production date"

msgid "students_deliberated_are_not_shown"
msgstr "Students deliberated are not shown"

msgid "files"
msgstr "Files"

msgid "final"
msgstr "Final"

msgid "fixed_line_phone"
msgstr "Fixed-line phone"

msgid "focuses"
msgstr "Focuses"

msgid "formation_catalogue"
msgstr "Formation catalogue"

msgid "function"
msgstr "Function"

msgid "gender"
msgstr "Gender"

msgid "general_informations"
msgstr "General informations"

msgid "get_excel_file"
msgstr "Get Excel File"

msgid "global_identifiant"
msgstr "Global identifiant"

msgid "fgs"
msgstr "FGS"

msgid "go"
msgstr "Go"

msgid "grade"
msgstr "Grade"

msgid "help_pnl_selectedfiles"
msgstr "Please select an XLS file for injection"

msgid "help_submission_scores_label"
msgstr "You will submit %s notes to faculty(ies). Warning : submitted scores <b>can't be modified anymore.</b>"

msgid "highlight_description"
msgstr "Highlight description"

msgid "highlight_shortcut"
msgstr "Highlight shortcut"

msgid "highlight_title"
msgstr "Highlight title"

msgid "home"
msgstr "Home page"

msgid "html_message"
msgstr "HTML Message"

msgid "identification"
msgstr "Identification"

msgid "idle"
msgstr "Idle"

msgid "ill"
msgstr "Ill"

msgid "ill_pdf_legend"
msgstr "I=Ill"

msgid "incomplete"
msgstr "Incomplete"

msgid "info_address_changed_for_papersheet"
msgstr "If you customize one of the field below, it only change the address displayed on the scores' encodings sheets for the program %s. "
       "It will never change the address of any Structure. The structure's list below is to help you to pre-fill in the form"

msgid "inject"
msgstr "Inject"

msgid "inject_xls_file"
msgstr "Inject XLS file"

msgid "INSTITUTE"
msgstr "Institute"

msgid "institution"
msgstr "Institution"

msgid "international_title"
msgstr "international title"

msgid "internships"
msgstr "Internships"

msgid "invalid_file"
msgstr "Invalid file"

msgid "javascript_is_disabled"
msgstr "JavaScript is disabled on your browser, but OSIS does not work without JavaScript."

msgid "justification_invalid"
msgstr "Invalid justification"

msgid "justifications"
msgstr "Justifications"

msgid "justification_invalid_value"
msgstr "Invalid justification value"

msgid "absence_justified_to_unjustified_invalid"
msgstr "Absence justified cannot be remplaced by absence unjustified"

msgid "justification_values_accepted"
msgstr "Accepted value: %s "

msgid "justification_other_values"
msgstr "Other values: %s "

msgid "label"
msgstr "Label"

msgid "label_jumbotron_details_academic_cal"
msgstr "As displayed on the home page"

msgid "language"
msgstr "Language"


msgid "last_synchronization"
msgstr "Last synchronization"

msgid "learning_unit"
msgstr "Learning unit"

msgid "learning_unit_not_access"
msgstr "You don't have access rights to this learning unit"

msgid "learning_unit_not_access_or_not_exist"
msgstr "You don't have access rights for this learning unit or it doesn't exist in our database"

msgid "learning_unit_responsible"
msgstr "Learning unit's responsible"

msgid "learning_unit_search"
msgstr "Learning unit search"

msgid "learning_units"
msgstr "Learning units"

msgid "learning_units_in"
msgstr "learning units in"

msgid "lnk_message_history_read_title"
msgstr "See the message"

msgid "location"
msgstr "Location"

msgid "log-in"
msgstr "Log-in"

msgid "login"
msgstr "Login"

msgid "logistic"
msgstr "Logistic"

msgid "logout"
msgstr "Logout"

msgid "lu_could_contain_decimal_scores"
msgstr "This learning unit year could contain decimal scores"

msgid "lu_must_not_contain_decimal_scores"
msgstr "This learning unit year must not contain decimal scores"

msgid "male"
msgstr "Male"

msgid "managed_programs"
msgstr "Managed programs"

msgid "mandates"
msgstr "Mandates"

msgid "mark_selected_messages_as_read"
msgstr "Mark selected messages as read"

msgid "master"
msgstr "Master"

msgid "message"
msgstr "Message"

msgid "message_address_papersheet"
msgstr "Reuse the address of an entity linked to the program or inform the posting address for the papersheet."

msgid "message_not_resent_no_email"
msgstr "The message can't be sent again, no email provided."

msgid "message_resent_ok"
msgstr "The message xas sent again."

msgid "messages"
msgstr "Messages"

msgid "messages_history"
msgstr "Messages History"

msgid "messages_templates"
msgstr "Messages templates"

msgid "minimum_one_criteria"
msgstr "Please choose at least one criteria!"

msgid "miss"
msgstr "Miss"

msgid "missing_column_session"
msgstr "Please fill in the 'session' column with the correct session's number."

msgid "mister"
msgstr "Mister"

msgid "mobile_phone"
msgstr "Mobile phone"

msgid "more_than_one_academic_year_error"
msgstr "There are more than 1 academic year in your excel file. Please correct your file. Only one academic year "
      "could be present in the 'Academic year' column."

msgid "more_than_one_exam_enrol_for_one_learn_unit"
msgstr "This student has multiple enrollments for a same exam. "
       "(he's enrolled to a same learning unit in 2 different programs. "
       "Please encode this score in the 'online' tab in the interface."

msgid "more_than_one_learning_unit_error"
msgstr "You encoded scores for more than 1 learning unit in your excel file (column 'Learning unit'). "
       "Please make one excel file by learning unit."

msgid "more_than_one_session_error"
msgstr "There are more than 1 session in your excel file. Please correct your file. Only one session's number "
      "could be present in the 'Session' column."

msgid "msg_error_username_password_not_matching"
msgstr "Your username and password didn't match. Please try again."

msgid "my_messages"
msgstr "My Messages"

msgid "my_osis"
msgstr "My OSIS"

msgid "my_studies"
msgstr "My studies"

msgid "name"
msgstr "Name"

msgid "full_name"
msgstr "Full name"

msgid "national_register"
msgstr "National register's number"

msgid "no_current_entity_version_found"
msgstr "The selected entity no longer exists today (end date passed)."

msgid "no_data_for_this_academic_year"
msgstr "No data for this academic year"

msgid "no_dubble_score_encoded_comparison_impossible"
msgstr "No dubble score encoded ; nothing to compare."

msgid "no_entity_address_found"
msgstr "No address found for the selected entity."

msgid "no_exam_session_opened_for_the_moment"
msgstr "No scores' encoding session opened for the moment."

msgid "no_student_to_encode_xls"
msgstr "No students to encode by excel"

msgid "no_file_submitted"
msgstr "You have to select a file to upload."

msgid "no_messages"
msgstr "No Messages"

msgid "no_result"
msgstr "No result!"

msgid "no_receiver_error"
msgstr "No receiver for this message"

msgid "no_score_encoded_double_encoding_impossible"
msgstr "No new scores encoded. The double encoding needs new scores."

msgid "no_score_injected"
msgstr "No scores injected"

msgid "no_score_to_encode"
msgstr "You haven't any score to encode."

msgid "no_valid_academic_year_error"
msgstr "No valid academic year found in your xls file. The date should be formatted like '2015-2016' or '2015'."

msgid "deadline_reached"
msgstr "Deadline reached"

msgid "not_passed"
msgstr "Not passed"

msgid "not_sent"
msgstr "Not Sent"

msgid "number_of_enrollments"
msgstr "Number of enrollments"

msgid "number_session"
msgstr "No. Session"

msgid "numbered_score"
msgstr "Numbered scores"

msgid "offer"
msgstr "Program"

msgid "offer_enrollment_not_exist"
msgstr "There are any enrollment to this program"

msgid "offer_year_calendar"
msgstr "Calendar of the annual program"

msgid "offer_year_calendar_academic_calendar_end_date_error"
msgstr "The end date of your program can't be greater than the closure's date of scores' encodings in the academic calendar"

msgid "offer_year_calendar_academic_calendar_start_date_error"
msgstr "The start date of your program can't be lower than the opening's date of scores' encodings in the academic calendar"

msgid "offer_year_not_access_or_not_exist"
msgstr "You don't have access rights for this offer or it doesn't exist in our database"

msgid "offer_year_not_exist"
msgstr "The program (%s) (%d) - doesn't exist"

msgid "offer_year_search"
msgstr "Search of annual programs"

msgid "offers"
msgstr "Programs"

msgid "old_browser_warning"
msgstr "Your browser is out of date. This can lead to unknown behaviour."

msgid "online"
msgstr "Online"

msgid "online_encoding"
msgstr "Online encoding"

msgid "online_scores_encoding"
msgstr "Online scores encoding"

msgid "only_submited_scores_can_be_double_encoded"
msgstr "Only submitted scores can be bouble encoded"

msgid "open"
msgstr "Open"

msgid "campus"
msgstr "Campus"

msgid "organization_address"
msgstr "Organization address"

msgid "organization"
msgstr "Organization"

msgid "organizations"
msgstr "Organizations"

msgid "origin"
msgstr "From"

msgid "other_score"
msgstr "Other scores"

msgid "other_sibling_offers"
msgstr "Other sibling programs"

msgid "other_sibling_orientations"
msgstr "Other sibling orientations"

msgid "score_encoding_period_not_open"
msgstr "The period of scores' encoding is not opened"

msgid "outside_scores_encodings_period_latest_session"
msgstr "The period of scores' encoding %s is closed since %s"

msgid "outside_scores_encodings_period_closest_session"
msgstr "The period of scores' encoding %s will be open %s"

msgid "page_not_found"
msgstr "Page not found."

msgid "method_not_allowed"
msgstr "Method not allowed"

msgid "password"
msgstr "Password"

msgid "person"
msgstr ""

msgid "ph_d"
msgstr "Ph.D"

msgid "plain"
msgstr "Plain"

msgid "plain_and_html"
msgstr "Plain and HTML"

msgid "please_enable_javascript"
msgstr "Please <a href='http://enable-javascript.com' target='_blank'>enable JavaScript</a> to use this application."

msgid "POLE"
msgstr "Pole"

msgid "postal_code"
msgstr "postal code"

msgid "preferences"
msgstr "Preferences"

msgid "presence_note_pdf_legend"
msgstr "0=Presence note"

msgid "print"
msgstr "Print"

msgid "print_all_courses"
msgstr "Print all courses"

msgid "print_warning_and_info_messages"
msgstr ""

msgid "printable_title"
msgstr "Printable title"

msgid "printing_date"
msgstr "Printing date"

msgid "professional"
msgstr "Professional"

msgid "professors_must_not_submit_scores"
msgstr "Proffessors must not submit scores"

msgid "profile"
msgstr "Profile"

msgid "program_commission"
msgstr "Program commission"

msgid "program_managers"
msgstr "Program Managers"

msgid "program_s"
msgstr "program(s)"

msgid "programs"
msgstr "Programs"

msgid "progress"
msgstr "Progress"

msgid "received_on"
msgstr "Received on"

msgid "recipient"
msgstr "Recipient"

msgid "redirect_to_login"
msgstr "Click to reconnect"

msgid "reference"
msgstr "Reference"

msgid "refresh_list"
msgstr "Search/update the list"

msgid "registration_id"
msgstr "Registration ID"

msgid "registration_id_does_not_match_email"
msgstr "Registration ID does not match email"

msgid "identification_number"
msgstr "Number ID"

msgid "registration_id_not_access_or_not_exist"
msgstr "Student not registered for exam"

msgid "research_center"
msgstr "Research center"

msgid "residential"
msgstr ""

msgid "responsible"
msgstr "Responsible"

msgid "return_doc_to_administrator"
msgstr "Please return this document to the administrative office before %s."

msgid "reuse_address_entity"
msgstr "Reuse the address of"

msgid "save"
msgstr "Save"

msgid "saved"
msgstr "Saved"

msgid "saving"
msgstr "Saving"

msgid "score"
msgstr "Score"

msgid "score_already_submitted"
msgstr "Score already submitted"

msgid "score_decimal_not_allowed"
msgstr "The score seems to be incorrect. Decimales NOT allowed"

msgid "score_invalid"
msgstr "Score invalid"

msgid "scores_responsible"
msgstr "Scores Responsible"

msgid "scores_responsible_title"
msgstr "Scores Responsible"

msgid "score_saved"
msgstr "score Saved"

msgid "score_submitted"
msgstr "Submitted"

msgid "scores"
msgstr "Scores"

msgid "scores_encoding"
msgstr "Scores encoding"

msgid "scores_encoding_tests"
msgstr "Scores encoding tests"

msgid "scores_gt_0_lt_20"
msgstr "The score seems to be incorrect (it must be >=0 and <=20)"

msgid "scores_injection"
msgstr "Scores injection"

msgid "scores_saved"
msgstr "score(s) saved"

msgid "scores_saved_cannot_be_saved_anymore"
msgstr "Sore saved, button save not available anymore"

msgid "scores_must_be_between_0_and_20"
msgstr "Scores must be between 0 and 20"

msgid "search_for_a_file"
msgstr "Search for a file"

msgid "search_for_an_entity"
msgstr "Search for an entity"

msgid "search_for_an_organization"
msgstr "Search for an organization"

msgid "section"
msgstr ""

msgid "SECTOR"
msgstr "Sector"

msgid "select"
msgstr "Select"

msgid "select_a_xls_file_from_which_to_inject_scores"
msgstr ""

msgid "select_an_encoding_type"
msgstr "Select an encoding type"

msgid "send_message_again"
msgstr "Send again"

msgid "sent"
msgstr "Sent"

msgid "server_error"
msgstr "A server error occured."

msgid "server_error_message"
msgstr "We will fix this as soon as possible"

msgid "short_title"
msgstr "Short title"

msgid "size"
msgstr "Size"

msgid "source_code"
msgstr "Source code"

msgid "stages"
msgstr "Stages"

msgid "start_date"
msgstr "Start date"

msgid "state"
msgstr "State"

msgid "status"
msgstr "Status"

msgid "storage"
msgstr "Storage"

msgid "storage_duration"
msgstr "Storage duration"

msgid "structure"
msgstr "Structure"

msgid "student_not_exist"
msgstr "The student (%s) doesn't exist"

msgid "student_path"
msgstr "Students' path"

msgid "students"
msgstr "students"

msgid "studies"
msgstr "Studies"

msgid "subject"
msgstr "Subject"

msgid "submission"
msgstr "Submission"

msgid "submission_date"
msgstr "Submission date"

msgid "submission_of_scores_for"
msgstr "Submission of scores for {0}."

msgid "submitted"
msgstr "Submitted"

msgid "submitted_scores_cannot_be_encoded_anymore"
msgstr "Submitted scores cannot be encoded anymore"

msgid "succesfull_logout"
msgstr "You are succesfully logout."

msgid "technologic_platform"
msgstr "Technologic platform"

msgid "template_error"
msgstr "No message was sent : the message template {} does not exist."

msgid "temporary_save"
msgstr "Temporary save (not submitted to the faculty yet)"

msgid "the_coordinator_must_still_submit_scores"
msgstr "The coordinator must still submit the scores"

msgid "text"
msgstr "Text"

msgid "title"
msgstr "Title"

msgid "learning_unit_title"
msgstr "Learning unit title"

msgid "too_many_results"
msgstr "Too many results! Please be more specific."

msgid "tooltip_delete_message"
msgstr "Delete message"

msgid "tooltip_double_encode_for"
msgstr "Double encode scores"

msgid "tooltip_double_encode_no_more_possible_for"
msgstr "All the scores were submitted.It is not possible to double encode scores anymore"

msgid "tooltip_dowload_excel_file"
msgstr "Download the excel file"

msgid "tooltip_encode_for"
msgstr "Encode scores"

msgid "tooltip_encode_no_more_possible_for"
msgstr "All the scores were submitted.It is not possible to encode scores anymore"

msgid "tooltip_inject_excel_no_more_possible_for"
msgstr "All the scores were submitted.It is not possible inject excell file anymore"

msgid "tooltip_my_message_read"
msgstr "Show message"

msgid "tooltip_print_scores"
msgstr "Print the scores"

msgid "tooltip_scores_encodings_progress_bar"
msgstr "Represents the quantity of scores submitted to the administration. The number surrounded by parenthesis is the "
       "number of scores encoded by the tutor that aren't submitted yet ('draft' state)"

msgid "tooltip_select_action"
msgstr "Select action to execute"

msgid "tooltip_select_all_messages"
msgstr "Select all the messages"

msgid "tooltip_select_excel_file_to_inject_scores"
msgstr "Select an excel file to inject scores."

msgid "tooltip_to_my_messages"
msgstr "Back to messages"

msgid "tutor"
msgstr "Tutor"

msgid "tutors"
msgstr "Tutors"

msgid "other_tutors"
msgstr "Other Tutors"

msgid "txt_message"
msgstr "Text Message"

msgid "txt_origin_title"
msgstr "Sender of the message"

msgid "txt_recipient_title"
msgstr "Recipient of the message (email or last name or username)"

msgid "txt_reference_title"
msgstr "Template reference of the message"

msgid "txt_subject_title"
msgstr "Subject of the messages"

msgid "type"
msgstr "Type"

msgid "types"
msgstr "Types"

msgid "undated_events"
msgstr "Unscheduled events"

msgid "undefined"
msgstr "Undefined"

msgid "unknown"
msgstr "Unknown"

msgid "user"
msgstr "User"

msgid "user_interface_language"
msgstr "User interface language"

msgid "user_is_not_program_manager"
msgstr "You're not a program manager. Therefore you dont have access to this page."

msgid "validated_double_encoding_cannot_be_validated_anymore"
msgstr "Validated double encoding cannot be validated anymore"

msgid "validation_dubble_encoding_mandatory"
msgstr "Please enter a final validation for scores' differences detected after the dubble encoding "
       "(below). If you leave, your dubble encoding will be lost."

msgid "via_excel"
msgstr "Via Excel"

msgid "via_paper"
msgstr "Via paper"

msgid "warning_all_scores_not_sumitted_yet"
msgstr "Warning : some registered scores have not been submitted yet"

msgid "website"
msgstr "Website"

msgid "without_attribution"
msgstr "Without attribution"

msgid "xls_columns_structure_error"
msgstr "Your excel file isn't well structured. Please follow the structure of the excel file provided "
       "(button '{}')"

msgid "you_manage"
msgstr "You manage"

msgid "order"
msgstr "Order"

msgid "options"
msgstr "Options"

msgid "required"
msgstr "Required"

msgid "question"
msgstr "Question"

msgid "questions"
msgstr "Questions"

msgid "value"
msgstr "Value"

msgid "short_input_text"
msgstr "Short input text"

msgid "long_input_text"
msgstr "Long input text"

msgid "radio_button"
msgstr "Radio button"

msgid "checkbox"
msgstr "Checkbox"

msgid "upload_button"
msgstr "Upload button"

msgid "download_link"
msgstr "Download link"

msgid "dropdown_list"
msgstr "Dropdown list"

msgid "http_link"
msgstr "HTTP link"

msgid "BACHELOR"
msgstr "Bachelor"

msgid "MASTER_60"
msgstr "Master 60"

msgid "MASTER_120"
msgstr "Master 120"

msgid "MASTER_180_OR_240"
msgstr "Master 180 or 240"

msgid "ADVANCED_MASTER"
msgstr "Advanced master"

msgid "TRAINING_CERTIFICATE"
msgstr "Training certificate"

msgid "CERTIFICATE"
msgstr "Certificate"

msgid "DOCTORATE"
msgstr "Doctorate"

msgid "CAPAES"
msgstr "CAPAES"

msgid "start_date_must_be_lower_than_end_date"
msgstr "Start date must be lower than end date"

msgid "DEPUTY_AUTHORITY"
msgstr "Deputy authority"

msgid "DEPUTY_SABBATICAL"
msgstr "Deputy sabbatical"

msgid "DEPUTY_TEMPORARY"
msgstr "Deputy temporary"

msgid "INTERNSHIP_SUPERVISOR"
msgstr "Internship supervisor"

msgid "INTERNSHIP_CO_SUPERVISOR"
msgstr "Internship co-supervisor"

msgid "PROFESSOR"
msgstr "Professor"

msgid "COORDINATOR"
msgstr "Coordinator"

msgid "HOLDER"
msgstr "Holder"

msgid "CO_HOLDER"
msgstr "Co-holder"

msgid "DEPUTY"
msgstr "Deputy"

msgid "scores_responsible_can_submit_partial_encoding"
msgstr "Scores responsible can submit partial encoding"

msgid "the_scores_responsible_must_still_submit_scores"
msgstr "The scores responsible must still submit the scores"

msgid "NONE"
msgstr "NONE"

msgid "keyword"
msgstr "keyword"

msgid "VALID"
msgstr "Valid"

msgid "INVALID"
msgstr "Invalid"

msgid "COURSE"
msgstr "Course"

msgid "MASTER_THESIS"
msgstr "Master thesis"

msgid "INTERNSHIP"
msgstr "Internship"

msgid "OTHER_COLLECTIVE"
msgstr "Other collective"

msgid "OTHER_INDIVIDUAL"
msgstr "Other individual"

msgid "EXTERNAL"
msgstr "External"

msgid "TEACHING_INTERNSHIP"
msgstr "Teaching internship"

msgid "CLINICAL_INTERNSHIP"
msgstr "Clinical internship"

msgid "PROFESSIONAL_INTERNSHIP"
msgstr "Professional internship"

msgid "RESEARCH_INTERNSHIP"
msgstr "Research internship"

msgid "ANNUAL"
msgstr "Annual"

msgid "BIENNIAL_EVEN"
msgstr "Biennial even"

msgid "BIENNIAL_ODD"
msgstr "Biennial odd"

msgid "LU_ERRORS_REQUIRED"
msgstr "This field is required."

msgid "LU_ERRORS_INVALID"
msgstr "'Enter a valid value."

msgid "LU_ERRORS_INVALID_SEARCH"
msgstr "Please, inform at least two filters in your searches"

msgid "LU_ERRORS_ACADEMIC_YEAR_REQUIRED"
msgstr "Please specify an academic year"

msgid "LU_ERRORS_YEAR_WITH_ACRONYM"
msgstr "Please specify an academic year or enter a valid acronym."

msgid "LU_ERRORS_INVALID_REGEX_SYNTAX"
msgstr "Invalid regular expression!"

msgid "no_valid_m_justification_error"
msgstr "You can't encode a JUSTIFIED ABSENCE (M) via the XLS injection"

msgid "abscence_justified_preserved"
msgstr "Justified abscence already encoded and preserved"

msgid "tutors_of_course"
msgstr "Tutors of the course"

msgid "academic_actors"
msgstr "Academic actors"

msgid "academic_start_date_error"
msgstr "The start date should be between the start/end dates of the academic year"

msgid "academic_end_date_error"
msgstr "The end date should be between the start/end dates of the academic year"

msgid "end_start_date_error"
msgstr "Start date must be lower than end date"

msgid "dates_mandatory_error"
msgstr "Start date and end date are mandatory"

msgid "date_format"
msgstr "%m/%d/%Y"

msgid "date_format_string"
msgstr "m/d/Y"

msgid "format_date"
msgstr "mm/dd/yyyy"

msgid "desc_lnk_academic_actors"
msgstr "Academic actors management"

msgid "all_years"
msgstr "All years"

msgid "trainings"
msgstr "Trainings"

msgid "components"
msgstr "Components"

msgid "educational_information"
msgstr "Educational information"

msgid "propositions"
msgstr "Propositions"

msgid "tutor_attributions"
msgstr "Tutors - attributions"

msgid "proposal"
msgstr "Proposal"

msgid "academic_calendar_offer_year_calendar_start_date_end_date_error"
msgstr "The start's date of '%s' of the academic calendar can't be higher than %s "
       "(end date of '%s' of the program '%s')"

msgid "component_type"
msgstr "Component type"

msgid "vol_q1"
msgstr "Vol. q1"

msgid "vol_q2"
msgstr "Vol. q2"

msgid "volume"
msgstr "Volume"

msgid "schedules_conformity"
msgstr "Sched. conform. "

msgid "planned_classrooms"
msgstr "Planned classrooms"

msgid "real_on_planned_classrooms"
msgstr "Real/Planned classrooms"

msgid "classes"
msgstr "Classes"

msgid "class"
msgstr "Class"

msgid "learning_unit_code"
msgstr "Learning unit code"

msgid "partims"
msgstr "Partims"

msgid "periodicity"
msgstr "Periodicity"

msgid "nominal_credits"
msgstr "Credits"

msgid "active"
msgstr "Active"

msgid "inactive"
msgstr "Inactive"

msgid "MASTER_DISSERTATION"
msgstr "Master Dissertation"

msgid "FULL"
msgstr "Full"

msgid "MOBILITY"
msgstr "Mobility"

msgid "OTHER"
msgstr "Other"

msgid "PARTIM"
msgstr "Partim"

msgid "PHD_THESIS"
msgstr "PhD Thesis"

msgid "selected"
msgstr "selected"

msgid "learning_unit_specifications"
msgstr "Specifications"

msgid "LECTURING_COMPLETE"
msgstr "Complete lecturing"

msgid "LECTURING_INCOMPLETE"
msgstr "Incomplete lecturing"

msgid "PRACTICAL_EXERCISES_COMPLETE"
msgstr "Complete practical exercises"

msgid "PRACTICAL_EXERCISES_INCOMPLETE"
msgstr "Incomplete practical exercises"

msgid "LECTURING"
msgstr "Lecturing"

msgid "STAGE"
msgstr "Stage"

msgid "DISSERTATION"
msgstr "Dissertation"

msgid "PRACTICAL_EXERCISES"
msgstr "Practical exercises"

msgid "lecturing"
msgstr "Lecturing"

msgid "PE"
msgstr "PE"

msgid "subtype"
msgstr "Subtype"

msgid "start"
msgstr "Start"

msgid "duration"
msgstr "Duration"

msgid "experimental_phase"
msgstr "This feature is in testing phase"

msgid "title_1"
msgstr "Title common with partims(Part 1)"

msgid "common_title"
msgstr "Common title"

msgid "common_english_title"
msgstr "Common English title"

msgid "title_2"
msgstr "Title (Part 2, specific to each partim)"

msgid "title_proper_to_UE"
msgstr "Title proper"

msgid "english_title_proper_to_UE"
msgstr "English title proper"

msgid "title_in_english"
msgstr "Title in English"

msgid "title_in_english_1"
msgstr "(Part 1, common with partims)"

msgid "title_in_english_2"
msgstr "(Part 2, specific to each partim)"

msgid "scores_responsibles"
msgstr "Scores responsibles"

msgid "SCHOOL"
msgstr "Ecole"

msgid "PLATFORM"
msgstr "Platform"

msgid "LOGISTICS_ENTITY"
msgstr "Logistics entity"

msgid "organogram"
msgstr "Organogram"

msgid "attached_to"
msgstr "Attached to"

msgid "ACADEMIC_PARTNER"
msgstr "Academic partner"

msgid "INDUSTRIAL_PARTNER"
msgstr "Industrial partner"

msgid "SERVICE_PARTNER"
msgstr "Service partner"

msgid "COMMERCE_PARTNER"
msgstr "Commerce partner"

msgid "PUBLIC_PARTNER"
msgstr "Public partner"

msgid "requirement_entity"
msgstr "Requirement entity"

msgid "allocation_entity"
msgstr "Allocation entity"

msgid "additional_requirement_entity"
msgstr "Additional requirement entity"

msgid "additional_requirement_entity_1"
msgstr "Additional requirement entity 1"

msgid "additional_requirement_entity_2"
msgstr "Additional requirement entity 2"

msgid "requirement_entity_small"
msgstr "Req. Entity"

msgid "allocation_entity_small"
msgstr "Alloc. Ent."

msgid "with_entity_subordinated_small"
msgstr "With subord. ent."

msgid "academic_end_year"
msgstr "Academic end year"

msgid "academic_start_year"
msgstr "Academic start year"

msgid "organization_name"
msgstr "Name"

msgid "partial"
msgstr "Q1"

msgid "remaining"
msgstr "Q2"

msgid "partial_remaining"
msgstr "Q1&2"

msgid "partial_or_remaining"
msgstr "Q1|2"

msgid "volume_partial"
msgstr "Vol. Q1"

msgid "volume_remaining"
msgstr "Vol. Q2"

msgid "quadrimester"
msgstr "Quadrimester"

msgid "composition"
msgstr "Composition"

msgid "real_classes"
msgstr "Real classes"

msgid "LU"
msgstr ""

msgid "academic_years"
msgstr "Academic years"

msgid "from"
msgstr "From"

msgid "to"
msgstr "to"

msgid "since"
msgstr "Since"

msgid "editing"
msgstr "Edition"

msgid "component"
msgstr "Component"

msgid "used_by"
msgstr "Used by learning unit"

msgid "offers_enrollments"
msgstr "Offers enrollments"

msgid "learning_units_enrollments"
msgstr "Learning units enrollments"

msgid "exams_enrollments"
msgstr "Exams Enrollments"

msgid "average"
msgstr "Average"

msgid "global_average"
msgstr "Global average"

msgid "result"
msgstr "Result"

msgid "enrollment_date"
msgstr "Enrollment date"

msgid "students_title"
msgstr "Students"

msgid "student_title"
msgstr "Student"

msgid "classe"
msgstr "Classe"

msgid "localization"
msgstr "Localization"

msgid "internship_subtype"
msgstr "Internship subtype"

msgid "part1"
msgstr "part 1"

msgid "part2"
msgstr "part 2"

msgid "title_official"
msgstr "Official title"

msgid "create_learning_unit"
msgstr "Create Learning Unit"

msgid "existed_acronym"
msgstr "Existed code for "

msgid "existing_acronym"
msgstr "Existing code in "

msgid "invalid_acronym"
msgstr "Invalid code"

msgid "acronym_rules"
msgstr "Site with one letter\n"
       "Acronym with min 2 et max 4 letters\n"
       "Number Code with 4 digit"

msgid "end_year_title"
msgstr "End year"

msgid "active_title"
msgstr "Active"

msgid "titles"
msgstr "Titles"

msgid "fixtures_build"
msgstr "Build anonymized fixtures"

msgid "desc_lnk_fixtures_build"
msgstr "Build a json file with anonymized fixtures"

msgid "partial_volume_1"
msgstr "Volume Q1"

msgid "partial_volume_2"
msgstr "Volume Q2"

msgid "partial_volume_1Q"
msgstr "Q1"

msgid "partial_volume_2Q"
msgstr "Q2"

msgid "planned_classes"
msgstr "Classes prévues"

msgid "planned_classes_pc"
msgstr "P.C."

msgid "total_volume_voltot"
msgstr "Vol.tot"

msgid "volumes_management"
msgstr "Volumes management"

msgid "volumes_validation_success"
msgstr "Filled data fit the hourly volumes calculation rules."

msgid "end_date_gt_begin_date"
msgstr "The end year must be equals or upper than the start year"

msgid "session_title"
msgstr "Session derogation"

msgid "remarks_title"
msgstr "Remarks"

msgid "faculty_remark"
msgstr "Faculty remark"

msgid "other_remark"
msgstr "Other remark"

msgid "new_learning_unit"
msgstr "New learning unit"

msgid "previous"
msgstr "Previous"

msgid "next"
msgstr "Next"

msgid "learning_location"
msgstr "Learning location"

msgid "NON_ACADEMIC"
msgstr "Non academic"

msgid "NON_ACADEMIC_CREF"
msgstr "Non academic CREF"

msgid "ACADEMIC"
msgstr "Academic"

msgid "ACTIVE"
msgstr "Active"

msgid "INACTIVE"
msgstr "Inactive"

msgid "RE_REGISTRATION"
msgstr "Active only for re-registration"

msgid "OPTIONAL"
msgstr "Optional"

msgid "NO_PRINT"
msgstr "No printing"

msgid "IN_HEADING_2_OF_DIPLOMA"
msgstr ""

msgid "IN_EXPECTED_FORM"
msgstr ""

msgid "FEE_1"
msgstr "Role"

msgid "FEE_2"
msgstr "Role + exam"

msgid "FEE_3"
msgstr "AESS, CAPAES or end-of-cycle"

msgid "FEE_4"
msgstr "School fees without any exam"

msgid "FEE_5"
msgstr "Full school fees"

msgid "FEE_6"
msgstr "University certificate"

msgid "FEE_7"
msgstr "Complementary master with medical specialization"

msgid "FEE_8"
msgstr "Admission exam"

msgid "FEE_10"
msgstr "CU 30 credits"

msgid "FEE_11"
msgstr "Medical skills certificate"

msgid "FEE_12"
msgstr "ISA offers: 12BA et 21MS"

msgid "FEE_13"
msgstr "ISA offers: 13BA et 22MS"

msgid "DAILY"
msgstr "Daily"

msgid "SHIFTED"
msgstr "Shifted"

msgid "ADAPTED"
msgstr "Adapted"

msgid "academic_calendar_type"
msgstr "Type of event"

msgid "DELIBERATION"
msgstr "Deliberation"

msgid "DISSERTATION_SUBMISSION"
msgstr "Submission of disserations"

msgid "EXAM_ENROLLMENTS"
msgstr "Exam enrollments"

msgid "SCORES_EXAM_DIFFUSION"
msgstr "Diffusion of exam scores"

msgid "SCORES_EXAM_SUBMISSION"
msgstr "Submission of exam scores"

msgid "TEACHING_CHARGE_APPLICATION"
msgstr "Teaching charge application"

msgid "TESTING"
msgstr "Testing"

msgid "RELEASE"
msgstr "Release"

msgid "field_is_required"
msgstr "This field is required"

msgid "associated_entity"
msgstr "Associated entity"

msgid "LU_WARNING_INVALID_ACRONYM"
msgstr "The acronym, if it is entered, must at least count 3 characters"

msgid "title_in_french"
msgstr "Title in French"

msgid "schedule_type"
msgstr "Schedule type"

msgid "enrollment_campus"
msgstr "Enrollment campus"

msgid "other_campus_activities"
msgstr "Activities on other campus"

msgid "unspecified"
msgstr "Unspecified"

msgid "university_certificate"
msgstr "University certificate"

msgid "studies_domain"
msgstr "Studies domain"

msgid "main domain"
msgstr ""

msgid "secondary domains"
msgstr ""

msgid "primary_language"
msgstr "Primary language"

msgid "other_language_activities"
msgstr "Other languages activities"

msgid "funding"
msgstr "Funding"

msgid "funding_cud"
msgstr "Funding international cooperation CCD/CUD"

msgid "funding_direction"
msgstr "Funding direction"

msgid "cud_funding_direction"
msgstr "Funding international cooperation CCD/CUD direction"

msgid "active_status"
msgstr "Active"

msgid "partial_deliberation"
msgstr "Partial deliberation"

msgid "admission_exam"
msgstr "Admission exam"

msgid "academic_type"
msgstr "Academic type"

msgid "keywords"
msgstr "Keywords"

msgid "training_type"
msgstr "Type of training"

msgid "QUADRIMESTER"
msgstr "Quadrimester(s)"

msgid "TRIMESTER"
msgstr "Trimester(s)"

msgid "MONTH"
msgstr "Month(s)"

msgid "WEEK"
msgstr "Week(s)"

msgid "DAY"
msgstr "Day(s)"

msgid "administration_entity"
msgstr "Administration entity"

msgid "management_entity"
msgstr "Management entity"

msgid "enrollment_enabled"
msgstr "Enrollment enabled"

msgid "formations"
msgstr "Formations"

msgid "formations_lnk"
msgstr "Formations"

msgid "desc_lnk_formations"
msgstr "Organization of formations"

msgid "education_groups"
msgstr "Education groups"

msgid "entity_management"
msgstr "Entity management"

msgid "of_category"
msgstr "Education group type"

msgid "activity_search"
msgstr "Learning unit"

msgid "service_course_search"
msgstr "Service courses"

msgid "TRAINING"
msgstr "Training"

msgid "MINI_TRAINING"
msgstr "Mini training"

msgid "GROUP"
msgstr "Group"

msgid "PRIMARY_LANGUAGE"
msgstr "Primary anguage"

msgid "OR"
msgstr "Or"

msgid "AND"
msgstr "And"

msgid "language_association"
msgstr "Primary language operator"

msgid "prolong_or_create_learning_unit_message"
msgstr "<p>The acronym <b>already exists</b>.</p>"
       "<p>You have the choice between:"
       "<ul><li><b>create</b> a new learning unit using that acronym</li>"
       "<li><b>prolong</b> the learning unit of the same acronym</li></ul>"

msgid "confirm_your_action"
msgstr "Confirm your action."

msgid "create"
msgstr "Create"

msgid "prolong"
msgstr "Prolong"

msgid "diplomas_certificates"
msgstr "Diplomas /  Certificates"

msgid "diploma_title"
msgstr "Diploma title"

msgid "professionnal_title"
msgstr "Professionnal title"

msgid "university_certificate_desc"
msgstr "University certificate"

msgid "program_coorganization"
msgstr "Program organized with other institutes"

msgid "for_all_students"
msgstr "For all students"

msgid "diploma"
msgstr "Diploma"

msgid "UNIQUE"
msgstr "Unique diploma"

msgid "SEPARATE"
msgstr "Separate diploma"

msgid "NOT_CONCERNED"
msgstr "Not concerned"

msgid "organization_address_save_error"
msgstr "Impossible to save the organization address"

msgid "i_confirm"
msgstr "Yes, I confirm."

msgid "msg_warning_delete_learning_unit"
msgstr "This operation is <strong>permanent</strong> and cannot be undone. You will lose for ever"
       " the data linked to the learning unit <strong>%s</strong>."

msgid "The learning unit %(acronym)s has been successfully deleted for all years."
msgstr ""

msgid "cannot_delete_learning_unit_year"
msgstr "Could not delete the LU <strong>%(learning_unit)s</strong> from the year %(year)s for the following reasons :"

msgid "cannot_delete_learning_unit"
msgstr "Could not delete the LU <strong>%(learning_unit)s</strong> for the following reasons :"

msgid "There is %(count)d enrollments in %(subtype)s %(acronym)s for the year %(year)s"
msgstr ""

msgid "%(subtype)s %(acronym)s is assigned to %(tutor)s for the year %(year)s"
msgstr ""

msgid "%(subtype)s %(acronym)s is assigned to the assistant %(assistant)s for the year %(year)s"
msgstr ""

msgid "The learning unit %(acronym)s is related to the internship speciality %(speciality)s"
msgstr ""

msgid "lu_included_in_group"
msgstr "%(subtype)s %(acronym)s is included in the group %(group)s for the year %(year)s"

msgid "%(subtype)s %(acronym)s has been deleted for the year %(year)s"
msgstr ""

msgid "The class %(acronym)s has been deleted for the year %(year)s"
msgstr ""

msgid "the partim"
msgstr ""

msgid "The partim"
msgstr ""

msgid "The learning unit"
msgstr ""

msgid "the learning unit"
msgstr ""

msgid "You asked the deletion of the learning unit %(acronym)s from the year %(year)s"
msgstr ""

msgid "Delete from this academic year"
msgstr ""

msgid "Delete the learning unit for all academic years"
msgstr ""

msgid "publish_attribution_to_portal"
msgstr "Publish attribution to portal"

msgid "RESEVED_FOR_INTERNS"
msgstr "Reserved for interns"

msgid "OPEN_FOR_EXTERNS"
msgstr "Open to externs"

msgid "EXCEPTIONAL_PROCEDURE"
msgstr "Exceptional procedure"

msgid "VACANT_NOT_PUBLISH"
msgstr "Vacant but do not publish"

msgid "DO_NOT_ASSIGN"
msgstr "Do not assign"

msgid "folder"
msgstr "Folder"

msgid "introduced_by"
msgstr "Introduced by"

msgid "the"
msgstr "The"

msgid "proposal_management"
msgstr "Proposal management"

msgid "category"
msgstr "Category"

msgid "PRESIDENT"
msgstr "President"

msgid "SECRETARY"
msgstr "Secretary"

msgid "SIGNATORY"
msgstr "Signatory"

msgid "administrative_data"
msgstr "Administrative data"

msgid "jury"
msgstr "Jury"

msgid "signatory_qualification"
msgstr "Signatory's qualification"

msgid "course_enrollment"
msgstr "Course enrollment"

msgid "marks_presentation"
msgstr "Marks presentation"

msgid "dissertation_presentation"
msgstr "Dissertation présentation"

msgid "scores_diffusion"
msgstr "Scores diffusion"

msgid "session"
msgstr "session"

msgid "at"
msgstr "at"

msgid "learning_unit_years_to_delete"
msgstr "You will definitely delete the following learning units"

msgid "type_must_be_full"
msgstr "Type of learning unit must be full"

msgid "learning_unit_type_is_not_internship"
msgstr "Learning unit is not of type internship."

msgid "CREATION"
msgstr "Creation"

msgid "MODIFICATION"
msgstr "Modification"

msgid "TRANSFORMATION"
msgstr "Transformation"

msgid "TRANSFORMATION_AND_MODIFICATION"
msgstr "Transformation and modification"

msgid "SUPPRESSION"
msgstr "Suppression"

msgid "CENTRAL"
msgstr "Central"

msgid "SUSPENDED"
msgstr "Suspended"

msgid "ACCEPTED"
msgstr "Accepted"

msgid "REFUSED"
msgstr "Refused"

msgid "success_modification_proposal"
msgstr "You proposed a modification of type {} for the learning unit {}."

msgid "proposal_edited_successfully"
msgstr "Proposal edited successfully"

msgid "proposals_cancelled_successfully"
msgstr "Proposals cancelled successfully"

msgid "proposals_consolidated_successfully"
msgstr "Proposals consolidated successfully"

msgid "content"
msgstr "Content"

msgid "code_scs"
msgstr "Code SCS"

msgid "title_code_formation"
msgstr "Title / Formation's code"

msgid "absolute_credits"
msgstr "Abs. credits"

msgid "relative_target_credits"
msgstr "Relative target's credits"

msgid "relative credits"
msgstr ""

msgid "min_credits"
msgstr "Min. credits"

msgid "max_credits"
msgstr "Max. credits"

msgid "mandatory"
msgstr "Mandatory"

msgid "block"
msgstr "Block"

msgid "current_order"
msgstr "Current order"

msgid "sessions_derogation"
msgstr "Sessions in derogation"

msgid "own_comment"
msgstr "Own comment"

msgid "SESSION_1"
msgstr "1"

msgid "SESSION_2"
msgstr "2"

msgid "SESSION_3"
msgstr "3"

msgid "SESSION_1_2"
msgstr "12"

msgid "SESSION_1_3"
msgstr "13"

msgid "SESSION_2_3"
msgstr "23"

msgid "SESSION_1_2_3"
msgstr "123"

msgid "SESSION_UNDEFINED"
msgstr "Undefined session"

msgid "SESSION_PARTIAL_2_3"
msgstr "p23"

msgid "Put in proposal"
msgstr ""

msgid "Put in suppression proposal"
msgstr ""

msgid "Proposal for modification"
msgstr ""

msgid "End of teaching"
msgstr ""

msgid "academic_entity_small"
msgstr "Academic ent."

msgid "academic_entity"
msgstr "Academic entity"

msgid "folder_number"
msgstr "Folder n°{}"

msgid "produce_xls_lus"
msgstr "The learning units"

msgid "%(date)s must be set within %(start_date)s and %(end_date)s"
msgstr ""

msgid "Cancel the proposal"
msgstr ""

msgid "Edit the proposal"
msgstr ""

msgid "Consolidate the proposal"
msgstr ""

msgid "msg_confirm_cancel_proposal"
msgstr "Are you certain that you want to cancel the learning unit proposal ?"

msgid "The administrative data has been successfully modified"
msgstr ""

msgid "vacant"
msgstr "Vacant"

msgid "team_management"
msgstr "Team management"

msgid "type_declaration_vacant"
msgstr "Decision"

msgid "procedure"
msgstr "Procedure"

msgid "educational_information_management"
msgstr "Management of educational information"

msgid "SUMMARY_COURSE_SUBMISSION"
msgstr "Summary course submission"

msgid "INTERNAL_TEAM"
msgstr "Internal/team"

msgid "substitute"
msgstr "Substitute"

msgid "not_end_year"
msgstr "no planned end"

msgid "Modify"
msgstr ""

msgid "Edit learning unit end date"
msgstr ""

msgid "Modify end date"
msgstr ""

msgid "learning_unit_successfuly_created"
msgstr "Learning unit <a href='%(link)s'> %(acronym)s (%(academic_year)s) </a> successfuly created."

msgid "learning_unit_successfuly_deleted"
msgstr "Learning unit {acronym} ({academic_year}) successfuly deleted."

msgid "learning_unit_creation_academic_year_max_error"
msgstr "Please select an academic year lower than {}."

msgid "parent_greater_than_partim"
msgstr "The selected end year (%(partim_end_year)s) is greater than the end year of the parent %(lu_parent)s"

msgid "learning_unit_created"
msgstr "Learning unit %(learning_unit)s created for the academic year %(academic_year)s"

msgid "learning_unit_updated"
msgstr "Learning unit {acronym} successfully updated."

msgid "partim_greater_than_parent"
msgstr "The learning unit %(learning_unit)s has a partim %(partim)s with an end year greater than %(year)s"

msgid "partim"
msgstr "Partim"

msgid "partim_character_rules"
msgstr "One letter or digit mandatory"

msgid "invalid_partim_character"
msgstr "Character already used"

msgid "remark"
msgstr "Remark"

msgid "remark_english"
msgstr "Remark in english"

msgid "Ensure this value is less than %(limit_value)s."
msgstr "Ensure this value is less than %(limit_value)s."

msgid "Ensure this value is greater than %(limit_value)s."
msgstr "Ensure this value is greater than %(limit_value)s."

msgid "Entity_not_exist"
msgstr "The entity %(entity_acronym)s does not exist for the selected academic year %(academic_year)s"

msgid "Edit the learning unit"
msgstr ""

msgid "requirement_entity_end_date_too_short"
msgstr "The requirement entity lifetime is too short."

msgid "Requirement and allocation entities must be linked to the same faculty for this learning unit type."
msgstr ""

msgid "success_modification_learning_unit"
msgstr "The learning unit has been updated."

msgid "error_modification_learning_unit"
msgstr "An error occured when updating the learning unit."

msgid "cannot_set_internship_subtype_for_type_other_than_internship"
msgstr "Internship subtype cannot bet set for learning unit type other than internship."

msgid "%(subtype)s %(acronym)s is in proposal for the year %(year)s"
msgstr ""

msgid "volume_have_more_than_2_decimal_places"
msgstr "The volume have more than 2 decimal places"

msgid "Site"
msgstr "Site"

msgid "proposal_type"
msgstr "Proposal type"

msgid "proposal_status"
msgstr "Status proposal"

msgid "folder_entity"
msgstr "Folder entity"

msgid "proposals_search"
msgstr "Proposals"

msgid "folder_num"
msgstr "Folder num."

msgid "ask_to_report_modification"
msgstr "Do you want to report the modifications done to the next years ?"

msgid "proposal_learning_unit_successfuly_created"
msgstr "Proposal learning unit <a href='%(link)s'> %(acronym)s (%(academic_year)s) </a> successfuly created."

msgid "new_learning_unit_proposal"
msgstr "New learning unit proposal"

msgid "proposal_creation"
msgstr "Proposal of creation"

msgid "proposal_update"
msgstr "Proposal update"

msgid "value_before_proposal"
msgstr "Value before proposal"

msgid "entity_not_found"
msgstr "Entity not found.  Pershaps an error in the data"

msgid "min_for_field"
msgstr "Please enter a value greater than or equal to 0."

msgid "max_for_field"
msgstr "Please enter a value less than or equal to 500."

msgid "force_state"
msgstr "Force state"

msgid "do_you_want_change_status_proposals"
msgstr "Do you want to change the status of this proposals?"

msgid "are_you_sure_to_change_state_from"
msgstr "Are you sure to change the state from"

msgid "must_set_common_title_or_specific_title"
msgstr "You must either set the common title or the specific title"

msgid "learning_unit_in_proposal_cannot_save"
msgstr "The learning unit %(luy)s is in proposal, can not save the change from the year %(academic_year)s"

msgid "by"
msgstr "By"

msgid "in_proposal"
msgstr "Existing proposal"

msgid "summary_locked"
msgstr "blocked update for tutor"

msgid "get_back_to_initial"
msgstr "Get back to initial data"

msgid "do_you_want_to_get_back_to_initial"
msgstr "Do you want to get back to initial data?"

msgid "error_proposal_suppression_to_initial"
msgstr "An error occured when getting back to initial state one of the selected proposal is not in SUPPRESSION type. Nothing has been done"

msgid "error_proposal_no_data"
msgstr "An error occured when getting back to initial state. No valid data to submit"

msgid "msg_confirm_delete_luy"
msgstr "Are you certain that you want to delete the learning unit ?"

msgid "already_existing_acronym"
msgstr "Existing acronym"

msgid "The value of field '%(field)s' is different between year %(year)s - %(value)s and year %(next_year)s - %(next_value)s"
msgstr ""

msgid "There is not the learning unit %(acronym)s - %(next_year)s"
msgstr ""

msgid "The value of field '%(field)s' for the learning unit %(acronym)s (%(component_type)s) is different between year %(year)s - %(value)s and year %(next_year)s - %(next_value)s"
msgstr ""

msgid "There is not %(component_type)s for the learning unit %(acronym)s - %(year)s but exist in %(existing_year)s"
msgstr ""

msgid "Educational information opening"
msgstr ""

msgid "Educational information ending"
msgstr ""

msgid "official_title_proper_to_partim"
msgstr "Title proper to the partim"

msgid "official_english_title_proper_to_partim"
msgstr "English title proper to the partim"

msgid "Educational information submission dates updated"
msgstr ""

msgid "The credits value of the partim %(acronym)s is greater or equal than the credits value of the parent learning unit."
msgstr ""

msgid "The learning unit has been updated until %(year)s."
msgstr ""

msgid "Prohibition to delete a learning unit before 2015."
msgstr ""

msgid "The entity '%(acronym)s' doesn't exist anymore in %(year)s"
msgstr ""

msgid "updated"
msgstr "Updated"

msgid "unupdated"
msgstr "Unupdated"

msgid "summary_list"
msgstr "Education information status"

msgctxt "teachingmaterial"
msgid "title"
msgstr ""

msgctxt "teachingmaterial"
msgid "mandatory"
msgstr ""

msgid "Bibliography"
msgstr ""

msgid "bibliography"
msgstr ""

msgid "Teaching material"
msgstr ""

msgid "Mobility"
msgstr ""

msgid "The periodicity of the parent and the partims do not match"
msgstr ""

msgid "educational_information_update_reminder"
msgstr "Mail to remind educational information update"

msgid "do_you_want_to_sent_email"
msgstr "Do you want to sent email to remind to update the educational informations?"

msgid "desc_mail_reminder"
msgstr "Sent email to remind to update educational information"

msgid "success_mail_reminder"
msgstr "Reminding mails sent"

msgid "consolidate"
msgstr "Consolidate"

msgid "do_you_want_to_consolidate"
msgstr "Do you want to consolidate ?"

msgid "need_no_reminder"
msgstr "Need no reminder"

msgid "Proposal %(acronym)s (%(academic_year)s) cannot be consolidated."
msgstr ""

msgid "Proposal %(acronym)s (%(academic_year)s) successfully consolidated."
msgstr ""

msgid "Proposal %(acronym)s (%(academic_year)s) cannot be canceled."
msgstr ""

msgid "Proposal %(acronym)s (%(academic_year)s) successfully canceled."
msgstr ""

msgid "A report has been sent."
msgstr ""

msgid "Success"
msgstr ""

msgid "Failure"
msgstr ""

msgid "Remarks"
msgstr ""

msgid "Learning unit"
msgstr ""

msgid "Research criteria"
msgstr ""

msgid "The learning unit %(acronym)s is included in the following education groups"
msgstr ""

msgid "type_code_formation"
msgstr "Formation's type"

msgid "absolute_and_relative_credits"
msgstr "Relative / Absolute <br>credits"

msgid "Proposal is neither accepted nor refused."
msgstr ""

msgid "learning_achievements"
msgstr "Learning achievements"

msgid "up"
msgstr "Up"

msgid "down"
msgstr "Down"

msgid "learning_achievements_headline"
msgstr "At the end of this learning unit, the student is able to:"

msgid "User %(person)s do not have rights on this proposal."
msgstr ""

msgid "Enrollments to learning unit"
msgstr ""

msgid "Training"
msgstr ""

msgid "Enrollments to training"
msgstr ""

msgid "Enrolled to learning unit"
msgstr "Enrollments to learning unit"

msgid "No proposals was selected."
msgstr ""

msgid "Proposal %(acronym)s (%(academic_year)s) successfully changed state."
msgstr ""

msgid "Proposal %(acronym)s (%(academic_year)s) cannot be changed state."
msgstr ""

msgid "cancellation"
msgstr ""

msgid "consolidation"
msgstr "consolidation"

msgid "borrowed_course_search"
msgstr "Borrowed courses"

msgid "add_another"
msgstr "Add another"

msgid "The parent is inactive and there is at least one partim active"
msgstr ""

msgid "This partim is active and the parent is inactive"
msgstr ""

msgid "faculty_borrowing"
msgstr "Faculty borrowing"

msgid "The value of this attribute is inherited from the parent UE"
msgstr ""

msgid "to_complete"
msgstr "To complete"

msgid "The value of this attribute is not annualized"
msgstr ""

msgid "start_year"
msgstr "Starting year"

msgid "produce_xls_attributions"
msgstr "The learning units and attributions"

msgid "produce_xls_proposals"
msgstr "Xls with proposals"

msgid "proposal_date"
msgstr "Proposals date"

msgid "search_type"
msgstr "Search type"

msgid "The linked %(entity)s does not exist at the start date of the academic year linked to this learning unit"
msgstr ""

msgid "COURSE_ENROLLMENT"
msgstr "Course enrollment"

msgid "vol_global"
msgstr "Vol.global"

msgid "volume_global"
msgstr "volume total global"

msgid "Vol. annual"
msgstr ""

msgid "Volume annual"
msgstr ""

msgid "missing_internship_subtype"
msgstr "It is necessary to indicate the internship subtype"

msgid "different_status_with_parent"
msgstr "The learning unit's parent is inactive"

msgid "new_external_learning_unit"
msgstr "Create a new external learning unit"

msgid "external"
msgstr "External"

msgid "comment_title"
msgstr "Comment"

msgid "comment"
msgstr ""

msgid "english comment"
msgstr ""

msgid "The comments of %(acronym)s has been updated"
msgstr ""

msgid "requesting_entity"
msgstr "Requesting entity"

msgid "local_credits"
msgstr "Local credits"

msgid "Consistency error in %(academic_year)s : %(error)s"
msgstr ""

msgid "%(col_name)s has been already modified. ({%(new_value)s} instead of {%(current_value)s})"
msgstr ""

msgid "%(col_name)s has been already modified."
msgstr ""

msgid "external_code"
msgstr "External code"

msgid "Proposals"
msgstr ""

msgid "learning_units_and_attributions_filename"
msgstr "learning_units_and_attributions"

msgid "attribution_list"
msgstr "List of attributions"

msgid "List_proposals"
msgstr "List of proposals"

msgid "List_activities"
msgstr "List of activities"

msgid "learning_units_filename"
msgstr "learning_units"

msgid "warnings_detected"
msgstr "We detected inconsistencies in the following data :"

msgid "Volumes are inconsistent"
msgstr ""

msgid "Volumes of {} are inconsistent"
msgstr ""

msgid "planned classes cannot be 0 while volume is greater than 0"
msgstr ""

msgid "Vol_tot is not equal to vol_q1 + vol_q2"
msgstr ""

msgid "Vol_global is not equal to Vol_tot * planned_classes"
msgstr "The overall volume must be equal to the annual volume multiplied by the number of classes"

msgid "At least a partim volume value is greater than corresponding volume of parent"
msgstr ""

msgid "planned classes cannot be greather than 0 while volume is equal to 0"
msgstr ""

msgid "url of the learning unit"
msgstr "URL of the learning unit"

msgid "professional_integration"
msgstr "Professional integration"

msgid "external_search"
msgstr "Externals"

msgid "formerly"
msgstr "Formerly"

msgid "title_1_in_english"
msgstr "Title common title with partims (part 1) in English"

msgid "title_2_in_english"
msgstr "Title specific with partim (part 2) in English"

msgid "Manage volumes"
msgstr ""

msgid "New external learning unit"
msgstr ""

msgid "New partim"
msgstr ""

msgid "middle_name"
msgstr "Middle name"

msgid "Select the missing term for the offer"
msgstr "Select the missing term for the offer"

msgid "Remove the term"
msgstr "Remove the term"

msgid "Do you want to remove this term?"
msgstr "Do you want to remove this term?"

msgid "Sorry but you can not remove the term of an offer"
msgstr "Sorry but you can not remove the term of an offer"

msgid "Do you want to remove the term?"
msgstr "Do you want to remove the term?"

msgid "Export"
msgstr ""

msgid "produce_xls_lus_desc"
msgstr "Produce xls with a list of learning units"

msgid "produce_xls_attributions_desc"
msgstr "Produce xls with a list of learning units and attributions"

msgid "hourly volume total annual"
msgstr ""

msgid "hourly volume partial q1"
msgstr ""

msgid "hourly volume partial q2"
msgstr ""

msgid "volume declared vacant"
msgstr ""

msgid "Xls with education groups"
msgstr ""

msgid "education_groups_filename"
msgstr "education_groups"

msgid "list_education_groups"
msgstr "Education group's list"

msgid "Q1 and Q2"
msgstr ""

msgid "Q1 or Q2"
msgstr ""

msgid "New Education Group"
msgstr ""

msgid "New Training"
msgstr ""

msgid "New Mini-Training"
msgstr ""

msgid "untyped"
msgstr ""

msgid "validity"
msgstr ""

msgid "Education group year <a href='%(link)s'> %(acronym)s (%(academic_year)s) </a> successfuly created."
msgstr ""

msgid "minimum constraint"
msgstr ""

msgid "maximum constraint"
msgstr ""

msgid "type of constraint"
msgstr ""

msgid "EDUCATION_GROUP_EDITION"
msgstr "Edition group edition"

msgid "The learning unit %(acronym)s is not included in any education group"
msgstr ""

msgid "No enrollment for this learning unit"
msgstr ""

msgid "Changed"
msgstr ""

msgid "Other teacher(s)"
msgstr ""

msgid "Summary responsible(s)"
msgstr ""

msgid "The annual volume must be equal to the sum of the volumes Q1 and Q2"
msgstr ""

msgid "The global volume corresponding to the product of the annual volume and the number of planned classes must be equal to the sum of the volumes for each entity"
msgstr ""

msgid "This partim is %(partim_periodicity)s and the parent is %(parent_periodicty)s"
msgstr ""

msgid "The parent is %(parent_periodicty)s and there is at least one partim which is not %(parent_periodicty)s"
msgstr ""

msgid "Admission Conditions for Bachelors"
msgstr "Admission Conditions for Bachelors"

msgid "Alert Message"
msgstr "Alert Message"

msgid "Free Text"
msgstr "Free Text"

msgid "University Bachelors"
msgstr "University Bachelors"

msgid "Diploma"
msgstr "Diploma"

msgid "Conditions"
msgstr "Conditions"

msgid "Access"
msgstr "Access"

msgid "Actions"
msgstr "Actions"

msgid "UCL Bachelors"
msgstr "UCL Bachelors"

msgid "Others Bachelors of the French speaking Community of Belgium"
msgstr "Others Bachelors of the French speaking Community of Belgium"

msgid "Bachelors of the Dutch speaking Community of Belgium"
msgstr "Bachelors of the Dutch speaking Community of Belgium"

msgid "Foreign Bachelors"
msgstr "Foreign Bachelors"

msgid "Non university Bachelors"
msgstr "Non university Bachelors"

msgid "Holders of a 2nd cycle University degree"
msgstr "Holders of a 2nd cycle University degree"

msgid "Holders of a non-University 2nd cycle degree"
msgstr "Holders of a non-University 2nd cycle degree"

msgid "Adults taking up their university training"
msgstr "Adults taking up their university training"

msgid "Personalized access"
msgstr "Personalized access"

msgid "Admission and Enrolment Procedures for general registration"
msgstr "Admission and Enrolment Procedures for general registration"

msgid "Modify text"
msgstr "Modify text"

msgid "Add a new line"
msgstr "Add a new line"

msgid "Modify an existing line"
msgstr "Modify an existing line"

msgid "Are you sure you want to delete %(education_group_year)s?"
msgstr ""

msgid "You are not summary responsible for this learning unit."
msgstr ""

msgid "The learning unit is not summary editable."
msgstr ""

msgid "Submission dates are not set."
msgstr ""

msgid "Not in period to edit educational information."
msgstr ""

msgid "Modification made"
msgstr ""

msgid "You can not delete this object because some dependencies are protected"
msgstr ""

msgid "It will delete also this following objects"
msgstr ""

msgid "The education group edition period is not open."
msgstr ""

msgid "this education group is not editable during this period."
msgstr ""

msgid "The user has not permission to delete education groups."
msgstr ""

msgid "The teaching material has been deleted"
msgstr ""

msgid "Teaching materials has been updated"
msgstr ""

msgid "Are you sure you want to delete the teaching material?"
msgstr ""

msgid "teaching materials"
msgstr ""

msgid "online resources"
msgstr ""

msgid "{} successfully updated"
msgstr ""

msgid "duration unit"
msgstr ""

msgid "Enter text to search"
msgstr ""

msgid "Mobility has been updated"
msgstr ""

msgid "lock"
msgstr ""

msgid "unlock"
msgstr ""

msgid "Update for teacher unlocked"
msgstr ""

msgid "Update for teacher locked"
msgstr ""

msgid "lock update for teacher"
msgstr ""

msgid "unlock update for teacher"
msgstr ""

msgid "The education group has been deleted."
msgstr ""

msgid "The %(acronym)s has been moved"
msgstr ""

msgid "\"%(child)s\" has been detached from \"%(parent)s\""
msgstr ""

msgid "Additional info"
msgstr ""

msgid "Weighting"
msgstr ""

msgid "Default learning unit enrollment"
msgstr ""

msgid "Session"
msgstr ""

msgid "Attach"
msgstr ""

msgid "Detach"
msgstr ""

msgid "Select"
msgstr ""

msgid "The user is not attached to the management entity"
msgstr ""

msgid "Help"
msgstr ""

msgid "Are you sure you want to detach this content?"
msgstr ""

msgid "detach"
msgstr ""

msgid "Abs. cred."
msgstr ""

msgid "Sess. derog."
msgstr ""

msgid "%(count_enrollment)d student is enrolled in the offer."
msgid_plural "%(count_enrollment)d students are enrolled in the offer."
msgstr[0] ""
msgstr[1] ""

msgid "The content of the education group is not empty."
msgstr ""

msgid "Cred. rel./abs."
msgstr ""

msgid "Decree category"
msgstr ""

msgid "Rate code"
msgstr ""

msgid "NO_ADDITIONAL_FEES"
msgstr "No additional fees"

msgid "AESS_CAPAES"
msgstr "AESS and CAPAES"

msgid "MINERVAL_COMPLETE"
msgstr "Minerval complete"

msgid "UNIVERSITY_CERTIFICATE"
msgstr "University certificate"

msgid "ADVANCED_MASTER_IN_MEDICAL_SPECIALIZATION"
msgstr "Advanced master in medical specialization"

msgid "ACCESS_CONTEST"
msgstr "Access contest"

msgid "UNIVERSITY_CERTIFICATE_30_CREDITS"
msgstr "University certificate 30 credits"

msgid "CERTIFICATE_MEDECINE_COMPETENCE"
msgstr "Certificate medecine competence"

msgid "Generate pdf"
msgstr ""

msgid "%(acronym)s %(title)s [%(volumes)s] (%(credits)s credits)"
msgstr "%(acronym)s %(title)s [%(volumes)s] (%(credits)s credits)"

msgid "Link type"
msgstr ""

msgid "REFERENCE"
msgstr "Reference"

msgid "Quadrimester derogation"
msgstr ""

msgid "Quad. derog."
msgstr ""

msgid "No type of %(child_category)s can be created as child of %(category)s of type %(type)s"
msgstr ""

msgid "Produce xls with a list of education groups"
msgstr ""

msgid "Produce xls of trainings with administrative data"
msgstr ""

msgid "Begining of course registration"
msgstr ""

msgid "Ending of course registration"
msgstr ""

msgid "Begining of exam registration"
msgstr ""

msgid "Ending of exam registration"
msgstr ""

msgid "Exam board signatory"
msgstr ""

msgid "List of trainings, with administrative data"
msgstr ""

msgid "List of trainings"
msgstr ""

msgid "List of trainings with administrative data"
msgstr ""

msgid "Validity"
msgstr ""

msgid "Please Select or Move an item before Attach it"
msgstr ""

msgid "Used by an other education group"
msgstr ""

msgid "The user has not permission to change education groups."
msgstr ""

msgid "It is not possible to move the root element."
msgstr ""

msgid "It is not possible to detach the root element."
msgstr ""

msgid "Attached to \"%(acronym)s\""
msgstr ""

msgid "Learning units comparison"
msgstr ""

msgid "specific_title"
msgstr "Title"

msgid "specific_title_english"
msgstr "English title"

msgid "attribution_procedure"
msgstr "Procedure"

msgid "No difference"
msgstr ""

msgid "is_vacant"
msgstr "Vacant"

msgid "team"
msgstr "Team management"

msgid "Selected element"
msgstr ""

msgid "English"
msgstr ""

msgid "French"
msgstr ""

msgid "Which type of %(category)s do you want to create ?"
msgstr ""

msgid "Select a language"
msgstr ""

msgid "VOLUME_Q1"
msgstr "Volume partial"

msgid "VOLUME_Q2"
msgstr "Volume remaining"

msgid "VOLUME_TOTAL"
msgstr "Vol. annual"

msgid "PLANNED_CLASSES"
msgstr "Planned classes"

msgid "REAL_CLASSES"
msgstr "Real classes"

msgid "VOLUME_REQUIREMENT_ENTITY"
msgstr "Requirement entity"

msgid "VOLUME_ALLOCATION_ENTITY"
msgstr "Allocation entity"

msgid "VOLUME_ADDITIONAL_REQUIREMENT_ENTITY_1"
msgstr "Additional requirement entity 1"

msgid "VOLUME_ADDITIONAL_REQUIREMENT_ENTITY_2"
msgstr "Additional requirement entity 2"

msgid "This field is empty"
msgstr ""

msgid "Do you want to continue ?"
msgstr ""

msgid "There are warnings in the form."
msgstr ""

msgid "Number of elements"
msgstr ""

msgid "Education group year <a href='%(link)s'> %(acronym)s (%(academic_year)s) </a> successfuly updated."
msgstr ""

msgid "%(max)s must be greater or equals than %(min)s"
msgstr ""

msgid "Education group year %(acronym)s (%(academic_year)s) successfuly deleted."
msgstr ""

msgid "VOLUME_GLOBAL"
msgstr "Vol. global"

msgid "Produce xls of comparison"
msgstr ""

msgid "List of learning_units with comparison"
msgstr ""

msgid "Choose academic years"
msgstr ""

msgid "Produce Xls"
msgstr ""

msgid "Internship subtype"
msgstr ""

msgid "Add. requ. ent. 1"
msgstr ""

msgid "Add. requ. ent. 2"
msgstr ""

msgid "Profes. integration"
msgstr ""

msgid "Req. Entities"
msgstr ""

msgid "list_learning_units_comparison"
msgstr "Comparison of learning units"

msgid "Utilizations"
msgstr ""

msgid "You cannot attach \"%(child)s\" (type \"%(child_type)s\") to \"%(parent)s\" (type \"%(parent_type)s\")"
msgstr ""

msgid "is using in"
msgstr "is using in :"

msgid "Prerequisite"
msgid_plural "Prerequisites"
msgstr[0] ""
msgstr[1] ""

msgid "has the following prerequisites"
msgstr ""

msgid "Cannot set end year to %(end_year)s :"
msgstr ""

msgid "You cannot attach an element to a learning unit year"
msgstr ""

msgid "It is forbidden to save a GroupElementYear with a child branch and a child leaf."
msgstr ""

msgid "It is forbidden to attach an element to itself."
msgstr ""

msgid "It is forbidden to attach an element to one of its included elements."
msgstr ""

msgid "Modify prerequisites"
msgstr ""

msgid "Prerequisites are invalid"
msgstr "<p>Prerequisites are invalid</p>"

msgid "prerequisites_syntax_rules"
msgstr "<b>Syntax rules</b>:"
       "<ul><li>No double parentheses.</li>"
       "<li>Valid operators are OU or ET.</li>"
       "<li>The operator must be the same inside all parentheses (groups).</li>"
       "<li>The operator that linked groups must be different than the one that linked LU inside groups (parentheses).</li>"
       "<li>The LU code cannot include spaces (ex: LDROI1001 and not LDROI&nbsp;1001).</li></ul></p>"
       "<p><b>Examples</b>:"
       "<ul><li>A OU B OU C: valid</li>"
       "<li>A ET B ET C : valid</li>"
       "<li>A ET (B OU C) ET (D OU E): valid</li>"
       "<li>A ET (B OU C) OU (D OU E): not valid</li>"
       "<li>A ET (B ET C) ET (D ET E): not valid</li>"
       "<li>A ET (B OU C) ET (D ET E): not valid</li></ul>"

msgid "Prerequisites saved."
msgstr ""

msgid "The credits value should be an integer"
msgstr ""

msgid "The prerequisites %s for the learning unit %s are not inside the selected formation %s"
msgstr ""

msgid "This form must be submitted to the secretariat of your faculty"
msgstr ""

msgid "This form must be signed by the designated authority and delivered to the secretariat of your faculty."
msgstr ""

msgid "The registration form is available at the Secretariat of"
msgstr ""

msgid "training"
msgstr ""

msgid "faculty number"
msgstr ""

msgid "(optional)"
msgstr ""

msgid "Agregation"
msgstr ""

msgid "Certificate of participation"
msgstr ""

msgid "Certificate of success"
msgstr ""

msgid "Certificate of holding credits"
msgstr ""

msgid "Bachelor"
msgstr ""

msgid "Certificat"
msgstr ""

msgid "Research certificat"
msgstr ""

msgid "University first cycle certificat"
msgstr ""

msgid "University second cycle certificat"
msgstr ""

msgid "Access contest"
msgstr ""

msgid "Language classes"
msgstr ""

msgid "Isoldated classes"
msgstr ""

msgid "PHD"
msgstr ""

msgid "Formation PHD"
msgstr ""

msgid "Junior year"
msgstr ""

msgid "Program master 120"
msgstr ""

msgid "Master MA 120"
msgstr ""

msgid "Master MD 120"
msgstr ""

msgid "Master MS 120"
msgstr ""

msgid "Program master 180-240"
msgstr ""

msgid "Master MA 180-240"
msgstr ""

msgid "Master MD 180-240"
msgstr ""

msgid "Master MS 180-240"
msgstr ""

msgid "Master in 60 credits"
msgstr ""

msgid "Master of specialist"
msgstr ""

msgid "Internship"
msgstr ""

msgid "Deepening"
msgstr ""

msgid "Sociaty minor"
msgstr ""

msgid "Access minor"
msgstr ""

msgid "Open minor"
msgstr ""

msgid "Disciplinary complement minor"
msgstr ""

msgid "FSA speciality"
msgstr ""

msgid "Option"
msgstr ""

msgid "Mobility partnership"
msgstr ""

msgid "Common core"
msgstr ""

msgid "Minor list choice"
msgstr ""

msgid "Major list choice"
msgstr ""

msgid "Option list choice"
msgstr ""

msgid "Finality 120 list choice"
msgstr ""

msgid "Finality 180 list choice"
msgstr ""

msgid "Mobility partnership list choice"
msgstr ""

msgid "Complementary module"
msgstr ""

msgid "Sub group"
msgstr ""

msgid "The user has not permission to create a %(category)s."
msgstr ""

msgid "from %(min)s to %(max)s among"
msgstr ""

msgid "from %(min)s to %(max)s credits among"
msgstr ""

#: backoffice/settings/base.py:402
msgid "Teaching profile"
msgstr ""

#: backoffice/settings/base.py:403
msgid "Learning outcomes"
msgstr ""

#: backoffice/settings/base.py:404
msgid "Programme structure"
msgstr ""

#: backoffice/settings/base.py:406
msgid "Detailed programme"
msgstr ""

#: backoffice/settings/base.py:407
msgid "Options courses"
msgstr ""

#: backoffice/settings/base.py:408
msgid "The programme's courses and learning outcomes"
msgstr ""

#: backoffice/settings/base.py:410
msgid "Admission"
msgstr ""

#: backoffice/settings/base.py:412
msgid "Preparatory module"
msgstr ""

#: backoffice/settings/base.py:414
msgid "Benefits and organization"
msgstr ""

#: backoffice/settings/base.py:415
msgid "Pedagogy"
msgstr ""

#: backoffice/settings/base.py:416
msgid "Course evaluation methods"
msgstr ""

#: backoffice/settings/base.py:417
msgid "Mobility and/or Internationalisation outlook"
msgstr ""

#: backoffice/settings/base.py:418
msgid "Then after, Further degree programs"
msgstr ""

#: backoffice/settings/base.py:419
msgid "Certificates"
msgstr ""

#: backoffice/settings/base.py:421
msgid "In practice"
msgstr ""

#: backoffice/settings/base.py:422
msgid "Curriculum Management and contacts"
msgstr ""

msgid "Welcome"
msgstr ""

msgid "Add the French content of this paragraph"
msgstr ""

msgid "Add the English content of this paragraph"
msgstr ""

msgid "Add potential courses"
msgstr ""

msgid "Made in"
msgstr ""

msgid "on"
msgstr ""

msgid "For approval"
msgstr ""

msgid "Legend"
msgstr ""

msgid "Registration form for the content of"
msgstr ""

msgid "Student's contact information"
msgstr ""

msgid "Student's signature"
msgstr ""

msgid "Own components"
msgstr ""

msgid "list of required teaching material"
msgstr ""

msgid "the list to generate is empty."
msgstr ""

msgid "Only program managers of the education group OR central manager linked to entity can edit."
msgstr ""

msgid "Add/Modify a line"
msgstr ""

msgid "Update the text"
msgstr ""

msgid "General Conditions"
msgstr ""

msgid "French language proficiency examination"
msgstr ""

msgid "Reduction"
msgstr ""

msgid "Opening to Adults"
msgstr ""

msgid "comment (internal)"
msgstr ""

msgid "activities in English"
msgstr ""

msgid "education group achievement"
msgstr ""

msgid "education group detailed achievement"
msgstr ""

msgid "text in English"
msgstr ""

msgid "text in French"
msgstr ""

msgid "on successful completion of this program, each student is able to"
msgstr ""

msgid "the program aims"
msgstr ""

msgid "additional informations"
msgstr ""

msgid "skills and achievements"
msgstr ""

msgid "academic events"
msgstr ""

msgid "project events"
msgstr ""

msgid "ad hoc events"
msgstr ""

msgid "%(count)d learning unit has been postponed with success"
msgid_plural "%(count)d learning units have been postponed with success"
msgstr[0] ""
msgstr[1] ""

msgid "The following learning units ended with error"
msgstr ""

msgid "Apply postponement on learning unit year"
msgstr ""

msgid "Produce a customizable xls of learning units"
msgstr ""

msgid "Configurable list of learning units"
msgstr ""

msgid "Do you want to export the following informations"
msgstr ""

msgid "Programs/gathering"
msgstr ""

msgid "List of teachers"
msgstr ""

msgid "Beg. of attribution"
msgstr ""

msgid "Attribution duration"
msgstr ""

msgid "Attrib. vol1"
msgstr ""

msgid "Attrib. vol2"
msgstr ""

msgid "Absolute credits"
msgstr ""

msgid "Hourly vol."
msgstr ""

msgid "1st quadri"
msgstr ""

msgid "2nd quadri"
msgstr ""

msgid "Suppression proposal"
msgstr ""

msgid "Transformation proposal"
msgstr ""

msgid "Transformation/modification proposal"
msgstr ""

msgid "fac. level"
msgstr ""

msgid "Are you sure you want to delete the event"
msgstr ""

msgid "The event \"%(event)s\" has been deleted successfully"
msgstr ""

msgid "Name of the teacher responsible"
msgstr ""

msgid "On the file: direct access or access with additional training"
msgstr ""

msgid "Direct Access"
msgstr ""

msgid "Access with additional training"
msgstr ""

<<<<<<< HEAD
msgid "%(number_notifications)s notification(s)"
msgstr ""
=======
msgid "Producing certificat"
msgstr ""

msgid "Producing annexe"
msgstr ""

msgid "UCL Diploma"
msgstr ""

msgid "Reference institution"
msgstr ""
>>>>>>> 24d7f266
<|MERGE_RESOLUTION|>--- conflicted
+++ resolved
@@ -4000,10 +4000,9 @@
 msgid "Access with additional training"
 msgstr ""
 
-<<<<<<< HEAD
 msgid "%(number_notifications)s notification(s)"
 msgstr ""
-=======
+
 msgid "Producing certificat"
 msgstr ""
 
@@ -4014,5 +4013,4 @@
 msgstr ""
 
 msgid "Reference institution"
-msgstr ""
->>>>>>> 24d7f266
+msgstr ""