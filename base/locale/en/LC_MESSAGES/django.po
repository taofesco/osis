--- conflicted
+++ resolved
@@ -1415,10 +1415,9 @@
 msgid "abscence_justified_preserved"
 msgstr "Justified abscence already encoded and preserved"
 
-<<<<<<< HEAD
 msgid "all_years"
 msgstr "All years"
-=======
+
 msgid "academic_actors"
 msgstr "Academic actors"
 
@@ -1438,5 +1437,4 @@
 msgstr "%m/%d/%Y"
 
 msgid "date_format_string"
-msgstr "m/d/Y"
->>>>>>> 7f893137
+msgstr "m/d/Y"