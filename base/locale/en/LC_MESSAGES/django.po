# SOME DESCRIPTIVE TITLE.
# Copyright (C) YEAR THE PACKAGE'S COPYRIGHT HOLDER
# This file is distributed under the same license as the PACKAGE package.
# FIRST AUTHOR <EMAIL@ADDRESS>, YEAR.
#
msgid ""
msgstr ""
"Project-Id-Version: PACKAGE VERSION\n"
"Report-Msgid-Bugs-To: \n"
"POT-Creation-Date: 2016-04-22 15:14+0200\n"
"PO-Revision-Date: YEAR-MO-DA HO:MI+ZONE\n"
"Last-Translator: FULL NAME <EMAIL@ADDRESS>\n"
"Language-Team: LANGUAGE <LL@li.org>\n"
"Language: \n"
"MIME-Version: 1.0\n"
"Content-Type: text/plain; charset=UTF-8\n"
"Content-Transfer-Encoding: 8bit\n"

msgid "Create a xls file while activity\\"
msgstr ""

msgid "Get xls"
msgstr ""

msgid "ID"
msgstr "ID"

msgid "Legend : values allowed for 'justification'"
msgstr ""

msgid "Line"
msgstr "Row"

msgid "Note already submitted"
msgstr ""

msgid "OSIS"
msgstr "OSIS"

msgid "Print scores for all activities"
msgstr ""

msgid "Save"
msgstr ""

msgid "absent"
msgstr "Absent"

msgid "absent_pdf_legend"
msgstr "A=Absent"

msgid "academic_calendar"
msgstr "Academic calendar"

msgid "academic_year_small"
msgstr "Ac yr."

msgid "academic_calendar_management"
msgstr "Academic calendar management"

msgid "academic_calendar_offer_year_calendar_end_date_error"
msgstr "The closure's date of '%s' of the academic calendar can't be lower than %s "
       "(end date of '%s' of the program '%s')"

msgid "academic_calendar_offer_year_calendar_start_date_error"
msgstr "The opening's date of scores' encodings of the academic calendar can't be greater than %s "
       "(start date of scores' encodings of the program '%s')"

msgid "academic_calendars"
msgstr "Academic calendars"

msgid "academic_year_not_exist"
msgstr "Academic year (%d) doesn't exist"

msgid "acces_denied"
msgstr "Access denied"

msgid "acronym"
msgstr "Acronym"

msgid "activity"
msgstr "Activity"

msgid "activity_code"
msgstr "Activity code"

msgid "activity_not_exit"
msgstr "The activity %s doesn't exist"

msgid "add_an_address_to_the_organization"
msgstr "Add an address to the organization"

msgid "add"
msgstr "Add"

msgid "address(ses)"
msgstr "Address(es)"

msgid "addresses"
msgstr "Addresses"

msgid "administration"
msgstr "Administration"

msgid "after_submission_a_message_must_be_sent"
msgstr "If scores are submitted , a message is sent to all the professors of the learning unit"

msgid "all"
msgstr "All"

msgid "all_learning_units_must_be_shown"
msgstr "All learning units must be shown"

msgid "application_management"
msgstr "Application management"

msgid "are_you_sure"
msgstr "Are you sure?"

msgid "assistants"
msgstr ""

msgid "attributions"
msgstr "Attributions"

msgid "authorized_decimal_for_this_activity"
msgstr "Decimals authorized for this learning unit"

msgid "bachelor"
msgstr "Bachelor"

msgid "back"
msgstr "Back"

msgid "begin_date_lt_end_date"
msgstr "The start date must be equals or lower than the end date"

msgid "birth_date"
msgstr "Birth Date"

msgid "btn_messages_history_search"
msgstr "Search in the messages history"

msgid "btn_my_message_action_execute"
msgstr "Execute selected action"

msgid "btn_send_message_again_title"
msgstr "Send again the message to the recipient"

msgid "by_learning_unit"
msgstr "By Learning Unit"

msgid "by_specific_criteria"
msgstr "By Specific Criteria"

msgid "cancel"
msgstr "Cancel"

msgid "catalogue"
msgstr "Catalogue"

msgid "chair_of_the_exam_board"
msgstr "Chair of the exam board"

msgid "cheating_pdf_legend"
msgstr "T=Cheating"

msgid "unjustified_absence_export_legend"
msgstr "S=Unjustified Absence"

msgid "justified_absence_export_legend"
msgstr "M=Justified Absence"

msgid "attached_entities"
msgstr "Attached entities"

msgid "choose_file"
msgstr "Choose file"

msgid "city"
msgstr "City"

msgid "close"
msgstr "Close"

msgid "closed"
msgstr "Closed"

msgid "code"
msgstr "Code"

msgid "compare"
msgstr "Compare"

msgid "complete"
msgstr "Complete"

msgid "constraint_score_other_score"
msgstr "You can't encode a 'score' and a 'justification' together"

msgid "coordinator"
msgstr "Coordinator"

msgid "coordinators_can_submit_partial_encoding"
msgstr "Coordinators can submit partial encoding"

msgid "country"
msgstr "Country"

msgid "create_an_organization"
msgstr "Create an organization"

msgid "creation_date"
msgstr "Creation date"

msgid "credits"
msgstr "Credits"

msgid "customized"
msgstr "Customized"

msgid "data"
msgstr "Data"

msgid "data_maintenance"
msgstr "Data Maintenance"

msgid "data_management"
msgstr "Data Management"

msgid "date"
msgstr "Date"

msgid "date_not_passed"
msgstr "Date not passed"

msgid "day"
msgstr "day"

msgid "days"
msgstr "days"

msgid "decimal_score_allowed"
msgstr "Decimal score allowed"

msgid "decimal_score_not_allowed"
msgstr "Decimal score NOT allowed"

msgid "decimal_values_accepted"
msgstr "Decimal values in scores are accepted."

msgid "decimal_values_ignored"
msgstr ""
"Decimal values in scores are NOT accepted. If you try to put decimal values, "
"it will be ignored."

msgid "score_have_more_than_2_decimal_places"
msgstr "Score cannot have more than two decimal places"

msgid "definitive_save"
msgstr "Definitive submission (Submit to faculty)"

msgid "delete"
msgstr "Delete"

msgid "delete_selected_messages"
msgstr "Delete selected messages"

msgid "desc_assistants"
msgstr "Mandats des assistants académiques et de recherche."

msgid "desc_lnk_academic_year"
msgstr "Management of the annualized program."

msgid "desc_lnk_assessments"
msgstr "This process helps tutors while scores encoding."

msgid "desc_lnk_data_maintenance"
msgstr "Maintenance of data with the SQL language"

msgid "desc_lnk_data_management"
msgstr "Management of data by entity"

msgid "desc_lnk_entities"
msgstr "Management of organizational structure."

msgid "desc_lnk_files"
msgstr "Consultation of files managed by the application"

msgid "desc_lnk_home_catalog"
msgstr "Elaboration and management of the formation catalogue."

msgid "desc_lnk_home_institution"
msgstr "Management of the institution."

msgid "desc_lnk_home_studies"
msgstr ""
"Management of students' path from their registration until their diploma."

msgid "desc_lnk_internships"
msgstr "This process controls students internships."

msgid "desc_lnk_my_osis"
msgstr "Your personal details, configurations and other information related to you."

msgid "desc_lnk_learning_units"
msgstr ""
"Management of learning units, formations and others activities of the "
"program."

msgid "desc_lnk_offers"
msgstr "Management of programs."

msgid "desc_lnk_organizations"
msgstr "Management of organizations"

msgid "desc_lnk_score_encoding"
msgstr "This process helps tutor while encoding notes for the exams sessions."

msgid "desc_lnk_storage"
msgstr "Monitoring of the storage capacity"

msgid "desc_messages_history"
msgstr "Message history allow you to access sent emails"

msgid "desc_messages_template"
msgstr "Messages templating allow you to edit email messages dynamically"

msgid "desc_my_messages"
msgstr "The messages sent by the application to you"

msgid "desc_profile"
msgstr "The configuration of you user profile"

msgid "description"
msgstr "Description"

msgid "details"
msgstr "Details"

msgid "display_scores_for_one_learning_unit"
msgstr "Display scores for this learning unit"

msgid "display_tutors"
msgstr "Display all tutors for this learning unit"

msgid "DOCTORAL_COMMISSION"
msgstr "Doctoral commmission"

msgid "documentation"
msgstr "Documentation"

msgid "double_encoding"
msgstr "Double encoding"

msgid "double_encoding_test"
msgstr "Scores double encoding"

msgid "dubble_encoding"
msgstr "Dubble encoding"

msgid "dubble_online_scores_encoding"
msgstr "Dubble online scores encoding"

msgid "edit"
msgstr "Edit"

msgid "empty_note_pdf_legend"
msgstr "(empty)=No score yet"

msgid "encode"
msgstr "Encode"

msgid "encode_as_coordinator"
msgstr "Encode as scores responsible"

msgid "encode_as_pgm"
msgstr "Encode as program manager"

msgid "encode_as_professor"
msgstr "Encode as professor"

msgid "encoding"
msgstr "Encoding"

msgid "encoding_status_ended"
msgstr "All the scores are encoded."

msgid "encoding_status_notended"
msgstr "It remains notes to encode."

msgid "end_date"
msgstr "End date"

msgid "enrollment_activity_not_exist"
msgstr "The enrollment to the activity %s doesn't exist"

msgid "enrollment_exam_not_exists"
msgstr "The enrollment to the activity %s doesn't exist"

msgid "enrollments"
msgstr "Enrollments"

msgid "entities"
msgstr "Entities"

msgid "entity"
msgstr "Entity"

msgid "versions"
msgstr "Versions"

msgid "evaluations"
msgstr "Evaluations"

msgid "event"
msgstr "Event"

msgid "exam_board_secretary"
msgstr "Exam board secretary"

msgid "execute"
msgstr "Execute"

msgid "FACULTY"
msgstr "Faculty"

msgid "female"
msgstr "Female"

msgid "file"
msgstr "File"

msgid "file_must_be_xlsx"
msgstr "The file must be a valid 'XLSX' excel file"

msgid "file_production_date"
msgstr "Excel file production date"

msgid "students_deliberated_are_not_shown"
msgstr "Students deliberated are not shown"

msgid "files"
msgstr "Files"

msgid "final"
msgstr "Final"

msgid "fixed_line_phone"
msgstr "Fixed-line phone"

msgid "focuses"
msgstr "Focuses"

msgid "formation_catalogue"
msgstr "Formation catalogue"

msgid "function"
msgstr "Function"

msgid "gender"
msgstr "Gender"

msgid "general_informations"
msgstr "General informations"

msgid "get_excel_file"
msgstr "Get Excel File"

msgid "global_identifiant"
msgstr "Global identifiant"

msgid "fgs"
msgstr "FGS"

msgid "go"
msgstr "Go"

msgid "grade"
msgstr "Grade"

msgid "help_pnl_selectedfiles"
msgstr "Please select an XLS file for injection"

msgid "help_submission_scores_label"
msgstr "You will submit %s notes to faculty(ies). Warning : submitted scores <b>can't be modified anymore.</b>"

msgid "highlight_description"
msgstr "Highlight description"

msgid "highlight_shortcut"
msgstr "Highlight shortcut"

msgid "highlight_title"
msgstr "Highlight title"

msgid "home"
msgstr "Home page"

msgid "html_message"
msgstr "HTML Message"

msgid "identification"
msgstr "Identification"

msgid "idle"
msgstr "Idle"

msgid "ill"
msgstr "Ill"

msgid "ill_pdf_legend"
msgstr "I=Ill"

msgid "incomplete"
msgstr "Incomplete"

msgid "info_address_changed_for_papersheet"
msgstr "If you customize one of the field below, it only change the address displayed on the scores' encodings sheets for the program %s. "
       "It will never change the address of any Structure. The structure's list below is to help you to pre-fill in the form"

msgid "inject"
msgstr "Inject"

msgid "inject_xls_file"
msgstr "Inject XLS file"

msgid "INSTITUTE"
msgstr "Institute"

msgid "institution"
msgstr "Institution"

msgid "international_title"
msgstr "international title"

msgid "internships"
msgstr "Internships"

msgid "invalid_file"
msgstr "Invalid file"

msgid "javascript_is_disabled"
msgstr "JavaScript is disabled on your browser, but OSIS does not work without JavaScript."

msgid "justification_invalid"
msgstr "Invalid justification"

msgid "justifications"
msgstr "Justifications"

msgid "justification_invalid_value"
msgstr "Invalid justification value"

msgid "absence_justified_to_unjustified_invalid"
msgstr "Absence justified cannot be remplaced by absence unjustified"

msgid "justification_values_accepted"
msgstr "Accepted value: %s "

msgid "justification_other_values"
msgstr "Other values: %s "

msgid "label"
msgstr "Label"

msgid "label_jumbotron_details_academic_cal"
msgstr "As displayed on the home page"

msgid "language"
msgstr "Language"


msgid "last_synchronization"
msgstr "Last synchronization"

msgid "learning_unit"
msgstr "Learning unit"

msgid "learning_unit_not_access"
msgstr "You don't have access rights to this learning unit"

msgid "learning_unit_not_access_or_not_exist"
msgstr "You don't have access rights for this learning unit or it doesn't exist in our database"

msgid "learning_unit_responsible"
msgstr "Learning unit's responsible"

msgid "learning_unit_search"
msgstr "Learning unit search"

msgid "learning_units"
msgstr "Learning units"

msgid "learning_units_in"
msgstr "learning units in"

msgid "lnk_message_history_read_title"
msgstr "See the message"

msgid "location"
msgstr "Location"

msgid "log-in"
msgstr "Log-in"

msgid "login"
msgstr "Login"

msgid "logistic"
msgstr "Logistic"

msgid "logout"
msgstr "Logout"

msgid "lu_could_contain_decimal_scores"
msgstr "This learning unit year could contain decimal scores"

msgid "lu_must_not_contain_decimal_scores"
msgstr "This learning unit year must not contain decimal scores"

msgid "male"
msgstr "Male"

msgid "managed_programs"
msgstr "Managed programs"

msgid "mandates"
msgstr "Mandates"

msgid "mark_selected_messages_as_read"
msgstr "Mark selected messages as read"

msgid "master"
msgstr "Master"

msgid "message"
msgstr "Message"

msgid "message_address_papersheet"
msgstr "Reuse the address of an entity linked to the program or inform the posting address for the papersheet."

msgid "message_not_resent_no_email"
msgstr "The message can't be sent again, no email provided."

msgid "message_resent_ok"
msgstr "The message xas sent again."

msgid "messages"
msgstr "Messages"

msgid "messages_history"
msgstr "Messages History"

msgid "messages_templates"
msgstr "Messages templates"

msgid "minimum_one_criteria"
msgstr "Please choose at least one criteria!"

msgid "miss"
msgstr "Miss"

msgid "missing_column_session"
msgstr "Please fill in the 'session' column with the correct session's number."

msgid "mister"
msgstr "Mister"

msgid "mobile_phone"
msgstr "Mobile phone"

msgid "more_than_one_academic_year_error"
msgstr "There are more than 1 academic year in your excel file. Please correct your file. Only one academic year "
      "could be present in the 'Academic year' column."

msgid "more_than_one_exam_enrol_for_one_learn_unit"
msgstr "This student has multiple enrollments for a same exam. "
       "(he's enrolled to a same learning unit in 2 different programs. "
       "Please encode this score in the 'online' tab in the interface."

msgid "more_than_one_learning_unit_error"
msgstr "You encoded scores for more than 1 learning unit in your excel file (column 'Learning unit'). "
       "Please make one excel file by learning unit."

msgid "more_than_one_session_error"
msgstr "There are more than 1 session in your excel file. Please correct your file. Only one session's number "
      "could be present in the 'Session' column."

msgid "msg_error_username_password_not_matching"
msgstr "Your username and password didn't match. Please try again."

msgid "my_messages"
msgstr "My Messages"

msgid "my_osis"
msgstr "My OSIS"

msgid "my_studies"
msgstr "My studies"

msgid "name"
msgstr "Name"

msgid "full_name"
msgstr "Full name"

msgid "national_register"
msgstr "National register's number"

msgid "no_current_entity_version_found"
msgstr "The selected entity no longer exists today (end date passed)."

msgid "no_data_for_this_academic_year"
msgstr "No data for this academic year"

msgid "no_dubble_score_encoded_comparison_impossible"
msgstr "No dubble score encoded ; nothing to compare."

msgid "no_entity_address_found"
msgstr "No address found for the selected entity."

msgid "no_exam_session_opened_for_the_moment"
msgstr "No scores' encoding session opened for the moment."

msgid "no_student_to_encode_xls"
msgstr "No students to encode by excel"

msgid "no_file_submitted"
msgstr "You have to select a file to upload."

msgid "no_messages"
msgstr "No Messages"

msgid "no_result"
msgstr "No result!"

msgid "no_receiver_error"
msgstr "No receiver for this message"

msgid "no_score_encoded_double_encoding_impossible"
msgstr "No new scores encoded. The double encoding needs new scores."

msgid "no_score_injected"
msgstr "No scores injected"

msgid "no_score_to_encode"
msgstr "You haven't any score to encode."

msgid "no_valid_academic_year_error"
msgstr "No valid academic year found in your xls file. The date should be formatted like '2015-2016' or '2015'."

msgid "deadline_reached"
msgstr "Deadline reached"

msgid "not_passed"
msgstr "Not passed"

msgid "not_sent"
msgstr "Not Sent"

msgid "number_of_enrollments"
msgstr "Number of enrollments"

msgid "number_session"
msgstr "No. Session"

msgid "numbered_score"
msgstr "Numbered scores"

msgid "offer"
msgstr "Program"

msgid "offer_enrollment_not_exist"
msgstr "There are any enrollment to this program"

msgid "offer_year_calendar"
msgstr "Calendar of the annual program"

msgid "offer_year_calendar_academic_calendar_end_date_error"
msgstr "The end date of your program can't be greater than the closure's date of scores' encodings in the academic calendar"

msgid "offer_year_calendar_academic_calendar_start_date_error"
msgstr "The start date of your program can't be lower than the opening's date of scores' encodings in the academic calendar"

msgid "offer_year_not_access_or_not_exist"
msgstr "You don't have access rights for this offer or it doesn't exist in our database"

msgid "offer_year_not_exist"
msgstr "The program (%s) (%d) - doesn't exist"

msgid "offer_year_search"
msgstr "Search of annual programs"

msgid "offers"
msgstr "Programs"

msgid "old_browser_warning"
msgstr "Your browser is out of date. This can lead to unknown behaviour."

msgid "online"
msgstr "Online"

msgid "online_encoding"
msgstr "Online encoding"

msgid "online_scores_encoding"
msgstr "Online scores encoding"

msgid "only_submited_scores_can_be_double_encoded"
msgstr "Only submitted scores can be bouble encoded"

msgid "open"
msgstr "Open"

msgid "campus"
msgstr "Campus"

msgid "organization_address"
msgstr "Organization address"

msgid "organization"
msgstr "Organization"

msgid "organizations"
msgstr "Organizations"

msgid "origin"
msgstr "From"

msgid "other_score"
msgstr "Other scores"

msgid "other_sibling_offers"
msgstr "Other sibling programs"

msgid "other_sibling_orientations"
msgstr "Other sibling orientations"

msgid "score_encoding_period_not_open"
msgstr "The period of scores' encoding is not opened"

msgid "outside_scores_encodings_period_latest_session"
msgstr "The period of scores' encoding %s is closed since %s"

msgid "outside_scores_encodings_period_closest_session"
msgstr "The period of scores' encoding %s will be open %s"

msgid "page_not_found"
msgstr "Page not found."

msgid "method_not_allowed"
msgstr "Method not allowed"

msgid "password"
msgstr "Password"

msgid "person"
msgstr ""

msgid "ph_d"
msgstr "Ph.D"

msgid "plain"
msgstr "Plain"

msgid "plain_and_html"
msgstr "Plain and HTML"

msgid "please_enable_javascript"
msgstr "Please <a href='http://enable-javascript.com' target='_blank'>enable JavaScript</a> to use this application."

msgid "POLE"
msgstr "Pole"

msgid "postal_code"
msgstr "postal code"

msgid "preferences"
msgstr "Preferences"

msgid "presence_note_pdf_legend"
msgstr "0=Presence note"

msgid "print"
msgstr "Print"

msgid "print_all_courses"
msgstr "Print all courses"

msgid "print_warning_and_info_messages"
msgstr ""

msgid "printable_title"
msgstr "Printable title"

msgid "printing_date"
msgstr "Printing date"

msgid "professional"
msgstr "Professional"

msgid "professors_must_not_submit_scores"
msgstr "Proffessors must not submit scores"

msgid "profile"
msgstr "Profile"

msgid "program_commission"
msgstr "Program commission"

msgid "program_managers"
msgstr "Program Managers"

msgid "program_s"
msgstr "program(s)"

msgid "programs"
msgstr "Programs"

msgid "progress"
msgstr "Progress"

msgid "received_on"
msgstr "Received on"

msgid "recipient"
msgstr "Recipient"

msgid "redirect_to_login"
msgstr "Click to reconnect"

msgid "reference"
msgstr "Reference"

msgid "refresh_list"
msgstr "Search/update the list"

msgid "registration_id"
msgstr "Registration ID"

msgid "identification_number"
msgstr "Number ID"

msgid "registration_id_not_access_or_not_exist"
msgstr "Student not registered for exam"

msgid "research_center"
msgstr "Research center"

msgid "residential"
msgstr ""

msgid "responsible"
msgstr "Responsible"

msgid "return_doc_to_administrator"
msgstr "Please return this document to the administrative office before %s."

msgid "reuse_address_entity"
msgstr "Reuse the address of"

msgid "save"
msgstr "Save"

msgid "saved"
msgstr "Saved"

msgid "saving"
msgstr "Saving"

msgid "score"
msgstr "Score"

msgid "score_already_submitted"
msgstr "Score already submitted"

msgid "score_decimal_not_allowed"
msgstr "The score seems to be incorrect. Decimales NOT allowed"

msgid "score_invalid"
msgstr "Score invalid"

msgid "scores_responsible"
msgstr "Scores Responsible"

msgid "scores_responsible_title"
msgstr "Scores Responsible"

msgid "score_saved"
msgstr "score Saved"

msgid "score_submitted"
msgstr "Submitted"

msgid "scores"
msgstr "Scores"

msgid "scores_encoding"
msgstr "Scores encoding"

msgid "scores_encoding_tests"
msgstr "Scores encoding tests"

msgid "scores_gt_0_lt_20"
msgstr "The score seems to be incorrect (it must be >=0 and <=20)"

msgid "scores_injection"
msgstr "Scores injection"

msgid "scores_saved"
msgstr "score(s) saved"

msgid "scores_saved_cannot_be_saved_anymore"
msgstr "Sore saved, button save not available anymore"

msgid "scores_must_be_between_0_and_20"
msgstr "Scores must be between 0 and 20"

msgid "search_for_a_file"
msgstr "Search for a file"

msgid "search_for_an_entity"
msgstr "Search for an entity"

msgid "search_for_an_organization"
msgstr "Search for an organization"

msgid "SECTOR"
msgstr "Sector"

msgid "select"
msgstr "Select"

msgid "select_a_xls_file_from_which_to_inject_scores"
msgstr ""

msgid "select_an_encoding_type"
msgstr "Select an encoding type"

msgid "send_message_again"
msgstr "Send again"

msgid "sent"
msgstr "Sent"

msgid "server_error"
msgstr "A server error occured."

msgid "server_error_message"
msgstr "We will fix this as soon as possible"

msgid "sessionn"
msgstr "Session"

msgid "short_title"
msgstr "Short title"

msgid "size"
msgstr "Size"

msgid "source_code"
msgstr "Source code"

msgid "stages"
msgstr "Stages"

msgid "start_date"
msgstr "Start date"

msgid "state"
msgstr "State"

msgid "status"
msgstr "Status"

msgid "storage"
msgstr "Storage"

msgid "storage_duration"
msgstr "Storage duration"

msgid "structure"
msgstr "Structure"

msgid "student_not_exist"
msgstr "The student (%s) doesn't exist"

msgid "student_path"
msgstr "Students' path"

msgid "students"
msgstr "students"

msgid "studies"
msgstr "Studies"

msgid "subject"
msgstr "Subject"

msgid "submission"
msgstr "Submission"

msgid "submission_date"
msgstr "Submission date"

msgid "submission_of_scores_for"
msgstr "Submission of scores for {0}."

msgid "submitted"
msgstr "Submitted"

msgid "submitted_scores_cannot_be_encoded_anymore"
msgstr "Submitted scores cannot be encoded anymore"

msgid "succesfull_logout"
msgstr "You are succesfully logout."

msgid "technologic_platform"
msgstr "Technologic platform"

msgid "template_error"
msgstr "No message was sent : the message template {} does not exist."

msgid "temporary_save"
msgstr "Temporary save (not submitted to the faculty yet)"

msgid "the_coordinator_must_still_submit_scores"
msgstr "The coordinator must still submit the scores"

msgid "title"
msgstr "Title"

msgid "learning_unit_title"
msgstr "Learning unit title"

msgid "too_many_results"
msgstr "Too many results! Please be more specific."

msgid "tooltip_delete_message"
msgstr "Delete message"

msgid "tooltip_double_encode_for"
msgstr "Double encode scores"

msgid "tooltip_double_encode_no_more_possible_for"
msgstr "All the scores were submitted.It is not possible to double encode scores anymore"

msgid "tooltip_dowload_excel_file"
msgstr "Download the excel file"

msgid "tooltip_encode_for"
msgstr "Encode scores"

msgid "tooltip_encode_no_more_possible_for"
msgstr "All the scores were submitted.It is not possible to encode scores anymore"

msgid "tooltip_inject_excel_no_more_possible_for"
msgstr "All the scores were submitted.It is not possible inject excell file anymore"

msgid "tooltip_my_message_read"
msgstr "Show message"

msgid "tooltip_print_scores"
msgstr "Print the scores"

msgid "tooltip_scores_encodings_progress_bar"
msgstr "Represents the quantity of scores submitted to the administration. The number surrounded by parenthesis is the "
       "number of scores encoded by the tutor that aren't submitted yet ('draft' state)"

msgid "tooltip_select_action"
msgstr "Select action to execute"

msgid "tooltip_select_all_messages"
msgstr "Select all the messages"

msgid "tooltip_select_excel_file_to_inject_scores"
msgstr "Select an excel file to inject scores."

msgid "tooltip_to_my_messages"
msgstr "Back to messages"

msgid "tutor"
msgstr "Tutor"

msgid "tutors"
msgstr "Tutors"

msgid "other_tutors"
msgstr "Other Tutors"

msgid "txt_message"
msgstr "Text Message"

msgid "txt_origin_title"
msgstr "Sender of the message"

msgid "txt_recipient_title"
msgstr "Recipient of the message (email or last name or username)"

msgid "txt_reference_title"
msgstr "Template reference of the message"

msgid "txt_subject_title"
msgstr "Subject of the messages"

msgid "type"
msgstr "Type"

msgid "types"
msgstr "Types"

msgid "undated_events"
msgstr "Unscheduled events"

msgid "undefined"
msgstr "Undefined"

msgid "unknown"
msgstr "Unknown"

msgid "user"
msgstr "User"

msgid "user_interface_language"
msgstr "User interface language"

msgid "user_is_not_program_manager"
msgstr "You're not a program manager. Therefore you dont have access to this page."

msgid "validated_double_encoding_cannot_be_validated_anymore"
msgstr "Validated double encoding cannot be validated anymore"

msgid "validation_dubble_encoding_mandatory"
msgstr "Please enter a final validation for scores' differences detected after the dubble encoding "
       "(below). If you leave, your dubble encoding will be lost."

msgid "via_excel"
msgstr "Via Excel"

msgid "via_paper"
msgstr "Via paper"

msgid "warning_all_scores_not_sumitted_yet"
msgstr "Warning : some registered scores have not been submitted yet"

msgid "website"
msgstr "Website"

msgid "without_attribution"
msgstr "Without attribution"

msgid "xls_columns_structure_error"
msgstr "Your excel file isn't well structured. Please follow the structure of the excel file provided "
       "(button '{}')"

msgid "you_manage"
msgstr "You manage"

msgid "order"
msgstr "Order"

msgid "options"
msgstr "Options"

msgid "required"
msgstr "Required"

msgid "question"
msgstr "Question"

msgid "questions"
msgstr "Questions"

msgid "value"
msgstr "Value"

msgid "short_input_text"
msgstr "Short input text"

msgid "long_input_text"
msgstr "Long input text"

msgid "radio_button"
msgstr "Radio button"

msgid "checkbox"
msgstr "Checkbox"

msgid "upload_button"
msgstr "Upload button"

msgid "download_link"
msgstr "Download link"

msgid "dropdown_list"
msgstr "Dropdown list"

msgid "http_link"
msgstr "HTTP link"

msgid "BACHELOR"
msgstr "Bachelor"

msgid "MASTER_60"
msgstr "Master 60"

msgid "MASTER_120"
msgstr "Master 120"

msgid "MASTER_180_OR_240"
msgstr "Master 180 or 240"

msgid "ADVANCED_MASTER"
msgstr "Advanced master"

msgid "TRAINING_CERTIFICATE"
msgstr "Training certificate"

msgid "CERTIFICATE"
msgstr "Certificate"

msgid "DOCTORATE"
msgstr "Doctorate"

msgid "CAPAES"
msgstr "CAPAES"

msgid "start_date_must_be_lower_than_end_date"
msgstr "Start date must be lower than end date"

msgid "DEPUTY_AUTHORITY"
msgstr "Deputy authority"

msgid "DEPUTY_SABBATICAL"
msgstr "Deputy sabbatical"

msgid "DEPUTY_TEMPORARY"
msgstr "Deputy temporary"

msgid "INTERNSHIP_SUPERVISOR"
msgstr "Internship supervisor"

msgid "INTERNSHIP_CO_SUPERVISOR"
msgstr "Internship co-supervisor"

msgid "PROFESSOR"
msgstr "Professor"

msgid "COORDINATOR"
msgstr "Coordinator"

msgid "HOLDER"
msgstr "Holder"

msgid "CO_HOLDER"
msgstr "Co-holder"

msgid "DEPUTY"
msgstr "Deputy"

msgid "scores_responsible_can_submit_partial_encoding"
msgstr "Scores responsible can submit partial encoding"

msgid "the_scores_responsible_must_still_submit_scores"
msgstr "The scores responsible must still submit the scores"

msgid "NONE"
msgstr "NONE"

msgid "keyword"
msgstr "keyword"

msgid "VALID"
msgstr "Valid"

msgid "INVALID"
msgstr "Invalid"

msgid "COURSE"
msgstr "Course"

msgid "MASTER_THESIS"
msgstr "Master thesis"

msgid "INTERNSHIP"
msgstr "Internship"

msgid "OTHER_COLLECTIVE"
msgstr "Other collective"

msgid "OTHER_INDIVIDUAL"
msgstr "Other individual"

msgid "EXTERNAL"
msgstr "External"

msgid "TEACHING_INTERNSHIP"
msgstr "Teaching internship"

msgid "CLINICAL_INTERNSHIP"
msgstr "Clinical internship"

msgid "PROFESSIONAL_INTERNSHIP"
msgstr "Professional internship"

msgid "RESEARCH_INTERNSHIP"
msgstr "Research internship"

msgid "ANNUAL"
msgstr "Annual"

msgid "BIENNIAL_EVEN"
msgstr "Biennial even"

msgid "BIENNIAL_ODD"
msgstr "Biennial odd"

msgid "LU_ERRORS_REQUIRED"
msgstr "This field is required."

msgid "LU_ERRORS_INVALID"
msgstr "'Enter a valid value."

msgid "LU_ERRORS_INVALID_SEARCH"
msgstr "Please, inform at least two filters in your searches"

msgid "LU_ERRORS_ACADEMIC_YEAR_REQUIRED"
msgstr "Please specify an academic year"

msgid "LU_ERRORS_YEAR_WITH_ACRONYM"
msgstr "Please specify an academic year or enter a valid acronym."

msgid "no_valid_m_justification_error"
msgstr "You can't encode a JUSTIFIED ABSENCE (M) via the XLS injection"

msgid "abscence_justified_preserved"
msgstr "Justified abscence already encoded and preserved"

msgid "tutors_of_course"
msgstr "Tutors of the course"

msgid "academic_actors"
msgstr "Academic actors"

msgid "academic_start_date_error"
msgstr "The start date should be between the start/end dates of the academic year"

msgid "academic_end_date_error"
msgstr "The end date should be between the start/end dates of the academic year"

msgid "end_start_date_error"
msgstr "Start date must be lower than end date"

msgid "dates_mandatory_error"
msgstr "Start date and end date are mandatory"

msgid "date_format"
msgstr "%m/%d/%Y"

msgid "date_format_string"
msgstr "m/d/Y"

msgid "format_date"
msgstr "mm/dd/yyyy"

msgid "desc_lnk_academic_actors"
msgstr "Academic actors management"

msgid "all_years"
msgstr "All years"

msgid "trainings"
msgstr "Trainings"

msgid "components"
msgstr "Components"

msgid "educational_information"
msgstr "Educational information"

msgid "propositions"
msgstr "Propositions"

msgid "tutor_attributions"
msgstr "Tutors - attributions"

msgid "proposal"
msgstr "Proposal"

msgid "academic_calendar_offer_year_calendar_start_date_end_date_error"
msgstr "The start's date of '%s' of the academic calendar can't be higher than %s "
       "(end date of '%s' of the program '%s')"

msgid "component_type"
msgstr "Component type"

msgid "volume_quarter"
msgstr "Quarter"

msgid "vol_q1"
msgstr "Vol. q1"

msgid "vol_q2"
msgstr "Vol. q2"

msgid "volume"
msgstr "Volume"

msgid "schedules_conformity"
msgstr "Sched. conform. "

msgid "planned_classrooms"
msgstr "Planned classrooms"

msgid "real_on_planned_classrooms"
msgstr "Real/Planned classrooms"

msgid "classes"
msgstr "Classes"

msgid "class"
msgstr "Class"

msgid "learning_unit_code"
msgstr "Learning unit code"

msgid "partims"
msgstr "Partims"

msgid "periodicity"
msgstr "Periodicity"

msgid "nominal_credits"
msgstr "Credits"

msgid "active"
msgstr "Active"

msgid "inactive"
msgstr "Inactive"

msgid "MASTER_DISSERTATION"
msgstr "Master Dissertation"

msgid "FULL"
msgstr "Full"

msgid "MOBILITY"
msgstr "Mobility"

msgid "OTHER"
msgstr "Other"

msgid "PARTIM"
msgstr "Partim"

msgid "PHD_THESIS"
msgstr "PhD Thesis"

msgid "selected"
msgstr "selected"

msgid "learning_unit_specifications"
msgstr "Specifications"

msgid "LECTURING_COMPLETE"
msgstr "Complete lecturing"

msgid "LECTURING_INCOMPLETE"
msgstr "Incomplete lecturing"

msgid "PRACTICAL_EXERCISES_COMPLETE"
msgstr "Complete practical exercises"

msgid "PRACTICAL_EXERCISES_INCOMPLETE"
msgstr "Incomplete practical exercises"

msgid "LECTURING"
msgstr "Lecturing"

msgid "STAGE"
msgstr "Stage"

msgid "DISSERTATION"
msgstr "Dissertation"

msgid "PRACTICAL_EXERCISES"
msgstr "Practical exercises"

msgid "lecturing"
msgstr "Lecturing"

msgid "PE"
msgstr "PE"

msgid "subtype"
msgstr "Subtype"

msgid "start"
msgstr "Start"

msgid "duration"
msgstr "Duration"

msgid "experimental_phase"
msgstr "This feature is in testing phase"

msgid "title_official_1"
msgstr "Official title (Part 1, common with partims)"

msgid "title_official_2"
msgstr "Official title (Part 2, specific to each partim)"

msgid "title_in_english"
msgstr "Title in English"

msgid "title_in_english_1"
msgstr "(Part 1, common with partims)"

msgid "title_in_english_2"
msgstr "(Part 2, specific to each partim)"

msgid "scores_responsibles"
msgstr "Scores responsibles"

msgid "SCHOOL"
msgstr "Ecole"

msgid "PLATFORM"
msgstr "Platform"

msgid "LOGISTICS_ENTITY"
msgstr "Logistics entity"

msgid "organogram"
msgstr "Organogram"

msgid "attached_to"
msgstr "Attached to"

msgid "ACADEMIC_PARTNER"
msgstr "Academic partner"

msgid "INDUSTRIAL_PARTNER"
msgstr "Industrial partner"

msgid "SERVICE_PARTNER"
msgstr "Service partner"

msgid "COMMERCE_PARTNER"
msgstr "Commerce partner"

msgid "PUBLIC_PARTNER"
msgstr "Public partner"

msgid "requirement_entity"
msgstr "Requirement entity"

msgid "allocation_entity"
msgstr "Allocation entity"

msgid "additional_requirement_entity"
msgstr "Additional requirement entity"

msgid "requirement_entity_small"
msgstr "Req. Entity"

msgid "allocation_entity_small"
msgstr "Alloc. Ent."

msgid "with_entity_subordinated_small"
msgstr "With subord. ent."

msgid "academic_end_year"
msgstr "Academic end year"

msgid "academic_start_year"
msgstr "Academic start year"

msgid "organization_name"
msgstr "Name"

msgid "partial"
msgstr "Q1"

msgid "remaining"
msgstr "Q2"

msgid "partial_remaining"
msgstr "Q1&2"

msgid "partial_or_remaining"
msgstr "Q1|2"

msgid "volume_partial"
msgstr "Vol. Q1"

msgid "volume_remaining"
msgstr "Vol. Q2"

msgid "learning_unit_quarter"
msgstr "LU quarter"

msgid "composition"
msgstr "Composition"

msgid "real_classes"
msgstr "Real classes"

msgid "lu_usage"
msgstr "Learning units usage"

msgid "academic_years"
msgstr "Academic years"

msgid "from"
msgstr "From"

msgid "to"
msgstr "to"

msgid "since"
msgstr "Since"

msgid "editing"
msgstr "Edition"

msgid "component"
msgstr "Component"

msgid "used_by"
msgstr "Used by learning unit"

msgid "offers_enrollments"
msgstr "Offers enrollments"

msgid "learning_units_enrollments"
msgstr "Learning units enrollments"

msgid "exams_enrollments"
msgstr "Exams Enrollments"

msgid "average"
msgstr "Average"

msgid "global_average"
msgstr "Global average"

msgid "result"
msgstr "Result"

msgid "enrollment_date"
msgstr "Enrollment date"

msgid "students_title"
msgstr "Students"

msgid "student_title"
msgstr "Student"

msgid "classe"
msgstr "Classe"

msgid "localization"
msgstr "Localization"

msgid "internship_subtype"
msgstr "Internship subtype"

msgid "part1"
msgstr "part 1"

msgid "part2"
msgstr "part 2"

msgid "title_official"
msgstr "Official title"

msgid "create_learning_unit"
msgstr "Create Learning Unit"

msgid "existed_acronym"
msgstr "Existed acronym for "

msgid "existing_acronym"
msgstr "Existing acronym"

msgid "invalid_acronym"
msgstr "Invalid acronym"

msgid "acronym_rules"
msgstr "Site with one letter\n"
       "Acronym with min 2 et max 4 letters\n"
       "Number Code with 4 digit"

msgid "end_year_title"
msgstr "End year"

msgid "basic_informations_title"
msgstr "Basics informations"

msgid "active_title"
msgstr "Active"

msgid "titles"
msgstr "Titles"

msgid "fixtures_build"
msgstr "Build anonymized fixtures"

msgid "desc_lnk_fixtures_build"
msgstr "Build a json file with anonymized fixtures"

msgid "partial_volume_1"
msgstr "Volume Q1"

msgid "partial_volume_2"
msgstr "Volume Q2"

msgid "partial_volume_1Q"
msgstr "Q1"

msgid "partial_volume_2Q"
msgstr "Q2"

msgid "planned_classes"
msgstr "Classes prévues"

msgid "planned_classes_pc"
msgstr "P.C."

msgid "total_volume"
msgstr "Volume total"

msgid "total_volume_charge"
msgstr "Volume de charge total"

msgid "total_volume_voltot"
msgstr "Vol.tot"

msgid "vol_charge"
msgstr "Vol.charge"

msgid "vol_tot_not_equal_to_q1_q2"
msgstr "Vol.tot = Q1 + Q2"

msgid "vol_tot_req_entities_not_equal_to_entity"
msgstr "Vol.tot requirement is not equals to sum of requirement volumes"

msgid "vol_tot_req_entities_not_equal_to_vol_tot_mult_cp"
msgstr "Vol.requirement = Vol.tot * C.P"

msgid "vol_tot_full_must_be_greater_than_partim"
msgstr "Vol.tot [Full] > Vol.tot [Partim]"

msgid "vol_q1_full_must_be_greater_or_equal_to_partim"
msgstr "Q1 [Full] >= Q1 [Partim]"

msgid "vol_q2_full_must_be_greater_or_equal_to_partim"
msgstr "Q2 [Full] >= Q2 [Partim]"

msgid "planned_classes_full_must_be_greater_or_equal_to_partim"
msgstr "C.P. [Full] >= C.P. [Partim]"

msgid "entity_requirement_full_must_be_greater_or_equal_to_partim"
msgstr "Requirement entity [Full] >= Requirement entity [Partim]"

msgid "volumes_management"
msgstr "Volumes management"

msgid "volumes_validation_success"
msgstr "Filled data fit the hourly volumes calculation rules."

msgid "end_date_gt_begin_date"
msgstr "The end year must be equals or upper than the start year"

msgid "session_title"
msgstr "Session"

msgid "remarks_title"
msgstr "Remarks"

msgid "faculty_remark"
msgstr "Faculty"

msgid "other_remark"
msgstr "Other"

msgid "new_learning_unit"
msgstr "New learning unit"

msgid "previous"
msgstr "Previous"

msgid "next"
msgstr "Next"

msgid "learning_location"
msgstr "Learning location"

msgid "NON_ACADEMIC"
msgstr "Non academic"

msgid "NON_ACADEMIC_CREF"
msgstr "Non academic CREF"

msgid "ACADEMIC"
msgstr "Academic"

msgid "ACTIVE"
msgstr "Active"

msgid "INACTIVE"
msgstr "Inactive"

msgid "RE_REGISTRATION"
msgstr "Active only for re-registration"

msgid "OPTIONAL"
msgstr "Optional"

msgid "NO_PRINT"
msgstr "No printing"

msgid "IN_HEADING_2_OF_DIPLOMA"
msgstr ""

msgid "IN_EXPECTED_FORM"
msgstr ""

msgid "FEE_1"
msgstr "Role"

msgid "FEE_2"
msgstr "Role + exam"

msgid "FEE_3"
msgstr "AESS, CAPAES or end-of-cycle"

msgid "FEE_4"
msgstr "School fees without any exam"

msgid "FEE_5"
msgstr "Full school fees"

msgid "FEE_6"
msgstr "University certificate"

msgid "FEE_7"
msgstr "Complementary master with medical specialization"

msgid "FEE_8"
msgstr "Admission exam"

msgid "FEE_10"
msgstr "CU 30 credits"

msgid "FEE_11"
msgstr "Medical skills certificate"

msgid "FEE_12"
msgstr "ISA offers: 12BA et 21MS"

msgid "FEE_13"
msgstr "ISA offers: 13BA et 22MS"

msgid "DAILY"
msgstr "Daily"

msgid "SHIFTED"
msgstr "Shifted"

msgid "ADAPTED"
msgstr "Adapted"

msgid "academic_calendar_type"
msgstr "Type of event"

msgid "DELIBERATION"
msgstr "Deliberation"

msgid "DISSERTATION_SUBMISSION"
msgstr "Submission of disserations"

msgid "EXAM_ENROLLMENTS"
msgstr "Exam enrollments"

msgid "SCORES_EXAM_DIFFUSION"
msgstr "Diffusion of exam scores"

msgid "SCORES_EXAM_SUBMISSION"
msgstr "Submission of exam scores"

msgid "TEACHING_CHARGE_APPLICATION"
msgstr "Teaching charge application"

msgid "field_is_required"
msgstr "This field is required"

msgid "associated_entity"
msgstr "Associated entity"

msgid "LU_WARNING_INVALID_ACRONYM"
msgstr "The acronym, if it is entered, must at least count 3 characters"

msgid "title_in_french"
msgstr "Title in French"

msgid "schedule_type"
msgstr "Schedule type"

msgid "enrollment_campus"
msgstr "Enrollment campus"

msgid "other_campus_activities"
msgstr "Activities on other campus"

msgid "unspecified"
msgstr "Unspecified"

msgid "university_certificate"
msgstr "University certificate"

msgid "studies_domain"
msgstr "Studies domain"

msgid "primary_language"
msgstr "Primary language"

msgid "other_language_activities"
msgstr "Other languages activities"

msgid "funding"
msgstr "Funding"

msgid "funding_cud"
msgstr "Funding international cooperation CCD/CUD"

msgid "funding_direction"
msgstr "Funding direction"

msgid "cud_funding_direction"
msgstr "Funding international cooperation CCD/CUD direction"

msgid "active_status"
msgstr "Active"

msgid "partial_deliberation"
msgstr "Partial deliberation"

msgid "admission_exam"
msgstr "Admission exam"

msgid "academic_type"
msgstr "Academic type"

msgid "keywords"
msgstr "Keywords"

msgid "training_type"
msgstr "Type of training"

msgid "QUADRIMESTER"
msgstr "Quadrimester(s)"

msgid "TRIMESTER"
msgstr "Trimester(s)"

msgid "MONTH"
msgstr "Month(s)"

msgid "WEEK"
msgstr "Week(s)"

msgid "DAY"
msgstr "Day(s)"

msgid "administration_entity"
msgstr "Administration entity"

msgid "management_entity"
msgstr "Management entity"

msgid "enrollment_enabled"
msgstr "Enrollment enabled"

msgid "formations"
msgstr "Formations"

msgid "formations_lnk"
msgstr "Formations"

msgid "desc_lnk_formations"
msgstr "Organization of formations"

<<<<<<< HEAD
msgid "education_groups"
msgstr "Education groups"

msgid "entity_management"
msgstr "Entity management"

msgid "of_category"
msgstr "Education group type"
=======
msgid "activity_search"
msgstr "Activity - Search"

msgid "service_course_search"
msgstr "Service cours - Search"

>>>>>>> cf424f6e
<|MERGE_RESOLUTION|>--- conflicted
+++ resolved
@@ -2094,7 +2094,6 @@
 msgid "desc_lnk_formations"
 msgstr "Organization of formations"
 
-<<<<<<< HEAD
 msgid "education_groups"
 msgstr "Education groups"
 
@@ -2103,11 +2102,9 @@
 
 msgid "of_category"
 msgstr "Education group type"
-=======
+
 msgid "activity_search"
 msgstr "Activity - Search"
 
 msgid "service_course_search"
-msgstr "Service cours - Search"
-
->>>>>>> cf424f6e
+msgstr "Service cours - Search"