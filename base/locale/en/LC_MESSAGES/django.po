--- conflicted
+++ resolved
@@ -1999,11 +1999,7 @@
 msgstr "Teaching charge application"
 
 msgid "field_is_required"
-<<<<<<< HEAD
 msgstr "This field is required"
-=======
-msgstr "This field is required"
 
 msgid "LU_WARNING_INVALID_ACRONYM"
-msgstr "The acronym, if it is entered, must at least count 3 characters"
->>>>>>> fb8b072a
+msgstr "The acronym, if it is entered, must at least count 3 characters"