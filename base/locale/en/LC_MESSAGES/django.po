# SOME DESCRIPTIVE TITLE.
# Copyright (C) YEAR THE PACKAGE'S COPYRIGHT HOLDER
# This file is distributed under the same license as the PACKAGE package.
# FIRST AUTHOR <EMAIL@ADDRESS>, YEAR.
#
msgid ""
msgstr ""
"Project-Id-Version: PACKAGE VERSION\n"
"Report-Msgid-Bugs-To: \n"
"POT-Creation-Date: 2016-04-22 15:14+0200\n"
"PO-Revision-Date: YEAR-MO-DA HO:MI+ZONE\n"
"Last-Translator: FULL NAME <EMAIL@ADDRESS>\n"
"Language-Team: LANGUAGE <LL@li.org>\n"
"Language: \n"
"MIME-Version: 1.0\n"
"Content-Type: text/plain; charset=UTF-8\n"
"Content-Transfer-Encoding: 8bit\n"

msgid "Create a xls file while activity\\"
msgstr ""

msgid "Get xls"
msgstr ""

msgid "ID"
msgstr "ID"

msgid "Legend : values allowed for 'justification'"
msgstr ""

msgid "Line"
msgstr "Row"

msgid "Note already submitted"
msgstr ""

msgid "OSIS"
msgstr "OSIS"

msgid "Print scores for all activities"
msgstr ""

msgid "Save"
msgstr ""

msgid "absent"
msgstr "Absent"

msgid "absent_pdf_legend"
msgstr "A=Absent"

msgid "academic_calendar"
msgstr "Academic calendar"

msgid "academic_year_small"
msgstr "Ac yr."

msgid "academic_calendar_management"
msgstr "Academic calendar management"

msgid "academic_calendar_offer_year_calendar_end_date_error"
msgstr "The closure's date of '%s' of the academic calendar can't be lower than %s "
       "(end date of '%s' of the program '%s')"

msgid "academic_calendar_offer_year_calendar_start_date_error"
msgstr "The opening's date of scores' encodings of the academic calendar can't be greater than %s "
       "(start date of scores' encodings of the program '%s')"

msgid "academic_calendars"
msgstr "Academic calendars"

msgid "academic_year_not_exist"
msgstr "Academic year (%d) doesn't exist"

msgid "acces_denied"
msgstr "Access denied"

msgid "acronym"
msgstr "Acronym"

msgid "activity"
msgstr "Activity"

msgid "activity_code"
msgstr "Activity code"

msgid "activity_not_exit"
msgstr "The activity %s doesn't exist"

msgid "add_an_address_to_the_organization"
msgstr "Add an address to the organization"

msgid "add"
msgstr "Add"

msgid "address(ses)"
msgstr "Address(es)"

msgid "addresses"
msgstr "Addresses"

msgid "administration"
msgstr "Administration"

msgid "after_submission_a_message_must_be_sent"
msgstr "If scores are submitted , a message is sent to all the professors of the learning unit"

msgid "all"
msgstr "All"

msgid "all_learning_units_must_be_shown"
msgstr "All learning units must be shown"

msgid "application_management"
msgstr "Application management"

msgid "are_you_sure"
msgstr "Are you sure?"

msgid "assistants"
msgstr ""

msgid "attributions"
msgstr "Attributions"

msgid "authorized_decimal_for_this_activity"
msgstr "Decimals authorized for this learning unit"

msgid "bachelor"
msgstr "Bachelor"

msgid "back"
msgstr "Back"

msgid "begin_date_lt_end_date"
msgstr "The start date must be equals or lower than the end date"

msgid "birth_date"
msgstr "Birth Date"

msgid "btn_messages_history_search"
msgstr "Search in the messages history"

msgid "btn_my_message_action_execute"
msgstr "Execute selected action"

msgid "btn_send_message_again_title"
msgstr "Send again the message to the recipient"

msgid "by_learning_unit"
msgstr "By Learning Unit"

msgid "by_specific_criteria"
msgstr "By Specific Criteria"

msgid "cancel"
msgstr "Cancel"

msgid "catalogue"
msgstr "Catalogue"

msgid "chair_of_the_exam_board"
msgstr "Chair of the exam board"

msgid "cheating_pdf_legend"
msgstr "T=Cheating"

msgid "unjustified_absence_export_legend"
msgstr "S=Unjustified Absence"

msgid "justified_absence_export_legend"
msgstr "M=Justified Absence"

msgid "attached_entities"
msgstr "Attached entities"

msgid "choose_file"
msgstr "Choose file"

msgid "city"
msgstr "City"

msgid "close"
msgstr "Close"

msgid "closed"
msgstr "Closed"

msgid "code"
msgstr "Code"

msgid "compare"
msgstr "Compare"

msgid "complete"
msgstr "Complete"

msgid "constraint_score_other_score"
msgstr "You can't encode a 'score' and a 'justification' together"

msgid "coordinator"
msgstr "Coordinator"

msgid "coordinators_can_submit_partial_encoding"
msgstr "Coordinators can submit partial encoding"

msgid "country"
msgstr "Country"

msgid "create_an_organization"
msgstr "Create an organization"

msgid "creation_date"
msgstr "Creation date"

msgid "credits"
msgstr "Credits"

msgid "customized"
msgstr "Customized"

msgid "data"
msgstr "Data"

msgid "data_maintenance"
msgstr "Data Maintenance"

msgid "data_management"
msgstr "Data Management"

msgid "date"
msgstr "Date"

msgid "date_not_passed"
msgstr "Date not passed"

msgid "day"
msgstr "day"

msgid "days"
msgstr "days"

msgid "decimal_score_allowed"
msgstr "Decimal score allowed"

msgid "decimal_score_not_allowed"
msgstr "Decimal score NOT allowed"

msgid "decimal_values_accepted"
msgstr "Decimal values in scores are accepted."

msgid "decimal_values_ignored"
msgstr ""
"Decimal values in scores are NOT accepted. If you try to put decimal values, "
"it will be ignored."

msgid "score_have_more_than_2_decimal_places"
msgstr "Score cannot have more than two decimal places"

msgid "definitive_save"
msgstr "Definitive submission (Submit to faculty)"

msgid "delete"
msgstr "Delete"

msgid "delete_selected_messages"
msgstr "Delete selected messages"

msgid "desc_assistants"
msgstr "Mandats des assistants académiques et de recherche."

msgid "desc_lnk_academic_year"
msgstr "Management of the annualized program."

msgid "desc_lnk_assessments"
msgstr "This process helps tutors while scores encoding."

msgid "desc_lnk_data_maintenance"
msgstr "Maintenance of data with the SQL language"

msgid "desc_lnk_data_management"
msgstr "Management of data by entity"

msgid "desc_lnk_entities"
msgstr "Management of organizational structure."

msgid "desc_lnk_files"
msgstr "Consultation of files managed by the application"

msgid "desc_lnk_home_catalog"
msgstr "Elaboration and management of the formation catalogue."

msgid "desc_lnk_home_institution"
msgstr "Management of the institution."

msgid "desc_lnk_home_studies"
msgstr ""
"Management of students' path from their registration until their diploma."

msgid "desc_lnk_internships"
msgstr "This process controls students internships."

msgid "desc_lnk_my_osis"
msgstr "Your personal details, configurations and other information related to you."

msgid "desc_lnk_learning_units"
msgstr ""
"Management of learning units, formations and others activities of the "
"program."

msgid "desc_lnk_offers"
msgstr "Management of programs."

msgid "desc_lnk_organizations"
msgstr "Management of organizations"

msgid "desc_lnk_score_encoding"
msgstr "This process helps tutor while encoding notes for the exams sessions."

msgid "desc_lnk_storage"
msgstr "Monitoring of the storage capacity"

msgid "desc_messages_history"
msgstr "Message history allow you to access sent emails"

msgid "desc_messages_template"
msgstr "Messages templating allow you to edit email messages dynamically"

msgid "desc_my_messages"
msgstr "The messages sent by the application to you"

msgid "desc_profile"
msgstr "The configuration of you user profile"

msgid "description"
msgstr "Description"

msgid "details"
msgstr "Details"

msgid "display_scores_for_one_learning_unit"
msgstr "Display scores for this learning unit"

msgid "display_tutors"
msgstr "Display all tutors for this learning unit"

msgid "DOCTORAL_COMMISSION"
msgstr "Doctoral commmission"

msgid "documentation"
msgstr "Documentation"

msgid "double_encoding"
msgstr "Double encoding"

msgid "double_encoding_test"
msgstr "Scores double encoding"

msgid "dubble_encoding"
msgstr "Dubble encoding"

msgid "dubble_online_scores_encoding"
msgstr "Dubble online scores encoding"

msgid "edit"
msgstr "Edit"

msgid "empty_note_pdf_legend"
msgstr "(empty)=No score yet"

msgid "encode"
msgstr "Encode"

msgid "encode_as_coordinator"
msgstr "Encode as scores responsible"

msgid "encode_as_pgm"
msgstr "Encode as program manager"

msgid "encode_as_professor"
msgstr "Encode as professor"

msgid "encoding"
msgstr "Encoding"

msgid "encoding_status_ended"
msgstr "All the scores are encoded."

msgid "encoding_status_notended"
msgstr "It remains notes to encode."

msgid "end_date"
msgstr "End date"

msgid "end_date_teacher"
msgstr "Teacher Deadline"

msgid "enrollment_activity_not_exist"
msgstr "The enrollment to the activity %s doesn't exist"

msgid "enrollment_exam_not_exists"
msgstr "The enrollment to the activity %s doesn't exist"

msgid "enrollments"
msgstr "Enrollments"

msgid "entities"
msgstr "Entities"

msgid "entity"
msgstr "Entity"

msgid "versions"
msgstr "Versions"

msgid "evaluations"
msgstr "Evaluations"

msgid "event"
msgstr "Event"

msgid "exam_board_secretary"
msgstr "Exam board secretary"

msgid "execute"
msgstr "Execute"

msgid "FACULTY"
msgstr "Faculty"

msgid "female"
msgstr "Female"

msgid "file"
msgstr "File"

msgid "file_must_be_xlsx"
msgstr "The file must be a valid 'XLSX' excel file"

msgid "file_production_date"
msgstr "Excel file production date"

msgid "students_deliberated_are_not_shown"
msgstr "Students deliberated are not shown"

msgid "files"
msgstr "Files"

msgid "final"
msgstr "Final"

msgid "fixed_line_phone"
msgstr "Fixed-line phone"

msgid "focuses"
msgstr "Focuses"

msgid "formation_catalogue"
msgstr "Formation catalogue"

msgid "function"
msgstr "Function"

msgid "gender"
msgstr "Gender"

msgid "general_informations"
msgstr "General informations"

msgid "get_excel_file"
msgstr "Get Excel File"

msgid "global_identifiant"
msgstr "Global identifiant"

msgid "fgs"
msgstr "FGS"

msgid "go"
msgstr "Go"

msgid "grade"
msgstr "Grade"

msgid "help_pnl_selectedfiles"
msgstr "Please select an XLS file for injection"

msgid "help_submission_scores_label"
msgstr "You will submit %s notes to faculty(ies). Warning : submitted scores <b>can't be modified anymore.</b>"

msgid "highlight_description"
msgstr "Highlight description"

msgid "highlight_shortcut"
msgstr "Highlight shortcut"

msgid "highlight_title"
msgstr "Highlight title"

msgid "home"
msgstr "Home page"

msgid "html_message"
msgstr "HTML Message"

msgid "identification"
msgstr "Identification"

msgid "idle"
msgstr "Idle"

msgid "ill"
msgstr "Ill"

msgid "ill_pdf_legend"
msgstr "I=Ill"

msgid "incomplete"
msgstr "Incomplete"

msgid "info_address_changed_for_papersheet"
msgstr "If you customize one of the field below, it only change the address displayed on the scores' encodings sheets for the program %s. "
       "It will never change the address of any Structure. The structure's list below is to help you to pre-fill in the form"

msgid "inject"
msgstr "Inject"

msgid "inject_xls_file"
msgstr "Inject XLS file"

msgid "INSTITUTE"
msgstr "Institute"

msgid "institution"
msgstr "Institution"

msgid "international_title"
msgstr "international title"

msgid "internships"
msgstr "Internships"

msgid "invalid_file"
msgstr "Invalid file"

msgid "javascript_is_disabled"
msgstr "JavaScript is disabled on your browser, but OSIS does not work without JavaScript."

msgid "justification_invalid"
msgstr "Invalid justification"

msgid "justifications"
msgstr "Justifications"

msgid "justification_invalid_value"
msgstr "Invalid justification value"

msgid "absence_justified_to_unjustified_invalid"
msgstr "Absence justified cannot be remplaced by absence unjustified"

msgid "justification_values_accepted"
msgstr "Accepted value: %s "

msgid "justification_other_values"
msgstr "Other values: %s "

msgid "label"
msgstr "Label"

msgid "label_jumbotron_details_academic_cal"
msgstr "As displayed on the home page"

msgid "language"
msgstr "Language"


msgid "last_synchronization"
msgstr "Last synchronization"

msgid "learning_unit"
msgstr "Learning unit"

msgid "learning_unit_not_access"
msgstr "You don't have access rights to this learning unit"

msgid "learning_unit_not_access_or_not_exist"
msgstr "You don't have access rights for this learning unit or it doesn't exist in our database"

msgid "learning_unit_responsible"
msgstr "Learning unit's responsible"

msgid "learning_unit_search"
msgstr "Learning unit search"

msgid "learning_units"
msgstr "Learning units"

msgid "learning_units_in"
msgstr "learning units in"

msgid "lnk_message_history_read_title"
msgstr "See the message"

msgid "location"
msgstr "Location"

msgid "log-in"
msgstr "Log-in"

msgid "login"
msgstr "Login"

msgid "logistic"
msgstr "Logistic"

msgid "logout"
msgstr "Logout"

msgid "lu_could_contain_decimal_scores"
msgstr "This learning unit year could contain decimal scores"

msgid "lu_must_not_contain_decimal_scores"
msgstr "This learning unit year must not contain decimal scores"

msgid "male"
msgstr "Male"

msgid "managed_programs"
msgstr "Managed programs"

msgid "mandates"
msgstr "Mandates"

msgid "mark_selected_messages_as_read"
msgstr "Mark selected messages as read"

msgid "master"
msgstr "Master"

msgid "message"
msgstr "Message"

msgid "message_address_papersheet"
msgstr "Reuse the address of an entity linked to the program or inform the posting address for the papersheet."

msgid "message_not_resent_no_email"
msgstr "The message can't be sent again, no email provided."

msgid "message_resent_ok"
msgstr "The message xas sent again."

msgid "messages"
msgstr "Messages"

msgid "messages_history"
msgstr "Messages History"

msgid "messages_templates"
msgstr "Messages templates"

msgid "minimum_one_criteria"
msgstr "Please choose at least one criteria!"

msgid "miss"
msgstr "Miss"

msgid "missing_column_session"
msgstr "Please fill in the 'session' column with the correct session's number."

msgid "mister"
msgstr "Mister"

msgid "mobile_phone"
msgstr "Mobile phone"

msgid "more_than_one_academic_year_error"
msgstr "There are more than 1 academic year in your excel file. Please correct your file. Only one academic year "
      "could be present in the 'Academic year' column."

msgid "more_than_one_exam_enrol_for_one_learn_unit"
msgstr "This student has multiple enrollments for a same exam. "
       "(he's enrolled to a same learning unit in 2 different programs. "
       "Please encode this score in the 'online' tab in the interface."

msgid "more_than_one_learning_unit_error"
msgstr "You encoded scores for more than 1 learning unit in your excel file (column 'Learning unit'). "
       "Please make one excel file by learning unit."

msgid "more_than_one_session_error"
msgstr "There are more than 1 session in your excel file. Please correct your file. Only one session's number "
      "could be present in the 'Session' column."

msgid "msg_error_username_password_not_matching"
msgstr "Your username and password didn't match. Please try again."

msgid "my_messages"
msgstr "My Messages"

msgid "my_osis"
msgstr "My OSIS"

msgid "my_studies"
msgstr "My studies"

msgid "name"
msgstr "Name"

msgid "full_name"
msgstr "Full name"

msgid "national_register"
msgstr "National register's number"

msgid "no_current_entity_version_found"
msgstr "The selected entity no longer exists today (end date passed)."

msgid "no_data_for_this_academic_year"
msgstr "No data for this academic year"

msgid "no_dubble_score_encoded_comparison_impossible"
msgstr "No dubble score encoded ; nothing to compare."

msgid "no_entity_address_found"
msgstr "No address found for the selected entity."

msgid "no_exam_session_opened_for_the_moment"
msgstr "No scores' encoding session opened for the moment."

msgid "no_student_to_encode_xls"
msgstr "No students to encode by excel"

msgid "no_file_submitted"
msgstr "You have to select a file to upload."

msgid "no_messages"
msgstr "No Messages"

msgid "no_result"
msgstr "No result!"

msgid "no_receiver_error"
msgstr "No receiver for this message"

msgid "no_score_encoded_double_encoding_impossible"
msgstr "No new scores encoded. The double encoding needs new scores."

msgid "no_score_injected"
msgstr "No scores injected"

msgid "no_score_to_encode"
msgstr "You haven't any score to encode."

msgid "no_valid_academic_year_error"
msgstr "No valid academic year found in your xls file. The date should be formatted like '2015-2016' or '2015'."

msgid "deadline_reached"
msgstr "Deadline reached"

msgid "not_passed"
msgstr "Not passed"

msgid "not_sent"
msgstr "Not Sent"

msgid "number_of_enrollments"
msgstr "Number of enrollments"

msgid "number_session"
msgstr "No. Session"

msgid "numbered_score"
msgstr "Numbered scores"

msgid "offer"
msgstr "Program"

msgid "offer_enrollment_not_exist"
msgstr "There are any enrollment to this program"

msgid "offer_year_calendar"
msgstr "Calendar of the annual program"

msgid "offer_year_calendar_academic_calendar_end_date_error"
msgstr "The end date of your program can't be greater than the closure's date of scores' encodings in the academic calendar"

msgid "offer_year_calendar_academic_calendar_start_date_error"
msgstr "The start date of your program can't be lower than the opening's date of scores' encodings in the academic calendar"

msgid "offer_year_not_access_or_not_exist"
msgstr "You don't have access rights for this offer or it doesn't exist in our database"

msgid "offer_year_not_exist"
msgstr "The program (%s) (%d) - doesn't exist"

msgid "offer_year_search"
msgstr "Search of annual programs"

msgid "offers"
msgstr "Programs"

msgid "old_browser_warning"
msgstr "Your browser is out of date. This can lead to unknown behaviour."

msgid "online"
msgstr "Online"

msgid "online_encoding"
msgstr "Online encoding"

msgid "online_scores_encoding"
msgstr "Online scores encoding"

msgid "only_submited_scores_can_be_double_encoded"
msgstr "Only submitted scores can be bouble encoded"

msgid "open"
msgstr "Open"

msgid "campus"
msgstr "Campus"

msgid "organization_address"
msgstr "Organization address"

msgid "organization"
msgstr "Organization"

msgid "organizations"
msgstr "Organizations"

msgid "origin"
msgstr "From"

msgid "other_score"
msgstr "Other scores"

msgid "other_sibling_offers"
msgstr "Other sibling programs"

msgid "other_sibling_orientations"
msgstr "Other sibling orientations"

msgid "score_encoding_period_not_open"
msgstr "The period of scores' encoding is not opened"

msgid "outside_scores_encodings_period_latest_session"
msgstr "The period of scores' encoding %s is closed since %s"

msgid "outside_scores_encodings_period_closest_session"
msgstr "The period of scores' encoding %s will be open %s"

msgid "page_not_found"
msgstr "Page not found."

msgid "method_not_allowed"
msgstr "Method not allowed"

msgid "password"
msgstr "Password"

msgid "person"
msgstr ""

msgid "ph_d"
msgstr "Ph.D"

msgid "plain"
msgstr "Plain"

msgid "plain_and_html"
msgstr "Plain and HTML"

msgid "please_enable_javascript"
msgstr "Please <a href='http://enable-javascript.com' target='_blank'>enable JavaScript</a> to use this application."

msgid "POLE"
msgstr "Pole"

msgid "postal_code"
msgstr "postal code"

msgid "preferences"
msgstr "Preferences"

msgid "presence_note_pdf_legend"
msgstr "0=Presence note"

msgid "print"
msgstr "Print"

msgid "print_all_courses"
msgstr "Print all courses"

msgid "print_warning_and_info_messages"
msgstr ""

msgid "printable_title"
msgstr "Printable title"

msgid "printing_date"
msgstr "Printing date"

msgid "professional"
msgstr "Professional"

msgid "professors_must_not_submit_scores"
msgstr "Proffessors must not submit scores"

msgid "profile"
msgstr "Profile"

msgid "program_commission"
msgstr "Program commission"

msgid "program_managers"
msgstr "Program Managers"

msgid "program_s"
msgstr "program(s)"

msgid "programs"
msgstr "Programs"

msgid "progress"
msgstr "Progress"

msgid "received_on"
msgstr "Received on"

msgid "recipient"
msgstr "Recipient"

msgid "redirect_to_login"
msgstr "Click to reconnect"

msgid "reference"
msgstr "Reference"

msgid "refresh_list"
msgstr "Search/update the list"

msgid "registration_id"
msgstr "Registration ID"

msgid "registration_id_does_not_match_email"
msgstr "Registration ID does not match email"

msgid "identification_number"
msgstr "Number ID"

msgid "registration_id_not_access_or_not_exist"
msgstr "Student not registered for exam"

msgid "research_center"
msgstr "Research center"

msgid "residential"
msgstr ""

msgid "responsible"
msgstr "Responsible"

msgid "return_doc_to_administrator"
msgstr "Please return this document to the administrative office before %s."

msgid "reuse_address_entity"
msgstr "Reuse the address of"

msgid "save"
msgstr "Save"

msgid "saved"
msgstr "Saved"

msgid "saving"
msgstr "Saving"

msgid "score"
msgstr "Score"

msgid "score_already_submitted"
msgstr "Score already submitted"

msgid "score_decimal_not_allowed"
msgstr "The score seems to be incorrect. Decimales NOT allowed"

msgid "score_invalid"
msgstr "Score invalid"

msgid "scores_responsible"
msgstr "Scores Responsible"

msgid "scores_responsible_title"
msgstr "Scores Responsible"

msgid "score_saved"
msgstr "score Saved"

msgid "score_submitted"
msgstr "Submitted"

msgid "scores"
msgstr "Scores"

msgid "scores_encoding"
msgstr "Scores encoding"

msgid "scores_encoding_tests"
msgstr "Scores encoding tests"

msgid "scores_gt_0_lt_20"
msgstr "The score seems to be incorrect (it must be >=0 and <=20)"

msgid "scores_injection"
msgstr "Scores injection"

msgid "scores_saved"
msgstr "score(s) saved"

msgid "scores_saved_cannot_be_saved_anymore"
msgstr "Sore saved, button save not available anymore"

msgid "scores_must_be_between_0_and_20"
msgstr "Scores must be between 0 and 20"

msgid "search_for_a_file"
msgstr "Search for a file"

msgid "search_for_an_entity"
msgstr "Search for an entity"

msgid "search_for_an_organization"
msgstr "Search for an organization"

msgid "SECTOR"
msgstr "Sector"

msgid "select"
msgstr "Select"

msgid "select_a_xls_file_from_which_to_inject_scores"
msgstr ""

msgid "select_an_encoding_type"
msgstr "Select an encoding type"

msgid "send_message_again"
msgstr "Send again"

msgid "sent"
msgstr "Sent"

msgid "server_error"
msgstr "A server error occured."

msgid "server_error_message"
msgstr "We will fix this as soon as possible"

msgid "short_title"
msgstr "Short title"

msgid "size"
msgstr "Size"

msgid "source_code"
msgstr "Source code"

msgid "stages"
msgstr "Stages"

msgid "start_date"
msgstr "Start date"

msgid "state"
msgstr "State"

msgid "status"
msgstr "Status"

msgid "storage"
msgstr "Storage"

msgid "storage_duration"
msgstr "Storage duration"

msgid "structure"
msgstr "Structure"

msgid "student_not_exist"
msgstr "The student (%s) doesn't exist"

msgid "student_path"
msgstr "Students' path"

msgid "students"
msgstr "students"

msgid "studies"
msgstr "Studies"

msgid "subject"
msgstr "Subject"

msgid "submission"
msgstr "Submission"

msgid "submission_date"
msgstr "Submission date"

msgid "submission_of_scores_for"
msgstr "Submission of scores for {0}."

msgid "submitted"
msgstr "Submitted"

msgid "submitted_scores_cannot_be_encoded_anymore"
msgstr "Submitted scores cannot be encoded anymore"

msgid "succesfull_logout"
msgstr "You are succesfully logout."

msgid "technologic_platform"
msgstr "Technologic platform"

msgid "template_error"
msgstr "No message was sent : the message template {} does not exist."

msgid "temporary_save"
msgstr "Temporary save (not submitted to the faculty yet)"

msgid "the_coordinator_must_still_submit_scores"
msgstr "The coordinator must still submit the scores"

msgid "text"
msgstr "Text"

msgid "title"
msgstr "Title"

msgid "learning_unit_title"
msgstr "Learning unit title"

msgid "too_many_results"
msgstr "Too many results! Please be more specific."

msgid "tooltip_delete_message"
msgstr "Delete message"

msgid "tooltip_double_encode_for"
msgstr "Double encode scores"

msgid "tooltip_double_encode_no_more_possible_for"
msgstr "All the scores were submitted.It is not possible to double encode scores anymore"

msgid "tooltip_dowload_excel_file"
msgstr "Download the excel file"

msgid "tooltip_encode_for"
msgstr "Encode scores"

msgid "tooltip_encode_no_more_possible_for"
msgstr "All the scores were submitted.It is not possible to encode scores anymore"

msgid "tooltip_inject_excel_no_more_possible_for"
msgstr "All the scores were submitted.It is not possible inject excell file anymore"

msgid "tooltip_my_message_read"
msgstr "Show message"

msgid "tooltip_print_scores"
msgstr "Print the scores"

msgid "tooltip_scores_encodings_progress_bar"
msgstr "Represents the quantity of scores submitted to the administration. The number surrounded by parenthesis is the "
       "number of scores encoded by the tutor that aren't submitted yet ('draft' state)"

msgid "tooltip_select_action"
msgstr "Select action to execute"

msgid "tooltip_select_all_messages"
msgstr "Select all the messages"

msgid "tooltip_select_excel_file_to_inject_scores"
msgstr "Select an excel file to inject scores."

msgid "tooltip_to_my_messages"
msgstr "Back to messages"

msgid "tutor"
msgstr "Tutor"

msgid "tutors"
msgstr "Tutors"

msgid "other_tutors"
msgstr "Other Tutors"

msgid "txt_message"
msgstr "Text Message"

msgid "txt_origin_title"
msgstr "Sender of the message"

msgid "txt_recipient_title"
msgstr "Recipient of the message (email or last name or username)"

msgid "txt_reference_title"
msgstr "Template reference of the message"

msgid "txt_subject_title"
msgstr "Subject of the messages"

msgid "type"
msgstr "Type"

msgid "types"
msgstr "Types"

msgid "undated_events"
msgstr "Unscheduled events"

msgid "undefined"
msgstr "Undefined"

msgid "unknown"
msgstr "Unknown"

msgid "user"
msgstr "User"

msgid "user_interface_language"
msgstr "User interface language"

msgid "user_is_not_program_manager"
msgstr "You're not a program manager. Therefore you dont have access to this page."

msgid "validated_double_encoding_cannot_be_validated_anymore"
msgstr "Validated double encoding cannot be validated anymore"

msgid "validation_dubble_encoding_mandatory"
msgstr "Please enter a final validation for scores' differences detected after the dubble encoding "
       "(below). If you leave, your dubble encoding will be lost."

msgid "via_excel"
msgstr "Via Excel"

msgid "via_paper"
msgstr "Via paper"

msgid "warning_all_scores_not_sumitted_yet"
msgstr "Warning : some registered scores have not been submitted yet"

msgid "website"
msgstr "Website"

msgid "without_attribution"
msgstr "Without attribution"

msgid "xls_columns_structure_error"
msgstr "Your excel file isn't well structured. Please follow the structure of the excel file provided "
       "(button '{}')"

msgid "you_manage"
msgstr "You manage"

msgid "order"
msgstr "Order"

msgid "options"
msgstr "Options"

msgid "required"
msgstr "Required"

msgid "question"
msgstr "Question"

msgid "questions"
msgstr "Questions"

msgid "value"
msgstr "Value"

msgid "short_input_text"
msgstr "Short input text"

msgid "long_input_text"
msgstr "Long input text"

msgid "radio_button"
msgstr "Radio button"

msgid "checkbox"
msgstr "Checkbox"

msgid "upload_button"
msgstr "Upload button"

msgid "download_link"
msgstr "Download link"

msgid "dropdown_list"
msgstr "Dropdown list"

msgid "http_link"
msgstr "HTTP link"

msgid "BACHELOR"
msgstr "Bachelor"

msgid "MASTER_60"
msgstr "Master 60"

msgid "MASTER_120"
msgstr "Master 120"

msgid "MASTER_180_OR_240"
msgstr "Master 180 or 240"

msgid "ADVANCED_MASTER"
msgstr "Advanced master"

msgid "TRAINING_CERTIFICATE"
msgstr "Training certificate"

msgid "CERTIFICATE"
msgstr "Certificate"

msgid "DOCTORATE"
msgstr "Doctorate"

msgid "CAPAES"
msgstr "CAPAES"

msgid "start_date_must_be_lower_than_end_date"
msgstr "Start date must be lower than end date"

msgid "DEPUTY_AUTHORITY"
msgstr "Deputy authority"

msgid "DEPUTY_SABBATICAL"
msgstr "Deputy sabbatical"

msgid "DEPUTY_TEMPORARY"
msgstr "Deputy temporary"

msgid "INTERNSHIP_SUPERVISOR"
msgstr "Internship supervisor"

msgid "INTERNSHIP_CO_SUPERVISOR"
msgstr "Internship co-supervisor"

msgid "PROFESSOR"
msgstr "Professor"

msgid "COORDINATOR"
msgstr "Coordinator"

msgid "HOLDER"
msgstr "Holder"

msgid "CO_HOLDER"
msgstr "Co-holder"

msgid "DEPUTY"
msgstr "Deputy"

msgid "scores_responsible_can_submit_partial_encoding"
msgstr "Scores responsible can submit partial encoding"

msgid "the_scores_responsible_must_still_submit_scores"
msgstr "The scores responsible must still submit the scores"

msgid "NONE"
msgstr "NONE"

msgid "keyword"
msgstr "keyword"

msgid "VALID"
msgstr "Valid"

msgid "INVALID"
msgstr "Invalid"

msgid "COURSE"
msgstr "Course"

msgid "MASTER_THESIS"
msgstr "Master thesis"

msgid "INTERNSHIP"
msgstr "Internship"

msgid "OTHER_COLLECTIVE"
msgstr "Other collective"

msgid "OTHER_INDIVIDUAL"
msgstr "Other individual"

msgid "EXTERNAL"
msgstr "External"

msgid "TEACHING_INTERNSHIP"
msgstr "Teaching internship"

msgid "CLINICAL_INTERNSHIP"
msgstr "Clinical internship"

msgid "PROFESSIONAL_INTERNSHIP"
msgstr "Professional internship"

msgid "RESEARCH_INTERNSHIP"
msgstr "Research internship"

msgid "ANNUAL"
msgstr "Annual"

msgid "BIENNIAL_EVEN"
msgstr "Biennial even"

msgid "BIENNIAL_ODD"
msgstr "Biennial odd"

msgid "LU_ERRORS_REQUIRED"
msgstr "This field is required."

msgid "LU_ERRORS_INVALID"
msgstr "'Enter a valid value."

msgid "LU_ERRORS_INVALID_SEARCH"
msgstr "Please, inform at least two filters in your searches"

msgid "LU_ERRORS_ACADEMIC_YEAR_REQUIRED"
msgstr "Please specify an academic year"

msgid "LU_ERRORS_YEAR_WITH_ACRONYM"
msgstr "Please specify an academic year or enter a valid acronym."

msgid "LU_ERRORS_INVALID_REGEX_SYNTAX"
msgstr "Invalid regular expression!"

msgid "no_valid_m_justification_error"
msgstr "You can't encode a JUSTIFIED ABSENCE (M) via the XLS injection"

msgid "abscence_justified_preserved"
msgstr "Justified abscence already encoded and preserved"

msgid "tutors_of_course"
msgstr "Tutors of the course"

msgid "academic_actors"
msgstr "Academic actors"

msgid "academic_start_date_error"
msgstr "The start date should be between the start/end dates of the academic year"

msgid "academic_end_date_error"
msgstr "The end date should be between the start/end dates of the academic year"

msgid "end_start_date_error"
msgstr "Start date must be lower than end date"

msgid "dates_mandatory_error"
msgstr "Start date and end date are mandatory"

msgid "date_format"
msgstr "%m/%d/%Y"

msgid "date_format_string"
msgstr "m/d/Y"

msgid "format_date"
msgstr "mm/dd/yyyy"

msgid "desc_lnk_academic_actors"
msgstr "Academic actors management"

msgid "all_years"
msgstr "All years"

msgid "trainings"
msgstr "Trainings"

msgid "components"
msgstr "Components"

msgid "educational_information"
msgstr "Educational information"

msgid "propositions"
msgstr "Propositions"

msgid "tutor_attributions"
msgstr "Tutors - attributions"

msgid "proposal"
msgstr "Proposal"

msgid "academic_calendar_offer_year_calendar_start_date_end_date_error"
msgstr "The start's date of '%s' of the academic calendar can't be higher than %s "
       "(end date of '%s' of the program '%s')"

msgid "component_type"
msgstr "Component type"

msgid "vol_q1"
msgstr "Vol. q1"

msgid "vol_q2"
msgstr "Vol. q2"

msgid "volume"
msgstr "Volume"

msgid "schedules_conformity"
msgstr "Sched. conform. "

msgid "planned_classrooms"
msgstr "Planned classrooms"

msgid "real_on_planned_classrooms"
msgstr "Real/Planned classrooms"

msgid "classes"
msgstr "Classes"

msgid "class"
msgstr "Class"

msgid "learning_unit_code"
msgstr "Learning unit code"

msgid "partims"
msgstr "Partims"

msgid "periodicity"
msgstr "Periodicity"

msgid "nominal_credits"
msgstr "Credits"

msgid "active"
msgstr "Active"

msgid "inactive"
msgstr "Inactive"

msgid "MASTER_DISSERTATION"
msgstr "Master Dissertation"

msgid "FULL"
msgstr "Full"

msgid "MOBILITY"
msgstr "Mobility"

msgid "OTHER"
msgstr "Other"

msgid "PARTIM"
msgstr "Partim"

msgid "PHD_THESIS"
msgstr "PhD Thesis"

msgid "selected"
msgstr "selected"

msgid "learning_unit_specifications"
msgstr "Specifications"

msgid "LECTURING_COMPLETE"
msgstr "Complete lecturing"

msgid "LECTURING_INCOMPLETE"
msgstr "Incomplete lecturing"

msgid "PRACTICAL_EXERCISES_COMPLETE"
msgstr "Complete practical exercises"

msgid "PRACTICAL_EXERCISES_INCOMPLETE"
msgstr "Incomplete practical exercises"

msgid "LECTURING"
msgstr "Lecturing"

msgid "STAGE"
msgstr "Stage"

msgid "DISSERTATION"
msgstr "Dissertation"

msgid "PRACTICAL_EXERCISES"
msgstr "Practical exercises"

msgid "lecturing"
msgstr "Lecturing"

msgid "PE"
msgstr "PE"

msgid "subtype"
msgstr "Subtype"

msgid "start"
msgstr "Start"

msgid "duration"
msgstr "Duration"

msgid "experimental_phase"
msgstr "This feature is in testing phase"

msgid "title_1"
msgstr "Title common with partims(Part 1)"

msgid "common_title"
msgstr "Common title"

msgid "common_english_title"
msgstr "Common English title"

msgid "title_2"
msgstr "Title (Part 2, specific to each partim)"

msgid "title_proper_to_UE"
msgstr "Title proper"

msgid "english_title_proper_to_UE"
msgstr "English title proper"

msgid "title_in_english"
msgstr "Title in English"

msgid "title_in_english_1"
msgstr "(Part 1, common with partims)"

msgid "title_in_english_2"
msgstr "(Part 2, specific to each partim)"

msgid "scores_responsibles"
msgstr "Scores responsibles"

msgid "SCHOOL"
msgstr "Ecole"

msgid "PLATFORM"
msgstr "Platform"

msgid "LOGISTICS_ENTITY"
msgstr "Logistics entity"

msgid "organogram"
msgstr "Organogram"

msgid "attached_to"
msgstr "Attached to"

msgid "ACADEMIC_PARTNER"
msgstr "Academic partner"

msgid "INDUSTRIAL_PARTNER"
msgstr "Industrial partner"

msgid "SERVICE_PARTNER"
msgstr "Service partner"

msgid "COMMERCE_PARTNER"
msgstr "Commerce partner"

msgid "PUBLIC_PARTNER"
msgstr "Public partner"

msgid "requirement_entity"
msgstr "Requirement entity"

msgid "allocation_entity"
msgstr "Allocation entity"

msgid "additional_requirement_entity"
msgstr "Additional requirement entity"

msgid "additional_requirement_entity_1"
msgstr "Additional requirement entity 1"

msgid "additional_requirement_entity_2"
msgstr "Additional requirement entity 2"

msgid "requirement_entity_small"
msgstr "Req. Entity"

msgid "allocation_entity_small"
msgstr "Alloc. Ent."

msgid "with_entity_subordinated_small"
msgstr "With subord. ent."

msgid "academic_end_year"
msgstr "Academic end year"

msgid "academic_start_year"
msgstr "Academic start year"

msgid "organization_name"
msgstr "Name"

msgid "partial"
msgstr "Q1"

msgid "remaining"
msgstr "Q2"

msgid "partial_remaining"
msgstr "Q1&2"

msgid "partial_or_remaining"
msgstr "Q1|2"

msgid "volume_partial"
msgstr "Vol. Q1"

msgid "volume_remaining"
msgstr "Vol. Q2"

msgid "quadrimester"
msgstr "Quadrimester"

msgid "composition"
msgstr "Composition"

msgid "real_classes"
msgstr "Real classes"

msgid "lu_usage"
msgstr "Learning units usage"

msgid "academic_years"
msgstr "Academic years"

msgid "from"
msgstr "From"

msgid "to"
msgstr "to"

msgid "since"
msgstr "Since"

msgid "editing"
msgstr "Edition"

msgid "component"
msgstr "Component"

msgid "used_by"
msgstr "Used by learning unit"

msgid "offers_enrollments"
msgstr "Offers enrollments"

msgid "learning_units_enrollments"
msgstr "Learning units enrollments"

msgid "exams_enrollments"
msgstr "Exams Enrollments"

msgid "average"
msgstr "Average"

msgid "global_average"
msgstr "Global average"

msgid "result"
msgstr "Result"

msgid "enrollment_date"
msgstr "Enrollment date"

msgid "students_title"
msgstr "Students"

msgid "student_title"
msgstr "Student"

msgid "classe"
msgstr "Classe"

msgid "localization"
msgstr "Localization"

msgid "internship_subtype"
msgstr "Internship subtype"

msgid "part1"
msgstr "part 1"

msgid "part2"
msgstr "part 2"

msgid "title_official"
msgstr "Official title"

msgid "create_learning_unit"
msgstr "Create Learning Unit"

msgid "existed_acronym"
msgstr "Existed code for "

msgid "existing_acronym"
msgstr "Existing code in "

msgid "invalid_acronym"
msgstr "Invalid code"

msgid "acronym_rules"
msgstr "Site with one letter\n"
       "Acronym with min 2 et max 4 letters\n"
       "Number Code with 4 digit"

msgid "end_year_title"
msgstr "End year"

msgid "active_title"
msgstr "Active"

msgid "titles"
msgstr "Titles"

msgid "fixtures_build"
msgstr "Build anonymized fixtures"

msgid "desc_lnk_fixtures_build"
msgstr "Build a json file with anonymized fixtures"

msgid "partial_volume_1"
msgstr "Volume Q1"

msgid "partial_volume_2"
msgstr "Volume Q2"

msgid "partial_volume_1Q"
msgstr "Q1"

msgid "partial_volume_2Q"
msgstr "Q2"

msgid "planned_classes"
msgstr "Classes prévues"

msgid "planned_classes_pc"
msgstr "P.C."

msgid "total_volume_voltot"
msgstr "Vol.tot"

msgid "volumes_management"
msgstr "Volumes management"

msgid "volumes_validation_success"
msgstr "Filled data fit the hourly volumes calculation rules."

msgid "end_date_gt_begin_date"
msgstr "The end year must be equals or upper than the start year"

msgid "session_title"
msgstr "Session derogation"

msgid "remarks_title"
msgstr "Remarks"

msgid "faculty_remark"
msgstr "Faculty remark"

msgid "other_remark"
msgstr "Other remark"

msgid "new_learning_unit"
msgstr "New learning unit"

msgid "previous"
msgstr "Previous"

msgid "next"
msgstr "Next"

msgid "learning_location"
msgstr "Learning location"

msgid "NON_ACADEMIC"
msgstr "Non academic"

msgid "NON_ACADEMIC_CREF"
msgstr "Non academic CREF"

msgid "ACADEMIC"
msgstr "Academic"

msgid "ACTIVE"
msgstr "Active"

msgid "INACTIVE"
msgstr "Inactive"

msgid "RE_REGISTRATION"
msgstr "Active only for re-registration"

msgid "OPTIONAL"
msgstr "Optional"

msgid "NO_PRINT"
msgstr "No printing"

msgid "IN_HEADING_2_OF_DIPLOMA"
msgstr ""

msgid "IN_EXPECTED_FORM"
msgstr ""

msgid "FEE_1"
msgstr "Role"

msgid "FEE_2"
msgstr "Role + exam"

msgid "FEE_3"
msgstr "AESS, CAPAES or end-of-cycle"

msgid "FEE_4"
msgstr "School fees without any exam"

msgid "FEE_5"
msgstr "Full school fees"

msgid "FEE_6"
msgstr "University certificate"

msgid "FEE_7"
msgstr "Complementary master with medical specialization"

msgid "FEE_8"
msgstr "Admission exam"

msgid "FEE_10"
msgstr "CU 30 credits"

msgid "FEE_11"
msgstr "Medical skills certificate"

msgid "FEE_12"
msgstr "ISA offers: 12BA et 21MS"

msgid "FEE_13"
msgstr "ISA offers: 13BA et 22MS"

msgid "DAILY"
msgstr "Daily"

msgid "SHIFTED"
msgstr "Shifted"

msgid "ADAPTED"
msgstr "Adapted"

msgid "academic_calendar_type"
msgstr "Type of event"

msgid "DELIBERATION"
msgstr "Deliberation"

msgid "DISSERTATION_SUBMISSION"
msgstr "Submission of disserations"

msgid "EXAM_ENROLLMENTS"
msgstr "Exam enrollments"

msgid "SCORES_EXAM_DIFFUSION"
msgstr "Diffusion of exam scores"

msgid "SCORES_EXAM_SUBMISSION"
msgstr "Submission of exam scores"

msgid "TEACHING_CHARGE_APPLICATION"
msgstr "Teaching charge application"

msgid "field_is_required"
msgstr "This field is required"

msgid "associated_entity"
msgstr "Associated entity"

msgid "LU_WARNING_INVALID_ACRONYM"
msgstr "The acronym, if it is entered, must at least count 3 characters"

msgid "title_in_french"
msgstr "Title in French"

msgid "schedule_type"
msgstr "Schedule type"

msgid "enrollment_campus"
msgstr "Enrollment campus"

msgid "other_campus_activities"
msgstr "Activities on other campus"

msgid "unspecified"
msgstr "Unspecified"

msgid "university_certificate"
msgstr "University certificate"

msgid "studies_domain"
msgstr "Studies domain"

msgid "main domain"
msgstr ""

msgid "secondary domains"
msgstr ""

msgid "primary_language"
msgstr "Primary language"

msgid "other_language_activities"
msgstr "Other languages activities"

msgid "funding"
msgstr "Funding"

msgid "funding_cud"
msgstr "Funding international cooperation CCD/CUD"

msgid "funding_direction"
msgstr "Funding direction"

msgid "cud_funding_direction"
msgstr "Funding international cooperation CCD/CUD direction"

msgid "active_status"
msgstr "Active"

msgid "partial_deliberation"
msgstr "Partial deliberation"

msgid "admission_exam"
msgstr "Admission exam"

msgid "academic_type"
msgstr "Academic type"

msgid "keywords"
msgstr "Keywords"

msgid "training_type"
msgstr "Type of training"

msgid "QUADRIMESTER"
msgstr "Quadrimester(s)"

msgid "TRIMESTER"
msgstr "Trimester(s)"

msgid "MONTH"
msgstr "Month(s)"

msgid "WEEK"
msgstr "Week(s)"

msgid "DAY"
msgstr "Day(s)"

msgid "administration_entity"
msgstr "Administration entity"

msgid "management_entity"
msgstr "Management entity"

msgid "enrollment_enabled"
msgstr "Enrollment enabled"

msgid "formations"
msgstr "Formations"

msgid "formations_lnk"
msgstr "Formations"

msgid "desc_lnk_formations"
msgstr "Organization of formations"

msgid "education_groups"
msgstr "Education groups"

msgid "entity_management"
msgstr "Entity management"

msgid "of_category"
msgstr "Education group type"

msgid "activity_search"
msgstr "Learning unit"

msgid "service_course_search"
msgstr "Service courses"

msgid "TRAINING"
msgstr "Training"

msgid "MINI_TRAINING"
msgstr "Mini training"

msgid "GROUP"
msgstr "Group"

msgid "PRIMARY_LANGUAGE"
msgstr "Primary anguage"

msgid "OR"
msgstr "Or"

msgid "AND"
msgstr "And"

msgid "language_association"
msgstr "Primary language operator"

msgid "prolong_or_create_learning_unit_message"
msgstr "<p>The acronym <b>already exists</b>.</p>"
       "<p>You have the choice between:"
       "<ul><li><b>create</b> a new learning unit using that acronym</li>"
       "<li><b>prolong</b> the learning unit of the same acronym</li></ul>"

msgid "confirm_your_action"
msgstr "Confirm your action."

msgid "create"
msgstr "Create"

msgid "prolong"
msgstr "Prolong"

msgid "diplomas_certificates"
msgstr "Diplomas /  Certificates"

msgid "diploma_title"
msgstr "Diploma title"

msgid "professionnal_title"
msgstr "Professionnal title"

msgid "university_certificate_desc"
msgstr "University certificate"

msgid "program_coorganization"
msgstr "Program organized with other institutes"

msgid "for_all_students"
msgstr "For all students"

msgid "diploma"
msgstr "Diploma"

msgid "UNIQUE"
msgstr "Unique diploma"

msgid "SEPARATE"
msgstr "Separate diploma"

msgid "NOT_CONCERNED"
msgstr "Not concerned"

msgid "organization_address_save_error"
msgstr "Impossible to save the organization address"

msgid "i_confirm"
msgstr "Yes, I confirm."

msgid "msg_warning_delete_learning_unit"
msgstr "This operation is <strong>permanent</strong> and cannot be undone. You will lose for ever"
       " the data linked to the learning unit <strong>%s</strong>."

msgid "The learning unit %(acronym)s has been successfully deleted for all years."
msgstr ""

msgid "cannot_delete_learning_unit_year"
msgstr "Could not delete the LU <strong>%(learning_unit)s</strong> from the year %(year)s for the following reasons :"

msgid "cannot_delete_learning_unit"
msgstr "Could not delete the LU <strong>%(learning_unit)s</strong> for the following reasons :"

msgid "There is %(count)d enrollments in %(subtype)s %(acronym)s for the year %(year)s"
msgstr ""

msgid "%(subtype)s %(acronym)s is assigned to %(tutor)s for the year %(year)s"
msgstr ""

msgid "%(subtype)s %(acronym)s is assigned to the assistant %(assistant)s for the year %(year)s"
msgstr ""

msgid "The learning unit %(acronym)s is related to the internship speciality %(speciality)s"
msgstr ""

msgid "lu_included_in_group"
msgstr "%(subtype)s %(acronym)s is included in the group %(group)s for the year %(year)s"

msgid "%(subtype)s %(acronym)s has been deleted for the year %(year)s"
msgstr ""

msgid "The class %(acronym)s has been deleted for the year %(year)s"
msgstr ""

msgid "the partim"
msgstr ""

msgid "The partim"
msgstr ""

msgid "The learning unit"
msgstr ""

msgid "the learning unit"
msgstr ""

msgid "You asked the deletion of the learning unit %(acronym)s from the year %(year)s"
msgstr ""

msgid "Delete from this academic year"
msgstr ""

msgid "Delete the learning unit for all academic years"
msgstr ""

msgid "publish_attribution_to_portal"
msgstr "Publish attribution to portal"

msgid "RESEVED_FOR_INTERNS"
msgstr "Reserved for interns"

msgid "OPEN_FOR_EXTERNS"
msgstr "Open to externs"

msgid "EXCEPTIONAL_PROCEDURE"
msgstr "Exceptional procedure"

msgid "VACANT_NOT_PUBLISH"
msgstr "Vacant but do not publish"

msgid "DO_NOT_ASSIGN"
msgstr "Do not assign"

msgid "folder"
msgstr "Folder"

msgid "introduced_by"
msgstr "Introduced by"

msgid "the"
msgstr "The"

msgid "proposal_management"
msgstr "Proposal management"

msgid "category"
msgstr "Category"

msgid "PRESIDENT"
msgstr "President"

msgid "SECRETARY"
msgstr "Secretary"

msgid "SIGNATORY"
msgstr "Signatory"

msgid "administrative_data"
msgstr "Administrative data"

msgid "jury"
msgstr "Jury"

msgid "signatory_qualification"
msgstr "Signatory's qualification"

msgid "course_enrollment"
msgstr "Course enrollment"

msgid "marks_presentation"
msgstr "Marks presentation"

msgid "dissertation_presentation"
msgstr "Dissertation présentation"

msgid "scores_diffusion"
msgstr "Scores diffusion"

msgid "session"
msgstr "session"

msgid "at"
msgstr "at"

msgid "learning_unit_years_to_delete"
msgstr "You will definitely delete the following learning units"

msgid "type_must_be_full"
msgstr "Type of learning unit must be full"

msgid "learning_unit_type_is_not_internship"
msgstr "Learning unit is not of type internship."

msgid "CREATION"
msgstr "Creation"

msgid "MODIFICATION"
msgstr "Modification"

msgid "TRANSFORMATION"
msgstr "Transformation"

msgid "TRANSFORMATION_AND_MODIFICATION"
msgstr "Transformation and modification"

msgid "SUPPRESSION"
msgstr "Suppression"

msgid "CENTRAL"
msgstr "Central"

msgid "SUSPENDED"
msgstr "Suspended"

msgid "ACCEPTED"
msgstr "Accepted"

msgid "REFUSED"
msgstr "Refused"

msgid "success_modification_proposal"
msgstr "You proposed a modification of type {} for the learning unit {}."

msgid "proposal_edited_successfully"
msgstr "Proposal edited successfully"

msgid "proposals_cancelled_successfully"
msgstr "Proposals cancelled successfully"

msgid "proposals_consolidated_successfully"
msgstr "Proposals consolidated successfully"

msgid "content"
msgstr "Content"

msgid "code_scs"
msgstr "Code SCS"

msgid "title_code_formation"
msgstr "Title / Formation's code"

msgid "absolute_credits"
msgstr "Abs. credits"

msgid "relative_target_credits"
msgstr "Relative target's credits"

msgid "relative credits"
msgstr ""

msgid "min_credits"
msgstr "Min. credits"

msgid "max_credits"
msgstr "Max. credits"

msgid "mandatory"
msgstr "Mandatory"

msgid "block"
msgstr "Block"

msgid "current_order"
msgstr "Current order"

msgid "sessions_derogation"
msgstr "Sessions in derogation"

msgid "own_comment"
msgstr "Own comment"

msgid "SESSION_1"
msgstr "1"

msgid "SESSION_2"
msgstr "2"

msgid "SESSION_3"
msgstr "3"

msgid "SESSION_1_2"
msgstr "12"

msgid "SESSION_1_3"
msgstr "13"

msgid "SESSION_2_3"
msgstr "23"

msgid "SESSION_1_2_3"
msgstr "123"

msgid "SESSION_UNDEFINED"
msgstr "Undefined session"

msgid "SESSION_PARTIAL_2_3"
msgstr "p23"

msgid "Put in proposal"
msgstr ""

msgid "Put in suppression proposal"
msgstr ""

msgid "Proposal for modification"
msgstr ""

msgid "End of teaching"
msgstr ""

msgid "academic_entity_small"
msgstr "Academic ent."

msgid "academic_entity"
msgstr "Academic entity"

msgid "folder_number"
msgstr "Folder n°{}"

msgid "produce_xls_lus"
msgstr "The learning units"

msgid "%(date)s must be set within %(start_date)s and %(end_date)s"
msgstr ""

msgid "Cancel the proposal"
msgstr ""

msgid "Edit the proposal"
msgstr ""

msgid "Consolidate the proposal"
msgstr ""

msgid "msg_confirm_cancel_proposal"
msgstr "Are you certain that you want to cancel the learning unit proposal ?"

msgid "The administrative data has been successfully modified"
msgstr ""

msgid "vacant"
msgstr "Vacant"

msgid "team_management"
msgstr "Team management"

msgid "type_declaration_vacant"
msgstr "Decision"

msgid "procedure"
msgstr "Procedure"

msgid "educational_information_management"
msgstr "Management of educational information"

msgid "SUMMARY_COURSE_SUBMISSION"
msgstr "Summary course submission"

msgid "INTERNAL_TEAM"
msgstr "Internal/team"

msgid "substitute"
msgstr "Substitute"

msgid "not_end_year"
msgstr "no planned end"

msgid "Modify"
msgstr ""

msgid "Edit learning unit end date"
msgstr ""

msgid "Modify end date"
msgstr ""

msgid "learning_unit_successfuly_created"
msgstr "Learning unit <a href='%(link)s'> %(acronym)s (%(academic_year)s) </a> successfuly created."

msgid "learning_unit_successfuly_deleted"
msgstr "Learning unit {acronym} ({academic_year}) successfuly deleted."

msgid "learning_unit_creation_academic_year_max_error"
msgstr "Please select an academic year lower than {}."

msgid "parent_greater_than_partim"
msgstr "The selected end year (%(partim_end_year)s) is greater than the end year of the parent %(lu_parent)s"

msgid "learning_unit_created"
msgstr "Learning unit %(learning_unit)s created for the academic year %(academic_year)s"

msgid "learning_unit_updated"
msgstr "Learning unit {acronym} successfully updated."

msgid "partim_greater_than_parent"
msgstr "The learning unit %(learning_unit)s has a partim %(partim)s with an end year greater than %(year)s"

msgid "partim"
msgstr "Partim"

msgid "partim_character_rules"
msgstr "One letter or digit mandatory"

msgid "invalid_partim_character"
msgstr "Character already used"

msgid "remark"
msgstr "Remark"

msgid "remark_english"
msgstr "Remark in english"

msgid "Ensure this value is less than %(limit_value)s."
msgstr "Ensure this value is less than %(limit_value)s."

msgid "Ensure this value is greater than %(limit_value)s."
msgstr "Ensure this value is greater than %(limit_value)s."

msgid "Entity_not_exist"
msgstr "The entity %(entity_acronym)s does not exist for the selected academic year %(academic_year)s"

msgid "Edit the learning unit"
msgstr ""

msgid "requirement_entity_end_date_too_short"
msgstr "The requirement entity lifetime is too short."

msgid "Requirement and allocation entities must be linked to the same faculty for this learning unit type."
msgstr ""

msgid "success_modification_learning_unit"
msgstr "The learning unit has been updated."

msgid "error_modification_learning_unit"
msgstr "An error occured when updating the learning unit."

msgid "cannot_set_internship_subtype_for_type_other_than_internship"
msgstr "Internship subtype cannot bet set for learning unit type other than internship."

msgid "%(subtype)s %(acronym)s is in proposal for the year %(year)s"
msgstr ""

msgid "volume_have_more_than_2_decimal_places"
msgstr "The volume have more than 2 decimal places"

msgid "Site"
msgstr "Site"

msgid "proposal_type"
msgstr "Proposal type"

msgid "proposal_status"
msgstr "Status proposal"

msgid "folder_entity"
msgstr "Folder entity"

msgid "proposals_search"
msgstr "Proposals"

msgid "folder_num"
msgstr "Folder num."

msgid "ask_to_report_modification"
msgstr "Do you want to report the modifications done to the next years ?"

msgid "proposal_learning_unit_successfuly_created"
msgstr "Proposal learning unit <a href='%(link)s'> %(acronym)s (%(academic_year)s) </a> successfuly created."

msgid "new_learning_unit_proposal"
msgstr "New learning unit proposal"

msgid "proposal_creation"
msgstr "Proposal of creation"

msgid "proposal_update"
msgstr "Proposal update"

msgid "value_before_proposal"
msgstr "Value before proposal"

msgid "entity_not_found"
msgstr "Entity not found.  Pershaps an error in the data"

msgid "min_for_field"
msgstr "Please enter a value greater than or equal to 0."

msgid "max_for_field"
msgstr "Please enter a value less than or equal to 500."

msgid "force_state"
msgstr "Force state"

msgid "do_you_want_change_status_proposals"
msgstr "Do you want to change the status of this proposals?"

msgid "are_you_sure_to_change_state_from"
msgstr "Are you sure to change the state from"

msgid "must_set_common_title_or_specific_title"
msgstr "You must either set the common title or the specific title"

msgid "learning_unit_in_proposal_cannot_save"
msgstr "The learning unit %(luy)s is in proposal, can not save the change from the year %(academic_year)s"

msgid "by"
msgstr "By"

msgid "in_proposal"
msgstr "Existing proposal"

msgid "summary_locked"
msgstr "blocked update for tutor"

msgid "get_back_to_initial"
msgstr "Get back to initial data"

msgid "do_you_want_to_get_back_to_initial"
msgstr "Do you want to get back to initial data?"

msgid "error_proposal_suppression_to_initial"
msgstr "An error occured when getting back to initial state one of the selected proposal is not in SUPPRESSION type. Nothing has been done"

msgid "error_proposal_no_data"
msgstr "An error occured when getting back to initial state. No valid data to submit"

msgid "msg_confirm_delete_luy"
msgstr "Are you certain that you want to delete the learning unit ?"

msgid "already_existing_acronym"
msgstr "Existing acronym"

msgid "The value of field '%(field)s' is different between year %(year)s - %(value)s and year %(next_year)s - %(next_value)s"
msgstr ""

msgid "There is not the learning unit %(acronym)s - %(next_year)s"
msgstr ""

msgid "The value of field '%(field)s' for the learning unit %(acronym)s (%(component_type)s) is different between year %(year)s - %(value)s and year %(next_year)s - %(next_value)s"
msgstr ""

msgid "There is not %(component_type)s for the learning unit %(acronym)s - %(year)s but exist in %(existing_year)s"
msgstr ""

msgid "Educational information opening"
msgstr ""

msgid "Educational information ending"
msgstr ""

msgid "official_title_proper_to_partim"
msgstr "Title proper to the partim"

msgid "official_english_title_proper_to_partim"
msgstr "English title proper to the partim"

msgid "Educational information submission dates updated"
msgstr ""

msgid "The credits value of the partim %(acronym)s is greater or equal than the credits value of the parent learning unit."
msgstr ""

msgid "The learning unit has been updated until %(year)s."
msgstr ""

msgid "Prohibition to delete a learning unit before 2015."
msgstr ""

msgid "The entity '%(acronym)s' doesn't exist anymore in %(year)s"
msgstr ""

msgid "updated"
msgstr "Updated"

msgid "unupdated"
msgstr "Unupdated"

msgid "summary_list"
msgstr "Education information status"

msgctxt "teachingmaterial"
msgid "title"
msgstr ""

msgctxt "teachingmaterial"
msgid "mandatory"
msgstr ""

msgid "Bibliography"
msgstr ""

msgid "bibliography"
msgstr ""

msgid "Teaching material"
msgstr ""

msgid "Mobility"
msgstr ""

msgid "The periodicity of the parent and the partims do not match"
msgstr ""

msgid "educational_information_update_reminder"
msgstr "Mail to remind educational information update"

msgid "do_you_want_to_sent_email"
msgstr "Do you want to sent email to remind to update the educational informations?"

msgid "desc_mail_reminder"
msgstr "Sent email to remind to update educational information"

msgid "success_mail_reminder"
msgstr "Reminding mails sent"

msgid "consolidate"
msgstr "Consolidate"

msgid "do_you_want_to_consolidate"
msgstr "Do you want to consolidate ?"

msgid "need_no_reminder"
msgstr "Need no reminder"

msgid "Proposal %(acronym)s (%(academic_year)s) cannot be consolidated."
msgstr ""

msgid "Proposal %(acronym)s (%(academic_year)s) successfully consolidated."
msgstr ""

msgid "Proposal %(acronym)s (%(academic_year)s) cannot be canceled."
msgstr ""

msgid "Proposal %(acronym)s (%(academic_year)s) successfully canceled."
msgstr ""

msgid "A report has been sent."
msgstr ""

msgid "Success"
msgstr ""

msgid "Failure"
msgstr ""

msgid "Remarks"
msgstr ""

msgid "Learning unit"
msgstr ""

msgid "Research criteria"
msgstr ""

msgid "The learning unit %(acronym)s is included in the following education groups"
msgstr ""

msgid "type_code_formation"
msgstr "Formation's type"

msgid "absolute_and_relative_credits"
msgstr "Relative / Absolute <br>credits"

msgid "Proposal is neither accepted nor refused."
msgstr ""

msgid "learning_achievements"
msgstr "Learning achievements"

msgid "up"
msgstr "Up"

msgid "down"
msgstr "Down"

msgid "learning_achievements_headline"
msgstr "At the end of this learning unit, the student is able to:"

msgid "User %(person)s do not have rights on this proposal."
msgstr ""

msgid "Enrollments to learning unit"
msgstr ""

msgid "Training"
msgstr ""

msgid "Enrollments to training"
msgstr ""

msgid "Enrolled to learning unit"
msgstr "Enrollments to learning unit"

msgid "No proposals was selected."
msgstr ""

msgid "Proposal %(acronym)s (%(academic_year)s) successfully changed state."
msgstr ""

msgid "Proposal %(acronym)s (%(academic_year)s) cannot be changed state."
msgstr ""

msgid "cancellation"
msgstr ""

msgid "consolidation"
msgstr "consolidation"

msgid "borrowed_course_search"
msgstr "Borrowed courses"

msgid "add_another"
msgstr "Add another"

msgid "The parent is inactive and there is at least one partim active"
msgstr ""

msgid "This partim is active and the parent is inactive"
msgstr ""

msgid "faculty_borrowing"
msgstr "Faculty borrowing"

msgid "The value of this attribute is inherited from the parent UE"
msgstr ""

msgid "to_complete"
msgstr "To complete"

msgid "The value of this attribute is not annualized"
msgstr ""

msgid "start_year"
msgstr "Starting year"

msgid "produce_xls_attributions"
msgstr "The learning units and attributions"

msgid "produce_xls_proposals"
msgstr "Xls with proposals"

msgid "proposal_date"
msgstr "Proposals date"

msgid "search_type"
msgstr "Search type"

msgid "The linked %(entity)s does not exist at the start date of the academic year linked to this learning unit"
msgstr ""

msgid "COURSE_ENROLLMENT"
msgstr "Course enrollment"

msgid "vol_global"
msgstr "Vol.global"

msgid "volume_global"
msgstr "volume total global"

msgid "Vol. annual"
msgstr ""

msgid "Volume annual"
msgstr ""

msgid "missing_internship_subtype"
msgstr "It is necessary to indicate the internship subtype"

msgid "different_status_with_parent"
msgstr "The learning unit's parent is inactive"

msgid "new_external_learning_unit"
msgstr "Create a new external learning unit"

msgid "external"
msgstr "External"

msgid "comment_title"
msgstr "Comment"

msgid "comment"
msgstr ""

msgid "english comment"
msgstr ""

msgid "The comments of %(acronym)s has been updated"
msgstr ""

msgid "requesting_entity"
msgstr "Requesting entity"

msgid "local_credits"
msgstr "Local credits"

msgid "Consistency error in %(academic_year)s : %(error)s"
msgstr ""

msgid "%(col_name)s has been already modified. ({%(new_value)s} instead of {%(current_value)s})"
msgstr ""

msgid "external_code"
msgstr "External code"

msgid "Proposals"
msgstr ""

msgid "learning_units_and_attributions_filename"
msgstr "learning_units_and_attributions"

msgid "attribution_list"
msgstr "List of attributions"

msgid "List_proposals"
msgstr "List of proposals"

msgid "List_activities"
msgstr "List of activities"

msgid "learning_units_filename"
msgstr "learning_units"

msgid "warnigns_detected"
msgstr "We detected inconsistencies in the following data :"

msgid "Volumes are inconsistent"
msgstr ""

msgid "Volumes of {} are inconsistent"
msgstr ""

msgid "planned classes cannot be 0"
msgstr ""

msgid "Vol_tot is not equal to vol_q1 + vol_q2"
msgstr ""

msgid "Vol_global is not equal to Vol_tot * planned_classes"
msgstr "The overall volume must be equal to the annual volume multiplied by the number of classes"

msgid "At least a partim volume value is greater than corresponding volume of parent"
msgstr ""

msgid "url of the learning unit"
msgstr "URL of the learning unit"

msgid "professional_integration"
msgstr "Professional integration"

msgid "external_search"
msgstr "Externals"

msgid "formerly"
msgstr "Formerly"

msgid "title_1_in_english"
msgstr "Title common title with partims (part 1) in English"

msgid "title_2_in_english"
msgstr "Title specific with partim (part 2) in English"

msgid "Manage volumes"
msgstr ""

msgid "New external learning unit"
msgstr ""

msgid "New partim"
msgstr ""

msgid "middle_name"
msgstr "Middle name"

msgid "Select the missing term for the offer"
msgstr "Select the missing term for the offer"

msgid "Remove the term"
msgstr "Remove the term"

msgid "Do you want to remove this term?"
msgstr "Do you want to remove this term?"

msgid "Sorry but you can not remove the term of an offer"
msgstr "Sorry but you can not remove the term of an offer"

msgid "Do you want to remove the term?"
msgstr "Do you want to remove the term?"

msgid "Export"
msgstr ""

msgid "produce_xls_lus_desc"
msgstr "Produce xls with a list of learning units"

msgid "produce_xls_attributions_desc"
msgstr "Produce xls with a list of learning units and attributions"

msgid "hourly volume total annual"
msgstr ""

msgid "hourly volume partial q1"
msgstr ""

msgid "hourly volume partial q2"
msgstr ""

msgid "volume declared vacant"
msgstr ""

msgid "Xls with education groups"
msgstr ""

msgid "education_groups_filename"
msgstr "education_groups"

msgid "list_education_groups"
msgstr "Education group's list"

msgid "Q1 and Q2"
msgstr ""

msgid "Q1 or Q2"
msgstr ""

msgid "New Education Group"
msgstr ""

msgid "New Training"
msgstr ""

msgid "New Mini-Training"
msgstr ""

msgid "untyped"
msgstr ""

msgid "validity"
msgstr ""

msgid "Education group year <a href='%(link)s'> %(acronym)s (%(academic_year)s) </a> successfuly created."
msgstr ""

msgid "minimum credits"
msgstr ""

msgid "maximum credits"
msgstr ""

msgid "EDUCATION_GROUP_EDITION"
msgstr "Edition group edition"

msgid "The learning unit %(acronym)s is not included in any education group"
msgstr ""

msgid "No enrollment for this learning unit"
msgstr ""

msgid "Changed"
msgstr ""

msgid "Other teacher(s)"
msgstr ""

msgid "Summary responsible(s)"
msgstr ""

msgid "The annual volume must be equal to the sum of the volumes Q1 and Q2"
msgstr ""

msgid "The global volume corresponding to the product of the annual volume and the number of planned classes must be equal to the sum of the volumes for each entity"
msgstr ""

msgid "This partim is %(partim_periodicity)s and the parent is %(parent_periodicty)s"
msgstr ""

msgid "The parent is %(parent_periodicty)s and there is at least one partim which is not %(parent_periodicty)s"
msgstr ""

msgid "Admission Conditions for Bachelors"
msgstr "Admission Conditions for Bachelors"

msgid "Alert Message"
msgstr "Alert Message"

msgid "Free Text"
msgstr "Free Text"

msgid "University Bachelors"
msgstr "University Bachelors"

msgid "Diploma"
msgstr "Diploma"

msgid "Conditions"
msgstr "Conditions"

msgid "Access"
msgstr "Access"

msgid "Actions"
msgstr "Actions"

msgid "UCL Bachelors"
msgstr "UCL Bachelors"

msgid "Others Bachelors of the French speaking Community of Belgium"
msgstr "Others Bachelors of the French speaking Community of Belgium"

msgid "Bachelors of the Dutch speaking Community of Beligum"
msgstr "Bachelors of the Dutch speaking Community of Beligum"

msgid "Foreign Bachelors"
msgstr "Foreign Bachelors"

msgid "Non university Bachelors"
msgstr "Non university Bachelors"

msgid "Holders of a 2nd cycle University degree"
msgstr "Holders of a 2nd cycle University degree"

msgid "Holders of a non-University 2nd cycle degree"
msgstr "Holders of a non-University 2nd cycle degree"

msgid "Adults taking up their university training"
msgstr "Adults taking up their university training"

msgid "Personalized access"
msgstr "Personalized access"

msgid "Admission and Enrolment Procedures for general registration"
msgstr "Admission and Enrolment Procedures for general registration"

msgid "Modify text"
msgstr "Modify text"

msgid "Add a new line"
msgstr "Add a new line"

msgid "Modify an existing line"
msgstr "Modify an existing line"

msgid "Are you sure you want to delete %(education_group_year)s?"
msgstr ""

msgid "You are not summary responsible for this learning unit."
msgstr ""

msgid "The learning unit is not summary editable."
msgstr ""

msgid "Submission dates are not set."
msgstr ""

msgid "Not in period to edit educational information."
msgstr ""

msgid "Modification made"
msgstr ""

msgid "You can not delete this object because some dependencies are protected"
msgstr ""

msgid "It will delete also this following objects"
msgstr ""

msgid "The education group edition period is not open."
msgstr ""

msgid "The user has not permission to delete education groups."
msgstr ""

msgid "The teaching material has been deleted"
msgstr ""

msgid "Teaching materials has been updated"
msgstr ""

msgid "Are you sure you want to delete the teaching material?"
msgstr ""

msgid "{} successfully updated"
msgstr ""

msgid "unit"
msgstr ""

msgid "Enter text to search"
msgstr ""

msgid "Mobility has been updated"
msgstr ""

msgid "lock"
msgstr ""

msgid "unlock"
msgstr ""

msgid "Update for teacher unlocked"
msgstr ""

msgid "Update for teacher locked"
msgstr ""

msgid "lock update for teacher"
msgstr ""

msgid "unlock update for teacher"
msgstr ""

msgid "The education group has been deleted."
msgstr ""

msgid "The %(acronym)s has been moved"
msgstr ""

msgid "\"%(child)s\" has been detached from \"%(parent)s\""
msgstr ""

msgid "Additional info"
msgstr ""

msgid "Weighting"
msgstr ""

msgid "Default learning unit enrollment"
msgstr ""

msgid "Session"
msgstr ""

msgid "Attach"
msgstr ""

msgid "Detach"
msgstr ""

msgid "Move"
msgstr ""

msgid "Select"
msgstr ""

msgid "The user is not attached to the management entity"
msgstr ""

msgid "Help"
msgstr ""

msgid "Are you sure you want to detach this content?"
msgstr ""

msgid "detach"
msgstr ""

msgid "Abs. cred."
msgstr ""

msgid "Sess. derog."
msgstr ""

msgid "%(count_enrollment)d student is  enrolled in the offer."
msgid_plural "%(count_enrollment)d students are  enrolled in the offer."
msgstr[0] ""
msgstr[1] ""

msgid "The content of the education group is not empty."
msgstr ""

msgid "Cred. rel./abs."
msgstr ""

msgid "Decree category"
msgstr ""

msgid "Rate code"
msgstr ""

msgid "NO_ADDITIONAL_FEES"
msgstr "No additional fees"

msgid "AESS_CAPAES"
msgstr "AESS and CAPAES"

msgid "MINERVAL_COMPLETE"
msgstr "Minerval complete"

msgid "UNIVERSITY_CERTIFICATE"
msgstr "University certificate"

msgid "ADVANCED_MASTER_IN_MEDICAL_SPECIALIZATION"
msgstr "Advanced master in medical specialization"

msgid "ACCESS_CONTEST"
msgstr "Access contest"

msgid "UNIVERSITY_CERTIFICATE_30_CREDITS"
msgstr "University certificate 30 credits"

msgid "CERTIFICATE_MEDECINE_COMPETENCE"
msgstr "Certificate medecine competence"

msgid "Group content"
msgstr ""

msgid "English group content"
msgstr ""

msgid "%(acronym)s %(title)s [%(volumes)s] (%(credits)s credits)"
msgstr "%(acronym)s %(title)s [%(volumes)s] (%(credits)s credits)"

msgid "Link type"
msgstr ""

msgid "REFERENCE"
msgstr "Reference"

msgid "Quadrimester derogation"
msgstr ""

msgid "Quad. derog."
msgstr ""

msgid "No type of %(child_category)s can be created as child of %(category)s of type %(type)s"
msgstr ""

msgid "Produce xls with a list of education groups"
msgstr ""

msgid "Produce xls of trainings with administrative data"
msgstr ""

msgid "Begining of course registration"
msgstr ""

msgid "Ending of course registration"
msgstr ""

msgid "Begining of exam registration"
msgstr ""

msgid "Ending of exam registration"
msgstr ""

msgid "Exam board signatory"
msgstr ""

msgid "List of trainings, with administrative data"
msgstr ""

msgid "List of trainings"
msgstr ""

msgid "List of trainings with administrative data"
msgstr ""

msgid "Validity"
msgstr ""

msgid "Please Select or Move an item before Attach it"
msgstr ""

msgid "Used by an other education group"
msgstr ""

msgid "The user has not permission to change education groups."
msgstr ""

msgid "It is not possible to move the root element."
msgstr ""

msgid "It is not possible to detach the root element."
msgstr ""

msgid "Attached to \"%(acronym)s\""
msgstr ""

msgid "Learning units comparison"
msgstr ""

msgid "specific_title"
msgstr "Title"

msgid "specific_title_english"
msgstr "English title"

msgid "attribution_procedure"
msgstr "Procedure"

msgid "No difference"
msgstr ""

msgid "is_vacant"
msgstr "Vacant"

msgid "team"
msgstr "Team management"

msgid "Selected element"
msgstr ""

msgid "English"
msgstr ""

msgid "French"
msgstr ""

msgid "Which type of %(category)s do you want to create ?"
msgstr ""

msgid "Select a language"
msgstr ""

<<<<<<< HEAD
msgid "Education group year <a href='%(link)s'> %(acronym)s (%(academic_year)s) </a> successfuly updated."
msgstr ""
=======
msgid "VOLUME_Q1"
msgstr "Volume partial"

msgid "VOLUME_Q2"
msgstr "Volume remaining"

msgid "VOLUME_TOTAL"
msgstr "Vol. annual"

msgid "PLANNED_CLASSES"
msgstr "Planned classes"

msgid "REAL_CLASSES"
msgstr "Real classes"

msgid "VOLUME_REQUIREMENT_ENTITY"
msgstr "Requirement entity"

msgid "VOLUME_ALLOCATION_ENTITY"
msgstr "Allocation entity"

msgid "VOLUME_ADDITIONAL_REQUIREMENT_ENTITY_1"
msgstr "Additional requirement entity 1"

msgid "VOLUME_ADDITIONAL_REQUIREMENT_ENTITY_2"
msgstr "Additional requirement entity 2"
>>>>>>> 47f384ed
<|MERGE_RESOLUTION|>--- conflicted
+++ resolved
@@ -3428,10 +3428,6 @@
 msgid "Select a language"
 msgstr ""
 
-<<<<<<< HEAD
-msgid "Education group year <a href='%(link)s'> %(acronym)s (%(academic_year)s) </a> successfuly updated."
-msgstr ""
-=======
 msgid "VOLUME_Q1"
 msgstr "Volume partial"
 
@@ -3458,4 +3454,6 @@
 
 msgid "VOLUME_ADDITIONAL_REQUIREMENT_ENTITY_2"
 msgstr "Additional requirement entity 2"
->>>>>>> 47f384ed
+
+msgid "Education group year <a href='%(link)s'> %(acronym)s (%(academic_year)s) </a> successfuly updated."
+msgstr ""
