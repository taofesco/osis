--- conflicted
+++ resolved
@@ -3039,9 +3039,8 @@
 msgid "No enrollment for this learning unit"
 msgstr ""
 
-<<<<<<< HEAD
+msgid "Changed"
+msgstr ""
+
 msgid "Other teacher(s)"
-=======
-msgid "Changed"
->>>>>>> a01f066f
 msgstr ""