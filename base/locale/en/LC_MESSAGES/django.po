--- conflicted
+++ resolved
@@ -1531,10 +1531,9 @@
 msgid "duration"
 msgstr "Duration"
 
-<<<<<<< HEAD
 msgid "experimental_phase"
 msgstr "This feature is in testing phase"
-=======
+
 msgid "title_official_1"
 msgstr "Official title (Part 1, common with partims)"
 
@@ -1548,5 +1547,4 @@
 msgstr "(Part 1, common with partims)"
 
 msgid "title_in_english_2"
-msgstr "(Part 2, specific to each partim)"
->>>>>>> 13079800
+msgstr "(Part 2, specific to each partim)"