##############################################################################
#
#    OSIS stands for Open Student Information System. It's an application
#    designed to manage the core business of higher education institutions,
#    such as universities, faculties, institutes and professional schools.
#    The core business involves the administration of students, teachers,
#    courses, programs and so on.
#
#    Copyright (C) 2015-2017 Université catholique de Louvain (http://www.uclouvain.be)
#
#    This program is free software: you can redistribute it and/or modify
#    it under the terms of the GNU General Public License as published by
#    the Free Software Foundation, either version 3 of the License, or
#    (at your option) any later version.
#
#    This program is distributed in the hope that it will be useful,
#    but WITHOUT ANY WARRANTY; without even the implied warranty of
#    MERCHANTABILITY or FITNESS FOR A PARTICULAR PURPOSE.  See the
#    GNU General Public License for more details.
#
#    A copy of this license - GNU General Public License - is available
#    at the root of the source code of this program.  If not,
#    see http://www.gnu.org/licenses/.
#
##############################################################################
from django import forms
from django.core.exceptions import ValidationError
from django.db.models import Prefetch
from django.utils.functional import lazy
from django.utils.translation import ugettext_lazy as _
from base import models as mdl
from base.models.campus import find_main_campuses
from base.models.entity_version import find_main_entities_version
from base.models.enums import entity_container_year_link_type
from base.models.enums.learning_container_year_types import LEARNING_CONTAINER_YEAR_TYPES, INTERNSHIP
from base.models.enums.learning_unit_periodicity import PERIODICITY_TYPES
from reference.models.language import find_all_languages


class LearningUnitYearForm(forms.Form):
    academic_year_id = forms.CharField(max_length=10, required=False)
    container_type = subtype = status = forms.CharField(required=False)
    acronym = title = requirement_entity_acronym = forms.CharField(
        widget=forms.TextInput(attrs={'size': '10', 'class': 'form-control'}),
        max_length=20, required=False)
    with_entity_subordinated = forms.BooleanField(required=False)

    def clean_acronym(self):
        MIN_ACRONYM_LENGTH = 3
        data_cleaned = self.cleaned_data.get('acronym')
        data_cleaned = _treat_empty_or_str_none_as_none(data_cleaned)
        if data_cleaned and len(data_cleaned) < MIN_ACRONYM_LENGTH:
            raise ValidationError(_('LU_WARNING_INVALID_ACRONYM'))
        return data_cleaned

    def clean_academic_year_id(self):
        data_cleaned = self.cleaned_data.get('academic_year_id')
        if data_cleaned == '0':
            return None
        return data_cleaned

    def clean_requirement_entity_acronym(self):
        data_cleaned = self.cleaned_data.get('requirement_entity_acronym')
        if data_cleaned:
            return data_cleaned.upper()
        return data_cleaned

    def clean(self):
        clean_data = _clean_data(self.cleaned_data)
        return clean_data

    def get_learning_units(self):
        clean_data = self.cleaned_data

        entity_container_prefetch = Prefetch('learning_container_year__entitycontaineryear_set',
                                             queryset=mdl.entity_container_year.search(
                                                 link_type=[entity_container_year_link_type.ALLOCATION_ENTITY,
                                                            entity_container_year_link_type.REQUIREMENT_ENTITY])
                                             .prefetch_related(
                                                 Prefetch('entity__entityversion_set', to_attr='entity_versions')
                                             ),
                                             to_attr='entity_containers_year')

        clean_data['learning_container_year_id'] = _get_filter_learning_container_ids(clean_data)
        learning_units = mdl.learning_unit_year.search(**clean_data) \
            .select_related('academic_year', 'learning_container_year') \
            .prefetch_related(entity_container_prefetch) \
            .order_by('academic_year__year', 'acronym')
        return [_append_latest_entities(learning_unit) for learning_unit in learning_units]


def _clean_data(datas_to_clean):
    return {key: _treat_empty_or_str_none_as_none(value) for (key, value) in datas_to_clean.items()}


def _treat_empty_or_str_none_as_none(data):
    return None if not data or data == "NONE" else data


def _get_filter_learning_container_ids(filter_data):
    requirement_entity_acronym = filter_data.get('requirement_entity_acronym')
    with_entity_subordinated = filter_data.get('with_entity_subordinated', False)

    if requirement_entity_acronym:
        entity_ids = _get_entities_ids(requirement_entity_acronym, with_entity_subordinated)
        return list(mdl.entity_container_year.search(link_type=entity_container_year_link_type.REQUIREMENT_ENTITY,
                                                     entity_id=entity_ids) \
                    .values_list('learning_container_year', flat=True).distinct())
    return None


def _get_entities_ids(requirement_entity_acronym, with_entity_subordinated):
    entities_ids = set()
    entity_versions = mdl.entity_version.search(acronym=requirement_entity_acronym)
    entities_ids |= set(entity_versions.values_list('entity', flat=True).distinct())

    if with_entity_subordinated:
        for entity_version in entity_versions:
            all_descendants = entity_version.find_descendants(entity_version.start_date)
            entities_ids |= {descendant.entity.id for descendant in all_descendants}
    return list(entities_ids)


def _append_latest_entities(learning_unit):
    learning_unit.entities = {}
    if learning_unit.learning_container_year and learning_unit.learning_container_year.entity_containers_year:
        for entity_container_yr in learning_unit.learning_container_year.entity_containers_year:
            link_type = entity_container_yr.type
            latest_version = _get_latest_entity_version(entity_container_yr)
            learning_unit.entities[link_type] = latest_version
    return learning_unit


def _get_latest_entity_version(entity_container_year):
    entity_version = None
    if entity_container_year.entity.entity_versions:
        entity_version = entity_container_year.entity.entity_versions[-1]
    return entity_version


def create_main_campuses_list():
    return [(None, "---------"), ] + [(elem.id, elem.name) for elem in find_main_campuses()]


def create_main_entities_version_list():
    return [(None, "---------"), ] + [(entity_version.id, entity_version.acronym) for entity_version
                                      in find_main_entities_version()]


def create_learning_container_year_type_list():
    return ((None, "---------"),) + LEARNING_CONTAINER_YEAR_TYPES


def create_languages_list():
    return [(language.id, language.name) for language in find_all_languages()]


class CreateLearningUnitYearForm(forms.ModelForm):
    learning_container_year_type = forms.ChoiceField(choices=lazy(create_learning_container_year_type_list, tuple),
                                                     widget=forms.Select(attrs={'class': 'form-control',
                                                                                'onchange': 'showDiv(this.value)',
                                                                                'id': 'learning_container_year_type'}))
    end_year = forms.CharField(widget=forms.DateInput(attrs={'class': 'form-control',
                                                             'id': 'end_year'}))
    faculty_remark = forms.CharField(required=False, widget=forms.Textarea(attrs={'class': 'form-control',
                                                                                  'id': 'faculty_remark',
                                                                                  'rows': 2}))
    other_remark = forms.CharField(required=False, widget=forms.Textarea(attrs={'class': 'form-control',
                                                                                'id': 'other_remark',
                                                                                'rows': 2}))
    periodicity = forms.CharField(widget=forms.Select(attrs={'class': 'form-control',
                                                             'id': 'periodicity'},
                                                      choices=PERIODICITY_TYPES))
    campus = forms.ChoiceField(choices=lazy(create_main_campuses_list, tuple),
                               widget=forms.Select(attrs={'class': 'form-control',
                                                          'id': 'campus'}))
    requirement_entity = forms.ChoiceField(choices=lazy(create_main_entities_version_list, tuple),
                                           widget=forms.Select(attrs={'class': 'form-control',
                                                                      'id': 'requirement_entity'}))
    allocation_entity = forms.ChoiceField(choices=lazy(create_main_entities_version_list, tuple),
                                          widget=forms.Select(attrs={'class': 'form-control',
                                                                     'id': 'allocation_entity'}))
    additional_entity_1 = forms.ChoiceField(choices=lazy(create_main_entities_version_list, tuple),
                                            required=False,
                                            widget=forms.Select(attrs={'class': 'form-control',
                                                                       'id': 'allocation_entity'}))
    additional_entity_2 = forms.ChoiceField(choices=lazy(create_main_entities_version_list, tuple),
                                            required=False,
                                            widget=forms.Select(attrs={'class': 'form-control',
                                                                       'id': 'allocation_entity'}))
    language = forms.ChoiceField(choices=lazy(create_languages_list, tuple),
                                 widget=forms.Select(attrs={'class': 'form-control',
                                                            'id': 'language'}))

    acronym_regex = "^[LMNPWX][A-Z]{2,4}\d{4}$"

    class Meta:
        model = mdl.learning_unit_year.LearningUnitYear
        fields = ['learning_container_year_type', 'acronym', 'academic_year', 'status', 'internship_subtype',
                  'end_year', 'periodicity', 'credits', 'campus', 'title', 'title_english', 'additional_entity_1',
                  'additional_entity_2', 'allocation_entity', 'requirement_entity', 'subtype', 'language', 'session',
                  'faculty_remark', 'other_remark', ]

        widgets = {'acronym': forms.TextInput(attrs={'class': 'form-control form-acronym',
                                                     'id': 'acronym',
                                                     'maxlength': "15",
                                                     'required': True}),
                   'academic_year': forms.Select(attrs={'class': 'form-control',
                                                        'id': 'academic_year',
                                                        'required': True}),
                   'status': forms.CheckboxInput(attrs={'id': 'status'}),
                   'internship_subtype': forms.Select(attrs={'class': 'form-control',
                                                             'id': 'internship',
                                                             'disabled': 'disabled'}),
                   'credits': forms.TextInput(attrs={'class': 'form-control',
                                                     'id': 'credits',
                                                     'required': True}),
                   'title': forms.TextInput(attrs={'class': 'form-control',
                                                   'id': 'title',
                                                   'required': True}),
                   'title_english': forms.TextInput(attrs={'class': 'form-control',
                                                           'id': 'title_english',
                                                           'required': False}),
                   'session': forms.Select(attrs={'class': 'form-control',
                                                  'id': 'session',
                                                  'required': True}),
                   'subtype': forms.HiddenInput()
                   }

    def is_valid(self):

        valid = super(CreateLearningUnitYearForm, self).is_valid()
        academic_year = mdl.academic_year.find_academic_year_by_id(self.data['academic_year'])
        learning_unit_years = mdl.learning_unit_year.find_gte_year_acronym(academic_year, self.data['acronym'])
        learning_unit_years_list = [learning_unit_year.acronym.lower() for learning_unit_year in learning_unit_years]
        if valid:
            if self.cleaned_data['acronym'].lower() in learning_unit_years_list:
<<<<<<< HEAD
                self.add_error('acronym', _('existing_acronym'))
=======
                self._errors['acronym'] = _('existing_acronym')
            elif not re.match(self.acronym_regex, self.cleaned_data['acronym']):
                self._errors['acronym'] = _('invalid_acronym')
>>>>>>> fb8b072a
            elif academic_year.year > int(self.data['end_year']):
                self._errors['end_year'] = _('end_date_gt_begin_date')
            elif self.cleaned_data['learning_container_year_type'] == INTERNSHIP \
                    and not (self.cleaned_data['internship_subtype']):
                self._errors['internship_subtype'] = _('field_is_required')
            elif not self.cleaned_data['credits']:
                self._errors['credits'] = _('field_is_required')
                return False
            else:
                return True
        return False<|MERGE_RESOLUTION|>--- conflicted
+++ resolved
@@ -235,13 +235,9 @@
         learning_unit_years_list = [learning_unit_year.acronym.lower() for learning_unit_year in learning_unit_years]
         if valid:
             if self.cleaned_data['acronym'].lower() in learning_unit_years_list:
-<<<<<<< HEAD
                 self.add_error('acronym', _('existing_acronym'))
-=======
-                self._errors['acronym'] = _('existing_acronym')
             elif not re.match(self.acronym_regex, self.cleaned_data['acronym']):
-                self._errors['acronym'] = _('invalid_acronym')
->>>>>>> fb8b072a
+                self.add_error('acronym', _('invalid_acronym'))
             elif academic_year.year > int(self.data['end_year']):
                 self._errors['end_year'] = _('end_date_gt_begin_date')
             elif self.cleaned_data['learning_container_year_type'] == INTERNSHIP \
