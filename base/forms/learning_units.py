--- conflicted
+++ resolved
@@ -86,18 +86,10 @@
                                              to_attr='entity_containers_year')
 
         clean_data['learning_container_year_id'] = _get_filter_learning_container_ids(clean_data)
-<<<<<<< HEAD
-        learning_units = mdl.learning_unit_year.search(**clean_data) \
-                             .select_related('academic_year', 'learning_container_year') \
-                             .prefetch_related(entity_container_prefetch) \
-                             .order_by('academic_year__year', 'acronym')[:MAX_ROW_NUMBERS]
-=======
         learning_units = mdl.learning_unit_year.search(**clean_data)\
                                                .select_related('academic_year', 'learning_container_year')\
                                                .prefetch_related(entity_container_prefetch)\
                                                .order_by('academic_year__year', 'acronym')
->>>>>>> 108b9bb4
-
         return [_append_latest_entities(learning_unit) for learning_unit in learning_units]
 
 
