##############################################################################
#
#    OSIS stands for Open Student Information System. It's an application
#    designed to manage the core business of higher education institutions,
#    such as universities, faculties, institutes and professional schools.
#    The core business involves the administration of students, teachers,
#    courses, programs and so on.
#
#    Copyright (C) 2015-2017 Université catholique de Louvain (http://www.uclouvain.be)
#
#    This program is free software: you can redistribute it and/or modify
#    it under the terms of the GNU General Public License as published by
#    the Free Software Foundation, either version 3 of the License, or
#    (at your option) any later version.
#
#    This program is distributed in the hope that it will be useful,
#    but WITHOUT ANY WARRANTY; without even the implied warranty of
#    MERCHANTABILITY or FITNESS FOR A PARTICULAR PURPOSE.  See the
#    GNU General Public License for more details.
#
#    A copy of this license - GNU General Public License - is available
#    at the root of the source code of this program.  If not,
#    see http://www.gnu.org/licenses/.
#
##############################################################################
import re
from django import forms
from django.core.exceptions import ValidationError
from django.db.models import Prefetch
from django.utils.functional import lazy
from django.utils.translation import ugettext_lazy as _
from base import models as mdl
from base.models.campus import find_main_campuses
from base.models.entity_version import find_main_entities_version
from base.models.enums import entity_container_year_link_type
from base.models.enums.learning_container_year_types import LEARNING_CONTAINER_YEAR_TYPES, INTERNSHIP
from base.models.enums.learning_unit_periodicity import PERIODICITY_TYPES
from base.models.learning_unit_year import check_if_acronym_regex_is_valid
from reference.models.language import find_all_languages
import re
from base.models import entity_container_year as mdl_entity_container_year
from base.models import entity_version as mdl_entity_version

MIN_ACRONYM_LENGTH = 3

MAX_RECORDS = 1000
SERVICE_COURSE = 'SERVICE_COURSE'
PARENT_FACULTY = 'PARENT_FACULTY'

class LearningUnitYearForm(forms.Form):
    academic_year_id = forms.CharField(max_length=10, required=False)
    container_type = subtype = status = forms.CharField(required=False)
    acronym = title = requirement_entity_acronym = allocation_entity_acronym = forms.CharField(
        widget=forms.TextInput(attrs={'size': '10', 'class': 'form-control'}),
        max_length=20, required=False)
    with_entity_subordinated = forms.BooleanField(required=False)

    def clean_acronym(self):
        data_cleaned = self.cleaned_data.get('acronym')
        data_cleaned = _treat_empty_or_str_none_as_none(data_cleaned)
        if (data_cleaned and len(data_cleaned) < MIN_ACRONYM_LENGTH):
            raise ValidationError(_('LU_WARNING_INVALID_ACRONYM'))
        elif data_cleaned and len(data_cleaned) >= MIN_ACRONYM_LENGTH and check_if_acronym_regex_is_valid(data_cleaned) is None:
            raise ValidationError(_('LU_ERRORS_INVALID_REGEX_SYNTAX'))
        return data_cleaned

    def clean_academic_year_id(self):
        data_cleaned = self.cleaned_data.get('academic_year_id')
        if data_cleaned == '0':
            return None
        return data_cleaned

    def clean_requirement_entity_acronym(self):
        data_cleaned = self.cleaned_data.get('requirement_entity_acronym')
        if data_cleaned:
            return data_cleaned.upper()
        return data_cleaned

    def clean_allocation_entity_acronym(self):
        data_cleaned = self.cleaned_data.get('allocation_entity_acronym')
        if data_cleaned:
            return data_cleaned.upper()
        return data_cleaned

    def clean(self):
        clean_data = _clean_data(self.cleaned_data)
        return clean_data

    def get_activity_learning_units(self):
        return self.get_learning_units(False)

    def get_learning_units(self, service_course_search):
        clean_data = self.cleaned_data

        entity_container_prefetch = Prefetch('learning_container_year__entitycontaineryear_set',
                                             queryset=mdl.entity_container_year.search(
                                                 link_type=[entity_container_year_link_type.ALLOCATION_ENTITY,
                                                            entity_container_year_link_type.REQUIREMENT_ENTITY])
                                             .prefetch_related(
                                                 Prefetch('entity__entityversion_set', queryset=mdl_entity_version.search(), to_attr='entity_versions')
                                             ),
                                             to_attr='entity_containers_year')

        clean_data['learning_container_year_id'] = _get_filter_learning_container_ids(clean_data)
        learning_units = mdl.learning_unit_year.search(**clean_data) \
            .select_related('academic_year', 'learning_container_year', 'learning_container_year__academic_year') \
            .prefetch_related(entity_container_prefetch) \
            .order_by('academic_year__year', 'acronym')[:MAX_RECORDS + 1]
        list_results = [_append_latest_entities(learning_unit, service_course_search) for learning_unit in learning_units]

        return list_results

    def get_service_course_learning_units(self):
        list_results = self.get_learning_units_service_course(True)
        service_courses = []
        clean_data = self.cleaned_data
        for l in list_results:
            if SERVICE_COURSE in l.entities:
                if l.entities[SERVICE_COURSE] and entity_container_year_link_type.ALLOCATION_ENTITY in l.entities:

                    if clean_data['allocation_entity_acronym'] and not clean_data['requirement_entity_acronym']  :
                        if l.entities[entity_container_year_link_type.ALLOCATION_ENTITY].acronym == clean_data['allocation_entity_acronym']:
                            service_courses.append(l)
                    if clean_data['requirement_entity_acronym'] and not clean_data['allocation_entity_acronym']  :
                        if l.entities[entity_container_year_link_type.REQUIREMENT_ENTITY].acronym == clean_data['requirement_entity_acronym']:
                            service_courses.append(l)
                    if clean_data['requirement_entity_acronym'] and  clean_data['allocation_entity_acronym']  :
                        if l.entities[entity_container_year_link_type.ALLOCATION_ENTITY].acronym == clean_data['allocation_entity_acronym']\
                                and  l.entities[entity_container_year_link_type.REQUIREMENT_ENTITY].acronym == clean_data['requirement_entity_acronym']:
                            service_courses.append(l)

        return service_courses

    def get_learning_units_service_course(self, service_course_search):
        clean_data = self.cleaned_data

        entity_container_prefetch = Prefetch('learning_container_year__entitycontaineryear_set',
                                             queryset=mdl.entity_container_year.search(
                                                 link_type=[entity_container_year_link_type.ALLOCATION_ENTITY,
                                                            entity_container_year_link_type.REQUIREMENT_ENTITY])
                                             .prefetch_related(
                                                 Prefetch('entity__entityversion_set',
                                                          queryset=mdl_entity_version.search(),
                                                          to_attr='entity_versions')
                                             ),
                                             to_attr='entity_containers_year')

        clean_data['learning_container_year_id'] = _get_filter_learning_container_ids(clean_data)
        learning_units = mdl.learning_unit_year.search(**clean_data) \
            .select_related('academic_year', 'learning_container_year', 'learning_container_year__academic_year') \
            .prefetch_related(entity_container_prefetch) \
            .order_by('academic_year__year', 'acronym')
        # same query as get_learning_units but without max records number
        list_results = [_append_latest_entities(learning_unit, service_course_search) for learning_unit in learning_units]

        return list_results

def _clean_data(datas_to_clean):
    return {key: _treat_empty_or_str_none_as_none(value) for (key, value) in datas_to_clean.items()}


def _treat_empty_or_str_none_as_none(data):
    return None if not data or data == "NONE" else data


def _get_filter_learning_container_ids(filter_data):
    requirement_entity_acronym = filter_data.get('requirement_entity_acronym')
    allocation_entity_acronym = filter_data.get('allocation_entity_acronym')
    with_entity_subordinated = filter_data.get('with_entity_subordinated', False)
    entities_id_list = []
    if requirement_entity_acronym:
        entity_ids = _get_entities_ids(requirement_entity_acronym, with_entity_subordinated)
        entities_id_list+= list(mdl.entity_container_year.search(link_type=entity_container_year_link_type.REQUIREMENT_ENTITY,
                                                     entity_id=entity_ids) \
                    .values_list('learning_container_year', flat=True).distinct())
    if allocation_entity_acronym:
        entity_ids = _get_entities_ids(allocation_entity_acronym, False)
        entities_id_list+=list(mdl.entity_container_year.search(link_type=entity_container_year_link_type.ALLOCATION_ENTITY,
                                                                entity_id=entity_ids) \
                               .values_list('learning_container_year', flat=True).distinct())

    return entities_id_list if entities_id_list else None


def _get_entities_ids(requirement_entity_acronym, with_entity_subordinated):
    entities_ids = set()
    entity_versions = mdl.entity_version.search(acronym=requirement_entity_acronym)
    entities_ids |= set(entity_versions.values_list('entity', flat=True).distinct())

    if with_entity_subordinated:
        for entity_version in entity_versions:
            all_descendants = entity_version.find_descendants(entity_version.start_date)
            entities_ids |= {descendant.entity.id for descendant in all_descendants}
    return list(entities_ids)

def is_service_course(learning_unit_yr):
    requirement_entity_version = learning_unit_yr.entities[entity_container_year_link_type.REQUIREMENT_ENTITY]

    entity_container_yr = mdl_entity_container_year.find_requirement_entity(learning_unit_yr.learning_container_year)

    enti = mdl_entity_version.find_parent_faculty_version(requirement_entity_version,
                                                          learning_unit_yr.learning_container_year.academic_year)

    if enti is None and entity_container_yr:
        enti = entity_container_yr.entity
    else:
        enti = enti.entity

    requirement_entity = mdl_entity_version.get_last_version(enti)
    entity_containter_yr_allocation = mdl_entity_container_year.find_allocation_entity(learning_unit_yr.learning_container_year)

    if entity_containter_yr_allocation == requirement_entity_version:
        return False

    if entity_containter_yr_allocation:
        allocation_entity = mdl_entity_version.get_last_version(entity_containter_yr_allocation.entity)
        for entity_descendant in requirement_entity.find_descendants(learning_unit_yr.academic_year.start_date):
            if entity_descendant == allocation_entity:
                return False

    return True

def _append_latest_entities(learning_unit, service_course_search):
    learning_unit.entities = {}
    if learning_unit.learning_container_year and learning_unit.learning_container_year.entity_containers_year:
        for entity_container_yr in learning_unit.learning_container_year.entity_containers_year:
            link_type = entity_container_yr.type
            latest_version = _get_latest_entity_version(entity_container_yr)
            learning_unit.entities[link_type] = latest_version
    if service_course_search:
        if entity_container_year_link_type.REQUIREMENT_ENTITY in learning_unit.entities:

            entity_parent = mdl.entity_version\
                .find_parent_faculty_version(learning_unit.entities[entity_container_year_link_type.REQUIREMENT_ENTITY],
                                             learning_unit.learning_container_year.academic_year)
            if entity_parent:
                learning_unit.entities[PARENT_FACULTY] = entity_parent
            else:
                learning_unit.entities[PARENT_FACULTY] = learning_unit.entities[entity_container_year_link_type.REQUIREMENT_ENTITY]
            if entity_container_year_link_type.REQUIREMENT_ENTITY in learning_unit.entities and \
                entity_container_year_link_type.ALLOCATION_ENTITY in learning_unit.entities and \
                learning_unit.entities[entity_container_year_link_type.REQUIREMENT_ENTITY] != learning_unit.entities[entity_container_year_link_type.ALLOCATION_ENTITY]:
                learning_unit.entities[SERVICE_COURSE] = is_service_course(learning_unit)
            else:
                learning_unit.entities[SERVICE_COURSE] = False
    return learning_unit


def _get_latest_entity_version(entity_container_year):
    entity_version = None
    if entity_container_year.entity.entity_versions:
        entity_version = entity_container_year.entity.entity_versions[-1]
    return entity_version


def create_main_campuses_list():
    return [(None, "---------"), ] + [(elem.id, elem.name) for elem in find_main_campuses()]


def create_main_entities_version_list():
    return [(None, "---------"), ] + [(entity_version.id, entity_version.acronym) for entity_version
                                      in find_main_entities_version()]


def create_learning_container_year_type_list():
    return ((None, "---------"),) + LEARNING_CONTAINER_YEAR_TYPES


def create_languages_list():
    return [(language.id, language.name) for language in find_all_languages()]

class CreateLearningUnitYearForm(forms.ModelForm):
    learning_container_year_type = forms.ChoiceField(choices=lazy(create_learning_container_year_type_list, tuple),
                                                     widget=forms.Select(attrs={'class': 'form-control',
                                                                                'onchange': 'showDiv(this.value)',
                                                                                'id': 'learning_container_year_type'}))
    faculty_remark = forms.CharField(required=False, widget=forms.Textarea(attrs={'class': 'form-control',
                                                                                  'id': 'faculty_remark',
                                                                                  'rows': 2}))
    other_remark = forms.CharField(required=False, widget=forms.Textarea(attrs={'class': 'form-control',
                                                                                'id': 'other_remark',
                                                                                'rows': 2}))
    periodicity = forms.CharField(widget=forms.Select(attrs={'class': 'form-control',
                                                             'id': 'periodicity'},
                                                      choices=PERIODICITY_TYPES))
    campus = forms.ChoiceField(choices=lazy(create_main_campuses_list, tuple),
                               widget=forms.Select(attrs={'class': 'form-control',
                                                          'id': 'campus'}))
    requirement_entity = forms.ChoiceField(choices=lazy(create_main_entities_version_list, tuple),
                                           widget=forms.Select(attrs={'class': 'form-control',
                                                                      'id': 'requirement_entity',
                                                                      'onchange': 'showAdditionalEntity1(this.value)'}))
    allocation_entity = forms.ChoiceField(choices=lazy(create_main_entities_version_list, tuple),
                                          required=False,
                                          widget=forms.Select(attrs={'class': 'form-control',
                                                                     'id': 'allocation_entity'}))
    additional_entity_1 = forms.ChoiceField(choices=lazy(create_main_entities_version_list, tuple),
                                            required=False,
                                            widget=forms.Select(attrs={'class': 'form-control',
                                                                       'id': 'allocation_entity_1',
                                                                       'disabled': 'disabled',
                                                                       'onchange': 'showAdditionalEntity2(this.value)'})
                                            )
    additional_entity_2 = forms.ChoiceField(choices=lazy(create_main_entities_version_list, tuple),
                                            required=False,
                                            widget=forms.Select(attrs={'class': 'form-control',
                                                                       'id': 'allocation_entity_2',
                                                                       'disabled': 'disabled'}))
    language = forms.ChoiceField(choices=lazy(create_languages_list, tuple),
                                 widget=forms.Select(attrs={'class': 'form-control',
                                                            'id': 'language'}))

    acronym_regex = "^[LMNPWX][A-Z]{2,4}\d{4}$"

    class Meta:
        model = mdl.learning_unit_year.LearningUnitYear
        fields = ['learning_container_year_type', 'acronym', 'academic_year', 'status', 'internship_subtype',
                  'periodicity', 'credits', 'campus', 'title', 'title_english', 'additional_entity_1',
                  'additional_entity_2', 'allocation_entity', 'requirement_entity', 'subtype', 'language', 'session',
                  'faculty_remark', 'other_remark', ]

        widgets = {'acronym': forms.TextInput(attrs={'class': 'form-control form-acronym',
                                                     'id': 'acronym',
                                                     'maxlength': "15",
                                                     'required': True}),
                   'academic_year': forms.Select(attrs={'class': 'form-control',
                                                        'id': 'academic_year',
                                                        'required': True}),
                   'status': forms.CheckboxInput(attrs={'id': 'status'}),
                   'internship_subtype': forms.Select(attrs={'class': 'form-control',
                                                             'id': 'internship',
                                                             'disabled': 'disabled'}),
                   'credits': forms.TextInput(attrs={'class': 'form-control',
                                                     'id': 'credits',
                                                     'required': True}),
                   'title': forms.TextInput(attrs={'class': 'form-control',
                                                   'id': 'title',
                                                   'required': True}),
                   'title_english': forms.TextInput(attrs={'class': 'form-control',
                                                           'id': 'title_english',
                                                           'required': False}),
                   'session': forms.Select(attrs={'class': 'form-control',
                                                  'id': 'session',
                                                  'required': False}),
                   'subtype': forms.HiddenInput()
                   }

    def is_valid(self):
<<<<<<< HEAD
        if not super(CreateLearningUnitYearForm, self).is_valid():
            return False
        try:
            academic_year = mdl.academic_year.find_academic_year_by_id(self.data.get('academic_year'))
        except ObjectDoesNotExist:
            return False
        learning_unit_years = mdl.learning_unit_year.find_gte_year_acronym(academic_year, self.data.get('acronym'))
=======

        valid = super(CreateLearningUnitYearForm, self).is_valid()
        academic_year = mdl.academic_year.find_academic_year_by_id(self.data['academic_year'])
        learning_unit_years = mdl.learning_unit_year.find_gte_year_acronym(academic_year, self.data['acronym'])
>>>>>>> 8bc506a3
        learning_unit_years_list = [learning_unit_year.acronym.lower() for learning_unit_year in learning_unit_years]
        if self.cleaned_data['acronym'].lower() in learning_unit_years_list:
            self.add_error('acronym', _('existing_acronym'))
        elif not re.match(self.acronym_regex, self.cleaned_data['acronym'].upper()):
            self.add_error('acronym', _('invalid_acronym'))
        elif self.cleaned_data['learning_container_year_type'] == INTERNSHIP \
                and not (self.cleaned_data['internship_subtype']):
            self._errors['internship_subtype'] = _('field_is_required')
        elif not self.cleaned_data['credits']:
            self._errors['credits'] = _('field_is_required')
            return False
        else:
            return True

<|MERGE_RESOLUTION|>--- conflicted
+++ resolved
@@ -25,7 +25,7 @@
 ##############################################################################
 import re
 from django import forms
-from django.core.exceptions import ValidationError
+from django.core.exceptions import ValidationError, ObjectDoesNotExist
 from django.db.models import Prefetch
 from django.utils.functional import lazy
 from django.utils.translation import ugettext_lazy as _
@@ -346,7 +346,6 @@
                    }
 
     def is_valid(self):
-<<<<<<< HEAD
         if not super(CreateLearningUnitYearForm, self).is_valid():
             return False
         try:
@@ -354,12 +353,6 @@
         except ObjectDoesNotExist:
             return False
         learning_unit_years = mdl.learning_unit_year.find_gte_year_acronym(academic_year, self.data.get('acronym'))
-=======
-
-        valid = super(CreateLearningUnitYearForm, self).is_valid()
-        academic_year = mdl.academic_year.find_academic_year_by_id(self.data['academic_year'])
-        learning_unit_years = mdl.learning_unit_year.find_gte_year_acronym(academic_year, self.data['acronym'])
->>>>>>> 8bc506a3
         learning_unit_years_list = [learning_unit_year.acronym.lower() for learning_unit_year in learning_unit_years]
         if self.cleaned_data['acronym'].lower() in learning_unit_years_list:
             self.add_error('acronym', _('existing_acronym'))
