##############################################################################
#
#    OSIS stands for Open Student Information System. It's an application
#    designed to manage the core business of higher education institutions,
#    such as universities, faculties, institutes and professional schools.
#    The core business involves the administration of students, teachers,
#    courses, programs and so on.
#
#    Copyright (C) 2015-2017 Université catholique de Louvain (http://www.uclouvain.be)
#
#    This program is free software: you can redistribute it and/or modify
#    it under the terms of the GNU General Public License as published by
#    the Free Software Foundation, either version 3 of the License, or
#    (at your option) any later version.
#
#    This program is distributed in the hope that it will be useful,
#    but WITHOUT ANY WARRANTY; without even the implied warranty of
#    MERCHANTABILITY or FITNESS FOR A PARTICULAR PURPOSE.  See the
#    GNU General Public License for more details.
#
#    A copy of this license - GNU General Public License - is available
#    at the root of the source code of this program.  If not,
#    see http://www.gnu.org/licenses/.
#
##############################################################################
from django import forms
from django.core.exceptions import ValidationError
from django.db.models import Prefetch
from django.utils.functional import lazy
from django.utils.translation import ugettext_lazy as _
from base import models as mdl
from base.models.campus import find_main_campuses
from base.models.entity_version import find_main_entities_version
from base.models.enums import entity_container_year_link_type
from base.models.enums.learning_container_year_types import LEARNING_CONTAINER_YEAR_TYPES, INTERNSHIP
from base.models.enums.learning_unit_periodicity import PERIODICITY_TYPES
from reference.models.language import find_all_languages


class LearningUnitYearForm(forms.Form):
    academic_year_id = forms.CharField(max_length=10, required=False)
    container_type = subtype = status = forms.CharField(required=False)
    acronym = title = requirement_entity_acronym = forms.CharField(
        widget=forms.TextInput(attrs={'size': '10', 'class': 'form-control'}),
        max_length=20, required=False)
    with_entity_subordinated = forms.BooleanField(required=False)

    def clean_acronym(self):
        MIN_ACRONYM_LENGTH = 3
        data_cleaned = self.cleaned_data.get('acronym')
        data_cleaned = _treat_empty_or_str_none_as_none(data_cleaned)
        if data_cleaned and len(data_cleaned) < MIN_ACRONYM_LENGTH:
            raise ValidationError(_('LU_WARNING_INVALID_ACRONYM'))
        return data_cleaned

    def clean_academic_year_id(self):
        data_cleaned = self.cleaned_data.get('academic_year_id')
        if data_cleaned == '0':
            return None
        return data_cleaned

    def clean_requirement_entity_acronym(self):
        data_cleaned = self.cleaned_data.get('requirement_entity_acronym')
        if data_cleaned:
            return data_cleaned.upper()
        return data_cleaned

    def clean(self):
        clean_data = _clean_data(self.cleaned_data)
        return clean_data

    def get_learning_units(self):
        clean_data = self.cleaned_data

        entity_container_prefetch = Prefetch('learning_container_year__entitycontaineryear_set',
                                             queryset=mdl.entity_container_year.search(
                                                 link_type=[entity_container_year_link_type.ALLOCATION_ENTITY,
                                                            entity_container_year_link_type.REQUIREMENT_ENTITY])
                                             .prefetch_related(
                                                 Prefetch('entity__entityversion_set', to_attr='entity_versions')
                                             ),
                                             to_attr='entity_containers_year')

        clean_data['learning_container_year_id'] = _get_filter_learning_container_ids(clean_data)
        learning_units = mdl.learning_unit_year.search(**clean_data) \
            .select_related('academic_year', 'learning_container_year') \
            .prefetch_related(entity_container_prefetch) \
            .order_by('academic_year__year', 'acronym')
        return [_append_latest_entities(learning_unit) for learning_unit in learning_units]


def _clean_data(datas_to_clean):
    return {key: _treat_empty_or_str_none_as_none(value) for (key, value) in datas_to_clean.items()}


def _treat_empty_or_str_none_as_none(data):
    return None if not data or data == "NONE" else data


def _get_filter_learning_container_ids(filter_data):
    requirement_entity_acronym = filter_data.get('requirement_entity_acronym')
    with_entity_subordinated = filter_data.get('with_entity_subordinated', False)

    if requirement_entity_acronym:
        entity_ids = _get_entities_ids(requirement_entity_acronym, with_entity_subordinated)
        return list(mdl.entity_container_year.search(link_type=entity_container_year_link_type.REQUIREMENT_ENTITY,
                                                     entity_id=entity_ids) \
                    .values_list('learning_container_year', flat=True).distinct())
    return None


def _get_entities_ids(requirement_entity_acronym, with_entity_subordinated):
    entities_ids = set()
    entity_versions = mdl.entity_version.search(acronym=requirement_entity_acronym)
    entities_ids |= set(entity_versions.values_list('entity', flat=True).distinct())

    if with_entity_subordinated:
        for entity_version in entity_versions:
            all_descendants = entity_version.find_descendants(entity_version.start_date)
            entities_ids |= {descendant.entity.id for descendant in all_descendants}
    return list(entities_ids)


def _append_latest_entities(learning_unit):
    learning_unit.entities = {}
    if learning_unit.learning_container_year and learning_unit.learning_container_year.entity_containers_year:
        for entity_container_yr in learning_unit.learning_container_year.entity_containers_year:
            link_type = entity_container_yr.type
            latest_version = _get_latest_entity_version(entity_container_yr)
            learning_unit.entities[link_type] = latest_version
    return learning_unit


def _get_latest_entity_version(entity_container_year):
    entity_version = None
    if entity_container_year.entity.entity_versions:
        entity_version = entity_container_year.entity.entity_versions[-1]
    return entity_version


def create_main_campuses_list():
    return [(None, "---------"), ] + [(elem.id, elem.name) for elem in find_main_campuses()]


def create_main_entities_version_list():
    return [(None, "---------"), ] + [(entity_version.id, entity_version.acronym) for entity_version
                                      in find_main_entities_version()]


def create_learning_container_year_type_list():
    return ((None, "---------"),) + LEARNING_CONTAINER_YEAR_TYPES


def create_languages_list():
    return [(language.id, language.name) for language in find_all_languages()]


class CreateLearningUnitYearForm(forms.ModelForm):
    learning_container_year_type = forms.ChoiceField(choices=lazy(create_learning_container_year_type_list, tuple),
                                                     widget=forms.Select(attrs={'class': 'form-control',
                                                                                'onchange': 'showDiv(this.value)',
                                                                                'id': 'learning_container_year_type'}))
    faculty_remark = forms.CharField(required=False, widget=forms.Textarea(attrs={'class': 'form-control',
                                                                                  'id': 'faculty_remark',
                                                                                  'rows': 2}))
    other_remark = forms.CharField(required=False, widget=forms.Textarea(attrs={'class': 'form-control',
                                                                                'id': 'other_remark',
                                                                                'rows': 2}))
    periodicity = forms.CharField(widget=forms.Select(attrs={'class': 'form-control',
                                                             'id': 'periodicity'},
                                                      choices=PERIODICITY_TYPES))
    campus = forms.ChoiceField(choices=lazy(create_main_campuses_list, tuple),
                               widget=forms.Select(attrs={'class': 'form-control',
                                                          'id': 'campus'}))
    requirement_entity = forms.ChoiceField(choices=lazy(create_main_entities_version_list, tuple),
                                           widget=forms.Select(attrs={'class': 'form-control',
                                                                      'id': 'requirement_entity'}))
    allocation_entity = forms.ChoiceField(choices=lazy(create_main_entities_version_list, tuple),
                                          required=False,
                                          widget=forms.Select(attrs={'class': 'form-control',
                                                                     'id': 'allocation_entity'}))
    additional_entity_1 = forms.ChoiceField(choices=lazy(create_main_entities_version_list, tuple),
                                            required=False,
                                            widget=forms.Select(attrs={'class': 'form-control',
                                                                       'id': 'allocation_entity'}))
    additional_entity_2 = forms.ChoiceField(choices=lazy(create_main_entities_version_list, tuple),
                                            required=False,
                                            widget=forms.Select(attrs={'class': 'form-control',
                                                                       'id': 'allocation_entity'}))
    language = forms.ChoiceField(choices=lazy(create_languages_list, tuple),
                                 widget=forms.Select(attrs={'class': 'form-control',
                                                            'id': 'language'}))

    acronym_regex = "^[LMNPWX][A-Z]{2,4}\d{4}$"

    class Meta:
        model = mdl.learning_unit_year.LearningUnitYear
        fields = ['learning_container_year_type', 'acronym', 'academic_year', 'status', 'internship_subtype',
                  'periodicity', 'credits', 'campus', 'title', 'title_english', 'additional_entity_1',
                  'additional_entity_2', 'allocation_entity', 'requirement_entity', 'subtype', 'language', 'session',
                  'faculty_remark', 'other_remark', ]

        widgets = {'acronym': forms.TextInput(attrs={'class': 'form-control form-acronym',
                                                     'id': 'acronym',
                                                     'maxlength': "15",
                                                     'required': True}),
                   'academic_year': forms.Select(attrs={'class': 'form-control',
                                                        'id': 'academic_year',
                                                        'required': True}),
                   'status': forms.CheckboxInput(attrs={'id': 'status'}),
                   'internship_subtype': forms.Select(attrs={'class': 'form-control',
                                                             'id': 'internship',
                                                             'disabled': 'disabled'}),
                   'credits': forms.TextInput(attrs={'class': 'form-control',
                                                     'id': 'credits',
                                                     'required': True}),
                   'title': forms.TextInput(attrs={'class': 'form-control',
                                                   'id': 'title',
                                                   'required': True}),
                   'title_english': forms.TextInput(attrs={'class': 'form-control',
                                                           'id': 'title_english',
                                                           'required': False}),
                   'session': forms.Select(attrs={'class': 'form-control',
                                                  'id': 'session',
                                                  'required': True}),
                   'subtype': forms.HiddenInput()
                   }

    def is_valid(self):

        valid = super(CreateLearningUnitYearForm, self).is_valid()
        academic_year = mdl.academic_year.find_academic_year_by_id(self.data['academic_year'])
        learning_unit_years = mdl.learning_unit_year.find_gte_year_acronym(academic_year, self.data['acronym'])
        learning_unit_years_list = [learning_unit_year.acronym.lower() for learning_unit_year in learning_unit_years]
        if valid:
            if self.cleaned_data['acronym'].lower() in learning_unit_years_list:
                self._errors['acronym'] = _('existing_acronym')
<<<<<<< HEAD
=======
            elif not re.match(self.acronym_regex, self.cleaned_data['acronym']):
                self._errors['acronym'] = _('invalid_acronym')
            elif academic_year.year > int(self.data['end_year']):
                self._errors['end_year'] = _('end_date_gt_begin_date')
>>>>>>> 15482344
            elif self.cleaned_data['learning_container_year_type'] == INTERNSHIP \
                    and not (self.cleaned_data['internship_subtype']):
                self._errors['internship_subtype'] = _('field_is_required')
            elif not self.cleaned_data['credits']:
                self._errors['credits'] = _('field_is_required')
                return False
            else:
                return True
        return False<|MERGE_RESOLUTION|>--- conflicted
+++ resolved
@@ -235,13 +235,6 @@
         if valid:
             if self.cleaned_data['acronym'].lower() in learning_unit_years_list:
                 self._errors['acronym'] = _('existing_acronym')
-<<<<<<< HEAD
-=======
-            elif not re.match(self.acronym_regex, self.cleaned_data['acronym']):
-                self._errors['acronym'] = _('invalid_acronym')
-            elif academic_year.year > int(self.data['end_year']):
-                self._errors['end_year'] = _('end_date_gt_begin_date')
->>>>>>> 15482344
             elif self.cleaned_data['learning_container_year_type'] == INTERNSHIP \
                     and not (self.cleaned_data['internship_subtype']):
                 self._errors['internship_subtype'] = _('field_is_required')
