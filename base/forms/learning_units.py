--- conflicted
+++ resolved
@@ -347,20 +347,13 @@
                    }
 
     def is_valid(self):
-
-<<<<<<< HEAD
-        valid = super(CreateLearningUnitYearForm, self).is_valid()
+        if not super(CreateLearningUnitYearForm, self).is_valid():
+            return False
         try:
             academic_year = mdl.academic_year.find_academic_year_by_id(self.data.get('academic_year'))
         except ObjectDoesNotExist:
             return False
         learning_unit_years = mdl.learning_unit_year.find_gte_year_acronym(academic_year, self.data.get('acronym'))
-=======
-        if not super(CreateLearningUnitYearForm, self).is_valid():
-            return False
-        academic_year = mdl.academic_year.find_academic_year_by_id(self.data['academic_year'])
-        learning_unit_years = mdl.learning_unit_year.find_gte_year_acronym(academic_year, self.data['acronym'])
->>>>>>> 460fac91
         learning_unit_years_list = [learning_unit_year.acronym.lower() for learning_unit_year in learning_unit_years]
         if self.cleaned_data['acronym'].lower() in learning_unit_years_list:
             self.add_error('acronym', _('existing_acronym'))
