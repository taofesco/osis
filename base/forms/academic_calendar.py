--- conflicted
+++ resolved
@@ -57,26 +57,13 @@
     def end_date_gt_last_offer_year_calendar_end_date(self):
         off_year_calendar_max = offer_year_calendar.find_latest_end_date_by_academic_calendar(self.instance.id)
         date_format = str(_('date_format'))
-
-<<<<<<< HEAD
-        if off_year_calendar_max and self.cleaned_data['end_date'] \
-                and self.cleaned_data['end_date'] < off_year_calendar_max.end_date.date():
-            error_msg = "%s." % (_('academic_calendar_offer_year_calendar_end_date_error')
-                                 % (self.instance.title,
-                                    off_year_calendar_max.end_date.date().strftime(date_format),
-                                    self.instance.title,
-                                    off_year_calendar_max.offer_year.acronym))
-            self._errors['end_date'] = error_msg
-=======
         if off_year_calendar_max and self.cleaned_data['end_date'] and off_year_calendar_max.end_date \
                 and self.cleaned_data['end_date'] < off_year_calendar_max.end_date.date():
-
             self._errors['end_date'] = "{}.".format((_('academic_calendar_offer_year_calendar_end_date_error')
                                                      % (self.instance.title,
                                                         off_year_calendar_max.end_date.date().strftime(date_format),
                                                         self.instance.title,
                                                         off_year_calendar_max.offer_year.acronym)))
->>>>>>> fcecb5ae
             return False
         return True
 
