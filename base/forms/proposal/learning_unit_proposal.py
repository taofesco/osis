--- conflicted
+++ resolved
@@ -128,10 +128,7 @@
 
 
 class ProposalStateModelForm(forms.ModelForm):
-<<<<<<< HEAD
     action = forms.CharField(max_length=50, required=False)
-=======
->>>>>>> 961b060b
 
     class Meta:
         model = ProposalLearningUnit
