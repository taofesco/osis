--- conflicted
+++ resolved
@@ -35,14 +35,10 @@
 from base.forms.bootstrap import BootstrapForm
 from base.models.campus import find_main_campuses
 from base.models.entity_version import find_main_entities_version, find_main_entities_version_filtered_by_person
-<<<<<<< HEAD
 from base.models.enums import entity_container_year_link_type
-from base.models.enums.learning_container_year_types import LEARNING_CONTAINER_YEAR_TYPES, INTERNSHIP, \
-    LEARNING_CONTAINER_YEAR_TYPES_FOR_FACULTY
-=======
 from base.models.enums import learning_container_year_types
 from base.models.enums.learning_container_year_types import LEARNING_CONTAINER_YEAR_TYPES, INTERNSHIP
->>>>>>> 5c5e7e14
+from base.models.enums.learning_container_year_types import LEARNING_CONTAINER_YEAR_TYPES_FOR_FACULTY
 from base.models.enums.learning_unit_management_sites import LearningUnitManagementSite
 from base.models.enums.learning_unit_periodicity import PERIODICITY_TYPES
 from base.models.enums.learning_unit_year_quadrimesters import LEARNING_UNIT_YEAR_QUADRIMESTERS
@@ -102,12 +98,7 @@
                         widget=forms.Select(choices=((None, EMPTY_FIELD),) + LEARNING_UNIT_YEAR_QUADRIMESTERS),
                         required=False
     )
-<<<<<<< HEAD
-    campus = forms.ModelChoiceField(queryset=find_administration_campuses())
-
-=======
     campus = forms.ModelChoiceField(queryset=find_main_campuses())
->>>>>>> 5c5e7e14
     requirement_entity = EntitiesVersionChoiceField(
         find_main_entities_version().none(),
         widget=forms.Select(
