##############################################################################
#
#    OSIS stands for Open Student Information System. It's an application
#    designed to manage the core business of higher education institutions,
#    such as universities, faculties, institutes and professional schools.
#    The core business involves the administration of students, teachers,
#    courses, programs and so on.
#
#    Copyright (C) 2015-2018 Université catholique de Louvain (http://www.uclouvain.be)
#
#    This program is free software: you can redistribute it and/or modify
#    it under the terms of the GNU General Public License as published by
#    the Free Software Foundation, either version 3 of the License, or
#    (at your option) any later version.
#
#    This program is distributed in the hope that it will be useful,
#    but WITHOUT ANY WARRANTY; without even the implied warranty of
#    MERCHANTABILITY or FITNESS FOR A PARTICULAR PURPOSE.  See the
#    GNU General Public License for more details.
#
#    A copy of this license - GNU General Public License - is available
#    at the root of the source code of this program.  If not,
#    see http://www.gnu.org/licenses/.
#
##############################################################################
import re

from django import forms
from django.core.validators import MinValueValidator, MaxValueValidator
from django.utils.functional import lazy
from django.utils.translation import ugettext_lazy as _

from base import models as mdl
from base.business import learning_unit
from base.forms.bootstrap import BootstrapForm
from base.forms.utils.choice_field import add_blank
from base.models.campus import find_main_campuses
from base.models.entity_version import find_main_entities_version, find_main_entities_version_filtered_by_person
from base.models.enums import entity_container_year_link_type
from base.models.enums import learning_container_year_types
from base.models.enums.learning_container_year_types import LEARNING_CONTAINER_YEAR_TYPES, INTERNSHIP
from base.models.enums.learning_container_year_types import LEARNING_CONTAINER_YEAR_TYPES_FOR_FACULTY
from base.models.enums.learning_unit_management_sites import LearningUnitManagementSite
from base.models.enums.learning_unit_periodicity import PERIODICITY_TYPES
from base.models.enums.learning_unit_year_quadrimesters import LEARNING_UNIT_YEAR_QUADRIMESTERS
from base.models.learning_unit_year import MINIMUM_CREDITS, MAXIMUM_CREDITS
from reference.models.language import find_all_languages

MAX_RECORDS = 1000
READONLY_ATTR = "disabled"
PARTIM_FORM_READ_ONLY_FIELD = {'first_letter', 'acronym', 'common_title', 'common_title_english', 'requirement_entity',
                               'allocation_entity', 'language', 'periodicity', 'campus', 'academic_year',
                               'container_type', 'internship_subtype',
                               'additional_requirement_entity_1', 'additional_requirement_entity_2'}


def _create_first_letter_choices():
    return add_blank(LearningUnitManagementSite.choices())


def create_learning_container_year_type_list():
    return add_blank(LEARNING_CONTAINER_YEAR_TYPES)


def create_faculty_learning_container_type_list():
    return add_blank(LEARNING_CONTAINER_YEAR_TYPES_FOR_FACULTY)


def _create_learning_container_year_type_for_partim_list():
    return add_blank(learning_container_year_types.LEARNING_CONTAINER_YEAR_TYPES_PARTIM)


class EntitiesVersionChoiceField(forms.ModelChoiceField):
    def label_from_instance(self, obj):
        return obj.acronym


class LearningUnitYearForm(BootstrapForm):
    acronym = forms.CharField(widget=forms.TextInput(attrs={'maxlength': "15", 'required': True}))
    academic_year = forms.ModelChoiceField(queryset=mdl.academic_year.find_academic_years(), required=True,
                                           empty_label=_('all_label'))
<<<<<<< HEAD
    status = forms.BooleanField(required=False, initial=True)
    internship_subtype = forms.ChoiceField(choices=((None, EMPTY_FIELD),) +
                                           mdl.enums.internship_subtypes.INTERNSHIP_SUBTYPES,
                                           required=False)
    credits = forms.DecimalField(decimal_places=2, validators=[MinValueValidator(MINIMUM_CREDITS),
                                                               MaxValueValidator(MAXIMUM_CREDITS)])
    common_title = forms.CharField()
    common_title_english = forms.CharField(required=False, widget=forms.TextInput())
    partial_title = forms.CharField(required=False)
    partial_english_title = forms.CharField(required=False, widget=forms.TextInput())
    session = forms.ChoiceField(choices=((None, EMPTY_FIELD),) +
                                mdl.enums.learning_unit_year_session.LEARNING_UNIT_YEAR_SESSION,
=======
    status = forms.CharField(required=False, widget=forms.CheckboxInput())
    internship_subtype = forms.ChoiceField(choices=add_blank(mdl.enums.internship_subtypes.INTERNSHIP_SUBTYPES),
                                           required=False)
    credits = forms.DecimalField(decimal_places=2, validators=[MinValueValidator(MINIMUM_CREDITS)])
    title = forms.CharField(widget=forms.TextInput(attrs={'required': True}))
    title_english = forms.CharField(required=False, widget=forms.TextInput())
    session = forms.ChoiceField(choices=add_blank(mdl.enums.learning_unit_year_session.LEARNING_UNIT_YEAR_SESSION),
>>>>>>> bc1d5b64
                                required=False)
    subtype = forms.CharField(widget=forms.HiddenInput())
    first_letter = forms.ChoiceField(choices=lazy(_create_first_letter_choices, tuple), required=True)
    container_type = forms.ChoiceField(choices=lazy(create_learning_container_year_type_list, tuple),
                                       widget=forms.Select(attrs={'onchange': 'showInternshipSubtype()'}))
    faculty_remark = forms.CharField(required=False, widget=forms.Textarea(attrs={'rows': 2}))
    other_remark = forms.CharField(required=False, widget=forms.Textarea(attrs={'rows': 2}))
    periodicity = forms.CharField(widget=forms.Select(choices=PERIODICITY_TYPES))
    quadrimester = forms.CharField(widget=forms.Select(choices=add_blank(LEARNING_UNIT_YEAR_QUADRIMESTERS)),
                                   required=False
                                   )
    campus = forms.ModelChoiceField(queryset=find_main_campuses())
    requirement_entity = EntitiesVersionChoiceField(
        find_main_entities_version().none(),
        widget=forms.Select(
            attrs={
                'onchange': (
                    'updateAdditionalEntityEditability(this.value, "id_additional_requirement_entity_1", false);'
                    'updateAdditionalEntityEditability(this.value, "id_additional_requirement_entity_2", true);'
                )
            }
        )
    )
    allocation_entity = EntitiesVersionChoiceField(queryset=find_main_entities_version(), required=False,
                                                   widget=forms.Select(attrs={'id': 'allocation_entity'}))
    additional_requirement_entity_1 = EntitiesVersionChoiceField(
        queryset=find_main_entities_version(),
        required=False,
        widget=forms.Select(
            attrs={
                'onchange':
                    'updateAdditionalEntityEditability(this.value, "id_additional_requirement_entity_2", false)',
                'disable': 'disable'
            }
        )
    )
    additional_requirement_entity_2 = EntitiesVersionChoiceField(queryset=find_main_entities_version(), required=False,
                                                                 widget=forms.Select(attrs={'disable': 'disable'}))
    language = forms.ModelChoiceField(find_all_languages(), empty_label=None)

    acronym_regex = "^[BLMW][A-Z]{2,4}\d{4}$"

    def clean_acronym(self):
        data_cleaned = self.data.get('first_letter', "") + self.cleaned_data.get('acronym')
        return data_cleaned.upper()

    def is_valid(self):
        if not super().is_valid():
            return False
        elif not re.match(self.acronym_regex, self.cleaned_data['acronym']):
            self.add_error('acronym', _('invalid_acronym'))
        elif self.cleaned_data["container_type"] == INTERNSHIP and not (self.cleaned_data['internship_subtype']):
            self._errors['internship_subtype'] = _('field_is_required')
        else:
            return True


class CreateLearningUnitYearForm(LearningUnitYearForm):

    def __init__(self, person, *args, **kwargs):
        super(CreateLearningUnitYearForm, self).__init__(*args, **kwargs)
        # When we create a learning unit, we can only select requirement entity which are attached to the person
        self.fields["requirement_entity"].queryset = find_main_entities_version_filtered_by_person(person)
        if person.user.groups.filter(name='faculty_managers').exists():
            self.fields["container_type"].choices = create_faculty_learning_container_type_list()
            del self.fields['internship_subtype']

    def is_valid(self):
        if not super().is_valid():
            return False
        academic_year_max = learning_unit.compute_max_academic_year_adjournment()
        learning_unit_years = mdl.learning_unit_year.find_gte_year_acronym(self.cleaned_data['academic_year'],
                                                                           self.cleaned_data['acronym'])
        learning_unit_years_list = [learning_unit_year.acronym for learning_unit_year in learning_unit_years]
        if self.cleaned_data['acronym'] in learning_unit_years_list:
            self.add_error('acronym', _('existing_acronym'))
            return False
        elif self.cleaned_data['academic_year'].year > academic_year_max:
            error_msg = _('learning_unit_creation_academic_year_max_error').format(academic_year_max)
            self._errors['academic_year'] = error_msg
            return False
        return True


class CreatePartimForm(CreateLearningUnitYearForm):
    partim_letter = forms.CharField(required=True, widget=forms.TextInput(attrs={'class': 'text-center',
                                                                                 'style': 'text-transform: uppercase;',
                                                                                 'maxlength': "1",
                                                                                 'id': 'hdn_partim_letter',
                                                                                 'onchange': 'validate_acronym()'}))
    acronym_regex = "^[BLMW][A-Z]{2,4}\d{4}[A-Z]$"

    def __init__(self, learning_unit_year_parent, *args, **kwargs):
        self.learning_unit_year_parent = learning_unit_year_parent
        super(CreatePartimForm, self).__init__(*args, **kwargs)
        self.fields['container_type'].choices = _create_learning_container_year_type_for_partim_list()
        self.fields['partial_title'].required = True
        # The credit of LUY partim cannot be greater than credit of full LUY
        self.fields['credits'].validators.append(MaxValueValidator(learning_unit_year_parent.credits))
        self.set_read_only_fields()

    def set_read_only_fields(self):
        for field in PARTIM_FORM_READ_ONLY_FIELD:
            if self.fields.get(field):
                self.fields[field].widget.attrs[READONLY_ATTR] = READONLY_ATTR

    def clean_acronym(self):
        return super(CreatePartimForm, self).clean_acronym() + self.data.get('partim_letter', [])[0].upper()<|MERGE_RESOLUTION|>--- conflicted
+++ resolved
@@ -79,10 +79,8 @@
     acronym = forms.CharField(widget=forms.TextInput(attrs={'maxlength': "15", 'required': True}))
     academic_year = forms.ModelChoiceField(queryset=mdl.academic_year.find_academic_years(), required=True,
                                            empty_label=_('all_label'))
-<<<<<<< HEAD
     status = forms.BooleanField(required=False, initial=True)
-    internship_subtype = forms.ChoiceField(choices=((None, EMPTY_FIELD),) +
-                                           mdl.enums.internship_subtypes.INTERNSHIP_SUBTYPES,
+    internship_subtype = forms.ChoiceField(choices=add_blank(mdl.enums.internship_subtypes.INTERNSHIP_SUBTYPES),
                                            required=False)
     credits = forms.DecimalField(decimal_places=2, validators=[MinValueValidator(MINIMUM_CREDITS),
                                                                MaxValueValidator(MAXIMUM_CREDITS)])
@@ -90,17 +88,7 @@
     common_title_english = forms.CharField(required=False, widget=forms.TextInput())
     partial_title = forms.CharField(required=False)
     partial_english_title = forms.CharField(required=False, widget=forms.TextInput())
-    session = forms.ChoiceField(choices=((None, EMPTY_FIELD),) +
-                                mdl.enums.learning_unit_year_session.LEARNING_UNIT_YEAR_SESSION,
-=======
-    status = forms.CharField(required=False, widget=forms.CheckboxInput())
-    internship_subtype = forms.ChoiceField(choices=add_blank(mdl.enums.internship_subtypes.INTERNSHIP_SUBTYPES),
-                                           required=False)
-    credits = forms.DecimalField(decimal_places=2, validators=[MinValueValidator(MINIMUM_CREDITS)])
-    title = forms.CharField(widget=forms.TextInput(attrs={'required': True}))
-    title_english = forms.CharField(required=False, widget=forms.TextInput())
-    session = forms.ChoiceField(choices=add_blank(mdl.enums.learning_unit_year_session.LEARNING_UNIT_YEAR_SESSION),
->>>>>>> bc1d5b64
+    session = forms.ChoiceField(add_blank(mdl.enums.learning_unit_year_session.LEARNING_UNIT_YEAR_SESSION),
                                 required=False)
     subtype = forms.CharField(widget=forms.HiddenInput())
     first_letter = forms.ChoiceField(choices=lazy(_create_first_letter_choices, tuple), required=True)
@@ -110,8 +98,7 @@
     other_remark = forms.CharField(required=False, widget=forms.Textarea(attrs={'rows': 2}))
     periodicity = forms.CharField(widget=forms.Select(choices=PERIODICITY_TYPES))
     quadrimester = forms.CharField(widget=forms.Select(choices=add_blank(LEARNING_UNIT_YEAR_QUADRIMESTERS)),
-                                   required=False
-                                   )
+                                   required=False)
     campus = forms.ModelChoiceField(queryset=find_main_campuses())
     requirement_entity = EntitiesVersionChoiceField(
         find_main_entities_version().none(),
