##############################################################################
#
#    OSIS stands for Open Student Information System. It's an application
#    designed to manage the core business of higher education institutions,
#    such as universities, faculties, institutes and professional schools.
#    The core business involves the administration of students, teachers,
#    courses, programs and so on.
#
#    Copyright (C) 2015-2018 Université catholique de Louvain (http://www.uclouvain.be)
#
#    This program is free software: you can redistribute it and/or modify
#    it under the terms of the GNU General Public License as published by
#    the Free Software Foundation, either version 3 of the License, or
#    (at your option) any later version.
#
#    This program is distributed in the hope that it will be useful,
#    but WITHOUT ANY WARRANTY; without even the implied warranty of
#    MERCHANTABILITY or FITNESS FOR A PARTICULAR PURPOSE.  See the
#    GNU General Public License for more details.
#
#    A copy of this license - GNU General Public License - is available
#    at the root of the source code of this program.  If not,
#    see http://www.gnu.org/licenses/.
#
##############################################################################
import re

from django import forms
from django.core.validators import MinValueValidator
from django.utils.functional import lazy
from django.utils.translation import ugettext_lazy as _

from base import models as mdl
from base.business import learning_unit
from base.forms.bootstrap import BootstrapForm
from base.models.campus import find_administration_campuses
from base.models.entity_version import find_main_entities_version, find_main_entities_version_filtered_by_person
from base.models.enums import entity_container_year_link_type
from base.models.enums.learning_container_year_types import LEARNING_CONTAINER_YEAR_TYPES, INTERNSHIP, \
    LEARNING_CONTAINER_YEAR_TYPES_FOR_FACULTY
from base.models.enums.learning_unit_management_sites import LearningUnitManagementSite
from base.models.enums.learning_unit_periodicity import PERIODICITY_TYPES
from base.models.enums.learning_unit_year_quadrimesters import LEARNING_UNIT_YEAR_QUADRIMESTERS
from base.models.learning_unit_year import MINIMUM_CREDITS
from reference.models.language import find_all_languages
from base.models.enums import learning_container_year_types


MAX_RECORDS = 1000
EMPTY_FIELD = "---------"
READONLY_ATTR = "disabled"
PARTIM_FORM_READ_ONLY_FIELD = {'first_letter', 'acronym', 'title', 'title_english', 'requirement_entity',
                               'allocation_entity', 'language', 'periodicity', 'campus', 'academic_year'}


def _create_first_letter_choices():
    return ((None, EMPTY_FIELD),) + LearningUnitManagementSite.choices()


def create_learning_container_year_type_list():
    return ((None, EMPTY_FIELD),) + LEARNING_CONTAINER_YEAR_TYPES


<<<<<<< HEAD
def create_faculty_learning_container_type_list():
    return ((None, EMPTY_FIELD),) + LEARNING_CONTAINER_YEAR_TYPES_FOR_FACULTY
=======
def _create_learning_container_year_type_for_partim_list():
    return ((None, EMPTY_FIELD),) + learning_container_year_types.LEARNING_CONTAINER_YEAR_TYPES_PARTIM
>>>>>>> a3fb3a49


class EntitiesVersionChoiceField(forms.ModelChoiceField):
    def label_from_instance(self, obj):
        return obj.acronym


class LearningUnitYearForm(BootstrapForm):
    acronym = forms.CharField(widget=forms.TextInput(attrs={'maxlength': "15", 'required': True}))
    academic_year = forms.ModelChoiceField(queryset=mdl.academic_year.find_academic_years(), required=True,
                                           empty_label=_('all_label'))
    status = forms.CharField(required=False, widget=forms.CheckboxInput())
    internship_subtype = forms.ChoiceField(choices=((None, EMPTY_FIELD),) +
                                           mdl.enums.internship_subtypes.INTERNSHIP_SUBTYPES,
                                           required=False)
    credits = forms.DecimalField(decimal_places=2, validators=[MinValueValidator(MINIMUM_CREDITS)])
    title = forms.CharField(widget=forms.TextInput(attrs={'required': True}))
    title_english = forms.CharField(required=False, widget=forms.TextInput())
    session = forms.ChoiceField(choices=((None, EMPTY_FIELD),) +
                                mdl.enums.learning_unit_year_session.LEARNING_UNIT_YEAR_SESSION,
                                required=False)
    subtype = forms.CharField(widget=forms.HiddenInput())
    first_letter = forms.ChoiceField(choices=lazy(_create_first_letter_choices, tuple), required=True)
    container_type = forms.ChoiceField(choices=lazy(create_learning_container_year_type_list, tuple),
                                       widget=forms.Select(attrs={'onchange': 'showInternshipSubtype()'}))
    faculty_remark = forms.CharField(required=False, widget=forms.Textarea(attrs={'rows': 2}))
    other_remark = forms.CharField(required=False, widget=forms.Textarea(attrs={'rows': 2}))
    periodicity = forms.CharField(widget=forms.Select(choices=PERIODICITY_TYPES))
    quadrimester = forms.CharField(
                        widget=forms.Select(choices=((None, EMPTY_FIELD),) + LEARNING_UNIT_YEAR_QUADRIMESTERS),
                        required=False
    )
    campus = forms.ModelChoiceField(queryset=find_administration_campuses())
<<<<<<< HEAD

=======
>>>>>>> a3fb3a49
    requirement_entity = EntitiesVersionChoiceField(
        find_main_entities_version().none(),
        widget=forms.Select(
            attrs={'onchange': 'showAdditionalEntity(this.value, "id_additional_requirement_entity_1")'}
        )
    )
    allocation_entity = EntitiesVersionChoiceField(queryset=find_main_entities_version(), required=False,
                                                   widget=forms.Select(attrs={'id': 'allocation_entity'}))
    additional_requirement_entity_1 = EntitiesVersionChoiceField(
        queryset=find_main_entities_version(), required=False,
        widget=forms.Select(
            attrs={'onchange': 'showAdditionalEntity(this.value, "id_additional_requirement_entity_2")',
                   'disable': 'disable'}
        )
    )
    additional_requirement_entity_2 = EntitiesVersionChoiceField(queryset=find_main_entities_version(), required=False,
                                                                 widget=forms.Select(attrs={'disable': 'disable'}))
    language = forms.ModelChoiceField(find_all_languages(), empty_label=None)

    acronym_regex = "^[BLMW][A-Z]{2,4}\d{4}$"

    def clean_acronym(self):
        data_cleaned = self.data.get('first_letter')+self.cleaned_data.get('acronym')
        return data_cleaned.upper()

    def is_valid(self):
        if not super().is_valid():
            return False
<<<<<<< HEAD
        elif not re.match(self.acronym_regex, self.cleaned_data['acronym']):
=======

        if not re.match(self.acronym_regex, self.cleaned_data['acronym']):
>>>>>>> a3fb3a49
            self.add_error('acronym', _('invalid_acronym'))
        elif self.cleaned_data["container_type"] == INTERNSHIP and not (self.cleaned_data['internship_subtype']):
            self._errors['internship_subtype'] = _('field_is_required')
        else:
            return True


class CreateLearningUnitYearForm(LearningUnitYearForm):

    def __init__(self, person, *args, **kwargs):
        super(CreateLearningUnitYearForm, self).__init__(*args, **kwargs)
        # When we create a learning unit, we can only select requirement entity which are attached to the person
        self.fields["requirement_entity"].queryset = find_main_entities_version_filtered_by_person(person)
        if person.user.groups.filter(name='faculty_managers').exists():
            self.fields["container_type"] = forms.ChoiceField(choices=create_faculty_learning_container_type_list(),
                                                              widget=forms.Select(attrs={'class': 'form-control'}))
            del self.fields['internship_subtype']

    def is_valid(self):
        if not super().is_valid():
            return False
        academic_year_max = learning_unit.compute_max_academic_year_adjournment()
        learning_unit_years = mdl.learning_unit_year.find_gte_year_acronym(self.cleaned_data['academic_year'],
                                                                           self.cleaned_data['acronym'])
        learning_unit_years_list = [learning_unit_year.acronym for learning_unit_year in learning_unit_years]
        if self.cleaned_data['acronym'] in learning_unit_years_list:
            self.add_error('acronym', _('existing_acronym'))
            return False
        elif self.cleaned_data['academic_year'].year > academic_year_max:
            error_msg = _('learning_unit_creation_academic_year_max_error').format(academic_year_max)
            self._errors['academic_year'] = error_msg
            return False
        return True


class CreatePartimForm(CreateLearningUnitYearForm):
    partim_letter = forms.CharField(required=True, widget=forms.TextInput(attrs={'class': 'text-center',
                                                                                 'style': 'text-transform: uppercase;',
                                                                                 'maxlength': "1",
                                                                                 'id': 'hdn_partim_letter',
                                                                                 'onchange': 'checkPartimLetter()'}))
    acronym_regex = "^[BLMW][A-Z]{2,4}\d{4}[A-Z]$"

    def __init__(self, *args, **kwargs):
        super(CreatePartimForm, self).__init__(*args, **kwargs)
        self.fields['container_type'].choices = _create_learning_container_year_type_for_partim_list()
        self.set_read_only_fields()

    def set_read_only_fields(self):
        for field in PARTIM_FORM_READ_ONLY_FIELD:
            self.fields[field].widget.attrs[READONLY_ATTR] = READONLY_ATTR

    def clean_acronym(self):
        return super(CreatePartimForm, self).clean_acronym() + self.data.get('partim_letter', [])[0].upper()<|MERGE_RESOLUTION|>--- conflicted
+++ resolved
@@ -61,13 +61,12 @@
     return ((None, EMPTY_FIELD),) + LEARNING_CONTAINER_YEAR_TYPES
 
 
-<<<<<<< HEAD
 def create_faculty_learning_container_type_list():
     return ((None, EMPTY_FIELD),) + LEARNING_CONTAINER_YEAR_TYPES_FOR_FACULTY
-=======
+
+
 def _create_learning_container_year_type_for_partim_list():
     return ((None, EMPTY_FIELD),) + learning_container_year_types.LEARNING_CONTAINER_YEAR_TYPES_PARTIM
->>>>>>> a3fb3a49
 
 
 class EntitiesVersionChoiceField(forms.ModelChoiceField):
@@ -101,10 +100,7 @@
                         required=False
     )
     campus = forms.ModelChoiceField(queryset=find_administration_campuses())
-<<<<<<< HEAD
 
-=======
->>>>>>> a3fb3a49
     requirement_entity = EntitiesVersionChoiceField(
         find_main_entities_version().none(),
         widget=forms.Select(
@@ -133,12 +129,7 @@
     def is_valid(self):
         if not super().is_valid():
             return False
-<<<<<<< HEAD
         elif not re.match(self.acronym_regex, self.cleaned_data['acronym']):
-=======
-
-        if not re.match(self.acronym_regex, self.cleaned_data['acronym']):
->>>>>>> a3fb3a49
             self.add_error('acronym', _('invalid_acronym'))
         elif self.cleaned_data["container_type"] == INTERNSHIP and not (self.cleaned_data['internship_subtype']):
             self._errors['internship_subtype'] = _('field_is_required')
