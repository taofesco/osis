--- conflicted
+++ resolved
@@ -118,25 +118,22 @@
         if data_cleaned:
             return data_cleaned.upper()
 
+    def get_academic_year(self):
+        try:
+            return mdl.academic_year.find_academic_year_by_id(self.data.get('academic_year'))
+        except mdl.academic_year.AcademicYear.DoesNotExist:
+            return None
+
     def is_valid(self):
+        academic_year = self.get_academic_year()
+        academic_year_max = learning_unit.compute_max_academic_year_adjournment()
         if not super().is_valid():
             return False
-<<<<<<< HEAD
-        try:
-            academic_year = mdl.academic_year.find_academic_year_by_id(self.data.get('academic_year'))
-        except mdl.academic_year.AcademicYear.DoesNotExist:
+        elif not academic_year:
             return False
-        learning_unit_years = mdl.learning_unit_year.find_gte_year_acronym(academic_year, self.data['acronym'])
-        learning_unit_years_list = [learning_unit_year.acronym.lower() for learning_unit_year in learning_unit_years]
-        academic_year_max = learning_unit.compute_max_academic_year_adjournment()
-        if self.data['acronym'] in learning_unit_years_list:
-            self.add_error('acronym', _('existing_acronym'))
-=======
->>>>>>> af997b8d
         elif not re.match(self.acronym_regex, self.cleaned_data['acronym']):
             self.add_error('acronym', _('invalid_acronym'))
-        elif self.cleaned_data["container_type"] == INTERNSHIP \
-                and not (self.cleaned_data['internship_subtype']):
+        elif self.cleaned_data["container_type"] == INTERNSHIP and not (self.cleaned_data['internship_subtype']):
             self._errors['internship_subtype'] = _('field_is_required')
         elif academic_year.year > academic_year_max:
             error_msg = _('learning_unit_creation_academic_year_max_error').format(academic_year_max)
@@ -155,11 +152,7 @@
     def is_valid(self):
         if not super().is_valid():
             return False
-        try:
-            academic_year = mdl.academic_year.find_academic_year_by_id(self.data.get('academic_year'))
-        except mdl.academic_year.AcademicYear.DoesNotExist:
-            return False
-        learning_unit_years = mdl.learning_unit_year.find_gte_year_acronym(academic_year, self.cleaned_data['acronym'])
+        learning_unit_years = mdl.learning_unit_year.find_gte_year_acronym(self.get_academic_year(), self.cleaned_data['acronym'])
         learning_unit_years_list = [learning_unit_year.acronym for learning_unit_year in learning_unit_years]
         if self.cleaned_data['acronym'] in learning_unit_years_list:
             self.add_error('acronym', _('existing_acronym'))
