--- conflicted
+++ resolved
@@ -33,16 +33,15 @@
 from base.forms.bootstrap import BootstrapForm
 from base.models.campus import find_administration_campuses
 from base.models.entity_version import find_main_entities_version, find_main_entities_version_filtered_by_person
+from base.models.enums import entity_container_year_link_type
 from base.models.enums.learning_container_year_types import LEARNING_CONTAINER_YEAR_TYPES, INTERNSHIP
 from base.models.enums.learning_unit_management_sites import LearningUnitManagementSite
 from base.models.enums.learning_unit_periodicity import PERIODICITY_TYPES
 from base.models.enums.learning_unit_year_quadrimesters import LEARNING_UNIT_YEAR_QUADRIMESTERS
 from reference.models.language import find_all_languages
-from base.models.enums import learning_container_year_types
 
 MAX_RECORDS = 1000
 EMPTY_FIELD = "---------"
-READONLY_ATTR = "readonly"
 
 
 def create_learning_container_year_type_list():
@@ -60,13 +59,13 @@
                                            empty_label=_('all_label'))
     status = forms.CharField(required=False, widget=forms.CheckboxInput())
     internship_subtype = forms.ChoiceField(choices=((None, EMPTY_FIELD),) +
-                                           mdl.enums.internship_subtypes.INTERNSHIP_SUBTYPES,
+                                                   mdl.enums.internship_subtypes.INTERNSHIP_SUBTYPES,
                                            required=False)
     credits = forms.DecimalField(decimal_places=2)
     title = forms.CharField(widget=forms.TextInput(attrs={'required': True}))
     title_english = forms.CharField(required=False, widget=forms.TextInput())
     session = forms.ChoiceField(choices=((None, EMPTY_FIELD),) +
-                                mdl.enums.learning_unit_year_session.LEARNING_UNIT_YEAR_SESSION,
+                                        mdl.enums.learning_unit_year_session.LEARNING_UNIT_YEAR_SESSION,
                                 required=False)
     subtype = forms.CharField(widget=forms.HiddenInput())
     first_letter = forms.ChoiceField(choices=((None, EMPTY_FIELD),) + LearningUnitManagementSite.choices(),
@@ -77,8 +76,8 @@
     other_remark = forms.CharField(required=False, widget=forms.Textarea(attrs={'rows': 2}))
     periodicity = forms.CharField(widget=forms.Select(choices=PERIODICITY_TYPES))
     quadrimester = forms.CharField(
-                        widget=forms.Select(choices=((None, EMPTY_FIELD),) + LEARNING_UNIT_YEAR_QUADRIMESTERS),
-                        required=False
+        widget=forms.Select(choices=((None, EMPTY_FIELD),) + LEARNING_UNIT_YEAR_QUADRIMESTERS),
+        required=False
     )
     campus = forms.ModelChoiceField(queryset=find_administration_campuses(),
                                     widget=forms.Select(attrs={'onchange': 'setFirstLetter()'}))
@@ -111,10 +110,7 @@
     acronym_regex = "^[BLMW][A-Z]{2,4}\d{4}$"
 
     def clean_acronym(self):
-        if self.data.get('first_letter'):
-            data_cleaned = self.data.get('first_letter') + self.cleaned_data.get('acronym')
-        else:
-            data_cleaned = self.cleaned_data.get('acronym')
+        data_cleaned = self.data.get('first_letter')+self.cleaned_data.get('acronym')
         if data_cleaned:
             return data_cleaned.upper()
 
@@ -130,7 +126,28 @@
             return True
 
 
-<<<<<<< HEAD
+class CreateLearningUnitYearForm(LearningUnitYearForm):
+
+    def __init__(self, person, *args, **kwargs):
+        super(CreateLearningUnitYearForm, self).__init__(*args, **kwargs)
+        # When we create a learning unit, we can only select requirement entity which are attached to the person
+        self.fields["requirement_entity"].queryset = find_main_entities_version_filtered_by_person(person)
+
+    def is_valid(self):
+        if not super().is_valid():
+            return False
+        try:
+            academic_year = mdl.academic_year.find_academic_year_by_id(self.data.get('academic_year'))
+        except mdl.academic_year.AcademicYear.DoesNotExist:
+            return False
+        learning_unit_years = mdl.learning_unit_year.find_gte_year_acronym(academic_year, self.cleaned_data['acronym'])
+        learning_unit_years_list = [learning_unit_year.acronym for learning_unit_year in learning_unit_years]
+        if self.cleaned_data['acronym'] in learning_unit_years_list:
+            self.add_error('acronym', _('existing_acronym'))
+            return False
+        return True
+
+
 def create_learning_container_year_type_for_partim_list():
     return ((None, EMPTY_FIELD),) + learning_container_year_types.LEARNING_CONTAINER_YEAR_TYPES_PARTIM
 
@@ -179,25 +196,3 @@
         data_cleaned = self.data.get('partim_letter')
         if data_cleaned:
             return data_cleaned.upper()
-=======
-class CreateLearningUnitYearForm(LearningUnitYearForm):
-
-    def __init__(self, person, *args, **kwargs):
-        super(CreateLearningUnitYearForm, self).__init__(*args, **kwargs)
-        # When we create a learning unit, we can only select requirement entity which are attached to the person
-        self.fields["requirement_entity"].queryset = find_main_entities_version_filtered_by_person(person)
-
-    def is_valid(self):
-        if not super().is_valid():
-            return False
-        try:
-            academic_year = mdl.academic_year.find_academic_year_by_id(self.data.get('academic_year'))
-        except mdl.academic_year.AcademicYear.DoesNotExist:
-            return False
-        learning_unit_years = mdl.learning_unit_year.find_gte_year_acronym(academic_year, self.cleaned_data['acronym'])
-        learning_unit_years_list = [learning_unit_year.acronym for learning_unit_year in learning_unit_years]
-        if self.cleaned_data['acronym'] in learning_unit_years_list:
-            self.add_error('acronym', _('existing_acronym'))
-            return False
-        return True
->>>>>>> af997b8d
