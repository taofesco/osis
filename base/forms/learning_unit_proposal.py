##############################################################################
#
#    OSIS stands for Open Student Information System. It's an application
#    designed to manage the core business of higher education institutions,
#    such as universities, faculties, institutes and professional schools.
#    The core business involves the administration of students, teachers,
#    courses, programs and so on.
#
#    Copyright (C) 2015-2018 Université catholique de Louvain (http://www.uclouvain.be)
#
#    This program is free software: you can redistribute it and/or modify
#    it under the terms of the GNU General Public License as published by
#    the Free Software Foundation, either version 3 of the License, or
#    (at your option) any later version.
#
#    This program is distributed in the hope that it will be useful,
#    but WITHOUT ANY WARRANTY; without even the implied warranty of
#    MERCHANTABILITY or FITNESS FOR A PARTICULAR PURPOSE.  See the
#    GNU General Public License for more details.
#
#    A copy of this license - GNU General Public License - is available
#    at the root of the source code of this program.  If not,
#    see http://www.gnu.org/licenses/.
#
##############################################################################
from collections import OrderedDict
from itertools import chain

from django import forms
from django.db import transaction

from base.business.learning_unit_proposal import compute_proposal_type, \
    compute_proposal_state, copy_learning_unit_data
from base.forms.learning_unit.learning_unit_create import EntitiesVersionChoiceField
from base.forms.learning_unit.learning_unit_create_2 import FullForm, PartimForm
from base.models.academic_year import current_academic_year
from base.models.entity_version import find_main_entities_version, get_last_version
from base.models.enums import learning_unit_year_subtypes
from base.models.enums.proposal_type import ProposalType
from base.models.learning_unit_year import get_by_id
from base.models.proposal_learning_unit import ProposalLearningUnit


class ProposalLearningUnitForm(forms.ModelForm):
    # TODO entity must be EntitiesChoiceField
    entity = EntitiesVersionChoiceField(queryset=find_main_entities_version())

    def __init__(self, data, person, *args, initial=None, **kwargs):
        super().__init__(data, *args, initial=initial, **kwargs)

        if initial:
            for key, value in initial.items():
                setattr(self.instance, key, value)

        if hasattr(self.instance, 'entity'):
            self.initial['entity'] = get_last_version(self.instance.entity)

        self.person = person
        if self.person.is_central_manager():
            self.enable_field('state')
        else:
            self.disable_field('state')
        self.disable_field('type')

    def disable_field(self, field):
        self.fields[field].disabled = True
        self.fields[field].required = False

    def enable_field(self, field):
        self.fields[field].disabled = False
        self.fields[field].required = True

    def clean_entity(self):
        return self.cleaned_data['entity'].entity

    class Meta:
        model = ProposalLearningUnit
        fields = ['entity', 'folder_id', 'state', 'type']

    def save(self, commit=True):
        if hasattr(self.instance, 'learning_unit_year'):
            # When we save a creation_proposal, we do not need to save the initial_data
            if self.instance.type != ProposalType.CREATION.name and not self.instance.initial_data:
                self.instance.initial_data = copy_learning_unit_data(get_by_id(self.instance.learning_unit_year.id))
        return super().save(commit)


class ProposalBaseForm:
    # Default values
    proposal_type = ProposalType.TRANSFORMATION.name

    def __init__(self, data, person, learning_unit_year=None, proposal=None, proposal_type=None, default_ac_year=None):
        self.person = person
        self.learning_unit_year = learning_unit_year
        self.proposal = proposal
        if proposal_type:
            self.proposal_type = proposal_type

        initial = self._get_initial()

        if not learning_unit_year or learning_unit_year.subtype == learning_unit_year_subtypes.FULL:
            self.learning_unit_form_container = FullForm(data, person, default_ac_year, instance=learning_unit_year,
                                                         proposal=True)
        else:
            self.learning_unit_form_container = PartimForm(data, person,
                                                           learning_unit_year_full=learning_unit_year.parent,
                                                           instance=learning_unit_year,
                                                           proposal=True)

        self.form_proposal = ProposalLearningUnitForm(data, person=person, instance=proposal,
                                                      initial=initial)

    def is_valid(self):
        return all([self.learning_unit_form_container.is_valid() and self.form_proposal.is_valid()])

    @property
    def errors(self):
        return self.learning_unit_form_container.errors + [self.form_proposal.errors]

    @property
    def fields(self):
        return OrderedDict(chain(self.form_proposal.fields.items(), self.learning_unit_form_container.fields.items()))

    @transaction.atomic
    def save(self):
        # First save to calculate ProposalType
        proposal = self.form_proposal.save()
        self.learning_unit_form_container.save(postponement=False)
        proposal.type = compute_proposal_type(proposal)
        proposal.save()
<<<<<<< HEAD

        self.learning_unit_form_container.save()
=======
>>>>>>> 80d14be0
        return proposal

    def _get_initial(self):
        initial = {
                'learning_unit_year': self.learning_unit_year,
                'type': self.proposal_type,
                'state': compute_proposal_state(self.person),
                'author': self.person
        }
        if self.proposal:
            initial['type'] = self.proposal.type
            initial['state'] = self.proposal.state
        return initial

    def get_context(self):
        context = self.learning_unit_form_container.get_context()
        context['learning_unit_year'] = self.learning_unit_year
        context['experimental_phase'] = True
        context['person'] = self.person
        context['form_proposal'] = self.form_proposal
        return context


class CreationProposalBaseForm(ProposalBaseForm):
    proposal_type = ProposalType.CREATION.name

    def __init__(self, data, person, default_ac_year=None):
        if not default_ac_year:
            default_ac_year = current_academic_year()

        super().__init__(data, person, default_ac_year=default_ac_year)

    @transaction.atomic
    def save(self):
        new_luy = self.learning_unit_form_container.save()
        self.form_proposal.instance.learning_unit_year = new_luy
        return self.form_proposal.save()<|MERGE_RESOLUTION|>--- conflicted
+++ resolved
@@ -125,14 +125,11 @@
     def save(self):
         # First save to calculate ProposalType
         proposal = self.form_proposal.save()
-        self.learning_unit_form_container.save(postponement=False)
+        self.learning_unit_form_container.save()
         proposal.type = compute_proposal_type(proposal)
         proposal.save()
-<<<<<<< HEAD
 
         self.learning_unit_form_container.save()
-=======
->>>>>>> 80d14be0
         return proposal
 
     def _get_initial(self):
