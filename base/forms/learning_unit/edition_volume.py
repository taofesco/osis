##############################################################################
#
#    OSIS stands for Open Student Information System. It's an application
#    designed to manage the core business of higher education institutions,
#    such as universities, faculties, institutes and professional schools.
#    The core business involves the administration of students, teachers,
#    courses, programs and so on.
#
#    Copyright (C) 2015-2018 Université catholique de Louvain (http://www.uclouvain.be)
#
#    This program is free software: you can redistribute it and/or modify
#    it under the terms of the GNU General Public License as published by
#    the Free Software Foundation, either version 3 of the License, or
#    (at your option) any later version.
#
#    This program is distributed in the hope that it will be useful,
#    but WITHOUT ANY WARRANTY; without even the implied warranty of
#    MERCHANTABILITY or FITNESS FOR A PARTICULAR PURPOSE.  See the
#    GNU General Public License for more details.
#
#    A copy of this license - GNU General Public License - is available
#    at the root of the source code of this program.  If not,
#    see http://www.gnu.org/licenses/.
#
##############################################################################
from collections import OrderedDict

from django import forms
from django.db import transaction
from django.db.models import Prefetch
from django.forms import formset_factory, modelformset_factory
from django.utils.translation import ugettext_lazy as _

from base.business.learning_unit_year_with_context import ENTITY_TYPES_VOLUME
from base.business.learning_units import edition
from base.business.learning_units.edition import check_postponement_conflict_report_errors
from base.forms.learning_unit.learning_unit_create import DEFAULT_ACRONYM_COMPONENT
from base.forms.utils.emptyfield import EmptyField
from base.models.entity_component_year import EntityComponentYear
from base.models.enums import entity_container_year_link_type as entity_types
from base.models.enums.component_type import PRACTICAL_EXERCISES, LECTURING
from base.models.learning_component_year import LearningComponentYear
from base.models.learning_unit_component import LearningUnitComponent


class VolumeField(forms.DecimalField):
    def __init__(self, *args, **kwargs):
        super().__init__(*args, max_digits=6, decimal_places=2, min_value=0, **kwargs)


class VolumeEditionForm(forms.Form):

    requirement_entity_key = 'volume_' + entity_types.REQUIREMENT_ENTITY.lower()
    additional_requirement_entity_1_key = 'volume_' + entity_types.ADDITIONAL_REQUIREMENT_ENTITY_1.lower()
    additional_requirement_entity_2_key = 'volume_' + entity_types.ADDITIONAL_REQUIREMENT_ENTITY_2.lower()

    opening_parenthesis_field = EmptyField(label='(')
    volume_q1 = VolumeField(label=_('partial_volume_1Q'), help_text=_('partial_volume_1'))
    add_field = EmptyField(label='+')
    volume_q2 = VolumeField(label=_('partial_volume_2Q'), help_text=_('partial_volume_2'))
    equal_field_1 = EmptyField(label='=')
<<<<<<< HEAD
    volume_total = VolumeField(label=_('Vol. annual'), help_text=_('Volume annual'))
=======
    help_volume_total = "{} = {} + {}".format(_('Volume total annual'), _('partial_volume_1'), _('partial_volume_2'))
    volume_total = VolumeField(label=_('Vol. tot. annual'), help_text=help_volume_total)
>>>>>>> 0901b4cb
    closing_parenthesis_field = EmptyField(label=')')
    mult_field = EmptyField(label='*')
    planned_classes = forms.IntegerField(label=_('planned_classes_pc'), help_text=_('planned_classes'), min_value=0)
    equal_field_2 = EmptyField(label='=')

    _post_errors = []
    _parent_data = {}
    _faculty_manager_fields = ['volume_q1', 'volume_q2']

    def __init__(self, *args, **kwargs):
        self.component = kwargs.pop('component')
        self.learning_unit_year = kwargs.pop('learning_unit_year')
        self.entities = kwargs.pop('entities')
        self.is_faculty_manager = kwargs.pop('is_faculty_manager', False)

        self.title = self.component.acronym
        self.title_help = _(self.component.type) + ' ' if self.component.type else ''
        self.title_help += self.component.acronym

        super().__init__(*args, **kwargs)
        help_volume_global = "{} = {} * {}".format(_('volume_global'), _('Volume total annual'), _('planned_classes'))
        self.fields['volume_total_requirement_entities'] = VolumeField(
            label=_('vol_global'), help_text=help_volume_global)
        self.fields['equal_field_3'] = EmptyField(label='=')

        # Append dynamic fields
        entities_to_add = [entity for entity in ENTITY_TYPES_VOLUME if entity in self.entities]
        for i, key in enumerate(entities_to_add):
            entity = self.entities[key]
            self.fields["volume_" + key.lower()] = VolumeField(label=entity.acronym, help_text=entity.title)
            if i != len(entities_to_add) - 1:
                self.fields["add" + key.lower()] = EmptyField(label='+')

        if self.is_faculty_manager and self.learning_unit_year.is_full():
            self._disable_central_manager_fields()

    def _disable_central_manager_fields(self):
        for key, field in self.fields.items():
            if key not in self._faculty_manager_fields:
                field.disabled = True

    def get_entity_fields(self):
        entity_keys = [self.requirement_entity_key, self.additional_requirement_entity_1_key,
                       self.additional_requirement_entity_2_key]
        return [self.fields[key] for key in entity_keys if key in self.fields]

    def clean(self):
        cleaned_data = super().clean().copy()

        self._check_tot_annual_equal_to_q1_q2(cleaned_data)
        self._check_tot_req_entities_equal_to_tot_annual_mult_cp(cleaned_data)
        self._check_tot_req_entities_equal_to_vol_req_entity(cleaned_data)

    def _check_tot_annual_equal_to_q1_q2(self, cleaned_data):
        total_annual = cleaned_data.get('volume_total', 0)
        q1 = cleaned_data.get('volume_q1', 0)
        q2 = cleaned_data.get('volume_q2', 0)

        if total_annual != (q1 + q2):
            self.add_error("volume_total", _('vol_tot_not_equal_to_q1_q2'))

    def _check_tot_req_entities_equal_to_vol_req_entity(self, cleaned_data):
        requirement_entity = cleaned_data.get(self.requirement_entity_key, 0)
        # Optional fields
        additional_requirement_entity_1 = cleaned_data.get(self.additional_requirement_entity_1_key, 0)
        additional_requirement_entity_2 = cleaned_data.get(self.additional_requirement_entity_2_key, 0)
        total = requirement_entity + additional_requirement_entity_1 + additional_requirement_entity_2

        if cleaned_data.get('volume_total_requirement_entities') != total:
            error_msg = ' + '.join([self.entities.get(t).acronym for t in ENTITY_TYPES_VOLUME if self.entities.get(t)])
            error_msg += ' = {}'.format(_('vol_global'))
            self.add_error("volume_total_requirement_entities", error_msg)

    def _check_tot_req_entities_equal_to_tot_annual_mult_cp(self, cleaned_data):
        total_annual = cleaned_data.get('volume_total', 0)
        cp = cleaned_data.get('planned_classes', 0)
        total_requirement_entities = cleaned_data.get('volume_total_requirement_entities', 0)

        if total_requirement_entities != (total_annual * cp):
            self.add_error('volume_total_requirement_entities', _('vol_tot_req_entities_not_equal_to_vol_tot_mult_cp'))

    def validate_parent_partim_component(self, parent_data):
        self._parent_data = parent_data

        self._compare_parent_partim('volume_total', 'vol_tot_full_must_be_greater_or_equal_than_partim')
        self._compare_parent_partim('volume_q1', 'vol_q1_full_must_be_greater_or_equal_to_partim')
        self._compare_parent_partim('volume_q2', 'vol_q2_full_must_be_greater_or_equal_to_partim')
        self._compare_parent_partim('planned_classes', 'planned_classes_full_must_be_greater_or_equal_to_partim')
        self._compare_parent_partim(self.requirement_entity_key,
                                    'entity_requirement_full_must_be_greater_or_equal_to_partim')
        self._compare_additional_entities(self.additional_requirement_entity_1_key)
        self._compare_additional_entities(self.additional_requirement_entity_2_key)

        return self.errors

    def _compare_additional_entities(self, key):
        # Verify if we have additional_requirement entity
        if key in self._parent_data and key in self.cleaned_data:
            self._compare_parent_partim(key, 'entity_requirement_full_must_be_greater_or_equal_to_partim')

    def _compare_parent_partim(self, key, msg):
        partim_data = self.cleaned_data or self.initial
        if self._parent_data[key] < partim_data[key]:
            self.add_error(key, _(msg))

    def save(self, postponement):
        if not self.changed_data:
            return None

        conflict_report = {}
        if postponement:
            conflict_report = edition.get_postponement_conflict_report(self.learning_unit_year)
            luy_to_update_list = conflict_report['luy_without_conflict']
        else:
            luy_to_update_list = [self.learning_unit_year]

        with transaction.atomic():
            for component in self._find_learning_components_year(luy_to_update_list):
                self._save(component)

        # Show conflict error if exists
        check_postponement_conflict_report_errors(conflict_report)

    def _save(self, component):
        component.hourly_volume_total_annual = self.cleaned_data['volume_total']
        component.hourly_volume_partial_q1 = self.cleaned_data['volume_q1']
        component.hourly_volume_partial_q2 = self.cleaned_data['volume_q2']
        component.planned_classes = self.cleaned_data['planned_classes']
        component.save()
        self._save_requirement_entities(component.entity_components_year)

    def _save_requirement_entities(self, entity_components_year):
        for ecy in entity_components_year:
            link_type = ecy.entity_container_year.type
            repartition_volume = self.cleaned_data.get('volume_' + link_type.lower())

            if repartition_volume is None:
                continue

            ecy.repartition_volume = repartition_volume
            ecy.save()

    def _find_learning_components_year(self, luy_to_update_list):
        prefetch = Prefetch(
            'learning_component_year__entitycomponentyear_set',
            queryset=EntityComponentYear.objects.all(),
            to_attr='entity_components_year'
        )
        return [
            luc.learning_component_year
            for luc in LearningUnitComponent.objects.filter(
                learning_unit_year__in=luy_to_update_list).prefetch_related(prefetch)
            if luc.learning_component_year.type == self.component.type
        ]


class VolumeEditionBaseFormset(forms.BaseFormSet):

    def __init__(self, *args, **kwargs):
        self.learning_unit_year = kwargs.pop('learning_unit_year')
        self.components = list(self.learning_unit_year.components.keys())
        self.components_values = list(self.learning_unit_year.components.values())
        self.is_faculty_manager = kwargs.pop('is_faculty_manager')

        super().__init__(*args, **kwargs)

    def get_form_kwargs(self, index):
        kwargs = super().get_form_kwargs(index)
        kwargs['learning_unit_year'] = self.learning_unit_year
        kwargs['component'] = self.components[index]
        kwargs['initial'] = self._clean_component_keys(self.components_values[index])
        kwargs['entities'] = self.learning_unit_year.entities
        kwargs['is_faculty_manager'] = self.is_faculty_manager
        return kwargs

    @staticmethod
    def _clean_component_keys(component_dict):
        # Field's name must be in lowercase
        return {k.lower(): v for k, v in component_dict.items()}

    def validate_parent_partim(self, parent_formset):
        # Check CM
        is_cm_valid = self._validate_parent_partim_by_type(parent_formset, LECTURING)
        # Check TP
        is_tp_valid = self._validate_parent_partim_by_type(parent_formset, PRACTICAL_EXERCISES)
        return is_cm_valid and is_tp_valid

    def _validate_parent_partim_by_type(self, parent_formset, component_type):

        parent_form = parent_formset.get_form_by_type(component_type)
        partim_form = self.get_form_by_type(component_type)

        errors = partim_form.validate_parent_partim_component(parent_form.cleaned_data or parent_form.initial)

        return not errors

    def get_form_by_type(self, component_type):
        return next(form for form in self.forms if form.component.type == component_type)

    def save(self, postponement):
        for form in self.forms:
            form.save(postponement)


class VolumeEditionFormsetContainer:
    """
    Create and Manage a set of VolumeEditionFormsets
    """
    def __init__(self, request, learning_units, person):
        self.formsets = OrderedDict()
        self.learning_units = learning_units
        self.parent = self.learning_units[0]
        self.postponement = int(request.POST.get('postponement', 1))
        self.request = request

        self.is_faculty_manager = person.is_faculty_manager() and not person.is_central_manager()

        for learning_unit in learning_units:
            volume_edition_formset = formset_factory(
                form=VolumeEditionForm, formset=VolumeEditionBaseFormset, extra=len(learning_unit.components)
            )
            self.formsets[learning_unit] = volume_edition_formset(
                request.POST or None,
                learning_unit_year=learning_unit,
                prefix=learning_unit.acronym,
                is_faculty_manager=self.is_faculty_manager
            )

    def is_valid(self):
        if not self.request.POST:
            return False

        if not all([formset.is_valid() for formset in self.formsets.values()]):
            return False

        if not self._is_container_valid():
            return False

        return True

    def _is_container_valid(self):
        # Check consistency between formsets
        return all(self.formsets[luy].validate_parent_partim(self.formsets[self.parent]) for luy in self.formsets
                   if luy != self.parent)

    def save(self):
        for formset in self.formsets.values():
            formset.save(self.postponement)

    @property
    def errors(self):
        errors = {}
        for formset in self.formsets.values():
            errors.update(self._get_formset_errors(formset))
        return errors

    @staticmethod
    def _get_formset_errors(formset):
        errors = {}
        for i, form_errors in enumerate(formset.errors):
            for name, error in form_errors.items():
                errors["{}-{}-{}".format(formset.prefix, i, name)] = error
        return errors


class SimplifiedVolumeForm(forms.ModelForm):
    _learning_unit_year = None
    _entity_containers = []
    add_field = EmptyField(label="+")
    equal_field = EmptyField(label='=')

    def __init__(self, *args, **kwargs):
        self.component_type = kwargs.pop('component_type')
        super().__init__(*args, **kwargs)
        self.instance.type = self.component_type
        self.instance.acronym = DEFAULT_ACRONYM_COMPONENT[self.component_type]

    class Meta:
        model = LearningComponentYear
        fields = ('hourly_volume_total_annual', 'planned_classes', 'hourly_volume_partial_q1',
                  'hourly_volume_partial_q2')

    def save(self, commit=True):
        instance = super().save(commit)

        LearningUnitComponent.objects.get_or_create(
            learning_unit_year=self._learning_unit_year,
            learning_component_year=instance
        )
        requirement_entity_containers = self.get_requirement_entity_container()

        for requirement_entity_container in requirement_entity_containers:
            EntityComponentYear.objects.get_or_create(
                entity_container_year=requirement_entity_container,
                learning_component_year=instance
            )
        return instance

    def get_requirement_entity_container(self):
        requirement_entity_containers = [entity_container_year for entity_container_year in self._entity_containers if entity_container_year and entity_container_year.type != entity_types.ALLOCATION_ENTITY]
        return requirement_entity_containers


class SimplifiedVolumeFormset(forms.BaseModelFormSet):
    def get_form_kwargs(self, index):
        kwargs = super().get_form_kwargs(index)
        kwargs['component_type'] = [LECTURING, PRACTICAL_EXERCISES][index]
        return kwargs

    @property
    def fields(self):
        fields = OrderedDict()
        for form_instance in self.forms:
            fields.update(form_instance.fields)
        return fields

    @property
    def instances_data(self):
        data = {}
        for form_instance in self.forms:
            columns = form_instance.fields.keys()
            data.update({col: getattr(form_instance.instance, col, None) for col in columns})
        return data

    @property
    def label_fields(self):
        """ Return a dictionary with the label of all fields """
        data = {}
        for form_instance in self.forms:
            data.update({
                key: field.label for key, field in form_instance.fields.items()
            })
        return data

    def save_all_forms(self, learning_unit_year, entity_container_years, commit=True):
        lcy = learning_unit_year.learning_container_year

        for form in self.forms:
            form._learning_unit_year = learning_unit_year
            form._entity_containers = entity_container_years
            form.instance.learning_container_year = lcy

        return super().save(commit)


SimplifiedVolumeManagementForm = modelformset_factory(model=LearningComponentYear, form=SimplifiedVolumeForm,
                                                      formset=SimplifiedVolumeFormset,
                                                      extra=2, max_num=2)<|MERGE_RESOLUTION|>--- conflicted
+++ resolved
@@ -59,12 +59,8 @@
     add_field = EmptyField(label='+')
     volume_q2 = VolumeField(label=_('partial_volume_2Q'), help_text=_('partial_volume_2'))
     equal_field_1 = EmptyField(label='=')
-<<<<<<< HEAD
     volume_total = VolumeField(label=_('Vol. annual'), help_text=_('Volume annual'))
-=======
     help_volume_total = "{} = {} + {}".format(_('Volume total annual'), _('partial_volume_1'), _('partial_volume_2'))
-    volume_total = VolumeField(label=_('Vol. tot. annual'), help_text=help_volume_total)
->>>>>>> 0901b4cb
     closing_parenthesis_field = EmptyField(label=')')
     mult_field = EmptyField(label='*')
     planned_classes = forms.IntegerField(label=_('planned_classes_pc'), help_text=_('planned_classes'), min_value=0)
