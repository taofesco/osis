##############################################################################
#
#    OSIS stands for Open Student Information System. It's an application
#    designed to manage the core business of higher education institutions,
#    such as universities, faculties, institutes and professional schools.
#    The core business involves the administration of students, teachers,
#    courses, programs and so on.
#
#    Copyright (C) 2015-2018 Université catholique de Louvain (http://www.uclouvain.be)
#
#    This program is free software: you can redistribute it and/or modify
#    it under the terms of the GNU General Public License as published by
#    the Free Software Foundation, either version 3 of the License, or
#    (at your option) any later version.
#
#    This program is distributed in the hope that it will be useful,
#    but WITHOUT ANY WARRANTY; without even the implied warranty of
#    MERCHANTABILITY or FITNESS FOR A PARTICULAR PURPOSE.  See the
#    GNU General Public License for more details.
#
#    A copy of this license - GNU General Public License - is available
#    at the root of the source code of this program.  If not,
#    see http://www.gnu.org/licenses/.
#
##############################################################################

from django import forms
from django.utils.translation import ugettext_lazy as _

from base.forms.utils.acronym_field import AcronymField, PartimAcronymField, split_acronym
from base.forms.utils.choice_field import add_blank
<<<<<<< HEAD
from base.models import academic_year
from base.models.academic_year import MAX_ACADEMIC_YEAR_FACULTY, MAX_ACADEMIC_YEAR_CENTRAL
=======
from base.models import entity_version
>>>>>>> 9266e436
from base.models.campus import find_main_campuses
from base.models.entity_component_year import EntityComponentYear
from base.models.enums import learning_unit_year_subtypes
from base.models.enums.component_type import LECTURING, PRACTICAL_EXERCISES
from base.models.enums.entity_container_year_link_type import REQUIREMENT_ENTITIES
from base.models.enums.learning_container_year_types import LEARNING_CONTAINER_YEAR_TYPES, \
    CONTAINER_TYPE_WITH_DEFAULT_COMPONENT, INTERNSHIP
from base.models.enums.learning_container_year_types import LEARNING_CONTAINER_YEAR_TYPES_FOR_FACULTY
from base.models.learning_component_year import LearningComponentYear
from base.models.learning_container import LearningContainer
from base.models.learning_container_year import LearningContainerYear
from base.models.learning_unit import LearningUnit
from base.models.learning_unit_component import LearningUnitComponent
from base.models.learning_unit_year import LearningUnitYear, MAXIMUM_CREDITS

DEFAULT_ACRONYM_COMPONENT = {
    LECTURING: "CM1",
    PRACTICAL_EXERCISES: "TP1",
    None: "NT1"
}


def _get_default_components_type(container_type):
    """This function will return the default components type to create/update according to container type"""
    if container_type in CONTAINER_TYPE_WITH_DEFAULT_COMPONENT:
        return [LECTURING, PRACTICAL_EXERCISES]
    return [None]


def _create_learning_container_year_type_list():
    return add_blank(LEARNING_CONTAINER_YEAR_TYPES)


def _create_faculty_learning_container_type_list():
    return add_blank(LEARNING_CONTAINER_YEAR_TYPES_FOR_FACULTY)


class LearningUnitModelForm(forms.ModelForm):

    def save(self, **kwargs):
        self.instance.learning_container = kwargs.pop('learning_container')
        self.instance.start_year = kwargs.pop('start_year')
        return super().save(**kwargs)

    class Meta:
        model = LearningUnit
        fields = ('periodicity', 'faculty_remark', 'other_remark')
        widgets = {
            'faculty_remark': forms.Textarea(attrs={'rows': '5'}),
            'other_remark': forms.Textarea(attrs={'rows': '5'})
        }


# TODO Is it really useful ?
class LearningContainerModelForm(forms.ModelForm):
    class Meta:
        model = LearningContainer
        fields = ()


class LearningUnitYearModelForm(forms.ModelForm):
    _warnings = None

    def __init__(self, data, person, subtype, *args, **kwargs):
        super().__init__(data, *args, **kwargs)

        self.instance.subtype = subtype
        self.person = person

        acronym = self.initial.get('acronym')
        if acronym:
            self.initial['acronym'] = split_acronym(acronym, subtype)

        if subtype == learning_unit_year_subtypes.PARTIM:
            self.fields['acronym'] = PartimAcronymField()
            self.fields['specific_title'].label = _('official_title_proper_to_partim')
            self.fields['specific_title_english'].label = _('official_english_title_proper_to_partim')

        if kwargs.get('instance'):
            self.fields['academic_year'].disabled = True

    class Meta:
        model = LearningUnitYear
        fields = ('academic_year', 'acronym', 'specific_title', 'specific_title_english', 'credits',
                  'session', 'quadrimester', 'status', 'internship_subtype', 'attribution_procedure',
                  'professional_integration')
        field_classes = {'acronym': AcronymField}
        error_messages = {
            'credits': {
                # Override unwanted DecimalField standard error messages
                'max_digits': _('Ensure this value is less than or equal to {max_value}.').format(
                    max_value=MAXIMUM_CREDITS),
                'max_whole_digits': _('Ensure this value is less than or equal to {max_value}.').format(
                    max_value=MAXIMUM_CREDITS)
            }
        }

<<<<<<< HEAD
    def _restrict_academic_years_choice(self):
        current_academic_year = academic_year.current_academic_year()
        end_year_range = MAX_ACADEMIC_YEAR_FACULTY if self.person.is_faculty_manager() else MAX_ACADEMIC_YEAR_CENTRAL

        self.fields["academic_year"].queryset = academic_year.find_academic_years(
            start_year=current_academic_year.year,
            end_year=current_academic_year.year + end_year_range
        )

    def post_clean(self, container_type):
        if container_type != INTERNSHIP and self.instance.internship_subtype:
            self.add_error("internship_subtype", _("This field cannot be set"))

        return not self.errors

=======
>>>>>>> 9266e436
    # TODO :: Move assignment to self.instance from save into __init__
    # TODO :: Make these kwarg to args (learning_container_year, learning_unit, ... are required args)
    def save(self, **kwargs):
        self.instance.learning_container_year = kwargs.pop('learning_container_year')
        self.instance.academic_year = self.instance.learning_container_year.academic_year
        self.instance.learning_unit = kwargs.pop('learning_unit')
        entity_container_years = kwargs.pop('entity_container_years')
        instance = super().save(**kwargs)
        for learn_unit_year in self._find_learning_units_year_family():
            self._save_learning_components(entity_container_years, learn_unit_year)
        return instance

    def _find_learning_units_year_family(self):
        return LearningUnitYear.objects.filter(learning_container_year=self.instance.learning_container_year)

    def _save_learning_components(self, entity_container_years, learning_unit_year):
        components_type = _get_default_components_type(self.instance.learning_container_year.container_type)
        for component_type in components_type:
            component, created = LearningComponentYear.objects.get_or_create(
                learningunitcomponent__learning_unit_year=learning_unit_year,
                type=component_type,
                defaults={
                    'acronym': DEFAULT_ACRONYM_COMPONENT[component_type],
                    'learning_container_year': learning_unit_year.learning_container_year
                }
            )
            self._save_learning_unit_component(component, learning_unit_year)
            self._save_entity_components_year(component, entity_container_years)

    @staticmethod
    def _save_learning_unit_component(component, learning_unit_year):
        return LearningUnitComponent.objects.get_or_create(learning_unit_year=learning_unit_year,
                                                           learning_component_year=component)

    @staticmethod
    def _save_entity_components_year(component, entity_container_years):
        requirement_entity_containers = filter(lambda ec: getattr(ec, 'type', None) in REQUIREMENT_ENTITIES,
                                               entity_container_years)
        for requirement_entity_container in requirement_entity_containers:
            EntityComponentYear.objects.get_or_create(entity_container_year=requirement_entity_container,
                                                      learning_component_year=component)


class LearningUnitYearPartimModelForm(LearningUnitYearModelForm):
    class Meta(LearningUnitYearModelForm.Meta):
        labels = {
            'specific_title': _('official_title_proper_to_partim'),
            'specific_title_english': _('official_english_title_proper_to_partim')
        }
        field_classes = {
            'acronym': PartimAcronymField
        }


class LearningContainerYearModelForm(forms.ModelForm):
    def __init__(self, *args, **kwargs):
        self.person = kwargs.pop('person')
        self.proposal = kwargs.pop('proposal', False)
        self.is_create_form = kwargs['instance'] is None
        super().__init__(*args, **kwargs)
        self.prepare_fields()

    def prepare_fields(self):
        self.fields['campus'].queryset = find_main_campuses()
        self.fields['container_type'].widget.attrs = {'onchange': 'showInternshipSubtype()'}

        # Limit types for faculty_manager only if simple creation of learning_unit
        if self.person.is_faculty_manager() and not self.proposal and self.is_create_form:
            self.fields["container_type"].choices = _create_faculty_learning_container_type_list()

        if self.initial.get('subtype') == learning_unit_year_subtypes.PARTIM:
            self.fields["container_type"].choices = _create_learning_container_year_type_list()

    def save(self, **kwargs):
        self.instance.learning_container = kwargs.pop('learning_container')
        self.instance.acronym = kwargs.pop('acronym')
        self.instance.academic_year = kwargs.pop('academic_year')
        return super().save(**kwargs)

    class Meta:
        model = LearningContainerYear
        fields = ('container_type', 'common_title', 'common_title_english', 'language', 'campus',
                  'type_declaration_vacant', 'team', 'is_vacant')

    def post_clean(self, specific_title):
        if not self.instance.common_title and not specific_title:
            self.add_error("common_title", _("must_set_common_title_or_specific_title"))

        return not self.errors<|MERGE_RESOLUTION|>--- conflicted
+++ resolved
@@ -29,12 +29,6 @@
 
 from base.forms.utils.acronym_field import AcronymField, PartimAcronymField, split_acronym
 from base.forms.utils.choice_field import add_blank
-<<<<<<< HEAD
-from base.models import academic_year
-from base.models.academic_year import MAX_ACADEMIC_YEAR_FACULTY, MAX_ACADEMIC_YEAR_CENTRAL
-=======
-from base.models import entity_version
->>>>>>> 9266e436
 from base.models.campus import find_main_campuses
 from base.models.entity_component_year import EntityComponentYear
 from base.models.enums import learning_unit_year_subtypes
@@ -132,24 +126,12 @@
             }
         }
 
-<<<<<<< HEAD
-    def _restrict_academic_years_choice(self):
-        current_academic_year = academic_year.current_academic_year()
-        end_year_range = MAX_ACADEMIC_YEAR_FACULTY if self.person.is_faculty_manager() else MAX_ACADEMIC_YEAR_CENTRAL
-
-        self.fields["academic_year"].queryset = academic_year.find_academic_years(
-            start_year=current_academic_year.year,
-            end_year=current_academic_year.year + end_year_range
-        )
-
     def post_clean(self, container_type):
         if container_type != INTERNSHIP and self.instance.internship_subtype:
             self.add_error("internship_subtype", _("This field cannot be set"))
 
         return not self.errors
 
-=======
->>>>>>> 9266e436
     # TODO :: Move assignment to self.instance from save into __init__
     # TODO :: Make these kwarg to args (learning_container_year, learning_unit, ... are required args)
     def save(self, **kwargs):
