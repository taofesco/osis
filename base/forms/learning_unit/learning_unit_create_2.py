##############################################################################
#
#    OSIS stands for Open Student Information System. It's an application
#    designed to manage the core business of higher education institutions,
#    such as universities, faculties, institutes and professional schools.
#    The core business involves the administration of students, teachers,
#    courses, programs and so on.
#
#    Copyright (C) 2015-2018 Université catholique de Louvain (http://www.uclouvain.be)
#
#    This program is free software: you can redistribute it and/or modify
#    it under the terms of the GNU General Public License as published by
#    the Free Software Foundation, either version 3 of the License, or
#    (at your option) any later version.
#
#    This program is distributed in the hope that it will be useful,
#    but WITHOUT ANY WARRANTY; without even the implied warranty of
#    MERCHANTABILITY or FITNESS FOR A PARTICULAR PURPOSE.  See the
#    GNU General Public License for more details.
#
#    A copy of this license - GNU General Public License - is available
#    at the root of the source code of this program.  If not,
#    see http://www.gnu.org/licenses/.
#
##############################################################################
import abc
from collections import OrderedDict

from copy import deepcopy
from django.db import transaction
from django.utils.translation import ugettext_lazy as _

from base.business.learning_units import edition as edition_business
from base.business.utils.model import merge_two_dicts
from base.forms.learning_unit.learning_unit_create import LearningUnitModelForm, LearningUnitYearModelForm, \
    LearningContainerModelForm, EntityContainerFormset, LearningContainerYearModelForm
from base.forms.utils.acronym_field import split_acronym
from base.models.academic_year import compute_max_academic_year_adjournment, AcademicYear
from base.models.campus import Campus
from base.models.enums import learning_unit_year_subtypes
from base.models.enums.entity_container_year_link_type import ENTITY_TYPE_LIST
from base.models.enums.learning_container_year_types import LEARNING_CONTAINER_YEAR_TYPES_MUST_HAVE_SAME_ENTITIES
from base.models.learning_unit_year import LearningUnitYear
from reference.models import language

FULL_READ_ONLY_FIELDS = {"acronym_0", "acronym_1", "academic_year", "container_type", "subtype"}

PARTIM_FORM_READ_ONLY_FIELD = {'acronym_0', 'acronym_1', 'common_title', 'common_title_english',
                               'requirement_entity', 'allocation_entity', 'language', 'periodicity', 'campus',
                               'academic_year', 'container_type', 'internship_subtype',
                               'additional_requirement_entity_1', 'additional_requirement_entity_2'}

FACULTY_OPEN_FIELDS = {'quadrimester', 'session', 'team'}


class LearningUnitBaseForm:
    forms = OrderedDict()
    data = {}
    subtype = None
    instance = None
    start_year = None

    def __init__(self, instances_data, *args, **kwargs):
        self.forms = OrderedDict({
            LearningContainerModelForm: LearningContainerModelForm(*args, **instances_data[LearningContainerModelForm]),
            LearningContainerYearModelForm: LearningContainerYearModelForm(*args, **instances_data[
                LearningContainerYearModelForm]),
            LearningUnitModelForm: LearningUnitModelForm(*args, **instances_data[LearningUnitModelForm]),
            LearningUnitYearModelForm: LearningUnitYearModelForm(*args, **instances_data[LearningUnitYearModelForm]),
            EntityContainerFormset: EntityContainerFormset(*args, **instances_data[EntityContainerFormset])
        })

    @abc.abstractmethod
    def is_valid(self):
        return False

    @transaction.atomic
    def save(self, commit=True):
        pass

    @property
    def errors(self):
        return [form.errors for form in self.forms.values()]

    @property
    def fields(self):
        fields = OrderedDict()
        for form in self.forms.values():
            if hasattr(form, 'fields'):
                fields.update(form.fields.items())
        return fields

    @property
    def cleaned_data(self):
        return [form.cleaned_data for form in self.forms.values()]

    @property
    def changed_data(self):
        return [form.changed_data for form in self.forms.values()]

    def disable_fields(self, fields_to_disable):
        for key, value in self.get_all_fields().items():
            if key in fields_to_disable:
                self._disable_field(value)

    def disable_all_fields_except(self, fields_not_to_disable):
        for key, value in self.get_all_fields().items():
            if key not in fields_not_to_disable:
                self._disable_field(value)

    @staticmethod
    def _disable_field(field):
        field.disabled = True
        field.required = False

    def get_all_fields(self):
        fields = {}
        for cls, form_instance in self.forms.items():
            fields.update(self._get_formset_fields(form_instance) if cls == EntityContainerFormset
                          else form_instance.fields)
        return fields

    @staticmethod
    def _get_formset_fields(form_instance):
        return {
            ENTITY_TYPE_LIST[index].lower(): form.fields['entity'] for index, form in enumerate(form_instance.forms)
            }

    def get_context(self):
        return {
            'subtype': self.subtype,
            'learning_unit_form': self.forms[LearningUnitModelForm],
            'learning_unit_year_form': self.forms[LearningUnitYearModelForm],
            'learning_container_year_form': self.forms[LearningContainerYearModelForm],
            'entity_container_form': self.forms[EntityContainerFormset]
        }

    def _validate_no_empty_title(self, common_title):
        specific_title = self.forms[LearningUnitYearModelForm].cleaned_data["specific_title"]
        if not common_title and not specific_title:
            self.forms[LearningContainerYearModelForm].add_error(
                "common_title", _("must_set_common_title_or_specific_title"))
            return False
        return True


class FullForm(LearningUnitBaseForm):

    subtype = learning_unit_year_subtypes.FULL

    def __init__(self, data, person, default_ac_year=None, instance=None, proposal=False,
                 *args, **kwargs):
        check_learning_unit_year_instance(instance)
        self.instance = instance
        self.person = person
        self.proposal = proposal
        self.data = data
        self.academic_year = instance.academic_year if instance else default_ac_year
        self.start_year = instance.learning_unit.start_year if instance else default_ac_year.year

        instances_data = self._build_instance_data(self.data, default_ac_year, instance, proposal)
        super().__init__(instances_data, *args, **kwargs)
        self._disable_field_for_facutly_manager()

    def _disable_field_for_facutly_manager(self):
        if self.person.is_faculty_manager() and self.instance:
            if self.proposal:
                self.disable_fields(FACULTY_OPEN_FIELDS)
            else:
                self.disable_all_fields_except(FACULTY_OPEN_FIELDS)

    def _build_instance_data(self, data, default_ac_year, instance, proposal):
        return {
            LearningUnitModelForm: {
                'data': data,
                'instance': instance.learning_unit if instance else None,
            },
            LearningContainerModelForm: {
                'data': data,
                'instance': instance.learning_container_year.learning_container if instance else None,
            },
            LearningUnitYearModelForm: self._build_instance_data_learning_unit_year(data, default_ac_year, instance),
            LearningContainerYearModelForm: self._build_instance_data_learning_container_year(data, instance, proposal),
            EntityContainerFormset: {
                'data': data,
                'instance': instance.learning_container_year if instance else None,
                'form_kwargs': {'person': self.person}
            }
        }

    def _build_instance_data_learning_container_year(self, data, instance, proposal):
        return {
            'data': data,
            'instance': instance.learning_container_year if instance else None,
            'proposal': proposal,
            'initial': {
                # Default campus selected 'Louvain-la-Neuve' if exist
                'campus': Campus.objects.filter(name='Louvain-la-Neuve').first(),
                # Default language French
                'language': language.find_by_code('FR')
            } if not instance else None,
            'person': self.person
        }

    def _build_instance_data_learning_unit_year(self, data, default_ac_year, instance):
        return {
            'data': data,
            'instance': instance,
            'initial': {
                'status': True, 'academic_year': default_ac_year,
            } if not instance else None,
            'person': self.person,
            'subtype': self.subtype
        }

    def is_valid(self):
        if any([not form_instance.is_valid() for form_instance in self.forms.values()]):
            return False
        common_title = self.forms[LearningContainerYearModelForm].cleaned_data["common_title"]
        return self._validate_no_empty_title(common_title) and self._validate_same_entities_container()

    def _validate_same_entities_container(self):
        container_type = self.forms[LearningContainerYearModelForm].cleaned_data["container_type"]
        requirement_entity = self.forms[EntityContainerFormset][0].cleaned_data["entity"]
        allocation_entity = self.forms[EntityContainerFormset][1].cleaned_data["entity"]
        if container_type in LEARNING_CONTAINER_YEAR_TYPES_MUST_HAVE_SAME_ENTITIES:
            if requirement_entity != allocation_entity:
                self.forms[EntityContainerFormset][1].add_error(
                    "entity", _("requirement_and_allocation_entities_cannot_be_different"))
                return False
        return True

    def save(self, commit=True):
        academic_year = self.academic_year

        learning_container = self.forms[LearningContainerModelForm].save(commit)
        learning_unit = self.forms[LearningUnitModelForm].save(
            start_year=self.start_year,
            learning_container=learning_container,
            commit=commit
        )
        container_year = self.forms[LearningContainerYearModelForm].save(
            academic_year=academic_year,
            learning_container=learning_container,
            acronym=self.forms[LearningUnitYearModelForm].instance.acronym,
            commit=commit
        )
        entity_container_years = self.forms[EntityContainerFormset].save(
            learning_container_year=container_year,
            commit=commit
        )
        # Save learning unit year (learning_unit_component +  learning_component_year + entity_component_year)
        learning_unit_year = self.forms[LearningUnitYearModelForm].save(
            learning_container_year=container_year,
            learning_unit=learning_unit,
            entity_container_years=entity_container_years,
            commit=commit
        )
        return learning_unit_year


def check_learning_unit_year_instance(instance):
    if instance and not isinstance(instance, LearningUnitYear):
        raise AttributeError('instance arg should be an instance of {}'.format(LearningUnitYear))


def merge_data(data, inherit_lu_values):
    return merge_two_dicts(data.dict(), inherit_lu_values) if data else None


class PartimForm(LearningUnitBaseForm):
    subtype = learning_unit_year_subtypes.PARTIM
    form_cls_to_validate = [LearningUnitModelForm, LearningUnitYearModelForm]

    def __init__(self, data, person, learning_unit_year_full, instance=None, *args, **kwargs):
        check_learning_unit_year_instance(instance)
        self.instance = instance
        self.person = person
        self.data = data
        if self.instance:
            self.start_year = self.instance.learning_unit.start_year
        else:
            self.start_year = learning_unit_year_full.academic_year.year

        if not isinstance(learning_unit_year_full, LearningUnitYear):
            raise AttributeError('learning_unit_year_full arg should be an instance of {}'.format(LearningUnitYear))
        if learning_unit_year_full.subtype != learning_unit_year_subtypes.FULL:
            error_args = 'learning_unit_year_full arg should have a subtype {}'.format(learning_unit_year_subtypes.FULL)
            raise AttributeError(error_args)
        self.learning_unit_year_full = learning_unit_year_full
        self.academic_year = self.learning_unit_year_full.academic_year

        # Inherit values cannot be changed by user
        inherit_lu_values = self._get_inherit_learning_unit_full_value()
        inherit_luy_values = self._get_inherit_learning_unit_year_full_value()
        instances_data = self._build_instance_data(data, inherit_lu_values, inherit_luy_values)

<<<<<<< HEAD
        super(PartimForm, self).__init__(instances_data, *args, **kwargs)
        self.disable_fields(inherit_luy_values)
=======
        super().__init__(instances_data, *args, **kwargs)
        self.disable_fields(self._get_fields_to_disabled())
>>>>>>> 80d14be0

    def _build_instance_data(self, data, inherit_lu_values, inherit_luy_values):
        return {
            LearningUnitModelForm: self._build_instance_data_learning_unit(data, inherit_lu_values),
            LearningUnitYearModelForm: self._build_instance_data_learning_unit_year(data, inherit_luy_values),
            # Cannot be modify by user [No DATA args provided]
            LearningContainerModelForm: {
                'instance': self.learning_unit_year_full.learning_container_year.learning_container,
            },
            LearningContainerYearModelForm: {
                'instance': self.learning_unit_year_full.learning_container_year,
                'person': self.person
            },
            EntityContainerFormset: {
                'instance': self.learning_unit_year_full.learning_container_year,
                'form_kwargs': {'person': self.person}
            }
        }

    def _build_instance_data_learning_unit_year(self, data, inherit_luy_values):
        return {
            'data': merge_data(data, inherit_luy_values),
            'instance': self.instance,
            'initial': self._get_initial_learning_unit_year_form() if not self.instance else None,
            'person': self.person,
            'subtype': self.subtype
        }

    def _build_instance_data_learning_unit(self, data, inherit_lu_values):
        return {
            'data': merge_data(data, inherit_lu_values),
            'instance': self.instance.learning_unit if self.instance else None,
            'initial': inherit_lu_values if not self.instance else None,
        }

<<<<<<< HEAD
=======
    def _get_fields_to_disabled(self):
        field_to_disabled = PARTIM_FORM_READ_ONLY_FIELD.copy()
        return field_to_disabled

>>>>>>> 80d14be0
    def _get_inherit_learning_unit_year_full_value(self):
        """This function will return the inherit value come from learning unit year FULL"""
        return {field: value for field, value in self._get_initial_learning_unit_year_form().items() if
                field in PARTIM_FORM_READ_ONLY_FIELD}

    def _get_initial_learning_unit_year_form(self):
        acronym = self.instance.acronym if self.instance else self.learning_unit_year_full.acronym
        initial_learning_unit_year = {
            'acronym': acronym,
            'academic_year': self.learning_unit_year_full.academic_year.id,
            'internship_subtype': self.learning_unit_year_full.internship_subtype,
            'attribution_procedure': self.learning_unit_year_full.attribution_procedure,
            'subtype': self.subtype,
            'credits': self.learning_unit_year_full.credits,
            'session': self.learning_unit_year_full.session,
            'quadrimester': self.learning_unit_year_full.quadrimester,
            'status': self.learning_unit_year_full.status,
            'specific_title': self.learning_unit_year_full.specific_title,
            'specific_title_english': self.learning_unit_year_full.specific_title_english
        }
        acronym_splited = split_acronym(acronym)
        initial_learning_unit_year.update({
            "acronym_{}".format(idx): acronym_part for idx, acronym_part in enumerate(acronym_splited)
        })
        return initial_learning_unit_year

    def _get_inherit_learning_unit_full_value(self):
        """This function will return the inherit value come from learning unit FULL"""
        learning_unit_full = self.learning_unit_year_full.learning_unit
        return {
            'periodicity': learning_unit_full.periodicity
        }

    def is_valid(self):
        if any([not form_instance.is_valid() for cls, form_instance in self.forms.items()
               if cls in self.form_cls_to_validate]):
            return False

        common_title = self.learning_unit_year_full.learning_container_year.common_title
        return self._validate_no_empty_title(common_title)

    def save(self, commit=True):
        # Save learning unit
        learning_unit = self.forms[LearningUnitModelForm].save(
            start_year=self.start_year,
            learning_container=self.learning_unit_year_full.learning_container_year.learning_container,
            commit=commit
        )

        # Get entity container form full learning container
        entity_container_years = self._get_entity_container_year()

        # Save learning unit year
        learning_unit_year = self.forms[LearningUnitYearModelForm].save(
            learning_container_year=self.learning_unit_year_full.learning_container_year,
            learning_unit=learning_unit,
            entity_container_years=entity_container_years,
            commit=commit
        )
        return learning_unit_year

    def _get_entity_container_year(self):
        return self.learning_unit_year_full.learning_container_year.entitycontaineryear_set.all()<|MERGE_RESOLUTION|>--- conflicted
+++ resolved
@@ -295,13 +295,8 @@
         inherit_luy_values = self._get_inherit_learning_unit_year_full_value()
         instances_data = self._build_instance_data(data, inherit_lu_values, inherit_luy_values)
 
-<<<<<<< HEAD
         super(PartimForm, self).__init__(instances_data, *args, **kwargs)
-        self.disable_fields(inherit_luy_values)
-=======
-        super().__init__(instances_data, *args, **kwargs)
-        self.disable_fields(self._get_fields_to_disabled())
->>>>>>> 80d14be0
+        self.disable_fields(PARTIM_FORM_READ_ONLY_FIELD)
 
     def _build_instance_data(self, data, inherit_lu_values, inherit_luy_values):
         return {
@@ -337,13 +332,6 @@
             'initial': inherit_lu_values if not self.instance else None,
         }
 
-<<<<<<< HEAD
-=======
-    def _get_fields_to_disabled(self):
-        field_to_disabled = PARTIM_FORM_READ_ONLY_FIELD.copy()
-        return field_to_disabled
-
->>>>>>> 80d14be0
     def _get_inherit_learning_unit_year_full_value(self):
         """This function will return the inherit value come from learning unit year FULL"""
         return {field: value for field, value in self._get_initial_learning_unit_year_form().items() if
