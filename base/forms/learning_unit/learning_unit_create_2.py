##############################################################################
#
#    OSIS stands for Open Student Information System. It's an application
#    designed to manage the core business of higher education institutions,
#    such as universities, faculties, institutes and professional schools.
#    The core business involves the administration of students, teachers,
#    courses, programs and so on.
#
#    Copyright (C) 2015-2018 Université catholique de Louvain (http://www.uclouvain.be)
#
#    This program is free software: you can redistribute it and/or modify
#    it under the terms of the GNU General Public License as published by
#    the Free Software Foundation, either version 3 of the License, or
#    (at your option) any later version.
#
#    This program is distributed in the hope that it will be useful,
#    but WITHOUT ANY WARRANTY; without even the implied warranty of
#    MERCHANTABILITY or FITNESS FOR A PARTICULAR PURPOSE.  See the
#    GNU General Public License for more details.
#
#    A copy of this license - GNU General Public License - is available
#    at the root of the source code of this program.  If not,
#    see http://www.gnu.org/licenses/.
#
##############################################################################
import abc
from abc import ABCMeta
from collections import OrderedDict

from django.db import transaction
from django.utils.functional import cached_property
from django.utils.translation import ugettext_lazy as _

from base.business.utils.model import merge_two_dicts
from base.forms.learning_unit.learning_unit_create import LearningUnitModelForm, LearningUnitYearModelForm, \
    LearningContainerModelForm, EntityContainerFormset, LearningContainerYearModelForm
from base.forms.utils.acronym_field import split_acronym
from base.models import learning_unit_year
from base.models.campus import Campus
from base.models.enums import learning_unit_year_subtypes
<<<<<<< HEAD
from base.models.enums.entity_container_year_link_type import ENTITY_TYPE_LIST
from base.models.enums.learning_container_year_types import LEARNING_CONTAINER_YEAR_TYPES_MUST_HAVE_SAME_ENTITIES
from base.models.learning_unit import LearningUnit
=======
from base.models.learning_unit_year import LearningUnitYear
>>>>>>> a53750b1
from reference.models import language

FULL_READ_ONLY_FIELDS = {"acronym", "academic_year", "container_type"}
FULL_PROPOSAL_READ_ONLY_FIELDS = {"academic_year", "container_type"}

PARTIM_FORM_READ_ONLY_FIELD = {'acronym_0', 'acronym_1', 'common_title', 'common_title_english',
                               'requirement_entity', 'allocation_entity', 'language', 'periodicity', 'campus',
                               'academic_year', 'container_type', 'internship_subtype',
                               'additional_requirement_entity_1', 'additional_requirement_entity_2'}

FACULTY_OPEN_FIELDS = {'quadrimester', 'session', 'team', "faculty_remark", "other_remark"}


<<<<<<< HEAD
class LearningUnitBaseForm:
    forms = OrderedDict()
    data = {}
    subtype = None
    learning_unit_instance = None
    academic_year = None
=======
class LearningUnitBaseForm(metaclass=ABCMeta):

    form_classes = [
        LearningUnitModelForm,
        LearningUnitYearModelForm,
        LearningContainerModelForm,
        LearningContainerYearModelForm,
        EntityContainerFormset
    ]

    form_cls_to_validate = form_classes

    forms = OrderedDict()
    subtype = None
    _postponement = None
    instance = None
    _warnings = None
>>>>>>> a53750b1

    def __init__(self, instances_data, *args, **kwargs):
        self.forms = OrderedDict({
            LearningContainerModelForm: LearningContainerModelForm(*args, **instances_data[LearningContainerModelForm]),
            LearningContainerYearModelForm: LearningContainerYearModelForm(*args, **instances_data[
                LearningContainerYearModelForm]),
            LearningUnitModelForm: LearningUnitModelForm(*args, **instances_data[LearningUnitModelForm]),
            LearningUnitYearModelForm: LearningUnitYearModelForm(*args, **instances_data[LearningUnitYearModelForm]),
            EntityContainerFormset: EntityContainerFormset(*args, **instances_data[EntityContainerFormset])
        })

    def is_valid(self):
        if any([not form_instance.is_valid() for cls, form_instance in self.forms.items()
                if cls in self.form_cls_to_validate]):
            return False

        self.learning_container_year_form.post_clean(self.learning_unit_year_form.cleaned_data["specific_title"])

        return not self.errors

    @transaction.atomic
    def save(self, commit=True):
        pass

    @cached_property
    def instance(self):
        if self.learning_unit_instance:
            return learning_unit_year.search(
                academic_year_id=self.academic_year.id,
                learning_unit=self.learning_unit_instance,
                subtype=self.subtype
            ).get()
        return None

    @property
    def errors(self):
        return [form.errors for form in self.forms.values() if any(form.errors)]

    @property
    def fields(self):
        fields = OrderedDict()
        for cls, form_instance in self.forms.items():
            fields.update(form_instance.fields)
        return fields

    @property
    def cleaned_data(self):
        return [form.cleaned_data for form in self.forms.values()]

    @property
    def changed_data(self):
        return [form.changed_data for form in self.forms.values()]

    def disable_fields(self, fields_to_disable):
        for key, value in self.fields.items():
            if key in fields_to_disable:
                self._disable_field(value)

    def disable_all_fields_except(self, fields_not_to_disable):
        for key, value in self.fields.items():
            if key not in fields_not_to_disable:
                self._disable_field(value)

    @staticmethod
    def _disable_field(field):
        field.disabled = True
        field.required = False

    def get_context(self):
        return {
            'subtype': self.subtype,
            'learning_unit_form': self.learning_unit_form,
            'learning_unit_year_form': self.learning_unit_year_form,
            'learning_container_year_form': self.learning_container_year_form,
            'entity_container_form': self.entity_container_form
        }

    def _validate_no_empty_title(self, common_title):
        specific_title = self.learning_unit_year_form.cleaned_data["specific_title"]
        if not common_title and not specific_title:
            self.learning_container_year_form.add_error(
                "common_title", _("must_set_common_title_or_specific_title"))
            return False
        return True

<<<<<<< HEAD
=======
    @staticmethod
    def _create_with_postponement(start_luy):
        new_luys = [start_luy]
        for ac_year in range(start_luy.learning_unit.start_year + 1, compute_max_academic_year_adjournment() + 1):
            new_luys.append(edition_business.duplicate_learning_unit_year(new_luys[0],
                                                                          AcademicYear.objects.get(year=ac_year)))
        return new_luys

    # TODO :: should reuse duplicate_learning_unit_year() function
    def _update_with_postponement(self, postponement=True):
        postponement = self._postponement or postponement

        entities_data = self.entity_container_form.get_linked_entities_forms()
        lu_type_full_data = self._get_flat_cleaned_data_apart_from_entities()
        edition_business.update_learning_unit_year_with_report(self.instance, lu_type_full_data,
                                                               entities_data,
                                                               with_report=postponement,
                                                               override_postponement_consistency=True)

    @abc.abstractmethod
    def _create(self, commit, postponement):
        pass

    def _get_flat_cleaned_data_apart_from_entities(self):
        all_clean_data = {}
        for cls, form_instance in self.forms.items():
            if cls in self.form_cls_to_validate and cls is not EntityContainerFormset:
                all_clean_data.update({field: value for field, value in form_instance.cleaned_data.items()
                                      if field not in FULL_READ_ONLY_FIELDS})
        return all_clean_data

    def make_postponement(self, learning_unit_year, postponement):
        if postponement:
            return self._create_with_postponement(learning_unit_year)
        return [learning_unit_year]

    @property
    def learning_unit_form(self):
        return self.forms[LearningUnitModelForm]

    @property
    def learning_unit_year_form(self):
        return self.forms[LearningUnitYearModelForm]

    @property
    def learning_container_year_form(self):
        return self.forms[LearningContainerYearModelForm]

    @property
    def entity_container_form(self):
        return self.forms[EntityContainerFormset]

    def __iter__(self):
        """Yields the forms in the order they should be rendered"""
        return iter(self.forms.values())

    @property
    def warnings(self):
        if self._warnings is None :
            self._warnings = []
            for form in self.forms.values():
                if hasattr(form, 'warnings'):
                    self._warnings.extend(form.warnings)
        return self._warnings

>>>>>>> a53750b1

class FullForm(LearningUnitBaseForm):

    subtype = learning_unit_year_subtypes.FULL

    def __init__(self, person, academic_year, learning_unit_instance=None, data=None, start_year=None, proposal=False,
                 *args, **kwargs):
        if not learning_unit_instance and not start_year:
            raise AttributeError("Should set at least learning_unit_instance or start_year instance.")
        self.academic_year = academic_year
        self.learning_unit_instance = learning_unit_instance
        self.person = person
        self.proposal = proposal
        self.data = data
        self.start_year = self.instance.learning_unit.start_year if self.instance else start_year

        instances_data = self._build_instance_data(self.data, academic_year, proposal)
        super().__init__(instances_data, *args, **kwargs)
        if self.instance:
            self._disable_fields()

    def _disable_fields(self):
        if self.person.is_faculty_manager():
            self._disable_fields_as_faculty_manager()
        else:
            self._disable_fields_as_central_manager()

    def _disable_fields_as_faculty_manager(self):
        if self.proposal:
            self.disable_fields(FACULTY_OPEN_FIELDS)
        else:
            self.disable_all_fields_except(FACULTY_OPEN_FIELDS)

    def _disable_fields_as_central_manager(self):
        if self.proposal:
            self.disable_fields(FULL_PROPOSAL_READ_ONLY_FIELDS)
        else:
            self.disable_fields(FULL_READ_ONLY_FIELDS)

    def _build_instance_data(self, data, default_ac_year, proposal):
        return {
            LearningUnitModelForm: {
                'data': data,
                'instance': self.instance.learning_unit if self.instance else None,
            },
            LearningContainerModelForm: {
                'data': data,
                'instance': self.instance.learning_container_year.learning_container if self.instance else None,
            },
            LearningUnitYearModelForm: self._build_instance_data_learning_unit_year(data, default_ac_year),
            LearningContainerYearModelForm: self._build_instance_data_learning_container_year(data, proposal),
            EntityContainerFormset: {
                'data': data,
                'instance': self.instance.learning_container_year if self.instance else None,
                'form_kwargs': {'person': self.person}
            }
        }

    def _build_instance_data_learning_container_year(self, data, proposal):
        return {
            'data': data,
            'instance': self.instance.learning_container_year if self.instance else None,
            'proposal': proposal,
            'initial': {
                # Default campus selected 'Louvain-la-Neuve' if exist
                'campus': Campus.objects.filter(name='Louvain-la-Neuve').first(),
                # Default language French
                'language': language.find_by_code('FR')
            } if not self.instance else None,
            'person': self.person
        }

    def _build_instance_data_learning_unit_year(self, data, default_ac_year):
        return {
            'data': data,
            'instance': self.instance,
            'initial': {
                'status': True, 'academic_year': default_ac_year,
            } if not self.instance else None,
            'person': self.person,
            'subtype': self.subtype
        }

    def is_valid(self):
        result = super().is_valid()
        if result:
            result = self.entity_container_form.post_clean(
                self.learning_container_year_form.cleaned_data['container_type'],
                self.learning_unit_year_form.instance.academic_year.start_date)

        return result

    def save(self, commit=True):
        academic_year = self.academic_year

        learning_container = self.forms[LearningContainerModelForm].save(commit)
        learning_unit = self.forms[LearningUnitModelForm].save(
            start_year=self.start_year,
            learning_container=learning_container,
            commit=commit
        )
        container_year = self.forms[LearningContainerYearModelForm].save(
            academic_year=academic_year,
            learning_container=learning_container,
            acronym=self.forms[LearningUnitYearModelForm].instance.acronym,
            commit=commit
        )
        entity_container_years = self.forms[EntityContainerFormset].save(
            learning_container_year=container_year,
            commit=commit
        )
        # Save learning unit year (learning_unit_component +  learning_component_year + entity_component_year)
        learning_unit_year = self.forms[LearningUnitYearModelForm].save(
            learning_container_year=container_year,
            learning_unit=learning_unit,
            entity_container_years=entity_container_years,
            commit=commit
        )
        return learning_unit_year


def merge_data(data, inherit_lu_values):
    return merge_two_dicts(data.dict(), inherit_lu_values) if data else None


class PartimForm(LearningUnitBaseForm):
    subtype = learning_unit_year_subtypes.PARTIM
    form_cls_to_validate = [LearningUnitModelForm, LearningUnitYearModelForm]

    def __init__(self, person, learning_unit_full_instance, academic_year, learning_unit_instance=None,
                 data=None, *args, **kwargs):
        if not isinstance(learning_unit_full_instance, LearningUnit):
            raise AttributeError('learning_unit_full arg should be an instance of {}'.format(LearningUnit))
        if learning_unit_instance is not None and not isinstance(learning_unit_instance, LearningUnit):
            raise AttributeError('learning_unit_partim_instance arg should be an instance of {}'.format(LearningUnit))

        self.person = person
        self.academic_year = academic_year
        self.learning_unit_full_instance = learning_unit_full_instance
        self.learning_unit_instance = learning_unit_instance

        # Inherit values cannot be changed by user
        inherit_lu_values = self._get_inherit_learning_unit_full_value()
        inherit_luy_values = self._get_inherit_learning_unit_year_full_value()
        instances_data = self._build_instance_data(data, inherit_lu_values, inherit_luy_values)

        super(PartimForm, self).__init__(instances_data, *args, **kwargs)
        self.disable_fields(PARTIM_FORM_READ_ONLY_FIELD)

    @cached_property
    def learning_unit_year_full(self):
        return learning_unit_year.search(academic_year_id=self.academic_year.id,
                                         learning_unit=self.learning_unit_full_instance.id,
                                         subtype=learning_unit_year_subtypes.FULL).get()

    def _build_instance_data(self, data, inherit_lu_values, inherit_luy_values):
        return {
            LearningUnitModelForm: self._build_instance_data_learning_unit(data, inherit_lu_values),
            LearningUnitYearModelForm: self._build_instance_data_learning_unit_year(data, inherit_luy_values),
            # Cannot be modify by user [No DATA args provided]
            LearningContainerModelForm: {
                'instance': self.learning_unit_year_full.learning_container_year.learning_container,
            },
            LearningContainerYearModelForm: {
                'instance': self.learning_unit_year_full.learning_container_year,
                'person': self.person
            },
            EntityContainerFormset: {
                'instance': self.learning_unit_year_full.learning_container_year,
                'form_kwargs': {'person': self.person}
            }
        }

    def _build_instance_data_learning_unit_year(self, data, inherit_luy_values):
        return {
            'data': merge_data(data, inherit_luy_values),
            'instance': self.instance,
            'initial': self._get_initial_learning_unit_year_form() if not self.instance else None,
            'person': self.person,
            'subtype': self.subtype
        }

    def _build_instance_data_learning_unit(self, data, inherit_lu_values):
        return {
            'data': merge_data(data, inherit_lu_values),
            'instance': self.instance.learning_unit if self.instance else None,
            'initial': inherit_lu_values if not self.instance else None,
        }

    def _get_inherit_learning_unit_year_full_value(self):
        """This function will return the inherit value come from learning unit year FULL"""
        return {field: value for field, value in self._get_initial_learning_unit_year_form().items() if
                field in PARTIM_FORM_READ_ONLY_FIELD}

    def _get_initial_learning_unit_year_form(self):
        acronym = self.instance.acronym if self.instance else self.learning_unit_year_full.acronym
        initial_learning_unit_year = {
            'acronym': acronym,
            'academic_year': self.learning_unit_year_full.academic_year.id,
            'internship_subtype': self.learning_unit_year_full.internship_subtype,
            'attribution_procedure': self.learning_unit_year_full.attribution_procedure,
            'subtype': self.subtype,
            'credits': self.learning_unit_year_full.credits,
            'session': self.learning_unit_year_full.session,
            'quadrimester': self.learning_unit_year_full.quadrimester,
            'status': self.learning_unit_year_full.status,
            'specific_title': self.learning_unit_year_full.specific_title,
            'specific_title_english': self.learning_unit_year_full.specific_title_english
        }
        acronym_splited = split_acronym(acronym)
        initial_learning_unit_year.update({
            "acronym_{}".format(idx): acronym_part for idx, acronym_part in enumerate(acronym_splited)
        })
        return initial_learning_unit_year

    def _get_inherit_learning_unit_full_value(self):
        """This function will return the inherit value come from learning unit FULL"""
        return {
            'periodicity': self.learning_unit_full_instance.periodicity
        }

    def check_consistency_on_academic_year(self):
        # TODO :: implémenter les checks correpondant à ceux du FullForm mais du partim par rapport au parent.
        # TODO :: fix tests existants + écriture nouveaux tests pour couvrir tous les cas
        pass

    def save(self, commit=True):
        start_year = self.instance.learning_unit.start_year if self.instance else \
                        self.learning_unit_full_instance.start_year

        # Save learning unit
        learning_unit = self.forms[LearningUnitModelForm].save(
            start_year=start_year,
            learning_container=self.learning_unit_year_full.learning_container_year.learning_container,
            commit=commit
        )

        # Get entity container form full learning container
        entity_container_years = self._get_entity_container_year()

        # Save learning unit year
        learning_unit_year = self.forms[LearningUnitYearModelForm].save(
            learning_container_year=self.learning_unit_year_full.learning_container_year,
            learning_unit=learning_unit,
            entity_container_years=entity_container_years,
            commit=commit
        )
        return learning_unit_year

    def _get_entity_container_year(self):
        return self.learning_unit_year_full.learning_container_year.entitycontaineryear_set.all()<|MERGE_RESOLUTION|>--- conflicted
+++ resolved
@@ -38,13 +38,10 @@
 from base.models import learning_unit_year
 from base.models.campus import Campus
 from base.models.enums import learning_unit_year_subtypes
-<<<<<<< HEAD
 from base.models.enums.entity_container_year_link_type import ENTITY_TYPE_LIST
 from base.models.enums.learning_container_year_types import LEARNING_CONTAINER_YEAR_TYPES_MUST_HAVE_SAME_ENTITIES
 from base.models.learning_unit import LearningUnit
-=======
 from base.models.learning_unit_year import LearningUnitYear
->>>>>>> a53750b1
 from reference.models import language
 
 FULL_READ_ONLY_FIELDS = {"acronym", "academic_year", "container_type"}
@@ -58,14 +55,6 @@
 FACULTY_OPEN_FIELDS = {'quadrimester', 'session', 'team', "faculty_remark", "other_remark"}
 
 
-<<<<<<< HEAD
-class LearningUnitBaseForm:
-    forms = OrderedDict()
-    data = {}
-    subtype = None
-    learning_unit_instance = None
-    academic_year = None
-=======
 class LearningUnitBaseForm(metaclass=ABCMeta):
 
     form_classes = [
@@ -79,11 +68,11 @@
     form_cls_to_validate = form_classes
 
     forms = OrderedDict()
+    data = {}
     subtype = None
-    _postponement = None
-    instance = None
+    learning_unit_instance = None
+    academic_year = None
     _warnings = None
->>>>>>> a53750b1
 
     def __init__(self, instances_data, *args, **kwargs):
         self.forms = OrderedDict({
@@ -169,44 +158,6 @@
             return False
         return True
 
-<<<<<<< HEAD
-=======
-    @staticmethod
-    def _create_with_postponement(start_luy):
-        new_luys = [start_luy]
-        for ac_year in range(start_luy.learning_unit.start_year + 1, compute_max_academic_year_adjournment() + 1):
-            new_luys.append(edition_business.duplicate_learning_unit_year(new_luys[0],
-                                                                          AcademicYear.objects.get(year=ac_year)))
-        return new_luys
-
-    # TODO :: should reuse duplicate_learning_unit_year() function
-    def _update_with_postponement(self, postponement=True):
-        postponement = self._postponement or postponement
-
-        entities_data = self.entity_container_form.get_linked_entities_forms()
-        lu_type_full_data = self._get_flat_cleaned_data_apart_from_entities()
-        edition_business.update_learning_unit_year_with_report(self.instance, lu_type_full_data,
-                                                               entities_data,
-                                                               with_report=postponement,
-                                                               override_postponement_consistency=True)
-
-    @abc.abstractmethod
-    def _create(self, commit, postponement):
-        pass
-
-    def _get_flat_cleaned_data_apart_from_entities(self):
-        all_clean_data = {}
-        for cls, form_instance in self.forms.items():
-            if cls in self.form_cls_to_validate and cls is not EntityContainerFormset:
-                all_clean_data.update({field: value for field, value in form_instance.cleaned_data.items()
-                                      if field not in FULL_READ_ONLY_FIELDS})
-        return all_clean_data
-
-    def make_postponement(self, learning_unit_year, postponement):
-        if postponement:
-            return self._create_with_postponement(learning_unit_year)
-        return [learning_unit_year]
-
     @property
     def learning_unit_form(self):
         return self.forms[LearningUnitModelForm]
@@ -229,14 +180,13 @@
 
     @property
     def warnings(self):
-        if self._warnings is None :
+        if self._warnings is None:
             self._warnings = []
             for form in self.forms.values():
                 if hasattr(form, 'warnings'):
                     self._warnings.extend(form.warnings)
         return self._warnings
 
->>>>>>> a53750b1
 
 class FullForm(LearningUnitBaseForm):
 
