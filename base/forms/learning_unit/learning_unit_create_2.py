--- conflicted
+++ resolved
@@ -27,7 +27,6 @@
 from collections import OrderedDict
 
 from django.db import transaction
-from django.http import QueryDict
 from django.utils.functional import cached_property
 from django.utils.translation import ugettext_lazy as _
 
@@ -37,10 +36,6 @@
 from base.models.campus import Campus
 from base.models.enums import learning_container_year_types
 from base.models.enums import learning_unit_year_subtypes
-<<<<<<< HEAD
-=======
-from base.models.learning_unit import LearningUnit
->>>>>>> a7b41f8d
 from reference.models import language
 
 FULL_READ_ONLY_FIELDS = {"acronym", "academic_year", "container_type"}
@@ -305,143 +300,10 @@
         entity_container_years = self.entity_container_form.save(commit=commit, learning_container_year=container_year)
 
         # Save learning unit year (learning_unit_component +  learning_component_year + entity_component_year)
-        learning_unit_year = self.forms[LearningUnitYearModelForm].save(
+        learning_unit_yr = self.forms[LearningUnitYearModelForm].save(
             learning_container_year=container_year,
             learning_unit=learning_unit,
             entity_container_years=entity_container_years,
             commit=commit
         )
-<<<<<<< HEAD
-        return learning_unit_year
-=======
-        return learning_unit_year
-
-
-def merge_data(data, inherit_lu_values):
-    if isinstance(data, QueryDict):
-        data = data.dict()
-    return merge_two_dicts(data, inherit_lu_values) if data else None
-
-
-class PartimForm(LearningUnitBaseForm):
-    subtype = learning_unit_year_subtypes.PARTIM
-    form_cls_to_validate = [LearningUnitModelForm, LearningUnitYearModelForm]
-
-    def __init__(self, person, learning_unit_full_instance, academic_year, learning_unit_instance=None,
-                 data=None, *args, **kwargs):
-        if not isinstance(learning_unit_full_instance, LearningUnit):
-            raise AttributeError('learning_unit_full arg should be an instance of {}'.format(LearningUnit))
-        if learning_unit_instance is not None and not isinstance(learning_unit_instance, LearningUnit):
-            raise AttributeError('learning_unit_partim_instance arg should be an instance of {}'.format(LearningUnit))
-
-        self.person = person
-        self.academic_year = academic_year
-        self.learning_unit_full_instance = learning_unit_full_instance
-        self.learning_unit_instance = learning_unit_instance
-
-        # Inherit values cannot be changed by user
-        inherit_lu_values = self._get_inherit_learning_unit_full_value()
-        inherit_luy_values = self._get_inherit_learning_unit_year_full_value()
-        instances_data = self._build_instance_data(data, inherit_lu_values, inherit_luy_values)
-
-        super(PartimForm, self).__init__(instances_data, *args, **kwargs)
-        self.disable_fields(PARTIM_FORM_READ_ONLY_FIELD)
-
-    @cached_property
-    def learning_unit_year_full(self):
-        return learning_unit_year.search(academic_year_id=self.academic_year.id,
-                                         learning_unit=self.learning_unit_full_instance.id,
-                                         subtype=learning_unit_year_subtypes.FULL).get()
-
-    def _build_instance_data(self, data, inherit_lu_values, inherit_luy_values):
-        return {
-            LearningUnitModelForm: self._build_instance_data_learning_unit(data, inherit_lu_values),
-            LearningUnitYearModelForm: self._build_instance_data_learning_unit_year(data, inherit_luy_values),
-            # Cannot be modify by user [No DATA args provided]
-            LearningContainerModelForm: {
-                'instance': self.learning_unit_year_full.learning_container_year.learning_container,
-            },
-            LearningContainerYearModelForm: {
-                'instance': self.learning_unit_year_full.learning_container_year,
-                'person': self.person
-            },
-            EntityContainerBaseForm: {
-                'learning_container_year': self.learning_unit_year_full.learning_container_year,
-                'person': self.person
-            }
-        }
-
-    def _build_instance_data_learning_unit_year(self, data, inherit_luy_values):
-        return {
-            'data': merge_data(data, inherit_luy_values),
-            'instance': self.instance,
-            'initial': self._get_initial_learning_unit_year_form() if not self.instance else None,
-            'person': self.person,
-            'subtype': self.subtype
-        }
-
-    def _build_instance_data_learning_unit(self, data, inherit_lu_values):
-        return {
-            'data': merge_data(data, inherit_lu_values),
-            'instance': self.instance.learning_unit if self.instance else None,
-            'initial': inherit_lu_values if not self.instance else None,
-        }
-
-    def _get_inherit_learning_unit_year_full_value(self):
-        """This function will return the inherit value come from learning unit year FULL"""
-        return {field: value for field, value in self._get_initial_learning_unit_year_form().items() if
-                field in PARTIM_FORM_READ_ONLY_FIELD}
-
-    def _get_initial_learning_unit_year_form(self):
-        acronym = self.instance.acronym if self.instance else self.learning_unit_year_full.acronym
-        initial_learning_unit_year = {
-            'acronym': acronym,
-            'academic_year': self.learning_unit_year_full.academic_year.id,
-            'internship_subtype': self.learning_unit_year_full.internship_subtype,
-            'attribution_procedure': self.learning_unit_year_full.attribution_procedure,
-            'subtype': self.subtype,
-            'credits': self.learning_unit_year_full.credits,
-            'session': self.learning_unit_year_full.session,
-            'quadrimester': self.learning_unit_year_full.quadrimester,
-            'status': self.learning_unit_year_full.status,
-            'specific_title': self.learning_unit_year_full.specific_title,
-            'specific_title_english': self.learning_unit_year_full.specific_title_english
-        }
-        acronym_splited = split_acronym(acronym)
-        initial_learning_unit_year.update({
-            "acronym_{}".format(idx): acronym_part for idx, acronym_part in enumerate(acronym_splited)
-        })
-        return initial_learning_unit_year
-
-    def _get_inherit_learning_unit_full_value(self):
-        """This function will return the inherit value come from learning unit FULL"""
-        return {
-            'periodicity': self.learning_unit_full_instance.periodicity
-        }
-
-    def save(self, commit=True):
-        start_year = self.instance.learning_unit.start_year if self.instance else \
-                        self.learning_unit_full_instance.start_year
-
-        # Save learning unit
-        learning_unit = self.forms[LearningUnitModelForm].save(
-            start_year=start_year,
-            learning_container=self.learning_unit_year_full.learning_container_year.learning_container,
-            commit=commit
-        )
-
-        # Get entity container form full learning container
-        entity_container_years = self._get_entity_container_year()
-
-        # Save learning unit year
-        learning_unit_year = self.forms[LearningUnitYearModelForm].save(
-            learning_container_year=self.learning_unit_year_full.learning_container_year,
-            learning_unit=learning_unit,
-            entity_container_years=entity_container_years,
-            commit=commit
-        )
-        return learning_unit_year
-
-    def _get_entity_container_year(self):
-        return self.learning_unit_year_full.learning_container_year.entitycontaineryear_set.all()
->>>>>>> a7b41f8d
+        return learning_unit_yr