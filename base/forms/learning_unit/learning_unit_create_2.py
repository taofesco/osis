##############################################################################
#
#    OSIS stands for Open Student Information System. It's an application
#    designed to manage the core business of higher education institutions,
#    such as universities, faculties, institutes and professional schools.
#    The core business involves the administration of students, teachers,
#    courses, programs and so on.
#
#    Copyright (C) 2015-2018 Université catholique de Louvain (http://www.uclouvain.be)
#
#    This program is free software: you can redistribute it and/or modify
#    it under the terms of the GNU General Public License as published by
#    the Free Software Foundation, either version 3 of the License, or
#    (at your option) any later version.
#
#    This program is distributed in the hope that it will be useful,
#    but WITHOUT ANY WARRANTY; without even the implied warranty of
#    MERCHANTABILITY or FITNESS FOR A PARTICULAR PURPOSE.  See the
#    GNU General Public License for more details.
#
#    A copy of this license - GNU General Public License - is available
#    at the root of the source code of this program.  If not,
#    see http://www.gnu.org/licenses/.
#
##############################################################################
import abc
from collections import OrderedDict

from copy import deepcopy
from django.db import transaction
from django.utils.translation import ugettext_lazy as _

from base.business.learning_units import edition as edition_business
from base.business.utils.model import merge_two_dicts
from base.forms.learning_unit.learning_unit_create import LearningUnitModelForm, LearningUnitYearModelForm, \
    LearningContainerModelForm, EntityContainerFormset, LearningContainerYearModelForm
from base.forms.utils.acronym_field import split_acronym
from base.models.academic_year import compute_max_academic_year_adjournment, AcademicYear
from base.models.campus import Campus
from base.models.enums import learning_unit_year_subtypes
from base.models.enums.entity_container_year_link_type import ENTITY_TYPE_LIST
from base.models.enums.learning_container_year_types import LEARNING_CONTAINER_YEAR_TYPES_MUST_HAVE_SAME_ENTITIES
from base.models.learning_unit_year import LearningUnitYear
from reference.models import language

FULL_READ_ONLY_FIELDS = {"acronym", "academic_year", "container_type"}
FULL_PROPOSAL_READ_ONLY_FIELDS = {"academic_year", "container_type"}

PARTIM_FORM_READ_ONLY_FIELD = {'acronym_0', 'acronym_1', 'common_title', 'common_title_english',
                               'requirement_entity', 'allocation_entity', 'language', 'periodicity', 'campus',
                               'academic_year', 'container_type', 'internship_subtype',
                               'additional_requirement_entity_1', 'additional_requirement_entity_2'}

FACULTY_OPEN_FIELDS = {'quadrimester', 'session', 'team'}


class LearningUnitBaseForm:
    forms = OrderedDict()
    data = {}
    subtype = None
    instance = None
    start_year = None

    def __init__(self, instances_data, *args, **kwargs):
        self.forms = OrderedDict({
            LearningContainerModelForm: LearningContainerModelForm(*args, **instances_data[LearningContainerModelForm]),
            LearningContainerYearModelForm: LearningContainerYearModelForm(*args, **instances_data[
                LearningContainerYearModelForm]),
            LearningUnitModelForm: LearningUnitModelForm(*args, **instances_data[LearningUnitModelForm]),
            LearningUnitYearModelForm: LearningUnitYearModelForm(*args, **instances_data[LearningUnitYearModelForm]),
            EntityContainerFormset: EntityContainerFormset(*args, **instances_data[EntityContainerFormset])
        })

    @abc.abstractmethod
    def is_valid(self):
        return False

    @transaction.atomic
    def save(self, commit=True):
        pass

    @property
    def errors(self):
        return [form.errors for form in self.forms.values()]

    @property
    def fields(self):
        return self.get_all_fields()

    @property
    def cleaned_data(self):
        return [form.cleaned_data for form in self.forms.values()]

    @property
    def changed_data(self):
        return [form.changed_data for form in self.forms.values()]

    def disable_fields(self, fields_to_disable):
        for key, value in self.get_all_fields().items():
            if key in fields_to_disable:
                self._disable_field(value)

    def disable_all_fields_except(self, fields_not_to_disable):
        for key, value in self.get_all_fields().items():
            if key not in fields_not_to_disable:
                self._disable_field(value)

    @staticmethod
    def _disable_field(field):
        field.disabled = True
        field.required = False

    def get_all_fields(self):
        fields = OrderedDict()
        for cls, form_instance in self.forms.items():
            fields.update(self._get_formset_fields(form_instance) if cls == EntityContainerFormset
                          else form_instance.fields)
        return fields

    @staticmethod
    def _get_formset_fields(form_instance):
        return {
            ENTITY_TYPE_LIST[index].lower(): form.fields['entity'] for index, form in enumerate(form_instance.forms)
            }

    def get_context(self):
        return {
            'subtype': self.subtype,
            'learning_unit_form': self.forms[LearningUnitModelForm],
            'learning_unit_year_form': self.forms[LearningUnitYearModelForm],
            'learning_container_year_form': self.forms[LearningContainerYearModelForm],
            'entity_container_form': self.forms[EntityContainerFormset]
        }

    def _validate_no_empty_title(self, common_title):
        specific_title = self.forms[LearningUnitYearModelForm].cleaned_data["specific_title"]
        if not common_title and not specific_title:
            self.forms[LearningContainerYearModelForm].add_error(
                "common_title", _("must_set_common_title_or_specific_title"))
            return False
        return True


class FullForm(LearningUnitBaseForm):

    subtype = learning_unit_year_subtypes.FULL

    def __init__(self, data, person, default_ac_year=None, instance=None, proposal=False,
                 *args, **kwargs):
        check_learning_unit_year_instance(instance)
        self.instance = instance
        self.person = person
        self.proposal = proposal
        self.data = data
        self.academic_year = instance.academic_year if instance else default_ac_year
        self.start_year = instance.learning_unit.start_year if instance else default_ac_year.year

<<<<<<< HEAD
        instances_data = self._build_instance_data(self.data, default_ac_year, instance, proposal)
        super().__init__(instances_data, *args, **kwargs)
        self._disable_field_for_facutly_manager()
=======
        if self._is_update_action():
            self._disable_fields()
>>>>>>> a068eb5f

    def _disable_fields(self):
        if self.person.is_faculty_manager():
            self._disable_fields_as_faculty_manager()
        else:
            self._disable_fields_as_central_manager()

    def _disable_fields_as_faculty_manager(self):
        if self.proposal:
            self.disable_fields(FACULTY_OPEN_FIELDS)
        else:
            self.disable_all_fields_except(FACULTY_OPEN_FIELDS)

    def _disable_fields_as_central_manager(self):
        if self.proposal:
            self.disable_fields(FULL_PROPOSAL_READ_ONLY_FIELDS)
        else:
            self.disable_fields(FULL_READ_ONLY_FIELDS)

    def _build_instance_data(self, data, default_ac_year, instance, proposal):
        return {
            LearningUnitModelForm: {
                'data': data,
                'instance': instance.learning_unit if instance else None,
            },
            LearningContainerModelForm: {
                'data': data,
                'instance': instance.learning_container_year.learning_container if instance else None,
            },
            LearningUnitYearModelForm: self._build_instance_data_learning_unit_year(data, default_ac_year, instance),
            LearningContainerYearModelForm: self._build_instance_data_learning_container_year(data, instance, proposal),
            EntityContainerFormset: {
                'data': data,
                'instance': instance.learning_container_year if instance else None,
                'form_kwargs': {'person': self.person}
            }
        }

    def _build_instance_data_learning_container_year(self, data, instance, proposal):
        return {
            'data': data,
            'instance': instance.learning_container_year if instance else None,
            'proposal': proposal,
            'initial': {
                # Default campus selected 'Louvain-la-Neuve' if exist
                'campus': Campus.objects.filter(name='Louvain-la-Neuve').first(),
                # Default language French
                'language': language.find_by_code('FR')
            } if not instance else None,
            'person': self.person
        }

    def _build_instance_data_learning_unit_year(self, data, default_ac_year, instance):
        return {
            'data': data,
            'instance': instance,
            'initial': {
                'status': True, 'academic_year': default_ac_year,
            } if not instance else None,
            'person': self.person,
            'subtype': self.subtype
        }

    def is_valid(self):
        if any([not form_instance.is_valid() for form_instance in self.forms.values()]):
            return False
        common_title = self.forms[LearningContainerYearModelForm].cleaned_data["common_title"]
        return self._validate_no_empty_title(common_title) and self._validate_same_entities_container()

    def _validate_same_entities_container(self):
        container_type = self.forms[LearningContainerYearModelForm].cleaned_data["container_type"]
        requirement_entity = self.forms[EntityContainerFormset][0].cleaned_data["entity"]
        allocation_entity = self.forms[EntityContainerFormset][1].cleaned_data["entity"]
        if container_type in LEARNING_CONTAINER_YEAR_TYPES_MUST_HAVE_SAME_ENTITIES:
            if requirement_entity != allocation_entity:
                self.forms[EntityContainerFormset][1].add_error(
                    "entity", _("requirement_and_allocation_entities_cannot_be_different"))
                return False
        return True

    def save(self, commit=True):
        academic_year = self.academic_year

        learning_container = self.forms[LearningContainerModelForm].save(commit)
        learning_unit = self.forms[LearningUnitModelForm].save(
            start_year=self.start_year,
            learning_container=learning_container,
            commit=commit
        )
        container_year = self.forms[LearningContainerYearModelForm].save(
            academic_year=academic_year,
            learning_container=learning_container,
            acronym=self.forms[LearningUnitYearModelForm].instance.acronym,
            commit=commit
        )
        entity_container_years = self.forms[EntityContainerFormset].save(
            learning_container_year=container_year,
            commit=commit
        )
        # Save learning unit year (learning_unit_component +  learning_component_year + entity_component_year)
        learning_unit_year = self.forms[LearningUnitYearModelForm].save(
            learning_container_year=container_year,
            learning_unit=learning_unit,
            entity_container_years=entity_container_years,
            commit=commit
        )
        return learning_unit_year


def check_learning_unit_year_instance(instance):
    if instance and not isinstance(instance, LearningUnitYear):
        raise AttributeError('instance arg should be an instance of {}'.format(LearningUnitYear))


def merge_data(data, inherit_lu_values):
    return merge_two_dicts(data.dict(), inherit_lu_values) if data else None


class PartimForm(LearningUnitBaseForm):
    subtype = learning_unit_year_subtypes.PARTIM
    form_cls_to_validate = [LearningUnitModelForm, LearningUnitYearModelForm]

    def __init__(self, data, person, learning_unit_year_full, instance=None, *args, **kwargs):
        check_learning_unit_year_instance(instance)
        self.instance = instance
        self.person = person
        self.data = data
        if self.instance:
            self.start_year = self.instance.learning_unit.start_year
        else:
            self.start_year = learning_unit_year_full.academic_year.year

        if not isinstance(learning_unit_year_full, LearningUnitYear):
            raise AttributeError('learning_unit_year_full arg should be an instance of {}'.format(LearningUnitYear))
        if learning_unit_year_full.subtype != learning_unit_year_subtypes.FULL:
            error_args = 'learning_unit_year_full arg should have a subtype {}'.format(learning_unit_year_subtypes.FULL)
            raise AttributeError(error_args)
        self.learning_unit_year_full = learning_unit_year_full
        self.academic_year = self.learning_unit_year_full.academic_year

        # Inherit values cannot be changed by user
        inherit_lu_values = self._get_inherit_learning_unit_full_value()
        inherit_luy_values = self._get_inherit_learning_unit_year_full_value()
        instances_data = self._build_instance_data(data, inherit_lu_values, inherit_luy_values)

        super(PartimForm, self).__init__(instances_data, *args, **kwargs)
        self.disable_fields(PARTIM_FORM_READ_ONLY_FIELD)

    def _build_instance_data(self, data, inherit_lu_values, inherit_luy_values):
        return {
            LearningUnitModelForm: self._build_instance_data_learning_unit(data, inherit_lu_values),
            LearningUnitYearModelForm: self._build_instance_data_learning_unit_year(data, inherit_luy_values),
            # Cannot be modify by user [No DATA args provided]
            LearningContainerModelForm: {
                'instance': self.learning_unit_year_full.learning_container_year.learning_container,
            },
            LearningContainerYearModelForm: {
                'instance': self.learning_unit_year_full.learning_container_year,
                'person': self.person
            },
            EntityContainerFormset: {
                'instance': self.learning_unit_year_full.learning_container_year,
                'form_kwargs': {'person': self.person}
            }
        }

    def _build_instance_data_learning_unit_year(self, data, inherit_luy_values):
        return {
            'data': merge_data(data, inherit_luy_values),
            'instance': self.instance,
            'initial': self._get_initial_learning_unit_year_form() if not self.instance else None,
            'person': self.person,
            'subtype': self.subtype
        }

    def _build_instance_data_learning_unit(self, data, inherit_lu_values):
        return {
            'data': merge_data(data, inherit_lu_values),
            'instance': self.instance.learning_unit if self.instance else None,
            'initial': inherit_lu_values if not self.instance else None,
        }

    def _get_inherit_learning_unit_year_full_value(self):
        """This function will return the inherit value come from learning unit year FULL"""
        return {field: value for field, value in self._get_initial_learning_unit_year_form().items() if
                field in PARTIM_FORM_READ_ONLY_FIELD}

    def _get_initial_learning_unit_year_form(self):
        acronym = self.instance.acronym if self.instance else self.learning_unit_year_full.acronym
        initial_learning_unit_year = {
            'acronym': acronym,
            'academic_year': self.learning_unit_year_full.academic_year.id,
            'internship_subtype': self.learning_unit_year_full.internship_subtype,
            'attribution_procedure': self.learning_unit_year_full.attribution_procedure,
            'subtype': self.subtype,
            'credits': self.learning_unit_year_full.credits,
            'session': self.learning_unit_year_full.session,
            'quadrimester': self.learning_unit_year_full.quadrimester,
            'status': self.learning_unit_year_full.status,
            'specific_title': self.learning_unit_year_full.specific_title,
            'specific_title_english': self.learning_unit_year_full.specific_title_english
        }
        acronym_splited = split_acronym(acronym)
        initial_learning_unit_year.update({
            "acronym_{}".format(idx): acronym_part for idx, acronym_part in enumerate(acronym_splited)
        })
        return initial_learning_unit_year

    def _get_inherit_learning_unit_full_value(self):
        """This function will return the inherit value come from learning unit FULL"""
        learning_unit_full = self.learning_unit_year_full.learning_unit
        return {
            'periodicity': learning_unit_full.periodicity
        }

    def is_valid(self):
        if any([not form_instance.is_valid() for cls, form_instance in self.forms.items()
               if cls in self.form_cls_to_validate]):
            return False

        common_title = self.learning_unit_year_full.learning_container_year.common_title
        return self._validate_no_empty_title(common_title)

    def save(self, commit=True):
        # Save learning unit
        learning_unit = self.forms[LearningUnitModelForm].save(
            start_year=self.start_year,
            learning_container=self.learning_unit_year_full.learning_container_year.learning_container,
            commit=commit
        )

        # Get entity container form full learning container
        entity_container_years = self._get_entity_container_year()

        # Save learning unit year
        learning_unit_year = self.forms[LearningUnitYearModelForm].save(
            learning_container_year=self.learning_unit_year_full.learning_container_year,
            learning_unit=learning_unit,
            entity_container_years=entity_container_years,
            commit=commit
        )
        return learning_unit_year

    def _get_entity_container_year(self):
        return self.learning_unit_year_full.learning_container_year.entitycontaineryear_set.all()<|MERGE_RESOLUTION|>--- conflicted
+++ resolved
@@ -121,7 +121,7 @@
     def _get_formset_fields(form_instance):
         return {
             ENTITY_TYPE_LIST[index].lower(): form.fields['entity'] for index, form in enumerate(form_instance.forms)
-            }
+        }
 
     def get_context(self):
         return {
@@ -155,14 +155,10 @@
         self.academic_year = instance.academic_year if instance else default_ac_year
         self.start_year = instance.learning_unit.start_year if instance else default_ac_year.year
 
-<<<<<<< HEAD
         instances_data = self._build_instance_data(self.data, default_ac_year, instance, proposal)
         super().__init__(instances_data, *args, **kwargs)
-        self._disable_field_for_facutly_manager()
-=======
-        if self._is_update_action():
+        if self.instance:
             self._disable_fields()
->>>>>>> a068eb5f
 
     def _disable_fields(self):
         if self.person.is_faculty_manager():
