--- conflicted
+++ resolved
@@ -32,14 +32,9 @@
 
 from base.forms.learning_unit.entity_form import EntityContainerBaseForm
 from base.forms.learning_unit.learning_unit_create import LearningUnitModelForm, LearningUnitYearModelForm, \
-<<<<<<< HEAD
     LearningContainerModelForm, LearningContainerYearModelForm
-from base.models import learning_unit_year
-=======
-    LearningContainerModelForm, LearningContainerYearModelForm, EntityContainerBaseForm
 from base.models import learning_unit_year, academic_year
 from base.models.academic_year import MAX_ACADEMIC_YEAR_FACULTY, MAX_ACADEMIC_YEAR_CENTRAL
->>>>>>> 9266e436
 from base.models.campus import Campus
 from base.models.enums import learning_unit_year_subtypes
 from base.models.enums.learning_container_year_types import LEARNING_CONTAINER_YEAR_TYPES_FOR_FACULTY
@@ -208,11 +203,6 @@
         else:
             self._restrict_academic_years_choice()
 
-<<<<<<< HEAD
-=======
-        self.fields['internship_subtype'].disabled =\
-            not self.instance or self.instances_data["container_type"] != learning_container_year_types.INTERNSHIP
-
     def _restrict_academic_years_choice(self):
         current_academic_year = academic_year.current_academic_year()
         end_year_range = MAX_ACADEMIC_YEAR_FACULTY if self.person.is_faculty_manager() else MAX_ACADEMIC_YEAR_CENTRAL
@@ -222,7 +212,6 @@
             end_year=current_academic_year.year + end_year_range
         )
 
->>>>>>> 9266e436
     def _disable_fields(self):
         if self.person.is_faculty_manager():
             self._disable_fields_as_faculty_manager()
