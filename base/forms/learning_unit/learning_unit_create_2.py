##############################################################################
#
#    OSIS stands for Open Student Information System. It's an application
#    designed to manage the core business of higher education institutions,
#    such as universities, faculties, institutes and professional schools.
#    The core business involves the administration of students, teachers,
#    courses, programs and so on.
#
#    Copyright (C) 2015-2018 Université catholique de Louvain (http://www.uclouvain.be)
#
#    This program is free software: you can redistribute it and/or modify
#    it under the terms of the GNU General Public License as published by
#    the Free Software Foundation, either version 3 of the License, or
#    (at your option) any later version.
#
#    This program is distributed in the hope that it will be useful,
#    but WITHOUT ANY WARRANTY; without even the implied warranty of
#    MERCHANTABILITY or FITNESS FOR A PARTICULAR PURPOSE.  See the
#    GNU General Public License for more details.
#
#    A copy of this license - GNU General Public License - is available
#    at the root of the source code of this program.  If not,
#    see http://www.gnu.org/licenses/.
#
##############################################################################
from abc import ABCMeta
from collections import OrderedDict

from django.db import transaction
from django.utils.functional import cached_property
from django.utils.translation import ugettext_lazy as _

from base.business.utils.model import merge_two_dicts
from base.forms.learning_unit.learning_unit_create import LearningUnitModelForm, LearningUnitYearModelForm, \
    LearningContainerModelForm, LearningContainerYearModelForm, EntityContainerBaseForm
from base.forms.utils.acronym_field import split_acronym
from base.models import learning_unit_year
from base.models.campus import Campus
from base.models.enums import learning_unit_year_subtypes
from base.models.learning_unit import LearningUnit
from reference.models import language
from base.models.academic_year import current_academic_year
from base.models.enums import learning_container_year_types
from base.models.campus import find_main_campuses


FULL_READ_ONLY_FIELDS = {"acronym", "academic_year", "container_type"}
FULL_PROPOSAL_READ_ONLY_FIELDS = {"academic_year", "container_type"}

PARTIM_FORM_READ_ONLY_FIELD = {'acronym_0', 'acronym_1', 'common_title', 'common_title_english',
                               'requirement_entity', 'allocation_entity', 'language', 'periodicity', 'campus',
                               'academic_year', 'container_type', 'internship_subtype',
                               'additional_requirement_entity_1', 'additional_requirement_entity_2'}

FACULTY_OPEN_FIELDS = {'quadrimester', 'session', 'team', "faculty_remark", "other_remark", 'common_title_english',
                       'specific_title_english', "status"}


class LearningUnitBaseForm(metaclass=ABCMeta):
    form_cls_to_validate = [
        LearningUnitModelForm,
        LearningUnitYearModelForm,
        LearningContainerModelForm,
        LearningContainerYearModelForm,
        EntityContainerBaseForm
    ]

    forms = OrderedDict()
    data = {}
    subtype = None
    learning_unit_instance = None
    academic_year = None
    _warnings = None

    def __init__(self, instances_data, *args, **kwargs):
<<<<<<< HEAD
        if instances_data:
            for form_class in self.form_classes:
                self.forms[form_class] = form_class(*args, **instances_data[form_class])

    def _is_update_action(self):
        return self.instance
=======
        self.forms = OrderedDict({
            LearningContainerModelForm: LearningContainerModelForm(*args, **instances_data[LearningContainerModelForm]),
            LearningContainerYearModelForm: LearningContainerYearModelForm(*args, **instances_data[
                LearningContainerYearModelForm]),
            LearningUnitModelForm: LearningUnitModelForm(*args, **instances_data[LearningUnitModelForm]),
            LearningUnitYearModelForm: LearningUnitYearModelForm(*args, **instances_data[LearningUnitYearModelForm]),
            EntityContainerBaseForm: EntityContainerBaseForm(*args, **instances_data[EntityContainerBaseForm])
        })
>>>>>>> eb8d92d6

    def is_valid(self):
        if any([not form_instance.is_valid() for cls, form_instance in self.forms.items()
                if cls in self.form_cls_to_validate]):
            return False

        self.learning_container_year_form.post_clean(self.learning_unit_year_form.cleaned_data["specific_title"])

        return not self.errors

    @transaction.atomic
    def save(self, commit=True):
        pass

    @cached_property
    def instance(self):
        if self.learning_unit_instance:
            return learning_unit_year.search(
                academic_year_id=self.academic_year.id,
                learning_unit=self.learning_unit_instance,
                subtype=self.subtype
            ).get()
        return None

    @property
    def errors(self):
        return [form.errors for form in self.forms.values() if any(form.errors)]

    @property
    def fields(self):
        fields = OrderedDict()
        for cls, form_instance in self.forms.items():
            fields.update(form_instance.fields)
        return fields

    @property
    def cleaned_data(self):
        return [form.cleaned_data for form in self.forms.values()]

    @property
    def instances_data(self):
        data = {}
        for form_instance in self.forms.values():
            columns = form_instance.fields.keys()
            data.update({col: getattr(form_instance.instance, col, None) for col in columns})
        return data

    @property
    def changed_data(self):
        return [form.changed_data for form in self.forms.values()]

    def disable_fields(self, fields_to_disable):
        for key, value in self.fields.items():
            if key in fields_to_disable:
                self._disable_field(value)

    def disable_all_fields_except(self, fields_not_to_disable):
        for key, value in self.fields.items():
            if key not in fields_not_to_disable:
                self._disable_field(value)

    @staticmethod
    def _disable_field(field):
        field.disabled = True
        field.required = False

    def get_context(self):
        return {
            'subtype': self.subtype,
            'learning_unit_form': self.learning_unit_form,
            'learning_unit_year_form': self.learning_unit_year_form,
            'learning_container_year_form': self.learning_container_year_form,
            'entity_container_form': self.entity_container_form
        }

    def _validate_no_empty_title(self, common_title):
        specific_title = self.learning_unit_year_form.cleaned_data["specific_title"]
        if not common_title and not specific_title:
            self.learning_container_year_form.add_error(
                "common_title", _("must_set_common_title_or_specific_title"))
            return False
        return True

    @property
    def learning_unit_form(self):
        return self.forms[LearningUnitModelForm]

    @property
    def learning_unit_year_form(self):
        return self.forms[LearningUnitYearModelForm]

    @property
    def learning_container_year_form(self):
        return self.forms[LearningContainerYearModelForm]

    @property
    def entity_container_form(self):
        return self.forms[EntityContainerBaseForm]

    def __iter__(self):
        """Yields the forms in the order they should be rendered"""
        return iter(self.forms.values())

    @property
    def warnings(self):
        if self._warnings is None:
            self._warnings = []
            for form in self.forms.values():
                if hasattr(form, 'warnings'):
                    self._warnings.extend(form.warnings)
        return self._warnings


class FullForm(LearningUnitBaseForm):

    subtype = learning_unit_year_subtypes.FULL

<<<<<<< HEAD
    def __init__(self, data, person, default_ac_year=None, container_type=None, instance=None, proposal=False, *args, **kwargs):
        check_learning_unit_year_instance(instance)
        self.instance = instance
=======
    def __init__(self, person, academic_year, learning_unit_instance=None, data=None, start_year=None, proposal=False,
                 *args, **kwargs):
        if not learning_unit_instance and not start_year:
            raise AttributeError("Should set at least learning_unit_instance or start_year instance.")
        self.academic_year = academic_year
        self.learning_unit_instance = learning_unit_instance
>>>>>>> eb8d92d6
        self.person = person
        self.proposal = proposal
        self.data = data
        self.start_year = self.instance.learning_unit.start_year if self.instance else start_year

<<<<<<< HEAD
        self.postponement = bool(int(data.get('postponement', 1))) if data else False

        self.academic_year = instance.academic_year if instance else default_ac_year
        self.container_type = container_type

        instances_data = self._build_instance_data(data, default_ac_year, instance, proposal, container_type)
=======
        instances_data = self._build_instance_data(self.data, academic_year, proposal)
>>>>>>> eb8d92d6
        super().__init__(instances_data, *args, **kwargs)
        if self.instance:
            self._disable_fields()

        if container_type:
            self.fields['campus'].queryset = Campus.objects.all().order_by('name')
            self.fields['campus'].label = _('institution')
            self.fields['faculty_remark'].label = _('comment')

    def _disable_fields(self):
        if self.person.is_faculty_manager():
            self._disable_fields_as_faculty_manager()
        else:
            self._disable_fields_as_central_manager()

    def _disable_fields_as_faculty_manager(self):
        if self.proposal:
            self.disable_fields(FACULTY_OPEN_FIELDS)
        else:
            self.disable_all_fields_except(FACULTY_OPEN_FIELDS)

    def _disable_fields_as_central_manager(self):
        if self.proposal:
            self.disable_fields(FULL_PROPOSAL_READ_ONLY_FIELDS)
        else:
            self.disable_fields(FULL_READ_ONLY_FIELDS)

<<<<<<< HEAD
    def _build_instance_data(self, data, default_ac_year, instance, proposal, container_type):
        return{
=======
    def _build_instance_data(self, data, default_ac_year, proposal):
        return {
>>>>>>> eb8d92d6
            LearningUnitModelForm: {
                'data': data,
                'instance': self.instance.learning_unit if self.instance else None,
            },
            LearningContainerModelForm: {
                'data': data,
                'instance': self.instance.learning_container_year.learning_container if self.instance else None,
            },
<<<<<<< HEAD
            LearningUnitYearModelForm: self._build_instance_data_learning_unit_year(data, default_ac_year, instance),
            LearningContainerYearModelForm: self._build_instance_data_learning_container_year(data, instance, proposal, container_type),
            EntityContainerFormset: {
=======
            LearningUnitYearModelForm: self._build_instance_data_learning_unit_year(data, default_ac_year),
            LearningContainerYearModelForm: self._build_instance_data_learning_container_year(data, proposal),
            EntityContainerBaseForm: {
>>>>>>> eb8d92d6
                'data': data,
                'learning_container_year': self.instance.learning_container_year if self.instance else None,
                'person': self.person
            }
        }

<<<<<<< HEAD
    def _build_instance_data_learning_container_year(self, data, instance, proposal, container_type):
        if container_type:
            # External
            campus = None
        else:
            campus = Campus.objects.filter(name='Louvain-la-Neuve').first()
=======
    def _build_instance_data_learning_container_year(self, data, proposal):
>>>>>>> eb8d92d6
        return {
            'data': data,
            'instance': self.instance.learning_container_year if self.instance else None,
            'proposal': proposal,
            'initial': {
                # Default campus selected 'Louvain-la-Neuve' if exist
                'campus': campus,
                # Default language French
<<<<<<< HEAD
                'language': language.find_by_code('FR'),
                'container_type': container_type,
            } if not instance else None,
=======
                'language': language.find_by_code('FR')
            } if not self.instance else None,
>>>>>>> eb8d92d6
            'person': self.person
        }

    def _build_instance_data_learning_unit_year(self, data, default_ac_year):
        return {
            'data': data,
            'instance': self.instance,
            'initial': {
                'status': True, 'academic_year': default_ac_year,
            } if not self.instance else None,
            'person': self.person,
            'subtype': self.subtype
        }

    def is_valid(self):
        result = super().is_valid()
        if result:
            result = self.entity_container_form.post_clean(
                self.learning_container_year_form.cleaned_data['container_type'],
                self.learning_unit_year_form.instance.academic_year)

        return result

    def save(self, commit=True):
        academic_year = self.academic_year

        learning_container = self.forms[LearningContainerModelForm].save(commit)
        learning_unit = self.forms[LearningUnitModelForm].save(
            start_year=self.start_year,
            learning_container=learning_container,
            commit=commit
        )
        container_year = self.forms[LearningContainerYearModelForm].save(
            academic_year=academic_year,
            learning_container=learning_container,
            acronym=self.forms[LearningUnitYearModelForm].instance.acronym,
            commit=commit
        )

        entity_container_years = self.entity_container_form.save(commit=commit, learning_container_year=container_year)

        # Save learning unit year (learning_unit_component +  learning_component_year + entity_component_year)
        learning_unit_year = self.forms[LearningUnitYearModelForm].save(
            learning_container_year=container_year,
            learning_unit=learning_unit,
            entity_container_years=entity_container_years,
            commit=commit
        )
        return learning_unit_year


def merge_data(data, inherit_lu_values):
    return merge_two_dicts(data.dict(), inherit_lu_values) if data else None


class PartimForm(LearningUnitBaseForm):
    subtype = learning_unit_year_subtypes.PARTIM
    form_cls_to_validate = [LearningUnitModelForm, LearningUnitYearModelForm]

    def __init__(self, person, learning_unit_full_instance, academic_year, learning_unit_instance=None,
                 data=None, *args, **kwargs):
        if not isinstance(learning_unit_full_instance, LearningUnit):
            raise AttributeError('learning_unit_full arg should be an instance of {}'.format(LearningUnit))
        if learning_unit_instance is not None and not isinstance(learning_unit_instance, LearningUnit):
            raise AttributeError('learning_unit_partim_instance arg should be an instance of {}'.format(LearningUnit))

        self.person = person
        self.academic_year = academic_year
        self.learning_unit_full_instance = learning_unit_full_instance
        self.learning_unit_instance = learning_unit_instance

        # Inherit values cannot be changed by user
        inherit_lu_values = self._get_inherit_learning_unit_full_value()
        inherit_luy_values = self._get_inherit_learning_unit_year_full_value()
        instances_data = self._build_instance_data(data, inherit_lu_values, inherit_luy_values)

        super(PartimForm, self).__init__(instances_data, *args, **kwargs)
        self.disable_fields(PARTIM_FORM_READ_ONLY_FIELD)

    @cached_property
    def learning_unit_year_full(self):
        return learning_unit_year.search(academic_year_id=self.academic_year.id,
                                         learning_unit=self.learning_unit_full_instance.id,
                                         subtype=learning_unit_year_subtypes.FULL).get()

    def _build_instance_data(self, data, inherit_lu_values, inherit_luy_values):
        print('_build_instance_data')
        return {
            LearningUnitModelForm: self._build_instance_data_learning_unit(data, inherit_lu_values),
            LearningUnitYearModelForm: self._build_instance_data_learning_unit_year(data, inherit_luy_values),
            # Cannot be modify by user [No DATA args provided]
            LearningContainerModelForm: {
                'instance': self.learning_unit_year_full.learning_container_year.learning_container,
            },
            LearningContainerYearModelForm: {
                'instance': self.learning_unit_year_full.learning_container_year,
                'person': self.person
            },
            EntityContainerBaseForm: {
                'learning_container_year': self.learning_unit_year_full.learning_container_year,
                'person': self.person
            }
        }

    def _build_instance_data_learning_unit_year(self, data, inherit_luy_values):
        return {
            'data': merge_data(data, inherit_luy_values),
            'instance': self.instance,
            'initial': self._get_initial_learning_unit_year_form() if not self.instance else None,
            'person': self.person,
            'subtype': self.subtype
        }

    def _build_instance_data_learning_unit(self, data, inherit_lu_values):
        return {
            'data': merge_data(data, inherit_lu_values),
            'instance': self.instance.learning_unit if self.instance else None,
            'initial': inherit_lu_values if not self.instance else None,
        }

    def _get_inherit_learning_unit_year_full_value(self):
        """This function will return the inherit value come from learning unit year FULL"""
        return {field: value for field, value in self._get_initial_learning_unit_year_form().items() if
                field in PARTIM_FORM_READ_ONLY_FIELD}

    def _get_initial_learning_unit_year_form(self):
        acronym = self.instance.acronym if self.instance else self.learning_unit_year_full.acronym
        initial_learning_unit_year = {
            'acronym': acronym,
            'academic_year': self.learning_unit_year_full.academic_year.id,
            'internship_subtype': self.learning_unit_year_full.internship_subtype,
            'attribution_procedure': self.learning_unit_year_full.attribution_procedure,
            'subtype': self.subtype,
            'credits': self.learning_unit_year_full.credits,
            'session': self.learning_unit_year_full.session,
            'quadrimester': self.learning_unit_year_full.quadrimester,
            'status': self.learning_unit_year_full.status,
            'specific_title': self.learning_unit_year_full.specific_title,
            'specific_title_english': self.learning_unit_year_full.specific_title_english
        }
        acronym_splited = split_acronym(acronym)
        initial_learning_unit_year.update({
            "acronym_{}".format(idx): acronym_part for idx, acronym_part in enumerate(acronym_splited)
        })
        return initial_learning_unit_year

    def _get_inherit_learning_unit_full_value(self):
        """This function will return the inherit value come from learning unit FULL"""
        return {
            'periodicity': self.learning_unit_full_instance.periodicity
        }

    def save(self, commit=True):
        start_year = self.instance.learning_unit.start_year if self.instance else \
                        self.learning_unit_full_instance.start_year

        # Save learning unit
        learning_unit = self.forms[LearningUnitModelForm].save(
            start_year=start_year,
            learning_container=self.learning_unit_year_full.learning_container_year.learning_container,
            commit=commit
        )

        # Get entity container form full learning container
        entity_container_years = self._get_entity_container_year()

        # Save learning unit year
        learning_unit_year = self.forms[LearningUnitYearModelForm].save(
            learning_container_year=self.learning_unit_year_full.learning_container_year,
            learning_unit=learning_unit,
            entity_container_years=entity_container_years,
            commit=commit
        )
        return learning_unit_year

    def _get_entity_container_year(self):
        return self.learning_unit_year_full.learning_container_year.entitycontaineryear_set.all()


# class ExternalForm(LearningUnitBaseForm):
#
#
#     def __init__(self, person, *args, **kwargs):
#         self.person = person
#         instances_data = None
#         super().__init__( instances_data, *args, **kwargs)
#
#
#     def _create(self, commit, postponement):
#         pass


class CreationExternalBaseForm(LearningUnitBaseForm):

    subtype = learning_unit_year_subtypes.FULL
    container_type = learning_container_year_types.EXTERNAL

    def __init__(self, data, person, default_ac_year=None):
        print('init')
        if not default_ac_year:
            default_ac_year = current_academic_year()

        super().__init__(data, person, default_ac_year=default_ac_year)


    def _create(self, commit, postponement):
        academic_year = self.academic_year
        return None


class ExternalForm(FullForm):



    def __init__(self, data, person, default_ac_year=None, container_type=None, instance=None, proposal=False, *args, **kwargs):
        super().__init__(self, data,person,default_ac_year,container_type,instance,proposal, *args, **kwargs)
        if container_type:
            self.fields['campus'].queryset = Campus.objects.all().order_by('name')<|MERGE_RESOLUTION|>--- conflicted
+++ resolved
@@ -39,10 +39,6 @@
 from base.models.enums import learning_unit_year_subtypes
 from base.models.learning_unit import LearningUnit
 from reference.models import language
-from base.models.academic_year import current_academic_year
-from base.models.enums import learning_container_year_types
-from base.models.campus import find_main_campuses
-
 
 FULL_READ_ONLY_FIELDS = {"acronym", "academic_year", "container_type"}
 FULL_PROPOSAL_READ_ONLY_FIELDS = {"academic_year", "container_type"}
@@ -73,14 +69,6 @@
     _warnings = None
 
     def __init__(self, instances_data, *args, **kwargs):
-<<<<<<< HEAD
-        if instances_data:
-            for form_class in self.form_classes:
-                self.forms[form_class] = form_class(*args, **instances_data[form_class])
-
-    def _is_update_action(self):
-        return self.instance
-=======
         self.forms = OrderedDict({
             LearningContainerModelForm: LearningContainerModelForm(*args, **instances_data[LearningContainerModelForm]),
             LearningContainerYearModelForm: LearningContainerYearModelForm(*args, **instances_data[
@@ -89,7 +77,6 @@
             LearningUnitYearModelForm: LearningUnitYearModelForm(*args, **instances_data[LearningUnitYearModelForm]),
             EntityContainerBaseForm: EntityContainerBaseForm(*args, **instances_data[EntityContainerBaseForm])
         })
->>>>>>> eb8d92d6
 
     def is_valid(self):
         if any([not form_instance.is_valid() for cls, form_instance in self.forms.items()
@@ -207,41 +194,21 @@
 
     subtype = learning_unit_year_subtypes.FULL
 
-<<<<<<< HEAD
-    def __init__(self, data, person, default_ac_year=None, container_type=None, instance=None, proposal=False, *args, **kwargs):
-        check_learning_unit_year_instance(instance)
-        self.instance = instance
-=======
     def __init__(self, person, academic_year, learning_unit_instance=None, data=None, start_year=None, proposal=False,
                  *args, **kwargs):
         if not learning_unit_instance and not start_year:
             raise AttributeError("Should set at least learning_unit_instance or start_year instance.")
         self.academic_year = academic_year
         self.learning_unit_instance = learning_unit_instance
->>>>>>> eb8d92d6
         self.person = person
         self.proposal = proposal
         self.data = data
         self.start_year = self.instance.learning_unit.start_year if self.instance else start_year
 
-<<<<<<< HEAD
-        self.postponement = bool(int(data.get('postponement', 1))) if data else False
-
-        self.academic_year = instance.academic_year if instance else default_ac_year
-        self.container_type = container_type
-
-        instances_data = self._build_instance_data(data, default_ac_year, instance, proposal, container_type)
-=======
         instances_data = self._build_instance_data(self.data, academic_year, proposal)
->>>>>>> eb8d92d6
         super().__init__(instances_data, *args, **kwargs)
         if self.instance:
             self._disable_fields()
-
-        if container_type:
-            self.fields['campus'].queryset = Campus.objects.all().order_by('name')
-            self.fields['campus'].label = _('institution')
-            self.fields['faculty_remark'].label = _('comment')
 
     def _disable_fields(self):
         if self.person.is_faculty_manager():
@@ -261,13 +228,8 @@
         else:
             self.disable_fields(FULL_READ_ONLY_FIELDS)
 
-<<<<<<< HEAD
-    def _build_instance_data(self, data, default_ac_year, instance, proposal, container_type):
-        return{
-=======
     def _build_instance_data(self, data, default_ac_year, proposal):
         return {
->>>>>>> eb8d92d6
             LearningUnitModelForm: {
                 'data': data,
                 'instance': self.instance.learning_unit if self.instance else None,
@@ -276,47 +238,26 @@
                 'data': data,
                 'instance': self.instance.learning_container_year.learning_container if self.instance else None,
             },
-<<<<<<< HEAD
-            LearningUnitYearModelForm: self._build_instance_data_learning_unit_year(data, default_ac_year, instance),
-            LearningContainerYearModelForm: self._build_instance_data_learning_container_year(data, instance, proposal, container_type),
-            EntityContainerFormset: {
-=======
             LearningUnitYearModelForm: self._build_instance_data_learning_unit_year(data, default_ac_year),
             LearningContainerYearModelForm: self._build_instance_data_learning_container_year(data, proposal),
             EntityContainerBaseForm: {
->>>>>>> eb8d92d6
                 'data': data,
                 'learning_container_year': self.instance.learning_container_year if self.instance else None,
                 'person': self.person
             }
         }
 
-<<<<<<< HEAD
-    def _build_instance_data_learning_container_year(self, data, instance, proposal, container_type):
-        if container_type:
-            # External
-            campus = None
-        else:
-            campus = Campus.objects.filter(name='Louvain-la-Neuve').first()
-=======
     def _build_instance_data_learning_container_year(self, data, proposal):
->>>>>>> eb8d92d6
         return {
             'data': data,
             'instance': self.instance.learning_container_year if self.instance else None,
             'proposal': proposal,
             'initial': {
                 # Default campus selected 'Louvain-la-Neuve' if exist
-                'campus': campus,
+                'campus': Campus.objects.filter(name='Louvain-la-Neuve').first(),
                 # Default language French
-<<<<<<< HEAD
-                'language': language.find_by_code('FR'),
-                'container_type': container_type,
-            } if not instance else None,
-=======
                 'language': language.find_by_code('FR')
             } if not self.instance else None,
->>>>>>> eb8d92d6
             'person': self.person
         }
 
@@ -403,7 +344,6 @@
                                          subtype=learning_unit_year_subtypes.FULL).get()
 
     def _build_instance_data(self, data, inherit_lu_values, inherit_luy_values):
-        print('_build_instance_data')
         return {
             LearningUnitModelForm: self._build_instance_data_learning_unit(data, inherit_lu_values),
             LearningUnitYearModelForm: self._build_instance_data_learning_unit_year(data, inherit_luy_values),
@@ -493,45 +433,4 @@
         return learning_unit_year
 
     def _get_entity_container_year(self):
-        return self.learning_unit_year_full.learning_container_year.entitycontaineryear_set.all()
-
-
-# class ExternalForm(LearningUnitBaseForm):
-#
-#
-#     def __init__(self, person, *args, **kwargs):
-#         self.person = person
-#         instances_data = None
-#         super().__init__( instances_data, *args, **kwargs)
-#
-#
-#     def _create(self, commit, postponement):
-#         pass
-
-
-class CreationExternalBaseForm(LearningUnitBaseForm):
-
-    subtype = learning_unit_year_subtypes.FULL
-    container_type = learning_container_year_types.EXTERNAL
-
-    def __init__(self, data, person, default_ac_year=None):
-        print('init')
-        if not default_ac_year:
-            default_ac_year = current_academic_year()
-
-        super().__init__(data, person, default_ac_year=default_ac_year)
-
-
-    def _create(self, commit, postponement):
-        academic_year = self.academic_year
-        return None
-
-
-class ExternalForm(FullForm):
-
-
-
-    def __init__(self, data, person, default_ac_year=None, container_type=None, instance=None, proposal=False, *args, **kwargs):
-        super().__init__(self, data,person,default_ac_year,container_type,instance,proposal, *args, **kwargs)
-        if container_type:
-            self.fields['campus'].queryset = Campus.objects.all().order_by('name')+        return self.learning_unit_year_full.learning_container_year.entitycontaineryear_set.all()