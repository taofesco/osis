--- conflicted
+++ resolved
@@ -95,7 +95,9 @@
     def clean_requirement_entity_acronym(self):
         return convert_to_uppercase(self.cleaned_data.get('requirement_entity_acronym'))
 
-<<<<<<< HEAD
+    def clean_allocation_entity_acronym(self):
+        return convert_to_uppercase(self.cleaned_data.get('allocation_entity_acronym'))
+
     def get_research_criteria(self):
         tuples_label_value = []
         for field_name, field in self.fields.items():
@@ -108,10 +110,6 @@
                 tuple_to_append = (str(field.label), label_choice)
             tuples_label_value.append(tuple_to_append)
         return tuples_label_value
-=======
-    def clean_allocation_entity_acronym(self):
-        return convert_to_uppercase(self.cleaned_data.get('allocation_entity_acronym'))
->>>>>>> d61e227e
 
 
 class LearningUnitYearForm(SearchForm):
