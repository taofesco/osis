##############################################################################
#
#    OSIS stands for Open Student Information System. It's an application
#    designed to manage the core business of higher education institutions,
#    such as universities, faculties, institutes and professional schools.
#    The core business involves the administration of students, teachers,
#    courses, programs and so on.
#
#    Copyright (C) 2015-2017 Université catholique de Louvain (http://www.uclouvain.be)
#
#    This program is free software: you can redistribute it and/or modify
#    it under the terms of the GNU General Public License as published by
#    the Free Software Foundation, either version 3 of the License, or
#    (at your option) any later version.
#
#    This program is distributed in the hope that it will be useful,
#    but WITHOUT ANY WARRANTY; without even the implied warranty of
#    MERCHANTABILITY or FITNESS FOR A PARTICULAR PURPOSE.  See the
#    GNU General Public License for more details.
#
#    A copy of this license - GNU General Public License - is available
#    at the root of the source code of this program.  If not,
#    see http://www.gnu.org/licenses/.
#
##############################################################################
import operator
from collections import OrderedDict

from django.db import transaction
from django.http import QueryDict
from django.utils.translation import ugettext_lazy as _

from base.forms.learning_unit.learning_unit_create_2 import FullForm
from base.forms.learning_unit.learning_unit_partim import PartimForm
from base.models import academic_year, learning_unit_year
from base.models.enums import learning_unit_year_subtypes
from base.models.learning_unit import LearningUnit

FIELDS_TO_NOT_POSTPONE = {
    'is_vacant': 'learning_container_year.is_vacant',
    'type_declaration_vacant': 'learning_container_year.type_declaration_vacant',
    'attribution_procedure': 'attribution_procedure'
}
FIELDS_TO_NOT_CHECK = ['academic_year'] + list(FIELDS_TO_NOT_POSTPONE.keys())


# @TODO: Use LearningUnitPostponementForm to manage END_DATE of learning unit year
# TODO :: Maybe could we move this code to LearningUnitModelForm class?
class LearningUnitPostponementForm:
    learning_unit_instance = None
    subtype = None
    person = None
    check_consistency = True
    _forms_to_upsert = None
    _forms_to_delete = None
    _warnings = None
    consistency_errors = None
    _luy_upserted = None

    def __init__(self, person, start_postponement, end_postponement=None, learning_unit_instance=None,
                 learning_unit_full_instance=None, data=None, check_consistency=True):
        if learning_unit_instance and not isinstance(learning_unit_instance, LearningUnit):
            raise AttributeError('learning_unit_instance arg should be an instance of {}'.format(LearningUnit))
        if learning_unit_full_instance and not isinstance(learning_unit_full_instance, LearningUnit):
            raise AttributeError('learning_unit_full_instance arg should be an instance of {}'.format(LearningUnit))

        self.learning_unit_instance = learning_unit_instance
        self.learning_unit_full_instance = learning_unit_full_instance
        self.subtype = learning_unit_year_subtypes.PARTIM if learning_unit_full_instance else \
            learning_unit_year_subtypes.FULL
        self.start_postponement = start_postponement
        self.person = person
        self.check_consistency = check_consistency
<<<<<<< HEAD

        # end_year can be given by the request (eg: for partims)
        end_year = data and data.get('end_year')
        if end_year:
            end_postponement = academic_year.find_academic_year_by_year(end_year)

        if end_postponement is None and self.learning_unit_instance and self.learning_unit_instance.end_year:
            end_postponement = academic_year.find_academic_year_by_year(self.learning_unit_instance.end_year)

        self.end_postponement = end_postponement
=======
        self.end_postponement = self._get_academic_end_year(end_postponement)
>>>>>>> a7b41f8d
        self._compute_forms_to_insert_update_delete(data)

    def _get_academic_end_year(self, end_postponement):
        if end_postponement is None:
            if self.learning_unit_instance and self.learning_unit_instance.end_year:
                end_postponement = academic_year.find_academic_year_by_year(self.learning_unit_instance.end_year)
            elif self.learning_unit_full_instance and self.learning_unit_full_instance.end_year:
                end_postponement = academic_year.find_academic_year_by_year(self.learning_unit_full_instance.end_year)
        return end_postponement

    def _compute_max_postponement_year(self):
        max_postponement_year = academic_year.compute_max_academic_year_adjournment()
        end_year = self.end_postponement.year if self.end_postponement else None
        return min(end_year,  max_postponement_year) if end_year else max_postponement_year

    def _compute_forms_to_insert_update_delete(self, data):
        max_postponement_year = self._compute_max_postponement_year()
        ac_year_postponement_range = academic_year.find_academic_years(start_year=self.start_postponement.year,
                                                                       end_year=max_postponement_year)
        existing_learn_unit_years = learning_unit_year.LearningUnitYear.objects \
            .filter(academic_year__year__gte=self.start_postponement.year)\
            .filter(learning_unit=self.learning_unit_instance) \
            .select_related('learning_container_year', 'learning_unit', 'academic_year') \
            .order_by('academic_year__year')
        to_delete = to_update = to_insert = []
        if self.start_postponement.is_past():
            to_update = self._init_forms_in_past(existing_learn_unit_years, data)
        else:
            if self._is_update_action():
                to_delete = [
                    self._instanciate_base_form_as_update(luy, index=index)
                    for index, luy in enumerate(existing_learn_unit_years)
                    if luy.academic_year.year > max_postponement_year
                    ]
                to_update = [
                    self._instanciate_base_form_as_update(luy, index=index, data=data)
                    for index, luy in enumerate(existing_learn_unit_years)
                    if luy.academic_year.year <= max_postponement_year
                    ]
                existing_ac_years = [luy.academic_year for luy in existing_learn_unit_years]
                to_insert = [
                    self._instanciate_base_form_as_insert(ac_year, data)
                    for index, ac_year in enumerate(ac_year_postponement_range) if ac_year not in existing_ac_years
                    ]
            else:
                to_insert = [
                    self._instanciate_base_form_as_insert(ac_year, data)
                    for index, ac_year in enumerate(ac_year_postponement_range)
                    ]

        self._forms_to_delete = to_delete
        self._forms_to_upsert = to_update + to_insert

    def _init_forms_in_past(self, luy_queryset, data):
        if self._is_update_action():
            first_luy = luy_queryset.first()
            return [self._instanciate_base_form_as_update(first_luy, data=data)]
        else:
            return [self._instanciate_base_form_as_insert(self.start_postponement, data)]

    def _instanciate_base_form_as_update(self, luy_to_update, index=0, data=None):

        def is_first_form(index):
            return index == 0

        if data is None or is_first_form(index):
            data_to_postpone = data
        else:
            data_to_postpone = self._get_data_to_postpone(luy_to_update, data)

        return self._get_learning_unit_base_form(
            luy_to_update.academic_year,
            learning_unit_instance=luy_to_update.learning_unit,
            data=data_to_postpone
        )

    def _instanciate_base_form_as_insert(self, ac_year, data):
        return self._get_learning_unit_base_form(ac_year, data=data, start_year=self.start_postponement.year)

    def _get_data_to_postpone(self, lunit_year, data):
        data_to_postpone = QueryDict('', mutable=True)
        data_to_postpone.update({key: data[key] for key in data if key not in FIELDS_TO_NOT_POSTPONE.keys()})
        for key, attr_path in FIELDS_TO_NOT_POSTPONE.items():
            data_to_postpone[key] = operator.attrgetter(attr_path)(lunit_year)
        return data_to_postpone

    def _get_learning_unit_base_form(self, academic_year, learning_unit_instance=None, data=None, start_year=None):
        form_kwargs = {
            'person': self.person,
            'learning_unit_instance': learning_unit_instance,
            'academic_year': academic_year,
            'start_year': start_year,
            'data': data.copy() if data else None,
            'learning_unit_full_instance': self.learning_unit_full_instance
        }
        return FullForm(**form_kwargs) if self.subtype == learning_unit_year_subtypes.FULL else \
            PartimForm(**form_kwargs)

    def is_valid(self):
        if any([not form_instance.is_valid() for form_instance in self._forms_to_upsert]):
            return False

        if self.check_consistency:
            self._check_consistency()

        return True

    @property
    def errors(self):
        return [form_instance.errors for form_instance in self._forms_to_upsert]

    @transaction.atomic
    def save(self):
        self._luy_upserted = []
        if self._forms_to_upsert:
            current_learn_unit_year = self._forms_to_upsert[0].save()
            learning_unit = current_learn_unit_year.learning_unit
            self._luy_upserted.append(current_learn_unit_year)

            if len(self._forms_to_upsert) > 1:
                for form in self._forms_to_upsert[1:]:
                    if self.consistency_errors and form.academic_year in self.consistency_errors:
                        break

                    form.learning_unit_form.instance = learning_unit
                    self._luy_upserted.append(form.save())

        return self._luy_upserted

    def _check_consistency(self):
        if not self.learning_unit_instance or not self._forms_to_upsert or len(self._forms_to_upsert) == 1:
            return True
        return not self._find_consistency_errors()

    def get_context(self):
        if self._forms_to_upsert:
            return self._forms_to_upsert[0].get_context()
        return {}

    def _find_consistency_errors(self):
        form_kwargs = {'learning_unit_instance': self.learning_unit_instance,
                       'start_year': self.learning_unit_instance.start_year}
        current_form = self._get_learning_unit_base_form(self.start_postponement, **form_kwargs)
        academic_years = sorted([form.instance.academic_year for form in self._forms_to_upsert],
                                key=lambda ac_year: ac_year.year)

        self.consistency_errors = OrderedDict()
        for ac_year in academic_years:
            next_form = self._get_learning_unit_base_form(ac_year, **form_kwargs)
            self._check_postponement_proposal_state(next_form.learning_unit_year_form.instance, ac_year)
            self._check_differences(current_form, next_form, ac_year)

        return self.consistency_errors

    @property
    def warnings(self):
        """ Warnings can be call only after saving the forms"""
        if self._warnings is None and self._luy_upserted:
            self._warnings = []
            # Add the warnings of the current year
            for form in self._forms_to_upsert[0]:
                if hasattr(form, 'warnings'):
                    self._warnings.extend(form.warnings)

            if self.consistency_errors:
                self._warnings.append(_('The learning unit has been updated until %(year)s.') % {
                    'year': self._luy_upserted[-1].academic_year
                })
                for ac, errors in self.consistency_errors.items():
                    for error in errors:
                        self._warnings.append(
                            _("Consistency error in %(academic_year)s : %(error)s") % {
                                'academic_year': ac, 'error': error}
                        )

        return self._warnings

    def _check_postponement_proposal_state(self, luy, ac_year):
        if luy.is_in_proposal():
            self.consistency_errors.setdefault(ac_year, []).append(
                _("learning_unit_in_proposal_cannot_save") % {
                    'luy': luy.acronym, 'academic_year': ac_year
                }
            )

    def _check_differences(self, current_form, next_form, ac_year):
        differences = [
            _("%(col_name)s has been already modified. ({%(new_value)s} instead of {%(current_value)s})") % {
                'col_name': next_form.label_fields[col_name],
                'new_value': self._get_translated_value(next_form.instances_data[col_name]),
                'current_value': self._get_translated_value(value)
            } for col_name, value in current_form.instances_data.items()
            if self._get_cmp_value(next_form.instances_data[col_name]) != self._get_cmp_value(value) and
            col_name not in FIELDS_TO_NOT_CHECK
        ]

        if differences:
            self.consistency_errors.setdefault(ac_year, []).extend(differences)

    def _get_cmp_value(self, value):
        """This function return comparable value. It consider empty string as null value"""
        if isinstance(value, str) and not value.strip():
            return None
        return value

    def _get_translated_value(self, value):
        if isinstance(value, bool):
            return _("yes") if value else _("no")
        elif value is None:
            return "-"
        return value

    def _is_update_action(self):
        return self.learning_unit_full_instance or self.learning_unit_instance<|MERGE_RESOLUTION|>--- conflicted
+++ resolved
@@ -71,20 +71,13 @@
         self.start_postponement = start_postponement
         self.person = person
         self.check_consistency = check_consistency
-<<<<<<< HEAD
 
         # end_year can be given by the request (eg: for partims)
         end_year = data and data.get('end_year')
         if end_year:
             end_postponement = academic_year.find_academic_year_by_year(end_year)
 
-        if end_postponement is None and self.learning_unit_instance and self.learning_unit_instance.end_year:
-            end_postponement = academic_year.find_academic_year_by_year(self.learning_unit_instance.end_year)
-
-        self.end_postponement = end_postponement
-=======
         self.end_postponement = self._get_academic_end_year(end_postponement)
->>>>>>> a7b41f8d
         self._compute_forms_to_insert_update_delete(data)
 
     def _get_academic_end_year(self, end_postponement):
