--- conflicted
+++ resolved
@@ -216,12 +216,8 @@
 class SelectLanguage(forms.Form):
     language = forms.ChoiceField(widget=forms.RadioSelect,
                                  choices=settings.LANGUAGES,
-<<<<<<< HEAD
-                                 label=_('Select a language'))
-=======
                                  label=_('Select a language'),
                                  required=False)
->>>>>>> 47f384ed
 
     def __init__(self, *args, **kwargs):
         super().__init__(*args, **kwargs)
