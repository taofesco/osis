--- conflicted
+++ resolved
@@ -24,10 +24,7 @@
 #
 ##############################################################################
 from django import forms
-<<<<<<< HEAD
-=======
 from django.core.exceptions import PermissionDenied, ImproperlyConfigured
->>>>>>> ee643d0c
 from django.utils.translation import ugettext_lazy as _
 
 from base.forms.common import ValidationRuleMixin
@@ -60,6 +57,7 @@
     The object reference must be structured like that:
         {db_table_name}.{col_name}.{education_group_type_name}
     """
+
     def field_reference(self, name):
         return super().field_reference(name) + '.' + self.get_type()
 
@@ -192,10 +190,6 @@
         return errors
 
 
-<<<<<<< HEAD
-class SelectLanguage(forms.Form):
-    language = forms.ChoiceField(widget=forms.RadioSelect, choices=[("en", _("English")), ("fr-be", _("French"))])
-=======
 class EducationGroupTypeForm(forms.Form):
     name = forms.ModelChoiceField(EducationGroupType.objects.none(), label=_("training_type"), required=True)
 
@@ -210,4 +204,7 @@
         self.fields["name"].label = _("Which type of %(category)s do you want to create ?") % {
             "category": _(category)
         }
->>>>>>> ee643d0c
+
+
+class SelectLanguage(forms.Form):
+    language = forms.ChoiceField(widget=forms.RadioSelect, choices=[("en", _("English")), ("fr-be", _("French"))])