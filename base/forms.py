--- conflicted
+++ resolved
@@ -25,7 +25,7 @@
 ##############################################################################
 from django import forms
 from django.forms import ModelForm
-from base.models.academic_calendar import AcademicCalendar
+from base import models as mdl
 
 
 class LoginForm(forms.Form):
@@ -37,15 +37,13 @@
     file = forms.FileField()
 
 
-<<<<<<< HEAD
 class OrganizationForm(ModelForm):
     class Meta:
-        model = Organization
-        fields=['acronym','name','website','reference']
+        model = mdl.organisation.Organization
+        fields = ['acronym', 'name', 'website', 'reference']
 
-=======
->>>>>>> 7f652b95
+
 class AcademicCalendarForm(ModelForm):
     class Meta:
-        model = AcademicCalendar
-        fields=['start_date','end_date','title','highlight_title','highlight_description','highlight_shortcut']
+        model = mdl.academic_calendar.AcademicCalendar
+        fields = ['start_date', 'end_date', 'title', 'highlight_title', 'highlight_description', 'highlight_shortcut']
