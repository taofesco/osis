--- conflicted
+++ resolved
@@ -25,12 +25,9 @@
 ##############################################################################
 from django import forms
 from django.forms import ModelForm
-<<<<<<< HEAD
-from base.models.academic_calendar import AcademicCalendar
-from base.models.offer_year_calendar import OfferYearCalendar
-=======
+
 from base import models as mdl
->>>>>>> c1b7f821
+
 
 
 class LoginForm(forms.Form):
@@ -56,9 +53,8 @@
                                input_formats=('%d/%m/%Y',),
                                required=False)
     class Meta:
-<<<<<<< HEAD
-        model = AcademicCalendar
-        fields=['start_date','end_date','title','highlight_title','highlight_description','highlight_shortcut']
+        model = mdl.academic_calendar.AcademicCalendar
+        fields = ['start_date', 'end_date', 'title', 'highlight_title', 'highlight_description', 'highlight_shortcut']
 
 class OfferYearCalendarForm(ModelForm):
     start_date = forms.DateField(widget=forms.DateInput(format = '%d/%m/%Y'),
@@ -68,9 +64,5 @@
                                input_formats=('%d/%m/%Y',),
                                required=False)
     class Meta:
-        model = OfferYearCalendar
+        model = mdl.offer_year_calendar.OfferYearCalendar
         fields=['offer_year','start_date','end_date','customized']
-=======
-        model = mdl.academic_calendar.AcademicCalendar
-        fields = ['start_date', 'end_date', 'title', 'highlight_title', 'highlight_description', 'highlight_shortcut']
->>>>>>> c1b7f821
