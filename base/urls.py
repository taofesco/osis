##############################################################################
#
#    OSIS stands for Open Student Information System. It's an application
#    designed to manage the core business of higher education institutions,
#    such as universities, faculties, institutes and professional schools.
#    The core business involves the administration of students, teachers,
#    courses, programs and so on.
#
#    Copyright (C) 2015-2018 Université catholique de Louvain (http://www.uclouvain.be)
#
#    This program is free software: you can redistribute it and/or modify
#    it under the terms of the GNU General Public License as published by
#    the Free Software Foundation, either version 3 of the License, or
#    (at your option) any later version.
#
#    This program is distributed in the hope that it will be useful,
#    but WITHOUT ANY WARRANTY; without even the implied warranty of
#    MERCHANTABILITY or FITNESS FOR A PARTICULAR PURPOSE.  See the
#    GNU General Public License for more details.
#
#    A copy of this license - GNU General Public License - is available
#    at the root of the source code of this program.  If not,
#    see http://www.gnu.org/licenses/.
#
##############################################################################
from ajax_select import urls as ajax_select_urls
from django.conf import settings
from django.conf.urls import url, include
from django.conf.urls.static import static

import base.views.education_groups.create
import base.views.learning_units.common
import base.views.learning_units.create
import base.views.learning_units.delete
import base.views.learning_units.educational_information
import base.views.learning_units.proposal.consolidate
import base.views.learning_units.proposal.delete
import base.views.learning_units.search
import base.views.learning_units.update
from attribution.views import attribution, tutor_application
from base.views import learning_achievement, search, education_groups
from base.views import learning_unit, offer, common, institution, organization, academic_calendar, \
    my_osis, entity, student
from base.views import teaching_material
<<<<<<< HEAD
from base.views.education_groups.delete import DeleteGroupEducationYearView
from base.views.education_groups.group_element_year import update
from base.views.education_groups.group_element_year.read import pdf_content
from base.views.education_groups.select import education_group_select
from base.views.education_groups.update import update_education_group
=======
>>>>>>> 2a1d0663
from base.views.learning_units.external import create as create_external
from base.views.learning_units.external.search import filter_cities_by_country, filter_campus_by_city
from base.views.learning_units.pedagogy.read import learning_unit_pedagogy
from base.views.learning_units.pedagogy.update import learning_unit_pedagogy_edit, toggle_summary_locked
from base.views.learning_units.proposal import create, update
from base.views.learning_units.update import update_learning_unit, learning_unit_edition_end_date

urlpatterns = [
    url(r'^$', common.home, name='home'),

    url(r'^academic_actors/$', institution.academic_actors, name='academic_actors'),

    url(r'^academic_calendars/', include([
        url(r'^$', academic_calendar.academic_calendars, name='academic_calendars'),
        url(r'^search$', academic_calendar.academic_calendars_search, name='academic_calendars_search'),
        url(r'^(?P<academic_calendar_id>[0-9]+)/$', academic_calendar.academic_calendar_read,
            name='academic_calendar_read'),
        url(r'^form(?:/(?P<academic_calendar_id>[0-9]+))?/$', academic_calendar.academic_calendar_form,
            name='academic_calendar_form'),
    ])),

    url(r'^academic_year/$', common.academic_year, name='academic_year'),

    url(r'^admin/', include([
        url(r'^data/$', common.data, name='data'),
        url(r'^data/maintenance$', common.data_maintenance, name='data_maintenance'),
        url(r'^storage/$', common.storage, name='storage'),
    ])),

    url(r'^api/v1/', include([
        url(r'^entities/$', entity.post_entities, name='post_entities'),
        url(r'^tutor_application/recompute_portal$', tutor_application.recompute_portal,
            name='recompute_tutor_application_portal'),
        url(r'^attribution/recompute_portal$', attribution.recompute_portal, name='recompute_attribution_portal'),
    ])),

    url(r'^catalog/$', common.catalog, name='catalog'),

    url(r'^entities/', include([
        url(r'^$', institution.entities_search, name='entities'),
        url(r'^(?P<entity_version_id>[0-9]+)/', include([
            url(r'^$', institution.entity_read, name='entity_read'),
            url(r'^address/$', institution.get_entity_address, name='entity_address'),
            url(r'^diagram/$', institution.entity_diagram, name='entity_diagram'),
            url(r'^versions/$', institution.entities_version, name='entities_version'),
        ]))
    ])),

    url(r'^institution/', include([
        url(r'^$', institution.institution, name='institution'),
        url(r'^mandates/$', institution.mandates, name='mandates'),
    ])),

    url(r'^learning_units/', include([
        url(r'^by_activity/', base.views.learning_units.search.learning_units, name='learning_units'),
        url(r'^by_service_course/', base.views.learning_units.search.learning_units_service_course,
            name='learning_units_service_course'),
        url(r'^by_proposal/', base.views.learning_units.search.learning_units_proposal_search,
            name='learning_units_proposal'),
        url(r'^by_borrowed_course/', base.views.learning_units.search.learning_units_borrowed_course,
            name='learning_units_borrowed_course'),
        url(r'^by_summary/', base.views.learning_units.educational_information.learning_units_summary_list,
            name='learning_units_summary'),
        url(r'^by_external/', base.views.learning_units.search.learning_units_external_search,
            name='learning_units_external'),
        url(r'^new/', include([
            url(r'^academic_year_id=(?P<academic_year_id>[0-9]+)$',
                base.views.learning_units.create.create_learning_unit,
                name="learning_unit_create"),
            url(r'^proposal/academic_year_id=(?P<academic_year>[0-9]+)$',
                create.get_proposal_learning_unit_creation_form,
                name="proposal_learning_unit_creation_form"),
            url(r'^external/academic_year_id=(?P<academic_year>[0-9]+)$',
                create_external.get_external_learning_unit_creation_form,
                name="learning_unit_create_external"),
            url(r'^filter_cities_by_country$', filter_cities_by_country, name="filter_cities_by_country"),
            url(r'^filter_campus_by_city$', filter_campus_by_city, name="filter_campus_by_city"),
        ])),

        url(r'^(?P<learning_unit_year_id>[0-9]+)/', include([
            url(r'^$', learning_unit.learning_unit_identification, name='learning_unit'),
            url(r'^formations/$', learning_unit.learning_unit_formations, name="learning_unit_formations"),
            url(r'^components/$', learning_unit.learning_unit_components, name="learning_unit_components"),
            url(r'^pedagogy/', include([
                url(r'^$', learning_unit_pedagogy, name="learning_unit_pedagogy"),
                url(r'^edit/$', learning_unit_pedagogy_edit, name="learning_unit_pedagogy_edit"),
                url(r'^toggle_summary_locked/$', toggle_summary_locked,
                    name="learning_unit_pedagogy_toggle_summary_locked")
            ])),
            url(r'^attributions/$', learning_unit.learning_unit_attributions, name="learning_unit_attributions"),
            url(r'^proposal/', include([
                url(r'^modification/$', update.learning_unit_modification_proposal,
                    name="learning_unit_modification_proposal"),
                url(r'^suppression/$', update.learning_unit_suppression_proposal,
                    name="learning_unit_suppression_proposal"),
                url(r'^edit/$', update.update_learning_unit_proposal, name="edit_proposal"),
                url(r'^cancel/$', base.views.learning_units.proposal.delete.cancel_proposal_of_learning_unit,
                    name="learning_unit_cancel_proposal"),
            ])),
            url(r'^update_end_date/$', learning_unit_edition_end_date, name="learning_unit_edition"),
            url(r'^update/$', update_learning_unit, name="edit_learning_unit"),
            url(r'^specifications/$', learning_unit.learning_unit_specifications, name="learning_unit_specifications"),
            url(r'^specifications/edit/$', learning_unit.learning_unit_specifications_edit,
                name="learning_unit_specifications_edit"),
            url(r'^component/edit/$', learning_unit.learning_unit_component_edit, name="learning_unit_component_edit"),
            url(r'^class/edit/$', learning_unit.learning_class_year_edit, name="learning_class_year_edit"),
            url(r'^volumes/(?P<form_type>[a-z]+)$', base.views.learning_units.update.learning_unit_volumes_management,
                name="learning_unit_volumes_management"),
            url(r'^delete_full/$', base.views.learning_units.delete.delete_all_learning_units_year,
                name="learning_unit_delete_all"),
            url(r'^partim/', include([
                url(r'^new/$', base.views.learning_units.create.create_partim_form, name="learning_unit_create_partim"),
            ])),
            url(r'^achievements/', include([
                url(r'^management/', learning_achievement.management, name="achievement_management"),
                url(r'^(?P<learning_achievement_id>[0-9]+)/edit/', learning_achievement.update,
                    name="achievement_edit"),
                url(r'^create/', learning_achievement.create_first,
                    name="achievement_create_first"),

                url(r'^(?P<learning_achievement_id>[0-9]+)/create/', learning_achievement.create,
                    name="achievement_create"),

            ])),
            url(r'^teaching_materials/', include([
                url(r'^create', teaching_material.create, name="teaching_material_create"),
                url(r'^(?P<teaching_material_id>[0-9]+)/edit/', teaching_material.update,
                    name="teaching_material_edit"),
                url(r'^(?P<teaching_material_id>[0-9]+)/delete/', teaching_material.delete,
                    name="teaching_material_delete")
            ]))
        ])),
        url(r'^check/(?P<subtype>[A-Z]+)$', base.views.learning_units.common.check_acronym, name="check_acronym"),
        url(r'^email_educational_information_update/$',
            base.views.learning_units.educational_information.send_email_educational_information_needs_update,
            name='email_educational_information_update'),
        url(r'^proposal/consolidate/$', base.views.learning_units.proposal.consolidate.consolidate_proposal,
            name="learning_unit_consolidate_proposal"),
    ])),
    url(r'^proposals/search/$', base.views.learning_units.search.learning_units_proposal_search,
        name="learning_unit_proposal_search"),

    url(r'^my_osis/', include([
        url(r'^$', my_osis.my_osis_index, name="my_osis"),
        url(r'^management_tasks/messages_templates', my_osis.messages_templates_index, name="messages_templates"),
        url(r'^my_messages/', include([
            url(r'^$', my_osis.my_messages_index, name="my_messages"),
            url(r'^action/$', my_osis.my_messages_action, name="my_messages_action"),
            url(r'^(?P<message_id>[0-9]+)/', include([
                url(r'^read/$', my_osis.read_message, name="read_my_message"),
                url(r'^delete/$', my_osis.delete_from_my_messages, name="delete_my_message"),
                url(r'^send_message_again/$', my_osis.send_message_again, name='send_message_again')
            ]))
        ])),
        url(r'^profile/', include([
            url(r'^$', my_osis.profile, name='profile'),
            url(r'^lang/$', my_osis.profile_lang, name='profile_lang'),
            url(r'^lang/edit/([A-Za-z-]+)/$', my_osis.profile_lang_edit, name='lang_edit'),
            url(r'^attributions/$', my_osis.profile_attributions, name='profile_attributions'),
        ]))
    ])),

    url(r'^noscript/$', common.noscript, name='noscript'),

    url(r'^offers/', include([
        url(r'^$', offer.offers, name='offers'),
        url(r'^search$', offer.offers_search, name='offers_search'),
        url(r'^(?P<offer_year_id>[0-9]+)/', include([
            url(r'^$', offer.offer_read, name='offer_read'),
            url(r'^academic_calendar/$', offer.offer_academic_calendar_tab, name='offer_academic_calendar_tab'),
            url(r'^program_managers/$', offer.offer_program_managers_tab, name='offer_program_managers_tab'),
        ]))
    ])),
<<<<<<< HEAD
    url(r'^educationgroups/', include([
        url(r'^$', base.views.education_groups.search.education_groups, name='education_groups'),
        url(r'^new/(?P<category>[A-Z_]+)/$',
            base.views.education_groups.create.create_education_group, name='new_education_group'),
        url(r'^new/(?P<category>[A-Z_]+)/(?P<parent_id>[0-9]+)/$',
            base.views.education_groups.create.create_education_group, name='new_education_group'),
        url(r'^(?P<education_group_year_id>[0-9]+)/', include([
            url(r'^$', base.views.education_groups.detail.EducationGroupRead.as_view(), name='education_group_read'),
            url(r'^update/$', update_education_group, name="update_education_group"),
            url(r'^select/$', education_group_select, name='education_group_select'),
            url(r'^diplomas/$', base.views.education_groups.detail.EducationGroupDiplomas.as_view(),
                name='education_group_diplomas'),
            url(r'^informations/$', base.views.education_groups.detail.EducationGroupGeneralInformation.as_view(),
                name='education_group_general_informations'),
            url(r'^informations/edit/$', education_group.education_group_year_pedagogy_edit,
                name="education_group_pedagogy_edit"),
=======
>>>>>>> 2a1d0663

    url(r'^educationgroups/', include(education_groups.urls.urlpatterns)),

    url(r'^offer_year_calendars/([0-9]+)/$', offer.offer_year_calendar_read, name='offer_year_calendar_read'),

    url(r'^organizations/', include([
        url(r'^$', organization.organizations, name='organizations'),
        url(r'^search$', organization.organizations_search, name='organizations_search'),
        url(r'^save/$', organization.organization_new, name='organization_save_new'),
        url(r'^create/$', organization.organization_create, name='organization_create'),
        url(r'^(?P<organization_id>[0-9]+)/', include([
            url(r'^$', organization.organization_read, name='organization_read'),
            url(r'^edit/$', organization.organization_edit, name='organization_edit'),
            url(r'^save/$', organization.organization_save, name='organization_save'),
        ])),
    ])),

    url(r'^organization_address/', include([
        url(r'^save/$', organization.organization_address_new, name='organization_address_save_new'),
        url(r'^(?P<organization_address_id>[0-9]+)/', include([
            url(r'^read/$', organization.organization_address_read,
                name='organization_address_read'),
            url(r'^edit/$', organization.organization_address_edit,
                name='organization_address_edit'),
            url(r'^save/$', organization.organization_address_save,
                name='organization_address_save'),
            url(r'^create/$', organization.organization_address_create,
                name='organization_address_create'),
            url(r'^delete/$', organization.organization_address_delete,
                name='organization_address_delete')
        ]))
    ])),

    url(r'^search/', include([
        url(r'^tutors/$', search.search_tutors, name="search_tutors"),
    ])),

    url(r'^studies/$', common.studies, name='studies'),
    url(r'^students/', include([
        url(r'^$', student.students, name='students'),
        url(r'^search$', student.student_search, name='students_search'),
        url(r'^(?P<student_id>[0-9]+)/', include([
            url(r'^$', student.student_read, name='student_read'),
            url(r'^picture$', student.student_picture, name='student_picture'),
        ]))
    ])),
    url(r'^ajax_select/', include(ajax_select_urls)),

]

if settings.DEBUG:
    urlpatterns += static(settings.MEDIA_URL, document_root=settings.MEDIA_ROOT)<|MERGE_RESOLUTION|>--- conflicted
+++ resolved
@@ -42,14 +42,6 @@
 from base.views import learning_unit, offer, common, institution, organization, academic_calendar, \
     my_osis, entity, student
 from base.views import teaching_material
-<<<<<<< HEAD
-from base.views.education_groups.delete import DeleteGroupEducationYearView
-from base.views.education_groups.group_element_year import update
-from base.views.education_groups.group_element_year.read import pdf_content
-from base.views.education_groups.select import education_group_select
-from base.views.education_groups.update import update_education_group
-=======
->>>>>>> 2a1d0663
 from base.views.learning_units.external import create as create_external
 from base.views.learning_units.external.search import filter_cities_by_country, filter_campus_by_city
 from base.views.learning_units.pedagogy.read import learning_unit_pedagogy
@@ -223,25 +215,6 @@
             url(r'^program_managers/$', offer.offer_program_managers_tab, name='offer_program_managers_tab'),
         ]))
     ])),
-<<<<<<< HEAD
-    url(r'^educationgroups/', include([
-        url(r'^$', base.views.education_groups.search.education_groups, name='education_groups'),
-        url(r'^new/(?P<category>[A-Z_]+)/$',
-            base.views.education_groups.create.create_education_group, name='new_education_group'),
-        url(r'^new/(?P<category>[A-Z_]+)/(?P<parent_id>[0-9]+)/$',
-            base.views.education_groups.create.create_education_group, name='new_education_group'),
-        url(r'^(?P<education_group_year_id>[0-9]+)/', include([
-            url(r'^$', base.views.education_groups.detail.EducationGroupRead.as_view(), name='education_group_read'),
-            url(r'^update/$', update_education_group, name="update_education_group"),
-            url(r'^select/$', education_group_select, name='education_group_select'),
-            url(r'^diplomas/$', base.views.education_groups.detail.EducationGroupDiplomas.as_view(),
-                name='education_group_diplomas'),
-            url(r'^informations/$', base.views.education_groups.detail.EducationGroupGeneralInformation.as_view(),
-                name='education_group_general_informations'),
-            url(r'^informations/edit/$', education_group.education_group_year_pedagogy_edit,
-                name="education_group_pedagogy_edit"),
-=======
->>>>>>> 2a1d0663
 
     url(r'^educationgroups/', include(education_groups.urls.urlpatterns)),
 
