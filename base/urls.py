--- conflicted
+++ resolved
@@ -234,17 +234,12 @@
         url(r'^(?P<education_group_year_id>[0-9]+)/', include([
             url(r'^$', base.views.education_groups.detail.EducationGroupRead.as_view(), name='education_group_read'),
             url(r'^update/$', update_education_group, name="update_education_group"),
-<<<<<<< HEAD
             url(r'^select/$', education_group_select, name='education_group_select'),
             url(r'^attach/$', education_group_attach, name='education_group_attach'),
             url(r'^detach/$', education_group_detach, name='education_group_detach'),
-            url(r'^diplomas/$', education_group.education_group_diplomas, name='education_group_diplomas'),
-            url(r'^informations/$', education_group.education_group_general_informations,
-=======
             url(r'^diplomas/$', base.views.education_groups.detail.EducationGroupDiplomas.as_view(),
                 name='education_group_diplomas'),
             url(r'^informations/$', base.views.education_groups.detail.EducationGroupGeneralInformation.as_view(),
->>>>>>> 607d84f9
                 name='education_group_general_informations'),
             url(r'^informations/edit/$', education_group.education_group_year_pedagogy_edit,
                 name="education_group_pedagogy_edit"),
