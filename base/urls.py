--- conflicted
+++ resolved
@@ -89,13 +89,9 @@
             url(r'^component/edit/$', learning_unit.learning_unit_component_edit, name="learning_unit_component_edit"),
             url(r'^class/edit/$', learning_unit.learning_class_year_edit, name="learning_class_year_edit"),
             url(r'^volumes/$', learning_unit.learning_unit_volumes_management, name="learning_unit_volumes_management"),
-<<<<<<< HEAD
             url(r'^volumes_validation/$', learning_unit.volumes_validation, name="volumes_validation"),
-        ]))
-=======
         ])),
         url(r'^check/$', learning_unit.check_acronym),
->>>>>>> cafb14e3
     ])),
 
     url(r'^my_osis/', include([
