--- conflicted
+++ resolved
@@ -136,12 +136,8 @@
         url(r'^$', education_group.education_groups, name='education_groups'),
         url(r'^(?P<education_group_year_id>[0-9]+)/', include([
             url(r'^$', education_group.education_group_read, name='education_group_read'),
-<<<<<<< HEAD
             url(r'^2M$', education_group.education_group_2m, name='education_group_2m'),
-
-=======
             url(r'^diplomas/$', education_group.education_group_diplomas, name='education_group_diplomas'),
->>>>>>> 10d5759a
         ]))
     ])),
 
