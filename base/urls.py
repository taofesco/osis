##############################################################################
#
#    OSIS stands for Open Student Information System. It's an application
#    designed to manage the core business of higher education institutions,
#    such as universities, faculties, institutes and professional schools.
#    The core business involves the administration of students, teachers,
#    courses, programs and so on.
#
#    Copyright (C) 2015-2017 Université catholique de Louvain (http://www.uclouvain.be)
#
#    This program is free software: you can redistribute it and/or modify
#    it under the terms of the GNU General Public License as published by
#    the Free Software Foundation, either version 3 of the License, or
#    (at your option) any later version.
#
#    This program is distributed in the hope that it will be useful,
#    but WITHOUT ANY WARRANTY; without even the implied warranty of
#    MERCHANTABILITY or FITNESS FOR A PARTICULAR PURPOSE.  See the
#    GNU General Public License for more details.
#
#    A copy of this license - GNU General Public License - is available
#    at the root of the source code of this program.  If not,
#    see http://www.gnu.org/licenses/.
#
##############################################################################
from django.conf import settings
from django.conf.urls.static import static
from django.conf.urls import url, include

from attribution.views import attribution
from base.views import learning_unit, offer, common, institution, organization, academic_calendar, \
    my_osis, entity, student, education_group, learning_unit_proposal
<<<<<<< HEAD
=======
import base.views.learning_unit_deletion
>>>>>>> 62f42522


urlpatterns = [
    url(r'^$', common.home, name='home'),

    url(r'^academic_actors/$', institution.academic_actors, name='academic_actors'),

    url(r'^academic_calendars/', include([
        url(r'^$', academic_calendar.academic_calendars, name='academic_calendars'),
        url(r'^search$', academic_calendar.academic_calendars_search, name='academic_calendars_search'),
        url(r'^(?P<academic_calendar_id>[0-9]+)/$', academic_calendar.academic_calendar_read,
            name='academic_calendar_read'),
        url(r'^form(?:/(?P<academic_calendar_id>[0-9]+))?/$', academic_calendar.academic_calendar_form,
            name='academic_calendar_form'),
    ])),

    url(r'^academic_year/$', common.academic_year, name='academic_year'),

    url(r'^admin/', include([
        url(r'^data/$', common.data, name='data'),
        url(r'^data/maintenance$', common.data_maintenance, name='data_maintenance'),
        url(r'^storage/$', common.storage, name='storage'),
    ])),

    url(r'^api/v1/', include([
        url(r'^entities/$', entity.post_entities, name='post_entities'),
        url(r'^attribution/recompute_portal$', attribution.recompute_portal, name='recompute_attribution_portal'),
    ])),

    url(r'^catalog/$', common.catalog, name='catalog'),

    url(r'^entities/', include([
        url(r'^$', institution.entities, name='entities'),
        url(r'^search$', institution.entities_search, name='entities_search'),
        url(r'^(?P<entity_version_id>[0-9]+)/', include([
            url(r'^$', institution.entity_read, name='entity_read'),
            url(r'^address/$', institution.get_entity_address, name='entity_address'),
            url(r'^diagram/$', institution.entity_diagram, name='entity_diagram'),
            url(r'^versions/$', institution.entities_version, name='entities_version'),
        ]))
    ])),

    url(r'^institution/', include([
        url(r'^$', institution.institution, name='institution'),
        url(r'^mandates/$', institution.mandates, name='mandates'),
    ])),

    url(r'^learning_units/', include([
        url(r'^$', learning_unit.learning_units, name='learning_units'),
        url(r'^by_activity/', learning_unit.learning_units, name='learning_units_activity'),
        url(r'^by_service_course/', learning_unit.learning_units_service_course, name='learning_units_service_course'),
        url(r'^new/', include([
            url(r'^academic_year_id=(?P<academic_year>[0-9]+)$', learning_unit.learning_unit_create,
                name="learning_unit_create"),
            url(r'^learning_unit_year_add/$', learning_unit.learning_unit_year_add, name='learning_unit_year_add'),
        ])),
        url(r'^(?P<learning_unit_year_id>[0-9]+)/', include([
            url(r'^$', learning_unit.learning_unit_identification, name='learning_unit'),
            url(r'^formations/$', learning_unit.learning_unit_formations, name="learning_unit_formations"),
            url(r'^components/$', learning_unit.learning_unit_components, name="learning_unit_components"),
            url(r'^pedagogy/$', learning_unit.learning_unit_pedagogy, name="learning_unit_pedagogy"),
            url(r'^pedagogy/edit/$', learning_unit.learning_unit_pedagogy_edit, name="learning_unit_pedagogy_edit"),
            url(r'^attributions/$', learning_unit.learning_unit_attributions,
                name="learning_unit_attributions"),
            url(r'^proposal/', include([
                url(r'^modification/$', learning_unit_proposal.propose_modification_of_learning_unit,
                    name="learning_unit_modification_proposal")
            ])),
            url(r'^specifications/$', learning_unit.learning_unit_specifications, name="learning_unit_specifications"),
            url(r'^specifications/edit/$', learning_unit.learning_unit_specifications_edit,
                name="learning_unit_specifications_edit"),
            url(r'^component/edit/$', learning_unit.learning_unit_component_edit, name="learning_unit_component_edit"),
            url(r'^class/edit/$', learning_unit.learning_class_year_edit, name="learning_class_year_edit"),
            url(r'^volumes/', include([
                url(u'^$', learning_unit.learning_unit_volumes_management, name="learning_unit_volumes_management"),
                url(u'^validation/$', learning_unit.volumes_validation, name="volumes_validation")])),
            url(r'^delete/$', base.views.learning_unit_deletion.delete_from_given_learning_unit_year, name="learning_unit_delete"),
            url(r'^delete_full/$', base.views.learning_unit_deletion.delete_all_learning_units_year, name="learning_unit_delete_all"),
        ])),
        url(r'^check/$', learning_unit.check_acronym, name="check_acronym"),
        url(r'^check_code/$', learning_unit.check_code, name="check_code"),
    ])),

    url(r'^my_osis/', include([
        url(r'^$', my_osis.my_osis_index, name="my_osis"),
        url(r'^management_tasks/messages_templates', my_osis.messages_templates_index, name="messages_templates"),
        url(r'^my_messages/', include([
            url(r'^$', my_osis.my_messages_index, name="my_messages"),
            url(r'^action/$', my_osis.my_messages_action, name="my_messages_action"),
            url(r'^(?P<message_id>[0-9]+)/', include([
                url(r'^read/$', my_osis.read_message, name="read_my_message"),
                url(r'^delete/$', my_osis.delete_from_my_messages, name="delete_my_message"),
                url(r'^send_message_again/$', my_osis.send_message_again, name='send_message_again')
            ]))
        ])),
        url(r'^profile/', include([
            url(r'^$', my_osis.profile, name='profile'),
            url(r'^lang/$', my_osis.profile_lang, name='profile_lang'),
            url(r'^lang/edit/([A-Za-z-]+)/$', my_osis.profile_lang_edit, name='lang_edit')
        ]))
    ])),

    url(r'^noscript/$', common.noscript, name='noscript'),

    url(r'^offers/', include([
        url(r'^$', offer.offers, name='offers'),
        url(r'^search$', offer.offers_search, name='offers_search'),
        url(r'^(?P<offer_year_id>[0-9]+)/', include([
            url(r'^$', offer.offer_read, name='offer_read'),
            url(r'^academic_calendar/$', offer.offer_academic_calendar_tab, name='offer_academic_calendar_tab'),
            url(r'^program_managers/$', offer.offer_program_managers_tab, name='offer_program_managers_tab'),
        ]))
    ])),
    url(r'^educationgroups/', include([
        url(r'^$', education_group.education_groups, name='education_groups'),
        url(r'^(?P<education_group_year_id>[0-9]+)/', include([
            url(r'^$', education_group.education_group_read, name='education_group_read'),
            url(r'^parent/$', education_group.education_group_parent_read, name='education_group_parent_read'),
            url(r'^diplomas/$', education_group.education_group_diplomas, name='education_group_diplomas'),
            url(r'^informations/$', education_group.education_group_general_informations,
                name='education_group_general_informations'),

            url(r'^administrative/$', education_group.education_group_administrative_data, name='education_group_administrative'),
        ]))
    ])),

    url(r'^offer_year_calendars/([0-9]+)/$', offer.offer_year_calendar_read, name='offer_year_calendar_read'),

    url(r'^organizations/', include([
        url(r'^$', organization.organizations, name='organizations'),
        url(r'^search$', organization.organizations_search, name='organizations_search'),
        url(r'^save/$', organization.organization_new, name='organization_save_new'),
        url(r'^create/$', organization.organization_create, name='organization_create'),
        url(r'^(?P<organization_id>[0-9]+)/', include([
            url(r'^$', organization.organization_read, name='organization_read'),
            url(r'^edit/$', organization.organization_edit, name='organization_edit'),
            url(r'^save/$', organization.organization_save, name='organization_save'),
        ])),
    ])),

    url(r'^organization_address/', include([
        url(r'^save/$', organization.organization_address_new, name='organization_address_save_new'),
        url(r'^(?P<organization_address_id>[0-9]+)/', include([
            url(r'^read/$', organization.organization_address_read,
                name='organization_address_read'),
            url(r'^edit/$', organization.organization_address_edit,
                name='organization_address_edit'),
            url(r'^save/$', organization.organization_address_save,
                name='organization_address_save'),
            url(r'^create/$', organization.organization_address_create,
                name='organization_address_create'),
            url(r'^delete/$', organization.organization_address_delete,
                name='organization_address_delete')
        ]))
    ])),

    url(r'^studies/$', common.studies, name='studies'),
    url(r'^students/', include([
        url(r'^$', student.students, name='students'),
        url(r'^search$', student.student_search, name='students_search'),
        url(r'^(?P<student_id>[0-9]+)/', include([
            url(r'^$', student.student_read, name='student_read'),
            url(r'^picture$', student.student_picture, name='student_picture'),
        ]))
    ])),
]

if settings.DEBUG:
    urlpatterns +=  static(settings.MEDIA_URL, document_root=settings.MEDIA_ROOT)<|MERGE_RESOLUTION|>--- conflicted
+++ resolved
@@ -30,10 +30,7 @@
 from attribution.views import attribution
 from base.views import learning_unit, offer, common, institution, organization, academic_calendar, \
     my_osis, entity, student, education_group, learning_unit_proposal
-<<<<<<< HEAD
-=======
 import base.views.learning_unit_deletion
->>>>>>> 62f42522
 
 
 urlpatterns = [
