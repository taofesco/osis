{% extends "layout.html" %}
{% load staticfiles %}
{% load i18n %}

{% comment "License" %}
* OSIS stands for Open Student Information System. It's an application
* designed to manage the core business of higher education institutions,
* such as universities, faculties, institutes and professional schools.
* The core business involves the administration of students, teachers,
* courses, programs and so on.
*
* Copyright (C) 2015-2017 Université catholique de Louvain (http://www.uclouvain.be)
*
* This program is free software: you can redistribute it and/or modify
* it under the terms of the GNU General Public License as published by
* the Free Software Foundation, either version 3 of the License, or
* (at your option) any later version.
*
* This program is distributed in the hope that it will be useful,
* but WITHOUT ANY WARRANTY; without even the implied warranty of
* MERCHANTABILITY or FITNESS FOR A PARTICULAR PURPOSE.  See the
* GNU General Public License for more details.
*
* A copy of this license - GNU General Public License - is available
* at the root of the source code of this program.  If not,
* see http://www.gnu.org/licenses/.
{% endcomment %}

{% block breadcrumb %}
<li><a href="{% url 'catalog' %}" id="lnk_catalog">{% trans 'formation_catalogue'%}</a></li>
<li class="active" id="lnk_learning_units">{% trans 'learning_units' %}</li>
{% endblock %}

{% block content %}
<div class="page-header">
    <div class="row">
        <div class="col-md-11">
            <h2>{% trans 'learning_units' %}</h2>
        </div>
        <div class="col-md-1" style="margin-top:20px;">
            {% if request.GET.academic_year_id and request.GET.academic_year_id != '0' %}
                <a href="{% url 'learning_unit_create' academic_year=request.GET.academic_year_id %}"
                   id="lnk_learning_unit_create" class="btn btn-default pull-right" role="button" title="{% trans 'new_learning_unit' %}">
                    <span class="glyphicon glyphicon-plus" aria-hidden="true"></span></a>
            {% else %}
                <a href="{% url 'learning_unit_create' academic_year=current_academic_year.id %}"
                   id="lnk_learning_unit_create" class="btn btn-default pull-right" role="button" title="{% trans 'new_learning_unit' %}">
                    <span class="glyphicon glyphicon-plus" aria-hidden="true"></span></a>
            {% endif %}
        </div>
    </div>
</div>

<ul class="nav nav-tabs" role="tablist">
    <li role="presentation" {% if search_type == 1 %} class="active" {% endif %}>
        <a href="{% url 'learning_units_activity'%}" role="tab" id="lnk_activity_search">
            {% trans 'activity_search'%}
        </a>
    </li>
    <li role="presentation" {% if search_type == 2 %} class="active" {% endif %}>
        <a href="{% url 'learning_units_service_course'%}" role="tab" id="lnk_service_course_search">
            {% trans 'service_course_search'%}
        </a>
    </li>
</ul>
{% if search_type == 1 %}
    {% include 'learning_unit/by_activity.html' %}
{% endif %}
{% if search_type == 2 %}
    {% include 'learning_unit/by_service_course.html' %}
{% endif %}

<<<<<<< HEAD
                <div class="col-md-4">
                    <label for="id_title">{% trans 'title' %}</label>
                    {{ form.title }}
                </div>

                <div class="col-md-2">
                    <label for="id_container_type">{% trans 'type' %}</label>
                    <select class="form-control" id="slt_container_type" name="container_type">
                        <option value="">{% trans 'all_label' %}</option>
                        {% for container_type in container_types %}
                            <option
                                {% if request.GET.container_type and container_type.0 == request.GET.container_type %}
                                    selected
                                {% endif %}
                                value="{{ container_type.0 }}">{% trans container_type.1 %}
                            </option>
                        {% endfor %}
                    </select>
                </div>

                <div class="col-md-2">
                    <label for="id_subtype">{% trans 'subtype' %}</label>
                    <select class="form-control" id="slt_type" name="subtype">
                        <option value="">{% trans 'all_label' %}</option>
                        {% for type in types %}
                            <option
                                {% if request.GET.subtype and type.0 == request.GET.subtype %}
                                    selected
                                {% endif %}
                                value="{{ type.0 }}">{% trans type.1 %}
                            </option>
                        {% endfor %}
                    </select>
                </div>

            </div>

            <div class="row" style="margin-top:10px;">
                <div class="col-md-2">
                    <label for="id_status">{% trans 'status' %}</label>
                    <select class="form-control" id="slt_status" name="status">
                        <option value="">{% trans 'all_label' %}</option>
                        <option value="True"
                                {% if request.GET.status == 'True' %}
                                    selected
                                {% endif %}>{% trans 'active'|title %}</option>
                        <option value="False"
                                {% if request.GET.status == 'False' %}
                                selected
                                {% endif %}>{% trans 'inactive' %}</option>

                    </select>
                </div>
                <div class="col-md-2">
                    <label for="id_requirement_entity_acronym">{% trans 'requirement_entity_small' %}</label>
                    {{ form.requirement_entity_acronym }}
                </div>
                <div class="col-md-7">
                    <div style="display:inline-block;">
                        <input type="checkbox" id="id_with_entity_subordinated"
                           name="with_entity_subordinated" style="margin-top:37px;"
                            {% if request.GET.with_entity_subordinated and 'on' == request.GET.with_entity_subordinated %}
                                    checked
                            {% endif %} >
                        <label>{% trans 'with_entity_subordinated_small' %}</label>
                    </div>
                </div>
                <div class="col-md-1 text-right" style="line-height:55px;">
                    <button type="submit" id="bt_submit_learning_unit_search" style="vertical-align:bottom;"
                            class="btn btn-primary" role="button"
                            title="{% trans 'learning_unit_search' %}">
                         <span class="glyphicon glyphicon-search" aria-hidden="true"></span>
                    </button>
                </div>
            </div>
        </div>
    </form>
    <div style="margin-top:10px;">
        {% include "template_messages.html" %}
        {% if form.non_field_errors %}
        <div id="pnl_error_messages" class="alert alert-warning" role="alert">
            {% for error in form.non_field_errors %}
                {% trans error|escape %}<br>
            {% endfor %}
        </div>
        {% endif %}

        {% if learning_units %}
        <strong style="margin-left:10px;color:grey;"> {{learning_units|length}} {% trans 'learning_units'|lower %} </strong>
        <table id="table_learning_units" class="table table-striped table-hover">
            <thead>
                <th>{% trans 'academic_year_small'%}</th>
                <th>{% trans 'code'%}</th>
                <th  id="lu_title_sort" ">{% trans 'title'%}</th>
                <th>{% trans 'type'%}</th>
                <th>{% trans 'subtype'%}</th>
                <th>{% trans 'requirement_entity_small'%}</th>
                <th>{% trans 'allocation_entity_small'%}</th>
                <th>{% trans 'credits'%}</th>
                <th>{% trans 'active'|title%}</th>
            </thead>
            {% for learning_unit in learning_units %}
            <tr data-id="{{learning_unit.id}}" data-value="{{learning_unit.acronym}}">
                <td>{{learning_unit.academic_year.name}}</td>
                <td>
                    <a href="{% url 'learning_unit' learning_unit.id %}"
                       id="lnk_learning_unit_{{learning_unit.id}}">{{ learning_unit.acronym }}</a>
                </td>
                <td>{{ learning_unit.title }}</td>
                <td>
                    {% with learning_unit.learning_container_year.container_type|default_if_none:'-' as type %}
                        {% trans type %}
                    {% endwith %}
                </td>
                <td>
                    {% with learning_unit.subtype|default_if_none:'-' as subtype %}
                        {% trans subtype %}
                    {% endwith %}
                </td>
                <td>{{learning_unit.entities.REQUIREMENT_ENTITY.acronym|default_if_none:'-'}}</td>
                <td>{{learning_unit.entities.ALLOCATION_ENTITY.acronym|default_if_none:'-'}}</td>
                <td>{% if learning_unit.credits %}{{ learning_unit.credits }}{% endif %}</td>
                <td>{% if learning_unit.status %}
                        <span class="glyphicon glyphicon-ok-circle" aria-hidden="true" style="color:green;"
                              title="{% trans  'active' %}"></span>
                        <div style="display:none;">1</div>
                    {% else %}
                        <span class="glyphicon glyphicon-ok-circle" aria-hidden="true" style="color:gray;"
                              title="{% trans  'inactive' %}"></span>
                        <div style="display:none;">0</div>
                    {% endif %}
                </td>
            </tr>
            {% endfor %}
        </table>
        {% endif %}
    </div>
</div>
=======
>>>>>>> 7999eb73
{% endblock %}

{% block script %}
<script>
    $(document).ready(function() {
        // Must be always DataTable declaration !!!
        setEventKeepIds('table_learning_units', 'learningUnitIds')

        $('#table_learning_units').DataTable(
            {
                columnDefs: [
                    { targets: 2, type: 'diacritics-neutralise'}
                ],
                "stateSave": true,
                "paging" : false,
                "ordering" : true,
                "info"  : false,
                "searching" : false,
                "language": {
                    "oAria": {
                        "sSortAscending":  "{% trans 'datatable_sortascending'%}",
                        "sSortDescending": "{% trans 'datatable_sortdescending'%}",
                    }
                }
            })

    ;});
</script>
{% endblock %}<|MERGE_RESOLUTION|>--- conflicted
+++ resolved
@@ -70,153 +70,13 @@
     {% include 'learning_unit/by_service_course.html' %}
 {% endif %}
 
-<<<<<<< HEAD
-                <div class="col-md-4">
-                    <label for="id_title">{% trans 'title' %}</label>
-                    {{ form.title }}
-                </div>
-
-                <div class="col-md-2">
-                    <label for="id_container_type">{% trans 'type' %}</label>
-                    <select class="form-control" id="slt_container_type" name="container_type">
-                        <option value="">{% trans 'all_label' %}</option>
-                        {% for container_type in container_types %}
-                            <option
-                                {% if request.GET.container_type and container_type.0 == request.GET.container_type %}
-                                    selected
-                                {% endif %}
-                                value="{{ container_type.0 }}">{% trans container_type.1 %}
-                            </option>
-                        {% endfor %}
-                    </select>
-                </div>
-
-                <div class="col-md-2">
-                    <label for="id_subtype">{% trans 'subtype' %}</label>
-                    <select class="form-control" id="slt_type" name="subtype">
-                        <option value="">{% trans 'all_label' %}</option>
-                        {% for type in types %}
-                            <option
-                                {% if request.GET.subtype and type.0 == request.GET.subtype %}
-                                    selected
-                                {% endif %}
-                                value="{{ type.0 }}">{% trans type.1 %}
-                            </option>
-                        {% endfor %}
-                    </select>
-                </div>
-
-            </div>
-
-            <div class="row" style="margin-top:10px;">
-                <div class="col-md-2">
-                    <label for="id_status">{% trans 'status' %}</label>
-                    <select class="form-control" id="slt_status" name="status">
-                        <option value="">{% trans 'all_label' %}</option>
-                        <option value="True"
-                                {% if request.GET.status == 'True' %}
-                                    selected
-                                {% endif %}>{% trans 'active'|title %}</option>
-                        <option value="False"
-                                {% if request.GET.status == 'False' %}
-                                selected
-                                {% endif %}>{% trans 'inactive' %}</option>
-
-                    </select>
-                </div>
-                <div class="col-md-2">
-                    <label for="id_requirement_entity_acronym">{% trans 'requirement_entity_small' %}</label>
-                    {{ form.requirement_entity_acronym }}
-                </div>
-                <div class="col-md-7">
-                    <div style="display:inline-block;">
-                        <input type="checkbox" id="id_with_entity_subordinated"
-                           name="with_entity_subordinated" style="margin-top:37px;"
-                            {% if request.GET.with_entity_subordinated and 'on' == request.GET.with_entity_subordinated %}
-                                    checked
-                            {% endif %} >
-                        <label>{% trans 'with_entity_subordinated_small' %}</label>
-                    </div>
-                </div>
-                <div class="col-md-1 text-right" style="line-height:55px;">
-                    <button type="submit" id="bt_submit_learning_unit_search" style="vertical-align:bottom;"
-                            class="btn btn-primary" role="button"
-                            title="{% trans 'learning_unit_search' %}">
-                         <span class="glyphicon glyphicon-search" aria-hidden="true"></span>
-                    </button>
-                </div>
-            </div>
-        </div>
-    </form>
-    <div style="margin-top:10px;">
-        {% include "template_messages.html" %}
-        {% if form.non_field_errors %}
-        <div id="pnl_error_messages" class="alert alert-warning" role="alert">
-            {% for error in form.non_field_errors %}
-                {% trans error|escape %}<br>
-            {% endfor %}
-        </div>
-        {% endif %}
-
-        {% if learning_units %}
-        <strong style="margin-left:10px;color:grey;"> {{learning_units|length}} {% trans 'learning_units'|lower %} </strong>
-        <table id="table_learning_units" class="table table-striped table-hover">
-            <thead>
-                <th>{% trans 'academic_year_small'%}</th>
-                <th>{% trans 'code'%}</th>
-                <th  id="lu_title_sort" ">{% trans 'title'%}</th>
-                <th>{% trans 'type'%}</th>
-                <th>{% trans 'subtype'%}</th>
-                <th>{% trans 'requirement_entity_small'%}</th>
-                <th>{% trans 'allocation_entity_small'%}</th>
-                <th>{% trans 'credits'%}</th>
-                <th>{% trans 'active'|title%}</th>
-            </thead>
-            {% for learning_unit in learning_units %}
-            <tr data-id="{{learning_unit.id}}" data-value="{{learning_unit.acronym}}">
-                <td>{{learning_unit.academic_year.name}}</td>
-                <td>
-                    <a href="{% url 'learning_unit' learning_unit.id %}"
-                       id="lnk_learning_unit_{{learning_unit.id}}">{{ learning_unit.acronym }}</a>
-                </td>
-                <td>{{ learning_unit.title }}</td>
-                <td>
-                    {% with learning_unit.learning_container_year.container_type|default_if_none:'-' as type %}
-                        {% trans type %}
-                    {% endwith %}
-                </td>
-                <td>
-                    {% with learning_unit.subtype|default_if_none:'-' as subtype %}
-                        {% trans subtype %}
-                    {% endwith %}
-                </td>
-                <td>{{learning_unit.entities.REQUIREMENT_ENTITY.acronym|default_if_none:'-'}}</td>
-                <td>{{learning_unit.entities.ALLOCATION_ENTITY.acronym|default_if_none:'-'}}</td>
-                <td>{% if learning_unit.credits %}{{ learning_unit.credits }}{% endif %}</td>
-                <td>{% if learning_unit.status %}
-                        <span class="glyphicon glyphicon-ok-circle" aria-hidden="true" style="color:green;"
-                              title="{% trans  'active' %}"></span>
-                        <div style="display:none;">1</div>
-                    {% else %}
-                        <span class="glyphicon glyphicon-ok-circle" aria-hidden="true" style="color:gray;"
-                              title="{% trans  'inactive' %}"></span>
-                        <div style="display:none;">0</div>
-                    {% endif %}
-                </td>
-            </tr>
-            {% endfor %}
-        </table>
-        {% endif %}
-    </div>
-</div>
-=======
->>>>>>> 7999eb73
 {% endblock %}
 
 {% block script %}
 <script>
-    $(document).ready(function() {
-        // Must be always DataTable declaration !!!
+    $(document).ready(function()
+    {
+	 // Must be always DataTable declaration !!!
         setEventKeepIds('table_learning_units', 'learningUnitIds')
 
         $('#table_learning_units').DataTable(
@@ -236,7 +96,6 @@
                     }
                 }
             })
-
     ;});
 </script>
 {% endblock %}