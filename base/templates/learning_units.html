--- conflicted
+++ resolved
@@ -36,19 +36,6 @@
   <h2>{% trans 'learning_units' %}</h2>
 </div>
 <div class="panel panel-default">
-<<<<<<< HEAD
-  <div class="panel-body">
-    <div class="row">
-      <form  method="get" action="{% url 'learning_units_search'%}" id="form_learning_units">
-          {{ form.non_field_errors }}
-          <div class="col-md-2">
-              <label for="academic_year" >{% trans 'academic_year'%}</label>
-              <select class="forms" id="slt_academic_year"  name="academic_year" value="{{ academic_year }}">
-                  {% if academic_years_all == 1 %}
-                    <option selected value="-1">{% trans 'all years'%}</option>
-                  {% else %}
-                    <option value="-1">{% trans 'all years'%}</option>
-=======
     <form  method="get" action="{% url 'learning_units_search'%}" id="form_learning_units">
       <div class="panel-body">
         <div class="row">
@@ -59,7 +46,6 @@
                     <option selected value=0>{% trans 'all_years'%}</option>
                   {% else %}
                     <option value=0>{% trans 'all_years'%}</option>
->>>>>>> 135836c3
                   {% endif %}
 
                 {% for ay in academic_years %}
@@ -70,21 +56,8 @@
                   {% endif %}
                 {% endfor %}
               </select>
-              <font class="error">{{ form.academic_year.errors }}</font>
           </div>
 
-<<<<<<< HEAD
-          <div class="col-md-3">
-              <label for="acronym">{% trans 'acronym'%}</label>
-              <div class="forms"> {{ form.acronym }}</div>
-              <font class="error">{{ form.acronym.errors }}</font>
-          </div>
-
-          <div class="col-md-3">
-              <label for="keyword">{% trans 'keyword' %}</label>
-              <div class="forms"> {{ form.keyword }}</div>
-              <font class="error">{{ form.keyword.errors }}</font>
-=======
           <div class="col-md-2">
               <label for="acronym">{% trans 'acronym'%}</label>
               <div class="forms"> {{ form.acronym }}</div>
@@ -93,46 +66,27 @@
           <div class="col-md-2">
               <label for="keyword">{% trans 'keyword' %}</label>
               <div class="forms"> {{ form.keyword }}</div>
->>>>>>> 135836c3
           </div>
 
           <div class="col-md-2">
               <label for="type">{% trans 'type' %}</label>
-<<<<<<< HEAD
-              <div class="forms"> {{ form.type }}</div>
-              <font class="error">{{ form.type.errors }}</font>
-=======
               <div class="forms">{{ form.type }}</div>
->>>>>>> 135836c3
           </div>
 
           <div class="col-md-2">
               <label for="status">{% trans 'status' %}</label>
               <div class="forms"> {{ form.status }}</div>
-<<<<<<< HEAD
-              <font class="error">{{ form.status.errors }}</font>
-          </div>
-
-          <div class="col-md-6">
-=======
           </div>
 
           <div class="col-md-2">
->>>>>>> 135836c3
             <br>
             <button type="submit" id="bt_submit_learning_unit_search" class="btn btn-primary" role="button"
                     title="{% trans 'learning_unit_search' %}">
                     <span class="glyphicon glyphicon-search" aria-hidden="true"></span></button>
           </div>
-<<<<<<< HEAD
-      </form>
-    </div>
-  </div>
-=======
         </div>
         </div>
     </form>
->>>>>>> 135836c3
 
   <div >
 
