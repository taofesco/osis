{% extends "layout.html" %}
{% load staticfiles %}
{% load i18n %}
{% load bootstrap3 %}

{% comment "License" %}
* OSIS stands for Open Student Information System. It's an application
* designed to manage the core business of higher education institutions,
* such as universities, faculties, institutes and professional schools.
* The core business involves the administration of students, teachers,
* courses, programs and so on.
*
* Copyright (C) 2015-2018 Université catholique de Louvain (http://www.uclouvain.be)
*
* This program is free software: you can redistribute it and/or modify
* it under the terms of the GNU General Public License as published by
* the Free Software Foundation, either version 3 of the License, or
* (at your option) any later version.
*
* This program is distributed in the hope that it will be useful,
* but WITHOUT ANY WARRANTY; without even the implied warranty of
* MERCHANTABILITY or FITNESS FOR A PARTICULAR PURPOSE.  See the
* GNU General Public License for more details.
*
* A copy of this license - GNU General Public License - is available
* at the root of the source code of this program.  If not,
* see http://www.gnu.org/licenses/.
{% endcomment %}

{% block breadcrumb %}
<li><a href="{% url 'catalog' %}" id="lnk_catalog">{% trans 'formation_catalogue'%}</a></li>
<li class="active" id="lnk_learning_units">{% trans 'learning_units' %}</li>
{% endblock %}

{% block content %}
{% if request.GET.academic_year_id and request.GET.academic_year_id != '0' %}
    {% url 'learning_unit_create' academic_year=request.GET.academic_year_id as create_url%}
{% else %}
    {% url 'learning_unit_create' academic_year=current_academic_year.id as create_url%}
{% endif %}

{% include "template_messages.html" %}

<div class="page-header">
    <div class="row">
        <div class="col-md-10">
            <h2>{% trans 'learning_units' %}</h2>
        </div>
<<<<<<< HEAD
        <div class="dropdown col-md-1">
            <button id="dLabel" class="btn btn-default" type="button" data-toggle="dropdown" aria-haspopup="true" aria-expanded="false">
                <span class="glyphicon glyphicon-cog" aria-hidden="true"></span> <span class="caret"></span>
            </button>
            <ul class="dropdown-menu dropdown-menu-large row text-right pull-right">
                <li>
                    {% if request.GET.academic_year_id and request.GET.academic_year_id != '0' %}
                    <a href="{% url 'learning_unit_create' academic_year=request.GET.academic_year_id %}"
                       id="lnk_learning_unit_create" class="disabled" role="button"
                       title="{% trans 'new_learning_unit' %}">{% trans 'create_learning_unit' %}</a>
                    {% else %}
                        <a href="{% url 'learning_unit_create' academic_year=current_academic_year.id %}"
                           id="lnk_learning_unit_create" class="disabled" role="button"
                           title="{% trans 'new_learning_unit' %}">{% trans 'create_learning_unit' %}</a>
                    {% endif %}
                </li>
                <li>
                    {% if request.GET.academic_year_id and request.GET.academic_year_id != '0' %}
                        <a href="{% url 'proposal_learning_unit_creation_form' academic_year=request.GET.academic_year_id %}"
                           id="lnk_proposal_learning_unit_creation_form" class="disabled" role="button"
                           title="{% trans 'proposal_new_learning_unit' %}">{% trans 'create_learning_unit_proposal' %}</a>
                    {% else %}
                        <a href="{% url 'proposal_learning_unit_creation_form' academic_year=current_academic_year.id %}"
                           id="lnk_proposal_learning_unit_creation_form" class="disabled" role="button"
                           title="{% trans 'proposal_new_learning_unit' %}">{% trans 'create_learning_unit_proposal' %}</a>
                    {% endif %}
                </li>
            </ul>
=======
        <div class="col-md-2" style="margin-top:20px;">
            <div class="btn-group pull-right">
                <button type="button" class="btn btn-default dropdown-toggle" data-toggle="dropdown" aria-haspopup="true" aria-expanded="false">
                    {% trans 'action' %} <span class="caret"></span>
                </button>
                <ul class="dropdown-menu">
                    <li>
                        <a href="{{ create_url }}" id="lnk_learning_unit_create">{% trans 'new_learning_unit' %}</a>
                    </li>
                    <li>
                        <a href="#">{% trans 'proposal_creation' %}</a>
                    </li>
                </ul>
            </div>
>>>>>>> 36475bc1
        </div>
    </div>
</div>

<ul class="nav nav-tabs" role="tablist">
    <li role="presentation" {% if search_type == 1 %} class="active" {% endif %}>
        <a href="{% url 'learning_units_activity'%}" role="tab" id="lnk_activity_search">
            {% trans 'activity_search'%}
        </a>
    </li>
    <li role="presentation" {% if search_type == 2 %} class="active" {% endif %}>
        <a href="{% url 'learning_units_service_course'%}" role="tab" id="lnk_service_course_search">
            {% trans 'service_course_search'%}
        </a>
    </li>
    <li role="presentation" {% if search_type == 3 %} class="active" {% endif %}>
        <a href="{% url 'learning_units_proposal'%}" role="tab" id="lnk_proposal_search">
            {% trans 'proposals_search'%}
        </a>
    </li>
</ul>
{% if search_type == 3 %}
    {% include 'learning_unit/by_proposal.html' %}
{% else %}
    {% include 'learning_unit/by_activity.html' %}
{% endif %}
{% endblock %}

{% block script %}
<script>
    $(document).ready(function()
    {
	 // Must be always DataTable declaration !!!
        setEventKeepIds('table_learning_units', 'learningUnitIds');

        $('#table_learning_units').DataTable(
            {
                columnDefs: [
                    { targets: 2, type: 'diacritics-neutralise'}
                ],
                "stateSave": true,
                "paging" : false,
                "ordering" : true,
                "info"  : false,
                "searching" : false,
                "language": {
                    "oAria": {
                        "sSortAscending":  "{% trans 'datatable_sortascending'%}",
                        "sSortDescending": "{% trans 'datatable_sortdescending'%}"
                    }
                }
            })
    ;});

    $("#btn_produce_xls").click(function(e) {
        e.preventDefault();
        $("#xls_status").val('xls');
        $("#search_form").submit();
        $("#xls_status").val('');
    });

</script>
{% endblock %}<|MERGE_RESOLUTION|>--- conflicted
+++ resolved
@@ -34,9 +34,11 @@
 
 {% block content %}
 {% if request.GET.academic_year_id and request.GET.academic_year_id != '0' %}
-    {% url 'learning_unit_create' academic_year=request.GET.academic_year_id as create_url%}
+    {% url 'learning_unit_create' academic_year=request.GET.academic_year_id as create_learning_unit_url%}
+    {% url 'proposal_learning_unit_creation_form' academic_year=request.GET.academic_year_id as create_proposal_url%}
 {% else %}
-    {% url 'learning_unit_create' academic_year=current_academic_year.id as create_url%}
+    {% url 'learning_unit_create' academic_year=current_academic_year.id as create_learning_unit_url%}
+    {% url 'proposal_learning_unit_creation_form' academic_year=current_academic_year.id as create_proposal_url%}
 {% endif %}
 
 {% include "template_messages.html" %}
@@ -46,36 +48,6 @@
         <div class="col-md-10">
             <h2>{% trans 'learning_units' %}</h2>
         </div>
-<<<<<<< HEAD
-        <div class="dropdown col-md-1">
-            <button id="dLabel" class="btn btn-default" type="button" data-toggle="dropdown" aria-haspopup="true" aria-expanded="false">
-                <span class="glyphicon glyphicon-cog" aria-hidden="true"></span> <span class="caret"></span>
-            </button>
-            <ul class="dropdown-menu dropdown-menu-large row text-right pull-right">
-                <li>
-                    {% if request.GET.academic_year_id and request.GET.academic_year_id != '0' %}
-                    <a href="{% url 'learning_unit_create' academic_year=request.GET.academic_year_id %}"
-                       id="lnk_learning_unit_create" class="disabled" role="button"
-                       title="{% trans 'new_learning_unit' %}">{% trans 'create_learning_unit' %}</a>
-                    {% else %}
-                        <a href="{% url 'learning_unit_create' academic_year=current_academic_year.id %}"
-                           id="lnk_learning_unit_create" class="disabled" role="button"
-                           title="{% trans 'new_learning_unit' %}">{% trans 'create_learning_unit' %}</a>
-                    {% endif %}
-                </li>
-                <li>
-                    {% if request.GET.academic_year_id and request.GET.academic_year_id != '0' %}
-                        <a href="{% url 'proposal_learning_unit_creation_form' academic_year=request.GET.academic_year_id %}"
-                           id="lnk_proposal_learning_unit_creation_form" class="disabled" role="button"
-                           title="{% trans 'proposal_new_learning_unit' %}">{% trans 'create_learning_unit_proposal' %}</a>
-                    {% else %}
-                        <a href="{% url 'proposal_learning_unit_creation_form' academic_year=current_academic_year.id %}"
-                           id="lnk_proposal_learning_unit_creation_form" class="disabled" role="button"
-                           title="{% trans 'proposal_new_learning_unit' %}">{% trans 'create_learning_unit_proposal' %}</a>
-                    {% endif %}
-                </li>
-            </ul>
-=======
         <div class="col-md-2" style="margin-top:20px;">
             <div class="btn-group pull-right">
                 <button type="button" class="btn btn-default dropdown-toggle" data-toggle="dropdown" aria-haspopup="true" aria-expanded="false">
@@ -83,14 +55,13 @@
                 </button>
                 <ul class="dropdown-menu">
                     <li>
-                        <a href="{{ create_url }}" id="lnk_learning_unit_create">{% trans 'new_learning_unit' %}</a>
+                        <a href="{{ create_learning_unit_url }}" id="lnk_learning_unit_create">{% trans 'new_learning_unit' %}</a>
                     </li>
                     <li>
-                        <a href="#">{% trans 'proposal_creation' %}</a>
+                        <a href="{{ create_proposal_url }}" id="lnk_create_proposal_url">{% trans 'proposal_creation' %}</a>
                     </li>
                 </ul>
             </div>
->>>>>>> 36475bc1
         </div>
     </div>
 </div>
