{% extends "layout.html" %}
{% load staticfiles %}
{% load i18n %}

{% comment "License" %}
* OSIS stands for Open Student Information System. It's an application
* designed to manage the core business of higher education institutions,
* such as universities, faculties, institutes and professional schools.
* The core business involves the administration of students, teachers,
* courses, programs and so on.
*
* Copyright (C) 2015-2018 Université catholique de Louvain (http://www.uclouvain.be)
*
* This program is free software: you can redistribute it and/or modify
* it under the terms of the GNU General Public License as published by
* the Free Software Foundation, either version 3 of the License, or
* (at your option) any later version.
*
* This program is distributed in the hope that it will be useful,
* but WITHOUT ANY WARRANTY; without even the implied warranty of
* MERCHANTABILITY or FITNESS FOR A PARTICULAR PURPOSE.  See the
* GNU General Public License for more details.
*
* A copy of this license - GNU General Public License - is available
* at the root of the source code of this program.  If not,
* see http://www.gnu.org/licenses/.
{% endcomment %}

{% block breadcrumb %}
<li><a href="{% url 'catalog' %}" id="lnk_catalog">{% trans 'formation_catalogue'%}</a></li>
<li class="active" id="lnk_learning_units">{% trans 'learning_units' %}</li>
{% endblock %}

{% block content %}
{% include "template_messages.html" %}

<div class="page-header">
    <div class="row">
        <div class="col-md-11">
            <h2>{% trans 'learning_units' %}</h2>
        </div>
        <div class="col-md-1" style="margin-top:20px;">
            {% if request.GET.academic_year_id and request.GET.academic_year_id != '0' %}
                <a href="{% url 'learning_unit_create' academic_year=request.GET.academic_year_id %}"
                   id="lnk_learning_unit_create" class="btn btn-default pull-right" role="button" title="{% trans 'new_learning_unit' %}">
                    <span class="glyphicon glyphicon-plus" aria-hidden="true"></span></a>
            {% else %}
                <a href="{% url 'learning_unit_create' academic_year=current_academic_year.id %}"
                   id="lnk_learning_unit_create" class="btn btn-default pull-right" role="button" title="{% trans 'new_learning_unit' %}">
                    <span class="glyphicon glyphicon-plus" aria-hidden="true"></span></a>
            {% endif %}
        </div>
    </div>
</div>

<ul class="nav nav-tabs" role="tablist">
    <li role="presentation" {% if search_type == 1 %} class="active" {% endif %}>
        <a href="{% url 'learning_units_activity'%}" role="tab" id="lnk_activity_search">
            {% trans 'activity_search'%}
        </a>
    </li>
    <li role="presentation" {% if search_type == 2 %} class="active" {% endif %}>
        <a href="{% url 'learning_units_service_course'%}" role="tab" id="lnk_service_course_search">
            {% trans 'service_course_search'%}
        </a>
    </li>
    <li role="presentation" {% if search_type == 3 %} class="active" {% endif %}>
        <a href="{% url 'learning_units_proposal'%}" role="tab" id="lnk_proposal_search">
            {% trans 'proposals_search'%}
        </a>
    </li>
</ul>
    {% include 'learning_unit/by_activity.html' %}
<<<<<<< HEAD
{% endif %}
{% if search_type == 2 %}
    {% include 'learning_unit/by_service_course.html' %}
{% endif %}
{% if search_type == 3 %}
    {% include 'learning_unit/by_proposal.html' %}
{% endif %}
=======

>>>>>>> c52a3565
{% endblock %}

{% block script %}
<script>
    $(document).ready(function()
    {
	 // Must be always DataTable declaration !!!
        setEventKeepIds('table_learning_units', 'learningUnitIds');

        $('#table_learning_units').DataTable(
            {
                columnDefs: [
                    { targets: 2, type: 'diacritics-neutralise'}
                ],
                "stateSave": true,
                "paging" : false,
                "ordering" : true,
                "info"  : false,
                "searching" : false,
                "language": {
                    "oAria": {
                        "sSortAscending":  "{% trans 'datatable_sortascending'%}",
                        "sSortDescending": "{% trans 'datatable_sortdescending'%}"
                    }
                }
            })
    ;});

    $("#btn_produce_xls").click(function(e) {
        e.preventDefault();
        $("#xls_status").val('xls');
        $("#search_form").submit();
        $("#xls_status").val('');
    });

</script>
{% endblock %}<|MERGE_RESOLUTION|>--- conflicted
+++ resolved
@@ -70,18 +70,11 @@
         </a>
     </li>
 </ul>
-    {% include 'learning_unit/by_activity.html' %}
-<<<<<<< HEAD
-{% endif %}
-{% if search_type == 2 %}
-    {% include 'learning_unit/by_service_course.html' %}
-{% endif %}
 {% if search_type == 3 %}
     {% include 'learning_unit/by_proposal.html' %}
+{% else %}
+    {% include 'learning_unit/by_activity.html' %}
 {% endif %}
-=======
-
->>>>>>> c52a3565
 {% endblock %}
 
 {% block script %}
