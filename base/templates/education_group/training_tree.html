{% load i18n %}
{% load format education_group %}


<div id="panel-collapse" class="col-md-0">
    <div id="collapse" class="panel panel-default" style="display:none;overflow: auto;">
        <div class="panel-body">

            {# Button to expand and close all nodes of the trees #}
            <div class="row">
                <a class="button pull-right col-md-1" id="tree_close_all">
                    <span class="glyphicon glyphicon-minus" aria-hidden="true"></span>
                </a>

                <a class="button pull-right col-md-1" id="tree_open_all">
                    <span class="glyphicon glyphicon-plus" aria-hidden="true"></span>
                </a>
            </div>

            <div class="row" id="panel_file_tree">
<<<<<<< HEAD
                {% include "education_group/branch.html" with parent=parent children=parent.children_group_element_years root=parent current_education_group_year=education_group_year viewname=request.resolver_match.url_name only%}
=======
                {% build_tree 0 education_group_year %}
>>>>>>> 75c520d8
            </div>

        </div>
    </div>
</div><|MERGE_RESOLUTION|>--- conflicted
+++ resolved
@@ -18,11 +18,7 @@
             </div>
 
             <div class="row" id="panel_file_tree">
-<<<<<<< HEAD
-                {% include "education_group/branch.html" with parent=parent children=parent.children_group_element_years root=parent current_education_group_year=education_group_year viewname=request.resolver_match.url_name only%}
-=======
                 {% build_tree 0 education_group_year %}
->>>>>>> 75c520d8
             </div>
 
         </div>
