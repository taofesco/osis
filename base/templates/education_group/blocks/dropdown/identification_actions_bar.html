--- conflicted
+++ resolved
@@ -52,11 +52,7 @@
                 {% flag "education_group_delete" %}
                     {% li_with_deletion_perm "#" _('Delete') %}
                 {% endflag %}
-<<<<<<< HEAD
-                {% flag "pdf_branch.html" %}
-=======
                 {% flag "pdf_content" %}
->>>>>>> 60a39a16
                     <li>
                         <a href="{% url 'pdf_content' education_group_year_id=education_group_year.id %}?root={{ request.GET.root }}" target="_blank">
                             {% trans 'pdf_content' %}
