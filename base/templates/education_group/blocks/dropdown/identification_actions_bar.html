{% load staticfiles %}
{% load i18n %}
{% load format waffle_tags feature_flag education_group %}
{% comment "License" %}
* OSIS stands for Open Student Information System. It's an application
* designed to manage the core business of higher education institutions,
* such as universities, faculties, institutes and professional schools.
* The core business involves the administration of students, teachers,
* courses, programs and so on.
*
* Copyright (C) 2015-2018 Université catholique de Louvain (http://www.uclouvain.be)
*
* This program is free software: you can redistribute it and/or modify
* it under the terms of the GNU General Public License as published by
* the Free Software Foundation, either version 3 of the License, or
* (at your option) any later version.
*
* This program is distributed in the hope that it will be useful,
* but WITHOUT ANY WARRANTY; without even the implied warranty of
* MERCHANTABILITY or FITNESS FOR A PARTICULAR PURPOSE.  See the
* GNU General Public License for more details.
*
* A copy of this license - GNU General Public License - is available
* at the root of the source code of this program.  If not,
* see http://www.gnu.org/licenses/.
{% endcomment %}
{% if "base" in perms %}
    {% features_or "education_group_create" "education_group_update" "education_group_delete" as show_button%}
    {% if show_button %}
        <div class="dropdown {{ dropdirection }}">
            <button id="dLabel" class="btn btn-default" type="button" data-toggle="dropdown" aria-haspopup="true" aria-expanded="false">
                <span class="glyphicon glyphicon-cog" aria-hidden="true"></span> {% trans 'actions' %}
                <span class="caret"></span>
            </button>
            <ul class="dropdown-menu dropdown-menu-large row text-right pull-right">
                {% flag "education_group_create" %}
<<<<<<< HEAD
                    {% url 'new_education_group' parent_id=education_group_year.id as create_url %}
                    {% li_with_create_perm create_url _('New Education Group') %}
=======
                    {% url 'new_education_group' category=enums.GROUP parent_id=education_group_year.id as create_group_url %}
                    {% li_with_create_perm create_group_url _('New Education Group') person root=request.GET.root %}

                    {% url 'new_education_group' category=enums.TRAINING parent_id=education_group_year.id as create_training_url %}
                    {% li_with_create_perm create_training_url _('New Training') person root=request.GET.root %}

                    {% url 'new_education_group' category=enums.MINI_TRAINING parent_id=education_group_year.id as create_mini_training_url %}
                    {% li_with_create_perm create_mini_training_url _('New Mini-Training') person root=request.GET.root %}
>>>>>>> 607d84f9
                {% endflag %}

                {% flag "education_group_update" %}
                    {% url 'update_education_group' education_group_year_id=education_group_year.id as update_url %}
                    {% li_with_update_perm update_url _('Modify') %}
                {% endflag %}

                {% flag "education_group_delete" %}
                    {% li_with_deletion_perm "#" _('Delete') %}
                {% endflag %}
            </ul>
        </div>
    {% endif %}
{% endif %}


{% with id="link_delete" %}
    {% if dropdirection == "dropup" %}
        {#  Should be loaded once #}
        {% url 'delete_education_group' education_group_year_id=education_group_year.id as delete_url %}
        {% include "blocks/modal/modal_ajax.html" with modal_url=delete_url click_id="link_delete" form_id="form_delete_education_group" %}
    {% endif %}
{% endwith %}<|MERGE_RESOLUTION|>--- conflicted
+++ resolved
@@ -34,19 +34,14 @@
             </button>
             <ul class="dropdown-menu dropdown-menu-large row text-right pull-right">
                 {% flag "education_group_create" %}
-<<<<<<< HEAD
-                    {% url 'new_education_group' parent_id=education_group_year.id as create_url %}
-                    {% li_with_create_perm create_url _('New Education Group') %}
-=======
                     {% url 'new_education_group' category=enums.GROUP parent_id=education_group_year.id as create_group_url %}
-                    {% li_with_create_perm create_group_url _('New Education Group') person root=request.GET.root %}
+                    {% li_with_create_perm create_group_url _('New Education Group') %}
 
                     {% url 'new_education_group' category=enums.TRAINING parent_id=education_group_year.id as create_training_url %}
-                    {% li_with_create_perm create_training_url _('New Training') person root=request.GET.root %}
+                    {% li_with_create_perm create_training_url _('New Training') %}
 
                     {% url 'new_education_group' category=enums.MINI_TRAINING parent_id=education_group_year.id as create_mini_training_url %}
-                    {% li_with_create_perm create_mini_training_url _('New Mini-Training') person root=request.GET.root %}
->>>>>>> 607d84f9
+                    {% li_with_create_perm create_mini_training_url _('New Mini-Training') %}
                 {% endflag %}
 
                 {% flag "education_group_update" %}
