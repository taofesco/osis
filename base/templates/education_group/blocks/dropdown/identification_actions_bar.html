--- conflicted
+++ resolved
@@ -1,10 +1,6 @@
 {% load staticfiles %}
 {% load i18n %}
-<<<<<<< HEAD
-{% load format waffle_tags education_group %}
-=======
-{% load format waffle_tags feature_flag %}
->>>>>>> 26529d8f
+{% load format waffle_tags feature_flag education_group %}
 {% comment "License" %}
 * OSIS stands for Open Student Information System. It's an application
 * designed to manage the core business of higher education institutions,
@@ -53,24 +49,11 @@
                     </li>
                 {% endflag %}
 
-<<<<<<< HEAD
             {% flag "education_group_delete" %}
                 {% url 'delete_education_group' education_group_year_id=education_group_year.id as delete_url %}
-                {% li_with_deletion_perm delete_url _('Delete Education Group') person root=request.GET.root %}
+                {% li_with_deletion_perm delete_url _('Delete Education Group') personroot= request.GET.root % }
             {% endflag %}
         </ul>
-    </div>
-=======
-                {% flag "education_group_delete" %}
-                    <li {% if not can_delete_education_group %} class="disabled" {% endif %}>
-                        <a {% if can_delete_education_group %} href="{% url 'delete_education_group' education_group_year_id=education_group_year.id %}?root={{ request.GET.root }}" {% endif %}>
-                            {% trans 'Delete Education Group' %}
-                        </a>
-                    </li>
-                {% endflag %}
-            </ul>
-        </div>
-    {% endif %}
->>>>>>> 26529d8f
+    </div>{% endif %}
 
 {% endif %}