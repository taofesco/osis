{% load staticfiles %}
{% load i18n %}
{% load format %}
{% comment "License" %}
* OSIS stands for Open Student Information System. It's an application
* designed to manage the core business of higher education institutions,
* such as universities, faculties, institutes and professional schools.
* The core business involves the administration of students, teachers,
* courses, programs and so on.
*
* Copyright (C) 2015-2018 Université catholique de Louvain (http://www.uclouvain.be)
*
* This program is free software: you can redistribute it and/or modify
* it under the terms of the GNU General Public License as published by
* the Free Software Foundation, either version 3 of the License, or
* (at your option) any later version.
*
* This program is distributed in the hope that it will be useful,
* but WITHOUT ANY WARRANTY; without even the implied warranty of
* MERCHANTABILITY or FITNESS FOR A PARTICULAR PURPOSE.  See the
* GNU General Public License for more details.
*
* A copy of this license - GNU General Public License - is available
* at the root of the source code of this program.  If not,
* see http://www.gnu.org/licenses/.
{% endcomment %}
{% if "base" in perms %}
    <div class="dropdown {{ dropdirection }}">
        <button id="dLabel" class="btn btn-default" type="button" data-toggle="dropdown" aria-haspopup="true" aria-expanded="false">
            <span class="glyphicon glyphicon-cog" aria-hidden="true"></span> {% trans 'actions' %}
            <span class="caret"></span>
        </button>
        <ul class="dropdown-menu dropdown-menu-large row text-right pull-right">
<<<<<<< HEAD
=======

>>>>>>> 86f7b968
            <li {% if not can_create_education_group %} class="disabled" {% endif %}>
                <a {% if can_create_education_group %} href="{% url 'new_education_group' parent_id=education_group_year.id %}?root={{ request.GET.root }}" {% endif %}>
                    {% trans 'New Education Group' %}
                </a>
            </li>
            <li {% if not can_change_education_group %} class="disabled" {% endif %}>
                <a {% if can_change_education_group %} href="{% url 'update_education_group' education_group_year_id=education_group_year.id %}?root={{ request.GET.root }}" {% endif %}>
                    {% trans 'Update Education Group' %}
                </a>
            </li>
<<<<<<< HEAD
            <li {% if not can_delete_education_group %} class="disabled" {% endif %}>
                <a {% if can_delete_education_group %} href="{% url 'delete_education_group' education_group_year_id=education_group_year.id %}?root={{ request.GET.root }}" {% endif %}>
                    {% trans 'Delete Education Group' %}
                </a>
            </li>
=======

>>>>>>> 86f7b968
        </ul>
    </div>

{% endif %}<|MERGE_RESOLUTION|>--- conflicted
+++ resolved
@@ -31,29 +31,21 @@
             <span class="caret"></span>
         </button>
         <ul class="dropdown-menu dropdown-menu-large row text-right pull-right">
-<<<<<<< HEAD
-=======
 
->>>>>>> 86f7b968
-            <li {% if not can_create_education_group %} class="disabled" {% endif %}>
-                <a {% if can_create_education_group %} href="{% url 'new_education_group' parent_id=education_group_year.id %}?root={{ request.GET.root }}" {% endif %}>
-                    {% trans 'New Education Group' %}
-                </a>
-            </li>
-            <li {% if not can_change_education_group %} class="disabled" {% endif %}>
-                <a {% if can_change_education_group %} href="{% url 'update_education_group' education_group_year_id=education_group_year.id %}?root={{ request.GET.root }}" {% endif %}>
-                    {% trans 'Update Education Group' %}
-                </a>
-            </li>
-<<<<<<< HEAD
-            <li {% if not can_delete_education_group %} class="disabled" {% endif %}>
+                <li {% if not can_create_education_group %} class="disabled" {% endif %}>
+                    <a {% if can_create_education_group %} href="{% url 'new_education_group' parent_id=education_group_year.id %}?root={{ request.GET.root }}" {% endif %}>
+                        {% trans 'New Education Group' %}
+                    </a>
+                </li>
+                <li {% if not can_change_education_group %} class="disabled" {% endif %}>
+                    <a {% if can_change_education_group %} href="{% url 'update_education_group' education_group_year_id=education_group_year.id %}?root={{ request.GET.root }}" {% endif %}>
+                        {% trans 'Update Education Group' %}
+                    </a>
+                </li><li {% if not can_delete_education_group %} class="disabled" {% endif %}>
                 <a {% if can_delete_education_group %} href="{% url 'delete_education_group' education_group_year_id=education_group_year.id %}?root={{ request.GET.root }}" {% endif %}>
                     {% trans 'Delete Education Group' %}
                 </a>
             </li>
-=======
-
->>>>>>> 86f7b968
         </ul>
     </div>
 
