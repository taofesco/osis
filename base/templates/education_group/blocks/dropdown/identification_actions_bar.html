--- conflicted
+++ resolved
@@ -34,26 +34,8 @@
             </button>
             <ul class="dropdown-menu dropdown-menu-large row text-right pull-right">
                 {% flag "education_group_create" %}
-<<<<<<< HEAD
-                    <li {% if not can_create_education_group %} class="disabled" {% endif %}>
-                        <a {% if can_create_education_group %} href="{% url 'new_education_group' category=enums.GROUP parent_id=education_group_year.id %}?root={{ request.GET.root }}" {% endif %}>
-                            {% trans 'New Education Group' %}
-                        </a>
-                    </li>
-                    <li {% if not can_create_education_group %} class="disabled" {% endif %}>
-                        <a {% if can_create_education_group %} href="{% url 'new_education_group' category=enums.TRAINING parent_id=education_group_year.id %}?root={{ request.GET.root }}" {% endif %}>
-                            {% trans 'New Training' %}
-                        </a>
-                    </li>
-                    <li {% if not can_create_education_group %} class="disabled" {% endif %}>
-                        <a {% if can_create_education_group %} href="{% url 'new_education_group' category=enums.MINI_TRAINING parent_id=education_group_year.id %}?root={{ request.GET.root }}" {% endif %}>
-                            {% trans 'New Mini-Training' %}
-                        </a>
-                    </li>
-=======
                     {% url 'new_education_group' education_group_year_id=education_group_year.id as create_url %}
                     {% li_with_create_perm create_url _('New Education Group') person root=request.GET.root %}
->>>>>>> adb449cc
                 {% endflag %}
 
                 {% flag "education_group_update" %}
