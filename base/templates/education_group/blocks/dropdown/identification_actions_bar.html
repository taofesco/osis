{% load staticfiles %}
{% load i18n %}
{% load format %}
{% comment "License" %}
* OSIS stands for Open Student Information System. It's an application
* designed to manage the core business of higher education institutions,
* such as universities, faculties, institutes and professional schools.
* The core business involves the administration of students, teachers,
* courses, programs and so on.
*
* Copyright (C) 2015-2018 Université catholique de Louvain (http://www.uclouvain.be)
*
* This program is free software: you can redistribute it and/or modify
* it under the terms of the GNU General Public License as published by
* the Free Software Foundation, either version 3 of the License, or
* (at your option) any later version.
*
* This program is distributed in the hope that it will be useful,
* but WITHOUT ANY WARRANTY; without even the implied warranty of
* MERCHANTABILITY or FITNESS FOR A PARTICULAR PURPOSE.  See the
* GNU General Public License for more details.
*
* A copy of this license - GNU General Public License - is available
* at the root of the source code of this program.  If not,
* see http://www.gnu.org/licenses/.
{% endcomment %}
{% if "base" in perms %}
    <div class="dropdown {{ dropdirection }}">
        <button id="dLabel" class="btn btn-default" type="button" data-toggle="dropdown" aria-haspopup="true" aria-expanded="false">
            <span class="glyphicon glyphicon-cog" aria-hidden="true"></span> {% trans 'actions' %}
            <span class="caret"></span>
        </button>
        <ul class="dropdown-menu dropdown-menu-large row text-right pull-right">

                <li {% if not can_create_education_group %} class="disabled" {% endif %}>
                    <a {% if can_create_education_group %} href="{% url 'new_education_group' parent_id=education_group_year.id %}?root={{ request.GET.root }}" {% endif %}>
                        {% trans 'New Education Group' %}
                    </a>
                </li>
<<<<<<< HEAD
            {% endif %}
            {% if can_edit_education_group %}
                <li>
                    <a href="{% url 'update_education_group' education_group_year.id %}">
                        {% trans 'Update education group' %}
                    </a>
                </li>
            {% endif %}

=======
                <li {% if not can_change_education_group %} class="disabled" {% endif %}>
                    <a {% if can_change_education_group %} href="{% url 'update_education_group' education_group_year_id=education_group_year.id %}?root={{ request.GET.root }}" {% endif %}>
                        {% trans 'Update Education Group' %}
                    </a>
                </li>
>>>>>>> 8785ba4a
        </ul>
    </div>

{% endif %}<|MERGE_RESOLUTION|>--- conflicted
+++ resolved
@@ -32,28 +32,17 @@
         </button>
         <ul class="dropdown-menu dropdown-menu-large row text-right pull-right">
 
-                <li {% if not can_create_education_group %} class="disabled" {% endif %}>
-                    <a {% if can_create_education_group %} href="{% url 'new_education_group' parent_id=education_group_year.id %}?root={{ request.GET.root }}" {% endif %}>
-                        {% trans 'New Education Group' %}
-                    </a>
-                </li>
-<<<<<<< HEAD
-            {% endif %}
-            {% if can_edit_education_group %}
-                <li>
-                    <a href="{% url 'update_education_group' education_group_year.id %}">
-                        {% trans 'Update education group' %}
-                    </a>
-                </li>
-            {% endif %}
+            <li {% if not can_create_education_group %} class="disabled" {% endif %}>
+                <a {% if can_create_education_group %} href="{% url 'new_education_group' parent_id=education_group_year.id %}?root={{ request.GET.root }}" {% endif %}>
+                    {% trans 'New Education Group' %}
+                </a>
+            </li>
+            <li {% if not can_change_education_group %} class="disabled" {% endif %}>
+                <a {% if can_change_education_group %} href="{% url 'update_education_group' education_group_year_id=education_group_year.id %}?root={{ request.GET.root }}" {% endif %}>
+                    {% trans 'Update Education Group' %}
+                </a>
+            </li>
 
-=======
-                <li {% if not can_change_education_group %} class="disabled" {% endif %}>
-                    <a {% if can_change_education_group %} href="{% url 'update_education_group' education_group_year_id=education_group_year.id %}?root={{ request.GET.root }}" {% endif %}>
-                        {% trans 'Update Education Group' %}
-                    </a>
-                </li>
->>>>>>> 8785ba4a
         </ul>
     </div>
 
