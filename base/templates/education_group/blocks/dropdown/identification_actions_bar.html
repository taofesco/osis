{% load staticfiles %}
{% load i18n %}
{% load format waffle_tags feature_flag education_group %}
{% comment "License" %}
* OSIS stands for Open Student Information System. It's an application
* designed to manage the core business of higher education institutions,
* such as universities, faculties, institutes and professional schools.
* The core business involves the administration of students, teachers,
* courses, programs and so on.
*
* Copyright (C) 2015-2018 Université catholique de Louvain (http://www.uclouvain.be)
*
* This program is free software: you can redistribute it and/or modify
* it under the terms of the GNU General Public License as published by
* the Free Software Foundation, either version 3 of the License, or
* (at your option) any later version.
*
* This program is distributed in the hope that it will be useful,
* but WITHOUT ANY WARRANTY; without even the implied warranty of
* MERCHANTABILITY or FITNESS FOR A PARTICULAR PURPOSE.  See the
* GNU General Public License for more details.
*
* A copy of this license - GNU General Public License - is available
* at the root of the source code of this program.  If not,
* see http://www.gnu.org/licenses/.
{% endcomment %}

{% if "base" in perms %}
    {% features_or "education_group_create" "education_group_update" "education_group_delete" as show_button%}
    {% if show_button %}
        <div class="dropdown {{ dropdirection }}">

            <button id="dLabel" class="btn btn-default" type="button" data-toggle="dropdown" aria-haspopup="true" aria-expanded="false">
                <span class="glyphicon glyphicon-cog" aria-hidden="true"></span> {% trans 'actions' %}
                <span class="caret"></span>
            </button>

            <ul class="dropdown-menu dropdown-menu-large row text-right pull-right">
                {% flag "education_group_create" %}
                    {% url 'new_education_group' category=enums.GROUP parent_id=education_group_year.id as create_group_url %}
                    {% li_with_create_perm create_group_url _('New Education Group') %}

                    {% url 'new_education_group' category=enums.TRAINING parent_id=education_group_year.id as create_training_url %}
                    {% li_with_create_perm create_training_url _('New Training') %}

                    {% url 'new_education_group' category=enums.MINI_TRAINING parent_id=education_group_year.id as create_mini_training_url %}
                    {% li_with_create_perm create_mini_training_url _('New Mini-Training') %}
                {% endflag %}

                {% flag "education_group_update" %}
                    {% url 'update_education_group' root.pk education_group_year.pk as update_url %}
                    {% li_with_update_perm update_url _('Modify') %}
                {% endflag %}

                {% flag "education_group_delete" %}
                    {% li_with_deletion_perm "#" _('Delete') %}
                {% endflag %}
                    <li class="divider"></li>

                {% flag "education_group_select" %}
                    <li {% if not can_change_education_group %} class="disabled" {% endif %}>
                        <a {% if can_change_education_group %} href="#" onclick="javascript:select()" {% endif %}>
                            {% trans 'Select' %}
                        </a>
                    </li>
                {% endflag %}

                <li class="divider"></li>

                {% flag "education_group_attach" %}
                    <li {% if not can_change_education_group %} class="disabled" {% endif %}>
                        <a {% if can_change_education_group %} href="{% url 'group_element_year_management' root_id=parent.id education_group_year_id=education_group_year.id group_element_year_id=group_to_parent|default_if_none:0 %}?action=attach" {% endif %}>
                            {% trans 'Attach' %}
                        </a>
                    </li>
                {% endflag %}

                {% flag "education_group_detach" %}
                    <li {% if not can_change_education_group %} class="disabled" {% endif %}>
                        <a href="#" title="{% trans 'Detach' %}" {% if can_change_education_group %}id="btn_operation_detach_{{ group_to_parent }}{{ dropdirection }}"{% endif %} data-toggle="tooltip-wrapper" name="action">
                            {% trans 'Detach' %}
                        </a>
                    </li>
                {% endflag %}


                {% flag "pdf_content" %}
                    <li>
                        <a href="{% url 'pdf_content' root.pk education_group_year.pk %}" target="_blank">
                            {% trans 'Group content' %}
                        </a>
                    </li>
                {% endflag %}
            </ul>
        </div>
    {% endif %}
{% endif %}

{% url 'group_element_year_management' root_id=parent.id education_group_year_id=education_group_year.id group_element_year_id=group_to_parent as detach_url %}
{% include "blocks/modal/modal_ajax.html" with modal_url=detach_url|addstr:"?action=detach&source=identification" click_id="btn_operation_detach_"|addstr:group_to_parent|addstr:dropdirection form_id="form_detach_confirm" %}

{% if dropdirection == "dropdown" %}
    {#  Should be loaded once #}
    {% url 'delete_education_group' education_group_year_id=education_group_year.id as delete_url %}
    {% include "blocks/modal/modal_ajax.html" with modal_url=delete_url click_id="link_delete" form_id="form_delete_education_group" %}

<<<<<<< HEAD
=======
{% with id="link_delete" %}
    {% if dropdirection == "dropup" %}
        {#  Should be loaded once #}
        {% url 'delete_education_group' root.pk education_group_year.pk as delete_url %}
        {% include "blocks/modal/modal_ajax.html" with modal_url=delete_url click_id="link_delete" form_id="form_delete_education_group" %}
>>>>>>> 2a1d0663
    {% endif %}


{% block script %}
    <script>
        function select() {
            $.ajax({
                url: 'select/',
                data: {'child_to_cache_id' : {{ education_group_year.id }} },
                type: 'GET',
                dataType: 'json',
            });
        }
    </script>
{% endblock %}<|MERGE_RESOLUTION|>--- conflicted
+++ resolved
@@ -99,20 +99,11 @@
 {% url 'group_element_year_management' root_id=parent.id education_group_year_id=education_group_year.id group_element_year_id=group_to_parent as detach_url %}
 {% include "blocks/modal/modal_ajax.html" with modal_url=detach_url|addstr:"?action=detach&source=identification" click_id="btn_operation_detach_"|addstr:group_to_parent|addstr:dropdirection form_id="form_detach_confirm" %}
 
-{% if dropdirection == "dropdown" %}
+{% if dropdirection == "dropup" %}
     {#  Should be loaded once #}
-    {% url 'delete_education_group' education_group_year_id=education_group_year.id as delete_url %}
+    {% url 'delete_education_group' root.pk education_group_year.pk as delete_url %}
     {% include "blocks/modal/modal_ajax.html" with modal_url=delete_url click_id="link_delete" form_id="form_delete_education_group" %}
-
-<<<<<<< HEAD
-=======
-{% with id="link_delete" %}
-    {% if dropdirection == "dropup" %}
-        {#  Should be loaded once #}
-        {% url 'delete_education_group' root.pk education_group_year.pk as delete_url %}
-        {% include "blocks/modal/modal_ajax.html" with modal_url=delete_url click_id="link_delete" form_id="form_delete_education_group" %}
->>>>>>> 2a1d0663
-    {% endif %}
+{% endif %}
 
 
 {% block script %}
