{% load staticfiles %}
{% load i18n format education_group %}
{% comment "License" %}
* OSIS stands for Open Student Information System. It's an application
* designed to manage the core business of higher education institutions,
* such as universities, faculties, institutes and professional schools.
* The core business involves the administration of students, teachers,
* courses, programs and so on.
*
* Copyright (C) 2015-2018 Université catholique de Louvain (http://www.uclouvain.be)
*
* This program is free software: you can redistribute it and/or modify
* it under the terms of the GNU General Public License as published by
* the Free Software Foundation, either version 3 of the License, or
* (at your option) any later version.
*
* This program is distributed in the hope that it will be useful,
* but WITHOUT ANY WARRANTY; without even the implied warranty of
* MERCHANTABILITY or FITNESS FOR A PARTICULAR PURPOSE.  See the
* GNU General Public License for more details.
*
* A copy of this license - GNU General Public License - is available
* at the root of the source code of this program.  If not,
* see http://www.gnu.org/licenses/.
{% endcomment %}

<form id="form_group_element_year_actions" method="POST" style="display:inline;"
      action="{% url 'group_element_year_management' root_id=parent.id education_group_year_id=education_group_year.id group_element_year_id=element.group_element.id %}">
    {% csrf_token %}
<<<<<<< HEAD
    {% button_order_with_permission _("up") "btn_operation_up_"|addstr:element.group_element.id  "up" %}
    {% button_order_with_permission _("down") "btn_operation_down_"|addstr:element.group_element.id  "down" %}
    {% button_order_with_permission _("detach") "btn_operation_detach_"|addstr:element.group_element.id  "detach" %}
=======
    <button type="submit" title="{% trans 'up' %}"  class="btn btn-default btn-sm"
            id="btn_operation_up_{{ element.group_element.id }}"
            name="action" value="up" {% if forloop.counter0 == 0 %}disabled{% endif %} >
        <i class="fa fa-arrow-up"></i>
    </button>
    <button type="submit" title="{% trans 'down' %}" class="btn btn-default btn-sm"
            id="btn_operation_down_{{ element.group_element.id }}"
            name="action" value="down" {% if forloop.last %}disabled{% endif %}>
        <i class="fa fa-arrow-down"></i>
    </button>
>>>>>>> 607d84f9
</form>

{% with "btn_operation_detach_"|addstr:element.group_element.id as id_detach %}
    <a title="{% trans 'detach'|capfirst %}" class="btn btn-default btn-sm" id="{{ id_detach }}" name="action" value="detach">
        <i class="fa fa-close"></i>
    </a>
    {% url 'group_element_year_management' root_id=parent.id education_group_year_id=education_group_year.id group_element_year_id=element.group_element.id as detach_url %}
    {% include "blocks/modal/modal_ajax.html" with modal_url=detach_url|add:"?action=detach" click_id=id_detach form_id="form_detach_confirm" %}
{% endwith %}


{% with "btn_operation_edit_"|addstr:element.group_element.id as id_edit %}
    {% a_with_permission _("edit") id_edit  "edit" %}

    {% url 'group_element_year_management_comment' root_id=parent.id education_group_year_id=education_group_year.id group_element_year_id=element.group_element.id as update_comment_url %}
    {% include "blocks/modal/modal_ajax.html" with modal_url=update_comment_url click_id=id_edit form_id="form_comment_update" %}
{% endwith %}<|MERGE_RESOLUTION|>--- conflicted
+++ resolved
@@ -27,28 +27,14 @@
 <form id="form_group_element_year_actions" method="POST" style="display:inline;"
       action="{% url 'group_element_year_management' root_id=parent.id education_group_year_id=education_group_year.id group_element_year_id=element.group_element.id %}">
     {% csrf_token %}
-<<<<<<< HEAD
     {% button_order_with_permission _("up") "btn_operation_up_"|addstr:element.group_element.id  "up" %}
     {% button_order_with_permission _("down") "btn_operation_down_"|addstr:element.group_element.id  "down" %}
-    {% button_order_with_permission _("detach") "btn_operation_detach_"|addstr:element.group_element.id  "detach" %}
-=======
-    <button type="submit" title="{% trans 'up' %}"  class="btn btn-default btn-sm"
-            id="btn_operation_up_{{ element.group_element.id }}"
-            name="action" value="up" {% if forloop.counter0 == 0 %}disabled{% endif %} >
-        <i class="fa fa-arrow-up"></i>
-    </button>
-    <button type="submit" title="{% trans 'down' %}" class="btn btn-default btn-sm"
-            id="btn_operation_down_{{ element.group_element.id }}"
-            name="action" value="down" {% if forloop.last %}disabled{% endif %}>
-        <i class="fa fa-arrow-down"></i>
-    </button>
->>>>>>> 607d84f9
 </form>
 
+
 {% with "btn_operation_detach_"|addstr:element.group_element.id as id_detach %}
-    <a title="{% trans 'detach'|capfirst %}" class="btn btn-default btn-sm" id="{{ id_detach }}" name="action" value="detach">
-        <i class="fa fa-close"></i>
-    </a>
+    {% a_with_permission _("Detach") id_detach  "detach" %}
+
     {% url 'group_element_year_management' root_id=parent.id education_group_year_id=education_group_year.id group_element_year_id=element.group_element.id as detach_url %}
     {% include "blocks/modal/modal_ajax.html" with modal_url=detach_url|add:"?action=detach" click_id=id_detach form_id="form_detach_confirm" %}
 {% endwith %}
