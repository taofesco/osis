--- conflicted
+++ resolved
@@ -81,11 +81,7 @@
                                     </tr>
                                     {% if element.group_element.comment %}
                                         <tr style="border-spacing: 100px">
-<<<<<<< HEAD
-                                            <td colspan="10" style="border-top: none;border-bottom: none;">
-=======
-                                            <td colspan="{{ nb_col_spanned }}">
->>>>>>> 59905b99
+                                            <td colspan="{{ nb_col_spanned }}" style="border-top: none; border-bottom: none;">
                                                 {% if element.group_element.comment %}
                                                     <label>{% trans 'comment_title' %} FR</label> :&nbsp;
                                                     {{ element.group_element.comment }}
@@ -95,11 +91,7 @@
                                     {% endif %}
                                     {% if element.group_element.comment_english %}
                                         <tr>
-<<<<<<< HEAD
-                                            <td colspan="10" style="border-top: none;border-bottom: none;">
-=======
-                                            <td colspan="{{ nb_col_spanned }}" style="border-top: none;">
->>>>>>> 59905b99
+                                            <td colspan="{{ nb_col_spanned }}" style="border-top: none; border-bottom: none;">
                                                 {% if element.group_element.comment_english %}
                                                     <label>{% trans 'comment_title' %} ENG</label> :&nbsp;
                                                     {{ element.group_element.comment_english }}
