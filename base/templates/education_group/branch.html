--- conflicted
+++ resolved
@@ -4,13 +4,6 @@
 
 <ul>
     <li {% if not children %} data-jstree='{"icon":"jstree-icon jstree-file"}'{% endif %} id={{ parent.id }}>
-<<<<<<< HEAD
-        <a href="{% url viewname education_group_year_id=parent.id %}?root={{ root.id }}{% if group_to_parent %}&group_to_parent={{ group_to_parent }}{% endif %}" {% if parent.id == current_education_group_year.id %}class="jstree-wholerow-clicked"{% endif %} >
-            {{ parent.partial_acronym| default_if_none:'' }} - {{ parent.acronym }}
-        </a>
-        {% for group_to_parent in children %}
-            {% include "education_group/branch.html" with children=group_to_parent.child_branch.children_group_element_years parent=group_to_parent.child_branch group_to_parent=group_to_parent.id root=root current_education_group_year=current_education_group_year viewname=viewname only%}
-=======
 
         <a href="{% url viewname education_group_year_id=parent.id %}?root={{ root.id }}" {% if parent.id == current_education_group_year.id %}class="jstree-wholerow-clicked"{% endif %} >
             {{ parent.verbose }}
@@ -19,7 +12,6 @@
         {% for elem in children %}
 
             {% include "education_group/branch.html" with children=elem.group_element_year_branches parent=elem root=root current_education_group_year=current_education_group_year viewname=viewname only %}
->>>>>>> 75c520d8
         {% endfor %}
     </li>
 </ul>