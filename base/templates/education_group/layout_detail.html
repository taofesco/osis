--- conflicted
+++ resolved
@@ -4,42 +4,29 @@
 {% block breadcrumb %}
     {{ block.super }}
     <li class="active">
-    {% if education_group_year.education_group_type.category == "TRAINING" %}
-        {{ education_group_year.acronym }}
-    {% else %}
-        {{ education_group_year.partial_acronym }}
-    {% endif %}
+        {% if education_group_year.education_group_type.category == "TRAINING" %}
+            {{ education_group_year.acronym }}
+        {% else %}
+            {{ education_group_year.partial_acronym }}
+        {% endif %}
     </li>
 {% endblock %}
 
 {% block header_content %}
-<div class="page-header">
-    <h2>
-        {% if education_group_year.education_group_type.category == "TRAINING" %}
-            {{ education_group_year.acronym }} - {{ education_group_year.title }}
-        {% else %}
-            {{ education_group_year.partial_acronym }} - {{ education_group_year.title }}
-        {% endif %}
-        <small style="color:black;font-family:Verdana;">&nbsp;&nbsp;&nbsp;&nbsp;&nbsp;{{education_group_year.academic_year}}</small>
-    </h2>
-</div>
+    <div class="page-header">
+        <h2>
+            {% if education_group_year.education_group_type.category == "TRAINING" %}
+                {{ education_group_year.acronym }} - {{ education_group_year.title }}
+            {% else %}
+                {{ education_group_year.partial_acronym }} - {{ education_group_year.title }}
+            {% endif %}
+            <small style="color:black;font-family:Verdana;">
+                &nbsp;&nbsp;&nbsp;&nbsp;&nbsp;{{ education_group_year.academic_year }}</small>
+        </h2>
+    </div>
 {% endblock %}
 
 {% block modal %}
-<<<<<<< HEAD
-   {{ block.super }}
-   {% if group_to_parent %}
-       {% url_resolver_match as url_resolver_match %}
-       {% url 'group_element_year_management' root_id=parent.id education_group_year_id=education_group_year.id group_element_year_id=group_to_parent as detach_url %}
-       {% include "blocks/modal/modal_ajax.html" with modal_url=detach_url|addstr:"?action=detach&source="|add:url_resolver_match click_id="btn_operation_detach_"|addstr:group_to_parent form_id="form_detach_confirm" %}
-   {% endif %}
-
-   {% url 'group_content' education_group_year_id=education_group_year.id root_id=parent.id education_group_year_id=education_group_year.id as group_content %}
-   {% include "blocks/modal/modal_ajax.html" with modal_url=group_content click_id="btn_operation_pdf_content" form_id="form_pdf_content" %}
-
-   {% url 'delete_education_group' root.pk education_group_year.education_group.pk as delete_url %}
-   {% include "blocks/modal/modal_ajax.html" with modal_url=delete_url click_id="link_delete" form_id="form_delete_education_group" %}
-=======
     {{ block.super }}
     {% if group_to_parent %}
         {% url_resolver_match as url_resolver_match %}
@@ -47,7 +34,9 @@
         {% include "blocks/modal/modal_ajax.html" with modal_url=detach_url|addstr:"?action=detach&source="|add:url_resolver_match click_id="btn_operation_detach_"|addstr:group_to_parent form_id="form_detach_confirm" %}
     {% endif %}
 
+    {% url 'group_content' education_group_year_id=education_group_year.id root_id=parent.id education_group_year_id=education_group_year.id as group_content %}
+    {% include "blocks/modal/modal_ajax.html" with modal_url=group_content click_id="btn_operation_pdf_content" form_id="form_pdf_content" %}
+
     {% url 'delete_education_group' root.pk education_group_year.education_group.pk as delete_url %}
     {% include "blocks/modal/modal_ajax.html" with modal_url=delete_url click_id="link_delete" form_id="form_delete_education_group" %}
->>>>>>> ee643d0c
 {% endblock %}