--- conflicted
+++ resolved
@@ -34,65 +34,41 @@
 
 <ul class="nav nav-tabs" role="tablist">
     <li role="presentation" {% if request.path == url_identification_tab %} class="active" {% endif %}>
-<<<<<<< HEAD
-        <a id="link_identification" href="{% url 'education_group_read' education_group_year_id=education_group_year.id %}?root={{ parent.id }}{% if group_to_parent %}&group_to_parent={{ group_to_parent }}{% endif %}" role="tab">
-=======
-        <a id="link_identification" href="{% url 'education_group_read' root.pk education_group_year.pk %}" role="tab">
->>>>>>> 2a1d0663
+        <a id="link_identification" href="{% url 'education_group_read' root.pk education_group_year.pk %}{% if group_to_parent %}?group_to_parent={{ group_to_parent }}{% endif %}" role="tab">
             {% trans 'identification'%}
         </a>
     </li>
     {% if education_group_year.education_group_type.category == "TRAINING" %}
     <li role="presentation" {% if request.path == url_diplomas_tab %} class="active" {% endif %}>
-<<<<<<< HEAD
-        <a id="link_diploma" href="{% url 'education_group_diplomas' education_group_year_id=education_group_year.id %}?root={{ parent.id }}{% if group_to_parent %}&group_to_parent={{ group_to_parent }}{% endif %}" role="tab">
-=======
-        <a id="link_diploma" href="{% url 'education_group_diplomas' root.pk education_group_year.pk %}" role="tab">
->>>>>>> 2a1d0663
+        <a id="link_diploma" href="{% url 'education_group_diplomas' root.pk education_group_year.pk %}{% if group_to_parent %}?group_to_parent={{ group_to_parent }}{% endif %}" role="tab">
             {% trans 'diplomas_certificates' %}
         </a>
     </li>
     {% endif %}
     {% if education_group_year.education_group_type.category != "GROUP" %}
     <li role="presentation" {% if request.path == url_general_informations_tab %} class="active" {% endif %}>
-<<<<<<< HEAD
-        <a id="link_general_information" href="{% url 'education_group_general_informations' education_group_year_id=education_group_year.id %}?root={{ parent.id }}{% if group_to_parent %}&group_to_parent={{ group_to_parent }}{% endif %}" role="tab">
-=======
         <a id="link_general_information"
-           href="{% url 'education_group_general_informations' root.pk education_group_year.pk %}" role="tab">
->>>>>>> 2a1d0663
+           href="{% url 'education_group_general_informations' root.pk education_group_year.pk %}{% if group_to_parent %}?group_to_parent={{ group_to_parent }}{% endif %}" role="tab">
             {% trans 'general_informations' %}
         </a>
     </li>
     {% endif %}
     {% if education_group_year.education_group_type.category == "TRAINING" %}
     <li role="presentation" {% if request.path == url_administrative_tab %} class="active" {% endif %}>
-<<<<<<< HEAD
-        <a id="link_administrative" href="{% url 'education_group_administrative' education_group_year_id=education_group_year.id %}?root={{ parent.id }}{% if group_to_parent %}&group_to_parent={{ group_to_parent }}{% endif %}" role="tab">
-=======
-        <a id="link_administrative" href="{% url 'education_group_administrative' root.pk education_group_year.pk %}"
+        <a id="link_administrative" href="{% url 'education_group_administrative' root.pk education_group_year.pk %}{% if group_to_parent %}?group_to_parent={{ group_to_parent }}{% endif %}"
            role="tab">
->>>>>>> 2a1d0663
             {% trans 'administrative_data' %}
         </a>
     </li>
     {% endif %}
     <li role="presentation" {% if request.path == url_content_tab %} class="active" {% endif %}>
-<<<<<<< HEAD
-        <a id="link_content" href="{% url 'education_group_content' education_group_year_id=education_group_year.id %}?root={{ parent.id }}{% if group_to_parent %}&group_to_parent={{ group_to_parent }}{% endif %}" role="tab">
-=======
-        <a id="link_content" href="{% url 'education_group_content' root.pk education_group_year.pk %}" role="tab">
->>>>>>> 2a1d0663
+        <a id="link_content" href="{% url 'education_group_content' root.pk education_group_year.pk %}{% if group_to_parent %}?group_to_parent={{ group_to_parent }}{% endif %}" role="tab">
             {% trans 'content' %}
         </a>
     </li>
     <li role="presentation" {% if request.path == url_admission_conditions_tab %} class="active"{% endif %}>
         <a id="link_content"
-<<<<<<< HEAD
-           href="{% url 'education_group_year_admission_condition_edit' education_group_year_id=education_group_year.id %}?root={{ parent.id }}{% if group_to_parent %}&group_to_parent={{ group_to_parent }}{% endif %}" role="tab">
-=======
-           href="{% url 'education_group_year_admission_condition_edit' root.pk education_group_year.pk %}" role="tab">
->>>>>>> 2a1d0663
+           href="{% url 'education_group_year_admission_condition_edit' root.pk education_group_year.pk %}{% if group_to_parent %}?group_to_parent={{ group_to_parent }}{% endif %}" role="tab">
             {% trans 'Conditions' %}
         </a>
     </li>
