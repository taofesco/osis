<!doctype html>
{% load staticfiles %}
{% load i18n %}

{% comment "License" %}
* OSIS stands for Open Student Information System. It's an application
* designed to manage the core business of higher education institutions,
* such as universities, faculties, institutes and professional schools.
* The core business involves the administration of students, teachers,
* courses, programs and so on.
*
* Copyright (C) 2015-2016 Université catholique de Louvain (http://www.uclouvain.be)
*
* This program is free software: you can redistribute it and/or modify
* it under the terms of the GNU General Public License as published by
* the Free Software Foundation, either version 3 of the License, or
* (at your option) any later version.
*
* This program is distributed in the hope that it will be useful,
* but WITHOUT ANY WARRANTY; without even the implied warranty of
* MERCHANTABILITY or FITNESS FOR A PARTICULAR PURPOSE.  See the
* GNU General Public License for more details.
*
* A copy of this license - GNU General Public License - is available
* at the root of the source code of this program.  If not,
* see http://www.gnu.org/licenses/.
{% endcomment %}
<html lang="en">
<head>
    <meta charset="utf-8">
    <title>OSIS</title>

    <meta name="apple-mobile-web-app-capable" content="yes"/>
    <meta name="apple-mobile-web-app-status-bar-style" content="black-translucent"/>
    <meta name="viewport"
          content="width=device-width, initial-scale=1.0, maximum-scale=1.0, user-scalable=no, minimal-ui">
    <link rel="icon" href="{% static 'img/favicon.ico' %}"/>
    <link rel="stylesheet" href="{% static 'css/armata.css' %}" type='text/css'>
    <link rel="stylesheet" href="{% static 'css/bootstrap.min.css' %}">
    <link rel="stylesheet" href="{% static 'css/bootstrap-theme.min.css' %}">
    <link rel="stylesheet" href="{% static 'css/custom.css' %}?version={{ js }}">
    <link rel="stylesheet" href="{% static 'css/font-awesome.min.css' %}">
    <link rel="stylesheet" href="{% static 'css/tree.css' %}">
    {% block style %}
    {% endblock %}
    <style>
        #osis_with_js {
            display: none;
        }
        #alert_wrong_version {
            display: none;
        }
        body {
            font-family: 'Armata', sans-serif;
        }
    </style>
</head>
<body>
<div id="osis_without_js">
    {% include "please_enable_javascript.html" %}
</div>
<div id="osis_with_js">
    <nav class="navbar navbar-default navbar-fixed-top">
        <div class="container">
            <!-- Brand and toggle get grouped for better mobile display -->
            <div class="navbar-header">
                <button type="button" class="navbar-toggle collapsed" data-toggle="collapse"
                        data-target="#bs-example-navbar-collapse-1" aria-expanded="false">
                    <span class="sr-only">Toggle navigation</span>
                    <span class="icon-bar"></span>
                    <span class="icon-bar"></span>
                    <span class="icon-bar"></span>
                </button>
                <a class="navbar-brand" href="{% url 'home' %}" id="lnk_home"><img
                        src="{% static 'img/logo_osis.png' %}" style="margin-top: -10px;"></a>
            </div>

            <div class="collapse navbar-collapse" id="bs-example-navbar-collapse-1">
                {% if request.user.is_authenticated %}
                    <ul class="nav navbar-nav">
                        <li class="dropdown">
                            <a href="#" class="dropdown-toggle" data-toggle="dropdown" role="button"
                               aria-haspopup="true"
                               aria-expanded="false"
                               id="lnk_home_dropdown_catalog">{% trans 'formation_catalogue' %}<span
                                    class="caret"></span></a>
                            <ul class="dropdown-menu">
                                <li><a href="{% url 'offers' %}" id="lnk_dropdown_offers">{% trans 'offers' %}</a></li>
                                <li><a href="{% url 'learning_units' %}"
                                       id="lnk_dropdown_learning_units">{% trans 'learning_units' %}</a></li>
                                <li><a href="{% url 'academic_year' %}"
                                       id="lnk_dropdown_academic_year">{% trans 'academic_year' %}</a></li>
                            </ul>
                        </li>
                        <li class="dropdown">
                            <a href="#" class="dropdown-toggle" data-toggle="dropdown" role="button"
                               aria-haspopup="true"
                               aria-expanded="false" id="lnk_home_dropdown_parcours">{% trans 'student_path' %}<span
                                    class="caret"></span></a>
                            <ul class="dropdown-menu">
                                <li><a href="{% url 'assessments' %}"
                                       id="lnk_dropdown_evaluations">{% trans 'evaluations' %}</a></li>
                                <!--<li><a href="{% url 'internships_home' %}" id="lnk_dropdown_internships">{% trans 'internships' %}</a></li>-->
                            </ul>
                        </li>
                        <li class="dropdown">
                            <a href="#" class="dropdown-toggle" data-toggle="dropdown" role="button"
                               aria-haspopup="true"
                               aria-expanded="false" id="lnk_home_dropdown_institution">{% trans 'institution' %} <span
                                    class="caret"></span></a>
                            <ul class="dropdown-menu">
                                <li><a href="{% url 'organizations' %}"
                                       id="lnk_organizations">{% trans 'organizations' %}</a></li>
                                <li><a href="{% url 'structures' %}"
                                       id="lnk_dropdown_entities">{% trans 'entities' %}</a></li>
                                <!--<li><a href="{% url 'mandates' %}" id="lnk_dropdown_mandates">{% trans 'mandates' %}</a></li>-->
                            </ul>
                        </li>
                    </ul>
                {% endif %}
                <ul class="nav navbar-nav navbar-right">
                    {% if request.user.is_authenticated %}
                        {% if request.user.is_superuser %}
                            <li class="dropdown">
                                <a href="#" class="dropdown-toggle" data-toggle="dropdown" role="button"
                                   aria-haspopup="true"
                                   aria-expanded="false" id="bt_administration">
                                    <span class="glyphicon glyphicon-tower" aria-hidden="true"></span>
                                    {% trans 'administration' %}
                                    <span class="caret"></span>
                                </a>
                                <ul class="dropdown-menu">
                                    <li><a href="{% url 'data' %}" id="lnk_data">
                                        <span class="glyphicon glyphicon-list-alt"
                                              aria-hidden="true"></span> {% trans 'data' %}
                                    </a>
<<<<<<< HEAD
                                </li>
=======
                                    </li>
                                    <li><a href="{% url 'messages' %}" id="lnk_messages">
                                        <span class="glyphicon glyphicon-envelope"
                                              aria-hidden="true"></span> {% trans 'messages' %}</a></li>
                                </ul>
                            </li>
                        {% endif %}
                        <li class="dropdown">
                            <a href="#" class="dropdown-toggle" data-toggle="dropdown" role="button"
                               aria-haspopup="true"
                               aria-expanded="false" id="bt_user">
                                <span class="glyphicon glyphicon-user" aria-hidden="true"></span>
                                {{ request.user.first_name }}
                                <span class="caret"></span></a>
                            <ul class="dropdown-menu">
                                <li><a href="{% url 'profile' %}" id="lnk_profile">
                                    <span class="glyphicon glyphicon-user" aria-hidden="true"></span>
                                    {% trans 'profile' %}</a></li>
                                <li role="separator" class="divider"></li>
                                <li><a href="{% url 'logout' %}?next=/" id="lnk_logout">
                                    <span class="glyphicon glyphicon-off" aria-hidden="true"></span>
                                    {% trans 'logout' %}</a></li>
>>>>>>> e9571b55
                            </ul>
                        </li>
                    {% else %}
                        <li><a href="{% url 'login' %}" id="lnk_login"><span class="glyphicon glyphicon-lock"
                                                                             aria-hidden="true"></span> {% trans 'login' %}
                        </a>
                        </li>
                    {% endif %}
<<<<<<< HEAD
                    <li class="dropdown">
                        <a href="#" class="dropdown-toggle" data-toggle="dropdown" role="button" aria-haspopup="true"
                           aria-expanded="false" id="bt_user">
                            <span class="glyphicon glyphicon-user" aria-hidden="true"></span>
                            {{ request.user.first_name }}
                            <span class="caret"></span></a>
                        <ul class="dropdown-menu">
                            <li><a href="{% url 'my_osis' %}" id="lnk_my_osis">
                                <span class="glyphicon glyphicon glyphicon-user" aria-hidden="true"></span>
                                {% trans 'my_osis' %}</a></li>
                            <li role="separator" class="divider"></li>
                            <li><a href="{% url 'logout' %}?next=/" id="lnk_logout">
                                <span class="glyphicon glyphicon-off" aria-hidden="true"></span>
                                {% trans 'logout' %}</a></li>
                        </ul>
                    </li>
                {% else %}
                    <li><a href="{% url 'login' %}" id="lnk_login"><span class="glyphicon glyphicon-lock"
                                                                         aria-hidden="true"></span> {% trans 'login' %}</a>
                    </li>
                {% endif %}
            </ul>
=======
                </ul>
            </div>
        </div>
    </nav>
    <div id="alert_wrong_version" class="container">
        <div class="alert alert-warning">
            <a href="#" class="close" data-dismiss="alert" aria-label="close">&times;</a>
            {% trans 'old_browser_warning' %}
>>>>>>> e9571b55
        </div>
    </div>
    {% if subject %}
        <div class="container">
            <div class="alert alert-warning" role="alert"><b>{{ subject }}</b><br>{{ notice }}</div>
        </div>
    {% endif %}

    <div class="container">
        {% if request.user.is_authenticated %}
            {% block breadcrumbarea %}
                <ol class="breadcrumb">
                    <li><a href="{% url 'home' %}" id="lnk_home_osis"><span class="glyphicon glyphicon-home"
                                                                            aria-hidden="true"></span></a></li>
                    {% block breadcrumb %}
                    {% endblock %}
                    <a href="http://uclouvain.github.io/osis-louvain-documentation/doc/business/user-manual_fr.html#{{ section }}"
                       target="help" id="lnk_user_manual_section"><span
                            class="glyphicon glyphicon-question-sign pull-right"
                            style="font-size: 14pt; color: green"
                            aria-hidden="true"></span></a>
                </ol>
            {% endblock %}
        {% endif %}

        {% block content %}
        {% endblock %}
        <br>
        <br>
    </div>

    <nav class="navbar navbar-default navbar-fixed-bottom">
        <div class="container">
            <p class="navbar-text pull-left"><a
                    href="http://uclouvain.github.io/osis-louvain-documentation/doc/business/user-manual_fr.html"
                    target="_blank" id="lnk_user_manual">{% trans 'documentation' %}</a> |
                <a href="http://uclouvain.github.io/osis/" target="_blank"
                   id="lnk_osis_website">{% trans 'website' %}</a> |
                <a href="https://github.com/uclouvain/osis-louvain" target="_blank"
                   id="lnk_osis_source_code">{% trans 'source_code' %}
                </a></p>

            <p class="navbar-text pull-right"><span class="glyphicon glyphicon-copyright-mark"></span> 2016 <a
                    href="http://www.uclouvain.be" target="_blank" id="lnk_ucl">Université catholique de Louvain</a></p>
        </div>
    </nav>

    <script src="{% static 'js/jquery-2.1.4.min.js' %}"></script>
    <script src="{% static 'js/bootstrap.min.js' %}"></script>
    <script src="{% static 'js/osis.js' %}?version={{ js }}"></script>
    {% block script %}
    {% endblock %}
</div>
</body>
</html><|MERGE_RESOLUTION|>--- conflicted
+++ resolved
@@ -133,65 +133,32 @@
                                     <li><a href="{% url 'data' %}" id="lnk_data">
                                         <span class="glyphicon glyphicon-list-alt"
                                               aria-hidden="true"></span> {% trans 'data' %}
-                                    </a>
-<<<<<<< HEAD
-                                </li>
-=======
+                                        </a>
                                     </li>
-                                    <li><a href="{% url 'messages' %}" id="lnk_messages">
-                                        <span class="glyphicon glyphicon-envelope"
-                                              aria-hidden="true"></span> {% trans 'messages' %}</a></li>
                                 </ul>
                             </li>
                         {% endif %}
                         <li class="dropdown">
-                            <a href="#" class="dropdown-toggle" data-toggle="dropdown" role="button"
-                               aria-haspopup="true"
+                            <a href="#" class="dropdown-toggle" data-toggle="dropdown" role="button" aria-haspopup="true"
                                aria-expanded="false" id="bt_user">
                                 <span class="glyphicon glyphicon-user" aria-hidden="true"></span>
                                 {{ request.user.first_name }}
                                 <span class="caret"></span></a>
                             <ul class="dropdown-menu">
-                                <li><a href="{% url 'profile' %}" id="lnk_profile">
-                                    <span class="glyphicon glyphicon-user" aria-hidden="true"></span>
-                                    {% trans 'profile' %}</a></li>
+                                <li><a href="{% url 'my_osis' %}" id="lnk_my_osis">
+                                    <span class="glyphicon glyphicon glyphicon-user" aria-hidden="true"></span>
+                                    {% trans 'my_osis' %}</a></li>
                                 <li role="separator" class="divider"></li>
                                 <li><a href="{% url 'logout' %}?next=/" id="lnk_logout">
                                     <span class="glyphicon glyphicon-off" aria-hidden="true"></span>
                                     {% trans 'logout' %}</a></li>
->>>>>>> e9571b55
                             </ul>
                         </li>
                     {% else %}
                         <li><a href="{% url 'login' %}" id="lnk_login"><span class="glyphicon glyphicon-lock"
-                                                                             aria-hidden="true"></span> {% trans 'login' %}
-                        </a>
+                                                                             aria-hidden="true"></span> {% trans 'login' %}</a>
                         </li>
                     {% endif %}
-<<<<<<< HEAD
-                    <li class="dropdown">
-                        <a href="#" class="dropdown-toggle" data-toggle="dropdown" role="button" aria-haspopup="true"
-                           aria-expanded="false" id="bt_user">
-                            <span class="glyphicon glyphicon-user" aria-hidden="true"></span>
-                            {{ request.user.first_name }}
-                            <span class="caret"></span></a>
-                        <ul class="dropdown-menu">
-                            <li><a href="{% url 'my_osis' %}" id="lnk_my_osis">
-                                <span class="glyphicon glyphicon glyphicon-user" aria-hidden="true"></span>
-                                {% trans 'my_osis' %}</a></li>
-                            <li role="separator" class="divider"></li>
-                            <li><a href="{% url 'logout' %}?next=/" id="lnk_logout">
-                                <span class="glyphicon glyphicon-off" aria-hidden="true"></span>
-                                {% trans 'logout' %}</a></li>
-                        </ul>
-                    </li>
-                {% else %}
-                    <li><a href="{% url 'login' %}" id="lnk_login"><span class="glyphicon glyphicon-lock"
-                                                                         aria-hidden="true"></span> {% trans 'login' %}</a>
-                    </li>
-                {% endif %}
-            </ul>
-=======
                 </ul>
             </div>
         </div>
@@ -200,7 +167,6 @@
         <div class="alert alert-warning">
             <a href="#" class="close" data-dismiss="alert" aria-label="close">&times;</a>
             {% trans 'old_browser_warning' %}
->>>>>>> e9571b55
         </div>
     </div>
     {% if subject %}
