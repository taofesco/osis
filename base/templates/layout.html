--- conflicted
+++ resolved
@@ -79,12 +79,8 @@
                        aria-expanded="false" id="lnk_home_dropdown_parcours">{% trans 'student_path' %}<span class="caret"></span></a>
                     <ul class="dropdown-menu">
                         <li><a href="{% url 'assessments' %}" id="lnk_dropdown_evaluations">{% trans 'evaluations' %}</a></li>
-<<<<<<< HEAD
-                        <li><a href="{% url 'internships_home' %}" id="lnk_dropdown_internships">{% trans 'internships' %}</a></li>
+                        <!--<li><a href="{% url 'internships_home' %}" id="lnk_dropdown_internships">{% trans 'internships' %}</a></li>-->
                         <li><a href="{% url 'dissertations' %}" id="lnk_dissertations">{% trans 'dissertations' %}</a></li>
-=======
-                        <!--<li><a href="{% url 'internships_home' %}" id="lnk_dropdown_internships">{% trans 'internships' %}</a></li>-->
->>>>>>> e5c66a21
                     </ul>
                 </li>
                 <li class="dropdown">
