--- conflicted
+++ resolved
@@ -68,11 +68,5 @@
             formAjaxSubmit('#form-modal-body form', '#form-modal');
         });
     });
-<<<<<<< HEAD
-    $(document).ready(function() {
-        $('#modal_dialog_id').addClass('{{ class_ref }}');
-    });
-=======
 
->>>>>>> 47f384ed
 </script>