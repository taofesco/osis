--- conflicted
+++ resolved
@@ -36,75 +36,61 @@
   <h2>{% trans 'offers' %}</h2>
 </div>
 <div class="panel panel-default">
-  <div class="panel-body">
-    <div class="row">
-        <form method="get" action="{% url 'offers_search'%}">
-            <div class="col-md-2">
-
-<<<<<<< HEAD
-                <label for="slt_academic_year">{% trans 'Academic Year'%}</label>
-=======
-                <label for="academic_year">{% trans 'academic_year'%}</label>
->>>>>>> 88c13a25
-                <select class="form-control" id="slt_academic_year" name="academic_year" value="{{ academic_year }}">
-                    {% for v in academic_years %}
-                        <option {%if v.id == academic_year%} selected {%endif%} value="{{ v.id }}">{{ v }}</option>
-                    {% endfor %}
-                </select>
-
-            </div>
-            <div class="col-md-3">
-
-                <label for="txt_entity_acronym">{% trans 'entity' %}</label>
-                <input class="form-control" id="txt_entity_acronym" placeholder="{% trans 'entity' %}"
-                       name="entity_acronym"
-                       value="{{ entity_acronym | default_if_none:'' }}" style="text-transform:uppercase" maxlength="15">
-
-            </div>
-            <div class="col-md-3">
-
-                <label for="txt_code">{% trans 'acronym'%}</label>
-                <input class="form-control" id="txt_code" placeholder="{% trans 'acronym' %}" name="code"
-                       value="{{ code  | default_if_none:'' }}" style="text-transform:uppercase" maxlength="15">
-
-            </div>
-
-            <div class="col-md-3">
-            </div>
-            <div class="col-md-1">
-                <br>
-                <button type="submit" id="bt_submit_offer_year_search" class="btn btn-primary" role="button"
-                        title="{% trans 'offer_year_search' %}">
-                        <span class="glyphicon glyphicon-search" aria-hidden="true"></span></button>
-            </div>
-        </form>
-      </div>
-
-  <div >
+    <div class="panel-body">
+        <div class="row">
+            <form method="get" action="{% url 'offers_search'%}">
+                <div class="col-md-2">
+                    <label for="slt_academic_year">{% trans 'Academic Year'%}</label>
+                    <select class="form-control" id="slt_academic_year" name="academic_year" value="{{ academic_year }}">
+                        {% for v in academic_years %}
+                            <option {%if v.id == academic_year%} selected {%endif%} value="{{ v.id }}">{{ v }}</option>
+                        {% endfor %}
+                    </select>
+                </div>
+                <div class="col-md-3">
+                    <label for="txt_entity_acronym">{% trans 'entity' %}</label>
+                    <input class="form-control" id="txt_entity_acronym" placeholder="{% trans 'entity' %}"
+                           name="entity_acronym"
+                           value="{{ entity_acronym | default_if_none:'' }}" style="text-transform:uppercase" maxlength="15">
+                </div>
+                <div class="col-md-3">
+                    <label for="txt_code">{% trans 'acronym'%}</label>
+                    <input class="form-control" id="txt_code" placeholder="{% trans 'acronym' %}" name="code"
+                           value="{{ code  | default_if_none:'' }}" style="text-transform:uppercase" maxlength="15">
+                </div>
+                <div class="col-md-3">
+                </div>
+                <div class="col-md-1">
+                    <br>
+                    <button type="submit" id="bt_submit_offer_year_search" class="btn btn-primary" role="button"
+                            title="{% trans 'offer_year_search' %}">
+                            <span class="glyphicon glyphicon-search" aria-hidden="true"></span></button>
+                </div>
+            </form>
+        </div>
+    </div>
     {% if offer_years|length == 0 and init == "0" %}
-      <label class="alert alert-info" style="margin:5px">{% trans 'no_result' %}</label>
-
+        <label class="alert alert-info" style="margin:5px">{% trans 'no_result' %}</label>
     {% endif %}
     {% if offer_years|length > 0%}
-    <table class="table table-striped table-hover">
-      <thead>
-        <th>{% trans 'academic_year'%}</th>
-        <th>{% trans 'acronym'%}</th>
-        <th>{% trans 'title'%}</th>
-        <th>{% trans 'entity'%}</th>
-      </thead>
-      {% for offer_year in offer_years %}
-        <tr>
-          <td>{{ offer_year.academic_year}}</td>
-          <td><a href="{% url 'offer_read' offer_year.id %}" id="lnk_offer_{{offer_year.id}}">{{ offer_year.acronym }}</a></td>
-          <td>{{ offer_year.title }}</td>
-            <td>{{ offer_year.structure }}</td>
-        </tr>
-      {% endfor %}
-    </table>
+        <table class="table table-striped table-hover">
+            <thead>
+                <tr>
+                    <th>{% trans 'academic_year'%}</th>
+                    <th>{% trans 'acronym'%}</th>
+                    <th>{% trans 'title'%}</th>
+                    <th>{% trans 'entity'%}</th>
+                </tr>
+            </thead>
+            {% for offer_year in offer_years %}
+                <tr>
+                    <td>{{ offer_year.academic_year}}</td>
+                    <td><a href="{% url 'offer_read' offer_year.id %}" id="lnk_offer_{{offer_year.id}}">{{ offer_year.acronym }}</a></td>
+                    <td>{{ offer_year.title }}</td>
+                    <td>{{ offer_year.structure }}</td>
+                </tr>
+            {% endfor %}
+        </table>
     {% endif %}
-
-</div>
-
 </div>
 {% endblock %}