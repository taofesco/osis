--- conflicted
+++ resolved
@@ -35,114 +35,70 @@
 {% block content %}
 <div class="page-header">
     <h2>{% trans 'scores_encoding' %} mgm</h2>
-<<<<<<< HEAD
-  </div>
-  {% if notes_list%}
-      {% for note in notes_list %}
-        <div class="panel panel-default">
-          <div class="panel-body">
-              <form method="get" action="{% url 'refresh_list'%}" id="form_search_learning_units">
+</div>
+{% if notes_list%}
+{% for note in notes_list %}
+<div class="panel panel-default">
+    <div class="panel-body">
+        <form method="get" action="{% url 'refresh_list'%}" id="form_search_learning_units">
             <div class="row">
-              <div class="col-md-4">
-                <div class="form-group">
-                  <label>{% trans 'academic_year' %}</label><br>
-                  {{ academic_year }}
-                </div>
-              </div>
-              <div class="col-md-3">
-                <div class="form-group">
-                  {% if tutor_list %}
-                    <label>{% trans 'tutor' %}</label><br>
-                    <select id="slt_tutor" name="tutor" class="form-control" >
-                        <option value="">{% trans 'all' %}</option>
-                        {%for t in tutor_list%}
+                <div class="col-md-4">
+                    <div class="form-group">
+                        <label>{% trans 'academic_year' %}</label><br>
+                        {{ academic_year }}
+                    </div>
+                </div>
+                <div class="col-md-3">
+                    <div class="form-group">
+                        {% if tutor_list %}
+                        <label>{% trans 'tutor' %}</label><br>
+                        <select id="slt_tutor" name="tutor" class="form-control">
+                            <option value="">{% trans 'all' %}</option>
+                            {%for t in tutor_list%}
                             <option value="{{t.id}}" {% if tutor.id == t.id %}selected{%endif%}>{{t}}</option>
+                            {%endfor%}
+                        </select>
+                        {% endif %}
+                    </div>
+                </div>
+                <div class="col-md-3">
+                    {% if offer_list %}
+                    <label>{% trans 'offer' %} {{ offer_sel}}</label><br>
+                    <select id="slt_offer_list_selection" name="offer" class="form-control">
+                        <option value="">{% trans 'all'%}</option>
+                        {%for o in offer_list%}
+                        <option value="{{o.id}}" {%if offer.id == o.id %}selected{%else%}{%endif%}>{{o.acronym}} - {{o.title}}</option>
                         {%endfor%}
                     </select>
-                  {% endif %}
-                </div>
-              </div>
-              <div class="col-md-3">
-                  {% if offer_list %}
-                    <label>{% trans 'offer' %} {{ offer_sel}}</label><br>
-                    <select id="slt_offer_list_selection" name="offer" class="form-control" >
-                        <option value="">{% trans 'all'%}</option>
-                        {%for o in offer_list%}
-                            <option value="{{o.id}}" {%if offer.id == o.id %}selected{%else%}{%endif%}>{{o.acronym}} - {{o.title}}</option>
-                        {%endfor%}
-                    </select>
-                  {% endif %}
-
-              </div>
+                    {% endif %}
+                </div>
                 <div class="col-md-2">
-                   <br>
+                    <br>
                     <button type="submit" id="bt_submit_offer_search" class="btn btn-primary" role="button"
                             title="{% trans 'refresh_list' %}">
                         <span class="glyphicon glyphicon-search" aria-hidden="true"></span></button>
                     &nbsp;&nbsp;
-=======
-</div>
-{% if notes_list%}
-    {% for note in notes_list %}
-    <div class="panel panel-default">
-        <div class="panel-body">
-            <form method="get" action="{% url 'refresh_list'%}" id="form_search_learning_units">
-                <div class="row">
-                    <div class="col-md-4">
-                        <div class="form-group">
-                            <label>{% trans 'academic_year' %}</label><br>
-                            {{ academic_year }}
-                        </div>
->>>>>>> d59c0aed
-                    </div>
-                    <div class="col-md-3">
-                        <div class="form-group">
-                            {% if tutor_list %}
-                            <label>{% trans 'tutor' %}</label><br>
-                            <select id="slt_tutor" name="tutor">
-                                <option value="">{% trans 'all' %}</option>
-                                {%for t in tutor_list%}
-                                <option value="{{t.id}}" {% if tutor.id == t.id %}selected{% endif %}>{{t}}</option>
-                                {%endfor%}
-                            </select>
-                            {% endif %}
-                        </div>
-                    </div>
-                    <div class="col-md-3">
-                        {% if offer_list %}
-                        <label>{% trans 'offer' %} {{ offer_sel}}</label><br>
-                        <select id="slt_offer_list_selection" name="offer">
-                            <option value="">{% trans 'all'%}</option>
-                            {%for o in offer_list%}
-                            <option value="{{o.id}}" {%if offer.id == o.id %}selected{% endif %}>{{o}}</option>
-                            {%endfor%}
-                        </select>
-                        {% endif %}
-                    </div>
-                    <div class="col-md-2">
-                        <br>
-                        <button type="submit" id="bt_submit_offer_search" class="btn btn-primary" role="button"
-                                title="{% trans 'refresh_list' %}">
-                            <span class="glyphicon glyphicon-search" aria-hidden="true"></span></button>
-                        &nbsp;&nbsp;
-                    </div>
-                </div>
-            </form>
-            <br>
-            <p><b>{% trans 'select_an_encoding_type' %}</b></p>
-            <div>
-<<<<<<< HEAD
-              <ul class="nav nav-tabs" role="tablist">
-                <li role="presentation" class="active"><a href="#tab_profile_{{forloop.counter0}}" aria-controls="profile" role="tab" data-toggle="tab" id="lnk_online_{{forloop.counter0}}">{% trans 'online' %}</a></li>
-                <li role="presentation"><a href="#tab_messages_{{forloop.counter0}}" aria-controls="messages" role="tab" data-toggle="tab" id="lnk_with_xls_{{forloop.counter0}}">{% trans 'via_xls' %}</a></li>
-                <li role="presentation"><a href="#tab_home_{{forloop.counter0}}" aria-controls="home" role="tab" data-toggle="tab" id="lnk_via_paper_{{forloop.counter0}}">{% trans 'via_paper' %}</a></li>
-              </ul>
-
-              <div class="tab-content" id="pnl_learning_units">
-                <div role="tabpanel" class="tab-pane fade in active" id="tab_profile_{{forloop.counter0}}">
-
-                  <table class="table table-hover">
-                      <thead>
+                </div>
+            </div>
+        </form>
+        <br>
+        <p><b>{% trans 'select_an_encoding_type' %}</b></p>
+        <div>
+            <ul class="nav nav-tabs" role="tablist">
+                <li role="presentation" class="active"><a href="#tab_online_{{forloop.counter0}}"
+                                                          aria-controls="online" role="tab" data-toggle="tab"
+                                                          id="lnk_online_{{forloop.counter0}}">{% trans 'online' %}</a>
+                </li>
+                <li role="presentation"><a href="#tab_via_paper_{{forloop.counter0}}" aria-controls="via_paper"
+                                           role="tab"
+                                           data-toggle="tab" id="lnk_via_paper_{{forloop.counter0}}">{% trans 'via_paper' %}</a></li>
+                <li role="presentation"><a href="#tab_via_xls_{{forloop.counter0}}" aria-controls="via_xls" role="tab"
+                                           data-toggle="tab" id="lnk_via_xls_{{forloop.counter0}}">{% trans 'via_xls' %}</a></li>
+            </ul>
+            <div class="tab-content" id="pnl_learning_units">
+                <div role="tabpanel" class="tab-pane fade in active" id="tab_online_{{forloop.counter0}}">
+                    <table class="table table-hover">
+                        <thead>
                         <tr>
                             <th>{% trans 'code' %}</th>
                             <th>{% trans 'learning_unit' %}</th>
@@ -150,62 +106,61 @@
                             <th>{% trans 'progress' %}</th>
                             <th></th>
                         </tr>
-                      </thead>
-                      <tbody>
+                        </thead>
+                        <tbody>
 
-                      {% for note_detail in note.lu_list %}
-                        <tr>
-                          <td>{{ note_detail.lu.acronym }}</td>
-                          <td><a href="{% url 'online_encoding' note_detail.lu.id %}" id="lnk_{{ note_detail.lu.acronym }}" >{{ note_detail.lu.title }}</a></td>
-                          <td>{{ note_detail.tutor.person.last_name }}, {{ note_detail.tutor.person.first_name }}</td>
-                          <td>{{ note_detail.nb_notes_encoded}}/{{ note_detail.nb_student}}</td>
-                          <td></td>
-                        </tr>
-                      {% endfor %}
-                      </tbody>
-                  </table>
-
-                </div>
-                <div role="tabpanel" class="tab-pane fade" id="tab_messages_{{forloop.counter0}}">
-                  <table class="table table-hover">
-                      <thead>
+                        {% for note_detail in note.lu_list %}
+                        <tr>
+                            <td>{{ note_detail.lu.acronym }}</td>
+                            <td><a href="{% url 'online_encoding' note_detail.lu.id %}"
+                                   id="lnk_{{ note_detail.lu.acronym }}">{{ note_detail.lu.title }}</a></td>
+                            <td>{{ note_detail.tutor.person.last_name }}, {{ note_detail.tutor.person.first_name }}</td>
+                            <td>{{ note_detail.nb_notes_encoded}}/{{ note_detail.nb_student}}</td>
+                            <td></td>
+                        </tr>
+                        {% endfor %}
+                        </tbody>
+                    </table>
+                </div>
+                <div role="tabpanel" class="tab-pane fade" id="tab_via_paper_{{forloop.counter0}}">
+                    <table class="table table-hover">
+                        <thead>
                         <tr>
                             <th>{% trans 'code' %}</th>
                             <th>{% trans 'learning_unit' %}</th>
                             <th>{% trans 'progress' %}</th>
                             <th></th>
                         </tr>
-                      </thead>
-                      <tbody>
-                       {% for note_detail in note.lu_list %}
-                        <tr>
-                          <td>{{ note_detail.lu.acronym }}</td>
-                          <td><a href="{% url 'online_encoding' note_detail.lu.id %}"
-                                 title="Visualiser/charger les notes pour le cours"
-                                 id="lnk_online_encoding_messages_{{note_detail.lu.id}}">{{ note_detail.lu.title }}</a></td>
-
-                          <td>{{ note_detail.nb_notes_encoded}}/{{ note_detail.nb_student}}</td>
-                          <td>
-                                <a class="btn btn-default" href="{% url 'scores_encoding_download' note_detail.lu.id academic_year.id%}"
+                        </thead>
+                        <tbody>
+                        {% for note_detail in note.lu_list %}
+                        <tr>
+                            <td>{{ note_detail.lu.acronym }}</td>
+                            <td><a href="{% url 'online_encoding' note_detail.lu.id %}"
+                                   title="Visualiser/charger les notes pour le cours"
+                                   id="lnk_online_encoding_messages_{{note_detail.lu.id}}">{{ note_detail.lu.title }}</a></td>
+                            <td>{{ note_detail.nb_notes_encoded}}/{{ note_detail.nb_student}}</td>
+                            <td>
+                                <a class="btn btn-default"
+                                   href="{% url 'scores_encoding_download' note_detail.lu.id academic_year.id%}"
                                    role="button" title="{% trans 'Create a xls file while activity\'s scores'%}"
-                                   {% if note_detail.completed  %}
+                                   {% if note_detail.completed %}
                                    disabled
                                    {% endif %}
-                                   id="lnk_scores_encoding_download_{{lu.id}}"><span class="glyphicon glyphicon-download" aria-hidden="true"></span> {% trans 'Get xls'%}</a>
-
-                          </td>
-                        </tr>
-                      {% endfor %}
-                      </tbody>
-                  </table>
-                </div>
-                <div role="tabpanel" class="tab-pane fade" id="tab_home_{{forloop.counter0}}">
-
-                  <br>
-                  <a class="btn btn-default"
-                     href="{%if tutor and offer %}
+                                   id="lnk_scores_encoding_download_{{lu.id}}"><span
+                                        class="glyphicon glyphicon-download" aria-hidden="true"></span> {% trans 'Get xls'%}</a>
+                            </td>
+                        </tr>
+                        {% endfor %}
+                        </tbody>
+                    </table>
+                </div>
+                <div role="tabpanel" class="tab-pane fade" id="tab_via_xls_{{forloop.counter0}}">
+                    <br>
+                    <a class="btn btn-default"
+                       href="{%if tutor and offer %}
                                 {% url 'notes_printing_all' tutor_id=tutor.id offer_id=offer.id %}
-                           {%else%}
+                             {%else%}
                                 {%if tutor %}
                                     {% url 'notes_printing_all' tutor_id=tutor.id %}
                                 {%else%}
@@ -216,158 +171,45 @@
                                     {%endif%}
                                 {%endif%}
                             {%endif%}"
-
-                     role="button" id="lnk_notes_printing_all_{{learning_unit.id}}">
-                      <span class="glyphicon glyphicon-print" aria-hidden="true"></span> {% trans 'Print scores for all activities' %}</a>
-
-                  <br><br>
-
-                  <table class="table table-hover">
-                    <thead>
-                        <tr>
-                          <th>{% trans 'code' %}</th>
-                          <th>{% trans 'learning_unit' %}</th>
-                          <th>{% trans 'progress' %}</th>
-                          <th></th>
-                        </tr>
-                    </thead>
-                    <tbody>
-                    {% for note_detail in note.lu_list %}
-                      <tr>
-                        <td>{{ note_detail.lu.acronym }}</td>
-                        <td><a href="{% url 'online_encoding' note_detail.lu.id  %}"
-                               title="Visualiser/charger les notes pour le cours"
-                               id="lnk_online_encoding_messages_{{note_detail.lu.id}}">{{ note_detail.lu.title }}</a></td>
-                        <td>{{ note_detail.nb_notes_encoded}}/{{ note_detail.nb_student}}</td>
-                        <td>
-                            <a class="btn btn-default" href="{% url 'notes_printing' note_detail.lu.id note_detail.tutor.id%}"
-                               {% if note_detail.completed%}
-                               disabled
-                               {% endif %}
-                               role="button" id="lnk_notes_printing_{{note_detail.lu.id}}"><span class="glyphicon glyphicon-print" aria-hidden="true"></span> {% trans 'Print' %}</a>
-
-                        </td>
-                      </tr>
-                    {% endfor %}
-                    </tbody>
-                </table>
-              </div>
-=======
-                <ul class="nav nav-tabs" role="tablist">
-                    <li role="presentation" class="active"><a href="#tab_online_{{forloop.counter0}}"
-                                                              aria-controls="online" role="tab" data-toggle="tab"
-                                                              id="lnk_online_{{forloop.counter0}}">{% trans 'online' %}</a></li>
-                    <li role="presentation"><a href="#tab_via_paper_{{forloop.counter0}}" aria-controls="via_paper" role="tab"
-                                               data-toggle="tab" id="lnk_via_paper_{{forloop.counter0}}">{% trans 'via_paper' %}</a></li>
-                    <li role="presentation"><a href="#tab_via_xls_{{forloop.counter0}}" aria-controls="via_xls" role="tab"
-                                               data-toggle="tab" id="lnk_via_xls_{{forloop.counter0}}">{% trans 'via_xls' %}</a></li>
-                </ul>
-
-                <div class="tab-content" id="pnl_learning_units">
-                    <div role="tabpanel" class="tab-pane fade in active" id="tab_online_{{forloop.counter0}}">
-                        <table class="table table-hover">
-                            <thead>
-                                <tr>
-                                    <th>{% trans 'code' %}</th>
-                                    <th>{% trans 'activity' %}</th>
-                                    <th>{% trans 'tutor' %}</th>
-                                    <th>{% trans 'progress' %}</th>
-                                    <th></th>
-                                </tr>
-                            </thead>
-                                <tbody>
-                                {% for note_detail in note.lu_list %}
-                                <tr>
-                                    <td>{{ note_detail.lu.acronym }}</td>
-                                    <td><a href="{% url 'online_encoding' note_detail.lu.id %}"
-                                           id="lnk_{{ note_detail.lu.acronym }}">{{ note_detail.lu.title }}</a></td>
-                                    <td>{{ note_detail.tutor.person.last_name }}, {{ note_detail.tutor.person.first_name }}</td>
-                                    <td>{{ note_detail.nb_notes_encoded}}/{{ note_detail.nb_student}}</td>
-                                    <td></td>
-                                </tr>
-                                {% endfor %}
-                                </tbody>
-                        </table>
-                    </div>
-                    <div role="tabpanel" class="tab-pane fade" id="tab_via_paper_{{forloop.counter0}}">
-                        {% if sessions %}
-                        <br>
-                        <a class="btn btn-default"
-                           href="{% url 'notes_printing_all' tutor.id %}"
-                           role="button" id="lnk_notes_printing_all_{{learning_unit.id}}">
-                            <span class="glyphicon glyphicon-print" aria-hidden="true"></span> {% trans 'Print scores for all activities' %}</a>
-                        <br><br>
-                        {% endif%}
-                        <table class="table table-hover">
-                            <thead>
-                            <tr>
-                                <th>{% trans 'code' %}</th>
-                                <th>{% trans 'activity' %}</th>
-                                <th>{% trans 'progress' %}</th>
-                                <th></th>
-                            </tr>
-                            </thead>
-                            <tbody>
-                            {% for note_detail in note.lu_list %}
-                            <tr>
-                                <td>{{ note_detail.lu.acronym }}</td>
-                                <td><a href="{% url 'online_encoding' note_detail.lu.id  %}"
-                                       title="Visualiser/charger les notes pour le cours"
-                                       id="lnk_via_paper_encoding_messages_{{note_detail.lu.id}}">{{ note_detail.lu.title
-                                    }}</a></td>
-                                <td>{{ note_detail.nb_notes_encoded}}/{{ note_detail.nb_student}}</td>
-                                <td>
-                                    <a class="btn btn-default"
-                                       href="{% url 'notes_printing' note_detail.lu.id note_detail.tutor.id%}"
-                                       {% if note_detail.completed%}
-                                       disabled
-                                       {% endif %}
-                                       role="button" id="lnk_notes_printing_{{note_detail.lu.id}}"><span
-                                            class="glyphicon glyphicon-print" aria-hidden="true"></span> {% trans 'Print' %}</a>
-                                </td>
-                            </tr>
-                            {% endfor %}
-                            </tbody>
-                        </table>
-                    </div>
-                    <div role="tabpanel" class="tab-pane fade" id="tab_via_xls_{{forloop.counter0}}">
-                        <table class="table table-hover">
-                            <thead>
-                            <tr>
-                                <th>{% trans 'code' %}</th>
-                                <th>{% trans 'activity' %}</th>
-                                <th>{% trans 'progress' %}</th>
-                                <th></th>
-                            </tr>
-                            </thead>
-                            <tbody>
-                            {% for note_detail in note.lu_list %}
-                            <tr>
-                                <td>{{ note_detail.lu.acronym }}</td>
-                                <td><a href="{% url 'online_encoding' note_detail.lu.id %}"
-                                       title="Visualiser/charger les notes pour le cours"
-                                       id="lnk_via_xls_encoding_messages_{{note_detail.lu.id}}">{{ note_detail.lu.title }}</a></td>
-                                <td>{{ note_detail.nb_notes_encoded}}/{{ note_detail.nb_student}}</td>
-                                <td>
-                                    <a class="btn btn-default"
-                                       href="{% url 'scores_encoding_download' note_detail.lu.id academic_year.id%}"
-                                       role="button" title="{% trans 'Create a xls file while activity\'s scores'%}"
-                                       {% if note_detail.completed %}
-                                       disabled
-                                       {% endif %}
-                                       id="lnk_scores_encoding_download_{{lu.id}}"><span class="glyphicon glyphicon-download" aria-hidden="true"></span> {% trans 'Get xls'%}</a>
-                                </td>
-                            </tr>
-                            {% endfor %}
-                            </tbody>
-                        </table>
-                    </div>
-                </div>
->>>>>>> d59c0aed
+                       role="button" id="lnk_notes_printing_all_{{learning_unit.id}}">
+                        <span class="glyphicon glyphicon-print" aria-hidden="true"></span> {% trans 'Print scores for all activities' %}</a>
+                    <br><br>
+                    <table class="table table-hover">
+                        <thead>
+                        <tr>
+                            <th>{% trans 'code' %}</th>
+                            <th>{% trans 'learning_unit' %}</th>
+                            <th>{% trans 'progress' %}</th>
+                            <th></th>
+                        </tr>
+                        </thead>
+                        <tbody>
+                        {% for note_detail in note.lu_list %}
+                        <tr>
+                            <td>{{ note_detail.lu.acronym }}</td>
+                            <td><a href="{% url 'online_encoding' note_detail.lu.id  %}"
+                                   title="Visualiser/charger les notes pour le cours"
+                                   id="lnk_online_encoding_messages_{{note_detail.lu.id}}">{{ note_detail.lu.title }}</a></td>
+                            <td>{{ note_detail.nb_notes_encoded}}/{{ note_detail.nb_student}}</td>
+                            <td>
+                                <a class="btn btn-default"
+                                   href="{% url 'notes_printing' note_detail.lu.id note_detail.tutor.id%}"
+                                   {% if note_detail.completed%}
+                                   disabled
+                                   {% endif %}
+                                   role="button" id="lnk_notes_printing_{{note_detail.lu.id}}"><span
+                                        class="glyphicon glyphicon-print" aria-hidden="true"></span> {% trans 'Print' %}</a>
+                            </td>
+                        </tr>
+                        {% endfor %}
+                        </tbody>
+                    </table>
+                </div>
             </div>
         </div>
     </div>
-    {% endfor %}
+</div>
+{% endfor %}
 {% else %}
     <p class="text-info" style="font-size: 130%">Aucune session d'examen ouverte pour le moment.</p>
 {% endif %}
