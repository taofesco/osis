{% extends "layout.html" %}
{% load staticfiles %}
{% load l10n %}
{% load i18n %}
{% load full_width %}
{% load offer_year_calendar_display %}
{% load format %}

{% comment "License" %}
 * OSIS stands for Open Student Information System. It's an application
 * designed to manage the core business of higher education institutions,
 * such as universities, faculties, institutes and professional schools.
 * The core business involves the administration of students, teachers,
 * courses, programs and so on.
 *
 * Copyright (C) 2015-2016 Université catholique de Louvain (http://www.uclouvain.be)
 *
 * This program is free software: you can redistribute it and/or modify
 * it under the terms of the GNU General Public License as published by
 * the Free Software Foundation, either version 3 of the License, or
 * (at your option) any later version.
 *
 * This program is distributed in the hope that it will be useful,
 * but WITHOUT ANY WARRANTY; without even the implied warranty of
 * MERCHANTABILITY or FITNESS FOR A PARTICULAR PURPOSE.  See the
 * GNU General Public License for more details.
 *
 * A copy of this license - GNU General Public License - is available
 * at the root of the source code of this program.  If not,
 * see http://www.gnu.org/licenses/.
{% endcomment %}

{% block breadcrumb %}
    <li><a href="{% url 'catalog' %}" id="lnk_catalog">{% trans 'catalogue' %}</a></li>
    <li><a href="{% url 'offers' %}" id="lnk_offers">{% trans 'offers' %}</a></li>
    <li class="active">{% trans 'offer' %}</li>
{% endblock %}
{% block content %}
<div class="page-header">
    {% if offer_year.parent %}
        <h3>{{ offer_year.parent.acronym }} - {{ offer_year.parent.title }}</h3>
        <h2>{{ offer_year.acronym }} - {{ offer_year.title }}</h2>
    {%else%}
        <h2>{{ offer_year.acronym }} - {{ offer_year.title }}</h2>
    {%endif%}
</div>
<div class="panel panel-default">
    <div class="panel-body">
        <form id="form" method="POST" action="{% url 'offer_read' offer_year.id %}">
            <ul class="nav nav-tabs" id="tabs">
                <li class="{% if displaytab == '' %} active {%endif%}">
                <a data-toggle="tab" role="tab" href="#tab_identification" id="lnk_identification_tab">{% trans 'identification'%}</a></li>
                <li><a data-toggle="tab" role="tab" href="#tab_academic_calendar" id="lnk_academic_calendar">{% trans 'academic_calendar'%}</a></li>
                <li><a data-toggle="tab" role="tab" href="#tab_program_managers" id="lnk_program_managers">{% trans 'program_managers'%}</a></li>
                <li><a data-toggle="tab" role="tab" href="#tab_scores_encoding" id="lnk_scores_encoding">{% trans 'scores_encoding' %}</a> </li>
                <li class="{% if displaytab == 'tab_dynamic_form' %} active {%endif%}">
                <a data-toggle="tab" role="tab" href="#tab_dynamic_form" id="lnk_dynamic_form">{% trans 'admission_form' %}</a> </li>
            </ul>
            <div class="tab-content">
                    <div id="tab_identification" class="tab-pane fade   {% if displaytab == '' %} in active  {%endif%}">
                    <br>
                    <div class="row">
                        <div class="col-md-3">
                            <label>{% trans 'academic_year'%}</label><br>
                            {{ offer_year.academic_year }}
                        </div>
                        <div class="col-md-3">
                            <label>{% trans 'acronym' %}</label><br>
                            {{ offer_year.acronym }}
                        </div>
                        <div class="col-md-6">
                            <label>{% trans 'structure' %}</label><br>
                            {{ offer_year.entity_management }}
                        </div>
                    </div>

                    <br>
                    <label>{% trans 'international_title'%}</label><br>
                    {{ offer_year.title_international | default_if_none:'-' }}

                    <br>
                    <label>{% trans 'short_title'%}</label><br>
                    {{ offer_year.title_short | default_if_none:'-' }}

                    <br>
                    <label>{% trans 'printable_title'%}</label><br>
                    {{ offer_year.title_printable | default_if_none:'-' }}

                    <br>
                    <label>{% trans 'grade'%}</label><br>
                    {{ offer_year.get_grade_display | default_if_none:'-' }}
                </div>

                <div id="tab_academic_calendar" class="tab-pane fade">
                    <br>
                    <table class="table table-striped table-hover">
                        <thead>
                            <tr>
                                <td>{% trans 'title' %}</td>
                                <td>{% trans 'description' %}</td>
                                <td>{% trans 'start_date' %}</td>
                                <td>{% trans 'end_date' %}</td>
                            </tr>
                        </thead>
                        <tbody>
                        {% for event in offer_year_events %}
                            {% ifchanged event.start_date|date:"M" %}
                                <tr style="background-color:#E5F2FF">
                                    <td colspan="4"><h4 style="{{ event.start_date |offer_year_calendar_display:event.end_date }}">{{ event.start_date|date:"F Y" }}</h4></td>
                                </tr>
                            {% endifchanged %}
                            <tr style="{{ event.start_date |offer_year_calendar_display:event.end_date }}">
                                <td><a href="{% url 'offer_year_calendar_read' event.id  %}" id="lnk_offer_year_calendar_read_{{event.id}}">{{ event.academic_calendar.title| default_if_none:'' }}</a></td>
                                <td>{{ event.academic_calendar.description| default_if_none:'' }}</td>
                                <td>{{ event.start_date|date:"j/m/Y"| default_if_none:'' }}</td>
                                <td>{{ event.end_date|date:"j/m/Y" | default_if_none:''}}</td>
                            </tr>
                        {% endfor%}
                        </tbody>
                    </table>
                </div>

                <div id="tab_program_managers" class="tab-pane fade">
                    <br>
                    <table class="table table-striped table-hover">
                        <thead>
                            <tr>
                                <td>{% trans 'person' %}</td>
                            </tr>
                        </thead>
                        {% for program_manager in program_managers %}
                            <tr>
                                <td>{{ program_manager.person }}</td>
                            </tr>
                        {% endfor %}
                    </table>
                </div>

                <div id="tab_scores_encoding" class="tab-pane fade">
                    <br>
                    <p>{% trans 'message_address_papersheet' %}.</p>
                    <div class="alert alert-dismissible alert-warning">
                      <button type="button" class="close" data-dismiss="alert">&times;</button>
                        <p>{% trans 'info_address_changed_for_papersheet' as info_address_changed_for_papersheet %}{{ info_address_changed_for_papersheet | format:offer_year.acronym}}.</p>
                    </div>

                    <label for="slt_related_entities">{% trans 'reuse_address_entity' %}...</label>
                    <select class="form-control" id="slt_related_entities" name="related_entity">
                        <option value="">{% trans 'select' %}...</option>
                        {% for entity in offer_year.related_entities %}
                            <option value="{{ entity.id }}">{{ entity }}</option>
                        {% endfor %}
                    </select>
                    <br>
                    <div class="row">
                        <div class="col-md-6">
                            <label for="txt_score_encoding_recipient">{% trans 'recipient' %}</label>
                            <input class="form-control" value="{{ offer_year.recipient | default_if_none:'' }}"
                                   name="score_encoding_recipient" id="txt_score_encoding_recipient"
                                   maxlength="255">
                        </div>
                        <div class="col-md-6">
                            <label for="txt_score_encoding_location">{% trans 'location' %}</label>
                            <input class="form-control" value="{{ offer_year.location | default_if_none:'' }}"
                                   name="score_encoding_location" id="txt_score_encoding_location" maxlength="255">
                        </div>
                    </div>
                    <br>
                    <div class="row">
                        <div class="col-md-3">
                            <label for="txt_score_encoding_postal_code">{% trans 'postal_code' %}</label>
                            <input class="form-control" value="{{ offer_year.postal_code | default_if_none:'' }}"
                                   name="score_encoding_postal_code" id="txt_score_encoding_postal_code"
                                   maxlength="20">
                        </div>
                        <div class="col-md-5">
                            <label for="txt_score_encoding_city">{% trans 'city' %}</label>
                            <input class="form-control" value="{{ offer_year.city | default_if_none:'' }}"
                                   name="score_encoding_city" id="txt_score_encoding_city" maxlength="255">
                        </div>
                        <div class="col-md-4">
                            <label for="slt_score_encoding_country">{% trans 'country'%}</label>
                            <select class="form-control" id="slt_score_encoding_country" name="score_encoding_country">
                                <option value="">{% trans 'select' %}...</option>
                                {% for country in countries %}
                                    <option value="{{ country.id }}" {% if offer_year.country.id == country.id %}selected{% endif %}>{{ country.name }}</option>
                                {% endfor %}
                            </select>
                        </div>
                    </div>
                    <br>
                    <div class="row">
                        <div class="col-md-3">
                            <label for="txt_score_encoding_phone">{% trans 'phone' %}</label>
                            <input class="form-control" value="{{ offer_year.phone | default_if_none:'' }}"
                                   name="score_encoding_phone" id="txt_score_encoding_phone"
                                   maxlength="20">
                        </div>
                        <div class="col-md-3">
                            <label for="txt_score_encoding_fax">{% trans 'fax' %}</label>
                            <input class="form-control" value="{{ offer_year.fax | default_if_none:'' }}"
                                   name="score_encoding_fax" id="txt_score_encoding_fax" maxlength="255">
                        </div>
                        <div class="col-md-6">

                        </div>
                    </div>
                    <br>
                    {% if is_program_manager %}
                        <button type="button" class="btn btn-primary" id="bt_save_score_encoding_address">
                            <span class="glyphicon glyphicon-floppy-save" aria-hidden="true"></span> {% trans 'save' %}</button>
                    {% endif %}
                    <span id="status_save"></span>
                </div>
                    <div id="tab_dynamic_form" class="tab-pane fade  {% if displaytab == 'tab_dynamic_form' %} in active {%endif%}">
                    <br>
<<<<<<< HEAD
                    {% if perms.admission.add_form %}
=======
                    {% if perms.admission.can_add_form %}
>>>>>>> 79113562
                        <a href="{% url 'offer_form_create' offer_year.id %}" id="lnk_form_create_{{offer_year.id}}" class="btn btn-default pull-right" role="button">
                            <span class="glyphicon glyphicon-plus" aria-hidden="true"></span>
                        </a>
                    {% endif %}
                    <table class="table table-striped table-hover">
                        <thead>
                            <tr>
                                <td>{% trans 'title' %}</td>
                                <td>{% trans 'description' %}</td>
                            </tr>
                        </thead>
                        <tbody>
                        {% for form in admission_form %}
                            <tr>
                                <td><a href="{% url 'offer_form_read' form.id %}" id="lnk_offer_form_read_{{form.id}}">{{ form.title| default_if_none:'' }}</a></td>
                                <td>{{ form.description| default_if_none:'' }}</td>
                            </tr>
                        {% endfor%}
                        </tbody>
                    </table>
                    </div>
            </div>
            <input type="hidden" id="hdn_tab" value="{{ tab }}"/>
        </form>
    </div>
</div>
<!--Affichage sur 1 colonne car finalités uniquement-->
{% if full_width %}
    <!--Affichage sur 1 colonne car finalités uniquement-->
    <div class="row">
        <div class="col-md-12">
            {% if offer_year.offer_year_children or offer_year.offer_year_sibling %}
                <div class="panel panel-default">
                    <div class="panel-body">
                    {% if offer_year.offer_year_children and not offer_year.orientation_sibling %}
                        <div class="row">
                            <div class="col-md-12">
                                <label>{% trans 'focuses' %}</label>
                            </div>
                        </div>
                        <div class="row">
                            <div class="col-md-12">
                                <table class="table table-striped table-hover">
                                    <thead>
                                        <tr>
                                            <td>{% trans 'acronym' %}</td>
                                            <td>{% trans 'title' %}</td>
                                        </tr>
                                    </thead>
                                    {% for o in offer_year.offer_year_children %}
                                        <tr><td><a href="{% url 'offer_read' o.id %}" id="lnk_offer_year_children_{o.id}">{{ o.acronym }}</a></td><td>{{ o.title }}</td></tr>
                                    {% endfor%}
                                </table>
                            </div>
                        </div>
                    {% endif %}
                    {% if offer_year.offer_year_sibling %}
                        <div class="row">
                            <div class="col-md-12">
                                <label>{% trans 'other_sibling_offers' %}</label>
                            </div>
                        </div>
                        <div class="row">
                            <div class="col-md-12">
                                <table class="table table-striped table-hover">
                                    <thead>
                                        <td>{% trans 'acronym' %}</td>
                                        <td>{% trans 'title' %}</td>
                                    </thead>
                                    {% for o in offer_year.offer_year_sibling%}
                                        <tr><td><a href="{% url 'offer_read' o.id %}" id="lnk_offer_year_sibling_{o.id}">{{ o.acronym }}</a></td><td>{{ o.title }}</td></tr>
                                    {% endfor%}
                                </table>
                            </div>
                        </div>
                    {% endif %}
                    </div>
                </div>
            {% endif %}

            {%if offer_year.orientation_sibling %}
                <div class="panel panel-default">
                    <div class="panel-body">
                        <div class="row">
                            <div class="col-md-12">
                                <label>{% trans 'other_sibling_orientations' %}</label>
                            </div>
                        </div>
                        <div class="row">
                            <div class="col-md-12">
                                <table class="table table-striped table-hover">
                                    <thead>
                                        <tr>
                                            <td>{% trans 'acronym' %}</td>
                                            <td>{% trans 'title' %}</td>
                                        </tr>
                                    </thead>
                                    {% for orientation in offer_year.orientation_sibling %}
                                    <tr>
                                        <td><a href="{% url 'offer_read' orientation.id %}" id="lnk_offer_year_orientation_sibling_{o.id}">{{ orientation.acronym }}</a></td>
                                        <td>{{ orientation.title }}</td>
                                    </tr>
                                    {% endfor%}
                                </table>
                            </div>
                        </div>
                    </div>
                </div>
            {% endif %}
        </div>
    </div>
{% else %}
    <!--Affichage sur 2 colonnes car finalités et orientations-->
    <div class="row">
        <div class="col-md-6">
            {% if offer_year.offer_year_children or offer_year.offer_year_sibling %}
            <div class="panel panel-default">
                <div class="panel-body">
                    {% if offer_year.offer_year_children and not offer_year.orientation_sibling %}
                        <div class="row">
                            <div class="col-md-12">
                                <label>{% trans 'focuses' %}</label>
                            </div>
                        </div>
                        <div class="row">
                            <div class="col-md-12">
                                <table class="table table-striped table-hover">
                                    <thead>
                                        <tr>
                                            <td>{% trans 'acronym' %}</td>
                                            <td>{% trans 'title' %}</td>
                                        </tr>
                                    </thead>
                                    {% for o in offer_year.offer_year_children %}
                                        <tr>
                                            <td><a href="{% url 'offer_read' o.id %}" id="offer_year_children_{o.id}">{{ o.acronym }}</a></td>
                                            <td>{{ o.title }}</td>
                                        </tr>
                                    {% endfor %}
                                </table>
                            </div>
                        </div>
                    {% endif %}
                    {% if offer_year.offer_year_sibling %}
                        <div class="row">
                            <div class="col-md-12">
                                <label>{% trans 'other_sibling_offers' %}</label>
                            </div>
                        </div>
                        <div class="row">
                            <div class="col-md-12">
                                <table class="table table-striped table-hover">
                                    <thead>
                                        <tr>
                                            <td>{% trans 'acronym' %}</td>
                                            <td>{% trans 'title' %}</td>
                                        </tr>
                                    </thead>
                                    {% for o in offer_year.offer_year_sibling%}
                                        <tr><td><a href="{% url 'offer_read' o.id %}" id="offer_year_sibling_{o.id}">{{ o.acronym }}</a></td><td>{{ o.title }}</td></tr>
                                    {% endfor%}
                                </table>
                            </div>
                        </div>
                    {% endif %}
                </div>
            </div>
        {% endif %}
    </div>
    <div class="col-md-6">
        {%if offer_year.orientation_sibling %}
            <div class="panel panel-default">
                <div class="panel-body">
                    <div class="row">
                        <div class="col-md-12">
                            <label>{% trans 'other_sibling_orientations' %}</label>
                        </div>
                    </div>
                    <div class="row">
                        <div class="col-md-12">
                            <table class="table table-striped table-hover">
                                <thead>
                                    <tr>
                                        <td>{% trans 'acronym' %}</td>
                                        <td>{% trans 'title' %}</td>
                                    </tr>
                              </thead>
                              {% for orientation in offer_year.orientation_sibling%}
                                <tr>
                                    <td><a href="{% url 'offer_read' orientation.id %}" id="lnk_offer_year_orientation_sibling2_{o.id}">{{ orientation.acronym }}</a></td>
                                    <td>{{ orientation.title }}</td>
                                </tr>
                              {% endfor%}
                            </table>
                        </div>
                    </div>
                </div>
            </div>
        {% endif %}
    </div>
{% endif %}
</div>
{% endblock %}

{% block script %}
<script type="text/javascript">
    $('#tabs a').click(function (e) {
        e.preventDefault();
        var href = $(this).prop('href');
        var idTab = document.getElementById("form:hdn_tab");
        var hash = href.substring(href.indexOf("#"));
        window.location.hash = hash;
        if(idTab != null) {
            idTab.value = hash;
            $(this).tab('show');
        }
    });

    function selectTab() {
        var url = window.location.toString();
        var hash = url.substring(url.indexOf("#"));

        if(hash.indexOf("#") < 0) {
            var idTab = document.getElementById("form:hdn_tab");
            if(idTab != null) {
                hash = idTab.value;
                if(hash === '') {
                    hash = '#tab_identification';
                }
            }
        }
        $('#tabs a[href="'+ hash +'"]').tab('show');
    }

    selectTab();

    $('#slt_related_entities').change(function(e) {
        var related_entity = $('#slt_related_entities').val()
        if(related_entity != "") {
            var uri = "/structure/" + related_entity + "/address/"
            $.ajax({ url: uri }).then(function(data) {
                $('#txt_score_encoding_recipient').val(data.entity);
                $('#txt_score_encoding_location').val(data.location);
                $('#txt_score_encoding_postal_code').val(data.postal_code);
                $('#txt_score_encoding_city').val(data.city);
                $('#slt_score_encoding_country').val(data.country);
                $('#txt_score_encoding_phone').val(data.phone);
                $('#txt_score_encoding_fax').val(data.fax);
            });
        }
    });

    $('#bt_save_score_encoding_address').click(function() {
        $('#bt_save_score_encoding_address').prop('disabled', true);
        $('#status_save').text('{% trans 'saving' %}...').fadeIn(100);
        $.post("/offers/{{ offer_year.id }}/score_encoding",
            {
                recipient: $("#txt_score_encoding_recipient").val(),
                location: $("#txt_score_encoding_location").val(),
                postal_code: $("#txt_score_encoding_postal_code").val(),
                city: $("#txt_score_encoding_city").val(),
                country: $("#slt_score_encoding_country").val(),
                phone: $("#txt_score_encoding_phone").val(),
                fax: $("#txt_score_encoding_fax").val()
            },
            function(data, status) {
                console.log("Data: " + data + "\nStatus: " + status);
                $('#bt_save_score_encoding_address').prop('disabled', false);
                $('#status_save').text('{% trans 'saved' %}').css('color', 'green').fadeOut(2000);
            });
    });
</script>
{% endblock %}<|MERGE_RESOLUTION|>--- conflicted
+++ resolved
@@ -212,13 +212,9 @@
                     {% endif %}
                     <span id="status_save"></span>
                 </div>
-                    <div id="tab_dynamic_form" class="tab-pane fade  {% if displaytab == 'tab_dynamic_form' %} in active {%endif%}">
-                    <br>
-<<<<<<< HEAD
+                <div id="tab_dynamic_form" class="tab-pane fade  {% if displaytab == 'tab_dynamic_form' %} in active {%endif%}">
+                    <br>
                     {% if perms.admission.add_form %}
-=======
-                    {% if perms.admission.can_add_form %}
->>>>>>> 79113562
                         <a href="{% url 'offer_form_create' offer_year.id %}" id="lnk_form_create_{{offer_year.id}}" class="btn btn-default pull-right" role="button">
                             <span class="glyphicon glyphicon-plus" aria-hidden="true"></span>
                         </a>
@@ -239,7 +235,7 @@
                         {% endfor%}
                         </tbody>
                     </table>
-                    </div>
+                </div>
             </div>
             <input type="hidden" id="hdn_tab" value="{{ tab }}"/>
         </form>
