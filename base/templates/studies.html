{% extends "layout.html" %}
{% load staticfiles %}
{% load i18n %}

{% comment "License" %}
 * OSIS stands for Open Student Information System. It's an application
 * designed to manage the core business of higher education institutions,
 * such as universities, faculties, institutes and professional schools.
 * The core business involves the administration of students, teachers,
 * courses, programs and so on.
 *
 * Copyright (C) 2015-2016 Université catholique de Louvain (http://www.uclouvain.be)
 *
 * This program is free software: you can redistribute it and/or modify
 * it under the terms of the GNU General Public License as published by
 * the Free Software Foundation, either version 3 of the License, or
 * (at your option) any later version.
 *
 * This program is distributed in the hope that it will be useful,
 * but WITHOUT ANY WARRANTY; without even the implied warranty of
 * MERCHANTABILITY or FITNESS FOR A PARTICULAR PURPOSE.  See the
 * GNU General Public License for more details.
 *
 * A copy of this license - GNU General Public License - is available
 * at the root of the source code of this program.  If not,
 * see http://www.gnu.org/licenses/.
{% endcomment %}

{% block breadcrumb %}
  <li class="active" id="lnk_studies">{% trans 'student_path' %}</li>
{% endblock %}
{% block content %}
<div class="page-header">
    <h2>{% trans 'student_path' %}</h2>
</div>

<div class="panel panel-default">
    <div class="panel-body">
        <div class="row">
            <div class="col-md-1"><i class="fa fa-tachometer" style="font-size: 400%; color: #6699FF;"></i></div>
            <div class="col-md-11">
                <h4 class="media-heading"><a href="{% url 'assessments' %}" id="lnk_assessments" >{% trans 'evaluations' %}</a></h4>
                <p>{% trans 'desc_lnk_assessments' %}</p>
            </div>
            <!--<div class="col-md-1"><i class="fa fa-user-md" style="font-size: 400%; color: #6699FF;"></i></div>
            <div class="col-md-5">
              <h4 class="media-heading"><a href="{% url 'internships_home' %}" id="lnk_internships">{% trans 'stages' %}</a></h4>
              <p>{% trans 'desc_lnk_internships' %}</p>
            </div>-->
        </div>
        <br>
        <div class="row">
<<<<<<< HEAD
            <!--<div class="col-md-1"><i class="fa fa-pencil-square-o" style="font-size: 400%; color: #6699FF;"></i></div>
            <div class="col-md-11">
              <h4 class="media-heading"><a href="{% url 'dissertations' %}" id="lnk_dissertations" >{% trans 'dissertations' %}</a></h4>
              <p>{% trans 'desc_lnk_dissertations' %}</p>
            </div>-->
=======
>>>>>>> d2dd35bf
        </div>
    </div>
</div>
{% endblock %}<|MERGE_RESOLUTION|>--- conflicted
+++ resolved
@@ -50,14 +50,6 @@
         </div>
         <br>
         <div class="row">
-<<<<<<< HEAD
-            <!--<div class="col-md-1"><i class="fa fa-pencil-square-o" style="font-size: 400%; color: #6699FF;"></i></div>
-            <div class="col-md-11">
-              <h4 class="media-heading"><a href="{% url 'dissertations' %}" id="lnk_dissertations" >{% trans 'dissertations' %}</a></h4>
-              <p>{% trans 'desc_lnk_dissertations' %}</p>
-            </div>-->
-=======
->>>>>>> d2dd35bf
         </div>
     </div>
 </div>
