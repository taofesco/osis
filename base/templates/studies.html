--- conflicted
+++ resolved
@@ -48,23 +48,15 @@
               <p>{% trans 'desc_lnk_internships' %}</p>
             </div>-->
         </div>
-<<<<<<< HEAD
-        <div class="col-md-1"><i class="fa fa-user-md" style="font-size: 400%; color: #6699FF;"></i></div>
-        <div class="col-md-5">
-          <h4 class="media-heading"><a href="{% url 'internships_home' %}" id="lnk_internships">{% trans 'stages' %}</a></h4>
-          <p>{% trans 'desc_lnk_internships' %}</p>
+      </div>
+          <br>
+        <div class="row">
+            <div class="col-md-1"><i class="fa fa-pencil-square-o" style="font-size: 400%; color: #6699FF;"></i></div>
+            <div class="col-md-5">
+              <h4 class="media-heading"><a href="{% url 'dissertations' %}" id="lnk_dissertations" >{% trans 'dissertations' %}</a></h4>
+              <p>{% trans 'desc_lnk_dissertations' %}</p>
+            </div>
         </div>
-      </div>
-      <br>
-      <div class="row">
-        <div class="col-md-1"><i class="fa fa-pencil-square-o" style="font-size: 400%; color: #6699FF;"></i></div>
-        <div class="col-md-5">
-          <h4 class="media-heading"><a href="{% url 'dissertations' %}" id="lnk_dissertations" >{% trans 'dissertations' %}</a></h4>
-          <p>{% trans 'desc_lnk_dissertations' %}</p>
-        </div>
-      </div>
-=======
->>>>>>> e5c66a21
     </div>
 </div>
 {% endblock %}