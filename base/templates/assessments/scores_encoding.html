{% extends "layout.html" %}
{% load i18n %}
{% load staticfiles %}
{% load list %}
{% load get_at_index %}
{% load dictionnary %}
{% comment "License" %}
* OSIS stands for Open Student Information System. It's an application
* designed to manage the core business of higher education institutions,
* such as universities, faculties, institutes and professional schools.
* The core business involves the administration of students, teachers,
* courses, programs and so on.
*
* Copyright (C) 2015-2016 Université catholique de Louvain (http://www.uclouvain.be)
*
* This program is free software: you can redistribute it and/or modify
* it under the terms of the GNU General Public License as published by
* the Free Software Foundation, either version 3 of the License, or
* (at your option) any later version.
*
* This program is distributed in the hope that it will be useful,
* but WITHOUT ANY WARRANTY; without even the implied warranty of
* MERCHANTABILITY or FITNESS FOR A PARTICULAR PURPOSE.  See the
* GNU General Public License for more details.
*
* A copy of this license - GNU General Public License - is available
* at the root of the source code of this program.  If not,
* see http://www.gnu.org/licenses/.
{% endcomment %}
{% block breadcrumb %}
<li><a href="{% url 'studies' %}" id="lnk_studies">{% trans 'student_path' %}</a></li>
<li><a href="{% url 'assessments' %}" id="lnk_evaluations">{% trans 'evaluations' %}</a></li>
<li class="active">{% trans 'scores_encoding' %}</li>
{% endblock %}

{% block content %}
<div class="page-header">
    <h2>{% trans 'scores_encoding' %}</h2>
</div>
{% if notes_list%}
    {% for note in notes_list %}
        <div class="panel panel-default">
            <div class="panel-body">
                <div class="row">
                    <div class="col-md-4">
                        <div class="form-group">
                            {% if note.tutor %}
                            <label>{% trans 'tutor' %}</label><br>{{ note.tutor }}
                            {% else %}
                            <label>{% trans 'faculty' %}</label><br> {{ note.structure.acronym }}
                            {% endif %}
                        </div>
                    </div>
                    <div class="col-md-8">
                        <div class="form-group">
                            <label>{% trans 'academic_year' %}</label><br>
                            {{ academic_year }}
                        </div>
                    </div>
                </div>
                <br>
                <p><b>{% trans 'select_an_encoding_type' %}</b></p>
                <div>
                    <ul class="nav nav-tabs" role="tablist">
<<<<<<< HEAD
                        <li role="presentation" class="active"><a href="#tab_online_{{forloop.counter0}}" aria-controls="online" role="tab" data-toggle="tab" id="lnk_online_{{forloop.counter0}}">{% trans 'online' %}</a></li>
                        <li role="presentation"><a href="#tab_via_paper_{{forloop.counter0}}" aria-controls="via_paper" role="tab" data-toggle="tab" id="lnk_via_paper_{{forloop.counter0}}">{% trans 'via_paper' %}</a></li>
                        <li role="presentation"><a href="#tab_via_xls_{{forloop.counter0}}" aria-controls="via_xls" role="tab" data-toggle="tab" id="lnk_via_xls_{{forloop.counter0}}">{% trans 'via_xls' %}</a></li>
=======
                        <li role="presentation"><a href="#tab_online_{{forloop.counter0}}" aria-controls="online" role="tab" data-toggle="tab" id="lnk_online_{{forloop.counter0}}">{% trans 'online' %}</a></li>
                        <li role="presentation" class="active"><a href="#tab_via_paper_{{forloop.counter0}}" aria-controls="via_paper" role="tab" data-toggle="tab" id="lnk_via_paper_{{forloop.counter0}}">{% trans 'via_paper' %}</a></li>
                        <li role="presentation"><a href="#tab_via_excel_{{forloop.counter0}}" aria-controls="via_excel" role="tab" data-toggle="tab" id="lnk_via_excel_{{forloop.counter0}}">{% trans 'via_excel' %}</a></li>
>>>>>>> 61eec31f
                    </ul>

                    <div class="tab-content">
                        <div role="tabpanel" class="tab-pane fade in active" id="tab_online_{{forloop.counter0}}">
                            <table class="table table-hover">
                                <thead>
                                <tr>
                                    <th>{% trans 'code' %}</th>
                                    <th>{% trans 'course' %}</th>
                                    <th>{% trans 'progress' %}</th>
                                    <th></th>
                                </tr>
                                </thead>
                                <tbody>
                                {% for note_detail in note.lu_list %}
                                <tr>
                                    <td>{{ note_detail.lu.acronym }}</td>
                                    <td>{%if note_detail.completed%}{{ note_detail.lu.title }}{%else%}<a
                                            href="{% url 'online_encoding' note_detail.lu.id tutor.id %}"
                                            id="lnk_{{ note_detail.lu.acronym }}">{{ note_detail.lu.title }}</a>{% endif %}
                                    </td>
                                    <td>{{ note_detail.nb_notes_encoded}}/{{ note_detail.nb_student}}</td>
                                    <td></td>
                                </tr>
                                {% endfor %}
                                </tbody>
                            </table>
                        </div>
                        <div role="tabpanel" class="tab-pane fade" id="tab_via_paper_{{forloop.counter0}}">
                            <br>
                            <a class="btn btn-default"
                               href="{% url 'notes_printing_all' tutor.id %}"
                               role="button" id="lnk_notes_printing_all_{{learning_unit_year.id}}">
                                <span class="glyphicon glyphicon-print" aria-hidden="true"></span> {% trans 'print_all_courses' %}</a>
                            <br><br>
                            <table class="table table-hover">
                                <thead>
                                <tr>
                                    <th>{% trans 'code' %}</th>
                                    <th>{% trans 'course' %}</th>
                                    <th>{% trans 'progress' %}</th>
                                    <th></th>
                                </tr>
                                </thead>
                                <tbody>
                                {% for note_detail in note.lu_list %}
                                <tr>
                                    <td>{{ note_detail.lu.acronym }}</td>
                                    <td>{%if note_detail.completed%}{{ note_detail.lu.title }}{%else%}<a
                                            href="{% url 'online_encoding' note_detail.lu.id tutor.id %}"
                                            title="Visualiser/charger les notes pour le cours"
                                            id="lnk_paper_encoding_messages_{{note_detail.lu.id}}">{{ note_detail.lu.title }}</a>{%endif%}
                                    </td>
                                    <td>{{ note_detail.nb_notes_encoded}}/{{ note_detail.nb_student}}</td>
                                    <td>
                                        <a class="btn btn-default {% if note_detail.completed%}disabled{% endif %}"
                                           href="{% url 'notes_printing' note_detail.lu.id tutor.id %}"
                                           role="button" id="lnk_notes_printing_{{note_detail.lu.id}}"><span
                                                class="glyphicon glyphicon-print" aria-hidden="true"></span> {% trans 'Print' %}</a>
                                    </td>
                                </tr>
                                {% endfor %}
                                </tbody>
                            </table>
                        </div>
                        <div role="tabpanel" class="tab-pane fade" id="tab_via_excel_{{forloop.counter0}}">
                            <table class="table table-hover">
                                <thead>
                                <tr>
                                    <th>{% trans 'code' %}</th>
                                    <th>{% trans 'course' %}</th>
                                    <th>{% trans 'progress' %}</th>
                                    <th></th>
                                </tr>
                                </thead>
                                <tbody>
                                {% for note_detail in note.lu_list %}
                                <tr>
                                    <td>{{ note_detail.lu.acronym }}</td>
                                    <td>{%if note_detail.completed%}{{ note_detail.lu.title }}{%else%}<a
                                            href="{% url 'online_encoding' note_detail.lu.id tutor.id %}"
                                            title="Visualiser/charger les notes pour le cours"
                                            id="lnk_online_encoding_messages_{{note_detail.lu.id}}">{{ note_detail.lu.title }}</a>{%endif%}
                                    </td>
                                    <td>{{ note_detail.nb_notes_encoded}}/{{ note_detail.nb_student}}</td>
                                    <td><a class="btn btn-default {% if note_detail.completed  %}disabled{% endif %}"
                                           href="{% url 'scores_encoding_download' note_detail.lu.id academic_year.id%}"
                                           role="button" title="{% trans 'hint_get_excel_file'%}"
                                           id="lnk_scores_encoding_download_{{lu.id}}"><span
                                            class="glyphicon glyphicon-download" aria-hidden="true"></span> {% trans 'get_excel_file'%}</a>
                                    </td>
                                </tr>
                                {% endfor %}
                                </tbody>
                            </table>
                        </div>
                    </div>
                </div>
            </div>
        </div>
    {% endfor %}
{% else %}
    <p class="text-info" style="font-size: 130%">Aucune session d'examen ouverte pour le moment.</p>
{% endif %}
{% endblock %}<|MERGE_RESOLUTION|>--- conflicted
+++ resolved
@@ -62,15 +62,9 @@
                 <p><b>{% trans 'select_an_encoding_type' %}</b></p>
                 <div>
                     <ul class="nav nav-tabs" role="tablist">
-<<<<<<< HEAD
                         <li role="presentation" class="active"><a href="#tab_online_{{forloop.counter0}}" aria-controls="online" role="tab" data-toggle="tab" id="lnk_online_{{forloop.counter0}}">{% trans 'online' %}</a></li>
                         <li role="presentation"><a href="#tab_via_paper_{{forloop.counter0}}" aria-controls="via_paper" role="tab" data-toggle="tab" id="lnk_via_paper_{{forloop.counter0}}">{% trans 'via_paper' %}</a></li>
-                        <li role="presentation"><a href="#tab_via_xls_{{forloop.counter0}}" aria-controls="via_xls" role="tab" data-toggle="tab" id="lnk_via_xls_{{forloop.counter0}}">{% trans 'via_xls' %}</a></li>
-=======
-                        <li role="presentation"><a href="#tab_online_{{forloop.counter0}}" aria-controls="online" role="tab" data-toggle="tab" id="lnk_online_{{forloop.counter0}}">{% trans 'online' %}</a></li>
-                        <li role="presentation" class="active"><a href="#tab_via_paper_{{forloop.counter0}}" aria-controls="via_paper" role="tab" data-toggle="tab" id="lnk_via_paper_{{forloop.counter0}}">{% trans 'via_paper' %}</a></li>
                         <li role="presentation"><a href="#tab_via_excel_{{forloop.counter0}}" aria-controls="via_excel" role="tab" data-toggle="tab" id="lnk_via_excel_{{forloop.counter0}}">{% trans 'via_excel' %}</a></li>
->>>>>>> 61eec31f
                     </ul>
 
                     <div class="tab-content">
