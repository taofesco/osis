{% extends "layout.html" %}
{% load l10n %}
{% load i18n %}
{% load sum %}
{% load score_display %}
{% load programme_manager %}

{% comment "License" %}
 * OSIS stands for Open Student Information System. It's an application
 * designed to manage the core business of higher education institutions,
 * such as universities, faculties, institutes and professional schools.
 * The core business involves the administration of students, teachers,
 * courses, programs and so on.
 *
 * Copyright (C) 2015-2016 Université catholique de Louvain (http://www.uclouvain.be)
 *
 * This program is free software: you can redistribute it and/or modify
 * it under the terms of the GNU General Public License as published by
 * the Free Software Foundation, either version 3 of the License, or
 * (at your option) any later version.
 *
 * This program is distributed in the hope that it will be useful,
 * but WITHOUT ANY WARRANTY; without even the implied warranty of
 * MERCHANTABILITY or FITNESS FOR A PARTICULAR PURPOSE.  See the
 * GNU General Public License for more details.
 *
 * A copy of this license - GNU General Public License - is available
 * at the root of the source code of this program.  If not,
 * see http://www.gnu.org/licenses/.
{% endcomment %}

{% block breadcrumb %}
  <li><a href="{% url 'studies' %}" id="lnk_studies">{% trans 'student_path' %}</a></li>
  <li><a href="{% url 'assessments' %}" id="lnk_assessments">{% trans 'evaluations' %}</a></li>
  <li><a href="{% url 'scores_encoding' %}" id="lnk_scores_encoding">{% trans 'scores_encoding' %}</a></li>
  <li class="active">{% trans 'online_encoding' %}</li>
{% endblock %}
{% block content %}
  <div class="page-header">
    <h2>{% trans 'online_encoding' %}</h2>
  </div>
  <div class="panel panel-default">
    <div class="panel-heading">
      <h3 class="panel-title" style="font-size: 150%; color: #3399CC;">{{ learning_unit }}</h3>
    </div>
    <div class="panel-body">
      <div class="row">
        <div class="col-md-6">
          <div class="form-group">
            <label>{% trans 'responsible' %}</label><br>
            {{ tutor_responsible }}
          </div>
        </div>
        <div class="col-md-3">
          <div class="form-group">
            <label>{% trans 'academic_year' %}</label><br>
            {{ academic_year }}
          </div>
        </div>
        <div class="col-md-3">
          <div class="form-group">
            <label>{%trans 'number_of_enrollments' %}</label><br>
            {{ enrollments|length }}
          </div>
        </div>
      </div>
      <hr>
      <div class="row">
        <div class="alert alert-warning">
            {% get_current_language as LANGUAGE_CODE %}
            {% if enrollment.session_exam.learning_unit_year.decimal_scores %}
              {% trans 'decimal_values_accepted' %}
            {% else %}
              {% trans 'decimal_values_ignored' %}
            {% endif %}
        </div>
      </div>
      <form class="form-inline" method="POST" action="{%if tutor%}{% url 'online_encoding_form' learning_unit.id tutor.id %}{%else%}{% url 'online_encoding_form' learning_unit.id %}{%endif%}" id="form_online_encoding">
        {% csrf_token %}
        <table class="table table-hover">
            <thead>
                <tr>
                  <th>{% trans 'offer' %}</th>
                  <th>{% trans 'registration_number' %}</th>
                  <th>{% trans 'lastname' %}</th>
                  <th>{% trans 'firstname' %}</th>
                  <th>{% trans 'score' %}</th>
                  <th>{% trans 'justification' %}</th>
                  <th>{% trans 'end_date' %}</th>
                </tr>
            </thead>
            <tbody>
            {% for enrollment in enrollments %}
              <tr style="background-color:
                      {% ifchanged enrollment.learning_unit_enrollment.offer_enrollment.offer_year.acronym %}
                             {% cycle "white" "#E5F2FF" as rowcolors %}
                         {% else %}
                             {{ rowcolors }}
                         {% endifchanged %}
                      ">
                <td>{{ enrollment.learning_unit_enrollment.offer_enrollment.offer_year.acronym }}</td>
                <td>{{ enrollment.learning_unit_enrollment.offer_enrollment.student.registration_id }}</td>
                <td>{{ enrollment.learning_unit_enrollment.offer_enrollment.student.person.last_name }}</td>
                <td>{{ enrollment.learning_unit_enrollment.offer_enrollment.student.person.first_name }}</td>
                <td>{%if is_pgmer %}
                    <input type="number" min="0" max="20" step="any" name="score_{{ enrollment.id }}" id="num_score_{{ enrollment.id }}" tabindex="{{ forloop.counter }}"
                           value="{{ enrollment.score_final | score_display:enrollment.session_exam.learning_unit_year.decimal_scores}}"
                           class="form-control" {% if tutor and enrollment.score_final or tutor and enrollment.justification_final%} disabled {% endif %}
                           title="{% if enrollment.session_exam.learning_unit_year.decimal_scores %}
                                        {%trans 'decimal_score_allowed'%}
                                  {% else %}
                                        {%trans 'decimal_score_not_allowed'%}
                                  {%endif%}">
                    {%else%}
                    <input type="number" min="0" max="20" step="any" name="score_{{ enrollment.id }}" id="num_score_{{ enrollment.id }}" tabindex="{{ forloop.counter }}"
                           value="{{ enrollment.score_draft | score_display:enrollment.session_exam.learning_unit_year.decimal_scores }}"
                           class="form-control" {% if tutor and enrollment.score_final or tutor and enrollment.justification_final%} disabled {% endif %}
                           title="{% if enrollment.session_exam.learning_unit_year.decimal_scores %}
                                        {%trans 'decimal_score_allowed'%}
                                  {% else %}
                                        {%trans 'decimal_score_not_allowed'%}
                                  {%endif%}">
                    {%endif%}
                </td>

                <td>{%if is_pgmer %}
                    <select class="form-control" name="justification_{{ enrollment.id }}" id="slt_justification_score_{{ enrollment.id }}"
                            tabindex="{{ enrollments|length|sum:forloop.counter }}"
                            {% if tutor and enrollment.score_final or tutor and enrollment.justification_final %} disabled {% endif %}>
                      <option value="None"></option>
                      <option value="ABSENT" {% if enrollment.justification_final == 'ABSENT' %}selected="selected"{% endif %}>{% trans 'absent' %}</option>
                      <option value="CHEATING" {% if enrollment.justification_final == 'CHEATING' %}selected="selected"{% endif %}>{% trans 'cheating' %}</option>
                      <option value="SCORE_MISSING" {% if enrollment.justification_final == 'SCORE_MISSING' %}selected="selected"{% endif %}>{% trans 'score_missing' %}</option>
                      {% programme_manager as pm %}
                      {% if pm %}
                      <option value="ILL" {% if enrollment.justification_final == 'ILL' %}selected="selected"{% endif %}>{% trans 'ill' %}</option>
                      <option value="JUSTIFIED_ABSENCE" {% if enrollment.justification_final == 'JUSTIFIED_ABSENCE' %}selected="selected"{% endif %}>{% trans 'justified_absence' %}</option>)
                      {% endif %}
                    </select>
                    {%else%}
                    <select class="form-control" name="justification_{{ enrollment.id }}" id="slt_justification_score_{{ enrollment.id }}"
                            tabindex="{{ enrollments|length|sum:forloop.counter }}"
                            {% if tutor and enrollment.score_final or tutor and enrollment.justification_final %} disabled {% endif %}>
                      <option value="None"></option>
                      <option value="ABSENT" {% if enrollment.justification_draft == 'ABSENT' %}selected="selected"{% endif %}>{% trans 'absent' %}</option>
                      <option value="CHEATING" {% if enrollment.justification_draft == 'CHEATING' %}selected="selected"{% endif %}>{% trans 'cheating' %}</option>
                      <option value="SCORE_MISSING" {% if enrollment.justification_draft == 'SCORE_MISSING' %}selected="selected"{% endif %}>{% trans 'score_missing' %}</option>

                    </select>
                    {%endif%}
                </td>
                <td>{{ enrollment.session_exam.offer_year_calendar.end_date | default_if_none:''|date:"j/m/Y" }}</td>
              </tr>
            {% endfor %}
            </tbody>
        </table>

<<<<<<< HEAD
        <button type="submit" class="btn btn-primary" id="bt_submit_online_encoding"><span class="glyphicon glyphicon-floppy-save" aria-hidden="true"></span> {% trans 'Save' %}</button>
        <a class="btn btn-default" href="{%if tutor%}{% url 'online_encoding' learning_unit.id tutor.id%}{%else%}{% url 'online_encoding' learning_unit.id %}{%endif%}" role="button" id="lnk_cancel_online_encoding"><span class="glyphicon glyphicon-remove" aria-hidden="true"></span> {% trans 'cancel' %}</a>
=======
        <button type="submit" class="btn btn-primary" id="bt_submit_online_encoding"><span class="glyphicon glyphicon-floppy-save" aria-hidden="true"></span> {% trans 'save' %}</button>
        <a class="btn btn-default" href="{%if tutor%}{% url 'online_encoding' learning_unit.id tutor.id%}{%else%}{% url 'online_encoding' learning_unit.id %}{%endif%}" role="button" id="lnk_cancel_online_encoding"><span class="glyphicon glyphicon-remove" aria-hidden="true"></span> {% trans 'Cancel' %}</a>
>>>>>>> 61eec31f

      </form>
    </div>
  </div>
{% endblock %}
{% block script %}
<script>
$("input[id^='num_score_']" ).change(function(event) {
    // Get the object that received the event.
    var target = $(event.target);
    var id = target.attr("id");
    if (typeof id == 'undefined') {
        target = target.parent();
        id = target.attr("id");
    }
    var enrollmentId = id.substring(id.lastIndexOf("_") + 1);

    if(target.val() != "" && $("#slt_justification_score_"+ enrollmentId).val() != "CHEATING") {
        $("#slt_justification_score_" + enrollmentId).val('');
    }
});

$("select[id^='slt_justification_score_']" ).change(function(event) {
    // Get the object that received the event.
    var target = $(event.target);
    var id = target.attr("id");
    if (typeof id == 'undefined') {
        target = target.parent();
        id = target.attr("id");
    }

    var enrollmentId = id.substring(id.lastIndexOf("_") + 1);

    // Checks whether the object contains an id.
    if(target.val() != "CHEATING") {
        $("#num_score_" + enrollmentId).val('');
    }
});
</script>
{% endblock %}<|MERGE_RESOLUTION|>--- conflicted
+++ resolved
@@ -155,13 +155,8 @@
             </tbody>
         </table>
 
-<<<<<<< HEAD
-        <button type="submit" class="btn btn-primary" id="bt_submit_online_encoding"><span class="glyphicon glyphicon-floppy-save" aria-hidden="true"></span> {% trans 'Save' %}</button>
+        <button type="submit" class="btn btn-primary" id="bt_submit_online_encoding"><span class="glyphicon glyphicon-floppy-save" aria-hidden="true"></span> {% trans 'save' %}</button>
         <a class="btn btn-default" href="{%if tutor%}{% url 'online_encoding' learning_unit.id tutor.id%}{%else%}{% url 'online_encoding' learning_unit.id %}{%endif%}" role="button" id="lnk_cancel_online_encoding"><span class="glyphicon glyphicon-remove" aria-hidden="true"></span> {% trans 'cancel' %}</a>
-=======
-        <button type="submit" class="btn btn-primary" id="bt_submit_online_encoding"><span class="glyphicon glyphicon-floppy-save" aria-hidden="true"></span> {% trans 'save' %}</button>
-        <a class="btn btn-default" href="{%if tutor%}{% url 'online_encoding' learning_unit.id tutor.id%}{%else%}{% url 'online_encoding' learning_unit.id %}{%endif%}" role="button" id="lnk_cancel_online_encoding"><span class="glyphicon glyphicon-remove" aria-hidden="true"></span> {% trans 'Cancel' %}</a>
->>>>>>> 61eec31f
 
       </form>
     </div>
