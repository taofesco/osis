{% extends "layout.html" %}
{% load l10n %}
{% load i18n %}
{% load sum %}
{% load score_display %}
{% load programme_manager %}

{% comment "License" %}
 * OSIS stands for Open Student Information System. It's an application
 * designed to manage the core business of higher education institutions,
 * such as universities, faculties, institutes and professional schools.
 * The core business involves the administration of students, teachers,
 * courses, programs and so on.
 *
 * Copyright (C) 2015-2016 Université catholique de Louvain (http://www.uclouvain.be)
 *
 * This program is free software: you can redistribute it and/or modify
 * it under the terms of the GNU General Public License as published by
 * the Free Software Foundation, either version 3 of the License, or
 * (at your option) any later version.
 *
 * This program is distributed in the hope that it will be useful,
 * but WITHOUT ANY WARRANTY; without even the implied warranty of
 * MERCHANTABILITY or FITNESS FOR A PARTICULAR PURPOSE.  See the
 * GNU General Public License for more details.
 *
 * A copy of this license - GNU General Public License - is available
 * at the root of the source code of this program.  If not,
 * see http://www.gnu.org/licenses/.
{% endcomment %}

{% block breadcrumb %}
  <li><a href="{% url 'studies' %}" id="lnk_studies">{% trans 'student_path' %}</a></li>
  <li><a href="{% url 'assessments' %}" id="lnk_assessments">{% trans 'evaluations' %}</a></li>
  <li><a href="{% url 'scores_encoding' %}" id="lnk_scores_encoding">{% trans 'scores_encoding' %}</a></li>
  <li class="active">{% trans 'online_encoding' %}</li>
{% endblock %}
{% block content %}
<div class="page-header">
    <h2>{% trans 'online_encoding' %}</h2>
</div>
{% include "template_messages.html" %}
<div class="panel panel-default">
    <div class="panel-heading">
        <h3 class="panel-title" style="font-size: 150%; color: #3399CC;">{{ learning_unit_year }}</h3>
    </div>
    <div class="panel-body">
        <div class="row">
<<<<<<< HEAD
            <div class="col-md-6">
                <div class="form-group">
                    <label>{% trans 'coordinator' %}</label><br>
                    {{ coordinator }}
=======
            <div class="col-md-3">
                <div class="form-group">
                    <label>{% trans 'coordinator' %}</label><br>
                    {% if coordinator %}
                        {{ coordinator }}
                    {% else %}
                        {% trans 'none' %}
                    {% endif %}
                    {% if tutors %}
                        <a role="button" data-toggle="collapse" data-target="#tutors_by_course"
                           aria-expanded="false"
                           aria-controls="tutors_by_course"
                           title="{% trans 'display_tutors' %}">
                            <span class="glyphicon glyphicon-list" aria-hidden="true"></span>
                        </a>
                    {% endif %}
                    <div class="collapse" id="tutors_by_course">
                        <label>{% trans 'tutors' %}</label><br>
                        <ul>
                            {% for prof in tutors %}
                                <li>{{ prof }}</li>
                            {% endfor %}
                        </ul>
                    </div>
>>>>>>> bbf3d8b3
                </div>
            </div>
            <div class="col-md-3">
                <div class="form-group">
                    <label>{% trans 'academic_year' %}</label><br>
                    {{ academic_year }}
                </div>
            </div>
            <div class="col-md-3">
                <div class="form-group">
<<<<<<< HEAD
=======
                    <label>{% trans 'number_session' %}</label><br>
                    {{ number_session }}
                </div>
            </div>
            <div class="col-md-3">
                <div class="form-group">
>>>>>>> bbf3d8b3
                    <label>{%trans 'number_of_enrollments' %}</label><br>
                    {{ enrollments|length }}
                </div>
            </div>
        </div>
<<<<<<< HEAD
        <hr>
=======
>>>>>>> bbf3d8b3
        <div class="row">
            <div class="alert alert-warning">
                {% get_current_language as LANGUAGE_CODE %}
                {% if enrollments.0.session_exam.learning_unit_year.decimal_scores %}
                    {% trans 'decimal_values_accepted' %}
                {% else %}
                    {% trans 'decimal_values_ignored' %}
                {% endif %}
            </div>
        </div>
        <form class="form-inline" method="POST" action="{% url 'online_encoding_form' learning_unit_year.id %}" id="form_online_encoding">
            {% csrf_token %}
            <button type="submit" class="btn btn-primary" id="bt_save_online_encoding_up"
                {% if not is_program_manager %}
                    data-toggle="tooltip" data-placement="left" title="{% trans 'temporary_save' %}"
                {% endif %}>
                <span class="glyphicon glyphicon-floppy-save" aria-hidden="true"></span> {% trans 'save' %}</button>
            <a class="btn btn-default" href="{% url 'online_encoding' learning_unit_year.id %}" role="button" id="lnk_cancel_online_encoding_up">
                <span class="glyphicon glyphicon-remove" aria-hidden="true"></span> {% trans 'cancel' %}</a>
            <table class="table table-hover">
                <thead>
                    <tr>
                        <th>{% trans 'offer' %}</th>
                        <th>{% trans 'registration_number' %}</th>
                        <th>{% trans 'lastname' %}</th>
                        <th>{% trans 'firstname' %}</th>
                        <th>{% trans 'score' %}</th>
                        <th>{% trans 'justification' %}</th>
                        <th>{% trans 'end_date' %}</th>
                    </tr>
                </thead>
                <tbody>
                {% for enrollment in enrollments %}
                    <tr style="background-color:
                        {% ifchanged enrollment.learning_unit_enrollment.offer_enrollment.offer_year.acronym %}
                            {% cycle "white" "#E5F2FF" as rowcolors %}
                        {% else %}
                            {{ rowcolors }}
                        {% endifchanged %}">
                        <td>{{ enrollment.learning_unit_enrollment.offer_enrollment.offer_year.acronym }}</td>
                        <td>{{ enrollment.learning_unit_enrollment.offer_enrollment.student.registration_id }}</td>
<<<<<<< HEAD
                        <td>{{ enrollment.learning_unit_enrollment.offer_enrollment.student.person.last_name }}</td>
=======
                        <td>{{ enrollment.learning_unit_enrollment.offer_enrollment.student.person.last_name|title }}</td>
>>>>>>> bbf3d8b3
                        <td>{{ enrollment.learning_unit_enrollment.offer_enrollment.student.person.first_name }}</td>
                        <td><input type="number" min="0" max="20" name="score_{{ enrollment.id }}"
                                id="num_score_{{ enrollment.id }}" tabindex="{{ forloop.counter }}"
                                class="form-control"
                                {% if is_program_manager %}
                                    value="{{ enrollment.score_final | score_display:enrollment.session_exam.learning_unit_year.decimal_scores}}"
                                {% else %}
                                   {% if enrollment.score_final != None %}
                                        value="{{ enrollment.score_final | score_display:enrollment.session_exam.learning_unit_year.decimal_scores}}"
                                   {% elif not enrollment.justification_final %}
                                        value="{{ enrollment.score_draft | score_display:enrollment.session_exam.learning_unit_year.decimal_scores }}"
                                   {% endif %}
                                {% endif %}
                                {% if not is_program_manager %}
                                    {% if enrollment.score_final != None or enrollment.justification_final %}
                                        disabled
                                    {% endif %}
                                {% endif %}
                                {% if enrollment.session_exam.learning_unit_year.decimal_scores %}
                                    step="any"
                                    oninvalid="invalidScoreMsg(this,true,'{% trans 'decimal_score_not_allowed' %}','{% trans 'scores_gt_0_lt_20' %}')"
                                {% else %}
                                    step="1"
                                    oninvalid="invalidScoreMsg(this,false,'{% trans 'decimal_score_not_allowed' %}','{% trans 'scores_gt_0_lt_20' %}')"
                                {% endif %}></td>
                        <td><select class="form-control" name="justification_{{ enrollment.id }}" id="slt_justification_score_{{ enrollment.id }}"
                                    tabindex="{{ enrollments|length|sum:forloop.counter }}"
                                    {% if enrollment.score_final != None or enrollment.justification_final %}
                                        {% if not is_program_manager %}
                                            disabled
                                        {% endif %}
                                    {% endif %}>
                            <option value="None"></option>
                            {% if is_program_manager or enrollment.score_final != None or enrollment.justification_final%}
                                <option value="ABSENCE_JUSTIFIED" {% if enrollment.justification_final == 'ABSENCE_JUSTIFIED' %}selected{% endif %}>{% trans 'absence_justified' %}</option>
                            {% endif %}
                            <option value="ABSENCE_UNJUSTIFIED" {% if enrollment.justification_draft == 'ABSENCE_UNJUSTIFIED' or enrollment.justification_final == 'ABSENCE_UNJUSTIFIED' %}selected{% endif %}>
                                {% if is_program_manager %}
                                    {% trans 'absence_unjustified' %}
                                {% else %}
                                    {% trans 'absent' %}
                                {% endif %}
                            </option>
                            <option value="CHEATING" {% if enrollment.justification_draft == 'CHEATING' or enrollment.justification_final == 'CHEATING' %}selected{% endif %}>{% trans 'cheating' %}</option>
                            <option value="SCORE_MISSING" {% if enrollment.justification_draft == 'SCORE_MISSING' or enrollment.justification_final == 'SCORE_MISSING' %}selected{% endif %}>{% trans 'score_missing' %}</option>
                        </select></td>
                        <td>{{ enrollment.session_exam.offer_year_calendar.end_date | default_if_none:''|date:"j/m/Y" }}</td>
                    </tr>
                {% endfor %}
                </tbody>
            </table>
            <button type="submit" class="btn btn-primary" id="bt_save_online_encoding_down"
                {% if not is_program_manager %}
                    data-toggle="tooltip" data-placement="left" title="{% trans 'temporary_save' %}"
                {% endif %}>
                <span class="glyphicon glyphicon-floppy-save" aria-hidden="true"></span> {% trans 'save' %}</button>
            <a class="btn btn-default" href="{% url 'online_encoding' learning_unit_year.id %}" role="button" id="lnk_cancel_online_encoding_down">
                <span class="glyphicon glyphicon-remove" aria-hidden="true"></span> {% trans 'cancel' %}</a>
        </form>
    </div>
</div>
{% endblock %}
{% block script %}
<script>
$("input[id^='num_score_']" ).change(function(event) {
    // Get the object that received the event.
    var target = $(event.target);
    var id = target.attr("id");
    if (typeof id == 'undefined') {
        target = target.parent();
        id = target.attr("id");
    }
    var enrollmentId = id.substring(id.lastIndexOf("_") + 1);

    if(target.val() != "") {
        $("#slt_justification_score_" + enrollmentId).val('');
    }
    this.setCustomValidity('');
});

$("select[id^='slt_justification_score_']" ).change(function(event) {
    // Get the object that received the event.
    var target = $(event.target);
    var id = target.attr("id");
    if (typeof id == 'undefined') {
        target = target.parent();
        id = target.attr("id");
    }

    var enrollmentId = id.substring(id.lastIndexOf("_") + 1);
    $("#num_score_" + enrollmentId).val('');
});

$('#form_online_encoding').on('keyup keypress', function(e) {
    disable_enter(e);
});
</script>
{% endblock %}<|MERGE_RESOLUTION|>--- conflicted
+++ resolved
@@ -46,12 +46,6 @@
     </div>
     <div class="panel-body">
         <div class="row">
-<<<<<<< HEAD
-            <div class="col-md-6">
-                <div class="form-group">
-                    <label>{% trans 'coordinator' %}</label><br>
-                    {{ coordinator }}
-=======
             <div class="col-md-3">
                 <div class="form-group">
                     <label>{% trans 'coordinator' %}</label><br>
@@ -76,7 +70,6 @@
                             {% endfor %}
                         </ul>
                     </div>
->>>>>>> bbf3d8b3
                 </div>
             </div>
             <div class="col-md-3">
@@ -87,24 +80,17 @@
             </div>
             <div class="col-md-3">
                 <div class="form-group">
-<<<<<<< HEAD
-=======
                     <label>{% trans 'number_session' %}</label><br>
                     {{ number_session }}
                 </div>
             </div>
             <div class="col-md-3">
                 <div class="form-group">
->>>>>>> bbf3d8b3
                     <label>{%trans 'number_of_enrollments' %}</label><br>
                     {{ enrollments|length }}
                 </div>
             </div>
         </div>
-<<<<<<< HEAD
-        <hr>
-=======
->>>>>>> bbf3d8b3
         <div class="row">
             <div class="alert alert-warning">
                 {% get_current_language as LANGUAGE_CODE %}
@@ -146,11 +132,7 @@
                         {% endifchanged %}">
                         <td>{{ enrollment.learning_unit_enrollment.offer_enrollment.offer_year.acronym }}</td>
                         <td>{{ enrollment.learning_unit_enrollment.offer_enrollment.student.registration_id }}</td>
-<<<<<<< HEAD
-                        <td>{{ enrollment.learning_unit_enrollment.offer_enrollment.student.person.last_name }}</td>
-=======
                         <td>{{ enrollment.learning_unit_enrollment.offer_enrollment.student.person.last_name|title }}</td>
->>>>>>> bbf3d8b3
                         <td>{{ enrollment.learning_unit_enrollment.offer_enrollment.student.person.first_name }}</td>
                         <td><input type="number" min="0" max="20" name="score_{{ enrollment.id }}"
                                 id="num_score_{{ enrollment.id }}" tabindex="{{ forloop.counter }}"
