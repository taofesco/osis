--- conflicted
+++ resolved
@@ -111,12 +111,8 @@
                            {% else %}
                                 value="{{ enrollment.score_draft | score_display:enrollment.session_exam.learning_unit_year.decimal_scores }}"
                            {% endif %}
-<<<<<<< HEAD
                            {% if not is_program_manager %}
                             {% if enrollment.score_final or enrollment.justification_final %}
-=======
-                           {% if not is_program_manager and enrollment.score_final or not is_program_manager and enrollment.justification_final %}
->>>>>>> 695c11bf
                                 disabled
                             {% endif %}
                            {% endif %}
