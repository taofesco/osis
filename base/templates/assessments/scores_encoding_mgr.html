{% extends "layout.html" %}
{% load i18n %}
{% load staticfiles %}
{% load list %}
{% load get_at_index %}
{% load dictionnary %}
{% comment "License" %}
* OSIS stands for Open Student Information System. It's an application
* designed to manage the core business of higher education institutions,
* such as universities, faculties, institutes and professional schools.
* The core business involves the administration of students, teachers,
* courses, programs and so on.
*
* Copyright (C) 2015-2016 Université catholique de Louvain (http://www.uclouvain.be)
*
* This program is free software: you can redistribute it and/or modify
* it under the terms of the GNU General Public License as published by
* the Free Software Foundation, either version 3 of the License, or
* (at your option) any later version.
*
* This program is distributed in the hope that it will be useful,
* but WITHOUT ANY WARRANTY; without even the implied warranty of
* MERCHANTABILITY or FITNESS FOR A PARTICULAR PURPOSE.  See the
* GNU General Public License for more details.
*
* A copy of this license - GNU General Public License - is available
* at the root of the source code of this program.  If not,
* see http://www.gnu.org/licenses/.
{% endcomment %}
{% block breadcrumb %}
<li><a href="{% url 'studies' %}" id="lnk_studies">{% trans 'studies' %}</a></li>
<li><a href="{% url 'assessments' %}" id="lnk_evaluations">{% trans 'evaluations' %}</a></li>
<li class="active">{% trans 'scores_encoding' %}</li>
{% endblock %}
{% block content %}
<div class="page-header">
    <h2>{% trans 'scores_encoding' %}</h2>
</div>
<<<<<<< HEAD
{% if notes_list %}

<ul class="nav nav-tabs" id="tabs">
    <li class="active"><a data-toggle="tab" role="tab" href="#tab_scores_encoding" id="lnk_scores_encoding">Par Unité d'enseignement</a></li>
    <li><a data-toggle="tab" role="tab" href="#tab_justifications" id="lnk_justifications">Par Étudiants</a></li>
</ul>
<div class="tab-content">
    <div id="tab_scores_encoding" class="tab-pane fade in active">
        <div class="panel panel-default">
            <div class="panel-body">
                <form method="get" action="{% url 'refresh_list' %}" id="form_search_learning_units">
                    <div class="row">
                        <div class="col-md-4">
                            <div class="form-group">
                                <label>{% trans 'academic_year' %}</label><br>
                                {{ academic_year }}
                            </div>
                        </div>
                        <div class="col-md-3">
                            <div class="form-group">
                                {% if tutor_list %}
                                <label>{% trans 'tutor' %}</label><br>
                                <select id="slt_tutor" name="tutor" class="form-control">
                                    <option value="">{% trans 'all' %}</option>
                                    {%for t in tutor_list%}
                                        <option value="{{t.id}}" {% if tutor_id == t.id %}selected{%endif%}>{{t.last_name}} {{t.first_name}}</option>
                                    {%endfor%}
                                </select>
                                {% endif %}
                            </div>
                        </div>
                        <div class="col-md-3">
                            {% if offer_list %}
                            <label>{% trans 'offer' %} {{ offer_sel}}</label><br>
                            <select id="slt_offer_list_selection" name="offer" class="form-control">
                                <option value="">{% trans 'all'%}</option>
                                {%for o in offer_list%}
                                <option value="{{o.id}}" {%if offer_year_id == o.id %}selected{%else%}{%endif%}>{{o.acronym}} - {{o.title}}</option>
                                {%endfor%}
                            </select>
                            {% endif %}
                        </div>
                        <div class="col-md-2">
                            <br>
                            <button type="submit" id="bt_submit_offer_search" class="btn btn-primary" role="button"
                                    title="{% trans 'refresh_list' %}">
                                <span class="glyphicon glyphicon-search" aria-hidden="true"></span></button>
                            &nbsp;&nbsp;
                        </div>
                    </div>
                </form>
                <br>
                <div class="row">
                    <div class="col-md-6">
                        <b>{% trans 'select_an_encoding_type' %}</b>
                    </div>
                    <div class="col-md-6">
                        <div class="pull-right">
                            <b>{% trans 'you_manage' %}
                                <span class="badge">{{ notes_list|length }}</span>
                                {% trans 'learning_units_in' %}
                                <span class="badge">{% if offer_year_id %} 1 {% else %} {{ offer_list|length }} {% endif %}</span>
                                {% trans 'program_s' %}.
                            </b>
                        </div>
                    </div>
                </div>
                <div>
                    <ul class="nav nav-tabs" role="tablist">
                        <li role="presentation" class="active"><a href="#tab_online_{{forloop.counter0}}"
                                                                  aria-controls="online" role="tab" data-toggle="tab"
                                                                  id="lnk_online_{{forloop.counter0}}">{% trans 'online' %}</a>
                        </li>
                        <li role="presentation"><a href="#tab_via_paper_{{forloop.counter0}}" aria-controls="via_paper"
                                                   role="tab"
                                                   data-toggle="tab" id="lnk_via_paper_{{forloop.counter0}}">{% trans 'via_paper' %}</a></li>
                        <li role="presentation"><a href="#tab_via_excel_{{forloop.counter0}}" aria-controls="via_excel" role="tab"
                                                   data-toggle="tab" id="lnk_via_excel_{{forloop.counter0}}">{% trans 'via_excel' %}</a></li>
                    </ul>
                    <div class="tab-content" id="pnl_learning_units">
                        <div role="tabpanel" class="tab-pane fade in active" id="tab_online_{{forloop.counter0}}">
                            <table class="table table-hover">
                                <thead>
                                <tr>
                                    <th>{% trans 'acronym' %}</th>
                                    <th>{% trans 'learning_unit' %}</th>
                                    <th>{% trans 'coordinator' %}</th>
                                    <th>{% trans 'progress' %}</th>
                                    <th></th>
                                </tr>
                                </thead>
                                <tbody>

                                {% for note_detail in notes_list %}
                                <tr>
                                    <td>{{ note_detail.learning_unit_year.acronym }}</td>
                                    <td><a href="{% url 'online_encoding' note_detail.learning_unit_year.id %}"
                                           id="lnk_{{ note_detail.learning_unit_year.acronym }}">{{ note_detail.learning_unit_year.title }}</a></td>
                                    <td>
                                        {% if note_detail.tutor_person %}
                                            {{ note_detail.tutor_person.last_name }} {{ note_detail.tutor_person.first_name }}
                                        {% else %}
                                            -
                                        {% endif %}
                                    </td>
                                    <td>{{ note_detail.exam_enrollments_encoded}}/{{ note_detail.total_exam_enrollments}}</td>
                                    <td><a class="btn btn-default"
                                           href="{% url 'online_encoding_form' note_detail.learning_unit_year.id %}"
                                           role="button" id="lnk_encode"
                                           data-toggle="tooltip" data-placement="right"
                                           title="{% trans 'tooltip_encode_for' %}"
                                    ><i class="fa fa-hashtag"></i> {% trans 'encode' %}</a></td>
                                </tr>
                                {% endfor %}
                                </tbody>
                            </table>
                        </div>
                        <div role="tabpanel" class="tab-pane fade" id="tab_via_excel_{{forloop.counter0}}">
                            <table class="table table-hover">
                                <thead>
                                <tr>
                                    <th>{% trans 'acronym' %}</th>
                                    <th>{% trans 'learning_unit' %}</th>
                                    <th>{% trans 'coordinator' %}</th>
                                    <th>{% trans 'progress' %}</th>
                                    <th></th>
                                </tr>
                                </thead>
                                <tbody>
                                {% for note_detail in notes_list %}
                                <tr>
                                    <td>{{ note_detail.learning_unit_year.acronym }}</td>
                                    <td><a href="{% url 'online_encoding' note_detail.learning_unit_year.id %}"
                                           title="Visualiser/charger les notes pour le cours"
                                           id="lnk_online_encoding_messages_{{note_detail.learning_unit_year.id}}">{{ note_detail.learning_unit_year.title }}</a></td>
                                    <td>
                                        {% if note_detail.tutor_person %}
                                            {{ note_detail.tutor_person.last_name }} {{ note_detail.tutor_person.first_name }}
                                        {% else %}
                                            -
                                        {% endif %}
                                    </td>
                                    <td>{{ note_detail.exam_enrollments_encoded}}/{{ note_detail.total_exam_enrollments}}</td>
                                    <td>
                                        <a class="btn btn-default"
                                           href="{% url 'scores_encoding_download' note_detail.learning_unit_year.id academic_year.id%}"
                                           role="button"
                                           id="lnk_scores_encoding_download_{{learning_unit_year.id}}"
                                           data-toggle="tooltip" data-placement="right"
                                           title="{% trans 'tooltip_dowload_excel_file' %}"
                                        ><span class="glyphicon glyphicon-download" aria-hidden="true"></span> {% trans 'get_excel_file'%}</a>
                                    </td>
                                </tr>
                                {% endfor %}
                                </tbody>
                            </table>
                        </div>
                        <div role="tabpanel" class="tab-pane fade" id="tab_via_paper_{{forloop.counter0}}">
                            <br>
                            <a class="btn btn-default {% if not tutor_id %}disabled{%endif%}"
                               href="{%if tutor_id and offer_year_id %}
                                        {% url 'notes_printing_all' tutor_id=tutor_id offer_id=offer_year_id %}
                                     {%else%}
                                        {%if tutor_id %}
                                            {% url 'notes_printing_all' tutor_id=tutor_id %}
                                        {%elif offer_year_id %}
                                            {% url 'notes_printing_all' offer_id=offer_year_id %}
                                        {% else %}
                                            {% url 'notes_printing_all' %}
                                        {%endif%}
                                    {%endif%}"
                               role="button" id="lnk_notes_printing_all_{{learning_unit.id}}">
                                <span class="glyphicon glyphicon-print" aria-hidden="true"></span> {% trans 'print_all_courses' %}</a>
                            <br><br>
                            <table class="table table-hover">
                                <thead>
                                <tr>
                                    <th>{% trans 'acronym' %}</th>
                                    <th>{% trans 'learning_unit' %}</th>
                                    <th>{% trans 'coordinator' %}</th>
                                    <th>{% trans 'progress' %}</th>
                                    <th></th>
                                </tr>
                                </thead>
                                <tbody>
                                {% for note_detail in notes_list %}
                                <tr>
                                    <td>{{ note_detail.learning_unit_year.acronym }}</td>
                                    <td><a href="{% url 'online_encoding' note_detail.learning_unit_year.id  %}"
                                           title="Visualiser/charger les notes pour le cours"
                                           id="lnk_paper_encoding_messages_{{note_detail.learning_unit_year.id}}">{{ note_detail.learning_unit_year.title }}</a></td>
                                    <td>
                                        {% if note_detail.tutor_person %}
                                            {{ note_detail.tutor_person.last_name }} {{ note_detail.tutor_person.first_name }}
                                        {% else %}
                                            -
                                        {% endif %}
                                    </td>
                                    <td>{{ note_detail.exam_enrollments_encoded}}/{{ note_detail.total_exam_enrollments}}</td>
                                    <td>
                                        <a class="btn btn-default"
                                           href="{% url 'notes_printing' note_detail.learning_unit_year.id%}"
                                           role="button" id="lnk_notes_printing_{{note_detail.learning_unit_year.id}}"
                                           data-toggle="tooltip" data-placement="right"
                                           title="{% trans 'tooltip_print_scores' %}"
                                        ><span class="glyphicon glyphicon-print" aria-hidden="true"></span> {% trans 'print' %}</a>
                                    </td>
                                </tr>
                                {% endfor %}
                                </tbody>
                            </table>
                        </div>
                    </div>
=======
{% if notes_list != None and notes_list|length >= 0 %}
<div class="panel panel-default">
    <div class="panel-body">
        <form method="get" action="{% url 'refresh_list' %}" id="form_search_learning_units">
            <div class="row">
                <div class="col-md-3">
                    <div class="form-group">
                        <label>{% trans 'academic_year' %}</label><br>
                        {{ academic_year }}
                    </div>
                </div>
                <div class="col-md-9">
                    <div class="form-group">
                        <label>{% trans 'number_session' %}</label><br>
                        {{ number_session }}
                    </div>
                </div>
            </div>
            <div class="row">
                <div class="col-md-3">
                    <label>{% trans 'offer' %} {{ offer_sel }}</label><br>
                    <select id="slt_offer_list_selection" name="offer" class="form-control">
                        <option value="">{% trans 'all'%}</option>
                        {% for o in offer_list %}
                        <option value="{{o.id}}" {%if offer_year_id == o.id %}selected{%endif%}>{{o.acronym}}</option>
                        {% endfor %}
                    </select>
                </div>
                <div class="col-md-3">
                    <div class="form-group">
                        <label>{% trans 'tutor' %}</label><br>
                        <select id="slt_tutor" name="tutor" class="form-control">
                            <option value="">{% trans 'all' %}</option>
                            <option value="-1" {%if tutor_id == -1 %}selected{%endif%}>{% trans 'without_attribution' %} (NOBODY)</option>
                            {%for t in tutor_list%}
                                <option value="{{t.id}}" {% if tutor_id == t.id %}selected{%endif%}>{{t.person.last_name}} {{t.person.first_name}}</option>
                            {%endfor%}
                        </select>
                    </div>
                </div>
                <div class="col-md-3">
                    <label for="txt_acronym">{% trans 'learning_unit'%}</label>
                    <input class="form-control" id="txt_acronym" placeholder="{% trans 'acronym' %}"
                           name="learning_unit_year_acronym"
                           value="{{ learning_unit_year_acronym  | default_if_none:'' }}"
                           style="text-transform:uppercase" maxlength="15">
                </div>
                <div class="col-md-2">
                    <div style="margin-top:32px;">
                      <label>
                        <input id="chckbox_incompleted_encodings"
                               {% if incomplete_encodings_only %} checked {% endif %}
                               name="incomplete_encodings_only"
                               type="checkbox"> {% trans 'incomplete' %}
                      </label>
                    </div>
                </div>
                <div class="col-md-1">
                    <br>
                    <button type="submit" id="bt_submit_offer_search" class="btn btn-primary" role="button"
                            style="margin-top: 4px"
                            title="{% trans 'refresh_list' %}">
                        <span class="glyphicon glyphicon-search" aria-hidden="true"></span></button>
                    &nbsp;&nbsp;
                </div>
            </div>
        </form>
        <br>
        {% include "template_messages.html" %}
        <div class="row">
            <div class="col-md-6">
                <b>{% trans 'select_an_encoding_type' %}</b>
            </div>
            <div class="col-md-6">
                <div class="pull-right">
                    <b><span class="badge">{{ notes_list|length }}</span>
                        {% trans 'learning_units_in' %}
                        <span class="badge">{% if offer_year_id %} 1 {% else %} {{ offer_list|length }} {% endif %}</span>
                        {% trans 'program_s' %}.
                    </b>
                </div>
            </div>
        </div>
        <div>
            <ul class="nav nav-tabs" role="tablist">
                <li role="presentation" class="active"><a href="#tab_online_{{forloop.counter0}}"
                                                          aria-controls="online" role="tab" data-toggle="tab"
                                                          id="lnk_online_{{forloop.counter0}}">{% trans 'online' %}</a>
                </li>
                <li role="presentation"><a href="#tab_via_paper_{{forloop.counter0}}" aria-controls="via_paper"
                                           role="tab"
                                           data-toggle="tab" id="lnk_via_paper_{{forloop.counter0}}">{% trans 'via_paper' %}</a></li>
                <li role="presentation"><a href="#tab_via_excel_{{forloop.counter0}}" aria-controls="via_excel" role="tab"
                                           data-toggle="tab" id="lnk_via_excel_{{forloop.counter0}}">{% trans 'via_excel' %}</a></li>
            </ul>
            <div class="tab-content" id="pnl_learning_units">
                <div role="tabpanel" class="tab-pane fade in active" id="tab_online_{{forloop.counter0}}">
                    <table class="table table-hover">
                        <thead>
                        <tr>
                            <th>{% trans 'complete' %}</th>
                            <th>{% trans 'acronym' %}</th>
                            <th>{% trans 'learning_unit' %}</th>
                            <th>{% trans 'coordinator' %}</th>
                            <th>{% trans 'progress' %}</th>
                            <th></th>
                        </tr>
                        </thead>
                        <tbody>

                        {% for note_detail in notes_list %}
                        <tr>
                            <td class="text-center">
                                {% if note_detail.exam_enrollments_encoded == note_detail.total_exam_enrollments %}
                                    <span class="glyphicon glyphicon-ok" style="color: green" aria-hidden="true"></span>
                                {% else %}
                                    <span class="glyphicon glyphicon-remove" style="color: red" aria-hidden="true"></span>
                                {% endif %}
                            </td>
                            <td>{{ note_detail.learning_unit_year.acronym }}</td>
                            <td><a href="{% url 'online_encoding' note_detail.learning_unit_year.id %}"
                                   id="lnk_{{ note_detail.learning_unit_year.acronym }}">{{ note_detail.learning_unit_year.title }}</a></td>
                            <td>
                                {% if note_detail.tutor %}
                                    {{ note_detail.tutor.person.last_name }} {{ note_detail.tutor.person.first_name }}
                                {% else %}
                                    -
                                {% endif %}
                            </td>
                            <td>{{ note_detail.exam_enrollments_encoded}}/{{ note_detail.total_exam_enrollments}}</td>
                            <td><a class="btn btn-default"
                                   href="{% url 'online_encoding_form' note_detail.learning_unit_year.id %}"
                                   role="button" id="lnk_encode"
                                   data-toggle="tooltip" data-placement="right"
                                   title="{% trans 'tooltip_encode_for' %}"
                            ><i class="fa fa-hashtag"></i> {% trans 'encode' %}</a></td>
                        </tr>
                        {% endfor %}
                        </tbody>
                    </table>
                </div>
                <div role="tabpanel" class="tab-pane fade" id="tab_via_excel_{{forloop.counter0}}">
                    <table class="table table-hover">
                        <thead>
                        <tr>
                            <th>{% trans 'complete' %}</th>
                            <th>{% trans 'acronym' %}</th>
                            <th>{% trans 'learning_unit' %}</th>
                            <th>{% trans 'coordinator' %}</th>
                            <th>{% trans 'progress' %}</th>
                            <th></th>
                        </tr>
                        </thead>
                        <tbody>
                        {% for note_detail in notes_list %}
                        <tr>
                            <td class="text-center">
                                {% if note_detail.exam_enrollments_encoded == note_detail.total_exam_enrollments %}
                                    <span class="glyphicon glyphicon-ok" style="color: green" aria-hidden="true"></span>
                                {% else %}
                                    <span class="glyphicon glyphicon-remove" style="color: red" aria-hidden="true"></span>
                                {% endif %}
                            </td>
                            <td>{{ note_detail.learning_unit_year.acronym }}</td>
                            <td><a href="{% url 'online_encoding' note_detail.learning_unit_year.id %}"
                                   title="Visualiser/charger les notes pour le cours"
                                   id="lnk_online_encoding_messages_{{note_detail.learning_unit_year.id}}">{{ note_detail.learning_unit_year.title }}</a></td>
                            <td>
                                {% if note_detail.tutor %}
                                    {{ note_detail.tutor.person.last_name }} {{ note_detail.person.first_name }}
                                {% else %}
                                    -
                                {% endif %}
                            </td>
                            <td>{{ note_detail.exam_enrollments_encoded}}/{{ note_detail.total_exam_enrollments}}</td>
                            <td>
                                <a class="btn btn-default"
                                   href="{% url 'scores_encoding_download' note_detail.learning_unit_year.id academic_year.id%}"
                                   role="button"
                                   id="lnk_scores_encoding_download_{{learning_unit_year.id}}"
                                   data-toggle="tooltip" data-placement="right"
                                   title="{% trans 'tooltip_dowload_excel_file' %}"
                                ><span class="glyphicon glyphicon-download" aria-hidden="true"></span> {% trans 'get_excel_file'%}</a>
                            </td>
                        </tr>
                        {% endfor %}
                        </tbody>
                    </table>
                </div>
                <div role="tabpanel" class="tab-pane fade" id="tab_via_paper_{{forloop.counter0}}">
                    <br>
                    <a class="btn btn-default {% if not tutor_id or tutor_id == -1 %}disabled{%endif%}"
                       href="{%if tutor_id and tutor_id != -1 and offer_year_id %}
                                {% url 'notes_printing_all' tutor_id=tutor_id offer_id=offer_year_id %}
                             {%else%}
                                {%if tutor_id and tutor_id != -1 %}
                                    {% url 'notes_printing_all' tutor_id=tutor_id %}
                                {%elif offer_year_id %}
                                    {% url 'notes_printing_all' offer_id=offer_year_id %}
                                {% else %}
                                    {% url 'notes_printing_all' %}
                                {%endif%}
                            {%endif%}"
                       role="button" id="lnk_notes_printing_all_{{learning_unit.id}}">
                        <span class="glyphicon glyphicon-print" aria-hidden="true"></span> {% trans 'print_all_courses' %}</a>
                    <br><br>
                    <table class="table table-hover">
                        <thead>
                        <tr>
                            <th>{% trans 'complete' %}</th>
                            <th>{% trans 'acronym' %}</th>
                            <th>{% trans 'learning_unit' %}</th>
                            <th>{% trans 'coordinator' %}</th>
                            <th>{% trans 'progress' %}</th>
                            <th></th>
                        </tr>
                        </thead>
                        <tbody>
                        {% for note_detail in notes_list %}
                        <tr>
                            <td class="text-center">
                                {% if note_detail.exam_enrollments_encoded == note_detail.total_exam_enrollments %}
                                    <span class="glyphicon glyphicon-ok" style="color: green" aria-hidden="true"></span>
                                {% else %}
                                    <span class="glyphicon glyphicon-remove" style="color: red" aria-hidden="true"></span>
                                {% endif %}
                            </td>
                            <td>{{ note_detail.learning_unit_year.acronym }}</td>
                            <td><a href="{% url 'online_encoding' note_detail.learning_unit_year.id  %}"
                                   title="Visualiser/charger les notes pour le cours"
                                   id="lnk_paper_encoding_messages_{{note_detail.learning_unit_year.id}}">{{ note_detail.learning_unit_year.title }}</a></td>
                            <td>
                                {% if note_detail.tutor %}
                                    {{ note_detail.tutor.person.last_name }} {{ note_detail.tutor.person.first_name }}
                                {% else %}
                                    -
                                {% endif %}
                            </td>
                            <td>{{ note_detail.exam_enrollments_encoded}}/{{ note_detail.total_exam_enrollments}}</td>
                            <td>
                                <a class="btn btn-default"
                                   href="{% url 'notes_printing' note_detail.learning_unit_year.id%}"
                                   role="button" id="lnk_notes_printing_{{note_detail.learning_unit_year.id}}"
                                   data-toggle="tooltip" data-placement="right"
                                   title="{% trans 'tooltip_print_scores' %}"
                                ><span class="glyphicon glyphicon-print" aria-hidden="true"></span> {% trans 'print' %}</a>
                            </td>
                        </tr>
                        {% endfor %}
                        </tbody>
                    </table>
>>>>>>> c6c456ea
                </div>
            </div>
        </div>
    </div>
    <div id="tab_justifications" class="tab-pane fade">
        <form id="form_justification" method="get" class="form-inline">
            <br>
            <input type="text" class="form-control" id="txt_registration_id" placeholder="{% trans 'registration_id' %}">
            <select class="form-control" name="justification" id="slt_justification_score">
                <option value="">Tous</option>
                <option value="ABSENCE_JUSTIFIED">Absence justifié</option>
                <option value="ABSENCE_UNJUSTIFIED">Absence injustifié</option>
                <option value="CHEATING">Tricherie</option>
                <option value="SCORE_MISSING">Note manquante</option>
            </select>
            <button type="submit" id="bt_submit_offer_year_search" class="btn btn-primary" role="button"
                        title="{% trans 'offer_year_search' %}">
                        <span class="glyphicon glyphicon-search" aria-hidden="true"></span></button>
            <br>
            <br>
            <table class="table table-hover">
                <thead>
                <tr>
                    <th>{% trans 'acronym' %}</th>
                    <th>{% trans 'learning_unit' %}</th>
                    <th>{% trans 'coordinator' %}</th>
                    <th>{% trans 'progress' %}</th>
                    <th></th>
                </tr>
                </thead>
                <tbody>

                </tbody>
            </table>
        </form>
    </div>
</div>
{% else %}
    <div class="alert alert-warning">
      <p style="font-size: 130%">{% trans 'no_score_to_encode' %} </p>
    </div>
{% endif %}
{% endblock %}<|MERGE_RESOLUTION|>--- conflicted
+++ resolved
@@ -36,9 +36,7 @@
 <div class="page-header">
     <h2>{% trans 'scores_encoding' %}</h2>
 </div>
-<<<<<<< HEAD
-{% if notes_list %}
-
+{% if notes_list != None and notes_list|length >= 0 %}
 <ul class="nav nav-tabs" id="tabs">
     <li class="active"><a data-toggle="tab" role="tab" href="#tab_scores_encoding" id="lnk_scores_encoding">Par Unité d'enseignement</a></li>
     <li><a data-toggle="tab" role="tab" href="#tab_justifications" id="lnk_justifications">Par Étudiants</a></li>
@@ -49,39 +47,62 @@
             <div class="panel-body">
                 <form method="get" action="{% url 'refresh_list' %}" id="form_search_learning_units">
                     <div class="row">
-                        <div class="col-md-4">
+                        <div class="col-md-3">
                             <div class="form-group">
                                 <label>{% trans 'academic_year' %}</label><br>
                                 {{ academic_year }}
                             </div>
                         </div>
+                        <div class="col-md-9">
+                            <div class="form-group">
+                                <label>{% trans 'number_session' %}</label><br>
+                                {{ number_session }}
+                            </div>
+                        </div>
+                    </div>
+                    <div class="row">
+                        <div class="col-md-3">
+                            <label>{% trans 'offer' %} {{ offer_sel }}</label><br>
+                            <select id="slt_offer_list_selection" name="offer" class="form-control">
+                                <option value="">{% trans 'all'%}</option>
+                                {% for o in offer_list %}
+                                <option value="{{o.id}}" {%if offer_year_id == o.id %}selected{%endif%}>{{o.acronym}}</option>
+                                {% endfor %}
+                            </select>
+                        </div>
                         <div class="col-md-3">
                             <div class="form-group">
-                                {% if tutor_list %}
                                 <label>{% trans 'tutor' %}</label><br>
                                 <select id="slt_tutor" name="tutor" class="form-control">
                                     <option value="">{% trans 'all' %}</option>
+                                    <option value="-1" {%if tutor_id == -1 %}selected{%endif%}>{% trans 'without_attribution' %} (NOBODY)</option>
                                     {%for t in tutor_list%}
-                                        <option value="{{t.id}}" {% if tutor_id == t.id %}selected{%endif%}>{{t.last_name}} {{t.first_name}}</option>
+                                        <option value="{{t.id}}" {% if tutor_id == t.id %}selected{%endif%}>{{t.person.last_name}} {{t.person.first_name}}</option>
                                     {%endfor%}
                                 </select>
-                                {% endif %}
                             </div>
                         </div>
                         <div class="col-md-3">
-                            {% if offer_list %}
-                            <label>{% trans 'offer' %} {{ offer_sel}}</label><br>
-                            <select id="slt_offer_list_selection" name="offer" class="form-control">
-                                <option value="">{% trans 'all'%}</option>
-                                {%for o in offer_list%}
-                                <option value="{{o.id}}" {%if offer_year_id == o.id %}selected{%else%}{%endif%}>{{o.acronym}} - {{o.title}}</option>
-                                {%endfor%}
-                            </select>
-                            {% endif %}
+                            <label for="txt_acronym">{% trans 'learning_unit'%}</label>
+                            <input class="form-control" id="txt_acronym" placeholder="{% trans 'acronym' %}"
+                                   name="learning_unit_year_acronym"
+                                   value="{{ learning_unit_year_acronym  | default_if_none:'' }}"
+                                   style="text-transform:uppercase" maxlength="15">
                         </div>
                         <div class="col-md-2">
+                            <div style="margin-top:32px;">
+                              <label>
+                                <input id="chckbox_incompleted_encodings"
+                                       {% if incomplete_encodings_only %} checked {% endif %}
+                                       name="incomplete_encodings_only"
+                                       type="checkbox"> {% trans 'incomplete' %}
+                              </label>
+                            </div>
+                        </div>
+                        <div class="col-md-1">
                             <br>
                             <button type="submit" id="bt_submit_offer_search" class="btn btn-primary" role="button"
+                                    style="margin-top: 4px"
                                     title="{% trans 'refresh_list' %}">
                                 <span class="glyphicon glyphicon-search" aria-hidden="true"></span></button>
                             &nbsp;&nbsp;
@@ -89,14 +110,14 @@
                     </div>
                 </form>
                 <br>
+                {% include "template_messages.html" %}
                 <div class="row">
                     <div class="col-md-6">
                         <b>{% trans 'select_an_encoding_type' %}</b>
                     </div>
                     <div class="col-md-6">
                         <div class="pull-right">
-                            <b>{% trans 'you_manage' %}
-                                <span class="badge">{{ notes_list|length }}</span>
+                            <b><span class="badge">{{ notes_list|length }}</span>
                                 {% trans 'learning_units_in' %}
                                 <span class="badge">{% if offer_year_id %} 1 {% else %} {{ offer_list|length }} {% endif %}</span>
                                 {% trans 'program_s' %}.
@@ -121,6 +142,7 @@
                             <table class="table table-hover">
                                 <thead>
                                 <tr>
+                                    <th>{% trans 'complete' %}</th>
                                     <th>{% trans 'acronym' %}</th>
                                     <th>{% trans 'learning_unit' %}</th>
                                     <th>{% trans 'coordinator' %}</th>
@@ -129,237 +151,6 @@
                                 </tr>
                                 </thead>
                                 <tbody>
-
-                                {% for note_detail in notes_list %}
-                                <tr>
-                                    <td>{{ note_detail.learning_unit_year.acronym }}</td>
-                                    <td><a href="{% url 'online_encoding' note_detail.learning_unit_year.id %}"
-                                           id="lnk_{{ note_detail.learning_unit_year.acronym }}">{{ note_detail.learning_unit_year.title }}</a></td>
-                                    <td>
-                                        {% if note_detail.tutor_person %}
-                                            {{ note_detail.tutor_person.last_name }} {{ note_detail.tutor_person.first_name }}
-                                        {% else %}
-                                            -
-                                        {% endif %}
-                                    </td>
-                                    <td>{{ note_detail.exam_enrollments_encoded}}/{{ note_detail.total_exam_enrollments}}</td>
-                                    <td><a class="btn btn-default"
-                                           href="{% url 'online_encoding_form' note_detail.learning_unit_year.id %}"
-                                           role="button" id="lnk_encode"
-                                           data-toggle="tooltip" data-placement="right"
-                                           title="{% trans 'tooltip_encode_for' %}"
-                                    ><i class="fa fa-hashtag"></i> {% trans 'encode' %}</a></td>
-                                </tr>
-                                {% endfor %}
-                                </tbody>
-                            </table>
-                        </div>
-                        <div role="tabpanel" class="tab-pane fade" id="tab_via_excel_{{forloop.counter0}}">
-                            <table class="table table-hover">
-                                <thead>
-                                <tr>
-                                    <th>{% trans 'acronym' %}</th>
-                                    <th>{% trans 'learning_unit' %}</th>
-                                    <th>{% trans 'coordinator' %}</th>
-                                    <th>{% trans 'progress' %}</th>
-                                    <th></th>
-                                </tr>
-                                </thead>
-                                <tbody>
-                                {% for note_detail in notes_list %}
-                                <tr>
-                                    <td>{{ note_detail.learning_unit_year.acronym }}</td>
-                                    <td><a href="{% url 'online_encoding' note_detail.learning_unit_year.id %}"
-                                           title="Visualiser/charger les notes pour le cours"
-                                           id="lnk_online_encoding_messages_{{note_detail.learning_unit_year.id}}">{{ note_detail.learning_unit_year.title }}</a></td>
-                                    <td>
-                                        {% if note_detail.tutor_person %}
-                                            {{ note_detail.tutor_person.last_name }} {{ note_detail.tutor_person.first_name }}
-                                        {% else %}
-                                            -
-                                        {% endif %}
-                                    </td>
-                                    <td>{{ note_detail.exam_enrollments_encoded}}/{{ note_detail.total_exam_enrollments}}</td>
-                                    <td>
-                                        <a class="btn btn-default"
-                                           href="{% url 'scores_encoding_download' note_detail.learning_unit_year.id academic_year.id%}"
-                                           role="button"
-                                           id="lnk_scores_encoding_download_{{learning_unit_year.id}}"
-                                           data-toggle="tooltip" data-placement="right"
-                                           title="{% trans 'tooltip_dowload_excel_file' %}"
-                                        ><span class="glyphicon glyphicon-download" aria-hidden="true"></span> {% trans 'get_excel_file'%}</a>
-                                    </td>
-                                </tr>
-                                {% endfor %}
-                                </tbody>
-                            </table>
-                        </div>
-                        <div role="tabpanel" class="tab-pane fade" id="tab_via_paper_{{forloop.counter0}}">
-                            <br>
-                            <a class="btn btn-default {% if not tutor_id %}disabled{%endif%}"
-                               href="{%if tutor_id and offer_year_id %}
-                                        {% url 'notes_printing_all' tutor_id=tutor_id offer_id=offer_year_id %}
-                                     {%else%}
-                                        {%if tutor_id %}
-                                            {% url 'notes_printing_all' tutor_id=tutor_id %}
-                                        {%elif offer_year_id %}
-                                            {% url 'notes_printing_all' offer_id=offer_year_id %}
-                                        {% else %}
-                                            {% url 'notes_printing_all' %}
-                                        {%endif%}
-                                    {%endif%}"
-                               role="button" id="lnk_notes_printing_all_{{learning_unit.id}}">
-                                <span class="glyphicon glyphicon-print" aria-hidden="true"></span> {% trans 'print_all_courses' %}</a>
-                            <br><br>
-                            <table class="table table-hover">
-                                <thead>
-                                <tr>
-                                    <th>{% trans 'acronym' %}</th>
-                                    <th>{% trans 'learning_unit' %}</th>
-                                    <th>{% trans 'coordinator' %}</th>
-                                    <th>{% trans 'progress' %}</th>
-                                    <th></th>
-                                </tr>
-                                </thead>
-                                <tbody>
-                                {% for note_detail in notes_list %}
-                                <tr>
-                                    <td>{{ note_detail.learning_unit_year.acronym }}</td>
-                                    <td><a href="{% url 'online_encoding' note_detail.learning_unit_year.id  %}"
-                                           title="Visualiser/charger les notes pour le cours"
-                                           id="lnk_paper_encoding_messages_{{note_detail.learning_unit_year.id}}">{{ note_detail.learning_unit_year.title }}</a></td>
-                                    <td>
-                                        {% if note_detail.tutor_person %}
-                                            {{ note_detail.tutor_person.last_name }} {{ note_detail.tutor_person.first_name }}
-                                        {% else %}
-                                            -
-                                        {% endif %}
-                                    </td>
-                                    <td>{{ note_detail.exam_enrollments_encoded}}/{{ note_detail.total_exam_enrollments}}</td>
-                                    <td>
-                                        <a class="btn btn-default"
-                                           href="{% url 'notes_printing' note_detail.learning_unit_year.id%}"
-                                           role="button" id="lnk_notes_printing_{{note_detail.learning_unit_year.id}}"
-                                           data-toggle="tooltip" data-placement="right"
-                                           title="{% trans 'tooltip_print_scores' %}"
-                                        ><span class="glyphicon glyphicon-print" aria-hidden="true"></span> {% trans 'print' %}</a>
-                                    </td>
-                                </tr>
-                                {% endfor %}
-                                </tbody>
-                            </table>
-                        </div>
-                    </div>
-=======
-{% if notes_list != None and notes_list|length >= 0 %}
-<div class="panel panel-default">
-    <div class="panel-body">
-        <form method="get" action="{% url 'refresh_list' %}" id="form_search_learning_units">
-            <div class="row">
-                <div class="col-md-3">
-                    <div class="form-group">
-                        <label>{% trans 'academic_year' %}</label><br>
-                        {{ academic_year }}
-                    </div>
-                </div>
-                <div class="col-md-9">
-                    <div class="form-group">
-                        <label>{% trans 'number_session' %}</label><br>
-                        {{ number_session }}
-                    </div>
-                </div>
-            </div>
-            <div class="row">
-                <div class="col-md-3">
-                    <label>{% trans 'offer' %} {{ offer_sel }}</label><br>
-                    <select id="slt_offer_list_selection" name="offer" class="form-control">
-                        <option value="">{% trans 'all'%}</option>
-                        {% for o in offer_list %}
-                        <option value="{{o.id}}" {%if offer_year_id == o.id %}selected{%endif%}>{{o.acronym}}</option>
-                        {% endfor %}
-                    </select>
-                </div>
-                <div class="col-md-3">
-                    <div class="form-group">
-                        <label>{% trans 'tutor' %}</label><br>
-                        <select id="slt_tutor" name="tutor" class="form-control">
-                            <option value="">{% trans 'all' %}</option>
-                            <option value="-1" {%if tutor_id == -1 %}selected{%endif%}>{% trans 'without_attribution' %} (NOBODY)</option>
-                            {%for t in tutor_list%}
-                                <option value="{{t.id}}" {% if tutor_id == t.id %}selected{%endif%}>{{t.person.last_name}} {{t.person.first_name}}</option>
-                            {%endfor%}
-                        </select>
-                    </div>
-                </div>
-                <div class="col-md-3">
-                    <label for="txt_acronym">{% trans 'learning_unit'%}</label>
-                    <input class="form-control" id="txt_acronym" placeholder="{% trans 'acronym' %}"
-                           name="learning_unit_year_acronym"
-                           value="{{ learning_unit_year_acronym  | default_if_none:'' }}"
-                           style="text-transform:uppercase" maxlength="15">
-                </div>
-                <div class="col-md-2">
-                    <div style="margin-top:32px;">
-                      <label>
-                        <input id="chckbox_incompleted_encodings"
-                               {% if incomplete_encodings_only %} checked {% endif %}
-                               name="incomplete_encodings_only"
-                               type="checkbox"> {% trans 'incomplete' %}
-                      </label>
-                    </div>
-                </div>
-                <div class="col-md-1">
-                    <br>
-                    <button type="submit" id="bt_submit_offer_search" class="btn btn-primary" role="button"
-                            style="margin-top: 4px"
-                            title="{% trans 'refresh_list' %}">
-                        <span class="glyphicon glyphicon-search" aria-hidden="true"></span></button>
-                    &nbsp;&nbsp;
-                </div>
-            </div>
-        </form>
-        <br>
-        {% include "template_messages.html" %}
-        <div class="row">
-            <div class="col-md-6">
-                <b>{% trans 'select_an_encoding_type' %}</b>
-            </div>
-            <div class="col-md-6">
-                <div class="pull-right">
-                    <b><span class="badge">{{ notes_list|length }}</span>
-                        {% trans 'learning_units_in' %}
-                        <span class="badge">{% if offer_year_id %} 1 {% else %} {{ offer_list|length }} {% endif %}</span>
-                        {% trans 'program_s' %}.
-                    </b>
-                </div>
-            </div>
-        </div>
-        <div>
-            <ul class="nav nav-tabs" role="tablist">
-                <li role="presentation" class="active"><a href="#tab_online_{{forloop.counter0}}"
-                                                          aria-controls="online" role="tab" data-toggle="tab"
-                                                          id="lnk_online_{{forloop.counter0}}">{% trans 'online' %}</a>
-                </li>
-                <li role="presentation"><a href="#tab_via_paper_{{forloop.counter0}}" aria-controls="via_paper"
-                                           role="tab"
-                                           data-toggle="tab" id="lnk_via_paper_{{forloop.counter0}}">{% trans 'via_paper' %}</a></li>
-                <li role="presentation"><a href="#tab_via_excel_{{forloop.counter0}}" aria-controls="via_excel" role="tab"
-                                           data-toggle="tab" id="lnk_via_excel_{{forloop.counter0}}">{% trans 'via_excel' %}</a></li>
-            </ul>
-            <div class="tab-content" id="pnl_learning_units">
-                <div role="tabpanel" class="tab-pane fade in active" id="tab_online_{{forloop.counter0}}">
-                    <table class="table table-hover">
-                        <thead>
-                        <tr>
-                            <th>{% trans 'complete' %}</th>
-                            <th>{% trans 'acronym' %}</th>
-                            <th>{% trans 'learning_unit' %}</th>
-                            <th>{% trans 'coordinator' %}</th>
-                            <th>{% trans 'progress' %}</th>
-                            <th></th>
-                        </tr>
-                        </thead>
-                        <tbody>
 
                         {% for note_detail in notes_list %}
                         <tr>
@@ -502,7 +293,8 @@
                         {% endfor %}
                         </tbody>
                     </table>
->>>>>>> c6c456ea
+                        </div>
+                    </div>
                 </div>
             </div>
         </div>
