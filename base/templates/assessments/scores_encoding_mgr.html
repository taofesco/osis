{% extends "layout.html" %}
{% load i18n %}
{% load staticfiles %}
{% load list %}
{% load get_at_index %}
{% load dictionnary %}
{% comment "License" %}
* OSIS stands for Open Student Information System. It's an application
* designed to manage the core business of higher education institutions,
* such as universities, faculties, institutes and professional schools.
* The core business involves the administration of students, teachers,
* courses, programs and so on.
*
* Copyright (C) 2015-2016 Université catholique de Louvain (http://www.uclouvain.be)
*
* This program is free software: you can redistribute it and/or modify
* it under the terms of the GNU General Public License as published by
* the Free Software Foundation, either version 3 of the License, or
* (at your option) any later version.
*
* This program is distributed in the hope that it will be useful,
* but WITHOUT ANY WARRANTY; without even the implied warranty of
* MERCHANTABILITY or FITNESS FOR A PARTICULAR PURPOSE.  See the
* GNU General Public License for more details.
*
* A copy of this license - GNU General Public License - is available
* at the root of the source code of this program.  If not,
* see http://www.gnu.org/licenses/.
{% endcomment %}
{% block breadcrumb %}
<li><a href="{% url 'studies' %}" id="lnk_studies">{% trans 'studies' %}</a></li>
<li><a href="{% url 'assessments' %}" id="lnk_evaluations">{% trans 'evaluations' %}</a></li>
<li class="active">{% trans 'scores_encoding' %}</li>
{% endblock %}
{% block content %}
<div class="page-header">
    <h2>{% trans 'scores_encoding' %}</h2>
</div>
{% if notes_list != None and notes_list|length >= 0 %}
<<<<<<< HEAD
<div class="panel panel-default">
    <div class="panel-body">
=======
<ul class="nav nav-tabs nav-justified" id="tabs">
    <li class="active"><a data-toggle="tab" role="tab" href="#tab_scores_encoding" id="lnk_scores_encoding">{% trans 'by_learning_unit' %}</a></li>
    <li><a data-toggle="tab" role="tab" href="#tab_justifications" id="lnk_justifications">{% trans 'by_specific_criteria' %}</a></li>
</ul>
<div class="tab-content">
    <div id="tab_scores_encoding" class="tab-pane fade in active">
        <br>
>>>>>>> fa44077a
        <form method="get" action="{% url 'refresh_list' %}" id="form_search_learning_units">
            <div class="row">
                <div class="col-md-3">
                    <div class="form-group">
                        <label>{% trans 'academic_year' %}</label><br>
                        {{ academic_year }}
                    </div>
                </div>
                <div class="col-md-9">
                    <div class="form-group">
                        <label>{% trans 'number_session' %}</label><br>
                        {{ number_session }}
                    </div>
                </div>
            </div>
            <div class="row">
                <div class="col-md-3">
                    <label>{% trans 'offer' %} {{ offer_sel }}</label><br>
                    <select id="slt_offer_list_selection" name="offer" class="form-control">
                        <option value="">{% trans 'all'%}</option>
                        {% for o in offer_list %}
                        <option value="{{o.id}}" {%if offer_year_id == o.id %}selected{%endif%}>{{o.acronym}}</option>
                        {% endfor %}
                    </select>
                </div>
                <div class="col-md-3">
                    <div class="form-group">
                        <label>{% trans 'tutor' %}</label><br>
                        <select id="slt_tutor" name="tutor" class="form-control">
                            <option value="">{% trans 'all' %}</option>
                            <option value="-1" {%if tutor_id == -1 %}selected{%endif%}>{% trans 'without_attribution' %} (NOBODY)</option>
                            {%for t in tutor_list%}
                                <option value="{{t.id}}" {% if tutor_id == t.id %}selected{%endif%}>{{t.person.last_name}} {{t.person.first_name}}</option>
                            {%endfor%}
                        </select>
                    </div>
                </div>
                <div class="col-md-3">
                    <label for="txt_acronym">{% trans 'learning_unit'%}</label>
                    <input class="form-control" id="txt_acronym" placeholder="{% trans 'acronym' %}"
                           name="learning_unit_year_acronym"
                           value="{{ learning_unit_year_acronym  | default_if_none:'' }}"
                           style="text-transform:uppercase" maxlength="15">
                </div>
                <div class="col-md-2">
                    <div style="margin-top:32px;">
                      <label>
                        <input id="chckbox_incompleted_encodings"
                               {% if incomplete_encodings_only %} checked {% endif %}
                               name="incomplete_encodings_only"
                               type="checkbox"> {% trans 'incomplete' %}
                      </label>
                    </div>
                </div>
                <div class="col-md-1">
                    <br>
                    <button type="submit" id="bt_submit_offer_search" class="btn btn-primary" role="button"
                            style="margin-top: 4px"
                            title="{% trans 'refresh_list' %}">
                        <span class="glyphicon glyphicon-search" aria-hidden="true"></span></button>
                    &nbsp;&nbsp;
                </div>
            </div>
        </form>
        <br>
        {% include "template_messages.html" %}
        <div class="row">
            <div class="col-md-6">
                <b>{% trans 'select_an_encoding_type' %}</b>
            </div>
            <div class="col-md-6">
                <div class="pull-right">
                    <b><span class="badge">{{ notes_list|length }}</span>
                        {% trans 'learning_units_in' %}
                        <span class="badge">{% if offer_year_id %} 1 {% else %} {{ offer_list|length }} {% endif %}</span>
                        {% trans 'program_s' %}.
                    </b>
                </div>
            </div>
        </div>
<<<<<<< HEAD
=======
        <br>
>>>>>>> fa44077a
        <div>
            <ul class="nav nav-tabs" role="tablist">
                <li role="presentation" class="active"><a href="#tab_online_{{forloop.counter0}}"
                                                          aria-controls="online" role="tab" data-toggle="tab"
                                                          id="lnk_online_{{forloop.counter0}}">{% trans 'online' %}</a>
                </li>
<<<<<<< HEAD
                <li role="presentation"><a href="#tab_via_paper_{{forloop.counter0}}" aria-controls="via_paper"
                                           role="tab"
                                           data-toggle="tab" id="lnk_via_paper_{{forloop.counter0}}">{% trans 'via_paper' %}</a></li>
                <li role="presentation"><a href="#tab_via_excel_{{forloop.counter0}}" aria-controls="via_excel" role="tab"
                                           data-toggle="tab" id="lnk_via_excel_{{forloop.counter0}}">{% trans 'via_excel' %}</a></li>
            </ul>
            <div class="tab-content" id="pnl_learning_units">
                <div role="tabpanel" class="tab-pane fade in active" id="tab_online_{{forloop.counter0}}">
=======
                <li role="presentation"><a href="#tab_via_excel_{{forloop.counter0}}" aria-controls="via_excel" role="tab"
                                           data-toggle="tab" id="lnk_via_excel_{{forloop.counter0}}">{% trans 'via_excel' %}</a></li>
                <li role="presentation"><a href="#tab_via_paper_{{forloop.counter0}}" aria-controls="via_paper"
                                           role="tab"
                                           data-toggle="tab" id="lnk_via_paper_{{forloop.counter0}}">{% trans 'via_paper' %}</a></li>
            </ul>
            <div class="tab-content" id="pnl_learning_units">
                <div role="tabpanel" class="tab-pane fade in active" id="tab_online_{{forloop.counter0}}">
                    <br>
>>>>>>> fa44077a
                    <table class="table table-hover">
                        <thead>
                        <tr>
                            <th>{% trans 'complete' %}</th>
                            <th>{% trans 'acronym' %}</th>
                            <th>{% trans 'learning_unit' %}</th>
                            <th>{% trans 'coordinator' %}</th>
                            <th>{% trans 'progress' %}</th>
                            <th></th>
                        </tr>
                        </thead>
                        <tbody>

<<<<<<< HEAD
                        {% for note_detail in notes_list %}
                        <tr>
                            <td class="text-center">
                                {% if note_detail.exam_enrollments_encoded == note_detail.total_exam_enrollments %}
                                    <span class="glyphicon glyphicon-ok" style="color: green" aria-hidden="true"></span>
                                {% else %}
                                    <span class="glyphicon glyphicon-remove" style="color: red" aria-hidden="true"></span>
                                {% endif %}
                            </td>
                            <td>{{ note_detail.learning_unit_year.acronym }}</td>
                            <td><a href="{% url 'online_encoding' note_detail.learning_unit_year.id %}"
                                   id="lnk_{{ note_detail.learning_unit_year.acronym }}">{{ note_detail.learning_unit_year.title }}</a></td>
                            <td>
                                {% if note_detail.tutor %}
                                    {{ note_detail.tutor.person.last_name }} {{ note_detail.tutor.person.first_name }}
                                {% else %}
                                    -
                                {% endif %}
                            </td>
                            <td>{{ note_detail.exam_enrollments_encoded}}/{{ note_detail.total_exam_enrollments}}</td>
                            <td><a class="btn btn-default"
                                   href="{% url 'online_encoding_form' note_detail.learning_unit_year.id %}"
                                   role="button" id="lnk_encode"
                                   data-toggle="tooltip" data-placement="right"
                                   title="{% trans 'tooltip_encode_for' %}"
                            ><i class="fa fa-hashtag"></i> {% trans 'encode' %}</a></td>
                        </tr>
                        {% endfor %}
                        </tbody>
                    </table>
                </div>
                <div role="tabpanel" class="tab-pane fade" id="tab_via_excel_{{forloop.counter0}}">
                    <table class="table table-hover">
                        <thead>
                        <tr>
                            <th>{% trans 'complete' %}</th>
                            <th>{% trans 'acronym' %}</th>
                            <th>{% trans 'learning_unit' %}</th>
                            <th>{% trans 'coordinator' %}</th>
                            <th>{% trans 'progress' %}</th>
                            <th></th>
                        </tr>
                        </thead>
                        <tbody>
                        {% for note_detail in notes_list %}
                        <tr>
                            <td class="text-center">
                                {% if note_detail.exam_enrollments_encoded == note_detail.total_exam_enrollments %}
                                    <span class="glyphicon glyphicon-ok" style="color: green" aria-hidden="true"></span>
                                {% else %}
                                    <span class="glyphicon glyphicon-remove" style="color: red" aria-hidden="true"></span>
                                {% endif %}
                            </td>
                            <td>{{ note_detail.learning_unit_year.acronym }}</td>
                            <td><a href="{% url 'online_encoding' note_detail.learning_unit_year.id %}"
                                   title="Visualiser/charger les notes pour le cours"
                                   id="lnk_online_encoding_messages_{{note_detail.learning_unit_year.id}}">{{ note_detail.learning_unit_year.title }}</a></td>
                            <td>
                                {% if note_detail.tutor %}
                                    {{ note_detail.tutor.person.last_name }} {{ note_detail.person.first_name }}
                                {% else %}
                                    -
                                {% endif %}
                            </td>
                            <td>{{ note_detail.exam_enrollments_encoded}}/{{ note_detail.total_exam_enrollments}}</td>
                            <td>
                                <a class="btn btn-default"
                                   href="{% url 'scores_encoding_download' note_detail.learning_unit_year.id academic_year.id%}"
                                   role="button"
                                   id="lnk_scores_encoding_download_{{learning_unit_year.id}}"
                                   data-toggle="tooltip" data-placement="right"
                                   title="{% trans 'tooltip_dowload_excel_file' %}"
                                ><span class="glyphicon glyphicon-download" aria-hidden="true"></span> {% trans 'get_excel_file'%}</a>
                            </td>
                        </tr>
                        {% endfor %}
                        </tbody>
                    </table>
                </div>
                <div role="tabpanel" class="tab-pane fade" id="tab_via_paper_{{forloop.counter0}}">
                    <br>
                    <a class="btn btn-default {% if not tutor_id or tutor_id == -1 %}disabled{%endif%}"
                       href="{%if tutor_id and tutor_id != -1 and offer_year_id %}
                                {% url 'notes_printing_all' tutor_id=tutor_id offer_id=offer_year_id %}
                             {%else%}
                                {%if tutor_id and tutor_id != -1 %}
                                    {% url 'notes_printing_all' tutor_id=tutor_id %}
                                {%elif offer_year_id %}
                                    {% url 'notes_printing_all' offer_id=offer_year_id %}
                                {% else %}
                                    {% url 'notes_printing_all' %}
                                {%endif%}
                            {%endif%}"
                       role="button" id="lnk_notes_printing_all_{{learning_unit.id}}">
                        <span class="glyphicon glyphicon-print" aria-hidden="true"></span> {% trans 'print_all_courses' %}</a>
                    <br><br>
                    <table class="table table-hover">
                        <thead>
                        <tr>
                            <th>{% trans 'complete' %}</th>
                            <th>{% trans 'acronym' %}</th>
                            <th>{% trans 'learning_unit' %}</th>
                            <th>{% trans 'coordinator' %}</th>
                            <th>{% trans 'progress' %}</th>
                            <th></th>
                        </tr>
                        </thead>
                        <tbody>
                        {% for note_detail in notes_list %}
                        <tr>
                            <td class="text-center">
                                {% if note_detail.exam_enrollments_encoded == note_detail.total_exam_enrollments %}
                                    <span class="glyphicon glyphicon-ok" style="color: green" aria-hidden="true"></span>
                                {% else %}
                                    <span class="glyphicon glyphicon-remove" style="color: red" aria-hidden="true"></span>
                                {% endif %}
                            </td>
                            <td>{{ note_detail.learning_unit_year.acronym }}</td>
                            <td><a href="{% url 'online_encoding' note_detail.learning_unit_year.id  %}"
                                   title="Visualiser/charger les notes pour le cours"
                                   id="lnk_paper_encoding_messages_{{note_detail.learning_unit_year.id}}">{{ note_detail.learning_unit_year.title }}</a></td>
                            <td>
                                {% if note_detail.tutor %}
                                    {{ note_detail.tutor.person.last_name }} {{ note_detail.tutor.person.first_name }}
                                {% else %}
                                    -
                                {% endif %}
                            </td>
                            <td>{{ note_detail.exam_enrollments_encoded}}/{{ note_detail.total_exam_enrollments}}</td>
                            <td>
                                <a class="btn btn-default"
                                   href="{% url 'notes_printing' note_detail.learning_unit_year.id%}"
                                   role="button" id="lnk_notes_printing_{{note_detail.learning_unit_year.id}}"
                                   data-toggle="tooltip" data-placement="right"
                                   title="{% trans 'tooltip_print_scores' %}"
                                ><span class="glyphicon glyphicon-print" aria-hidden="true"></span> {% trans 'print' %}</a>
                            </td>
                        </tr>
                        {% endfor %}
                        </tbody>
                    </table>
                </div>
            </div>
        </div>
=======
                {% for note_detail in notes_list %}
                <tr>
                    <td class="text-center">
                        {% if note_detail.exam_enrollments_encoded == note_detail.total_exam_enrollments %}
                            <span class="glyphicon glyphicon-ok" style="color: green" aria-hidden="true"></span>
                        {% else %}
                            <span class="glyphicon glyphicon-remove" style="color: red" aria-hidden="true"></span>
                        {% endif %}
                    </td>
                    <td>{{ note_detail.learning_unit_year.acronym }}</td>
                    <td><a href="{% url 'online_encoding' note_detail.learning_unit_year.id %}"
                           id="lnk_{{ note_detail.learning_unit_year.acronym }}">{{ note_detail.learning_unit_year.title }}</a></td>
                    <td>
                        {% if note_detail.tutor %}
                            {{ note_detail.tutor.person.last_name }} {{ note_detail.tutor.person.first_name }}
                        {% else %}
                            -
                        {% endif %}
                    </td>
                    <td>{{ note_detail.exam_enrollments_encoded}}/{{ note_detail.total_exam_enrollments}}</td>
                    <td><a class="btn btn-default"
                           href="{% url 'online_encoding_form' note_detail.learning_unit_year.id %}"
                           role="button" id="lnk_encode"
                           data-toggle="tooltip" data-placement="right"
                           title="{% trans 'tooltip_encode_for' %}"
                    ><i class="fa fa-hashtag"></i> {% trans 'encode' %}</a></td>
                </tr>
                {% endfor %}
                </tbody>
            </table>
        </div>
        <div role="tabpanel" class="tab-pane fade" id="tab_via_excel_{{forloop.counter0}}">
            <br>
            <table class="table table-hover">
                <thead>
                <tr>
                    <th>{% trans 'complete' %}</th>
                    <th>{% trans 'acronym' %}</th>
                    <th>{% trans 'learning_unit' %}</th>
                    <th>{% trans 'coordinator' %}</th>
                    <th>{% trans 'progress' %}</th>
                    <th></th>
                </tr>
                </thead>
                <tbody>
                {% for note_detail in notes_list %}
                <tr>
                    <td class="text-center">
                        {% if note_detail.exam_enrollments_encoded == note_detail.total_exam_enrollments %}
                            <span class="glyphicon glyphicon-ok" style="color: green" aria-hidden="true"></span>
                        {% else %}
                            <span class="glyphicon glyphicon-remove" style="color: red" aria-hidden="true"></span>
                        {% endif %}
                    </td>
                    <td>{{ note_detail.learning_unit_year.acronym }}</td>
                    <td><a href="{% url 'online_encoding' note_detail.learning_unit_year.id %}"
                           title="Visualiser/charger les notes pour le cours"
                           id="lnk_online_encoding_messages_{{note_detail.learning_unit_year.id}}">{{ note_detail.learning_unit_year.title }}</a></td>
                    <td>
                        {% if note_detail.tutor %}
                            {{ note_detail.tutor.person.last_name }} {{ note_detail.person.first_name }}
                        {% else %}
                            -
                        {% endif %}
                    </td>
                    <td>{{ note_detail.exam_enrollments_encoded}}/{{ note_detail.total_exam_enrollments}}</td>
                    <td>
                        <a class="btn btn-default"
                           href="{% url 'scores_encoding_download' note_detail.learning_unit_year.id academic_year.id%}"
                           role="button"
                           id="lnk_scores_encoding_download_{{learning_unit_year.id}}"
                           data-toggle="tooltip" data-placement="right"
                           title="{% trans 'tooltip_dowload_excel_file' %}"
                        ><span class="glyphicon glyphicon-download" aria-hidden="true"></span> {% trans 'get_excel_file'%}</a>
                    </td>
                </tr>
                {% endfor %}
                </tbody>
            </table>
        </div>
        <div role="tabpanel" class="tab-pane fade" id="tab_via_paper_{{forloop.counter0}}">
            <br>
            <a class="btn btn-default {% if not tutor_id or tutor_id == -1 %}disabled{%endif%}"
               href="{%if tutor_id and tutor_id != -1 and offer_year_id %}
                        {% url 'notes_printing_all' tutor_id=tutor_id offer_id=offer_year_id %}
                     {%else%}
                        {%if tutor_id and tutor_id != -1 %}
                            {% url 'notes_printing_all' tutor_id=tutor_id %}
                        {%elif offer_year_id %}
                            {% url 'notes_printing_all' offer_id=offer_year_id %}
                        {% else %}
                            {% url 'notes_printing_all' %}
                        {%endif%}
                    {%endif%}"
               role="button" id="lnk_notes_printing_all_{{learning_unit.id}}">
                <span class="glyphicon glyphicon-print" aria-hidden="true"></span> {% trans 'print_all_courses' %}</a>
            <br><br>
            <table class="table table-hover">
                <thead>
                <tr>
                    <th>{% trans 'complete' %}</th>
                    <th>{% trans 'acronym' %}</th>
                    <th>{% trans 'learning_unit' %}</th>
                    <th>{% trans 'coordinator' %}</th>
                    <th>{% trans 'progress' %}</th>
                    <th></th>
                </tr>
                </thead>
                <tbody>
                {% for note_detail in notes_list %}
                <tr>
                    <td class="text-center">
                        {% if note_detail.exam_enrollments_encoded == note_detail.total_exam_enrollments %}
                            <span class="glyphicon glyphicon-ok" style="color: green" aria-hidden="true"></span>
                        {% else %}
                            <span class="glyphicon glyphicon-remove" style="color: red" aria-hidden="true"></span>
                        {% endif %}
                    </td>
                    <td>{{ note_detail.learning_unit_year.acronym }}</td>
                    <td><a href="{% url 'online_encoding' note_detail.learning_unit_year.id  %}"
                           title="Visualiser/charger les notes pour le cours"
                           id="lnk_paper_encoding_messages_{{note_detail.learning_unit_year.id}}">{{ note_detail.learning_unit_year.title }}</a></td>
                    <td>
                        {% if note_detail.tutor %}
                            {{ note_detail.tutor.person.last_name }} {{ note_detail.tutor.person.first_name }}
                        {% else %}
                            -
                        {% endif %}
                    </td>
                    <td>{{ note_detail.exam_enrollments_encoded}}/{{ note_detail.total_exam_enrollments}}</td>
                    <td>
                        <a class="btn btn-default"
                           href="{% url 'notes_printing' note_detail.learning_unit_year.id%}"
                           role="button" id="lnk_notes_printing_{{note_detail.learning_unit_year.id}}"
                           data-toggle="tooltip" data-placement="right"
                           title="{% trans 'tooltip_print_scores' %}"
                        ><span class="glyphicon glyphicon-print" aria-hidden="true"></span> {% trans 'print' %}</a>
                    </td>
                </tr>
                {% endfor %}
                </tbody>
            </table>
                </div>
            </div>
        </div>
    </div>
    <div id="tab_justifications" class="tab-pane fade">
        <form id="form_justification" method="get">
            <br>
            <div class="row">
                <div class="col-md-2">
                    <label>{% trans 'registration_id' %}</label>
                    <input type="text" class="form-control" id="txt_registration_id" name="registration_id" placeholder="{% trans 'registration_id' %}">
                </div>
                <div class="col-md-2">
                    <label>{% trans 'lastname' %}</label>
                    <input type="text" class="form-control" id="txt_last_name" name="last_name" placeholder="{% trans 'lastname' %}">
                </div>
                <div class="col-md-2">
                    <label>{% trans 'firstname' %}</label>
                    <input type="text" class="form-control" id="txt_first_name" name="first_name" placeholder="{% trans 'lastname' %}">
                </div>
                <div class="col-md-2">
                    <label>{% trans 'justification' %}</label>
                    <select class="form-control" name="justification" id="slt_justification">
                        <option value="">Tous</option>
                        <option value="ABSENCE_JUSTIFIED">Absence justifié</option>
                        <option value="ABSENCE_UNJUSTIFIED">Absence injustifié</option>
                        <option value="CHEATING">Tricherie</option>
                        <option value="SCORE_MISSING">Note manquante</option>
                    </select>
                </div>
                <div class="col-md-3">
                    <label>{% trans 'offer' %}</label><br>
                    <select id="slt_program" name="program" class="form-control">
                        <option value="">{% trans 'all'%}</option>
                        {% for o in offer_list %}
                        <option value="{{o.id}}" {%if offer_year_id == o.id %}selected{%endif%}>{{o.acronym}}</option>
                        {% endfor %}
                    </select>
                </div>
                <div class="col-md-1">
                    <br>
                    <button type="submit" id="bt_submit_offer_year_search" class="btn btn-primary" role="button"
                        title="{% trans 'offer_year_search' %}">
                        <span class="glyphicon glyphicon-search" aria-hidden="true"></span></button>
                </div>
            </div>
            <br>
            <table class="table table-hover">
                <thead>
                    <tr>
                        <th>{% trans 'learning_unit' %}</th>
                        <th>{% trans 'registration_id' %}</th>
                        <th>{% trans 'lastname' %}</th>
                        <th>{% trans 'firstname' %}</th>
                        <th>{% trans 'score' %}</th>
                        <th>{% trans 'justification' %}</th>
                    </tr>
                </thead>
                <tbody>
                    <tr>
                        <td></td>
                        <td></td>
                        <td></td>
                        <td></td>
                        <td></td>
                        <td></td>
                    </tr>
                </tbody>
            </table>
        </form>
>>>>>>> fa44077a
    </div>
</div>
{% else %}
    <div class="alert alert-warning">
      <p style="font-size: 130%">{% trans 'no_score_to_encode' %} </p>
    </div>
{% endif %}
{% endblock %}<|MERGE_RESOLUTION|>--- conflicted
+++ resolved
@@ -37,10 +37,6 @@
     <h2>{% trans 'scores_encoding' %}</h2>
 </div>
 {% if notes_list != None and notes_list|length >= 0 %}
-<<<<<<< HEAD
-<div class="panel panel-default">
-    <div class="panel-body">
-=======
 <ul class="nav nav-tabs nav-justified" id="tabs">
     <li class="active"><a data-toggle="tab" role="tab" href="#tab_scores_encoding" id="lnk_scores_encoding">{% trans 'by_learning_unit' %}</a></li>
     <li><a data-toggle="tab" role="tab" href="#tab_justifications" id="lnk_justifications">{% trans 'by_specific_criteria' %}</a></li>
@@ -48,7 +44,6 @@
 <div class="tab-content">
     <div id="tab_scores_encoding" class="tab-pane fade in active">
         <br>
->>>>>>> fa44077a
         <form method="get" action="{% url 'refresh_list' %}" id="form_search_learning_units">
             <div class="row">
                 <div class="col-md-3">
@@ -129,26 +124,13 @@
                 </div>
             </div>
         </div>
-<<<<<<< HEAD
-=======
         <br>
->>>>>>> fa44077a
         <div>
             <ul class="nav nav-tabs" role="tablist">
                 <li role="presentation" class="active"><a href="#tab_online_{{forloop.counter0}}"
                                                           aria-controls="online" role="tab" data-toggle="tab"
                                                           id="lnk_online_{{forloop.counter0}}">{% trans 'online' %}</a>
                 </li>
-<<<<<<< HEAD
-                <li role="presentation"><a href="#tab_via_paper_{{forloop.counter0}}" aria-controls="via_paper"
-                                           role="tab"
-                                           data-toggle="tab" id="lnk_via_paper_{{forloop.counter0}}">{% trans 'via_paper' %}</a></li>
-                <li role="presentation"><a href="#tab_via_excel_{{forloop.counter0}}" aria-controls="via_excel" role="tab"
-                                           data-toggle="tab" id="lnk_via_excel_{{forloop.counter0}}">{% trans 'via_excel' %}</a></li>
-            </ul>
-            <div class="tab-content" id="pnl_learning_units">
-                <div role="tabpanel" class="tab-pane fade in active" id="tab_online_{{forloop.counter0}}">
-=======
                 <li role="presentation"><a href="#tab_via_excel_{{forloop.counter0}}" aria-controls="via_excel" role="tab"
                                            data-toggle="tab" id="lnk_via_excel_{{forloop.counter0}}">{% trans 'via_excel' %}</a></li>
                 <li role="presentation"><a href="#tab_via_paper_{{forloop.counter0}}" aria-controls="via_paper"
@@ -158,7 +140,6 @@
             <div class="tab-content" id="pnl_learning_units">
                 <div role="tabpanel" class="tab-pane fade in active" id="tab_online_{{forloop.counter0}}">
                     <br>
->>>>>>> fa44077a
                     <table class="table table-hover">
                         <thead>
                         <tr>
@@ -172,152 +153,6 @@
                         </thead>
                         <tbody>
 
-<<<<<<< HEAD
-                        {% for note_detail in notes_list %}
-                        <tr>
-                            <td class="text-center">
-                                {% if note_detail.exam_enrollments_encoded == note_detail.total_exam_enrollments %}
-                                    <span class="glyphicon glyphicon-ok" style="color: green" aria-hidden="true"></span>
-                                {% else %}
-                                    <span class="glyphicon glyphicon-remove" style="color: red" aria-hidden="true"></span>
-                                {% endif %}
-                            </td>
-                            <td>{{ note_detail.learning_unit_year.acronym }}</td>
-                            <td><a href="{% url 'online_encoding' note_detail.learning_unit_year.id %}"
-                                   id="lnk_{{ note_detail.learning_unit_year.acronym }}">{{ note_detail.learning_unit_year.title }}</a></td>
-                            <td>
-                                {% if note_detail.tutor %}
-                                    {{ note_detail.tutor.person.last_name }} {{ note_detail.tutor.person.first_name }}
-                                {% else %}
-                                    -
-                                {% endif %}
-                            </td>
-                            <td>{{ note_detail.exam_enrollments_encoded}}/{{ note_detail.total_exam_enrollments}}</td>
-                            <td><a class="btn btn-default"
-                                   href="{% url 'online_encoding_form' note_detail.learning_unit_year.id %}"
-                                   role="button" id="lnk_encode"
-                                   data-toggle="tooltip" data-placement="right"
-                                   title="{% trans 'tooltip_encode_for' %}"
-                            ><i class="fa fa-hashtag"></i> {% trans 'encode' %}</a></td>
-                        </tr>
-                        {% endfor %}
-                        </tbody>
-                    </table>
-                </div>
-                <div role="tabpanel" class="tab-pane fade" id="tab_via_excel_{{forloop.counter0}}">
-                    <table class="table table-hover">
-                        <thead>
-                        <tr>
-                            <th>{% trans 'complete' %}</th>
-                            <th>{% trans 'acronym' %}</th>
-                            <th>{% trans 'learning_unit' %}</th>
-                            <th>{% trans 'coordinator' %}</th>
-                            <th>{% trans 'progress' %}</th>
-                            <th></th>
-                        </tr>
-                        </thead>
-                        <tbody>
-                        {% for note_detail in notes_list %}
-                        <tr>
-                            <td class="text-center">
-                                {% if note_detail.exam_enrollments_encoded == note_detail.total_exam_enrollments %}
-                                    <span class="glyphicon glyphicon-ok" style="color: green" aria-hidden="true"></span>
-                                {% else %}
-                                    <span class="glyphicon glyphicon-remove" style="color: red" aria-hidden="true"></span>
-                                {% endif %}
-                            </td>
-                            <td>{{ note_detail.learning_unit_year.acronym }}</td>
-                            <td><a href="{% url 'online_encoding' note_detail.learning_unit_year.id %}"
-                                   title="Visualiser/charger les notes pour le cours"
-                                   id="lnk_online_encoding_messages_{{note_detail.learning_unit_year.id}}">{{ note_detail.learning_unit_year.title }}</a></td>
-                            <td>
-                                {% if note_detail.tutor %}
-                                    {{ note_detail.tutor.person.last_name }} {{ note_detail.person.first_name }}
-                                {% else %}
-                                    -
-                                {% endif %}
-                            </td>
-                            <td>{{ note_detail.exam_enrollments_encoded}}/{{ note_detail.total_exam_enrollments}}</td>
-                            <td>
-                                <a class="btn btn-default"
-                                   href="{% url 'scores_encoding_download' note_detail.learning_unit_year.id academic_year.id%}"
-                                   role="button"
-                                   id="lnk_scores_encoding_download_{{learning_unit_year.id}}"
-                                   data-toggle="tooltip" data-placement="right"
-                                   title="{% trans 'tooltip_dowload_excel_file' %}"
-                                ><span class="glyphicon glyphicon-download" aria-hidden="true"></span> {% trans 'get_excel_file'%}</a>
-                            </td>
-                        </tr>
-                        {% endfor %}
-                        </tbody>
-                    </table>
-                </div>
-                <div role="tabpanel" class="tab-pane fade" id="tab_via_paper_{{forloop.counter0}}">
-                    <br>
-                    <a class="btn btn-default {% if not tutor_id or tutor_id == -1 %}disabled{%endif%}"
-                       href="{%if tutor_id and tutor_id != -1 and offer_year_id %}
-                                {% url 'notes_printing_all' tutor_id=tutor_id offer_id=offer_year_id %}
-                             {%else%}
-                                {%if tutor_id and tutor_id != -1 %}
-                                    {% url 'notes_printing_all' tutor_id=tutor_id %}
-                                {%elif offer_year_id %}
-                                    {% url 'notes_printing_all' offer_id=offer_year_id %}
-                                {% else %}
-                                    {% url 'notes_printing_all' %}
-                                {%endif%}
-                            {%endif%}"
-                       role="button" id="lnk_notes_printing_all_{{learning_unit.id}}">
-                        <span class="glyphicon glyphicon-print" aria-hidden="true"></span> {% trans 'print_all_courses' %}</a>
-                    <br><br>
-                    <table class="table table-hover">
-                        <thead>
-                        <tr>
-                            <th>{% trans 'complete' %}</th>
-                            <th>{% trans 'acronym' %}</th>
-                            <th>{% trans 'learning_unit' %}</th>
-                            <th>{% trans 'coordinator' %}</th>
-                            <th>{% trans 'progress' %}</th>
-                            <th></th>
-                        </tr>
-                        </thead>
-                        <tbody>
-                        {% for note_detail in notes_list %}
-                        <tr>
-                            <td class="text-center">
-                                {% if note_detail.exam_enrollments_encoded == note_detail.total_exam_enrollments %}
-                                    <span class="glyphicon glyphicon-ok" style="color: green" aria-hidden="true"></span>
-                                {% else %}
-                                    <span class="glyphicon glyphicon-remove" style="color: red" aria-hidden="true"></span>
-                                {% endif %}
-                            </td>
-                            <td>{{ note_detail.learning_unit_year.acronym }}</td>
-                            <td><a href="{% url 'online_encoding' note_detail.learning_unit_year.id  %}"
-                                   title="Visualiser/charger les notes pour le cours"
-                                   id="lnk_paper_encoding_messages_{{note_detail.learning_unit_year.id}}">{{ note_detail.learning_unit_year.title }}</a></td>
-                            <td>
-                                {% if note_detail.tutor %}
-                                    {{ note_detail.tutor.person.last_name }} {{ note_detail.tutor.person.first_name }}
-                                {% else %}
-                                    -
-                                {% endif %}
-                            </td>
-                            <td>{{ note_detail.exam_enrollments_encoded}}/{{ note_detail.total_exam_enrollments}}</td>
-                            <td>
-                                <a class="btn btn-default"
-                                   href="{% url 'notes_printing' note_detail.learning_unit_year.id%}"
-                                   role="button" id="lnk_notes_printing_{{note_detail.learning_unit_year.id}}"
-                                   data-toggle="tooltip" data-placement="right"
-                                   title="{% trans 'tooltip_print_scores' %}"
-                                ><span class="glyphicon glyphicon-print" aria-hidden="true"></span> {% trans 'print' %}</a>
-                            </td>
-                        </tr>
-                        {% endfor %}
-                        </tbody>
-                    </table>
-                </div>
-            </div>
-        </div>
-=======
                 {% for note_detail in notes_list %}
                 <tr>
                     <td class="text-center">
@@ -530,7 +365,6 @@
                 </tbody>
             </table>
         </form>
->>>>>>> fa44077a
     </div>
 </div>
 {% else %}
