{% extends "layout.html" %}
{% load format %}
{% load i18n %}
{% load score_display %}
{% load get_at_index %}
{% load messages %}

{% comment "License" %}
 * OSIS stands for Open Student Information System. It's an application
 * designed to manage the core business of higher education institutions,
 * such as universities, faculties, institutes and professional schools.
 * The core business involves the administration of students, teachers,
 * courses, programs and so on.
 *
 * Copyright (C) 2015-2016 Université catholique de Louvain (http://www.uclouvain.be)
 *
 * This program is free software: you can redistribute it and/or modify
 * it under the terms of the GNU General Public License as published by
 * the Free Software Foundation, either version 3 of the License, or
 * (at your option) any later version.
 *
 * This program is distributed in the hope that it will be useful,
 * but WITHOUT ANY WARRANTY; without even the implied warranty of
 * MERCHANTABILITY or FITNESS FOR A PARTICULAR PURPOSE.  See the
 * GNU General Public License for more details.
 *
 * A copy of this license - GNU General Public License - is available
 * at the root of the source code of this program.  If not,
 * see http://www.gnu.org/licenses/.
{% endcomment %}

{% block breadcrumb %}
<li><a href="{% url 'studies' %}" id="lnk_studies">{% trans 'student_path' %}</a></li>
<li><a href="{% url 'assessments' %}" id="lnk_evaluations">{% trans 'evaluations' %}</a></li>
<li><a href="{% url 'scores_encoding' %}" id="lnk_scores_encoding">{% trans 'scores_encoding' %}</a></li>
<li class="active">{% trans 'online_encoding' %}</li>
{% endblock %}

{% block content %}
<div class="page-header">
    <h2>{% trans 'scores_encoding' %}</h2>
</div>
{% include "template_messages.html" %}
<div class="panel panel-default">
    <div class="panel-heading">
        <h3 class="panel-title" style="font-size: 150%; color: #3399CC;">{{ learning_unit_year }}</h3>
    </div>
    <div class="panel-body">
        <div class="row">
            <div class="col-md-3">
                <div class="form-group">
<<<<<<< HEAD
                        <label>{% trans 'coordinator' %}</label><br>{{ coordinator }}
=======
                    <label>{% trans 'coordinator' %}</label><br>
                    {% if coordinator %}
                        {{ coordinator }}
                    {% else %}
                        {% trans 'none' %}
                    {% endif %}
                    {% if tutors %}
                        <a role="button" data-toggle="collapse" data-target="#tutors_by_course"
                           aria-expanded="false"
                           aria-controls="tutors_by_course"
                           title="{% trans 'display_tutors' %}">
                          <span class="glyphicon glyphicon-list" aria-hidden="true"></span>
                        </a>
                    {% endif %}
                    <div class="collapse" id="tutors_by_course">
                        <label>{% trans 'tutors' %}</label><br>
                        <ul>
                            {% for prof in tutors %}
                                <li>{{ prof }}</li>
                            {% endfor %}
                        </ul>
                    </div>
>>>>>>> bbf3d8b3
                </div>
            </div>
            <div class="col-md-3">
                <div class="form-group">
                    <label>{% trans 'academic_year' %}</label><br>
                    {{ academic_year }}
                </div>
            </div>
<<<<<<< HEAD
            <div class="col-md-6">
=======
            <div class="col-md-3">
                <div class="form-group">
                    <label>{% trans 'number_session' %}</label><br>
                    {{ number_session }}
                </div>
            </div>
            <div class="col-md-3">
>>>>>>> bbf3d8b3
                <div class="form-group">
                    <label>{% trans 'number_of_enrollments' %}</label><br>
                    {{ enrollments|length }}
                </div>
            </div>
        </div>
        <div class="form-group">
            <label>{% trans 'progress' %}</label><br>
            <div class="progress">
                <div class="progress-bar" role="progressbar" aria-valuenow="{{ progress }}" aria-valuemin="0" aria-valuemax="100" style="width: {{ progress }}%;">
                   {{ progress }}%
                </div>
            </div>
        </div>
                <a class="btn btn-default" href="{% url 'online_encoding_form' learning_unit_year.id  %}"
                   role="button" id="lnk_encode"
                   data-toggle="tooltip" data-placement="bottom"
                   {% if enrollments and progress == '100' and not is_program_manager %}
                        disabled
                        title="{% trans 'tooltip_encode_no_more_possible_for' %}"
                   {% else %}
                        title="{% trans 'tooltip_encode_for' %}"
                   {% endif %}
                ><i class="fa fa-hashtag"></i> {% trans 'encode' %}</a>
                <a class="btn btn-default" href="{% url 'online_double_encoding_form' learning_unit_year.id %}"
                   role="button" id="lnk_online_double_encoding"
                   data-toggle="tooltip" data-placement="bottom"
                   {% if enrollments and progress == '100' and not is_program_manager %}
                        disabled
                        title="{% trans 'tooltip_double_encode_no_more_possible_for' %}"
                   {% else %}
                        title="{% trans 'tooltip_double_encode_for' %}"
                   {% endif %}
                ><i class="fa fa-hashtag"></i><i class="fa fa-hashtag"></i> {% trans 'double_encoding' %}</a>
                <a  id="lnk_score_printing" class="btn btn-default"
                    href="{% url 'notes_printing' learning_unit_year_id=learning_unit_year.id %}"
                    data-toggle="tooltip" data-placement="bottom"
                    title="{% trans 'tooltip_print_scores' %}"
                    role="button"><span class="glyphicon glyphicon-print" aria-hidden="true"></span> {% trans 'print' %}</a>
            &nbsp;&nbsp;
            <a id="lnk_scores_excel" class="btn btn-default"
               href="{% url 'scores_encoding_download' learning_unit_year.id academic_year.id%}"
               role="button"
               data-toggle="tooltip" data-placement="bottom"
               title="{% trans 'tooltip_dowload_excel_file' %}"
            ><span class="glyphicon glyphicon-download" aria-hidden="true"></span> {% trans 'get_excel_file'%}</a>
            <button type="button" class="btn btn-default" data-toggle="modal" data-target="#pnl_upload_score_modal"
                    id="bt_upload_score_modal"
                    {% if enrollments and progress == '100' and not is_program_manager %}
                        disabled
                        title="{% trans 'tooltip_inject_excel_no_more_possible_for' %}"
                   {% else %}
                        title="{% trans 'tooltip_select_excel_file_to_inject_scores' %}"
                   {% endif %}
            ><span class="glyphicon glyphicon-upload" aria-hidden="true"></span> {% trans 'inject_xls_file' %}</button>
            {% if not is_program_manager %}
            <button type="button" class="btn btn-warning pull-right" data-toggle="modal" data-target="#pnl_submission_scores_modal"
                    title="{% trans 'definitive_save' %}"
                    id="bt_score_submission_modal" {%if draft_scores_not_sumitted == 0 or not is_coordinator %} disabled{%endif%}><span class="glyphicon glyphicon-send" aria-hidden="true"></span> {% trans 'submission' %}</button>
            {% endif %}
            <br><br>
            {% if not is_program_manager and draft_scores_not_sumitted > 0 %}
                <div class="col-md-12">
                    <div class="form-group">
                        <div class="alert alert-dismissible alert-warning">
                          <button type="button" class="close" data-dismiss="alert">&times;</button>
                          <p>
                            <span class="glyphicon glyphicon-warning-sign"
                                  style="font-size: 150%" aria-hidden="true">
                            </span>  {% trans 'warning_all_scores_not_sumitted_yet' %}
                          </p>
                        </div>
                    </div>
                </div>
            {% endif %}
        <table class="table table-hover">
            <thead>
                <tr>
                    <th>{% trans 'status' %}</th>
                    <th>{% trans 'program' %}</th>
<<<<<<< HEAD
                    <th>{% trans 'number_session' %}</th>
=======
>>>>>>> bbf3d8b3
                    <th>{% trans 'registration_number' %}</th>
                    <th>{% trans 'lastname' %}</th>
                    <th>{% trans 'firstname' %}</th>
                    <th>{% trans 'score' %}</th>
                    <th>{% trans 'justification' %}</th>
                    <th>{% trans 'end_date' %}</th>
                </tr>
            </thead>
            <tbody>
                {% for enrollment in enrollments %}
                    <tr style="background-color:
                                {% ifchanged enrollment.learning_unit_enrollment.offer_enrollment.offer_year.acronym %}
                                    {% cycle "white" "#E5F2FF" as rowcolors %}
                                {% else %}
                                    {{ rowcolors }}
                                {% endifchanged %}">
                        <td>{% if enrollment.score_final != None or enrollment.justification_final %}
                                <span class="glyphicon glyphicon-send" aria-hidden="true" style="color: green;" title="{% trans 'score_submitted' %}"></span>
                            {% endif %}</td>
                        <td>{{ enrollment.learning_unit_enrollment.offer_enrollment.offer_year.acronym }}</td>
<<<<<<< HEAD
                        <td>{{ enrollment.session_exam.number_session}}</td>
                        <td>{{ enrollment.learning_unit_enrollment.offer_enrollment.student.registration_id }}</td>
                        <td>{{ enrollment.learning_unit_enrollment.offer_enrollment.student.person.last_name }}</td>
=======
                        <td>{{ enrollment.learning_unit_enrollment.offer_enrollment.student.registration_id }}</td>
                        <td>{{ enrollment.learning_unit_enrollment.offer_enrollment.student.person.last_name|title }}</td>
>>>>>>> bbf3d8b3
                        <td>{{ enrollment.learning_unit_enrollment.offer_enrollment.student.person.first_name }}</td>
                        <td>{%if is_program_manager %}
                                {{ enrollment.score_final | score_display:enrollment.session_exam.learning_unit_year.decimal_scores }}
                            {% else %}
                                {% if enrollment.score_final != None %}
                                    {{ enrollment.score_final | score_display:enrollment.session_exam.learning_unit_year.decimal_scores }}
                                {% elif not enrollment.justification_final %}
                                    {{ enrollment.score_draft | score_display:enrollment.session_exam.learning_unit_year.decimal_scores }}
                                {%endif%}
                            {% endif%}</td>
                        <td>{%if is_program_manager %}
                                {% if enrollment.justification_final%}
                                    {{ enrollment.get_justification_final_display }}
                                {% else %}
                                    -
                                {% endif %}
                            {% else %}
                                {% if enrollment.justification_final %}
                                    {{ enrollment.get_justification_final_display }}
                                {% elif enrollment.justification_draft and enrollment.score_final == None %}
                                    {{ enrollment.get_justification_draft_display }}
                                {% else %}
                                    -
                                {% endif %}
                            {% endif %}
                        </td>
                        <td>{{ enrollment.session_exam.offer_year_calendar.end_date | default_if_none:'' |date:"j/m/Y" }}</td>
                    </tr>
                {% endfor %}
            </tbody>
        </table>
    </div>
</div>

<!-- UploadFile modal -->
<div class="modal fade" id="pnl_upload_score_modal" tabindex="-1" role="dialog" aria-labelledby="uploadScoresLabel">
    <div class="modal-dialog" role="document">
        <div class="modal-content">
            <form method="post" enctype="multipart/form-data" action="{% url 'upload_encoding' learning_unit_year.id %}">
                {% csrf_token %}
                <div class="modal-header">
                    <button type="button" class="close" data-dismiss="modal" aria-label="Close" id="bt_close_upload_score_modal"><span aria-hidden="true">&times;</span></button>
                    <h4 class="modal-title" id="uploadScroresLabel">{% trans 'scores_injection' %}</h4>
                </div>
                <div class="modal-body">
                    <label for="fle_scores_input_file" class="btn btn-default" >{% trans 'choose_file' %}</label>
                    <input type="file" id="fle_scores_input_file" name="file" style="display:none" />
                    <div id="pnl_selectedFiles"></div>
                    <p class="help-block">{% trans 'help_pnl_selectedfiles' %}</p>
                </div>
                <div class="modal-footer">
                    <button type="button" class="btn btn-default" data-dismiss="modal" id="bt_cancel_upload_score_modal">{% trans 'cancel' %}</button>
                    <input type="submit" class="btn btn-primary" value="{% trans 'inject'%}" onclick="document.getElementById('files').style.visibility='visible'" id="bt_submit_upload_score_modal"/>
                </div>
            </form>
        </div>
    </div>
</div>

<!-- Submission modal -->
<div class="modal fade" id="pnl_submission_scores_modal" tabindex="-1" role="dialog" aria-labelledby="submissionScoresLabel">
    <div class="modal-dialog" role="document">
        <div class="modal-content">
            <div class="modal-header">
                <button type="button" class="close" data-dismiss="modal" aria-label="Close" id="bt_close_submission_score_modal"><span aria-hidden="true">&times;</span></button>
                <h4 class="modal-title" id="submissionScoresLabel">{% trans 'submission' %}</h4>
            </div>
            <div class="modal-body">
                    <p class="help-block">{% trans 'help_submission_scores_label' as help_submission_scores_label %}{{ help_submission_scores_label | format:draft_scores_not_sumitted}}</p>
            </div>
            <div class="modal-footer">
                <a class="btn btn-warning" href="{% url 'online_encoding_submission' learning_unit_year.id %}"
                   role="button" id="lnk_post_scores_submission_btn"
                   data-toggle="tooltip" data-placement="left" title="{% trans 'definitive_save' %}" ><span class="glyphicon glyphicon-send" aria-hidden="true"></span> {% trans 'submission' %}</a>
                <button type="button" class="btn btn-default" data-dismiss="modal" id="bt_cancel_submission_score_modal">{% trans 'cancel' %}</button>
            </div>
        </div>
    </div>
</div>

<script language="javascript">
    var selDiv = "";

	document.addEventListener("DOMContentLoaded", init, false);

	function init() {
		document.querySelector('#fle_scores_input_file').addEventListener('change', handleFileSelect, false);
		selDiv = document.querySelector("#pnl_selectedFiles");
	}

	function handleFileSelect(e) {
		if(!e.target.files) return;

		selDiv.innerHTML = "";

		var files = e.target.files;
		for(var i=0; i<files.length; i++) {
			var f = files[i];

			selDiv.innerHTML += f.name + "<br/>";
		}
	}

    function printdiv(div_warning,div_info){
        var headstr = "<html><head><title></title></head><body>";
        var footstr = "</body>";
        var newstr = document.all.item(div_warning).innerHTML;
        newstr += document.all.item(div_info).innerHTML;
        var oldstr = document.body.innerHTML;
        document.body.innerHTML = headstr+newstr+footstr;
        window.print();
        document.body.innerHTML = oldstr;
        return false;
    }
</script>
{% endblock %}<|MERGE_RESOLUTION|>--- conflicted
+++ resolved
@@ -49,9 +49,6 @@
         <div class="row">
             <div class="col-md-3">
                 <div class="form-group">
-<<<<<<< HEAD
-                        <label>{% trans 'coordinator' %}</label><br>{{ coordinator }}
-=======
                     <label>{% trans 'coordinator' %}</label><br>
                     {% if coordinator %}
                         {{ coordinator }}
@@ -74,7 +71,6 @@
                             {% endfor %}
                         </ul>
                     </div>
->>>>>>> bbf3d8b3
                 </div>
             </div>
             <div class="col-md-3">
@@ -83,9 +79,6 @@
                     {{ academic_year }}
                 </div>
             </div>
-<<<<<<< HEAD
-            <div class="col-md-6">
-=======
             <div class="col-md-3">
                 <div class="form-group">
                     <label>{% trans 'number_session' %}</label><br>
@@ -93,7 +86,6 @@
                 </div>
             </div>
             <div class="col-md-3">
->>>>>>> bbf3d8b3
                 <div class="form-group">
                     <label>{% trans 'number_of_enrollments' %}</label><br>
                     {{ enrollments|length }}
@@ -174,10 +166,6 @@
                 <tr>
                     <th>{% trans 'status' %}</th>
                     <th>{% trans 'program' %}</th>
-<<<<<<< HEAD
-                    <th>{% trans 'number_session' %}</th>
-=======
->>>>>>> bbf3d8b3
                     <th>{% trans 'registration_number' %}</th>
                     <th>{% trans 'lastname' %}</th>
                     <th>{% trans 'firstname' %}</th>
@@ -198,14 +186,8 @@
                                 <span class="glyphicon glyphicon-send" aria-hidden="true" style="color: green;" title="{% trans 'score_submitted' %}"></span>
                             {% endif %}</td>
                         <td>{{ enrollment.learning_unit_enrollment.offer_enrollment.offer_year.acronym }}</td>
-<<<<<<< HEAD
-                        <td>{{ enrollment.session_exam.number_session}}</td>
-                        <td>{{ enrollment.learning_unit_enrollment.offer_enrollment.student.registration_id }}</td>
-                        <td>{{ enrollment.learning_unit_enrollment.offer_enrollment.student.person.last_name }}</td>
-=======
                         <td>{{ enrollment.learning_unit_enrollment.offer_enrollment.student.registration_id }}</td>
                         <td>{{ enrollment.learning_unit_enrollment.offer_enrollment.student.person.last_name|title }}</td>
->>>>>>> bbf3d8b3
                         <td>{{ enrollment.learning_unit_enrollment.offer_enrollment.student.person.first_name }}</td>
                         <td>{%if is_program_manager %}
                                 {{ enrollment.score_final | score_display:enrollment.session_exam.learning_unit_year.decimal_scores }}
