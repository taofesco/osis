--- conflicted
+++ resolved
@@ -86,7 +86,6 @@
                     id="bt_score_submission_modal" {%if num_encoded_scores == 0 or not is_coordinator %} disabled{%endif%}><span class="glyphicon glyphicon-send" aria-hidden="true"></span> {% trans 'submission' %}</button>
             {% endif %}
             <br><br>
-<<<<<<< HEAD
             {% if draft_scores_not_sumitted > 0 %}
                 <div class="col-md-12">
                     <div class="form-group">
@@ -135,8 +134,6 @@
                     {% endfor %}
                 </ul>
             </div>
-=======
->>>>>>> aee50f2c
         {% endif %}
         <table class="table table-hover">
             <thead>
