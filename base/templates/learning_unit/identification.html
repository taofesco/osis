--- conflicted
+++ resolved
@@ -84,21 +84,10 @@
                                     </div>
                                     {% endblock content_row1 %}
                                 </div>
-<<<<<<< HEAD
                                 {% if proposal.type == 'TRANSFORMATION' and differences|get_old_acronym %}
                                     <div>({% trans 'formerly' %} : {{ differences|get_old_acronym}})</div>
                                     <br>
                                 {% endif %}
-=======
-
-                                {% with  old_acronym=learning_unit_year.get_previous_acronym %}
-                                    {% if old_acronym%}
-                                        <div>({% trans 'formerly' %} : {{ old_acronym.acronym }})</div>
-                                        <br>
-                                    {% endif %}
-                                {% endwith %}
->>>>>>> fb659637
-
                                 <div class="row">
                                     {% block content_row2 %}
                                     <div class="col-md-3">
