{% extends "layout.html" %}
{% load format %}
{% load staticfiles %}
{% load i18n %}
{% load learning_unit %}
{% comment "License" %}
* OSIS stands for Open Student Information System. It's an application
* designed to manage the core business of higher education institutions,
* such as universities, faculties, institutes and professional schools.
* The core business involves the administration of students, teachers,
* courses, programs and so on.
*
* Copyright (C) 2015-2018 Université catholique de Louvain (http://www.uclouvain.be)
*
* This program is free software: you can redistribute it and/or modify
* it under the terms of the GNU General Public License as published by
* the Free Software Foundation, either version 3 of the License, or
* (at your option) any later version.
*
* This program is distributed in the hope that it will be useful,
* but WITHOUT ANY WARRANTY; without even the implied warranty of
* MERCHANTABILITY or FITNESS FOR A PARTICULAR PURPOSE.  See the
* GNU General Public License for more details.
*
* A copy of this license - GNU General Public License - is available
* at the root of the source code of this program.  If not,
* see http://www.gnu.org/licenses/.
{% endcomment %}

{% block breadcrumb %}
{% include "learning_unit/breadcrumb.html" %}
{% endblock %}

{% block content %}

<<<<<<< HEAD
{% include "learning_unit/blocks/header.html" %}

=======
{% include "learning_unit/header.html" %}
{% include "template_messages.html" %}
{% if messages_deletion %}
    {% include "learning_unit/deletion_msg.html" %}
{% endif %}
>>>>>>> e6542f1f
<div class="panel panel-default">
    <div class="panel-heading text-right">
        {% include "learning_unit/identification_actions_bar.html" with dropdirection="dropdown"%}
    </div>
    <div class="panel-body" id="tabs" >
        {% include "learning_unit/blocks/tabs.html" %}
        <div class="tab-content">
            <div role="tabpanel" class="tab-pane active" id="identification">
                <br/>
                <div class="row">
                    <div class="col-md-8">
                        <div class="panel panel-default">
                            <div class="panel-body">
                                <div class="row">
                                    <div class="col-md-3">
                                        <label {{ differences|get_difference_css:'acronym' }}>{% trans 'code'%}</label><br>
                                        {% if learning_unit_year.parent %}
                                            <a href="{% url 'learning_unit' learning_unit_year.parent.id%}" {{ differences|get_difference_css:'acronym'  }}>{{ learning_unit_year.learning_container_year.acronym }}</a>{{learning_unit_year.subdivision}}
                                        {% else %}
                                           <span {{ differences|get_difference_css:'acronym' }}>{{ learning_unit_year.acronym }}</span>
                                        {% endif%}
                                    </div>
                                    <div class="col-md-3">
                                        <label>{% trans 'partims' %}</label><br>
                                        <div>
                                            {% for partim in learning_container_year_partims %}
                                            {% if forloop.counter > 1 %}
                                            ,
                                            {% endif%}
                                            <a href="{% url 'learning_unit' partim.id %}">{{ partim.subdivision}}</a>
                                            {% endfor %}
                                        </div>
                                    </div>
                                    <div class="col-md-3">
                                        {% if learning_unit_year.learning_container_year.container_type %}
                                            <label {{ differences|get_difference_css:'container_type' }}>{% trans 'type' %}</label><br>
                                            <span {{ differences|get_difference_css:'container_type' }}>{% trans learning_unit_year.learning_container_year.container_type %}</span>
                                        {% endif %}
                                        {% if show_subtype %}
                                            {% if learning_unit_year.subtype%}
                                                <span {{ differences|get_difference_css:'subtype' }}>({% trans learning_unit_year.subtype|lower  %})</span>
                                            {% endif %}
                                        {% endif %}
                                    </div>
                                    <div class="col-md-3">
                                        <label {{ differences|get_difference_css:'internship_subtype' }}>{% trans 'internship_subtype' %}</label><br>
                                        {% if learning_unit_year.internship_subtype %}
                                            <span {{ differences|get_difference_css:'internship_subtype' }}>{% trans learning_unit_year.internship_subtype %}</span>
                                        {% endif %}
                                    </div>
                                </div>
                                <br>
                                <div class="row">
                                    <div class="col-md-3">
                                        <label {{ differences|get_difference_css:'credits' }}>{% trans 'nominal_credits' %}</label><br>
                                        <span {{ differences|get_difference_css:'credits' }}>{{ learning_unit_year.credits }}</span>
                                    </div>
                                    <div class="col-md-3">
                                        <label {{ differences|get_difference_css:'periodicity' }}>{% trans 'periodicity' %}</label><br>
                                        {% if learning_unit_year.learning_unit.periodicity %}
                                            <span {{ differences|get_difference_css:'periodicity' }}>{% trans learning_unit_year.learning_unit.periodicity %}</span>
                                        {% endif %}
                                    </div>
                                    <div class="col-md-3">
                                        <label {{ differences|get_difference_css:'status' }}>{% trans 'status' %}</label><br>
                                        <span {{ differences|get_difference_css:'status' }}>
                                        {% if learning_unit_year.status %}
                                            {% trans 'active'|title %}
                                        {% else %}
                                            {% trans 'inactive'|title %}
                                        {% endif %}
                                        </span>
                                    </div>
                                    <div class="col-md-3">
                                        <label {{ differences|get_difference_css:'language' }}>{% trans 'language' %}</label><br>
                                        <span {{ differences|get_difference_css:'language' }}>{{learning_unit_year.learning_container_year.language | default_if_none:'' }}</span>
                                    </div>
                                </div>
                                <br>
                                <div class="row">
                                    <div class="col-md-3">
                                        <label {{ differences|get_difference_css:'quadrimester' }}>{% trans 'quadrimester' %}</label><br>
                                        <span {{ differences|get_difference_css:'quadrimester' }}>{{ learning_unit_year.quadrimester | default_if_none:'' }}</span>
                                    </div>
                                    <div class="col-md-9">
                                        <label {{ differences|get_difference_css:'session' }}>{% trans 'session_title' %}</label><br>
                                        <span {{ differences|get_difference_css:'session' }}>{{ learning_unit_year.session | default_if_none:'' }}</span>
                                    </div>
                                </div>
                                <br>
                                <label {% if differences|get_difference_css:'common_title' %}{{ differences|get_difference_css:'common_title' }}{% else %} title="{% trans 'title_official_1' %}"{% endif %}>{% trans 'common_official_title' %}</label><br>
                                <span {{ differences|get_difference_css:'common_title' }}>{{ learning_unit_year.learning_container_year.common_title | default_if_none:'' }}</span>
                                <br><br>
                                <label {% if differences|get_difference_css:'specific_title'%}{{ differences|get_difference_css:'specific_title' }}{% else %}title="{% trans 'title_official_2' %}"{% endif %}>{% trans 'official_title_proper_to_UE' %}</label><br>
                                    <span {{ differences|get_difference_css:'specific_title' }}>{{learning_unit_year.specific_title | default_if_none:''}}</span>
                                <br><br>
                                <label {% if differences|get_difference_css:'common_title_english' %}{{ differences|get_difference_css:'common_title_english' }}{% else %}title="{% trans 'title_in_english' %} {% trans 'title_in_english_1' %}"{% endif %}>{% trans 'common_official_english_title' %}</label><br>
                                <span {{ differences|get_difference_css:'common_title_english' }}>{{learning_unit_year.learning_container_year.common_title_english | default_if_none:'' }}</span>
                                <br><br>
                                <label {% if differences|get_difference_css:'specific_title_english' %}{{ differences|get_difference_css:'specific_title_english' }} {% else %}title="{% trans 'title_in_english' %} {% trans 'title_in_english_2' %}"{% endif %}>{% trans 'official_english_title_proper_to_UE' %}</label><br>
                                    <span {{ differences|get_difference_css:'specific_title_english'  }}>{{learning_unit_year.specific_title_english | default_if_none:'' }}</span>
                                <br>
                            </div>
                        </div>
                        <div class="panel panel-default">
                            <div class="panel-body">
                                <div>
                                    <label {{ differences|get_difference_css:'faculty_remark' }}>{% trans 'faculty_remark' %}</label><br>
                                    <span {{ differences|get_difference_css:'faculty_remark' }}>{{ learning_unit_year.learning_unit.faculty_remark | default_if_none:'' }}</span>
                                </div>
                                <br>
                                <div>
                                    <label {{ differences|get_difference_css:'other_remark' }}>{% trans 'other_remark' %}</label><br>
                                    <span {{ differences|get_difference_css:'other_remark' }}>{{ learning_unit_year.learning_unit.other_remark | default_if_none:'' }}</span>
                                </div>
                            </div>
                        </div>
                    {% if learning_unit_year.subtype != "PARTIM" %}
                        <div class="panel panel-default">
                            <div class="panel-body">
                                <div class="row">
                                    <div class="col-md-2">
                                        <label>{% trans 'vacant' %}</label><br>
                                        {{ learning_unit_year.learning_container_year.is_vacant | yesno:_("yes,no") |title }}
                                    </div>
                                    <div class="col-md-3">
                                        <label>{% trans 'team_management' %}</label><br>
                                        {{ learning_unit_year.learning_container_year.team | yesno:_("yes,no") |title }}
                                    </div>
                                    <div class="col-md-4">
                                        <label>{% trans 'type_declaration_vacant' %}</label><br>
                                        {% if learning_unit_year.learning_container_year.type_declaration_vacant %}
                                            {% trans learning_unit_year.learning_container_year.type_declaration_vacant %}
                                        {% endif %}
                                    </div>
                                    <div class="col-md-3">
                                        <label>{% trans 'procedure' %}</label><br>
                                        {% if learning_unit_year.attribution_procedure %}
                                            {% trans learning_unit_year.attribution_procedure %}
                                        {% endif %}
                                    </div>
                                </div>
                            </div>
                        </div>
                    {% endif %}
                        {% if components %}
                            {% include "learning_unit/components_identification.html" %}
                        {% endif %}
                    </div>
                    <div class="col-md-4">
                        <div class="panel panel-default">
                            <div class="panel-body">
                                <label>{% trans 'institution'%}</label><br>
                                 {% if organization %}
                                    <a href="{% url 'organization_read' organization_id=organization.id %}">
                                        {{ organization.name }}
                                    </a>
                                 {% endif %}
                                <br>
                                <label style="margin-top:10px;" {{ differences|get_difference_css:'campus' }}>{% trans 'learning_location'%}</label><br>
                                 {% if campus %}
                                    <span  {{ differences|get_difference_css:'campus' }}>{{ campus.name }}</span>
                                 {% endif %}
                                <br>
                                <label style="margin-top:10px;" {% if differences|get_difference_css:'REQUIREMENT_ENTITY'%}{{ differences|get_difference_css:'REQUIREMENT_ENTITY' }} {% endif %}>{% trans 'requirement_entity'%}</label><br>
                                    <a {% if requirement_entity %}href="{% url 'entity_read' entity_version_id=requirement_entity.id %}"{% endif %}
                                    {% if differences|get_difference_css:'REQUIREMENT_ENTITY' %}
                                        {{ differences|get_difference_css:'REQUIREMENT_ENTITY' }}
                                    {% else %}
                                        title="{{ requirement_entity.title | default_if_none:'' }}"
                                    {% endif %}>{{ requirement_entity.acronym }}</a>
                                <br>
                                <label style="margin-top:10px;" {% if differences|get_difference_css:'ALLOCATION_ENTITY' %}{{ differences|get_difference_css:'ALLOCATION_ENTITY' }}{% endif %}>{% trans 'allocation_entity'%}</label><br>
                                <a {% if allocation_entity %}href="{% url 'entity_read' entity_version_id=allocation_entity.id %}"{% endif %}
                                         {% if differences|get_difference_css:'ALLOCATION_ENTITY' %}
                                             {{ differences|get_difference_css:'ALLOCATION_ENTITY' }}
                                         {% else %}
                                             title="{{ allocation_entity.title | default_if_none:'' }}"
                                         {% endif %}>{{ allocation_entity.acronym }}</a>

                                <br>
                                <span {{ differences|get_difference_css:'ADDITIONAL_REQUIREMENT_ENTITY_1' }}>
                                    <label style="margin-top:10px;">{% trans 'additional_requirement_entity'%} 1</label><br>
                                    <span> {{ additional_requirement_entity_1.acronym }}</span><br>
                                </span>
                                <span {{ differences|get_difference_css:'ADDITIONAL_REQUIREMENT_ENTITY_2' }}>
                                    <label style="margin-top:10px;">{% trans 'additional_requirement_entity'%} 2</label><br>
                                    <span {{ differences|get_difference_css:'ADDITIONAL_REQUIREMENT_ENTITY_2' }}>{{ additional_requirement_entity_2.acronym }}</span><br>
                                </span>

                                {% block edit_academic_year %}
                                    <label style="margin-top:10px;">{% trans 'academic_years'%}</label><br>
                                    {% if learning_unit_year.learning_container_year.learning_container %}
                                        {{ learning_unit_year.learning_unit.start_year|academic_years:learning_unit_year.learning_unit.end_year }}
                                    {% endif %}
                                {% endblock %}
                            </div>
                        </div>
                        {% if proposal %}
                            <div class="panel panel-default">
                                <div class="panel-heading">
                                    {% trans 'proposal' %}
                                </div>
                                <div class="panel-body">
                                    <label style="margin-top:10px;">{% trans 'folder' %}</label><br>
                                        {{ proposal_folder_entity_version.0.acronym}} - {{ proposal.folder.folder_id }}
                                    <br>
                                    <label style="margin-top:10px;">{% trans 'type' %}</label><br>
                                        {% trans proposal.type %}
                                    <br>
                                    <div style="margin-top:10px;">
                                        {% block proposal_state %}
                                            <label >{% trans 'state' %}</label><br>
                                            {% trans proposal.state %}
                                        {% endblock proposal_state %}
                                    </div>
                                    <br>
                                      <label style="margin-top:10px;">{% trans 'introduced_by' %}</label><br>
                                      {{ proposal.author }}
                                      <br>
                                       <label style="margin-top:10px;">{% trans 'the' %}</label><br>
                                      {{ proposal.date }}
                                </div>
                            </div>
                        {% endif %}
                    </div>
                </div>
            </div>
        </div>
    </div>
    <div class="panel-footer text-right">
        {% include "learning_unit/identification_actions_bar.html"  with dropdirection="dropup" %}
    </div>
</div>
{% endblock %}<|MERGE_RESOLUTION|>--- conflicted
+++ resolved
@@ -33,22 +33,16 @@
 
 {% block content %}
 
-<<<<<<< HEAD
 {% include "learning_unit/blocks/header.html" %}
-
-=======
-{% include "learning_unit/header.html" %}
-{% include "template_messages.html" %}
 {% if messages_deletion %}
     {% include "learning_unit/deletion_msg.html" %}
 {% endif %}
->>>>>>> e6542f1f
 <div class="panel panel-default">
     <div class="panel-heading text-right">
         {% include "learning_unit/identification_actions_bar.html" with dropdirection="dropdown"%}
     </div>
     <div class="panel-body" id="tabs" >
-        {% include "learning_unit/blocks/tabs.html" %}
+        {% include "learning_unit/tabs.html" %}
         <div class="tab-content">
             <div role="tabpanel" class="tab-pane active" id="identification">
                 <br/>
