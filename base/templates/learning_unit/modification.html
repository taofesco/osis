{% extends "learning_unit/learning_unit_layout.html" %}

{% block periodicity %}
    {% include "learning_unit/blocks/periodicity.html" %}
{% endblock periodicity %}

{% block quadrimester %}
    {% include "learning_unit/blocks/quadrimester.html" %}
{% endblock quadrimester %}

{% block quadrimester_session_title %}
    {% include "learning_unit/blocks/quadrimester_session_title.html" %}
{% endblock quadrimester_session_title %}

{% block official_titles %}
    {% include "learning_unit/blocks/official_titles.html" %}
{% endblock official_titles %}

{% block remarks %}
    {% include "learning_unit/blocks/remarks.html" %}
{% endblock remarks %}

<<<<<<< HEAD
{% block partim_attributes %}
    {% if learning_unit_year.subtype != "PARTIM" %}
        {% include "learning_unit/blocks/partim_attributes.html" %}
    {% endif %}
{% endblock partim_attributes %}
=======
                                      <div class="col-md-3" style="padding-left:0;">
                                        <div class="col-md-12">
                                          <label for="{{ form.acronym.id_for_label }}">{% trans 'code'%}</label>
                                        </div>
                                        <div class="col-md-5" style="padding-right:0;">
                                          {{ form.first_letter }}
                                            <span class="error">{{ form.first_letter.errors }}</span>
                                        </div>
                                        <div class="col-md-7" style="padding:0;">
                                          {{ form.acronym }}
                                            <span class='error' id="{{ form.acronym.name }}_message" for='{{ form.acronym.name }}' generated="true">
                                            {{ form.acronym.errors }}
                                            </span>
                                            {% if form.acronym.errors %}
                                                <label class='error' for='{{ form.acronym.name }}' generated="true">{{ form.acronym.errors|join:". " }}</label>
                                            {% endif %}
                                        </div>
                                      </div>

                                      <div class="col-md-3">
                                          <label>{% trans 'partims' %}</label>
                                          <div>
                                              {% for partim in learning_container_year_partims %}
                                              {% if forloop.counter > 1 %}
                                              ,
                                              {% endif%}
                                              {{ partim.subdivision}}
                                              {% endfor %}
                                          </div>
                                      </div>

                                      <div class="form_group col-md-3">
                                          <label for="{{ form.container_type.id_for_label }}">{% trans 'type' %}</label>
                                          {{ form.container_type }}
                                          <span class="error">{{ form.container_type.errors }}</span>
                                      </div>

                                      <div class="col-md-3">
                                          <label for="{{ form.internship_subtype.id_for_label }}">{% trans 'internship_subtype' %}</label>
                                          {{ form.internship_subtype }}
                                          <span class="error">{{ form.internship_subtype.errors }}</span>
                                      </div>

                                  </div>

                                  <div class="row" style="margin-top:10px;">

                                      <div class="from-group col-md-3">
                                          <label for="{{ form.credits.id_for_label }}">{% trans 'nominal_credits' %}</label>
                                          {{ form.credits }}
                                          <span class="error">{{ form.credits.errors }}</span>
                                      </div>

                                      <div class="form-group col-md-3">
                                          <label for="{{ form.periodicity.id_for_label }}">{% trans 'periodicity' %}</label>
                                          {{ form.periodicity }}
                                          <span class="error">{{ form.periodicity.errors }}</span>
                                      </div>

                                      <div class="form-group col-md-3">
                                          <label for="{{ form.status.id_for_label }}">
                                            {{ form.status }} {% trans 'active_title' %}
                                          </label>
                                          <span class="error">{{ form.status.errors }}</span>
                                      </div>

                                       <div class="form-group col-md-3">
                                           <label for="{{ form.language.id_for_label }}">{% trans 'language' %}</label>
                                           {{ form.language }}
                                           <span class="error">{{ form.language.errors }}</span>
                                       </div>

                                  </div>

                                  <div class="row">

                                    <div class="col-md-3">
                                        <label for="{{ form.quadrimester.id_for_label }}">{% trans 'quadrimester' %}</label>
                                        {{ form.quadrimester }}
                                        <span class="error">{{ form.quadrimester.errors }}</span>
                                    </div>

                                    <div class="col-md-3">
                                        <label for="{{ form.session.id_for_label }}">{% trans 'session_title' %}</label>
                                        {{ form.session}}
                                        <span class="error">{{ form.session.errors }}</span>
                                    </div>

                                  </div>

                                  <br>

                                  <div class="form-group">
                                    <label for="{{ form.common_title.id_for_label }}">{% trans 'common_official_title' %}</label>
                                    {{ form.common_title }}
                                      <span class="error">{{ form.common_title.errors }}</span>
                                  </div>

                                  <div class="form-group">
                                    <label for="{{ form.specific_title.id_for_label }}">{% trans 'official_title_proper_to_UE' %}</label>
                                    {{ form.specific_title }}
                                      <span class="error">{{ form.specific_title.errors }}</span>
                                  </div>

                                  <br>

                                  <div class="form-group">
                                    <label for="{{ form.common_title_english.id_for_label }}">{% trans 'common_official_english_title' %}</label>
                                    {{ form.common_title_english }}
                                      <span class="error">{{ form.common_title_english.errors }}</span>
                                  </div>

                                  <div class="form-group">
                                    <label for="{{ form.specific_title_english.id_for_label }}">{% trans 'official_english_title_proper_to_UE' %}</label>
                                    {{ form.specific_title_english}}
                                      <span class="error">{{ form.specific_title_english.errors }}</span>
                                  </div>

                              </div>
                          </div>

                          <div class="panel panel-default">
                            <div class="panel-body">
                                <div>
                                    <label for="{{ form.faculty_remarks.id_for_label }}">{% trans 'faculty_remark' %}</label><br>
                                    {{ form.faculty_remark }}
                                    <span class="error">{{ form.faculty.errors }}</span>
                                </div>
                                <br>
                                <div>
                                    <label for="{{ form.other_remark.id_for_label }}">{% trans 'other_remark' %}</label><br>
                                    {{ form.other_remark }}
                                    <span class="error">{{ form.other_remark.errors }}</span>
                                </div>
                            </div>
                          </div>

                          {% if learning_unit_year.subtype != "PARTIM" %}
                          <div class="panel panel-default">
                            <div class="panel-body">
                                <div class="row">
                                    <div class="col-md-2">
                                        <label for="{{ form.is_vacant.id_for_label }}">
                                            {{ form.is_vacant }} {% trans 'vacant' %}
                                        </label>
                                        <span class="error">{{ form.is_vacant.errors }}</span>
                                    </div>
                                    <div class="col-md-2">
                                        <label for="{{ form.team.id_for_label }}">
                                            {{ form.team }} {% trans 'team_management' %}
                                        </label>
                                        <span class="error">{{ form.team.errors }}</span>
                                    </div>
                                    <div class="col-md-4">
                                        <label for="{{ form.type_declaration_vacant.id_for_label }}">{% trans 'type_declaration_vacant' %}</label><br>
                                        {{ form.type_declaration_vacant }}
                                        <span class="error">{{ form.type_declaration_vacant.errors }}</span>
                                    </div>
                                    <div class="col-md-3">
                                        <label for="{{ form.attribution_procedure.id_for_label }}">{% trans 'procedure' %}</label><br>
                                        {{ form.attribution_procedure }}
                                        <span class="error">{{ form.attribution_procedure.errors }}</span>
                                    </div>
                                </div>
                            </div>
                           </div>
                          {% endif %}

                      </div>

                      <div class="col-md-4">
                          <div class="panel panel-default">
                              <div class="panel-body">

                                  <label>{% trans 'institution'%}</label><br>
                                   {% if learning_unit_year.learning_container_year.campus %}
                                          {{ learning_unit_year.learning_container_year.campus.organization.name }}
                                   {% endif %}

                                   <br><br>

                                  <div class="form-group">
                                      <label for="{{ form.campus.id_for_label }}">{% trans 'localization' %}</label>
                                      {{ form.campus }}
                                      <span class="error">{{ form.campus.errors }}</span>
                                  </div>

                                  <div class="form-group">
                                      <label for="{{ form.requirement_entity.id_for_label }}">{% trans 'requirement_entity'%}</label>
                                      {{ form.requirement_entity }}
                                      <span class="error">{{ form.requirement_entity.errors }}</span>
                                  </div>

                                  <div class="form-group">
                                      <label for="{{ form.allocation_entity.id_for_label }}">{% trans 'allocation_entity'%}</label>
                                      {{ form.allocation_entity }}
                                      <span class="error">{{ form.allocation_entity.errors }}</span>
                                  </div>

                                  <div class="form-group">
                                      <label for="{{ form.additional_requirement_entity_1.id_for_label }}">{% trans 'additional_requirement_entity' %} 1</label>
                                      {{ form.additional_requirement_entity_1 }}
                                      <span class="error">{{ form.additional_requirement_entity_1.errors }}</span>
                                  </div>

                                  <div class="form-group">
                                      <label for="{{ form.additional_requirement_entity_2.id_for_label }}">{% trans 'additional_requirement_entity' %} 2</label>
                                      {{ form.additional_requirement_entity_2 }}
                                      <span class="error">{{ form.additional_requirement_entity_2.errors }}</span>
                                  </div>

                                  <div class="form-group">
                                    <label for="{{ form.academic_year.id_for_label }}">{% trans 'academic_years'%}</label>
                                    {{ form.academic_year }}
                                      <span class="error">{{ form.academic_year.errors }}</span>
                                  </div>

                              </div>
                          </div>

                      </div>

                  </div>

                  <div class="row">
                    <div class="col-md-2 col-md-offset-8">
                      <button type="button" class="btn btn-primary" data-toggle="modal" data-target="#modalReport">{% trans 'save' %}</button>
                    </div>
                    <div class="col-md-2">
                      <a href="{% url 'learning_unit' learning_unit_year.id %}" class="btn btn-default" role="button">{% trans 'cancel' %}</a>
                    </div>
                  </div>

                    {% include "learning_unit/components/modal_modification_ask_to_report.html" %}
                </form>


            </div>
        </div>
    </div>
</div>
{% endblock %}
{% block script %}
    <script type="text/javascript">
        const trans_existed_acronym = "{% trans 'existed_acronym' %}";
        const trans_invalid_acronym = "{% trans 'invalid_acronym' %}";
        const trans_field_required = "{% trans 'field_is_required' %}";
        const form_acronym_regex = /{{ form.acronym_regex }}/;
        const currentAcronym = "{{ learning_unit_year.acronym }}";
        const learning_unit_current_subtype = "{{ learning_unit_year.subtype }}";
    </script>
    <script type="text/javascript" src="{% static 'js/learning_unit_creation.js' %}"></script>
{% endblock %}
>>>>>>> 36475bc1
<|MERGE_RESOLUTION|>--- conflicted
+++ resolved
@@ -20,264 +20,12 @@
     {% include "learning_unit/blocks/remarks.html" %}
 {% endblock remarks %}
 
-<<<<<<< HEAD
 {% block partim_attributes %}
     {% if learning_unit_year.subtype != "PARTIM" %}
         {% include "learning_unit/blocks/partim_attributes.html" %}
     {% endif %}
 {% endblock partim_attributes %}
-=======
-                                      <div class="col-md-3" style="padding-left:0;">
-                                        <div class="col-md-12">
-                                          <label for="{{ form.acronym.id_for_label }}">{% trans 'code'%}</label>
-                                        </div>
-                                        <div class="col-md-5" style="padding-right:0;">
-                                          {{ form.first_letter }}
-                                            <span class="error">{{ form.first_letter.errors }}</span>
-                                        </div>
-                                        <div class="col-md-7" style="padding:0;">
-                                          {{ form.acronym }}
-                                            <span class='error' id="{{ form.acronym.name }}_message" for='{{ form.acronym.name }}' generated="true">
-                                            {{ form.acronym.errors }}
-                                            </span>
-                                            {% if form.acronym.errors %}
-                                                <label class='error' for='{{ form.acronym.name }}' generated="true">{{ form.acronym.errors|join:". " }}</label>
-                                            {% endif %}
-                                        </div>
-                                      </div>
 
-                                      <div class="col-md-3">
-                                          <label>{% trans 'partims' %}</label>
-                                          <div>
-                                              {% for partim in learning_container_year_partims %}
-                                              {% if forloop.counter > 1 %}
-                                              ,
-                                              {% endif%}
-                                              {{ partim.subdivision}}
-                                              {% endfor %}
-                                          </div>
-                                      </div>
-
-                                      <div class="form_group col-md-3">
-                                          <label for="{{ form.container_type.id_for_label }}">{% trans 'type' %}</label>
-                                          {{ form.container_type }}
-                                          <span class="error">{{ form.container_type.errors }}</span>
-                                      </div>
-
-                                      <div class="col-md-3">
-                                          <label for="{{ form.internship_subtype.id_for_label }}">{% trans 'internship_subtype' %}</label>
-                                          {{ form.internship_subtype }}
-                                          <span class="error">{{ form.internship_subtype.errors }}</span>
-                                      </div>
-
-                                  </div>
-
-                                  <div class="row" style="margin-top:10px;">
-
-                                      <div class="from-group col-md-3">
-                                          <label for="{{ form.credits.id_for_label }}">{% trans 'nominal_credits' %}</label>
-                                          {{ form.credits }}
-                                          <span class="error">{{ form.credits.errors }}</span>
-                                      </div>
-
-                                      <div class="form-group col-md-3">
-                                          <label for="{{ form.periodicity.id_for_label }}">{% trans 'periodicity' %}</label>
-                                          {{ form.periodicity }}
-                                          <span class="error">{{ form.periodicity.errors }}</span>
-                                      </div>
-
-                                      <div class="form-group col-md-3">
-                                          <label for="{{ form.status.id_for_label }}">
-                                            {{ form.status }} {% trans 'active_title' %}
-                                          </label>
-                                          <span class="error">{{ form.status.errors }}</span>
-                                      </div>
-
-                                       <div class="form-group col-md-3">
-                                           <label for="{{ form.language.id_for_label }}">{% trans 'language' %}</label>
-                                           {{ form.language }}
-                                           <span class="error">{{ form.language.errors }}</span>
-                                       </div>
-
-                                  </div>
-
-                                  <div class="row">
-
-                                    <div class="col-md-3">
-                                        <label for="{{ form.quadrimester.id_for_label }}">{% trans 'quadrimester' %}</label>
-                                        {{ form.quadrimester }}
-                                        <span class="error">{{ form.quadrimester.errors }}</span>
-                                    </div>
-
-                                    <div class="col-md-3">
-                                        <label for="{{ form.session.id_for_label }}">{% trans 'session_title' %}</label>
-                                        {{ form.session}}
-                                        <span class="error">{{ form.session.errors }}</span>
-                                    </div>
-
-                                  </div>
-
-                                  <br>
-
-                                  <div class="form-group">
-                                    <label for="{{ form.common_title.id_for_label }}">{% trans 'common_official_title' %}</label>
-                                    {{ form.common_title }}
-                                      <span class="error">{{ form.common_title.errors }}</span>
-                                  </div>
-
-                                  <div class="form-group">
-                                    <label for="{{ form.specific_title.id_for_label }}">{% trans 'official_title_proper_to_UE' %}</label>
-                                    {{ form.specific_title }}
-                                      <span class="error">{{ form.specific_title.errors }}</span>
-                                  </div>
-
-                                  <br>
-
-                                  <div class="form-group">
-                                    <label for="{{ form.common_title_english.id_for_label }}">{% trans 'common_official_english_title' %}</label>
-                                    {{ form.common_title_english }}
-                                      <span class="error">{{ form.common_title_english.errors }}</span>
-                                  </div>
-
-                                  <div class="form-group">
-                                    <label for="{{ form.specific_title_english.id_for_label }}">{% trans 'official_english_title_proper_to_UE' %}</label>
-                                    {{ form.specific_title_english}}
-                                      <span class="error">{{ form.specific_title_english.errors }}</span>
-                                  </div>
-
-                              </div>
-                          </div>
-
-                          <div class="panel panel-default">
-                            <div class="panel-body">
-                                <div>
-                                    <label for="{{ form.faculty_remarks.id_for_label }}">{% trans 'faculty_remark' %}</label><br>
-                                    {{ form.faculty_remark }}
-                                    <span class="error">{{ form.faculty.errors }}</span>
-                                </div>
-                                <br>
-                                <div>
-                                    <label for="{{ form.other_remark.id_for_label }}">{% trans 'other_remark' %}</label><br>
-                                    {{ form.other_remark }}
-                                    <span class="error">{{ form.other_remark.errors }}</span>
-                                </div>
-                            </div>
-                          </div>
-
-                          {% if learning_unit_year.subtype != "PARTIM" %}
-                          <div class="panel panel-default">
-                            <div class="panel-body">
-                                <div class="row">
-                                    <div class="col-md-2">
-                                        <label for="{{ form.is_vacant.id_for_label }}">
-                                            {{ form.is_vacant }} {% trans 'vacant' %}
-                                        </label>
-                                        <span class="error">{{ form.is_vacant.errors }}</span>
-                                    </div>
-                                    <div class="col-md-2">
-                                        <label for="{{ form.team.id_for_label }}">
-                                            {{ form.team }} {% trans 'team_management' %}
-                                        </label>
-                                        <span class="error">{{ form.team.errors }}</span>
-                                    </div>
-                                    <div class="col-md-4">
-                                        <label for="{{ form.type_declaration_vacant.id_for_label }}">{% trans 'type_declaration_vacant' %}</label><br>
-                                        {{ form.type_declaration_vacant }}
-                                        <span class="error">{{ form.type_declaration_vacant.errors }}</span>
-                                    </div>
-                                    <div class="col-md-3">
-                                        <label for="{{ form.attribution_procedure.id_for_label }}">{% trans 'procedure' %}</label><br>
-                                        {{ form.attribution_procedure }}
-                                        <span class="error">{{ form.attribution_procedure.errors }}</span>
-                                    </div>
-                                </div>
-                            </div>
-                           </div>
-                          {% endif %}
-
-                      </div>
-
-                      <div class="col-md-4">
-                          <div class="panel panel-default">
-                              <div class="panel-body">
-
-                                  <label>{% trans 'institution'%}</label><br>
-                                   {% if learning_unit_year.learning_container_year.campus %}
-                                          {{ learning_unit_year.learning_container_year.campus.organization.name }}
-                                   {% endif %}
-
-                                   <br><br>
-
-                                  <div class="form-group">
-                                      <label for="{{ form.campus.id_for_label }}">{% trans 'localization' %}</label>
-                                      {{ form.campus }}
-                                      <span class="error">{{ form.campus.errors }}</span>
-                                  </div>
-
-                                  <div class="form-group">
-                                      <label for="{{ form.requirement_entity.id_for_label }}">{% trans 'requirement_entity'%}</label>
-                                      {{ form.requirement_entity }}
-                                      <span class="error">{{ form.requirement_entity.errors }}</span>
-                                  </div>
-
-                                  <div class="form-group">
-                                      <label for="{{ form.allocation_entity.id_for_label }}">{% trans 'allocation_entity'%}</label>
-                                      {{ form.allocation_entity }}
-                                      <span class="error">{{ form.allocation_entity.errors }}</span>
-                                  </div>
-
-                                  <div class="form-group">
-                                      <label for="{{ form.additional_requirement_entity_1.id_for_label }}">{% trans 'additional_requirement_entity' %} 1</label>
-                                      {{ form.additional_requirement_entity_1 }}
-                                      <span class="error">{{ form.additional_requirement_entity_1.errors }}</span>
-                                  </div>
-
-                                  <div class="form-group">
-                                      <label for="{{ form.additional_requirement_entity_2.id_for_label }}">{% trans 'additional_requirement_entity' %} 2</label>
-                                      {{ form.additional_requirement_entity_2 }}
-                                      <span class="error">{{ form.additional_requirement_entity_2.errors }}</span>
-                                  </div>
-
-                                  <div class="form-group">
-                                    <label for="{{ form.academic_year.id_for_label }}">{% trans 'academic_years'%}</label>
-                                    {{ form.academic_year }}
-                                      <span class="error">{{ form.academic_year.errors }}</span>
-                                  </div>
-
-                              </div>
-                          </div>
-
-                      </div>
-
-                  </div>
-
-                  <div class="row">
-                    <div class="col-md-2 col-md-offset-8">
-                      <button type="button" class="btn btn-primary" data-toggle="modal" data-target="#modalReport">{% trans 'save' %}</button>
-                    </div>
-                    <div class="col-md-2">
-                      <a href="{% url 'learning_unit' learning_unit_year.id %}" class="btn btn-default" role="button">{% trans 'cancel' %}</a>
-                    </div>
-                  </div>
-
-                    {% include "learning_unit/components/modal_modification_ask_to_report.html" %}
-                </form>
-
-
-            </div>
-        </div>
-    </div>
-</div>
-{% endblock %}
-{% block script %}
-    <script type="text/javascript">
-        const trans_existed_acronym = "{% trans 'existed_acronym' %}";
-        const trans_invalid_acronym = "{% trans 'invalid_acronym' %}";
-        const trans_field_required = "{% trans 'field_is_required' %}";
-        const form_acronym_regex = /{{ form.acronym_regex }}/;
-        const currentAcronym = "{{ learning_unit_year.acronym }}";
-        const learning_unit_current_subtype = "{{ learning_unit_year.subtype }}";
-    </script>
-    <script type="text/javascript" src="{% static 'js/learning_unit_creation.js' %}"></script>
-{% endblock %}
->>>>>>> 36475bc1
+{% block modal %}
+    {% include "learning_unit/components/modal_modification_ask_to_report.html" %}
+{% endblock modal %}