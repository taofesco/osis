{% load bootstrap3 %}

<div class="panel panel-default">
    <div class="panel-body">
        <div class="row">
<<<<<<< HEAD
            {% bootstrap_field learning_unit_year_form.quadrimester form_group_class="col-md-3" %}
            {% bootstrap_field learning_unit_year_form.session form_group_class="col-md-3" %}
=======
            {% bootstrap_field learning_unit_year_form.session form_group_class="col-md-4" %}
            {% bootstrap_field learning_unit_year_form.quadrimester form_group_class="col-md-4" %}
>>>>>>> ecccb276
        </div>
        <br>
        {% include "learning_unit/blocks/form/simplified_volumes_management_form.html" %}
    </div>
</div><|MERGE_RESOLUTION|>--- conflicted
+++ resolved
@@ -3,13 +3,8 @@
 <div class="panel panel-default">
     <div class="panel-body">
         <div class="row">
-<<<<<<< HEAD
-            {% bootstrap_field learning_unit_year_form.quadrimester form_group_class="col-md-3" %}
-            {% bootstrap_field learning_unit_year_form.session form_group_class="col-md-3" %}
-=======
             {% bootstrap_field learning_unit_year_form.session form_group_class="col-md-4" %}
             {% bootstrap_field learning_unit_year_form.quadrimester form_group_class="col-md-4" %}
->>>>>>> ecccb276
         </div>
         <br>
         {% include "learning_unit/blocks/form/simplified_volumes_management_form.html" %}
