{% extends "blocks/forms/search_form.html" %}
{% load bootstrap3 %}
{% load format %}

{% comment "License" %}
    * OSIS stands for Open Student Information System. It's an application
    * designed to manage the core business of higher education institutions,
    * such as universities, faculties, institutes and professional schools.
    * The core business involves the administration of students, teachers,
    * courses, programs and so on.
    *
    * Copyright (C) 2015-2018 Université catholique de Louvain (http://www.uclouvain.be)
    *
    * This program is free software: you can redistribute it and/or modify
    * it under the terms of the GNU General Public License as published by
    * the Free Software Foundation, either version 3 of the License, or
    * (at your option) any later version.
    *
    * This program is distributed in the hope that it will be useful,
    * but WITHOUT ANY WARRANTY; without even the implied warranty of
    * MERCHANTABILITY or FITNESS FOR A PARTICULAR PURPOSE.  See the
    * GNU General Public License for more details.
    *
    * A copy of this license - GNU General Public License - is available
    * at the root of the source code of this program.  If not,
    * see http://www.gnu.org/licenses/.
{% endcomment %}

{% block search_form_row_1 %}
    <div class="col-md-2">
        {% bootstrap_field form.academic_year_id %}
    </div>

    <div class="col-md-2">
        {% bootstrap_field form.acronym %}
    </div>

    <div class="col-md-4">
        {% bootstrap_field form.title %}
    </div>

    <div class="col-md-2">
        {% bootstrap_field form.container_type %}
    </div>

    <div class="col-md-2">
        {% bootstrap_field form.subtype %}
    </div>
{% endblock %}

{% block search_form_row_2 %}
    {% with activity_search_type=1 service_search_type=2 borrowed_search_type=5 %}
    <div class="col-md-2">
        {% bootstrap_field form.status %}
    </div>
    <div class="col-md-2">
<<<<<<< HEAD
        <div class="form-group">
            <label class="control-label" for="id_tutor">{{ form.tutor.label }}</label>
            <div class="input-group">
                <span class="input-group-addon"><a href="{% url 'search_tutors' %}" class="link_data_lookup"><span class="glyphicon glyphicon-search" aria-hidden="true"></span></a></span>
                <input type="text" name="tutor" class="form-control" title="" id="id_tutor" maxlength="40" value="{{ form.tutor.value }}"/></div>
        </div>
=======
        {% url 'search_tutors' as url_search_tutors %}
        {% with span_search_tutor='<a href="%s" class="link_data_lookup"><span class="glyphicon glyphicon-search" aria-hidden="true"></span></a>'|format:url_search_tutors%}
        {% bootstrap_field form.tutor addon_before=span_search_tutor %}
        {% endwith %}
>>>>>>> 6e915140
    </div>
    <div class="col-md-2">
        {% bootstrap_field form.requirement_entity_acronym %}
    </div>

    {% if search_type == service_search_type or search_type == activity_search_type or search_type == borrowed_search_type%}
         <div class="col-md-2">
            {% bootstrap_field form.with_entity_subordinated %}
        </div>

        <div class="col-md-2">
            {% bootstrap_field form.allocation_entity_acronym %}
        </div>

        <div class="col-md-2">
            {% bootstrap_field form.with_entity_subordinated_allocation %}
        </div>
    {% endif %}

    {% if search_type == borrowed_search_type %}
        <div class="col-md-3">
            {% bootstrap_field form.faculty_borrowing_acronym %}
        </div>
    {% endif %}

    {% endwith %}
    <input type="hidden" id="xls_status" name="xls_status">

{% endblock %}<|MERGE_RESOLUTION|>--- conflicted
+++ resolved
@@ -54,19 +54,10 @@
         {% bootstrap_field form.status %}
     </div>
     <div class="col-md-2">
-<<<<<<< HEAD
-        <div class="form-group">
-            <label class="control-label" for="id_tutor">{{ form.tutor.label }}</label>
-            <div class="input-group">
-                <span class="input-group-addon"><a href="{% url 'search_tutors' %}" class="link_data_lookup"><span class="glyphicon glyphicon-search" aria-hidden="true"></span></a></span>
-                <input type="text" name="tutor" class="form-control" title="" id="id_tutor" maxlength="40" value="{{ form.tutor.value }}"/></div>
-        </div>
-=======
         {% url 'search_tutors' as url_search_tutors %}
         {% with span_search_tutor='<a href="%s" class="link_data_lookup"><span class="glyphicon glyphicon-search" aria-hidden="true"></span></a>'|format:url_search_tutors%}
         {% bootstrap_field form.tutor addon_before=span_search_tutor %}
         {% endwith %}
->>>>>>> 6e915140
     </div>
     <div class="col-md-2">
         {% bootstrap_field form.requirement_entity_acronym %}
