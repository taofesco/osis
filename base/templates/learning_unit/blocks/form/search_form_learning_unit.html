--- conflicted
+++ resolved
@@ -56,11 +56,7 @@
     <div class="col-md-2">
         {% url 'search_tutors' as url_search_tutors %}
         {% with span_search_tutor='<a href="%s" class="link_data_lookup"><span class="glyphicon glyphicon-search" aria-hidden="true"></span></a>'|format:url_search_tutors%}
-<<<<<<< HEAD
-        {% bootstrap_field form.tutor addon_before=span_search_tutor %}
-=======
             {% bootstrap_field form.tutor %}
->>>>>>> 650a7038
         {% endwith %}
     </div>
     <div class="col-md-2">
