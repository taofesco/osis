--- conflicted
+++ resolved
@@ -56,11 +56,8 @@
             {% if learning_unit_form.end_year %}
                 {% bootstrap_field learning_unit_form.end_year form_group_class="col-md-2" %}
             {% endif %}
-<<<<<<< HEAD
             {% bootstrap_field learning_unit_year_form.status form_group_class="col-md-1" %}
-=======
             {% bootstrap_field learning_unit_year_form.professional_integration form_group_class="col-md-3" %}
->>>>>>> 4df086d3
         </div>
         <br>
     </div>
