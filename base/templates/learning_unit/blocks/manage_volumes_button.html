--- conflicted
+++ resolved
@@ -2,12 +2,8 @@
 {% load i18n %}
 {% load waffle_tags %}
 
-<<<<<<< HEAD
 {% flag "learning_unit_update" %}
-<a {% if can_manage_volume %}href="{% url 'learning_unit_volumes_management' learning_unit_year.id %}" {% endif %}
-=======
 <a {% if can_manage_volume %}href="{% url 'learning_unit_volumes_management' learning_unit_year_id=learning_unit_year.id form_type=form_type %}"{% endif %}
->>>>>>> 8dbf10f8
     id="lnk_learning_unit_create" class="btn btn-default" role="button"
     title="{% trans 'learning_unit_create' %}" {% if not can_manage_volume %} disabled {% endif %}>
         {% trans 'Manage volumes' %}
