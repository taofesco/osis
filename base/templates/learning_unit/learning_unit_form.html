{% extends "layout.html" %}
{% load staticfiles %}
{% load i18n %}

{% comment "License" %}
* OSIS stands for Open Student Information System. It's an application
* designed to manage the core business of higher education institutions,
* such as universities, faculties, institutes and professional schools.
* The core business involves the administration of students, teachers,
* courses, programs and so on.
*
* Copyright (C) 2015-2017 Université catholique de Louvain (http://www.uclouvain.be)
*
* This program is free software: you can redistribute it and/or modify
* it under the terms of the GNU General Public License as published by
* the Free Software Foundation, either version 3 of the License, or
* (at your option) any later version.
*
* This program is distributed in the hope that it will be useful,
* but WITHOUT ANY WARRANTY; without even the implied warranty of
* MERCHANTABILITY or FITNESS FOR A PARTICULAR PURPOSE.  See the
* GNU General Public License for more details.
*
* A copy of this license - GNU General Public License - is available
* at the root of the source code of this program.  If not,
* see http://www.gnu.org/licenses/.
{% endcomment %}

{% block breadcrumb %}
<li><a href="{% url 'catalog' %}" id="lnk_catalog">{% trans 'formation_catalogue'%}</a></li>
<li><a href="{% url 'learning_units' %}" id="lnk_learning_units">{% trans 'learning_units'%}</a></li>
<li id="lnk_learning_unit">{% trans 'new_learning_unit' %}</li>
{% endblock %}

{% block content %}
<div class="page-header">
    <h2>{% trans 'new_learning_unit' %}</h2>
</div>
<div class="panel panel-default">
    <div class="panel-body">
        <form method="post" action="{% url 'learning_unit_year_add' %}" id="LearningUnitYearForm">
            {% csrf_token %}
            <div class="panel panel-default">
                <div class="panel-heading">
                    <label>{% trans 'basic_informations_title' %}</label>
                </div>
                <div class="panel-body">
                    <div class="row">
                        <div class="col-md-3">
                            <label>
                                {% trans 'acronym' %}*
                            </label>
                            &nbsp;
                            <abbr title="{% trans 'acronym_rules' %}">
                                <span class="glyphicon glyphicon-question-sign pull-right"
                                      style="font-size: 14pt;" aria-hidden="true"></span>
                            </abbr>
                            {{ form.acronym }}
                        </div>
                        <div class="col-md-3">
                            <label>
                                {% trans 'type' %}*
                            </label>
                            {{ form.learning_container_year_type }}
                        </div>
                        <div class="col-md-3">
                            <label>
                                {% trans 'internship_subtype' %}
                            </label>
                            {{ form.internship_subtype }}
                        </div>
                        <div class="col-md-3">
                            <label>
                                {% trans 'learning_location' %}*
                            </label>
                            {{ form.campus }}
                        </div>
                    </div>
                    <br>
                    <div class="row">
                        <div class="col-md-2">
                            <label>{% trans 'academic_year' %}</label>
                            {{ form.academic_year }}
                        </div>
                        <div class="col-md-2">
                            <label>{% trans 'end_year_title' %}</label>
                            {{ form.end_year }}
                        </div>
                        <div class="col-md-2">
                            <label>{% trans 'periodicity' %}</label>
                            {{ form.periodicity }}
                        </div>
                        <div class="col-md-2">
                            <label>{% trans 'language' %}</label>
                            {{ form.language }}
                        </div>
                        <div class="col-md-2">
                            <label>
                                {% trans 'credits' %}*
                            </label>
                            {{ form.credits }}
                        </div>
                        <div class="col-md-2">
                            <label>{% trans 'session_title' %}*</label>
                            {{ form.session }}
                        </div>
                    </div>
                    <br>
                    <div>
                        {{ form.status }}
                        <label>{% trans 'active_title' %}</label>
                    </div>
                    </div>
                </div>
            </div>
            <div class="panel panel-default">
                <div class="panel-heading">
                    <label>{% trans 'titles' %}</label>
                </div>
                <div class="panel-body">
                    <div>
                        <label>
                            {% trans 'title' %}*
                        </label>
                        {{ form.title }}
                    </div>
                    <br>
                    <div>
                        <label>{% trans 'title_in_english' %}</label>
                        {{ form.title_english }}
                    </div>
                </div>
            </div>
            <div class="panel panel-default">
                <div class="panel-heading">
                    <label>{% trans 'structure_title' %}</label>
                </div>
                <div class="panel-body">
                    <div class="row">
                        <div class="col-md-3">
                            <label>{% trans 'requirement_entity' %}*</label>
                            {{ form.requirement_entity }}
                        </div>
                        <div class="col-md-3">
                            <label>{% trans 'allocation_entity' %}</label>
                            {{ form.allocation_entity }}
                        </div>
                        <div class="col-md-3">
                            <label>{% trans 'additional_requirement_entity' %}</label>
                            {{ form.additional_entity_1 }}
                        </div>
                        <div class="col-md-3">
                            <label>{% trans 'additional_requirement_entity' %}</label>
                            {{ form.additional_entity_2 }}
                        </div>
                    </div>
                    <br>
                </div>
            </div>
            <div class="panel panel-default">
                <div class="panel-heading">
                    <label>{% trans 'remarks_title' %}</label>
                </div>
                <div class="panel-body">
                    <div class="row">
                        <div class="col-md-6">
                            <label>{% trans 'faculty_remark' %}</label>
                            {{ form.faculty_remark }}
                        </div>
                        <div class="col-md-6">
                            <label>{% trans 'other_remark' %}</label>
                            {{ form.other_remark }}
                        </div>
                    </div>
                </div>
            </div>
            {{ form.subtype }}
            <div class="panel-body">
                <button type="submit" id="learning_unit_year_add" class="btn btn-primary" name="action" value="add" role="button"
                            title="{% trans 'add' %}">{% trans 'save' %}</button>
            </div>
        </form>
    </div>
</div>
{% endblock %}
{% block script %}
<script>
    const blank = "---------";
    const partim = "PARTIM";
    const internship = "INTERNSHIP";
    $( document ).ready(function() {
        if('{{form.learning_container_year_type.value}}' == internship)
            document.getElementById('internship').disabled = false;
        else
            document.getElementById('internship').disabled = true;
    });

    function showDiv(elem){
       if(elem == internship)
            document.getElementById('internship').disabled = false;
       else
            document.getElementById('internship').disabled = true;
    }

    $(document).ready(function() {
        $('#acronym').on("keyup",function() {
            var message = "";
            var messageFunc = function () { return message; };
            jQuery.validator.addMethod("check_acronym", function(val) {

<<<<<<< HEAD
                if(/{{ form.acronym_regex }}/.test(val)){
=======
                $(".form-acronym").css("color","black");
                if(/^[LMNPWX][A-Z]{2,4}\d{4}$/.test(val)){
>>>>>>> 465335a2
                    var res;
                    $.ajax({
                        async:false,
                        url: "/learning_units/check?acronym=" + val + "&year_id=" + $('#academic_year').val()
                    }).then(function (data) {
                        var newMessage = [];
                        if (data['valid']){
                            res = true;
                            if(data['existed_acronym'] && !data['existing_acronym']){
                                $(".form-acronym").css("color","orange");
                                newMessage.push("{% trans 'existed_acronym' %}"+data['last_using']);
                            }
                        }else{
                            res = false;
                            if(data['existing_acronym']){
                                $(".form-acronym").css("color","red");
                                newMessage.push("{% trans 'existing_acronym' %}");
                            }
                        }
                        message = newMessage.join("   ");
                    });
                }
                else {
                    message = "{% trans 'invalid_acronym' %}"
                }
            }, messageFunc);

            $( "#LearningUnitYearForm" ).validate({
                invalidHandler: function(form, validator) {
                    var errors = validator.numberOfInvalids();
                },
                rules:{
                    acronym:{ check_acronym: true },
                },
                messages:{
                    acronym:{ required: "{% trans 'field_is_required' %}" },
                },
            }).element("#acronym");
        });

        $('#academic_year').on("click",function() {
            var message = "";
            var messageFunc = function () { return message; };
            jQuery.validator.addMethod("check_acronym", function(val) {
                $(".form-acronym").css("color","black");
                if(val.length>6){
                    var res;
                    $.ajax({
                        async:false,
                        url: "/learning_units/check?acronym=" + val + "&year_id=" + $('#academic_year').val()
                    }).then(function (data) {
                        var newMessage = [];
                        $(".form-acronym").css("color","black");
                        if (data['valid']){
                            res = true;
                            if(data['existed_acronym'] && !data['existing_acronym']){
                                $(".form-acronym").css("color","orange");
                                $("input['acronym'].error").css("color","orange");
                                newMessage.push("{% trans 'existed_acronym' %}"+data['last_using']);
                            }
                        }else{
                            res = false;
                            if(data['existing_acronym']){
                                $(".form-acronym").css("color","red");
                                newMessage.push("{% trans 'existing_acronym' %}");
                            }
                        }
                        message = newMessage.join("   ");
                    });
                }
            }, messageFunc);

            $( "#LearningUnitYearForm" ).validate({
                invalidHandler: function(form, validator) {
                    var errors = validator.numberOfInvalids();
                },
                rules:{
                    acronym:{ check_acronym: true },
                },
                messages:{
                    acronym:{ required: "{% trans 'field_is_required' %}" },
                },
            }).element("#acronym");
        });
    });
</script>
{% endblock %}<|MERGE_RESOLUTION|>--- conflicted
+++ resolved
@@ -208,12 +208,8 @@
             var messageFunc = function () { return message; };
             jQuery.validator.addMethod("check_acronym", function(val) {
 
-<<<<<<< HEAD
+                $(".form-acronym").css("color","black");
                 if(/{{ form.acronym_regex }}/.test(val)){
-=======
-                $(".form-acronym").css("color","black");
-                if(/^[LMNPWX][A-Z]{2,4}\d{4}$/.test(val)){
->>>>>>> 465335a2
                     var res;
                     $.ajax({
                         async:false,
