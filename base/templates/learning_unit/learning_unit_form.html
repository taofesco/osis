{% extends "layout.html" %}
{% load staticfiles %}
{% load i18n %}

{% comment "License" %}
* OSIS stands for Open Student Information System. It's an application
* designed to manage the core business of higher education institutions,
* such as universities, faculties, institutes and professional schools.
* The core business involves the administration of students, teachers,
* courses, programs and so on.
*
* Copyright (C) 2015-2017 Université catholique de Louvain (http://www.uclouvain.be)
*
* This program is free software: you can redistribute it and/or modify
* it under the terms of the GNU General Public License as published by
* the Free Software Foundation, either version 3 of the License, or
* (at your option) any later version.
*
* This program is distributed in the hope that it will be useful,
* but WITHOUT ANY WARRANTY; without even the implied warranty of
* MERCHANTABILITY or FITNESS FOR A PARTICULAR PURPOSE.  See the
* GNU General Public License for more details.
*
* A copy of this license - GNU General Public License - is available
* at the root of the source code of this program.  If not,
* see http://www.gnu.org/licenses/.
{% endcomment %}

{% block breadcrumb %}
<li><a href="{% url 'catalog' %}" id="lnk_catalog">{% trans 'formation_catalogue'%}</a></li>
<li><a href="{% url 'learning_units' %}" id="lnk_learning_units">{% trans 'learning_units'%}</a></li>
<li id="lnk_learning_unit">{% trans 'new_learning_unit' %}</li>
{% endblock %}

{% block content %}
<div class="page-header">
    <h2>{% trans 'new_learning_unit' %}</h2>
</div>
<div class="panel panel-default">
    <div class="panel-body">
        <form method="post" action="{% url 'learning_unit_year_add' %}" id="LearningUnitYearForm">
            {% csrf_token %}
            <div class="panel panel-default">
                <div class="panel-heading">
                    <label>{% trans 'basic_informations_title' %}</label>
                </div>
                <div class="panel-body">
                    <div class="row">
                        <div class="col-md-3">
                            <label>
                                {% trans 'acronym' %}*
                            </label>
                            &nbsp;
                            <abbr title="{% trans 'acronym_rules' %}">
                                <span class="glyphicon glyphicon-question-sign pull-right"
                                      style="font-size: 14pt;" aria-hidden="true"></span>
                            </abbr>
                            {{ form.acronym }}
                            {% if form.acronym.errors %}
                                <label class='error' for='{{ form.acronym.name }}' generated="true">{{ form.acronym.errors|join:". " }}</label>
                            {% endif %}

                        </div>
                        <div class="col-md-3">
                            <label>
                                {% trans 'type' %}*
                            </label>
                            {{ form.learning_container_year_type }}
                        </div>
                        <div class="col-md-3">
                            <label>
                                {% trans 'internship_subtype' %}
                            </label>
                            {{ form.internship_subtype }}
                        </div>
                        <div class="col-md-3">
                            <label>
                                {% trans 'learning_location' %}*
                            </label>
                            {{ form.campus }}
                        </div>
                    </div>
                    <br>
                    <div class="row">
                        <div class="col-md-2">
                            <label>{% trans 'academic_year' %}</label>
                            {{ form.academic_year }}
                        </div>
                        <div class="col-md-2">
                            <label>{% trans 'end_year_title' %}</label>
                            {{ form.end_year }}
                        </div>
                        <div class="col-md-2">
                            <label>{% trans 'periodicity' %}</label>
                            {{ form.periodicity }}
                        </div>
                        <div class="col-md-2">
                            <label>{% trans 'language' %}</label>
                            {{ form.language }}
                        </div>
                        <div class="col-md-2">
                            <label>
                                {% trans 'credits' %}*
                            </label>
                            {{ form.credits }}
                        </div>
                        <div class="col-md-2">
                            <label>{% trans 'session_title' %}*</label>
                            {{ form.session }}
                        </div>
                    </div>
                    <br>
                    <div>
                        {{ form.status }}
                        <label>{% trans 'active_title' %}</label>
                    </div>
                    </div>
                </div>
            </div>
            <div class="panel panel-default">
                <div class="panel-heading">
                    <label>{% trans 'titles' %}</label>
                </div>
                <div class="panel-body">
                    <div>
                        <label>
                            {% trans 'title' %}*
                        </label>
                        {{ form.title }}
                    </div>
                    <br>
                    <div>
                        <label>{% trans 'title_in_english' %}</label>
                        {{ form.title_english }}
                    </div>
                </div>
            </div>
            <div class="panel panel-default">
                <div class="panel-heading">
                    <label>{% trans 'structure_title' %}</label>
                </div>
                <div class="panel-body">
                    <div class="row">
                        <div class="col-md-3">
                            <label>{% trans 'requirement_entity' %}*</label>
                            {{ form.requirement_entity }}
                        </div>
                        <div class="col-md-3">
                            <label>{% trans 'allocation_entity' %}</label>
                            {{ form.allocation_entity }}
                        </div>
                        <div class="col-md-3">
                            <label>{% trans 'additional_requirement_entity' %}</label>
                            {{ form.additional_entity_1 }}
                        </div>
                        <div class="col-md-3">
                            <label>{% trans 'additional_requirement_entity' %}</label>
                            {{ form.additional_entity_2 }}
                        </div>
                    </div>
                    <br>
                </div>
            </div>
            <div class="panel panel-default">
                <div class="panel-heading">
                    <label>{% trans 'remarks_title' %}</label>
                </div>
                <div class="panel-body">
                    <div class="row">
                        <div class="col-md-6">
                            <label>{% trans 'faculty_remark' %}</label>
                            {{ form.faculty_remark }}
                        </div>
                        <div class="col-md-6">
                            <label>{% trans 'other_remark' %}</label>
                            {{ form.other_remark }}
                        </div>
                    </div>
                </div>
            </div>
            {{ form.subtype }}
            <div class="panel-body">
                <button type="submit" id="learning_unit_year_add" class="btn btn-primary" name="action" value="add" role="button"
                            title="{% trans 'add' %}">{% trans 'save' %}</button>
            </div>
        </form>
    </div>
</div>
{% endblock %}
{% block script %}
<script>
    const blank = "---------";
    const partim = "PARTIM";
    const internship = "INTERNSHIP";
    var old_acronym = ""
    $( document ).ready(function() {
        if('{{form.learning_container_year_type.value}}' == internship)
            document.getElementById('internship').disabled = false;
        else
            document.getElementById('internship').disabled = true;
    });

    function showDiv(elem){
       if(elem == internship)
            document.getElementById('internship').disabled = false;
       else
            document.getElementById('internship').disabled = true;
    }

    $(document).ready(function() {
<<<<<<< HEAD

        $('#acronym').on("input",function() { //click
=======
        $('#acronym').on("keyup",function() {
>>>>>>> 2f65a96a
            var message = "";
            var messageFunc = function () { return message; };
            jQuery.validator.addMethod("check_acronym", function(val) {
<<<<<<< HEAD
                if(val.length>6 && val != old_acronym){
=======
                $(".form-acronym").css("color","black");
                if(val.length>6){
>>>>>>> 2f65a96a
                    var res;
                    $.ajax({
                        async:false,
                        url: "/learning_units/check?acronym=" + val + "&year_id=" + $('#academic_year').val()
                    }).then(function (data) {
                        var newMessage = [];
                        if (data['valid']){
                            res = true;
                            if(data['existed_acronym'] && !data['existing_acronym']){
                                $(".form-acronym").css("color","orange");
                                newMessage.push("{% trans 'existed_acronym' %}"+data['last_using']);

                            }

                        }else{
                            res = false;
                            if(data['existing_acronym']){
                                $(".form-acronym").css("color","red");
                                newMessage.push("{% trans 'existing_acronym' %}");
                            }
                        }
                        old_acronym = val;

                        message = newMessage.join("   ");
                    });
                }
            }, messageFunc);

            $( "#LearningUnitYearForm" ).validate({
                invalidHandler: function(form, validator) {
                    var errors = validator.numberOfInvalids();
                },
                rules:{
                    acronym:{ check_acronym: true },
                },
                messages:{
                    acronym:{ required: "{% trans 'field_is_required' %}" },
                },
            }).element("#acronym");
        });

        $('#academic_year').on("click",function() {
            var message = "";
            var messageFunc = function () { return message; };
            jQuery.validator.addMethod("check_acronym", function(val) {
                $(".form-acronym").css("color","black");
                if(val.length>6){
                    var res;
                    $.ajax({
                        async:false,
                        url: "/learning_units/check?acronym=" + val + "&year_id=" + $('#academic_year').val()
                    }).then(function (data) {
                        var newMessage = [];
                        $(".form-acronym").css("color","black");
                        if (data['valid']){
                            res = true;
                            if(data['existed_acronym'] && !data['existing_acronym']){
                                $(".form-acronym").css("color","orange");
                                $("input['acronym'].error").css("color","orange");
                                newMessage.push("{% trans 'existed_acronym' %}"+data['last_using']);
                            }
                        }else{
                            res = false;
                            if(data['existing_acronym']){
                                $(".form-acronym").css("color","red");
                                newMessage.push("{% trans 'existing_acronym' %}");
                            }
                        }
                        message = newMessage.join("   ");
                    });
                }
            }, messageFunc);

            $( "#LearningUnitYearForm" ).validate({
                invalidHandler: function(form, validator) {
                    var errors = validator.numberOfInvalids();
                },
                rules:{
                    acronym:{ check_acronym: true },
                },
                messages:{
                    acronym:{ required: "{% trans 'field_is_required' %}" },
                },
            }).element("#acronym");
        });
    });
</script>
{% endblock %}<|MERGE_RESOLUTION|>--- conflicted
+++ resolved
@@ -208,21 +208,13 @@
     }
 
     $(document).ready(function() {
-<<<<<<< HEAD
-
-        $('#acronym').on("input",function() { //click
-=======
         $('#acronym').on("keyup",function() {
->>>>>>> 2f65a96a
             var message = "";
             var messageFunc = function () { return message; };
             jQuery.validator.addMethod("check_acronym", function(val) {
-<<<<<<< HEAD
                 if(val.length>6 && val != old_acronym){
-=======
                 $(".form-acronym").css("color","black");
-                if(val.length>6){
->>>>>>> 2f65a96a
+                if(val.length>6 && val != old_acronym){
                     var res;
                     $.ajax({
                         async:false,
