--- conflicted
+++ resolved
@@ -227,14 +227,8 @@
             var messageFunc = function () { return message; };
 
             jQuery.validator.addMethod("check_acronym", function(val) {
-<<<<<<< HEAD
                 $(".error").css("color","black");
                 if(val.length>6){
-=======
-
-                $(".form-acronym").css("color","black");
-                if(/{{ form.acronym_regex }}/.test(val)){
->>>>>>> fb8b072a
                     var res;
                     $.ajax({
                         async:false,
