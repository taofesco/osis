{% load staticfiles %}
{% load i18n %}
{% comment "License" %}
* OSIS stands for Open Student Information System. It's an application
* designed to manage the core business of higher education institutions,
* such as universities, faculties, institutes and professional schools.
* The core business involves the administration of students, teachers,
* courses, programs and so on.
*
* Copyright (C) 2015-2017 Université catholique de Louvain (http://www.uclouvain.be)
*
* This program is free software: you can redistribute it and/or modify
* it under the terms of the GNU General Public License as published by
* the Free Software Foundation, either version 3 of the License, or
* (at your option) any later version.
*
* This program is distributed in the hope that it will be useful,
* but WITHOUT ANY WARRANTY; without even the implied warranty of
* MERCHANTABILITY or FITNESS FOR A PARTICULAR PURPOSE.  See the
* GNU General Public License for more details.
*
* A copy of this license - GNU General Public License - is available
* at the root of the source code of this program.  If not,
* see http://www.gnu.org/licenses/.
{% endcomment %}

{% url 'learning_unit' learning_unit_year.id as url_identification %}
{% url 'learning_unit_formations' learning_unit_year.id as url_formations %}
{% url 'learning_unit_components' learning_unit_year.id as url_components %}
{% url 'learning_unit_pedagogy' learning_unit_year.id as url_pedagogy %}
{% url 'learning_unit_attributions' learning_unit_year.id as url_attributions %}
{% url 'learning_unit_proposals' learning_unit_year.id as url_proposals %}


<ul class="nav nav-tabs" role="tablist">
<<<<<<< HEAD
    <li role="presentation" {% if request.path == url_identification %} class="active" {% endif %}>
        <a href="{% url 'learning_unit' learning_unit_year.id %}" role="tab">Identification</a>
    </li>
    <li role="presentation" {% if request.path == url_formations %} class="active" {% endif %}>
        <a href="{{url_formations}}" role="tab" >Formations</a>
    </li>
    <li role="presentation" {% if request.path == url_components %} class="active" {% endif %}>
        <a href="{{url_components}}" role="tab">Composants et classes</a>
    </li>
    <li role="presentation" {% if request.path == url_pedagogy %} class="active" {% endif %}>
        <a href="{{url_pedagogy}}" role="tab">Infos dédagogiques</a>
    </li>
    <li role="presentation" {% if request.path == url_attributions %} class="active" {% endif %}>
        <a href="{{url_attributions}}" role="tab">Enseignants</a>
    </li>
    <li role="presentation" {% if request.path == url_proposals %} class="active" {% endif %}>
        <a href="{{url_proposals}}" role="tab">Propositions</a>
=======
    <li role="presentation" {% if tab_active == 'identification' %} class="active" {% endif %}>
        <a href="{% url 'learning_unit' learning_unit_year_id=learning_unit_year.id %}" role="tab">
            {% trans 'identification'%}
        </a>
    </li>
    <li role="presentation" {% if tab_active == 'formations' %} class="active" {% endif %}>
        <a href="{% url 'learning_unit_formations' learning_unit_year_id=learning_unit_year.id %}" role="tab" >
            {% trans 'trainings' %}
        </a>
    </li>
    <li role="presentation" {% if tab_active == 'components' %} class="active" {% endif %}>
        <a href="{% url 'learning_unit_components' learning_unit_year_id=learning_unit_year.id %}" role="tab">
            {% trans 'components' %}
        </a>
    </li>
    <li role="presentation" {% if tab_active == 'pedagogy' %} class="active" {% endif %}>
        <a href="{% url 'learning_unit_pedagogy' learning_unit_year_id=learning_unit_year.id %}" role="tab">
            {% trans 'educational_information' %}
        </a>
    </li>
    <li role="presentation" {% if tab_active == 'attributions' %} class="active" {% endif %}>
        <a href="{% url 'learning_unit_attributions' learning_unit_year_id=learning_unit_year.id %}" role="tab">
             {% trans 'tutors' %}
        </a>
    </li>
    <li role="presentation" {% if tab_active == 'proposals' %} class="active" {% endif %}>
        <a href="{% url 'learning_unit_proposals' learning_unit_year_id=learning_unit_year.id %}" role="tab">
             {% trans 'propositions' %}
        </a>
>>>>>>> 9b175dbc
    </li>
</ul><|MERGE_RESOLUTION|>--- conflicted
+++ resolved
@@ -24,63 +24,43 @@
 * see http://www.gnu.org/licenses/.
 {% endcomment %}
 
-{% url 'learning_unit' learning_unit_year.id as url_identification %}
-{% url 'learning_unit_formations' learning_unit_year.id as url_formations %}
-{% url 'learning_unit_components' learning_unit_year.id as url_components %}
-{% url 'learning_unit_pedagogy' learning_unit_year.id as url_pedagogy %}
-{% url 'learning_unit_attributions' learning_unit_year.id as url_attributions %}
-{% url 'learning_unit_proposals' learning_unit_year.id as url_proposals %}
+{% url 'learning_unit' learning_unit_year_id=learning_unit_year.id as url_identification %}
+{% url 'learning_unit_formations' learning_unit_year_id=learning_unit_year.id as url_formations %}
+{% url 'learning_unit_components' learning_unit_year_id=learning_unit_year.id as url_components %}
+{% url 'learning_unit_pedagogy' learning_unit_year_id=learning_unit_year.id as url_pedagogy %}
+{% url 'learning_unit_attributions' learning_unit_year_id=learning_unit_year.id as url_attributions %}
+{% url 'learning_unit_proposals' learning_unit_year_id=learning_unit_year.id as url_proposals %}
 
 
 <ul class="nav nav-tabs" role="tablist">
-<<<<<<< HEAD
     <li role="presentation" {% if request.path == url_identification %} class="active" {% endif %}>
-        <a href="{% url 'learning_unit' learning_unit_year.id %}" role="tab">Identification</a>
+        <a href="{% url 'learning_unit' learning_unit_year.id %}" role="tab">
+		{% trans 'identification'%}
+	</a>
     </li>
     <li role="presentation" {% if request.path == url_formations %} class="active" {% endif %}>
-        <a href="{{url_formations}}" role="tab" >Formations</a>
+        <a href="{{url_formations}}" role="tab" >
+		{% trans 'trainings' %}
+	</a>
     </li>
     <li role="presentation" {% if request.path == url_components %} class="active" {% endif %}>
-        <a href="{{url_components}}" role="tab">Composants et classes</a>
+        <a href="{{url_components}}" role="tab">
+	 	{% trans 'components' %}
+	</a>
     </li>
     <li role="presentation" {% if request.path == url_pedagogy %} class="active" {% endif %}>
-        <a href="{{url_pedagogy}}" role="tab">Infos dédagogiques</a>
+        <a href="{{url_pedagogy}}" role="tab">
+		 {% trans 'educational_information' %}
+	</a>
     </li>
     <li role="presentation" {% if request.path == url_attributions %} class="active" {% endif %}>
-        <a href="{{url_attributions}}" role="tab">Enseignants</a>
+        <a href="{{url_attributions}}" role="tab">
+		 {% trans 'tutors' %}
+	</a>
     </li>
     <li role="presentation" {% if request.path == url_proposals %} class="active" {% endif %}>
-        <a href="{{url_proposals}}" role="tab">Propositions</a>
-=======
-    <li role="presentation" {% if tab_active == 'identification' %} class="active" {% endif %}>
-        <a href="{% url 'learning_unit' learning_unit_year_id=learning_unit_year.id %}" role="tab">
-            {% trans 'identification'%}
-        </a>
-    </li>
-    <li role="presentation" {% if tab_active == 'formations' %} class="active" {% endif %}>
-        <a href="{% url 'learning_unit_formations' learning_unit_year_id=learning_unit_year.id %}" role="tab" >
-            {% trans 'trainings' %}
-        </a>
-    </li>
-    <li role="presentation" {% if tab_active == 'components' %} class="active" {% endif %}>
-        <a href="{% url 'learning_unit_components' learning_unit_year_id=learning_unit_year.id %}" role="tab">
-            {% trans 'components' %}
-        </a>
-    </li>
-    <li role="presentation" {% if tab_active == 'pedagogy' %} class="active" {% endif %}>
-        <a href="{% url 'learning_unit_pedagogy' learning_unit_year_id=learning_unit_year.id %}" role="tab">
-            {% trans 'educational_information' %}
-        </a>
-    </li>
-    <li role="presentation" {% if tab_active == 'attributions' %} class="active" {% endif %}>
-        <a href="{% url 'learning_unit_attributions' learning_unit_year_id=learning_unit_year.id %}" role="tab">
-             {% trans 'tutors' %}
-        </a>
-    </li>
-    <li role="presentation" {% if tab_active == 'proposals' %} class="active" {% endif %}>
-        <a href="{% url 'learning_unit_proposals' learning_unit_year_id=learning_unit_year.id %}" role="tab">
-             {% trans 'propositions' %}
-        </a>
->>>>>>> 9b175dbc
+        <a href="{{url_proposals}}" role="tab">
+		 {% trans 'propositions' %}
+	</a>
     </li>
 </ul>