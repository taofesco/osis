--- conflicted
+++ resolved
@@ -40,8 +40,7 @@
             {% block additional_entities_titles %}
                 {% include "learning_unit/blocks/additional_entities_titles.html" %}
             {% endblock %}
-<<<<<<< HEAD
-=======
+        </tr>
         </thead>
         <tbody>
         {% for component in components %}
@@ -63,30 +62,7 @@
             {% block additional_requirement_entity_volumes %}
                 {% include "learning_unit/blocks/additional_requirement_entity_volumes.html" %}
             {% endblock %}
->>>>>>> e8e3af3a
         </tr>
-    </thead>
-    <tbody>
-    {% for component in components %}
-    <tr>
-        <td>{% if component.learning_component_year.type %}
-            {% trans component.learning_component_year.type %}
-            {% endif %}
-        </td>
-        <td>/{{ component.learning_component_year.acronym  | default_if_none:'' }}</td>
-        <td>{{ component.volumes.VOLUME_TOTAL | default_if_none:''}}</td>
-        <td>{{ component.volumes.VOLUME_Q1 | default_if_none:'' }}</td>
-        <td>{{ component.volumes.VOLUME_Q2 | default_if_none:'' }}</td>
-        <td>
-            <span class="badge fixed_width {{ component.learning_component_year.planned_classes |get_css_class:component.learning_component_year.real_classes }}">
-                {{ component.learning_component_year.real_classes| default_if_none:'0' }} /
-                    {{ component.learning_component_year.planned_classes| default_if_none:'0' }}
-            </span>
-        </td>
-        {% block additional_requirement_entity_volumes %}
-            {% include "learning_unit/blocks/additional_requirement_entity_volumes.html" %}
-        {% endblock %}
-    </tr>
     {% endfor %}
     </tbody>
 </table>