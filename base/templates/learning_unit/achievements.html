{% load staticfiles %}
{% load i18n %}
{% load index %}
{% comment "License" %}
    * OSIS stands for Open Student Information System. It's an application
    * designed to manage the core business of higher education institutions,
    * such as universities, faculties, institutes and professional schools.
    * The core business involves the administration of students, teachers,
    * courses, programs and so on.
    *
    * Copyright (C) 2015-2018 Université catholique de Louvain (http://www.uclouvain.be)
    *
    * This program is free software: you can redistribute it and/or modify
    * it under the terms of the GNU General Public License as published by
    * the Free Software Foundation, either version 3 of the License, or
    * (at your option) any later version.
    *
    * This program is distributed in the hope that it will be useful,
    * but WITHOUT ANY WARRANTY; without even the implied warranty of
    * MERCHANTABILITY or FITNESS FOR A PARTICULAR PURPOSE.  See the
    * GNU General Public License for more details.
    *
    * A copy of this license - GNU General Public License - is available
    * at the root of the source code of this program.  If not,
    * see http://www.gnu.org/licenses/.
{% endcomment %}
<form method="post" action="{% url 'achievement_management' %}">
    {% csrf_token %}
    <input type="hidden" id="hdn_achievement_id"  name="achievement_id"/>
    <input type="hidden" id="hdn_action"  name="action"/>
    <div class="row" style="margin-top:10px;">
        <div class="col-md-2">
            <label>{% trans 'learning_achievements' %}</label>
        </div>
        <div class="col-md-10">
        </div>
    </div>
<<<<<<< HEAD
    <div class="row" style="margin-top:10px;">
        <div class="col-md-2">
            {% for achievement in achievements_FR %}
                <table class="pull-right" style="margin: 10px;">
                    <tr>
                        <td width="33%">
                            {% if forloop.counter0 > 0 %}
                                <button type="submit" title="{% trans 'up' %}"  class="btn btn-default btn-sm"
                                        id="btn_operation_up_{{ achievement.id }}">
                                    <span class="glyphicon glyphicon-arrow-up" aria-hidden="true"></span>
                                </button>
                            {% endif %}
                        </td>
                        <td width="33%">
                            {% if not forloop.last %}
                                <button type="submit" title="{% trans 'down' %}" class="btn btn-default btn-sm"
                                        id="btn_operation_down_{{ achievement.id }}">
                                    <span class="glyphicon glyphicon-arrow-down" aria-hidden="true"></span>
                                </button>
                            {% endif %}
                        </td>
                        <td width="33%">
                            <button type="submit" title="{% trans 'delete' %}"  class="btn btn-default btn-sm"
                                    id="btn_operation_delete_{{ achievement.id }}">
                                <span class="glyphicon glyphicon-remove" aria-hidden="true"></span>
                            </button>
                        </td>
                    </tr>
                </table>

            {% endfor %}
        </div>
        <div class="col-md-10">
            {% for achievement in achievements_FR %}
                <div class="row">
                    <div class="col-md-2">
                        <a class="show collapseIndicator" role="button" data-index="{{ forloop.counter0 }}">
                            <i class="fa fa-arrow-up"></i>
                        </a>
                        {{ achievement.code_name }}
                    </div>
                    <div id="collapsable_{{ forloop.counter0 }}">
                        <div class="col-md-5">{{ achievement.text|safe }}</div>
                        <div class="col-md-5">
                            {% with achievement_en=achievements_EN|index:forloop.counter0 %}
                                {% if achievement_en %}
                                    {{ achievement_en.text|safe }}
                                {% endif %}
                            {% endwith %}
                        </div>
                    </div>
=======

    <div class="col-md-10">
        {% if achievements_FR %}
        <div class="row">
            <div class="col-md-1"></div>
            <div class="col-md-5">
                {% language LANGUAGE_CODE_FR %}
                    {% trans 'learning_achievements_headline' %}
                {% endlanguage %}
            </div>
            <div class="col-md-6">
                {% language LANGUAGE_CODE_EN %}
                    {% trans 'learning_achievements_headline' %}
                {% endlanguage %}
            </div>
        </div>
        {% endif %}

        {% for achievement in achievements_FR %}
            <div class="row" style="margin-top:10px;">
                <div class="col-md-1">
                    <a class="show collapseIndicator" role="button" data-index="{{ forloop.counter0 }}">
                        <i class="fa fa-arrow-up"></i>
                    </a>
                    {{ achievement.code_name }}
                </div>
                <div class="col-md-5 collapsable_{{ forloop.counter0 }}">{{ achievement.text|safe }}</div>
                <div class="col-md-6 collapsable_{{ forloop.counter0 }}">
                    {% with achievement_en=achievements_EN|index:forloop.counter0 %}
                        {% if achievement_en %}
                            {{ achievement_en.text|safe }}
                        {% endif %}
                    {% endwith %}
>>>>>>> f51b44af
                </div>
                <hr>
            {% endfor %}
        </div>
    </div>
</form>
{% block script %}
<script>
$(document).ready(function(){
    $(".collapseIndicator").click(function(e){
        var index = $(this).data('index')
<<<<<<< HEAD
        var divCollapsable = $("div[id^='collapsable_" + index + "']")
=======
        var divCollapsables = $(".collapsable_" + index + "")
>>>>>>> f51b44af
        var iconElem = $(this).find("i");
        if (iconElem.hasClass('fa-arrow-up')) {
            iconElem.removeClass('fa-arrow-up');
            iconElem.addClass('fa-arrow-down');
<<<<<<< HEAD
            divCollapsable.css({'height':'60px','overflow':'hidden'});
        } else {
            iconElem.removeClass('fa-arrow-down');
            iconElem.addClass('fa-arrow-up');
            divCollapsable.css({'height':'','overflow':''});
=======
            divCollapsables.css({'height':'60px','overflow':'hidden'});
        } else {
            iconElem.removeClass('fa-arrow-down');
            iconElem.addClass('fa-arrow-up');
            divCollapsables.css({'height':'','overflow':''});
>>>>>>> f51b44af
        }
    });

    $("button[id^='btn_operation_']").click(function() {
        var id = this.id;
        id = id.replace('btn_operation_', '');
        var pos = id.indexOf("_");
        var achievement_id = id.substr(pos+1);
        $('#hdn_achievement_id').val(achievement_id);
        id = id.replace(achievement_id,'');
        id = id.replace('_','');
        $('#hdn_action').val(id.substr(0));
    });

});
</script>
{% endblock %}<|MERGE_RESOLUTION|>--- conflicted
+++ resolved
@@ -35,8 +35,7 @@
         <div class="col-md-10">
         </div>
     </div>
-<<<<<<< HEAD
-    <div class="row" style="margin-top:10px;">
+    <div class="row">
         <div class="col-md-2">
             {% for achievement in achievements_FR %}
                 <table class="pull-right" style="margin: 10px;">
@@ -66,95 +65,62 @@
                     </tr>
                 </table>
 
-            {% endfor %}
+            {% endfor %}            
         </div>
         <div class="col-md-10">
+            {% if achievements_FR %}
+                <div class="row">
+                    <div class="col-md-1"></div>
+                    <div class="col-md-5">
+                        {% language LANGUAGE_CODE_FR %}
+                            {% trans 'learning_achievements_headline' %}
+                        {% endlanguage %}
+                    </div>
+                    <div class="col-md-6">
+                        {% language LANGUAGE_CODE_EN %}
+                            {% trans 'learning_achievements_headline' %}
+                        {% endlanguage %}
+                    </div>
+                </div>
+            {% endif %}
+    
             {% for achievement in achievements_FR %}
-                <div class="row">
-                    <div class="col-md-2">
+                <div class="row" style="margin-top:10px;">
+                    <div class="col-md-1">
                         <a class="show collapseIndicator" role="button" data-index="{{ forloop.counter0 }}">
                             <i class="fa fa-arrow-up"></i>
                         </a>
                         {{ achievement.code_name }}
                     </div>
-                    <div id="collapsable_{{ forloop.counter0 }}">
-                        <div class="col-md-5">{{ achievement.text|safe }}</div>
-                        <div class="col-md-5">
-                            {% with achievement_en=achievements_EN|index:forloop.counter0 %}
-                                {% if achievement_en %}
-                                    {{ achievement_en.text|safe }}
-                                {% endif %}
-                            {% endwith %}
-                        </div>
+                    <div class="col-md-5 collapsable_{{ forloop.counter0 }}">{{ achievement.text|safe }}</div>
+                    <div class="col-md-6 collapsable_{{ forloop.counter0 }}">
+                        {% with achievement_en=achievements_EN|index:forloop.counter0 %}
+                            {% if achievement_en %}
+                                {{ achievement_en.text|safe }}
+                            {% endif %}
+                        {% endwith %}
                     </div>
-=======
-
-    <div class="col-md-10">
-        {% if achievements_FR %}
-        <div class="row">
-            <div class="col-md-1"></div>
-            <div class="col-md-5">
-                {% language LANGUAGE_CODE_FR %}
-                    {% trans 'learning_achievements_headline' %}
-                {% endlanguage %}
-            </div>
-            <div class="col-md-6">
-                {% language LANGUAGE_CODE_EN %}
-                    {% trans 'learning_achievements_headline' %}
-                {% endlanguage %}
-            </div>
-        </div>
-        {% endif %}
-
-        {% for achievement in achievements_FR %}
-            <div class="row" style="margin-top:10px;">
-                <div class="col-md-1">
-                    <a class="show collapseIndicator" role="button" data-index="{{ forloop.counter0 }}">
-                        <i class="fa fa-arrow-up"></i>
-                    </a>
-                    {{ achievement.code_name }}
                 </div>
-                <div class="col-md-5 collapsable_{{ forloop.counter0 }}">{{ achievement.text|safe }}</div>
-                <div class="col-md-6 collapsable_{{ forloop.counter0 }}">
-                    {% with achievement_en=achievements_EN|index:forloop.counter0 %}
-                        {% if achievement_en %}
-                            {{ achievement_en.text|safe }}
-                        {% endif %}
-                    {% endwith %}
->>>>>>> f51b44af
-                </div>
-                <hr>
             {% endfor %}
         </div>
     </div>
 </form>
+
 {% block script %}
 <script>
 $(document).ready(function(){
     $(".collapseIndicator").click(function(e){
         var index = $(this).data('index')
-<<<<<<< HEAD
-        var divCollapsable = $("div[id^='collapsable_" + index + "']")
-=======
         var divCollapsables = $(".collapsable_" + index + "")
->>>>>>> f51b44af
         var iconElem = $(this).find("i");
         if (iconElem.hasClass('fa-arrow-up')) {
             iconElem.removeClass('fa-arrow-up');
             iconElem.addClass('fa-arrow-down');
-<<<<<<< HEAD
-            divCollapsable.css({'height':'60px','overflow':'hidden'});
-        } else {
-            iconElem.removeClass('fa-arrow-down');
-            iconElem.addClass('fa-arrow-up');
-            divCollapsable.css({'height':'','overflow':''});
-=======
             divCollapsables.css({'height':'60px','overflow':'hidden'});
         } else {
             iconElem.removeClass('fa-arrow-down');
             iconElem.addClass('fa-arrow-up');
             divCollapsables.css({'height':'','overflow':''});
->>>>>>> f51b44af
         }
     });
 
@@ -168,7 +134,6 @@
         id = id.replace('_','');
         $('#hdn_action').val(id.substr(0));
     });
-
 });
 </script>
 {% endblock %}