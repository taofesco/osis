{% load staticfiles %}
{% load i18n %}
{% load learning_unit %}
{% load bootstrap3 %}
{% comment "License" %}
* OSIS stands for Open Student Information System. It's an application
* designed to manage the core business of higher education institutions,
* such as universities, faculties, institutes and professional schools.
* The core business involves the administration of students, teachers,
* courses, programs and so on.
*
* Copyright (C) 2015-2018 Université catholique de Louvain (http://www.uclouvain.be)
*
* This program is free software: you can redistribute it and/or modify
* it under the terms of the GNU General Public License as published by
* the Free Software Foundation, either version 3 of the License, or
* (at your option) any later version.
*
* This program is distributed in the hope that it will be useful,
* but WITHOUT ANY WARRANTY; without even the implied warranty of
* MERCHANTABILITY or FITNESS FOR A PARTICULAR PURPOSE.  See the
* GNU General Public License for more details.
*
* A copy of this license - GNU General Public License - is available
* at the root of the source code of this program.  If not,
* see http://www.gnu.org/licenses/.
{% endcomment %}

{% block content %}
<div class="panel panel-default">

    {% include "learning_unit/components/search_form_learning_unit.html" %}

    <div style="margin-top:10px;">

        {% if learning_units %}
            <strong style="margin-left:10px;color:grey;">
                {{learning_units|length}}
                {% trans 'learning_units'|lower %}
            </strong>

            <button type="submit" id="btn_produce_xls" class="btn btn-default pull-right"
                    style="margin-right:10px;" title="{% trans 'produce_xls' %}" >
                <i class="fa fa-table" aria-hidden="true" style="padding-left:10px;"></i>
                &nbsp;{% trans 'produce_xls_lu' %}
            </button>

            <table id="table_learning_units" class="table table-striped table-hover">
            <thead>
                <tr>
                    <th>{% trans 'academic_year_small'%}</th>
                    <th>{% trans 'code'%}</th>
                    <th  id="lu_title_sort">{% trans 'title'%}</th>
                    <th>{% trans 'type'%}</th>
                    <th>{% trans 'subtype'%}</th>
                    <th>{% trans 'requirement_entity_small'%}</th>
                    <th>{% trans 'allocation_entity_small'%}</th>
                    <th>{% trans 'credits'%}</th>
                    <th>{% trans 'active'|title%}</th>
                </tr>
            </thead>
                {% for learning_unit in learning_units %}
                <tr data-id="{{learning_unit.id}}" data-value="{{learning_unit.acronym}}">
                    <td>{{learning_unit.academic_year.name}}</td>
                    <td>
                        <a href="{% url 'learning_unit' learning_unit.id %}"
                           id="lnk_learning_unit_{{learning_unit.id}}">{{ learning_unit.acronym }}</a>
                    </td>
                    <td>{{ learning_unit.title }}</td>
                    <td>
                        {% with learning_unit.learning_container_year.container_type|default_if_none:'-' as type %}
                        {% trans type %}
                        {% endwith %}
                    </td>
                    <td>
                        {% with learning_unit.subtype|default_if_none:'-' as subtype %}
                        {% trans subtype %}
                        {% endwith %}
                    </td>
                    <td>{{learning_unit.entities.REQUIREMENT_ENTITY.acronym|default_if_none:'-'}}</td>
                    <td>{{learning_unit.entities.ALLOCATION_ENTITY.acronym|default_if_none:'-'}}</td>
                    <td>{% if learning_unit.credits %}{{ learning_unit.credits }}{% endif %}</td>
                    <td>{% if learning_unit.status %}
                            <span class="glyphicon glyphicon-ok-circle" aria-hidden="true" style="color:green;"
                                  title="{% trans  'active' %}"></span>
                        <div style="display:none;">1</div>
                        {% else %}
                            <span class="glyphicon glyphicon-ok-circle" aria-hidden="true" style="color:gray;"
                                  title="{% trans  'inactive' %}"></span>
                        <div style="display:none;">0</div>
                        {% endif %}
                    </td>
                </tr>
                {% endfor %}
<<<<<<< HEAD
            </table>
        {% endif %}
    </div>
=======
            </div>
            {% endif %}

            {% if learning_units %}
                <strong style="margin-left:10px;color:grey;"> {{learning_units|length}} {% trans 'learning_units'|lower %} </strong>
                <button type="submit" id="btn_produce_xls" class="btn btn-default pull-right" style="margin-right:10px;
                        title="{% trans 'produce_xls' %}" >
                    <i class="fa fa-table" aria-hidden="true" style="padding-left:10px;"></i>&nbsp;{% trans 'produce_xls_lu' %}
                </button>
                <input type="hidden" id="xls_status" name="xls_status">
                <table id="table_learning_units" class="table table-striped table-hover">
                    <thead>
                        <tr>
                            <th>{% trans 'academic_year_small'%}</th>
                            <th>{% trans 'code'%}</th>
                            <th  id="lu_title_sort">{% trans 'title'%}</th>
                            <th>{% trans 'type'%}</th>
                            <th>{% trans 'subtype'%}</th>
                            <th>{% trans 'requirement_entity_small'%}</th>
                            <th>{% trans 'allocation_entity_small'%}</th>
                            <th>{% trans 'credits'%}</th>
                            <th>{% trans 'active'|title%}</th>
                        </tr>
                    </thead>
                    {% for learning_unit in learning_units %}
                    <tr data-id="{{learning_unit.id}}" data-value="{{learning_unit.acronym}}">
                        <td>{{learning_unit.academic_year.name}}</td>
                        <td>
                            <a href="{% url 'learning_unit' learning_unit.id %}"
                               id="lnk_learning_unit_{{learning_unit.id}}">{{ learning_unit.acronym }}</a>
                        </td>
                        <td>{{ learning_unit.complete_title|default_if_none:'' }}</td>
                        <td>
                            {% with learning_unit.learning_container_year.container_type|default_if_none:'-' as type %}
                            {% trans type %}
                            {% endwith %}
                        </td>
                        <td>
                            {% with learning_unit.subtype|default_if_none:'-' as subtype %}
                            {% trans subtype %}
                            {% endwith %}
                        </td>
                        <td>{{learning_unit.entities.REQUIREMENT_ENTITY.acronym|default_if_none:'-'}}</td>
                        <td>{{learning_unit.entities.ALLOCATION_ENTITY.acronym|default_if_none:'-'}}</td>
                        <td>{% if learning_unit.credits %}{{ learning_unit.credits }}{% endif %}</td>
                        <td>{% if learning_unit.status %}
                                <span class="glyphicon glyphicon-ok-circle" aria-hidden="true" style="color:green;"
                                      title="{% trans  'active' %}"></span>
                            <div style="display:none;">1</div>
                            {% else %}
                                <span class="glyphicon glyphicon-ok-circle" aria-hidden="true" style="color:gray;"
                                      title="{% trans  'inactive' %}"></span>
                            <div style="display:none;">0</div>
                            {% endif %}
                        </td>
                    </tr>
                    {% endfor %}
                </table>
            {% endif %}
        </div>
    </form>
>>>>>>> 11c676e0
</div>
{% endblock %}<|MERGE_RESOLUTION|>--- conflicted
+++ resolved
@@ -1,3 +1,4 @@
+
 {% load staticfiles %}
 {% load i18n %}
 {% load learning_unit %}
@@ -66,7 +67,7 @@
                         <a href="{% url 'learning_unit' learning_unit.id %}"
                            id="lnk_learning_unit_{{learning_unit.id}}">{{ learning_unit.acronym }}</a>
                     </td>
-                    <td>{{ learning_unit.title }}</td>
+                    <td>{{ learning_unit.complete_title|default_if_none:'' }}</td>
                     <td>
                         {% with learning_unit.learning_container_year.container_type|default_if_none:'-' as type %}
                         {% trans type %}
@@ -92,72 +93,8 @@
                     </td>
                 </tr>
                 {% endfor %}
-<<<<<<< HEAD
             </table>
         {% endif %}
     </div>
-=======
-            </div>
-            {% endif %}
-
-            {% if learning_units %}
-                <strong style="margin-left:10px;color:grey;"> {{learning_units|length}} {% trans 'learning_units'|lower %} </strong>
-                <button type="submit" id="btn_produce_xls" class="btn btn-default pull-right" style="margin-right:10px;
-                        title="{% trans 'produce_xls' %}" >
-                    <i class="fa fa-table" aria-hidden="true" style="padding-left:10px;"></i>&nbsp;{% trans 'produce_xls_lu' %}
-                </button>
-                <input type="hidden" id="xls_status" name="xls_status">
-                <table id="table_learning_units" class="table table-striped table-hover">
-                    <thead>
-                        <tr>
-                            <th>{% trans 'academic_year_small'%}</th>
-                            <th>{% trans 'code'%}</th>
-                            <th  id="lu_title_sort">{% trans 'title'%}</th>
-                            <th>{% trans 'type'%}</th>
-                            <th>{% trans 'subtype'%}</th>
-                            <th>{% trans 'requirement_entity_small'%}</th>
-                            <th>{% trans 'allocation_entity_small'%}</th>
-                            <th>{% trans 'credits'%}</th>
-                            <th>{% trans 'active'|title%}</th>
-                        </tr>
-                    </thead>
-                    {% for learning_unit in learning_units %}
-                    <tr data-id="{{learning_unit.id}}" data-value="{{learning_unit.acronym}}">
-                        <td>{{learning_unit.academic_year.name}}</td>
-                        <td>
-                            <a href="{% url 'learning_unit' learning_unit.id %}"
-                               id="lnk_learning_unit_{{learning_unit.id}}">{{ learning_unit.acronym }}</a>
-                        </td>
-                        <td>{{ learning_unit.complete_title|default_if_none:'' }}</td>
-                        <td>
-                            {% with learning_unit.learning_container_year.container_type|default_if_none:'-' as type %}
-                            {% trans type %}
-                            {% endwith %}
-                        </td>
-                        <td>
-                            {% with learning_unit.subtype|default_if_none:'-' as subtype %}
-                            {% trans subtype %}
-                            {% endwith %}
-                        </td>
-                        <td>{{learning_unit.entities.REQUIREMENT_ENTITY.acronym|default_if_none:'-'}}</td>
-                        <td>{{learning_unit.entities.ALLOCATION_ENTITY.acronym|default_if_none:'-'}}</td>
-                        <td>{% if learning_unit.credits %}{{ learning_unit.credits }}{% endif %}</td>
-                        <td>{% if learning_unit.status %}
-                                <span class="glyphicon glyphicon-ok-circle" aria-hidden="true" style="color:green;"
-                                      title="{% trans  'active' %}"></span>
-                            <div style="display:none;">1</div>
-                            {% else %}
-                                <span class="glyphicon glyphicon-ok-circle" aria-hidden="true" style="color:gray;"
-                                      title="{% trans  'inactive' %}"></span>
-                            <div style="display:none;">0</div>
-                            {% endif %}
-                        </td>
-                    </tr>
-                    {% endfor %}
-                </table>
-            {% endif %}
-        </div>
-    </form>
->>>>>>> 11c676e0
 </div>
 {% endblock %}