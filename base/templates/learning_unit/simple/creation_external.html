--- conflicted
+++ resolved
@@ -65,11 +65,7 @@
                     </div>
                 </div>
                 <div class="panel-body">
-<<<<<<< HEAD
-                    <button type="submit" id="learning_unit_year_add2" class="btn btn-primary pull-right" title="{% trans 'add' %}">
-=======
                     <button type="submit" id="learning_unit_year_add" class="btn btn-primary pull-right" title="{% trans 'add' %}">
->>>>>>> 4bd0a7e1
                         <span class="glyphicon glyphicon-floppy-save" aria-hidden="true"></span> {% trans 'save' %}
                     </button>
                 </div>
