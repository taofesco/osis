--- conflicted
+++ resolved
@@ -43,12 +43,6 @@
             </div>
             <div class="modal-body">
                 {% csrf_token %}
-<<<<<<< HEAD
-                <label>{% trans 'planned_classrooms'%}</label><br>
-                {{ form.planned_classes }}
-                <br><br>
-                {{ form.used_by }} <label>{% trans 'used_by' %} {{ form.learning_unit_year.acronym}}</label>
-=======
                  <div class="form-group row">
                     <label class="col-sm-3" style="margin-top:5px;">{% trans 'planned_classrooms'%}</label>
                     <div class="col-sm-3">
@@ -58,8 +52,7 @@
                 <label>{% trans 'description'%}</label>
                 {{ form.comment }}
                 <br>
-                {{ form.used_by }} <label>{% trans 'used_by'%} {{ form.learning_unit_year.acronym}}</label>
->>>>>>> 41ae62a0
+                {{ form.used_by }} <label>{% trans 'used_by' %} {{ form.learning_unit_year.acronym}}</label>
             </div>
             <div class="modal-footer">
                 <button class="btn btn-primary" type="submit" title="{% trans 'save'%}">{% trans 'save' %}</button>
