{% extends "layout.html" %}
{% load staticfiles %}
{% load i18n %}
{% load dictionnary %}
{% load format %}
{% get_current_language as LANGUAGE_CODE %}

{% comment "License" %}
 * OSIS stands for Open Student Information System. It's an application
 * designed to manage the core business of higher education institutions,
 * such as universities, faculties, institutes and professional schools.
 * The core business involves the administration of students, teachers,
 * courses, programs and so on.
 *
 * Copyright (C) 2015-2017 Université catholique de Louvain (http://www.uclouvain.be)
 *
 * This program is free software: you can redistribute it and/or modify
 * it under the terms of the GNU General Public License as published by
 * the Free Software Foundation, either version 3 of the License, or
 * (at your option) any later version.
 *
 * This program is distributed in the hope that it will be useful,
 * but WITHOUT ANY WARRANTY; without even the implied warranty of
 * MERCHANTABILITY or FITNESS FOR A PARTICULAR PURPOSE.  See the
 * GNU General Public License for more details.
 *
 * A copy of this license - GNU General Public License - is available
 * at the root of the source code of this program.  If not,
 * see http://www.gnu.org/licenses/.
{% endcomment %}

{% block breadcrumb %}
  <li><a href="{% url 'catalog' %}" id="lnk_catalog">{% trans 'formation_catalogue'%}</a></li>
  <li><a href="{% url 'academic_year' %}" id="lnk_academic_year">{% trans 'academic_year'%}</a></li>
  <li class="active">{% trans 'academic_calendars'%}</li>

{% endblock %}
{% block content %}
<div class="page-header">
  <h2>{% trans 'academic_calendar' %}</h2>
</div>
{% include "template_messages.html" %}
<div class="panel panel-default">
  <div class="panel-body">
    <div class="row">
      <form  method="get" action="{% url 'academic_calendars_search'%}" >
        <div class="col-md-2">
          <label for="slt_academic_year" >{% trans 'academic_year'%}</label>
          <select class="form-control" id="slt_academic_year"  name="academic_year" value="{{ academic_year }}">
            {% for v in academic_years %}
              {% if v.id == academic_year %}
                <option selected value="{{ v.id }}">{{ v }}</option>
              {% else %}
                <option value="{{ v.id }}">{{ v }}</option>
              {% endif %}
            {% endfor %}
          </select>
        </div>
        <div class="col-md-10">
            <br>
            <button type="submit" id="bt_submit_academic_calendar_search" class="btn btn-primary" role="button"><span class="glyphicon glyphicon-search" aria-hidden="true"></span></button>
            {% if request.user.is_superuser %}
                <a href="{% url 'academic_calendar_form' %}" id="lnk_academic_calendar_create" class="btn btn-default" role="button"><span class="glyphicon glyphicon-plus" aria-hidden="true"></span></a>
            {% endif %}
        </div>
      </form>
    </div>
    <br>
    <div id="gantt">
      {% if academic_calendar_list|length == 0 %}
        <label class="alert alert-info" style="margin:5px">{% trans 'no_result' %}</label>
      {% endif %}
      {% if academic_calendar_list|length > 0%}
        <div id="gantt_div"></div>
      {% endif %}
    </div>
<<<<<<< HEAD

  </div>
</div>
{% endblock %}
{% block script %}
    <link rel="stylesheet" href="{% static 'css/gantt.css' %}" type='text/css'>
    <script src="{% static 'dhtmlxGantt/dhtmlxgantt.js' %}"></script>
    <script src="{% static 'dhtmlxGantt/ext/dhtmlxgantt_tooltip.js' %}"></script>
    <script src="{% static 'dhtmlxGantt/ext/dhtmlxgantt_marker.js' %}"></script>
    <link href="{% static 'dhtmlxGantt/dhtmlxgantt.css' %}" rel="stylesheet">
    {% if LANGUAGE_CODE == 'fr-be' %}
        <script src="{% static 'dhtmlxGantt/locale/locale_fr.js' %}" charset="utf-8"></script>
    {% endif %}

    <script type="text/javascript">
        function formatDate(date){
            month = date.getMonth() + 1
            return date.getDate() + "/" + month + "/" + date.getFullYear()
        }

        gantt.config.scale_unit = "year";
        gantt.config.date_scale = "%Y";
        gantt.config.subscales = [
            {unit:"month", step:1, date:"%F" }
        ];

=======
    {% if undated_calendars_list|length > 0%}
      <div id="undated_calendars">
        <br>{% trans 'undated_events' %} :
        <ul>
          {% for calendar in undated_calendars_list %}
            <li>
              <a href="{% url 'academic_calendar_read' academic_calendar_id=calendar.id %}" id="lnk_academic_calendar_edit_{{calendar.id}}">{{ calendar.title }}</a>
            </li>
          {% endfor %}
        </ul>
      </div>
    {% endif %}
  </div>
</div>
{% endblock %}
{% block script %}
    <script src="{% static 'dhtmlxGantt/dhtmlxgantt.js' %}"></script>
    <script src="{% static 'dhtmlxGantt/ext/dhtmlxgantt_tooltip.js' %}"></script>
    <script src="{% static 'dhtmlxGantt/ext/dhtmlxgantt_marker.js' %}"></script>
    <link href="{% static 'dhtmlxGantt/dhtmlxgantt.css' %}" rel="stylesheet">
    {% if LANGUAGE_CODE == 'fr-be' %}
        <script src="{% static 'dhtmlxGantt/locale/locale_fr.js' %}" charset="utf-8"></script>
    {% endif %}

    <script type="text/javascript">
        function formatDate(date){
            month = date.getMonth() + 1
            return date.getDate() + "/" + month + "/" + date.getFullYear()
        }

        gantt.config.scale_unit = "year";
        gantt.config.date_scale = "%Y";
        gantt.config.subscales = [
            {unit:"month", step:1, date:"%F" }
        ];

>>>>>>> 6ae78e36
        gantt.config.readonly = true;
        gantt.config.columns = [
            {name:"text", label:" ", width:"*", align: "left" },
        ];

        gantt.templates.task_text=function(start,end,task){
            return Math.round(task.progress * 100) + '%';
        };

        gantt.config.tooltip_hide_timeout = 500;
        gantt.templates.tooltip_text = function(start,end,task){
            days = task.duration + 1 // include end_date in duration
            if(days <= 1){
                duration = days + " {% trans 'day'%}"
            }
            else{
                duration = days + " {% trans 'days'%}"
            }

            return "<b>" + task.text + "</b><br>" + formatDate(task.start_date) + " - " + formatDate(task.end_date)
            + " (" + duration +  ") <br>"
            + "<a href=\"{% url 'academic_calendars' %}" + task.id + "\">"
            + "{% trans 'details'%}</a>";
        };

        var markerId = gantt.addMarker({
            start_date: new Date() // this is today
        });

        gantt.config.autosize = "y";
        gantt.init("gantt_div");
        gantt.parse({{ academic_calendar_json|safe }},"json");
    </script>
{% endblock %}<|MERGE_RESOLUTION|>--- conflicted
+++ resolved
@@ -74,34 +74,6 @@
         <div id="gantt_div"></div>
       {% endif %}
     </div>
-<<<<<<< HEAD
-
-  </div>
-</div>
-{% endblock %}
-{% block script %}
-    <link rel="stylesheet" href="{% static 'css/gantt.css' %}" type='text/css'>
-    <script src="{% static 'dhtmlxGantt/dhtmlxgantt.js' %}"></script>
-    <script src="{% static 'dhtmlxGantt/ext/dhtmlxgantt_tooltip.js' %}"></script>
-    <script src="{% static 'dhtmlxGantt/ext/dhtmlxgantt_marker.js' %}"></script>
-    <link href="{% static 'dhtmlxGantt/dhtmlxgantt.css' %}" rel="stylesheet">
-    {% if LANGUAGE_CODE == 'fr-be' %}
-        <script src="{% static 'dhtmlxGantt/locale/locale_fr.js' %}" charset="utf-8"></script>
-    {% endif %}
-
-    <script type="text/javascript">
-        function formatDate(date){
-            month = date.getMonth() + 1
-            return date.getDate() + "/" + month + "/" + date.getFullYear()
-        }
-
-        gantt.config.scale_unit = "year";
-        gantt.config.date_scale = "%Y";
-        gantt.config.subscales = [
-            {unit:"month", step:1, date:"%F" }
-        ];
-
-=======
     {% if undated_calendars_list|length > 0%}
       <div id="undated_calendars">
         <br>{% trans 'undated_events' %} :
@@ -138,7 +110,6 @@
             {unit:"month", step:1, date:"%F" }
         ];
 
->>>>>>> 6ae78e36
         gantt.config.readonly = true;
         gantt.config.columns = [
             {name:"text", label:" ", width:"*", align: "left" },
