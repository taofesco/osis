##############################################################################
#
#    OSIS stands for Open Student Information System. It's an application
#    designed to manage the core business of higher education institutions,
#    such as universities, faculties, institutes and professional schools.
#    The core business involves the administration of students, teachers,
#    courses, programs and so on.
#
#    Copyright (C) 2015-2018 Université catholique de Louvain (http://www.uclouvain.be)
#
#    This program is free software: you can redistribute it and/or modify
#    it under the terms of the GNU General Public License as published by
#    the Free Software Foundation, either version 3 of the License, or
#    (at your option) any later version.
#
#    This program is distributed in the hope that it will be useful,
#    but WITHOUT ANY WARRANTY; without even the implied warranty of
#    MERCHANTABILITY or FITNESS FOR A PARTICULAR PURPOSE.  See the
#    GNU General Public License for more details.
#
#    A copy of this license - GNU General Public License - is available
#    at the root of the source code of this program.  If not,
#    see http://www.gnu.org/licenses/.
#
##############################################################################
from django import template
from django.utils.translation import ugettext_lazy as _
from django.utils.safestring import mark_safe
from base.models.proposal_learning_unit import ProposalLearningUnit
register = template.Library()


@register.filter
def academic_years(start_year, end_year):
    if start_year and end_year:
        str_start_year = ''
        str_end_year = ''
        if start_year:
            str_start_year = "{} {}-{}".format(_('from').title(), start_year, str(start_year+1)[-2:])
        if end_year:
            str_end_year = "{} {}-{}".format(_('to'), end_year, str(end_year+1)[-2:])
        return "{} {}".format(str_start_year, str_end_year)
    else:
        if start_year and not end_year:
            return "{} {}-{} ({})".format(_('from'), start_year, str(start_year+1)[-2:], _('not_end_year'))
        else:
            return "-"


@register.filter
def academic_year(year):
    if year:
        return "{}-{}".format(year, str(year+1)[-2:])
    return "-"


@register.filter
def get_difference_css(differences, parameter, default_if_none=""):
    if parameter in differences:
        return mark_safe(
            " data-toggle=tooltip title='{} : {}' class={} ".format(_("value_before_proposal"),
                                                                    differences[parameter] or default_if_none,
                                                                    "proposal_value"))
    return None


@register.filter
def has_proposal(luy):
    return ProposalLearningUnit.objects.filter(learning_unit_year=luy).exists()


@register.simple_tag
def dl_tooltip(differences, key, **kwargs):
    title = kwargs.get('title', '')
    label_text = _(str(kwargs.get('label_text', '')))
    url = kwargs.get('url', '')
    default_if_none = kwargs.get('default_if_none', '')
<<<<<<< HEAD
    value = _(str(kwargs.get('value', default_if_none)))
=======
    value = kwargs.get('value', '')
>>>>>>> ea2c46ab
    inherited = kwargs.get('inherited', '')
    annualized = kwargs.get('annualized', '')

    if not label_text:
        label_text = _(str(key.lower()))
<<<<<<< HEAD
=======

    if not value:
        value = default_if_none
>>>>>>> ea2c46ab

    difference = get_difference_css(differences, key, default_if_none) or 'title="{}"'.format(_(title))

    if url:
        value = "<a href='{url}'>{value}</a>".format(value=_(str(value)), url=url)

    if inherited == "PARTIM":
        label_text += "<span title={inherited_title}> [H]</span>".format(inherited_title=_("inherited"))

    if annualized:
        label_text += "<span title={annualized_title}> [A]</span>".format(annualized_title=_("annualized"))

    if inherited == "PARTIM":
        label_text += "<span title={inherited_title}> [H]</span>".format(inherited_title=_("inherited"))

    if annualized:
        label_text += "<span title={annualized_title}> [A]</span>".format(annualized_title=_("annualized"))

    return mark_safe("<dl><dt {difference}>{label_text}</dt><dd {difference}>{value}</dd></dl>".format(
<<<<<<< HEAD
        difference=difference, label_text=label_text, value=value))
=======
        difference=difference, label_text=label_text, value=_(str(value))))
>>>>>>> ea2c46ab
<|MERGE_RESOLUTION|>--- conflicted
+++ resolved
@@ -75,22 +75,15 @@
     label_text = _(str(kwargs.get('label_text', '')))
     url = kwargs.get('url', '')
     default_if_none = kwargs.get('default_if_none', '')
-<<<<<<< HEAD
-    value = _(str(kwargs.get('value', default_if_none)))
-=======
     value = kwargs.get('value', '')
->>>>>>> ea2c46ab
     inherited = kwargs.get('inherited', '')
     annualized = kwargs.get('annualized', '')
 
     if not label_text:
         label_text = _(str(key.lower()))
-<<<<<<< HEAD
-=======
 
     if not value:
         value = default_if_none
->>>>>>> ea2c46ab
 
     difference = get_difference_css(differences, key, default_if_none) or 'title="{}"'.format(_(title))
 
@@ -103,15 +96,5 @@
     if annualized:
         label_text += "<span title={annualized_title}> [A]</span>".format(annualized_title=_("annualized"))
 
-    if inherited == "PARTIM":
-        label_text += "<span title={inherited_title}> [H]</span>".format(inherited_title=_("inherited"))
-
-    if annualized:
-        label_text += "<span title={annualized_title}> [A]</span>".format(annualized_title=_("annualized"))
-
     return mark_safe("<dl><dt {difference}>{label_text}</dt><dd {difference}>{value}</dd></dl>".format(
-<<<<<<< HEAD
-        difference=difference, label_text=label_text, value=value))
-=======
-        difference=difference, label_text=label_text, value=_(str(value))))
->>>>>>> ea2c46ab
+        difference=difference, label_text=label_text, value=_(str(value))))