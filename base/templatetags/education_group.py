--- conflicted
+++ resolved
@@ -25,13 +25,10 @@
 ##############################################################################
 from django import template
 from django.core.exceptions import PermissionDenied
-<<<<<<< HEAD
+from django.urls import reverse
 from django.utils import six
 from django.utils.encoding import force_text
 from django.utils.html import conditional_escape
-=======
-from django.urls import reverse
->>>>>>> 3b893891
 from django.utils.safestring import mark_safe
 
 from base.business.education_groups.perms import is_eligible_to_delete_education_group, \
@@ -39,7 +36,6 @@
 
 NO_GIVEN_ROOT = "INVALID TREE : no given root"
 ICON_JSTREE_FILE = "data-jstree='{\"icon\":\"jstree-icon jstree-file\"}'"
-
 
 # TODO use inclusion tag
 LI_TEMPLATE = """
@@ -151,7 +147,6 @@
     return mark_safe(BUTTON_TEMPLATE.format(title, id_a, disabled, ICONS[value]))
 
 
-<<<<<<< HEAD
 @register.filter(is_safe=True, needs_autoescape=True)
 def tree_list(value, autoescape=True):
     if autoescape:
@@ -196,21 +191,26 @@
             if item.child_leaf:
                 if item.is_mandatory:
                     output.append(
-                        '%s<li style="list-style-type: none;"><img src="https://image.freepik.com/free-icon/rectangle-of-cutted-line-geometrical-shape_318-44527.jpg" height="20" width="20"><img src="https://cdn4.iconfinder.com/data/icons/ionicons/512/icon-arrow-right-b-512.png" height="14" width="14">%s%s</li>' % (indent, escaper(force_text(item.verbose)), sublist))
+                        '%s<li style="list-style-type: none;"><img src="https://image.freepik.com/free-icon/rectangle-of-cutted-line-geometrical-shape_318-44527.jpg" height="20" width="20"><img src="https://cdn4.iconfinder.com/data/icons/ionicons/512/icon-arrow-right-b-512.png" height="14" width="14">%s%s</li>' % (
+                        indent, escaper(force_text(item.verbose)), sublist))
                 else:
                     output.append(
-                        '%s<li style="list-style-type: none;"><img src="https://image.freepik.com/free-icon/rectangle-of-cutted-line-geometrical-shape_318-44527.jpg" height="20" width="20"><img src="http://iconshow.me/media/images/ui/ios7-icons/png/512/arrow-left-b.png" height="14" width="14">%s%s</li>' % (indent, escaper(force_text(item.verbose)), sublist))
+                        '%s<li style="list-style-type: none;"><img src="https://image.freepik.com/free-icon/rectangle-of-cutted-line-geometrical-shape_318-44527.jpg" height="20" width="20"><img src="http://iconshow.me/media/images/ui/ios7-icons/png/512/arrow-left-b.png" height="14" width="14">%s%s</li>' % (
+                        indent, escaper(force_text(item.verbose)), sublist))
             else:
                 if item.is_mandatory:
                     output.append(
-                        '%s<li style="list-style-type: none;"><img src="https://cdn4.iconfinder.com/data/icons/ionicons/512/icon-arrow-right-b-512.png" height="14" width="14">%s%s</li>' % (indent, escaper(force_text(item.verbose)), sublist))
+                        '%s<li style="list-style-type: none;"><img src="https://cdn4.iconfinder.com/data/icons/ionicons/512/icon-arrow-right-b-512.png" height="14" width="14">%s%s</li>' % (
+                        indent, escaper(force_text(item.verbose)), sublist))
                 else:
                     output.append(
-                        '%s<li style="list-style-type: none;"><img src="http://iconshow.me/media/images/ui/ios7-icons/png/512/arrow-left-b.png" height="14" width="14">%s%s</li>' % (indent, escaper(force_text(item.verbose)), sublist))
+                        '%s<li style="list-style-type: none;"><img src="http://iconshow.me/media/images/ui/ios7-icons/png/512/arrow-left-b.png" height="14" width="14">%s%s</li>' % (
+                        indent, escaper(force_text(item.verbose)), sublist))
         return '\n'.join(output)
 
     return mark_safe(list_formatter(value))
-=======
+
+
 @register.simple_tag(takes_context=True)
 def build_tree(context, current_group_element_year, selected_education_group_year):
     request = context["request"]
@@ -261,5 +261,4 @@
 
 
 def _get_a_class(education_group_year, selected_education_group_year):
-    return "jstree-wholerow-clicked" if education_group_year.pk == selected_education_group_year.pk else ""
->>>>>>> 3b893891
+    return "jstree-wholerow-clicked" if education_group_year.pk == selected_education_group_year.pk else ""