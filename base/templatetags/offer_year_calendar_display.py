##############################################################################
#
#    OSIS stands for Open Student Information System. It's an application
#    designed to manage the core business of higher education institutions,
#    such as universities, faculties, institutes and professional schools.
#    The core business involves the administration of students, teachers,
#    courses, programs and so on.
#
#    Copyright (C) 2015-2017 Université catholique de Louvain (http://www.uclouvain.be)
#
#    This program is free software: you can redistribute it and/or modify
#    it under the terms of the GNU General Public License as published by
#    the Free Software Foundation, either version 3 of the License, or
#    (at your option) any later version.
#
#    This program is distributed in the hope that it will be useful,
#    but WITHOUT ANY WARRANTY; without even the implied warranty of
#    MERCHANTABILITY or FITNESS FOR A PARTICULAR PURPOSE.  See the
#    GNU General Public License for more details.
#
#    A copy of this license - GNU General Public License - is available
#    at the root of the source code of this program.  If not,
#    see http://www.gnu.org/licenses/.
#
##############################################################################
from django import template
from datetime import date

register = template.Library()

@register.filter
def offer_year_calendar_display(value_start, value_end):
<<<<<<< HEAD
    if not value_start.date() is None and not value_end.date() is None:
        if value_start.date() <= date.today() and value_end.date() >=date.today():
=======
    if value_start.date() and value_end.date():
        if value_start.date() <= date.today() <= value_end.date():
>>>>>>> fcecb5ae
            return "font-weight:bold;"
    return ""<|MERGE_RESOLUTION|>--- conflicted
+++ resolved
@@ -28,14 +28,10 @@
 
 register = template.Library()
 
+
 @register.filter
 def offer_year_calendar_display(value_start, value_end):
-<<<<<<< HEAD
-    if not value_start.date() is None and not value_end.date() is None:
-        if value_start.date() <= date.today() and value_end.date() >=date.today():
-=======
     if value_start.date() and value_end.date():
         if value_start.date() <= date.today() <= value_end.date():
->>>>>>> fcecb5ae
             return "font-weight:bold;"
     return ""