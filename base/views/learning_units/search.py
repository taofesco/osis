--- conflicted
+++ resolved
@@ -70,11 +70,12 @@
     except TooManyResultsException:
         messages.add_message(request, messages.ERROR, _('too_many_results'))
 
-<<<<<<< HEAD
-    return search_action(form, found_learning_units, request, search_type)
-=======
-    if request.GET.get('xls_status') == "xls":
-        return create_xls(request.user, found_learning_units)
+    if search_type == SIMPLE_SEARCH:
+        if request.GET.get('xls_status') == "xls":
+            return create_xls(request.user, found_learning_units, _get_filter(form))
+        if request.GET.get('xls_status') == "xls_attribution":
+            return create_xls_attribution(request.user, found_learning_units, _get_filter(form))
+
     a_person = find_by_user(request.user)
     context = {'form': form, 'academic_years': get_last_academic_years(),
                'container_types': learning_container_year_types.LEARNING_CONTAINER_YEAR_TYPES,
@@ -82,7 +83,6 @@
                'current_academic_year': current_academic_year(), 'experimental_phase': True, 'search_type': search_type,
                'is_faculty_manager': a_person.is_faculty_manager()}
     return layout.render(request, "learning_units.html", context)
->>>>>>> ca13fcbc
 
 
 @login_required
@@ -166,26 +166,4 @@
     for key, value in form_data.items():
         if value:
             filter_data.update({form[key].label: value})
-    return filter_data
-
-
-def search_action(form, found_learning_units, request, search_type):
-    if search_type == SIMPLE_SEARCH:
-        if request.GET.get('xls_status') == "xls":
-            return create_xls(request.user, found_learning_units, _get_filter(form))
-        if request.GET.get('xls_status') == "xls_attribution":
-            return create_xls_attribution(request.user, found_learning_units, _get_filter(form))
-
-    a_person = find_by_user(request.user)
-    context = {
-        'form': form,
-        'academic_years': get_last_academic_years(),
-        'container_types': learning_container_year_types.LEARNING_CONTAINER_YEAR_TYPES,
-        'types': learning_unit_year_subtypes.LEARNING_UNIT_YEAR_SUBTYPES,
-        'learning_units': found_learning_units,
-        'current_academic_year': current_academic_year(),
-        'experimental_phase': True,
-        'search_type': search_type,
-        'is_faculty_manager': a_person.is_faculty_manager()
-    }
-    return layout.render(request, "learning_units.html", context)+    return filter_data