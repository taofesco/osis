##############################################################################
#
#    OSIS stands for Open Student Information System. It's an application
#    designed to manage the core business of higher education institutions,
#    such as universities, faculties, institutes and professional schools.
#    The core business involves the administration of students, teachers,
#    courses, programs and so on.
#
#    Copyright (C) 2015-2018 Université catholique de Louvain (http://www.uclouvain.be)
#
#    This program is free software: you can redistribute it and/or modify
#    it under the terms of the GNU General Public License as published by
#    the Free Software Foundation, either version 3 of the License, or
#    (at your option) any later version.
#
#    This program is distributed in the hope that it will be useful,
#    but WITHOUT ANY WARRANTY; without even the implied warranty of
#    MERCHANTABILITY or FITNESS FOR A PARTICULAR PURPOSE.  See the
#    GNU General Public License for more details.
#
#    A copy of this license - GNU General Public License - is available
#    at the root of the source code of this program.  If not,
#    see http://www.gnu.org/licenses/.
#
##############################################################################
from django.contrib.auth.decorators import login_required, permission_required
from django.db import IntegrityError
from django.http import HttpResponseRedirect, JsonResponse
from django.shortcuts import get_object_or_404, redirect, render
from django.urls import reverse
from django.utils.translation import ugettext_lazy as _

from base.business import learning_unit_year_with_context
<<<<<<< HEAD
=======
from base.business.learning_unit import CMS_LABEL_PEDAGOGY, get_cms_label_data, get_no_summary_responsible_teachers
>>>>>>> 6a3cdf97
from base.business.learning_unit_year_with_context import ENTITY_TYPES_VOLUME
from base.business.learning_units.edition import ConsistencyError
from base.forms.learning_unit.edition import LearningUnitEndDateForm
from base.forms.learning_unit.edition_volume import VolumeEditionFormsetContainer
from base.forms.learning_unit.learning_unit_postponement import LearningUnitPostponementForm
from base.models.enums import learning_unit_year_subtypes
from base.models.learning_unit_year import LearningUnitYear
from base.models.person import Person
from base.views import layout
from base.views.common import display_error_messages, display_success_messages, display_warning_messages
from base.views.learning_unit import learning_unit_components
from base.views.learning_units import perms
from base.views.learning_units.common import get_learning_unit_identification_context, \
    get_common_context_learning_unit_year
from base.models.tutor import find_all_summary_responsibles_by_learning_unit_year


@login_required
@permission_required('base.can_edit_learningunit_date', raise_exception=True)
@perms.can_perform_end_date_modification
def learning_unit_edition_end_date(request, learning_unit_year_id):
    learning_unit_year = get_object_or_404(LearningUnitYear, pk=learning_unit_year_id)
    person = get_object_or_404(Person, user=request.user)

    context = get_learning_unit_identification_context(learning_unit_year_id, person)

    learning_unit_to_edit = learning_unit_year.learning_unit
    form = LearningUnitEndDateForm(request.POST or None, learning_unit_year=learning_unit_year)
    if form.is_valid():
        try:
            result = form.save()
            display_success_messages(request, result, extra_tags='safe')

            learning_unit_year_id = _get_current_learning_unit_year_id(learning_unit_to_edit, learning_unit_year_id)

            return HttpResponseRedirect(reverse('learning_unit', args=[learning_unit_year_id]))

        except IntegrityError as e:
            display_error_messages(request, e.args[0])

    context['form'] = form
    return layout.render(request, 'learning_unit/simple/update_end_date.html', context)


def _get_current_learning_unit_year_id(learning_unit_to_edit, learning_unit_year_id):
    if not LearningUnitYear.objects.filter(pk=learning_unit_year_id).exists():
        result = LearningUnitYear.objects.filter(learning_unit=learning_unit_to_edit).last().pk
    else:
        result = learning_unit_year_id
    return result


@login_required
@permission_required('base.can_edit_learningunit', raise_exception=True)
@perms.can_perform_learning_unit_modification
def update_learning_unit(request, learning_unit_year_id):
    learning_unit_year = get_object_or_404(LearningUnitYear, pk=learning_unit_year_id)
    person = get_object_or_404(Person, user=request.user)

    learning_unit_full_instance = None
    if learning_unit_year.subtype == learning_unit_year_subtypes.PARTIM:
        learning_unit_full_instance = learning_unit_year.parent.learning_unit

    # TODO :: clean code ; end_postponement could be removed from kwargs in this following
    # LearningUnitPostponementForm instantiation + in the template form
    end_postponement = learning_unit_year.academic_year if not bool(int(request.POST.get('postponement', 1))) else None
    postponement_form = LearningUnitPostponementForm(
        person=person,
        start_postponement=learning_unit_year.academic_year,
        end_postponement=end_postponement,
        learning_unit_instance=learning_unit_year.learning_unit,
        learning_unit_full_instance=learning_unit_full_instance,
        data=request.POST or None
    )

    if postponement_form.is_valid():
        # Update current learning unit year
        _save_form_and_display_messages(request, postponement_form)
        return redirect('learning_unit', learning_unit_year_id=learning_unit_year_id)

    context = postponement_form.get_context()
    context["learning_unit_year"] = learning_unit_year
    context["is_update"] = True
    return render(request, 'learning_unit/simple/update.html', context)


@login_required
@permission_required('base.can_edit_learningunit', raise_exception=True)
@perms.can_perform_learning_unit_modification
def learning_unit_volumes_management(request, learning_unit_year_id):
    person = get_object_or_404(Person, user=request.user)
    context = get_common_context_learning_unit_year(learning_unit_year_id, person)

    context['learning_units'] = learning_unit_year_with_context.get_with_context(
        learning_container_year_id=context['learning_unit_year'].learning_container_year_id
    )

    volume_edition_formset_container = VolumeEditionFormsetContainer(request, context['learning_units'], person)

    if volume_edition_formset_container.is_valid() and not request.is_ajax():
        _save_form_and_display_messages(request, volume_edition_formset_container)
        return HttpResponseRedirect(reverse(learning_unit_components, args=[learning_unit_year_id]))

    context['formsets'] = volume_edition_formset_container.formsets
    context['tab_active'] = 'components'
    context['entity_types_volume'] = ENTITY_TYPES_VOLUME
    context['experimental_phase'] = True
    if request.is_ajax():
        return JsonResponse({'errors': volume_edition_formset_container.errors})

    return layout.render(request, "learning_unit/volumes_management.html", context)


def _save_form_and_display_messages(request, form):
    records = None
    try:
        records = form.save()
        display_warning_messages(request, getattr(form, 'warnings', []))
        display_success_messages(request, _('success_modification_learning_unit'))

    except ConsistencyError as e:
        error_list = e.error_list
        error_list.insert(0, _('The learning unit has been updated until %(year)s.')
                          % {'year': e.last_instance_updated.academic_year})
        display_error_messages(request, e.error_list)
<<<<<<< HEAD
    return records
=======
    return records


def update_learning_unit_pedagogy(request, learning_unit_year_id, context, template):
    person = get_object_or_404(Person, user=request.user)
    context.update(get_common_context_learning_unit_year(learning_unit_year_id, person))
    learning_unit_year = context['learning_unit_year']
    perm_to_edit = int(request.user.has_perm('base.can_edit_learningunit_pedagogy'))

    post = request.POST or None
    summary_form = SummaryModelForm(post, person, context['is_person_linked_to_entity'], instance=learning_unit_year)
    BibliographyFormset = inlineformset_factory(LearningUnitYear, Bibliography, fields=('title', 'mandatory'),
                                                max_num=10, extra=perm_to_edit, form=BibliographyModelForm,
                                                can_delete=perm_to_edit)
    bibliography_formset = BibliographyFormset(post, instance=learning_unit_year, form_kwargs={'person': person})

    if perm_to_edit and summary_form.is_valid() and bibliography_formset.is_valid():
        try:
            summary_form.save()
            bibliography_formset.save()

            display_success_messages(request, _("success_modification_learning_unit"))
            # Redirection on the same page
            return HttpResponseRedirect(request.path_info)

        except ValueError as e:
            display_error_messages(request, e.args[0])

    context.update(get_cms_pedagogy_form(request, learning_unit_year))
    context['summary_editable_form'] = summary_form
    context['bibliography_formset'] = bibliography_formset
    summary_responsibles = find_all_summary_responsibles_by_learning_unit_year(learning_unit_year)
    context.update({'summary_responsibles': summary_responsibles})
    context.update({'other_teachers': get_no_summary_responsible_teachers(learning_unit_year, summary_responsibles)})
    return layout.render(request, template, context)


# TODO Method similar with all cms forms
def get_cms_pedagogy_form(request, learning_unit_year):
    user_language = mdl.person.get_user_interface_language(request.user)
    return {
        'cms_labels_translated': get_cms_label_data(CMS_LABEL_PEDAGOGY, user_language),
        'form_french': LearningUnitPedagogyForm(learning_unit_year=learning_unit_year,
                                                language_code=settings.LANGUAGE_CODE_FR),
        'form_english': LearningUnitPedagogyForm(learning_unit_year=learning_unit_year,
                                                 language_code=settings.LANGUAGE_CODE_EN)
        }


@login_required
@permission_required('base.can_access_learningunit', raise_exception=True)
def learning_unit_pedagogy(request, learning_unit_year_id):
    context = {'experimental_phase': True}
    template = "learning_unit/pedagogy.html"
    return update_learning_unit_pedagogy(request, learning_unit_year_id, context, template)
>>>>>>> 6a3cdf97
<|MERGE_RESOLUTION|>--- conflicted
+++ resolved
@@ -31,10 +31,7 @@
 from django.utils.translation import ugettext_lazy as _
 
 from base.business import learning_unit_year_with_context
-<<<<<<< HEAD
-=======
 from base.business.learning_unit import CMS_LABEL_PEDAGOGY, get_cms_label_data, get_no_summary_responsible_teachers
->>>>>>> 6a3cdf97
 from base.business.learning_unit_year_with_context import ENTITY_TYPES_VOLUME
 from base.business.learning_units.edition import ConsistencyError
 from base.forms.learning_unit.edition import LearningUnitEndDateForm
@@ -160,62 +157,4 @@
         error_list.insert(0, _('The learning unit has been updated until %(year)s.')
                           % {'year': e.last_instance_updated.academic_year})
         display_error_messages(request, e.error_list)
-<<<<<<< HEAD
-    return records
-=======
-    return records
-
-
-def update_learning_unit_pedagogy(request, learning_unit_year_id, context, template):
-    person = get_object_or_404(Person, user=request.user)
-    context.update(get_common_context_learning_unit_year(learning_unit_year_id, person))
-    learning_unit_year = context['learning_unit_year']
-    perm_to_edit = int(request.user.has_perm('base.can_edit_learningunit_pedagogy'))
-
-    post = request.POST or None
-    summary_form = SummaryModelForm(post, person, context['is_person_linked_to_entity'], instance=learning_unit_year)
-    BibliographyFormset = inlineformset_factory(LearningUnitYear, Bibliography, fields=('title', 'mandatory'),
-                                                max_num=10, extra=perm_to_edit, form=BibliographyModelForm,
-                                                can_delete=perm_to_edit)
-    bibliography_formset = BibliographyFormset(post, instance=learning_unit_year, form_kwargs={'person': person})
-
-    if perm_to_edit and summary_form.is_valid() and bibliography_formset.is_valid():
-        try:
-            summary_form.save()
-            bibliography_formset.save()
-
-            display_success_messages(request, _("success_modification_learning_unit"))
-            # Redirection on the same page
-            return HttpResponseRedirect(request.path_info)
-
-        except ValueError as e:
-            display_error_messages(request, e.args[0])
-
-    context.update(get_cms_pedagogy_form(request, learning_unit_year))
-    context['summary_editable_form'] = summary_form
-    context['bibliography_formset'] = bibliography_formset
-    summary_responsibles = find_all_summary_responsibles_by_learning_unit_year(learning_unit_year)
-    context.update({'summary_responsibles': summary_responsibles})
-    context.update({'other_teachers': get_no_summary_responsible_teachers(learning_unit_year, summary_responsibles)})
-    return layout.render(request, template, context)
-
-
-# TODO Method similar with all cms forms
-def get_cms_pedagogy_form(request, learning_unit_year):
-    user_language = mdl.person.get_user_interface_language(request.user)
-    return {
-        'cms_labels_translated': get_cms_label_data(CMS_LABEL_PEDAGOGY, user_language),
-        'form_french': LearningUnitPedagogyForm(learning_unit_year=learning_unit_year,
-                                                language_code=settings.LANGUAGE_CODE_FR),
-        'form_english': LearningUnitPedagogyForm(learning_unit_year=learning_unit_year,
-                                                 language_code=settings.LANGUAGE_CODE_EN)
-        }
-
-
-@login_required
-@permission_required('base.can_access_learningunit', raise_exception=True)
-def learning_unit_pedagogy(request, learning_unit_year_id):
-    context = {'experimental_phase': True}
-    template = "learning_unit/pedagogy.html"
-    return update_learning_unit_pedagogy(request, learning_unit_year_id, context, template)
->>>>>>> 6a3cdf97
+    return records