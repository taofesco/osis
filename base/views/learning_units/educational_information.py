--- conflicted
+++ resolved
@@ -73,13 +73,9 @@
     try:
         if search_form.is_valid():
             learning_units_found_search = search_form.get_learning_units(
-<<<<<<< HEAD
-                requirement_entities=entities_version_attached,
+                requirement_entities=a_user_person.find_main_entities_version,
                 luy_status=True
             )
-=======
-                requirement_entities=a_user_person.find_main_entities_version)
->>>>>>> c6f11361
             learning_units_found = get_learning_units_and_summary_status(learning_units_found_search)
             check_if_display_message(request, learning_units_found_search)
     except TooManyResultsException:
