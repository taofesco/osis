##############################################################################
#
#    OSIS stands for Open Student Information System. It's an application
#    designed to manage the core business of higher education institutions,
#    such as universities, faculties, institutes and professional schools.
#    The core business involves the administration of students, teachers,
#    courses, programs and so on.
#
#    Copyright (C) 2015-2018 Université catholique de Louvain (http://www.uclouvain.be)
#
#    This program is free software: you can redistribute it and/or modify
#    it under the terms of the GNU General Public License as published by
#    the Free Software Foundation, either version 3 of the License, or
#    (at your option) any later version.
#
#    This program is distributed in the hope that it will be useful,
#    but WITHOUT ANY WARRANTY; without even the implied warranty of
#    MERCHANTABILITY or FITNESS FOR A PARTICULAR PURPOSE.  See the
#    GNU General Public License for more details.
#
#    A copy of this license - GNU General Public License - is available
#    at the root of the source code of this program.  If not,
#    see http://www.gnu.org/licenses/.
#
##############################################################################
<<<<<<< HEAD
=======
import waffle
from django.contrib.auth.mixins import PermissionRequiredMixin
from django.http import HttpResponse, Http404
>>>>>>> 6723f03b
from django.urls import reverse_lazy

from base.models.education_group_year import EducationGroupYear
from base.models.group_element_year import GroupElementYear
from base.views.common_classes import DeleteViewWithDependencies


class DeleteGroupEducationYearView(DeleteViewWithDependencies):
    # DeleteView
    model = EducationGroupYear
    success_url = reverse_lazy('education_groups')
    pk_url_kwarg = "education_group_year_id"
    template_name = "education_group/delete.html"
    context_object_name = "education_group_year"

    # PermissionRequiredMixin
    permission_required = "base.delete_educationgroupyear"
    raise_exception = True

    # DeleteViewWithDependencies
    success_message = "The education group has been deleted"
    protected_template = "education_group/protect_delete.html"

<<<<<<< HEAD
    # TODO : This method is a quick fix.
    # GroupElementYear should be split in two tables with their own protected FK !
    def post_collect(self):
        for instance, obj in self.collector.model_objs.items():
            if instance is GroupElementYear:
                self._append_protected_object(obj)

    def _append_protected_object(self, list_objects):
        if not isinstance(list_objects, (list, set)):
            list_objects = [list_objects]

        for obj in list_objects:
            if not obj.is_deletable():
                self.collector.protected.add(obj)
=======
    def delete(self, request, *args, **kwargs):
        if not waffle.flag_is_active(request, 'education_group_delete'):
            raise Http404()
        result = super().delete(request, *args, **kwargs)
        display_success_messages(request, self.success_message)
        return result
>>>>>>> 6723f03b
<|MERGE_RESOLUTION|>--- conflicted
+++ resolved
@@ -23,12 +23,8 @@
 #    see http://www.gnu.org/licenses/.
 #
 ##############################################################################
-<<<<<<< HEAD
-=======
 import waffle
-from django.contrib.auth.mixins import PermissionRequiredMixin
-from django.http import HttpResponse, Http404
->>>>>>> 6723f03b
+from django.http import Http404
 from django.urls import reverse_lazy
 
 from base.models.education_group_year import EducationGroupYear
@@ -52,7 +48,11 @@
     success_message = "The education group has been deleted"
     protected_template = "education_group/protect_delete.html"
 
-<<<<<<< HEAD
+    def dispatch(self, request, *args, **kwargs):
+        if not waffle.flag_is_active(request, 'education_group_delete'):
+            raise Http404()
+        return super().dispatch(request, *args, **kwargs)
+
     # TODO : This method is a quick fix.
     # GroupElementYear should be split in two tables with their own protected FK !
     def post_collect(self):
@@ -66,12 +66,4 @@
 
         for obj in list_objects:
             if not obj.is_deletable():
-                self.collector.protected.add(obj)
-=======
-    def delete(self, request, *args, **kwargs):
-        if not waffle.flag_is_active(request, 'education_group_delete'):
-            raise Http404()
-        result = super().delete(request, *args, **kwargs)
-        display_success_messages(request, self.success_message)
-        return result
->>>>>>> 6723f03b
+                self.collector.protected.add(obj)