##############################################################################
#
#    OSIS stands for Open Student Information System. It's an application
#    designed to manage the core business of higher education institutions,
#    such as universities, faculties, institutes and professional schools.
#    The core business involves the administration of students, teachers,
#    courses, programs and so on.
#
#    Copyright (C) 2015-2018 Université catholique de Louvain (http://www.uclouvain.be)
#
#    This program is free software: you can redistribute it and/or modify
#    it under the terms of the GNU General Public License as published by
#    the Free Software Foundation, either version 3 of the License, or
#    (at your option) any later version.
#
#    This program is distributed in the hope that it will be useful,
#    but WITHOUT ANY WARRANTY; without even the implied warranty of
#    MERCHANTABILITY or FITNESS FOR A PARTICULAR PURPOSE.  See the
#    GNU General Public License for more details.
#
#    A copy of this license - GNU General Public License - is available
#    at the root of the source code of this program.  If not,
#    see http://www.gnu.org/licenses/.
#
##############################################################################
from base.models.enums import education_group_categories
from django.contrib.auth.decorators import login_required, user_passes_test
from django.shortcuts import get_object_or_404, redirect
from django.utils.translation import ugettext_lazy as _

<<<<<<< HEAD
from base.forms.education_group.create import CreateEducationGroupYearForm, MiniTrainingForm, MiniTrainingModelForm, \
    EducationGroupModelForm
=======
from base.forms.education_group.create import CreateEducationGroupYearForm
from base.forms.education_group.training import EducationGroupForm, TrainingEducationGroupYearForm
>>>>>>> 2d512c25
from base.models.education_group_year import EducationGroupYear
from base.models.enums import education_group_categories
from base.views import layout
from base.views.common import display_success_messages, reverse_url_with_root
from base.views.education_groups.perms import can_change_education_group


@login_required
@user_passes_test(can_change_education_group)
def update_education_group(request, education_group_year_id):
    education_group_year = get_object_or_404(EducationGroupYear, pk=education_group_year_id)

<<<<<<< HEAD
    view_function = _get_view(education_group_year.education_group_type.category)
    return view_function(request, education_group_year)


def _update_group(request, education_group_year):
    form_education_group_year = CreateEducationGroupYearForm(request.POST or None, instance=education_group_year)
=======
    form_education_group = EducationGroupForm(request.POST or None, instance=education_group_year.education_group)
>>>>>>> 2d512c25

    if education_group_year.education_group_type.category != education_group_categories.GROUP:
        form_education_group_year = TrainingEducationGroupYearForm(request.POST or None, instance=education_group_year)
        html_page = "education_group/update_trainings.html"
    else:
        form_education_group_year = CreateEducationGroupYearForm(request.POST or None, instance=education_group_year)
        html_page = "education_group/update_groups.html"

    if form_education_group.is_valid() and form_education_group_year.is_valid():
        display_success_messages(request, _("Education group successfully updated"))
        url = reverse_url_with_root(request, "education_group_read", args=[education_group_year.id])
        form_education_group.save()
        form_education_group_year.save()
        return redirect(url)

    return layout.render(request, html_page, {
        "education_group_year": education_group_year,
<<<<<<< HEAD
    })


def _common_redirect_url(request, education_group_year):
    display_success_messages(request, _("Mini training successfully updated"))
    url = reverse_url_with_root(request, "education_group_read", args=[education_group_year.id])
    return redirect(url)

# def _get_template(education_group_year):
#     category = education_group_year.education_group_type.category
#     return {
#         education_group_categories.TRAINING: None, # to implement
#         education_group_categories.MINI_TRAINING: "education_group/minitraining_form.html",
#         education_group_categories.GROUP: "education_group/update.html"
#     }[category]


# TODO :: IMPORTANT :: Fix urls patterns to get the GroupElementYear_id and the root_id in the url path !
def _get_view(category):
    return {
        # TODO :: merge with TrainingForm
        education_group_categories.TRAINING: None, # to implement
        # TODO :: pass parent in parameter (thanks to urls
        education_group_categories.MINI_TRAINING: _update_mini_training,
        # TODO :: pass parent in parameter
        education_group_categories.GROUP: _update_group
    }[category]


#
# # TODO :: IMPORTANT :: Fix urls patterns to get the GroupElementYear_id and the root_id in the url path !
# def _instanciate_form_from_category(request, education_group_year):
#     category = education_group_year.education_group_type.category
#     return {
#         # TODO :: merge with TrainingForm
#         education_group_categories.TRAINING: None, # to implement
#         # TODO :: pass parent in parameter (thanks to urls
#         education_group_categories.MINI_TRAINING: MiniFormationForm(request.POST or None, instance=education_group_year),
#         # TODO :: pass parent in parameter
#         education_group_categories.GROUP: CreateEducationGroupYearForm(request.POST or None, instance=education_group_year)
#     }[category]


def _update_mini_training(request, education_group_year):

    form = MiniTrainingForm(request.POST or None, instance=education_group_year)
    print(str(request.POST))

    if form.is_valid():
        education_group_year = form.save()

        display_success_messages(request, _("Mini training successfully updated"))

        url = reverse_url_with_root(request, "education_group_read", args=[education_group_year.id])

        return redirect(url)

    return layout.render(request, "education_group/minitraining_form.html", {
        "form_education_group_year": form.forms[MiniTrainingModelForm],
        "education_group_year": education_group_year,
        "form_education_group": form.forms[EducationGroupModelForm]
    })
=======
        "form_education_group_year": form_education_group_year,
        "form_education_group": form_education_group
    })
>>>>>>> 2d512c25
<|MERGE_RESOLUTION|>--- conflicted
+++ resolved
@@ -28,13 +28,9 @@
 from django.shortcuts import get_object_or_404, redirect
 from django.utils.translation import ugettext_lazy as _
 
-<<<<<<< HEAD
 from base.forms.education_group.create import CreateEducationGroupYearForm, MiniTrainingForm, MiniTrainingModelForm, \
     EducationGroupModelForm
-=======
-from base.forms.education_group.create import CreateEducationGroupYearForm
 from base.forms.education_group.training import EducationGroupForm, TrainingEducationGroupYearForm
->>>>>>> 2d512c25
 from base.models.education_group_year import EducationGroupYear
 from base.models.enums import education_group_categories
 from base.views import layout
@@ -47,16 +43,12 @@
 def update_education_group(request, education_group_year_id):
     education_group_year = get_object_or_404(EducationGroupYear, pk=education_group_year_id)
 
-<<<<<<< HEAD
     view_function = _get_view(education_group_year.education_group_type.category)
     return view_function(request, education_group_year)
 
 
 def _update_group(request, education_group_year):
-    form_education_group_year = CreateEducationGroupYearForm(request.POST or None, instance=education_group_year)
-=======
     form_education_group = EducationGroupForm(request.POST or None, instance=education_group_year.education_group)
->>>>>>> 2d512c25
 
     if education_group_year.education_group_type.category != education_group_categories.GROUP:
         form_education_group_year = TrainingEducationGroupYearForm(request.POST or None, instance=education_group_year)
@@ -74,7 +66,8 @@
 
     return layout.render(request, html_page, {
         "education_group_year": education_group_year,
-<<<<<<< HEAD
+        "form_education_group_year": form_education_group_year,
+        "form_education_group": form_education_group
     })
 
 
@@ -96,7 +89,7 @@
 def _get_view(category):
     return {
         # TODO :: merge with TrainingForm
-        education_group_categories.TRAINING: None, # to implement
+        education_group_categories.TRAINING: _update_group,
         # TODO :: pass parent in parameter (thanks to urls
         education_group_categories.MINI_TRAINING: _update_mini_training,
         # TODO :: pass parent in parameter
@@ -137,8 +130,3 @@
         "education_group_year": education_group_year,
         "form_education_group": form.forms[EducationGroupModelForm]
     })
-=======
-        "form_education_group_year": form_education_group_year,
-        "form_education_group": form_education_group
-    })
->>>>>>> 2d512c25
