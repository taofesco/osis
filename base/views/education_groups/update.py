##############################################################################
#
#    OSIS stands for Open Student Information System. It's an application
#    designed to manage the core business of higher education institutions,
#    such as universities, faculties, institutes and professional schools.
#    The core business involves the administration of students, teachers,
#    courses, programs and so on.
#
#    Copyright (C) 2015-2018 Université catholique de Louvain (http://www.uclouvain.be)
#
#    This program is free software: you can redistribute it and/or modify
#    it under the terms of the GNU General Public License as published by
#    the Free Software Foundation, either version 3 of the License, or
#    (at your option) any later version.
#
#    This program is distributed in the hope that it will be useful,
#    but WITHOUT ANY WARRANTY; without even the implied warranty of
#    MERCHANTABILITY or FITNESS FOR A PARTICULAR PURPOSE.  See the
#    GNU General Public License for more details.
#
#    A copy of this license - GNU General Public License - is available
#    at the root of the source code of this program.  If not,
#    see http://www.gnu.org/licenses/.
#
##############################################################################
from django.contrib.auth.decorators import login_required, user_passes_test
from django.shortcuts import get_object_or_404, redirect
from django.utils.translation import ugettext_lazy as _
from waffle.decorators import waffle_flag

from base.forms.education_group.common import EducationGroupModelForm
from base.forms.education_group.group import GroupForm
from base.forms.education_group.mini_training import MiniTrainingForm
from base.forms.education_group.training import TrainingForm
from base.models.education_group_year import EducationGroupYear
from base.models.enums import education_group_categories
from base.views import layout
from base.views.common import display_success_messages, reverse_url_with_root
from base.views.education_groups.perms import can_change_education_group

from django import forms


@login_required
@waffle_flag("education_group_update")
@user_passes_test(can_change_education_group)
def update_education_group(request, education_group_year_id):
    education_group_year = get_object_or_404(EducationGroupYear, pk=education_group_year_id)

    view_function = _get_view(education_group_year.education_group_type.category)
    return view_function(request, education_group_year)


def _get_view(category):
    return {
        education_group_categories.TRAINING: _update_training,
        education_group_categories.MINI_TRAINING: _update_mini_training,
        education_group_categories.GROUP: _update_group
    }[category]


def _common_success_redirect(request, education_group_year):
    success_msg = _("{} successfully updated").format(_(education_group_year.education_group_type.category))
    display_success_messages(request, success_msg)
    url = reverse_url_with_root(request, "education_group_read", args=[education_group_year.id])
    return redirect(url)

<<<<<<< HEAD
    if form_education_group.is_valid() and form_education_group_year.is_valid():
        education_group = form_education_group.save()
        form_education_group_year.instance.education_group = education_group
        education_group_year = form_education_group_year.save()

        display_success_messages(request, _("Education group successfully updated"))
        url = reverse_url_with_root(request, "education_group_read", args=[education_group_year.id])
        return redirect(url)
=======

def _update_group(request, education_group_year):
    # TODO :: IMPORTANT :: Fix urls patterns to get the GroupElementYear_id and the root_id in the url path !
    # TODO :: IMPORTANT :: pass the parent in paramter of the form
    form_education_group_year = GroupForm(request.POST or None, instance=education_group_year)
    html_page = "education_group/update_groups.html"

    if form_education_group_year.is_valid():
        return _common_success_redirect(request, form_education_group_year.save())
>>>>>>> 26529d8f

    return layout.render(request, html_page, {
        "education_group_year": education_group_year,
        "form_education_group_year": form_education_group_year.forms[forms.ModelForm],
    })


def _update_training(request, education_group_year):
    # TODO :: IMPORTANT :: Fix urls patterns to get the GroupElementYear_id and the root_id in the url path !
    # TODO :: IMPORTANT :: pass the parent in paramter of the form
    form_education_group_year = TrainingForm(request.POST or None, instance=education_group_year)
    if form_education_group_year.is_valid():
        return _common_success_redirect(request, form_education_group_year.save())

    return layout.render(request, "education_group/update_trainings.html", {
        "education_group_year": education_group_year,
        "form_education_group_year": form_education_group_year.forms[forms.ModelForm],
        "form_education_group": form_education_group_year.forms[EducationGroupModelForm]
    })


def _update_mini_training(request, education_group_year):

    # TODO :: IMPORTANT :: Fix urls patterns to get the GroupElementYear_id and the root_id in the url path !
    # TODO :: IMPORTANT :: pass the parent in paramter of the form
    form = MiniTrainingForm(request.POST or None, instance=education_group_year)

    if form.is_valid():
        return _common_success_redirect(request, form.save())

    return layout.render(request, "education_group/minitraining_form.html", {
        "form_education_group_year": form.forms[forms.ModelForm],
        "education_group_year": education_group_year,
        "form_education_group": form.forms[EducationGroupModelForm]
    })<|MERGE_RESOLUTION|>--- conflicted
+++ resolved
@@ -65,16 +65,6 @@
     url = reverse_url_with_root(request, "education_group_read", args=[education_group_year.id])
     return redirect(url)
 
-<<<<<<< HEAD
-    if form_education_group.is_valid() and form_education_group_year.is_valid():
-        education_group = form_education_group.save()
-        form_education_group_year.instance.education_group = education_group
-        education_group_year = form_education_group_year.save()
-
-        display_success_messages(request, _("Education group successfully updated"))
-        url = reverse_url_with_root(request, "education_group_read", args=[education_group_year.id])
-        return redirect(url)
-=======
 
 def _update_group(request, education_group_year):
     # TODO :: IMPORTANT :: Fix urls patterns to get the GroupElementYear_id and the root_id in the url path !
@@ -84,7 +74,6 @@
 
     if form_education_group_year.is_valid():
         return _common_success_redirect(request, form_education_group_year.save())
->>>>>>> 26529d8f
 
     return layout.render(request, html_page, {
         "education_group_year": education_group_year,
