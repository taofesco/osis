##############################################################################
#
#    OSIS stands for Open Student Information System. It's an application
#    designed to manage the core business of higher education institutions,
#    such as universities, faculties, institutes and professional schools.
#    The core business involves the administration of students, teachers,
#    courses, programs and so on.
#
#    Copyright (C) 2015-2017 Université catholique de Louvain (http://www.uclouvain.be)
#
#    This program is free software: you can redistribute it and/or modify
#    it under the terms of the GNU General Public License as published by
#    the Free Software Foundation, either version 3 of the License, or
#    (at your option) any later version.
#
#    This program is distributed in the hope that it will be useful,
#    but WITHOUT ANY WARRANTY; without even the implied warranty of
#    MERCHANTABILITY or FITNESS FOR A PARTICULAR PURPOSE.  See the
#    GNU General Public License for more details.
#
#    A copy of this license - GNU General Public License - is available
#    at the root of the source code of this program.  If not,
#    see http://www.gnu.org/licenses/.
#
##############################################################################
from django.contrib.auth.decorators import login_required
from django.contrib.messages.views import SuccessMessageMixin
from django.shortcuts import get_object_or_404, redirect
from django.urls import reverse
from django.utils.decorators import method_decorator
from django.utils.translation import ugettext_lazy as _
from django.views.decorators.http import require_http_methods
from django.views.generic import DeleteView
from django.views.generic import UpdateView
from waffle.decorators import waffle_flag

from base.models.education_group_year import EducationGroupYear
from base.models.group_element_year import GroupElementYear
from base.views.common import display_success_messages
from base.views.common_classes import AjaxTemplateMixin, FlagMixin, RulesRequiredMixin
from base.views.education_groups import perms
from base.views.learning_units.perms import PermissionDecoratorWithUser


@login_required
@waffle_flag("education_group_update")
@PermissionDecoratorWithUser(perms.can_change_education_group, "education_group_year_id", EducationGroupYear)
@require_http_methods(['POST'])
def management(request, root_id, education_group_year_id, group_element_year_id):
    group_element_year = get_object_or_404(GroupElementYear, pk=group_element_year_id)
    action_method = _get_action_method(request)
    response = action_method(
        request,
        group_element_year,
        root_id=root_id,
        education_group_year_id=education_group_year_id,
    )
    if response:
        return response

    # @Todo: Correct with new URL
    success_url = reverse('education_group_content', args=[education_group_year_id]) + '?root={}'.format(root_id)
    return redirect(success_url)


<<<<<<< HEAD
def _up(request, group_element_year):
=======
@require_http_methods(['POST'])
def _up(request, group_element_year, *args, **kwargs):
>>>>>>> 607d84f9
    success_msg = _("The %(acronym)s has been moved") % {'acronym': group_element_year.child}
    group_element_year.up()
    display_success_messages(request, success_msg)


<<<<<<< HEAD
def _down(request, group_element_year):
=======
@require_http_methods(['POST'])
def _down(request, group_element_year, *args, **kwargs):
>>>>>>> 607d84f9
    success_msg = _("The %(acronym)s has been moved") % {'acronym': group_element_year.child}
    group_element_year.down()
    display_success_messages(request, success_msg)


<<<<<<< HEAD
def _detach(request, group_element_year):
    success_msg = _("The %(acronym)s has been detached") % {'acronym': group_element_year.child}
    group_element_year.delete()
    display_success_messages(request, success_msg)
=======
@require_http_methods(['GET', 'POST'])
def _detach(request, group_element_year, *args, **kwargs):
    return DetachGroupElementYearView.as_view()(
        request,
        group_element_year_id=group_element_year.pk,
        *args,
        **kwargs
    )
>>>>>>> 607d84f9


def _get_action_method(request):
    AVAILABLE_ACTIONS = {
        'up': _up,
        'down': _down,
        'detach': _detach,
    }
    data = getattr(request, request.method, {})
    action = data.get('action')
    if action not in AVAILABLE_ACTIONS.keys():
        raise AttributeError('Action should be {}'.format(','.join(AVAILABLE_ACTIONS.keys())))
    return AVAILABLE_ACTIONS[action]


@method_decorator(login_required, name='dispatch')
class UpdateCommentGroupElementYearView(FlagMixin, RulesRequiredMixin,
                                        SuccessMessageMixin, AjaxTemplateMixin, UpdateView):
    # FlagMixin
    flag = "education_group_update"

    # UpdateView
    model = GroupElementYear
    context_object_name = "group_element_year"
    pk_url_kwarg = "group_element_year_id"
    fields = ["comment", "comment_english"]
    template_name = "education_group/group_element_year_comment.html"

    # RulesRequiredMixin
    raise_exception = True
    rules = [perms.can_change_education_group]

    def _call_rule(self, rule):
        """ The permission is computed from the education_group_year """
        return rule(self.request.user, self.get_education_group_year())

    def get_education_group_year(self):
        return get_object_or_404(EducationGroupYear, pk=self.kwargs["education_group_year_id"])

    # SuccessMessageMixin
    def get_success_message(self, cleaned_data):
        return _("The comments of %(acronym)s has been updated") % {'acronym': self.object.child}

    def get_context_data(self, **kwargs):
        context = super().get_context_data(**kwargs)
        context['root'] = self.kwargs["root_id"]
        return context

    def get_success_url(self):
        return reverse("education_group_content", args=[self.kwargs["education_group_year_id"]])


@method_decorator(login_required, name='dispatch')
class DetachGroupElementYearView(FlagMixin, UserPassesTestMixin, AjaxTemplateMixin, DeleteView):
    # FlagMixin
    flag = "education_group_update"

    # DeleteView
    model = GroupElementYear
    context_object_name = "group_element_year"
    pk_url_kwarg = "group_element_year_id"
    template_name = "education_group/group_element_year/confirm_detach.html"

    # UserPassesTestMixin
    raise_exception = True

    def test_func(self):
        return perms.can_change_education_group(self.request.user)

    def delete(self, request, *args, **kwargs):
        group_element_year = self.get_object()
        success_msg = _("The %(acronym)s has been detached") % {'acronym': group_element_year.child}
        display_success_messages(request, success_msg)
        return super().delete(request, *args, **kwargs)

    def get_context_data(self, **kwargs):
        context = super().get_context_data(**kwargs)
        context['root'] = self.kwargs["root_id"]
        return context

    def get_success_url(self):
        return reverse("education_group_content", args=[self.kwargs["education_group_year_id"]])<|MERGE_RESOLUTION|>--- conflicted
+++ resolved
@@ -45,7 +45,6 @@
 @login_required
 @waffle_flag("education_group_update")
 @PermissionDecoratorWithUser(perms.can_change_education_group, "education_group_year_id", EducationGroupYear)
-@require_http_methods(['POST'])
 def management(request, root_id, education_group_year_id, group_element_year_id):
     group_element_year = get_object_or_404(GroupElementYear, pk=group_element_year_id)
     action_method = _get_action_method(request)
@@ -63,34 +62,20 @@
     return redirect(success_url)
 
 
-<<<<<<< HEAD
-def _up(request, group_element_year):
-=======
 @require_http_methods(['POST'])
 def _up(request, group_element_year, *args, **kwargs):
->>>>>>> 607d84f9
     success_msg = _("The %(acronym)s has been moved") % {'acronym': group_element_year.child}
     group_element_year.up()
     display_success_messages(request, success_msg)
 
 
-<<<<<<< HEAD
-def _down(request, group_element_year):
-=======
 @require_http_methods(['POST'])
 def _down(request, group_element_year, *args, **kwargs):
->>>>>>> 607d84f9
     success_msg = _("The %(acronym)s has been moved") % {'acronym': group_element_year.child}
     group_element_year.down()
     display_success_messages(request, success_msg)
 
 
-<<<<<<< HEAD
-def _detach(request, group_element_year):
-    success_msg = _("The %(acronym)s has been detached") % {'acronym': group_element_year.child}
-    group_element_year.delete()
-    display_success_messages(request, success_msg)
-=======
 @require_http_methods(['GET', 'POST'])
 def _detach(request, group_element_year, *args, **kwargs):
     return DetachGroupElementYearView.as_view()(
@@ -99,7 +84,6 @@
         *args,
         **kwargs
     )
->>>>>>> 607d84f9
 
 
 def _get_action_method(request):
@@ -153,7 +137,7 @@
 
 
 @method_decorator(login_required, name='dispatch')
-class DetachGroupElementYearView(FlagMixin, UserPassesTestMixin, AjaxTemplateMixin, DeleteView):
+class DetachGroupElementYearView(FlagMixin, RulesRequiredMixin, AjaxTemplateMixin, DeleteView):
     # FlagMixin
     flag = "education_group_update"
 
@@ -163,11 +147,13 @@
     pk_url_kwarg = "group_element_year_id"
     template_name = "education_group/group_element_year/confirm_detach.html"
 
-    # UserPassesTestMixin
+    # RulesRequiredMixin
     raise_exception = True
+    rules = [perms.can_change_education_group]
 
-    def test_func(self):
-        return perms.can_change_education_group(self.request.user)
+    def _call_rule(self, rule):
+        """ The permission is computed from the education_group_year """
+        return rule(self.request.user, self.get_education_group_year())
 
     def delete(self, request, *args, **kwargs):
         group_element_year = self.get_object()
