##############################################################################
#
#    OSIS stands for Open Student Information System. It's an application
#    designed to manage the core business of higher education institutions,
#    such as universities, faculties, institutes and professional schools.
#    The core business involves the administration of students, teachers,
#    courses, programs and so on.
#
#    Copyright (C) 2015-2018 Université catholique de Louvain (http://www.uclouvain.be)
#
#    This program is free software: you can redistribute it and/or modify
#    it under the terms of the GNU General Public License as published by
#    the Free Software Foundation, either version 3 of the License, or
#    (at your option) any later version.
#
#    This program is distributed in the hope that it will be useful,
#    but WITHOUT ANY WARRANTY; without even the implied warranty of
#    MERCHANTABILITY or FITNESS FOR A PARTICULAR PURPOSE.  See the
#    GNU General Public License for more details.
#
#    A copy of this license - GNU General Public License - is available
#    at the root of the source code of this program.  If not,
#    see http://www.gnu.org/licenses/.
#
##############################################################################
from django.conf.urls import url, include

from base.views import education_group
from base.views.education_groups.group_element_year.read import pdf_content
from base.views.education_groups.learning_unit import detail as learning_unit_detail
from base.views.education_groups.select import education_group_select, learning_unit_select
from . import search, create, detail, update, delete, group_element_year

urlpatterns = [

    url(r'^$', search.education_groups, name='education_groups'),
    url(r'^select_lu/(?P<learning_unit_year_id>[0-9]+)$', learning_unit_select, name='learning_unit_select'),

    url(
        r'^new/(?P<category>[A-Z_]+)/(?P<education_group_type_pk>[0-9]+)/$',
        create.create_education_group,
        name='new_education_group'
    ),
    url(
        r'^new/(?P<category>[A-Z_]+)/(?P<education_group_type_pk>[0-9]+)/(?P<parent_id>[0-9]+)/$',
        create.create_education_group,
        name='new_education_group'
    ),

    url(
        r'^select_type/(?P<category>[A-Z_]+)/$',
        create.SelectEducationGroupTypeView.as_view(),
        name='select_education_group_type'
    ),
    url(
        r'^select_type/(?P<category>[A-Z_]+)/(?P<parent_id>[0-9]+)/$',
        create.SelectEducationGroupTypeView.as_view(),
        name='select_education_group_type'
    ),
    url(r'^proxy_management/$', group_element_year.update.proxy_management, name='proxy_management'),

    url(r'^(?P<root_id>[0-9]+)/(?P<education_group_year_id>[0-9]+)/', include([

        url(r'^identification/$', detail.EducationGroupRead.as_view(), name='education_group_read'),
        url(r'^update/$', update.update_education_group, name="update_education_group"),

        url(r'^diplomas/$', detail.EducationGroupDiplomas.as_view(),
            name='education_group_diplomas'),
        url(r'^informations/$', detail.EducationGroupGeneralInformation.as_view(),
            name='education_group_general_informations'),
        url(r'^informations/edit/$', education_group.education_group_year_pedagogy_edit,
            name="education_group_pedagogy_edit"),
        url(r'^informations/remove$', education_group.education_group_year_pedagogy_remove_term,
            name="education_group_pedagogy_remove_term"),
        url(r'^informations/add$', education_group.education_group_year_pedagogy_add_term,
            name="education_group_pedagogy_add_term"),
        url(r'^informations/get_terms/(?P<language>[a-z\-]+)',
            education_group.education_group_year_pedagogy_get_terms,
            name="education_group_pedagogy_get_terms"),
        url(r'^administrative/', include([
            url(u'^$', detail.EducationGroupAdministrativeData.as_view(), name='education_group_administrative'),
            url(u'^edit/$', education_group.education_group_edit_administrative_data,
                name='education_group_edit_administrative')
        ])),
        url(r'^select/$', education_group_select, name='education_group_select'),
        url(r'^content/', include([
            url(u'^$', detail.EducationGroupContent.as_view(), name='education_group_content'),
            url(r'^(?P<group_element_year_id>[0-9]+)/', include([
                url(r'^management/$', group_element_year.update.management,
                    name="group_element_year_management"),

                url(r'^comment/$', group_element_year.update.UpdateGroupElementYearView.as_view(),
                    name="group_element_year_management_comment")
            ]))
        ])),
        url(r'^utilization/$', detail.EducationGroupUsing.as_view(), name='education_group_utilization'),
        url(r'^admission_conditions/$',
            education_group.education_group_year_admission_condition_edit,
            name='education_group_year_admission_condition_edit'),
        url(r'^admission_conditions/add_line$',
            education_group.education_group_year_admission_condition_add_line,
            name='education_group_year_admission_condition_add_line'),

        url(r'^admission_conditions/modify_text$',
            education_group.education_group_year_admission_condition_modify_text,
            name='education_group_year_admission_condition_modify_text'),

        url(r'^admission_conditions/get_text$',
            education_group.education_group_year_admission_condition_get_text,
            name='education_group_year_admission_condition_get_text'),

        url(r'^admission_conditions/remove_line$',
            education_group.education_group_year_admission_condition_remove_line,
            name='education_group_year_admission_condition_remove_line'),

        url(r'^admission_conditions/update_line$',
            education_group.education_group_year_admission_condition_update_line,
            name='education_group_year_admission_condition_update_line'),

        url(r'^admission_conditions/get_line$',
            education_group.education_group_year_admission_condition_get_line,
            name='education_group_year_admission_condition_get_line'),

        url(r'^delete/$', delete.DeleteGroupEducationView.as_view(), name="delete_education_group"),
        url(r'^group_content/', group_element_year.read.ReadEducationGroupTypeView.as_view(), name="group_content"),
        url(r'^pdf_content/(?P<language>[a-z\-]+)', pdf_content, name="pdf_content"),
    ])),
    url(r'^(?P<root_id>[0-9]+)/(?P<learning_unit_year_id>[0-9]+)/learning_unit/', include([
<<<<<<< HEAD
        url(r'^utilization/$', learning_unit_detail.LearningUnitUtilization.as_view(),
=======
        url(r'^utilization/$',
            learning_unit_detail.LearningUnitUtilization.as_view(),
>>>>>>> d341faba
            name='learning_unit_utilization'),
    ])),
]<|MERGE_RESOLUTION|>--- conflicted
+++ resolved
@@ -126,12 +126,8 @@
         url(r'^pdf_content/(?P<language>[a-z\-]+)', pdf_content, name="pdf_content"),
     ])),
     url(r'^(?P<root_id>[0-9]+)/(?P<learning_unit_year_id>[0-9]+)/learning_unit/', include([
-<<<<<<< HEAD
-        url(r'^utilization/$', learning_unit_detail.LearningUnitUtilization.as_view(),
-=======
         url(r'^utilization/$',
             learning_unit_detail.LearningUnitUtilization.as_view(),
->>>>>>> d341faba
             name='learning_unit_utilization'),
     ])),
 ]