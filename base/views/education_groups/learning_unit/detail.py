##############################################################################
#
#    OSIS stands for Open Student Information System. It's an application
#    designed to manage the core business of higher education institutions,
#    such as universities, faculties, institutes and professional schools.
#    The core business involves the administration of students, teachers,
#    courses, programs and so on.
#
#    Copyright (C) 2015-2018 Université catholique de Louvain (http://www.uclouvain.be)
#
#    This program is free software: you can redistribute it and/or modify
#    it under the terms of the GNU General Public License as published by
#    the Free Software Foundation, either version 3 of the License, or
#    (at your option) any later version.
#
#    This program is distributed in the hope that it will be useful,
#    but WITHOUT ANY WARRANTY; without even the implied warranty of
#    MERCHANTABILITY or FITNESS FOR A PARTICULAR PURPOSE.  See the
#    GNU General Public License for more details.
#
#    A copy of this license - GNU General Public License - is available
#    at the root of the source code of this program.  If not,
#    see http://www.gnu.org/licenses/.
#
##############################################################################

from django.contrib.auth.decorators import login_required
from django.contrib.auth.mixins import PermissionRequiredMixin
from django.db.models import Prefetch
from django.shortcuts import get_object_or_404
from django.utils.decorators import method_decorator
from django.views.generic import DetailView

<<<<<<< HEAD
from base.models import group_element_year
=======
from base import models as mdl
>>>>>>> 302e4d2f
from base.models.education_group_year import EducationGroupYear
from base.models.learning_unit_year import LearningUnitYear
from base.models.person import Person
from base.models.prerequisite import Prerequisite


@method_decorator(login_required, name='dispatch')
class LearningUnitGenericDetailView(PermissionRequiredMixin, DetailView):
    model = LearningUnitYear
    context_object_name = "learning_unit_year"
    pk_url_kwarg = 'learning_unit_year_id'

    permission_required = 'base.can_access_education_group'
    raise_exception = True

    def get_person(self):
        return get_object_or_404(Person, user=self.request.user)

    def get_root(self):
        return get_object_or_404(EducationGroupYear, pk=self.kwargs.get("root_id"))

    def get_context_data(self, **kwargs):
        context = super().get_context_data(**kwargs)

        context['person'] = self.get_person()
        context['root'] = self.get_root()
        context['root_id'] = self.kwargs.get("root_id")
        context['parent'] = self.get_root()

        context['group_to_parent'] = self.request.GET.get("group_to_parent") or '0'
        return context


class LearningUnitUtilization(LearningUnitGenericDetailView):
    template_name = "education_group/learning_unit/tab_utilization.html"

<<<<<<< HEAD

class LearningUnitPrerequisite(LearningUnitGenericDetailView):
    template_name = "education_group/learning_unit/tab_prerequisite.html"

    def get_context_data(self, **kwargs):
        context = super().get_context_data()

        learning_unit_year = context["learning_unit_year"]
        formations_id = group_element_year.find_learning_unit_formations([learning_unit_year]).get(learning_unit_year.id, [])
        prefetch_prerequisites = Prefetch("prerequisite_set",
                                          Prerequisite.objects.filter(learning_unit_year=learning_unit_year),
                                          to_attr="prerequisites")
        context["formations"] = EducationGroupYear.objects.filter(id__in=formations_id)\
            .prefetch_related(prefetch_prerequisites)

=======
    def get_context_data(self, **kwargs):
        context = super().get_context_data(**kwargs)
        context["group_element_years"] = mdl.group_element_year.find_by_child_leaf(self.object).select_related("parent")
>>>>>>> 302e4d2f
        return context<|MERGE_RESOLUTION|>--- conflicted
+++ resolved
@@ -31,11 +31,7 @@
 from django.utils.decorators import method_decorator
 from django.views.generic import DetailView
 
-<<<<<<< HEAD
 from base.models import group_element_year
-=======
-from base import models as mdl
->>>>>>> 302e4d2f
 from base.models.education_group_year import EducationGroupYear
 from base.models.learning_unit_year import LearningUnitYear
 from base.models.person import Person
@@ -72,7 +68,10 @@
 class LearningUnitUtilization(LearningUnitGenericDetailView):
     template_name = "education_group/learning_unit/tab_utilization.html"
 
-<<<<<<< HEAD
+    def get_context_data(self, **kwargs):
+        context = super().get_context_data(**kwargs)
+        context["group_element_years"] = group_element_year.find_by_child_leaf(self.object).select_related("parent")
+        return context
 
 class LearningUnitPrerequisite(LearningUnitGenericDetailView):
     template_name = "education_group/learning_unit/tab_prerequisite.html"
@@ -88,9 +87,4 @@
         context["formations"] = EducationGroupYear.objects.filter(id__in=formations_id)\
             .prefetch_related(prefetch_prerequisites)
 
-=======
-    def get_context_data(self, **kwargs):
-        context = super().get_context_data(**kwargs)
-        context["group_element_years"] = mdl.group_element_year.find_by_child_leaf(self.object).select_related("parent")
->>>>>>> 302e4d2f
         return context