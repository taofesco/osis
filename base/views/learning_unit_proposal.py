--- conflicted
+++ resolved
@@ -96,15 +96,11 @@
 def cancel_proposal_of_learning_unit(request, learning_unit_year_id):
     user_person = get_object_or_404(Person, user=request.user)
     learning_unit_year = get_object_or_404(LearningUnitYear, id=learning_unit_year_id)
-<<<<<<< HEAD
     proposal_as_list = [cancel_proposal(learning_unit_year)]
     messages.add_message(request, messages.SUCCESS,
                          _("success_cancel_proposal").format(learning_unit_year.acronym))
     send_mail_after_the_learning_unit_proposal_cancellation([user_person], proposal_as_list)
-    return redirect('learning_unit', learning_unit_year_id=learning_unit_year.id)
-=======
     return cancel_creation_proposal(learning_unit_year, request)
->>>>>>> 06e75a89
 
 
 @login_required
