--- conflicted
+++ resolved
@@ -24,14 +24,11 @@
 #
 ##############################################################################
 from django.shortcuts import render
-
 from base import models as mdl
-from django.utils.translation import ugettext_lazy as _
 
 
 def offers(request):
     academic_yr = None
-    code = ""
 
     faculties = mdl.structure.find_by_type('FACULTY')
     academic_years = mdl.academic_year.find_academic_years()
@@ -41,7 +38,6 @@
         academic_yr = academic_year_calendar.id
     return render(request, "offers.html", {'faculties': faculties,
                                            'academic_year': academic_yr,
-                                           'code': code,
                                            'academic_years': academic_years,
                                            'offers': [],
                                            'init': "1"})
@@ -57,21 +53,7 @@
 
     academic_years = mdl.academic_year.find_academic_years()
 
-<<<<<<< HEAD
     offer_years = mdl.offer_year.search_root_offers(entity=entity, academic_yr=academic_yr, acronym=acronym)
-=======
-    message = None
-    offer_years = None
-    if entity_acronym is None and academic_yr is None and acronym is None :
-        message = "%s" % _('minimum_one_criteria')
-    else:
-        entity = None
-        if entity_acronym:
-            entity = mdl.structure.find_by_acronym(entity_acronym)
-            if entity is None:
-                entity_acronym=None
-        offer_years = mdl.offer_year.search_root_offers(entity=entity, academic_yr=academic_yr, acronym=acronym)
->>>>>>> 88c13a25
 
     return render(request, "offers.html", {'academic_year':   academic_yr,
                                            'entity_acronym':  entity,
