--- conflicted
+++ resolved
@@ -116,7 +116,6 @@
     return HttpResponse(data, content_type='text/plain')
 
 
-<<<<<<< HEAD
 def offer_question_read(request, question_id):
     question = admission.question.find_by_id(question_id)
     options = admission.option.find_by_question_id(question)
@@ -153,41 +152,6 @@
     question = admission.question.find_by_id(question_id)
     question_form = OfferQuestionForm(data=request.POST, instance=question)
 
-    # if id:
-    #     offer_question = admission.question.find_by_id(id)
-    # else:
-    #     offer_question = admission.question.Question()
-    # form_id = request.POST['form']
-    #
-    # if form_id:
-    #     localform = get_object_or_404(admission.form.Form, pk=form_id)
-    #     offer_question.form = localform
-    # else:
-    #     offer_question.form = None
-    #
-    # if request.POST['label']:
-    #     offer_question.label = request.POST['label']
-    # else:
-    #     offer_question.label = None
-    #
-    # if request.POST['description']:
-    #     offer_question.description = request.POST['description']
-    # else:
-    #     offer_question.description = None
-    #
-    # if request.POST['type']:
-    #     offer_question.type = request.POST['type']
-    # else:
-    #     offer_question.type = None
-    #
-    # if request.POST['order']:
-    #     offer_question.order = request.POST['order']
-    # else:
-    #     offer_question.order = None
-
-    #quest_required = request.POST.get('quest_required', False)
-    #question_form.required = quest_required
-
     if question_form.is_valid():
         instance = question_form.save()
 
@@ -284,10 +248,8 @@
                                                            'offer_form': offer_form})
 
 
-=======
-@login_required
-@permission_required('base.can_access_offer', raise_exception=True)
->>>>>>> 066afdc9
+@login_required
+@permission_required('base.can_access_offer', raise_exception=True)
 def offer_year_calendar_read(request, id):
     offer_year_calendar = mdl.offer_year_calendar.find_by_id(id)
     is_programme_manager = mdl.program_manager.is_program_manager(request.user, offer_year=offer_year_calendar.offer_year)
