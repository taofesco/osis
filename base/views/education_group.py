--- conflicted
+++ resolved
@@ -127,11 +127,7 @@
     parent = _get_education_group_root(root, education_group_year)
 
     can_create_education_group = perms.is_eligible_to_add_education_group(person)
-<<<<<<< HEAD
-    can_edit_education_group = True
-=======
     can_change_education_group = perms.is_eligible_to_change_education_group(person)
->>>>>>> 8785ba4a
 
     return layout.render(request, "education_group/tab_identification.html", locals())
 
