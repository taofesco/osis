--- conflicted
+++ resolved
@@ -126,12 +126,7 @@
     assert_category_of_education_group_year(
         education_group_year, (education_group_categories.TRAINING, education_group_categories.MINI_TRAINING))
 
-<<<<<<< HEAD
-    cms_label = mdl_cms.translated_text.find_by_entity_reference(entity_name.OFFER_YEAR, education_group_year_id)
-=======
-    CMS_LABEL = mdl_cms.translated_text.find_labels_list_by_label_entity_and_reference(entity_name.OFFER_YEAR,
-                                                                                       education_group_year_id)
->>>>>>> 1a8cac9a
+    cms_label = mdl_cms.translated_text.find_labels_list_by_label_entity_and_reference(entity_name.OFFER_YEAR, education_group_year_id)
 
     fr_language = next((lang for lang in settings.LANGUAGES if lang[0] == 'fr-be'), None)
     en_language = next((lang for lang in settings.LANGUAGES if lang[0] == 'en'), None)
