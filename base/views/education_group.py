##############################################################################
#
#    OSIS stands for Open Student Information System. It's an application
#    designed to manage the core business of higher education institutions,
#    such as universities, faculties, institutes and professional schools.
#    The core business involves the administration of students, teachers,
#    courses, programs and so on.
#
#    Copyright (C) 2015-2018 Université catholique de Louvain (http://www.uclouvain.be)
#
#    This program is free software: you can redistribute it and/or modify
#    it under the terms of the GNU General Public License as published by
#    the Free Software Foundation, either version 3 of the License, or
#    (at your option) any later version.
#
#    This program is distributed in the hope that it will be useful,
#    but WITHOUT ANY WARRANTY; without even the implied warranty of
#    MERCHANTABILITY or FITNESS FOR A PARTICULAR PURPOSE.  See the
#    GNU General Public License for more details.
#
#    A copy of this license - GNU General Public License - is available
#    at the root of the source code of this program.  If not,
#    see http://www.gnu.org/licenses/.
#
##############################################################################
import json

from ckeditor.widgets import CKEditorWidget
from django import forms
from django.contrib import messages
from django.contrib.auth.decorators import login_required, permission_required
from django.core.exceptions import PermissionDenied
from django.db.models import Prefetch
from django.http import HttpResponseRedirect, JsonResponse
from django.shortcuts import get_object_or_404, redirect
from django.urls import reverse
from django.utils.translation import ugettext_lazy as _
from django.views.decorators.http import require_http_methods
from waffle.decorators import waffle_flag

from base import models as mdl
from base.business import education_group as education_group_business
from base.business.education_group import assert_category_of_education_group_year
from base.business.learning_unit import find_language_in_settings
from base.forms.education_group_pedagogy_edit import EducationGroupPedagogyEditForm
from base.forms.education_groups_administrative_data import CourseEnrollmentForm, AdministrativeDataFormset
from base.models.admission_condition import AdmissionConditionLine, AdmissionCondition
from base.models.education_group_year import EducationGroupYear
from base.models.enums import academic_calendar_type
from base.models.enums import education_group_categories
from base.views.education_groups.detail import get_education_group_root
from base.views.learning_units.common import get_text_label_translated
from cms.enums import entity_name
from cms.models.text_label import TextLabel
from cms.models.translated_text import TranslatedText
from cms.models.translated_text_label import TranslatedTextLabel
from osis_common.decorators.ajax import ajax_required
from . import layout


@login_required
@waffle_flag("education_group_update")
@permission_required('base.can_edit_education_group_administrative_data', raise_exception=True)
def education_group_edit_administrative_data(request, education_group_year_id):
    education_group_year = get_object_or_404(EducationGroupYear, pk=education_group_year_id)

    assert_category_of_education_group_year(education_group_year, (education_group_categories.TRAINING,))

    if not education_group_business.can_user_edit_administrative_data(request.user, education_group_year):
        raise PermissionDenied("Only program managers of the education group OR central manager "
                               "linked to entity can edit.")

    formset_session = AdministrativeDataFormset(request.POST or None,
                                                form_kwargs={'education_group_year': education_group_year})

    offer_year_calendar = mdl.offer_year_calendar.search(
        education_group_year_id=education_group_year_id,
        academic_calendar_reference=academic_calendar_type.COURSE_ENROLLMENT).first()

    course_enrollment = CourseEnrollmentForm(request.POST or None, instance=offer_year_calendar)

    course_enrollment_validity = course_enrollment.is_valid()
    formset_session_validity = formset_session.is_valid()

    if course_enrollment_validity and formset_session_validity:
        formset_session.save()
        course_enrollment.save()
        messages.add_message(request, messages.SUCCESS, _('The administrative data has been successfully modified'))
        return HttpResponseRedirect(reverse('education_group_administrative', args=(education_group_year_id,)))

    return layout.render(request, "education_group/tab_edit_administrative_data.html", locals())


<<<<<<< HEAD
def get_sessions_dates(an_academic_calendar_type, an_education_group_year):
    date_dict = {}

    for session_number in range(NUMBER_SESSIONS):
        session = mdl.session_exam_calendar.get_by_session_reference_and_academic_year(
            session_number + 1,
            an_academic_calendar_type,
            an_education_group_year.academic_year)
        if session:
            dates = mdl.offer_year_calendar.get_by_education_group_year_and_academic_calendar(session.academic_calendar,
                                                                                              an_education_group_year)
            date_dict['session{}'.format(session_number+1)] = dates

    return date_dict


def get_dates(an_academic_calendar_type, an_education_group_year):
    ac = mdl.academic_calendar.get_by_reference_and_academic_year(an_academic_calendar_type,
                                                                  an_education_group_year.academic_year)
    if ac:
        dates = mdl.offer_year_calendar.get_by_education_group_year_and_academic_calendar(ac, an_education_group_year)
        return {'dates': dates}
    else:
        return {}


@login_required
@permission_required('base.can_access_education_group', raise_exception=True)
def education_group_content(request, education_group_year_id):
    return _education_group_content_tab(request, education_group_year_id)


def _education_group_content_tab(request, education_group_year_id):
    person = get_object_or_404(Person, user=request.user)
    education_group_year = mdl.education_group_year.find_by_id(education_group_year_id)
    education_group_year_root_id = request.GET.get('root')
    parent = _get_education_group_root(education_group_year_root_id, education_group_year)

    can_create_education_group = perms.is_eligible_to_add_education_group(person)
    can_change_education_group = perms.is_eligible_to_change_education_group(person)

    context = {'parent': parent,
               'education_group_year': education_group_year,
               'group_elements': _group_elements(education_group_year),
               'person': person,
               'can_create_education_group': can_create_education_group,
               'can_change_education_group': can_change_education_group
               }
    return layout.render(request, "education_group/tab_content.html", context)


def _get_education_group_root(education_group_year_root_id, default_education_group_year_root):
    return get_object_or_404(mdl.education_group_year.EducationGroupYear, id=education_group_year_root_id) \
        if education_group_year_root_id else default_education_group_year_root


def _group_elements(education_group_yr):
    group_elements = mdl.group_element_year.find_by_parent(education_group_yr)
    if group_elements:
        return _get_group_elements_data(group_elements)

    return None


# @TODO: Enhance research via queryset annotate
def _get_group_elements_data(group_elements):
    group_elements_data = []
    for group_element in group_elements:
        group_element_values = {'group_element': group_element}
        if group_element.child_leaf:
            _get_learning_unit_detail(group_element_values, group_element)
        elif group_element.child_branch:
            _get_education_group_detail(group_element_values, group_element)
        group_elements_data.append(group_element_values)
    return _sorting(group_elements_data)


def _sorting(group_elements_data):
    return sorted(group_elements_data, key=lambda k: k.get('group_element').order)


def _get_education_group_detail(dict_param, group_element):
    dict_param.update({CODE_SCS: group_element.child_branch.partial_acronym,
                       TITLE: group_element.child_branch.title,
                       CREDITS_MIN: group_element.min_credits,
                       CREDITS_MAX: group_element.max_credits,
                       BLOCK: None})
    return dict_param


def _get_learning_unit_detail(dict_param, group_element):
    dict_param.update({CODE_SCS: group_element.child_leaf.acronym,
                       TITLE: group_element.child_leaf.specific_title,
                       CREDITS_MIN: None,
                       CREDITS_MAX: None,
                       BLOCK: group_element.block,
                       SESSIONS_DEROGATION: group_element.sessions_derogation})
    return dict_param


=======
>>>>>>> 4338f3c9
def find_root_by_name(text_label_name):
    return TextLabel.objects.prefetch_related(
        Prefetch('translatedtextlabel_set', to_attr="translated_text_labels")
    ).get(label=text_label_name, parent__isnull=True)


def education_group_year_pedagogy_edit_post(request, education_group_year_id):
    form = EducationGroupPedagogyEditForm(request.POST)
    if form.is_valid():
        form.save()
    redirect_url = reverse('education_group_general_informations',
                           kwargs={
                               'education_group_year_id': education_group_year_id
                           })
    return redirect(redirect_url)


@login_required
@permission_required('base.can_edit_educationgroup_pedagogy', raise_exception=True)
@require_http_methods(['GET', 'POST'])
def education_group_year_pedagogy_edit(request, education_group_year_id):
    if request.method == 'POST':
        return education_group_year_pedagogy_edit_post(request, education_group_year_id)

    education_group_year = get_object_or_404(EducationGroupYear, pk=education_group_year_id)

    context = {
        'education_group_year': education_group_year,
    }

    label_name = request.GET.get('label')
    language = request.GET.get('language')

    text_lb = find_root_by_name(label_name)
    form = EducationGroupPedagogyEditForm(**{
        'education_group_year': context['education_group_year'],
        'language': language,
        'text_label': text_lb,
    })

    form.load_initial()
    context['form'] = form
    user_language = mdl.person.get_user_interface_language(request.user)
    context['text_label_translated'] = get_text_label_translated(text_lb, user_language)
    context['language_translated'] = find_language_in_settings(language)

    return layout.render(request, 'education_group/pedagogy_edit.html', context)


@login_required
@ajax_required
@permission_required('base.can_edit_educationgroup_pedagogy', raise_exception=True)
def education_group_year_pedagogy_add_term(request, education_group_year_id):
    education_group_year = get_object_or_404(EducationGroupYear, pk=education_group_year_id)
    label = request.GET.get('label')
    text_label = get_object_or_404(TextLabel, label=label, entity=entity_name.OFFER_YEAR)

    translated_text_ids = {
        'label': text_label.label,
    }

    for language in ('fr-be', 'en'):
        translated_text = TranslatedText.objects.create(text_label=text_label,
                                                        reference=education_group_year.id,
                                                        language=language,
                                                        entity=entity_name.OFFER_YEAR)

        translated_text_label = TranslatedTextLabel.objects.get(text_label=text_label, language=language)

        translated_text_ids[language] = {
            'id': translated_text_label.id,
            'translation': translated_text_label.label,
        }

    return JsonResponse({'message': 'added', 'translated_texts': translated_text_ids})


@login_required
@ajax_required
@permission_required('base.can_edit_educationgroup_pedagogy', raise_exception=True)
def education_group_year_pedagogy_remove_term(request, education_group_year_id):
    education_group_year = get_object_or_404(EducationGroupYear, pk=education_group_year_id)
    label = request.GET.get('label')
    text_label = get_object_or_404(TextLabel, label=label, entity=entity_name.OFFER_YEAR)
    translated_texts = TranslatedText.objects.filter(text_label=text_label,
                                                     reference=education_group_year.id,
                                                     entity=entity_name.OFFER_YEAR)
    translated_texts.delete()
    return JsonResponse({'education_group_year': int(education_group_year_id)})


@login_required
@ajax_required
@permission_required('base.can_edit_educationgroup_pedagogy', raise_exception=True)
def education_group_year_pedagogy_get_terms(request, education_group_year_id, language):
    text_labels = TextLabel.objects.filter(entity='offer_year')

    translated_texts = TranslatedText.objects.filter(text_label__entity=entity_name.OFFER_YEAR,
                                                     reference=str(education_group_year_id),
                                                     entity=entity_name.OFFER_YEAR)

    unique_has_for_this_egy = set(item.text_label for item in translated_texts)
    unique_text_labels = set(item for item in text_labels)

    text_labels_to_load = unique_text_labels - unique_has_for_this_egy

    translated_text_labels = TranslatedTextLabel.objects.filter(language=language,
                                                                text_label_id__in=text_labels_to_load,
                                                                text_label__entity=entity_name.OFFER_YEAR)

    records = list(map(translated_text_labels2dict, translated_text_labels.order_by('text_label__label')))

    return JsonResponse({'records': records})


def translated_text_labels2dict(translated_text_label):
    return {
        'id': translated_text_label.id,
        'language': translated_text_label.language,
        'label': translated_text_label.text_label.label,
        'translation': translated_text_label.label
    }


@login_required
@permission_required('base.can_edit_educationgroup_pedagogy', raise_exception=True)
def education_group_year_admission_condition_edit(request, education_group_year_id):
    education_group_year = get_object_or_404(EducationGroupYear, pk=education_group_year_id)

    education_group_year_root_id = request.GET.get('root')
    parent = get_education_group_root(education_group_year_root_id, education_group_year)

    acronym = education_group_year.acronym.lower()

    is_common = acronym.startswith('common-')
    is_specific = not is_common

    is_master = acronym.endswith(('2m', '2m1'))
    use_standard_text = acronym.endswith(('2a', '2mc'))

    class AdmissionConditionForm(forms.Form):
        text_field = forms.CharField(widget=CKEditorWidget(config_name='minimal'))

    admission_condition_form = AdmissionConditionForm()

    admission_condition, created = AdmissionCondition.objects.get_or_create(
        education_group_year=education_group_year)

    record = {}
    for section in ('ucl_bachelors', 'others_bachelors_french', 'bachelors_dutch', 'foreign_bachelors',
                    'graduates', 'masters'):
        record[section] = AdmissionConditionLine.objects.filter(admission_condition=admission_condition,
                                                                section=section)

    context = {
        'admission_condition_form': admission_condition_form,
        'education_group_year': education_group_year,
        'parent': parent,
        'can_edit_information': request.user.has_perm('base.can_edit_educationgroup_pedagogy'),
        'info': {
            'is_specific': is_specific,
            'is_common': is_common,
            'is_bachelor': acronym == 'common-bacs',
            'is_master': is_master,
            'show_free_text': is_specific and (is_master or use_standard_text),
        },
        'admission_condition': admission_condition,
        'record': record,
    }

    return layout.render(request, 'education_group/tab_admission_conditions.html', context)


@login_required
@ajax_required
@permission_required('base.can_edit_educationgroup_pedagogy', raise_exception=True)
def education_group_year_admission_condition_add_line(request, education_group_year_id):
    education_group_year = get_object_or_404(EducationGroupYear, pk=education_group_year_id)
    info = json.loads(request.body.decode('utf-8'))

    admission_condition, created = AdmissionCondition.objects.get_or_create(education_group_year=education_group_year)

    admission_condition_line = AdmissionConditionLine.objects.create(
        admission_condition=admission_condition,
        section=info['section'],
        diploma=info['diploma'],
        conditions=info['conditions'],
        access=info['access'],
        remarks=info['remarks']
    )

    record = {
        'id': admission_condition_line.id,
        'section': admission_condition_line.section,
        'diploma': admission_condition_line.diploma,
        'conditions': admission_condition_line.conditions,
        'access': admission_condition_line.access,
        'remarks': admission_condition_line.remarks,
    }
    return JsonResponse({'message': 'added', 'record': record})


@login_required
@ajax_required
@permission_required('base.can_edit_educationgroup_pedagogy', raise_exception=True)
def education_group_year_admission_condition_remove_line(request, education_group_year_id):
    info = json.loads(request.body.decode('utf-8'))
    admission_condition_line_id = info['id']

    education_group_year = get_object_or_404(EducationGroupYear, pk=education_group_year_id)
    admission_condition = get_object_or_404(AdmissionCondition, education_group_year=education_group_year)
    admission_condition_line = get_object_or_404(AdmissionConditionLine,
                                                 admission_condition=admission_condition,
                                                 pk=admission_condition_line_id)
    admission_condition_line.delete()
    return JsonResponse({'message': 'deleted'})


@login_required
@ajax_required
@permission_required('base.can_edit_educationgroup_pedagogy', raise_exception=True)
def education_group_year_admission_condition_modify_text(request, education_group_year_id):
    info = json.loads(request.body.decode('utf-8'))
    lang = '' if info['language'] == 'fr' else '_en'

    education_group_year = get_object_or_404(EducationGroupYear, pk=education_group_year_id)
    admission_condition, created = AdmissionCondition.objects.get_or_create(education_group_year=education_group_year)

    column = 'text_{}{}'.format(info['section'], lang)
    setattr(admission_condition, column, info['text'])
    admission_condition.save()
    admission_condition.refresh_from_db()

    response = {
        'message': 'updated',
        'text': getattr(admission_condition, column, '')
    }
    return JsonResponse(response)


@login_required
@ajax_required
@permission_required('base.can_edit_educationgroup_pedagogy', raise_exception=True)
def education_group_year_admission_condition_get_text(request, education_group_year_id):
    info = json.loads(request.body.decode('utf-8'))
    lang = '' if info['language'] == 'fr' else '_en'
    education_group_year = get_object_or_404(EducationGroupYear, pk=education_group_year_id)
    admission_condition, created = AdmissionCondition.objects.get_or_create(education_group_year=education_group_year)
    column = 'text_' + info['section'] + lang
    text = getattr(admission_condition, column, 'Undefined')
    return JsonResponse({'message': 'read', 'section': info['section'], 'text': text})


@login_required
@ajax_required
@permission_required('base.can_edit_educationgroup_pedagogy', raise_exception=True)
def education_group_year_admission_condition_get_line(request, education_group_year_id):
    education_group_year = get_object_or_404(EducationGroupYear, pk=education_group_year_id)
    admission_condition, created = AdmissionCondition.objects.get_or_create(education_group_year=education_group_year)

    info = json.loads(request.body.decode('utf-8'))
    lang = '' if info['language'] == 'fr' else '_en'

    admission_condition_line = get_object_or_404(AdmissionConditionLine,
                                                 admission_condition=admission_condition,
                                                 section=info['section'],
                                                 pk=info['id'])

    response = get_content_of_admission_condition_line('read', admission_condition_line, lang)
    return JsonResponse(response)


def get_content_of_admission_condition_line(message, admission_condition_line, lang):
    return {
        'message': message,
        'section': admission_condition_line.section,
        'id': admission_condition_line.id,
        'diploma': getattr(admission_condition_line, 'diploma' + lang, ''),
        'conditions': getattr(admission_condition_line, 'conditions' + lang, ''),
        'access': getattr(admission_condition_line, 'access' + lang, ''),
        'remarks': getattr(admission_condition_line, 'remarks' + lang, ''),
    }


@login_required
@ajax_required
@permission_required('base.can_edit_educationgroup_pedagogy', raise_exception=True)
def education_group_year_admission_condition_update_line(request, education_group_year_id):
    education_group_year = get_object_or_404(EducationGroupYear, pk=education_group_year_id)
    admission_condition, created = AdmissionCondition.objects.get_or_create(education_group_year=education_group_year)

    info = json.loads(request.body.decode('utf-8'))

    admission_condition_line = get_object_or_404(AdmissionConditionLine,
                                                 admission_condition=admission_condition,
                                                 section=info.pop('section'),
                                                 pk=info.pop('id')
                                                 )

    lang = '' if info['language'] == 'fr' else '_en'

    for key, value in info.items():
        setattr(admission_condition_line, key + lang, value)

    admission_condition_line.save()

    admission_condition_line.refresh_from_db()

    response = get_content_of_admission_condition_line('updated', admission_condition_line, lang)
    return JsonResponse(response)<|MERGE_RESOLUTION|>--- conflicted
+++ resolved
@@ -91,109 +91,6 @@
     return layout.render(request, "education_group/tab_edit_administrative_data.html", locals())
 
 
-<<<<<<< HEAD
-def get_sessions_dates(an_academic_calendar_type, an_education_group_year):
-    date_dict = {}
-
-    for session_number in range(NUMBER_SESSIONS):
-        session = mdl.session_exam_calendar.get_by_session_reference_and_academic_year(
-            session_number + 1,
-            an_academic_calendar_type,
-            an_education_group_year.academic_year)
-        if session:
-            dates = mdl.offer_year_calendar.get_by_education_group_year_and_academic_calendar(session.academic_calendar,
-                                                                                              an_education_group_year)
-            date_dict['session{}'.format(session_number+1)] = dates
-
-    return date_dict
-
-
-def get_dates(an_academic_calendar_type, an_education_group_year):
-    ac = mdl.academic_calendar.get_by_reference_and_academic_year(an_academic_calendar_type,
-                                                                  an_education_group_year.academic_year)
-    if ac:
-        dates = mdl.offer_year_calendar.get_by_education_group_year_and_academic_calendar(ac, an_education_group_year)
-        return {'dates': dates}
-    else:
-        return {}
-
-
-@login_required
-@permission_required('base.can_access_education_group', raise_exception=True)
-def education_group_content(request, education_group_year_id):
-    return _education_group_content_tab(request, education_group_year_id)
-
-
-def _education_group_content_tab(request, education_group_year_id):
-    person = get_object_or_404(Person, user=request.user)
-    education_group_year = mdl.education_group_year.find_by_id(education_group_year_id)
-    education_group_year_root_id = request.GET.get('root')
-    parent = _get_education_group_root(education_group_year_root_id, education_group_year)
-
-    can_create_education_group = perms.is_eligible_to_add_education_group(person)
-    can_change_education_group = perms.is_eligible_to_change_education_group(person)
-
-    context = {'parent': parent,
-               'education_group_year': education_group_year,
-               'group_elements': _group_elements(education_group_year),
-               'person': person,
-               'can_create_education_group': can_create_education_group,
-               'can_change_education_group': can_change_education_group
-               }
-    return layout.render(request, "education_group/tab_content.html", context)
-
-
-def _get_education_group_root(education_group_year_root_id, default_education_group_year_root):
-    return get_object_or_404(mdl.education_group_year.EducationGroupYear, id=education_group_year_root_id) \
-        if education_group_year_root_id else default_education_group_year_root
-
-
-def _group_elements(education_group_yr):
-    group_elements = mdl.group_element_year.find_by_parent(education_group_yr)
-    if group_elements:
-        return _get_group_elements_data(group_elements)
-
-    return None
-
-
-# @TODO: Enhance research via queryset annotate
-def _get_group_elements_data(group_elements):
-    group_elements_data = []
-    for group_element in group_elements:
-        group_element_values = {'group_element': group_element}
-        if group_element.child_leaf:
-            _get_learning_unit_detail(group_element_values, group_element)
-        elif group_element.child_branch:
-            _get_education_group_detail(group_element_values, group_element)
-        group_elements_data.append(group_element_values)
-    return _sorting(group_elements_data)
-
-
-def _sorting(group_elements_data):
-    return sorted(group_elements_data, key=lambda k: k.get('group_element').order)
-
-
-def _get_education_group_detail(dict_param, group_element):
-    dict_param.update({CODE_SCS: group_element.child_branch.partial_acronym,
-                       TITLE: group_element.child_branch.title,
-                       CREDITS_MIN: group_element.min_credits,
-                       CREDITS_MAX: group_element.max_credits,
-                       BLOCK: None})
-    return dict_param
-
-
-def _get_learning_unit_detail(dict_param, group_element):
-    dict_param.update({CODE_SCS: group_element.child_leaf.acronym,
-                       TITLE: group_element.child_leaf.specific_title,
-                       CREDITS_MIN: None,
-                       CREDITS_MAX: None,
-                       BLOCK: group_element.block,
-                       SESSIONS_DEROGATION: group_element.sessions_derogation})
-    return dict_param
-
-
-=======
->>>>>>> 4338f3c9
 def find_root_by_name(text_label_name):
     return TextLabel.objects.prefetch_related(
         Prefetch('translatedtextlabel_set', to_attr="translated_text_labels")
