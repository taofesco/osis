##############################################################################
#
#    OSIS stands for Open Student Information System. It's an application
#    designed to manage the core business of higher education institutions,
#    such as universities, faculties, institutes and professional schools.
#    The core business involves the administration of students, teachers,
#    courses, programs and so on.
#
#    Copyright (C) 2015-2017 Université catholique de Louvain (http://www.uclouvain.be)
#
#    This program is free software: you can redistribute it and/or modify
#    it under the terms of the GNU General Public License as published by
#    the Free Software Foundation, either version 3 of the License, or
#    (at your option) any later version.
#
#    This program is distributed in the hope that it will be useful,
#    but WITHOUT ANY WARRANTY; without even the implied warranty of
#    MERCHANTABILITY or FITNESS FOR A PARTICULAR PURPOSE.  See the
#    GNU General Public License for more details.
#
#    A copy of this license - GNU General Public License - is available
#    at the root of the source code of this program.  If not,
#    see http://www.gnu.org/licenses/.
#
##############################################################################
from django.contrib import messages
from django.utils.translation import ugettext_lazy as _
from django.contrib.auth.decorators import login_required, permission_required
from base import models as mdl

from base.forms.education_groups import EducationGroupFilter, MAX_RECORDS
from base.models.enums import education_group_categories

from . import layout


@login_required
@permission_required('base.can_access_offer', raise_exception=True)
def education_groups(request):
    if request.GET:
        form = EducationGroupFilter(request.GET)
    else:
        current_academic_year = mdl.academic_year.current_academic_year()
        form = EducationGroupFilter(initial={'academic_year': current_academic_year,
                                             'category': education_group_categories.TRAINING})

    object_list = None
    if form.is_valid():
        object_list = form.get_object_list()
        if not _check_if_display_message(request, object_list):
            object_list = None

    context = {
        'form': form,
        'object_list': object_list,
        'experimental_phase': True
    }
    return layout.render(request, "education_groups.html", context)


def _check_if_display_message(request, an_education_groups):
    if not an_education_groups:
        messages.add_message(request, messages.WARNING, _('no_result'))
    elif len(an_education_groups) > MAX_RECORDS:
        messages.add_message(request, messages.WARNING, _('too_many_results'))
        return False
    return True


@login_required
@permission_required('base.can_access_offer', raise_exception=True)
def education_group_read(request, education_group_year_id):
    education_group_year = mdl.education_group_year.find_by_id(education_group_year_id)
    return layout.render(request, "education_group/tab_identification.html", locals())


@login_required
@permission_required('base.can_access_offer', raise_exception=True)
def education_group_2m(request, education_group_year_id):
    education_group_year = mdl.education_group_year.find_by_id(education_group_year_id)
<<<<<<< HEAD
    return layout.render(request, "education_group/tab_2m.html", locals())
=======

    coorganizations = []
    for coorganization in mdl.education_group_organization.search(education_group_year):
        coorganizations.append({'coorganization':coorganization,
                                'address' : mdl.organization_address.find_by_organization(coorganization.organization).first()})

    return layout.render(request, "education_group/tab_identification.html", locals())
>>>>>>> 10d5759a


# TODO unused method
def get_education_group_years(academic_yr, acronym, entity):
    if entity:
        education_group_year_entities = []
        education_group_years = mdl.education_group_year.search(academic_yr=academic_yr, acronym=acronym)
        for education_group_yr in education_group_years:
<<<<<<< HEAD
            if education_group_yr.management_entity and education_group_yr.management_entity.acronym.upper() == entity.upper():
                education_group_year_entities.append(education_group_yr)
        return education_group_year_entities
=======
            if education_group_yr.management_entity and\
                            education_group_yr.management_entity.acronym.upper() == entity.upper():
                education_group_year_entitys.append(education_group_yr)
        return education_group_year_entitys
>>>>>>> 10d5759a
    else:
        return mdl.education_group_year.search(academic_yr=academic_yr, acronym=acronym)


@login_required
@permission_required('base.can_access_offer', raise_exception=True)
def education_group_diplomas(request, education_group_year_id):
    return _education_group_diplomas_tab(request, education_group_year_id)


def _education_group_diplomas_tab(request, education_group_year_id):
    education_group_year = mdl.education_group_year.find_by_id(education_group_year_id)
    return layout.render(request, "education_group/tab_diplomas.html", locals())<|MERGE_RESOLUTION|>--- conflicted
+++ resolved
@@ -71,42 +71,29 @@
 @permission_required('base.can_access_offer', raise_exception=True)
 def education_group_read(request, education_group_year_id):
     education_group_year = mdl.education_group_year.find_by_id(education_group_year_id)
-    return layout.render(request, "education_group/tab_identification.html", locals())
-
-
-@login_required
-@permission_required('base.can_access_offer', raise_exception=True)
-def education_group_2m(request, education_group_year_id):
-    education_group_year = mdl.education_group_year.find_by_id(education_group_year_id)
-<<<<<<< HEAD
-    return layout.render(request, "education_group/tab_2m.html", locals())
-=======
-
     coorganizations = []
     for coorganization in mdl.education_group_organization.search(education_group_year):
         coorganizations.append({'coorganization':coorganization,
                                 'address' : mdl.organization_address.find_by_organization(coorganization.organization).first()})
 
     return layout.render(request, "education_group/tab_identification.html", locals())
->>>>>>> 10d5759a
+
+@login_required
+@permission_required('base.can_access_offer', raise_exception=True)
+def education_group_2m(request, education_group_year_id):
+    education_group_year = mdl.education_group_year.find_by_id(education_group_year_id)
+    return layout.render(request, "education_group/tab_2m.html", locals())
 
 
-# TODO unused method
 def get_education_group_years(academic_yr, acronym, entity):
     if entity:
         education_group_year_entities = []
         education_group_years = mdl.education_group_year.search(academic_yr=academic_yr, acronym=acronym)
         for education_group_yr in education_group_years:
-<<<<<<< HEAD
-            if education_group_yr.management_entity and education_group_yr.management_entity.acronym.upper() == entity.upper():
+            if education_group_yr.management_entity and\
+                            education_group_yr.management_entity.acronym.upper() == entity.upper():
                 education_group_year_entities.append(education_group_yr)
         return education_group_year_entities
-=======
-            if education_group_yr.management_entity and\
-                            education_group_yr.management_entity.acronym.upper() == entity.upper():
-                education_group_year_entitys.append(education_group_yr)
-        return education_group_year_entitys
->>>>>>> 10d5759a
     else:
         return mdl.education_group_year.search(academic_yr=academic_yr, acronym=acronym)
 
