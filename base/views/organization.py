--- conflicted
+++ resolved
@@ -29,20 +29,7 @@
 
 
 def organizations(request):
-<<<<<<< HEAD
-    return render(request, "organizations.html",
-                           {'acronym': None,
-                            'name': None,
-                            'organizations': None,
-                            'types': mdl.organization.ORGANIZATION_TYPE,
-                            'init': "1"})
-=======
-    return layout.render(request, "organizations.html", {'acronym': None,
-                                                         'name': None,
-                                                         'organizations': None,
-                                                         'type': mdl.organization.ORGANIZATION_TYPE,
-                                                         'init': "1"})
->>>>>>> faa9dc68
+    return layout.render(request, "organizations.html", {'types': mdl.organization.ORGANIZATION_TYPE})
 
 
 def organizations_search(request):
