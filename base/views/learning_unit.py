--- conflicted
+++ resolved
@@ -23,26 +23,20 @@
 #    see http://www.gnu.org/licenses/.
 #
 ##############################################################################
-<<<<<<< HEAD
-=======
 import datetime
 from collections import OrderedDict
 
 from django.contrib import messages
->>>>>>> 74a07b4e
 from django.conf import settings
 from django.core.exceptions import ValidationError
 from django.core.urlresolvers import reverse
 from django.contrib.auth.decorators import login_required, permission_required
 from django.http import HttpResponseRedirect
 from django.shortcuts import redirect
-<<<<<<< HEAD
 from django.views.decorators.http import require_http_methods
-=======
 from django.utils.translation import ugettext_lazy as _
 from django.views.decorators.http import require_http_methods, require_POST
 
->>>>>>> 74a07b4e
 from base import models as mdl
 from base.business import learning_unit_year_volumes
 from base.business import learning_unit_year_with_context
@@ -69,15 +63,12 @@
 from django.utils.translation import ugettext_lazy as _
 
 
-<<<<<<< HEAD
 CMS_LABEL_SPECIFICATIONS = ['themes_discussed', 'skills_to_be_acquired', 'prerequisite']
 CMS_LABEL_PEDAGOGY = ['resume', 'bibliography', 'teaching_methods', 'evaluation_methods',
                       'other_informations', 'online_resources']
 DEFAULT_LANGUAGE=3 #French
-=======
 LEARNING_UNIT_CREATION_SPAN_YEARS = 6
 
->>>>>>> 74a07b4e
 
 @login_required
 @permission_required('base.can_access_learningunit', raise_exception=True)
@@ -267,166 +258,6 @@
     return layout.render(request, "learning_unit/specifications_edit.html", context)
 
 
-<<<<<<< HEAD
-=======
-def _check_if_display_message(request, found_learning_units):
-    if not found_learning_units:
-        messages.add_message(request, messages.WARNING, _('no_result'))
-    else:
-        if len(found_learning_units) > MAX_RECORDS:
-            messages.add_message(request, messages.WARNING, _('too_many_results'))
-            return False
-    return True
-
-
-def _get_common_context_list_learning_unit_years():
-    today = datetime.date.today()
-    date_ten_years_before = today.replace(year=today.year-10)
-    academic_years = mdl.academic_year.find_academic_years()\
-                                      .filter(start_date__gte=date_ten_years_before)
-
-    context = {
-        'academic_years': academic_years
-    }
-    return context
-
-
-def _get_common_context_learning_unit_year(learning_unit_year_id):
-    learning_unit_year = mdl.learning_unit_year.find_by_id(learning_unit_year_id)
-
-    context = {
-        'learning_unit_year': learning_unit_year,
-        'current_academic_year': mdl.academic_year.current_academic_year()
-    }
-    return context
-
-
-def get_same_container_year_components(learning_unit_year, with_classes=False):
-    learning_container_year = learning_unit_year.learning_container_year
-    components = []
-    learning_components_year = mdl.learning_component_year.find_by_learning_container_year(learning_container_year, with_classes)
-
-    for learning_component_year in learning_components_year:
-        if learning_component_year.classes:
-            for learning_class_year in learning_component_year.classes:
-                learning_class_year.used_by_learning_units_year = _learning_unit_usage_by_class(learning_class_year)
-                learning_class_year.is_used_by_full_learning_unit_year = _is_used_by_full_learning_unit_year(learning_class_year)
-
-        used_by_learning_unit = mdl.learning_unit_component.search(learning_component_year, learning_unit_year)
-
-        entity_components_yr = EntityComponentYear.objects.filter(learning_component_year=learning_component_year)
-
-        components.append({'learning_component_year': learning_component_year,
-                           'entity_component_yr': entity_components_yr.first(),
-                           'volumes': volume_learning_component_year(learning_component_year, entity_components_yr),
-                           'learning_unit_usage': _learning_unit_usage(learning_component_year),
-                           'used_by_learning_unit': used_by_learning_unit
-                           })
-    return components
-
-
-def _get_partims_related(learning_unit_year):
-    learning_container_year = learning_unit_year.learning_container_year
-    if learning_container_year:
-        return mdl.learning_unit_year.search(learning_container_year_id=learning_container_year,
-                                             subtype=learning_unit_year_subtypes.PARTIM)\
-            .exclude(learning_container_year__isnull=True).order_by('acronym')
-
-
-def _show_subtype(learning_unit_year):
-    learning_container_year = learning_unit_year.learning_container_year
-
-    if learning_container_year:
-        return learning_container_year.container_type == learning_container_year_types.COURSE or \
-             learning_container_year.container_type == learning_container_year_types.INTERNSHIP
-    return False
-
-
-def _get_campus_from_learning_unit_year(learning_unit_year):
-    if learning_unit_year.learning_container_year:
-        return learning_unit_year.learning_container_year.campus
-    return None
-
-
-def _get_organization_from_learning_unit_year(learning_unit_year):
-    campus = _get_campus_from_learning_unit_year(learning_unit_year)
-    if campus:
-        return campus.organization
-    return None
-
-
-def _get_all_attributions(learning_unit_year):
-    attributions = {}
-    if learning_unit_year.learning_container_year:
-        all_attributions = entity_container_year.find_last_entity_version_grouped_by_linktypes(learning_unit_year.learning_container_year)
-        attributions['requirement_entity'] = all_attributions.get(entity_container_year_link_type.REQUIREMENT_ENTITY)
-        attributions['allocation_entity'] = all_attributions.get(entity_container_year_link_type.ALLOCATION_ENTITY)
-        attributions['additional_requirement_entities'] = [
-            all_attributions[link_type] for link_type in all_attributions
-                if link_type not in [entity_container_year_link_type.REQUIREMENT_ENTITY,
-                                     entity_container_year_link_type.ALLOCATION_ENTITY]
-        ]
-    return attributions
-
-
-def _get_cms_label_data(cms_label, user_language):
-    cms_label_data = OrderedDict()
-    translated_labels = mdl_cms.translated_text_label.search(text_entity=entity_name.LEARNING_UNIT_YEAR,
-                                                             labels=cms_label,
-                                                             language=user_language)
-
-    for label in cms_label:
-        translated_text = next((trans.label for trans in translated_labels if trans.text_label.label == label), None)
-        cms_label_data[label] = translated_text
-
-    return cms_label_data
-
-
-def _learning_unit_usage(a_learning_component_year):
-    learning_unit_component = mdl.learning_unit_component.find_by_learning_component_year(a_learning_component_year)
-    ch = ""
-    separator = ""
-    for l in learning_unit_component:
-        ch = "{}{}{}".format(ch, separator, l.learning_unit_year.acronym)
-        separator = ", "
-    return ch
-
-
-def _learning_unit_usage_by_class(a_learning_class_year):
-    queryset = mdl.learning_unit_component_class.find_by_learning_class_year(a_learning_class_year)\
-                                            .order_by('learning_unit_component__learning_unit_year__acronym')\
-                                            .values_list('learning_unit_component__learning_unit_year__acronym', flat=True)
-    return ", ".join(list(queryset))
-
-
-def get_components_identification(learning_unit_yr):
-    a_learning_container_yr = learning_unit_yr.learning_container_year
-    components = []
-    if a_learning_container_yr:
-        learning_component_year_list = mdl.learning_component_year.find_by_learning_container_year(a_learning_container_yr)
-
-        for learning_component_year in learning_component_year_list:
-            if mdl.learning_unit_component.search(learning_component_year, learning_unit_yr).exists():
-                entity_components_yr = EntityComponentYear.objects.filter(learning_component_year=learning_component_year)
-
-                components.append({'learning_component_year': learning_component_year,
-                                   'entity_component_yr': entity_components_yr.first(),
-                                   'volumes': volume_learning_component_year(learning_component_year,
-                                                                             entity_components_yr),
-                                   'learning_unit_usage': _learning_unit_usage(learning_component_year)})
-    return components
-
-
-def _is_used_by_full_learning_unit_year(a_learning_class_year):
-    learning_unit_component_class = mdl.learning_unit_component_class.find_by_learning_class_year(a_learning_class_year)
-    for index, l in enumerate(learning_unit_component_class):
-        if l.learning_unit_component.learning_unit_year.subdivision is None:
-            return True
-
-    return False
-
-
->>>>>>> 74a07b4e
 @login_required
 @permission_required('base.change_learningcomponentyear', raise_exception=True)
 @require_http_methods(["GET", "POST"])
@@ -484,10 +315,7 @@
 
 
 @login_required
-<<<<<<< HEAD
-=======
-@permission_required('base.can_access_learningunit', raise_exception=True)
->>>>>>> 74a07b4e
+@permission_required('base.can_access_learningunit', raise_exception=True)
 def learning_unit_create(request, academic_year):
     form = CreateLearningUnitYearForm(initial={'academic_year': academic_year,
                                                'subtype': FULL,
@@ -497,35 +325,6 @@
 
 
 @login_required
-<<<<<<< HEAD
-def learning_unit_year_add(request):
-    if request.POST:
-        form = CreateLearningUnitYearForm(request.POST)
-        if form.is_valid():
-            data = form.cleaned_data
-            starting_academic_year = mdl.academic_year.starting_academic_year()
-            academic_year = data['academic_year']
-            year = academic_year.year
-            status = data['status'] == 'on'
-            requirement_entity_version = mdl.entity_version.find_by_id(data['requirement_entity'])
-            allocation_entity_version = mdl.entity_version.find_by_id(data['allocation_entity'])
-            additional_entity_version_1 = mdl.entity_version.find_by_id(data['additional_entity_1'])
-            additional_entity_version_2 = mdl.entity_version.find_by_id(data['additional_entity_2'])
-            new_learning_container = LearningContainer.objects.create(start_year=year)
-            new_learning_unit = create_learning_unit(data, new_learning_container, year)
-            # TODO What's the meaning of 6 ?
-            while year < starting_academic_year.year + 6:
-                academic_year = mdl.academic_year.find_academic_year_by_year(year)
-                create_learning_unit_structure(additional_entity_version_1, additional_entity_version_2,
-                                               allocation_entity_version, data, form, new_learning_container,
-                                               new_learning_unit, requirement_entity_version, status, academic_year)
-                year += 1
-
-            # TODO add success message
-            return redirect('learning_units')
-        else:
-            return layout.render(request, "learning_unit/learning_unit_form.html", {'form': form})
-=======
 @permission_required('base.can_access_learningunit', raise_exception=True)
 @require_POST
 def learning_unit_year_add(request):
@@ -535,7 +334,7 @@
         starting_academic_year = mdl.academic_year.starting_academic_year()
         academic_year = data['academic_year']
         year = academic_year.year
-        status = check_status(data)
+        status = data['status'] == 'on'
         additional_entity_version_1 = None
         additional_entity_version_2 = None
         allocation_entity_version = None
@@ -546,7 +345,7 @@
             additional_entity_version_1 = mdl.entity_version.find_by_id(data['additional_entity_1'])
         if data.get('additional_entity_2'):
             additional_entity_version_2 = mdl.entity_version.find_by_id(data['additional_entity_2'])
-        new_learning_container = create_learning_container(year)
+        new_learning_container = LearningContainer.objects.create(start_year=year)
         new_learning_unit = create_learning_unit(data, new_learning_container, year)
         while year < starting_academic_year.year + LEARNING_UNIT_CREATION_SPAN_YEARS:
             academic_year = mdl.academic_year.find_academic_year_by_year(year)
@@ -555,7 +354,6 @@
                                            new_learning_unit, requirement_entity_version, status, academic_year)
             year = year+1
         return redirect('learning_units')
->>>>>>> 74a07b4e
     else:
         return layout.render(request, "learning_unit/learning_unit_form.html", {'form': form})
 
@@ -587,23 +385,20 @@
                          'last_using': last_using}, safe=False)
 
 
-<<<<<<< HEAD
+
+@login_required
+@permission_required('base.can_access_learningunit', raise_exception=True)
+def learning_units_activity(request):
+    return _learning_units_search(request, 1)
+
+
+@login_required
+@permission_required('base.can_access_learningunit', raise_exception=True)
+def learning_units_service_course(request):
+    return _learning_units_search(request, 2)
+
+
 def _learning_units_search(request, search_type):
-=======
-@login_required
-@permission_required('base.can_access_learningunit', raise_exception=True)
-def learning_units_activity(request):
-    return learning_units_search(request, 1)
-
-
-@login_required
-@permission_required('base.can_access_learningunit', raise_exception=True)
-def learning_units_service_course(request):
-    return learning_units_search(request, 2)
-
-
-def learning_units_search(request, search_type):
->>>>>>> 74a07b4e
     if request.GET.get('academic_year_id'):
         form = LearningUnitYearForm(request.GET)
     else:
