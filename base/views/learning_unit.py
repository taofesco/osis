##############################################################################
#
#    OSIS stands for Open Student Information System. It's an application
#    designed to manage the core business of higher education institutions,
#    such as universities, faculties, institutes and professional schools.
#    The core business involves the administration of students, teachers,
#    courses, programs and so on.
#
#    Copyright (C) 2015-2017 Université catholique de Louvain (http://www.uclouvain.be)
#
#    This program is free software: you can redistribute it and/or modify
#    it under the terms of the GNU General Public License as published by
#    the Free Software Foundation, either version 3 of the License, or
#    (at your option) any later version.
#
#    This program is distributed in the hope that it will be useful,
#    but WITHOUT ANY WARRANTY; without even the implied warranty of
#    MERCHANTABILITY or FITNESS FOR A PARTICULAR PURPOSE.  See the
#    GNU General Public License for more details.
#
#    A copy of this license - GNU General Public License - is available
#    at the root of the source code of this program.  If not,
#    see http://www.gnu.org/licenses/.
#
##############################################################################
import datetime
from collections import OrderedDict

from django.contrib import messages
from django.conf import settings
from django.core.urlresolvers import reverse
from django.contrib.auth.decorators import login_required, permission_required
from django.http import HttpResponseRedirect
from django.utils.translation import ugettext_lazy as _
from django.views.decorators.http import require_http_methods

from base import models as mdl
from attribution import models as mdl_attr
from base.models import entity_container_year
from base.models.enums import entity_container_year_link_type
from base.models.enums import learning_container_year_types
from cms import models as mdl_cms
from cms.enums import entity_name
from base.forms.learning_units import LearningUnitYearForm
from base.forms.learning_unit_specifications import LearningUnitSpecificationsForm
from base.forms.learning_unit_pedagogy import LearningUnitPedagogyForm, LearningUnitPedagogyEditForm
from base.models.enums import learning_unit_year_subtypes
from cms.models import text_label

from . import layout

UNDEFINED_VALUE = '?'

HOURLY_VOLUME_KEY = 'hourly_volume'
TOTAL_VOLUME_KEY = 'total_volume'
VOLUME_PARTIAL_KEY = 'volume_partial'
VOLUME_REMAINING_KEY = 'volume_remaining'

VOLUME_FOR_UNKNOWN_QUADRIMESTER = -1


@login_required
@permission_required('base.can_access_learningunit', raise_exception=True)
def learning_units(request):
    if request.GET.get('academic_year'):
        form = LearningUnitYearForm(request.GET)
    else:
        form = LearningUnitYearForm()
    found_learning_units = None
    if form.is_valid():
        found_learning_units = form.get_learning_units()
        _check_if_display_message(request, learning_units)

    context = _get_common_context_list_learning_unit_years()
    context.update({
        'form': form,
        'academic_years': mdl.academic_year.find_academic_years(),
        'learning_units': found_learning_units,
        'current_academic_year': mdl.academic_year.current_academic_year(),
        'experimental_phase': True
    })
    return layout.render(request, "learning_units.html", context)


@login_required
@permission_required('base.can_access_learningunit', raise_exception=True)
def learning_unit_identification(request, learning_unit_year_id):
    context = _get_common_context_learning_unit_year(learning_unit_year_id)
    learning_unit_year = context['learning_unit_year']
    context['learning_container_year_partims'] = _get_partims_related(learning_unit_year)
    context['organization'] = _get_organization_from_learning_unit_year(learning_unit_year)
    context['campus'] = _get_campus_from_learning_unit_year(learning_unit_year)
    context['experimental_phase'] = True
    context['show_subtype'] = _show_subtype(learning_unit_year)
    context.update(_get_all_attributions(learning_unit_year))
    return layout.render(request, "learning_unit/identification.html", context)


@login_required
@permission_required('base.can_access_learningunit', raise_exception=True)
def learning_unit_formations(request, learning_unit_year_id):
    context = _get_common_context_learning_unit_year(learning_unit_year_id)
    return layout.render(request, "learning_unit/formations.html", context)


@login_required
@permission_required('base.can_access_learningunit', raise_exception=True)
def learning_unit_components(request, learning_unit_year_id):
    context = _get_common_context_learning_unit_year(learning_unit_year_id)
    context['components'] = get_components(context['learning_unit_year'].learning_container_year)
    context['tab_active'] = 'components'
    context['experimental_phase'] = True
    return layout.render(request, "learning_unit/components.html", context)


@login_required
@permission_required('base.can_access_learningunit', raise_exception=True)
def learning_unit_pedagogy(request, learning_unit_year_id):
    context = _get_common_context_learning_unit_year(learning_unit_year_id)
    learning_unit_year = context['learning_unit_year']

    CMS_LABEL = ['resume', 'bibliography', 'teaching_methods', 'evaluation_methods',
                 'other_informations', 'online_resources']
    user_language = mdl.person.get_user_interface_language(request.user)
    context['cms_labels_translated'] = _get_cms_label_data(CMS_LABEL, user_language)

    fr_language = next((lang for lang in settings.LANGUAGES if lang[0] == 'fr-be'), None)
    en_language = next((lang for lang in settings.LANGUAGES if lang[0] == 'en'), None)
    context.update({
        'form_french': LearningUnitPedagogyForm(learning_unit_year=learning_unit_year,
                                                language=fr_language),
        'form_english': LearningUnitPedagogyForm(learning_unit_year=learning_unit_year,
                                                 language=en_language)
    })
    context['experimental_phase'] = True
    return layout.render(request, "learning_unit/pedagogy.html", context)


@login_required
@permission_required('base.can_edit_learningunit_pedagogy', raise_exception=True)
@require_http_methods(["GET", "POST"])
def learning_unit_pedagogy_edit(request, learning_unit_year_id):
    if request.method == 'POST':
        form = LearningUnitPedagogyEditForm(request.POST)
        if form.is_valid():
            form.save()
        return HttpResponseRedirect(reverse("learning_unit_pedagogy",
                                            kwargs={'learning_unit_year_id':learning_unit_year_id}))

    context = _get_common_context_learning_unit_year(learning_unit_year_id)
    label_name = request.GET.get('label')
    text_lb = text_label.find_root_by_name(label_name)
    form = LearningUnitPedagogyEditForm(**{
        'learning_unit_year': context['learning_unit_year'],
        'language': request.GET.get('language'),
        'text_label': text_lb
    })
    form.load_initial()  # Load data from database
    context['form'] = form

    user_language = mdl.person.get_user_interface_language(request.user)
    context['text_label_translated'] = next((txt for txt in text_lb.translated_text_labels
                                             if txt.language == user_language), None)
    return layout.render(request, "learning_unit/pedagogy_edit.html", context)


@login_required
@permission_required('base.can_access_learningunit', raise_exception=True)
def learning_unit_attributions(request, learning_unit_year_id):
    context = _get_common_context_learning_unit_year(learning_unit_year_id)
    context['attributions'] = mdl_attr.attribution.find_by_learning_unit_year(learning_unit_year=learning_unit_year_id)
    context['experimental_phase'] = True
    return layout.render(request, "learning_unit/attributions.html", context)


@login_required
@permission_required('base.can_access_learningunit', raise_exception=True)
def learning_unit_proposals(request, learning_unit_year_id):
    context = _get_common_context_learning_unit_year(learning_unit_year_id)
    return layout.render(request, "learning_unit/proposals.html", context)

@login_required
@permission_required('base.can_access_learningunit', raise_exception=True)
def learning_unit_specifications(request, learning_unit_year_id):
    context = _get_common_context_learning_unit_year(learning_unit_year_id)
    learning_unit_year = context['learning_unit_year']

    CMS_LABEL = ['themes_discussed', 'skills_to_be_acquired', 'prerequisite']
    user_language = mdl.person.get_user_interface_language(request.user)
    context['cms_labels_translated'] = _get_cms_label_data(CMS_LABEL, user_language)

    fr_language = next((lang for lang in settings.LANGUAGES if lang[0] == 'fr-be'), None)
    en_language = next((lang for lang in settings.LANGUAGES if lang[0] == 'en'), None)

    context.update({
        'form_french': LearningUnitSpecificationsForm(learning_unit_year, fr_language),
        'form_english': LearningUnitSpecificationsForm(learning_unit_year, en_language)
    })
    context['experimental_phase'] = True
    return layout.render(request, "learning_unit/specifications.html", context)


def _check_if_display_message(request, learning_units):
    if not learning_units:
        messages.add_message(request, messages.WARNING, _('no_result'))


def _get_common_context_list_learning_unit_years():
    today = datetime.date.today()
    date_ten_years_before = today.replace(year=today.year-10)
    academic_years = mdl.academic_year.find_academic_years()\
                                      .filter(start_date__gte=date_ten_years_before)

    context = {
        'academic_years': academic_years
    }
    return context


def _get_common_context_learning_unit_year(learning_unit_year_id):
    learning_unit_year = mdl.learning_unit_year.find_by_id(learning_unit_year_id)

    context = {
        'learning_unit_year': learning_unit_year,
        'current_academic_year': mdl.academic_year.current_academic_year()
    }
    return context


def get_components(a_learning_container_yr):
    components = []
    if a_learning_container_yr:
        learning_component_year_list = mdl.learning_component_year.find_by_learning_container_year(a_learning_container_yr)

        for learning_component_year in learning_component_year_list:
            learning_class_year_list = mdl.learning_class_year.find_by_learning_component_year(learning_component_year)
            entity_container_yrs = mdl.entity_container_year.find_by_learning_container_year(learning_component_year.learning_container_year,
                                                                                            entity_container_year_link_type.REQUIREMENT_ENTITY)
            entity_component_yr = mdl.entity_component_year.find_by_entity_container_year(entity_container_yrs,
                                                                                          learning_component_year).first()
            components.append({'learning_component_year': learning_component_year,
                               'entity_component_yr': entity_component_yr,
                               'volumes': volumes(entity_component_yr),
                               'classes': learning_class_year_list})
    return components


def _get_partims_related(learning_unit_year):
    learning_container_year = learning_unit_year.learning_container_year
    if learning_container_year:
        return mdl.learning_unit_year.search(learning_container_year_id=learning_container_year,
                                             subtype=learning_unit_year_subtypes.PARTIM)\
            .exclude(learning_container_year__isnull=True).order_by('acronym')


def _show_subtype(learning_unit_year):
    learning_container_year = learning_unit_year.learning_container_year

    if learning_container_year:
        return learning_container_year.container_type == learning_container_year_types.COURSE or \
             learning_container_year.container_type == learning_container_year_types.INTERNSHIP
    return False


def _get_campus_from_learning_unit_year(learning_unit_year):
    if learning_unit_year.learning_container_year:
        return learning_unit_year.learning_container_year.campus
    return None


def _get_organization_from_learning_unit_year(learning_unit_year):
    campus = _get_campus_from_learning_unit_year(learning_unit_year)
    if campus:
        return campus.organization
    return None


def _get_all_attributions(learning_unit_year):
    attributions = {}
    if learning_unit_year.learning_container_year:
        all_attributions = entity_container_year.find_entities(learning_unit_year.learning_container_year)
        attributions['requirement_entity'] = all_attributions.get(entity_container_year_link_type.REQUIREMENT_ENTITY)
        attributions['allocation_entity'] = all_attributions.get(entity_container_year_link_type.ALLOCATION_ENTITY)
        attributions['additional_requirement_entities'] = [
            all_attributions[link_type] for link_type in all_attributions
                if link_type not in [entity_container_year_link_type.REQUIREMENT_ENTITY,
                                     entity_container_year_link_type.ALLOCATION_ENTITY]
        ]
    return attributions


<<<<<<< HEAD
def _get_cms_label_data(cms_label, user_language):
    cms_label_data = OrderedDict()
    translated_labels = mdl_cms.translated_text_label.search(text_entity=entity_name.LEARNING_UNIT_YEAR,
                                                             labels=cms_label,
                                                             language=user_language)

    for label in cms_label:
        translated_text = next((trans.label for trans in translated_labels if trans.text_label.label == label), None)
        cms_label_data[label] = translated_text

    return cms_label_data
=======
def volumes(entity_component_yr):
    if entity_component_yr:
        if not entity_component_yr.hourly_volume_total:
            return dict.fromkeys([HOURLY_VOLUME_KEY, TOTAL_VOLUME_KEY, VOLUME_PARTIAL_KEY, VOLUME_REMAINING_KEY],
                                 UNDEFINED_VALUE)

        if entity_component_yr.hourly_volume_partial is None:
            return {HOURLY_VOLUME_KEY: entity_component_yr.hourly_volume_total,
                    TOTAL_VOLUME_KEY: UNDEFINED_VALUE,
                    VOLUME_PARTIAL_KEY: UNDEFINED_VALUE,
                    VOLUME_REMAINING_KEY: UNDEFINED_VALUE}

        if unknown_volume_partial(entity_component_yr):
            return {HOURLY_VOLUME_KEY: entity_component_yr.hourly_volume_total,
                    TOTAL_VOLUME_KEY: 'partial_or_remaining',
                    VOLUME_PARTIAL_KEY: '({})'.format(entity_component_yr.hourly_volume_total),
                    VOLUME_REMAINING_KEY: '({})'.format(entity_component_yr.hourly_volume_total)}

        return {HOURLY_VOLUME_KEY: entity_component_yr.hourly_volume_total,
                TOTAL_VOLUME_KEY: format_nominal_volume(entity_component_yr),
                VOLUME_PARTIAL_KEY: entity_component_yr.hourly_volume_partial,
                VOLUME_REMAINING_KEY: format_volume_remaining(entity_component_yr)}


def unknown_volume_partial(entity_component_yr):
    return entity_component_yr.hourly_volume_partial == VOLUME_FOR_UNKNOWN_QUADRIMESTER


def format_nominal_volume(entity_component_yr):
    if entity_component_yr.hourly_volume_total == entity_component_yr.hourly_volume_partial:
        return 'partial'
    elif entity_component_yr.hourly_volume_partial == 0:
        return 'remaining'
    else:
        return 'partial_remaining'
    return None


def format_volume_remaining(entity_component_yr):
    volume_remaining = entity_component_yr.hourly_volume_total - entity_component_yr.hourly_volume_partial
    if volume_remaining == 0:
        return '-'
    return volume_remaining
>>>>>>> 7cf72ef1
<|MERGE_RESOLUTION|>--- conflicted
+++ resolved
@@ -289,7 +289,6 @@
     return attributions
 
 
-<<<<<<< HEAD
 def _get_cms_label_data(cms_label, user_language):
     cms_label_data = OrderedDict()
     translated_labels = mdl_cms.translated_text_label.search(text_entity=entity_name.LEARNING_UNIT_YEAR,
@@ -301,7 +300,8 @@
         cms_label_data[label] = translated_text
 
     return cms_label_data
-=======
+
+
 def volumes(entity_component_yr):
     if entity_component_yr:
         if not entity_component_yr.hourly_volume_total:
@@ -344,5 +344,4 @@
     volume_remaining = entity_component_yr.hourly_volume_total - entity_component_yr.hourly_volume_partial
     if volume_remaining == 0:
         return '-'
-    return volume_remaining
->>>>>>> 7cf72ef1
+    return volume_remaining