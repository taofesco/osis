##############################################################################
#
# OSIS stands for Open Student Information System. It's an application
#    designed to manage the core business of higher education institutions,
#    such as universities, faculties, institutes and professional schools.
#    The core business involves the administration of students, teachers,
#    courses, programs and so on.
#
#    Copyright (C) 2015-2016 Université catholique de Louvain (http://www.uclouvain.be)
#
#    This program is free software: you can redistribute it and/or modify
#    it under the terms of the GNU General Public License as published by
#    the Free Software Foundation, either version 3 of the License, or
#    (at your option) any later version.
#
#    This program is distributed in the hope that it will be useful,
#    but WITHOUT ANY WARRANTY; without even the implied warranty of
#    MERCHANTABILITY or FITNESS FOR A PARTICULAR PURPOSE.  See the
#    GNU General Public License for more details.
#
#    A copy of this license - GNU General Public License - is available
#    at the root of the source code of this program.  If not,
#    see http://www.gnu.org/licenses/.
#
##############################################################################
from django.shortcuts import render

from base import models as mdl


def learning_units(request):
    academic_year = None
    code = ""

    academic_years = mdl.academic_year.find_academic_years()
    academic_year_calendar = mdl.academic_year.current_academic_year()

    if academic_year_calendar:
        academic_year = academic_year_calendar.id
    return render(request, "learning_units.html", {
        'academic_year': academic_year,
        'code': code,
        'academic_years': academic_years,
        'learning_units': [],
        'init': "1"})


def learning_units_search(request):
    """
    Learning units search
    """
    # criteria
    academic_year = request.GET['academic_year']
    code = request.GET['code']

    academic_years = mdl.academic_year.find_academic_years()

    if academic_year is None:
<<<<<<< HEAD
        academic_year_calendar = mdl.academic_year.current_academic_year()
=======
        academic_year_calendar = mdl.academic_calendar.current_academic_year()
>>>>>>> 04b72a78
        if academic_year_calendar:
            academic_year = academic_year_calendar.id

    learning_unts = mdl.learning_unit_year.find_learning_unit_years_by_academic_year(academic_year)

    if code and len(code) > 0:
<<<<<<< HEAD
        learning_unts = learning_unts.filter(acronym__icontains=code)
=======
        learning_unts = learning_units.filter(acronym__icontains=code)
>>>>>>> 04b72a78

    return render(request, "learning_units.html", {'academic_year': int(academic_year),
                                                   'code': code,
                                                   'academic_years': academic_years,
                                                   'learning_units': learning_unts,
                                                   'init': "0"})


def learning_unit_read(request, learning_unit_id):
    learning_unit_year = mdl.learning_unit_year.find_learning_unit_year_by_id(learning_unit_id)
    return render(request, "learning_unit.html", {'learning_unit_year': learning_unit_year})<|MERGE_RESOLUTION|>--- conflicted
+++ resolved
@@ -29,20 +29,19 @@
 
 
 def learning_units(request):
-    academic_year = None
+    academic_yr = None
     code = ""
 
     academic_years = mdl.academic_year.find_academic_years()
-    academic_year_calendar = mdl.academic_year.current_academic_year()
+    academic_yr_calendar = mdl.academic_year.current_academic_year()
 
-    if academic_year_calendar:
-        academic_year = academic_year_calendar.id
-    return render(request, "learning_units.html", {
-        'academic_year': academic_year,
-        'code': code,
-        'academic_years': academic_years,
-        'learning_units': [],
-        'init': "1"})
+    if academic_yr_calendar:
+        academic_yr = academic_yr_calendar.id
+    return render(request, "learning_units.html", {'academic_year': academic_yr,
+                                                   'code': code,
+                                                   'academic_years': academic_years,
+                                                   'learning_units': [],
+                                                   'init': "1"})
 
 
 def learning_units_search(request):
@@ -56,22 +55,14 @@
     academic_years = mdl.academic_year.find_academic_years()
 
     if academic_year is None:
-<<<<<<< HEAD
         academic_year_calendar = mdl.academic_year.current_academic_year()
-=======
-        academic_year_calendar = mdl.academic_calendar.current_academic_year()
->>>>>>> 04b72a78
         if academic_year_calendar:
             academic_year = academic_year_calendar.id
 
     learning_unts = mdl.learning_unit_year.find_learning_unit_years_by_academic_year(academic_year)
 
     if code and len(code) > 0:
-<<<<<<< HEAD
         learning_unts = learning_unts.filter(acronym__icontains=code)
-=======
-        learning_unts = learning_units.filter(acronym__icontains=code)
->>>>>>> 04b72a78
 
     return render(request, "learning_units.html", {'academic_year': int(academic_year),
                                                    'code': code,
