##############################################################################
#
#    OSIS stands for Open Student Information System. It's an application
#    designed to manage the core business of higher education institutions,
#    such as universities, faculties, institutes and professional schools.
#    The core business involves the administration of students, teachers,
#    courses, programs and so on.
#
#    Copyright (C) 2015-2017 Université catholique de Louvain (http://www.uclouvain.be)
#
#    This program is free software: you can redistribute it and/or modify
#    it under the terms of the GNU General Public License as published by
#    the Free Software Foundation, either version 3 of the License, or
#    (at your option) any later version.
#
#    This program is distributed in the hope that it will be useful,
#    but WITHOUT ANY WARRANTY; without even the implied warranty of
#    MERCHANTABILITY or FITNESS FOR A PARTICULAR PURPOSE.  See the
#    GNU General Public License for more details.
#
#    A copy of this license - GNU General Public License - is available
#    at the root of the source code of this program.  If not,
#    see http://www.gnu.org/licenses/.
#
##############################################################################
import datetime

from django.contrib import messages
from django.conf import settings
from django.contrib.auth.decorators import login_required, permission_required
from django.utils.translation import ugettext_lazy as _

from base import models as mdl
from attribution import models as mdl_attr
from base.models import entity_container_year
from base.models.enums import entity_container_year_link_type
from base.models.enums import learning_container_year_types
from cms import models as mdl_cms
from cms.enums import entity_name
from base.forms.learning_units import LearningUnitYearForm
from base.forms.learning_unit_specifications import LearningUnitSpecificationsForm
from base.forms.learning_unit_pedagogy import LearningUnitPedagogyForm
from base.models.enums import learning_unit_year_subtypes

from . import layout

UNDEFINED_VALUE = '?'

HOURLY_VOLUME_KEY = 'hourly_volume'
TOTAL_VOLUME_KEY = 'total_volume'
VOLUME_PARTIAL_KEY = 'volume_partial'
VOLUME_REMAINING_KEY = 'volume_remaining'

VOLUME_FOR_UNKNOWN_QUADRIMESTER = -1


@login_required
@permission_required('base.can_access_learningunit', raise_exception=True)
def learning_units(request):
    if request.GET.get('academic_year'):
        form = LearningUnitYearForm(request.GET)
    else:
        form = LearningUnitYearForm()
    found_learning_units = None
    if form.is_valid():
        found_learning_units = form.get_learning_units()
        _check_if_display_message(request, learning_units)

    context = _get_common_context_list_learning_unit_years()
    context.update({
        'form': form,
        'academic_years': mdl.academic_year.find_academic_years(),
        'learning_units': found_learning_units,
        'current_academic_year': mdl.academic_year.current_academic_year(),
        'experimental_phase': True
    })
    return layout.render(request, "learning_units.html", context)


@login_required
@permission_required('base.can_access_learningunit', raise_exception=True)
def learning_unit_identification(request, learning_unit_year_id):
    context = _get_common_context_learning_unit_year(learning_unit_year_id)
    learning_unit_year = context['learning_unit_year']
    context['learning_container_year_partims'] = _get_partims_related(learning_unit_year)
    context['organization'] = _get_organization_from_learning_unit_year(learning_unit_year)
    context['campus'] = _get_campus_from_learning_unit_year(learning_unit_year)
    context['experimental_phase'] = True
    context['show_subtype'] = _show_subtype(learning_unit_year)
    context.update(_get_all_attributions(learning_unit_year))
    return layout.render(request, "learning_unit/identification.html", context)


@login_required
@permission_required('base.can_access_learningunit', raise_exception=True)
def learning_unit_formations(request, learning_unit_year_id):
    context = _get_common_context_learning_unit_year(learning_unit_year_id)
    return layout.render(request, "learning_unit/formations.html", context)


@login_required
@permission_required('base.can_access_learningunit', raise_exception=True)
def learning_unit_components(request, learning_unit_year_id):
    context = _get_common_context_learning_unit_year(learning_unit_year_id)
    context['components'] = get_components(context['learning_unit_year'].learning_container_year)
    context['tab_active'] = 'components'
    context['experimental_phase'] = True
    return layout.render(request, "learning_unit/components.html", context)


@login_required
@permission_required('base.can_access_learningunit', raise_exception=True)
def learning_unit_pedagogy(request, learning_unit_year_id):
    context = _get_common_context_learning_unit_year(learning_unit_year_id)
    learning_unit_year = context['learning_unit_year']
    user_language = mdl.person.get_user_interface_language(request.user)

    CMS_LABEL = ['resume', 'bibliography', 'teaching_methods', 'evaluation_methods',
                 'other_informations', 'online_resources']
    translated_labels = mdl_cms.translated_text_label.search(text_entity=entity_name.LEARNING_UNIT_YEAR,
                                                             labels=CMS_LABEL,
                                                             language=user_language)

    fr_language = next((lang for lang in settings.LANGUAGES if lang[0] == 'fr-be'), None)
    en_language = next((lang for lang in settings.LANGUAGES if lang[0] == 'en'), None)
    for trans_label in translated_labels:
        label_name = trans_label.text_label.label
        context[label_name] = trans_label.label

    context.update({
        'form_french': LearningUnitPedagogyForm(learning_unit_year, fr_language),
        'form_english': LearningUnitPedagogyForm(learning_unit_year, en_language)
    })
    context['experimental_phase'] = True
    return layout.render(request, "learning_unit/pedagogy.html", context)


@login_required
@permission_required('base.can_access_learningunit', raise_exception=True)
def learning_unit_attributions(request, learning_unit_year_id):
    context = _get_common_context_learning_unit_year(learning_unit_year_id)
    context['attributions'] = mdl_attr.attribution.find_by_learning_unit_year(learning_unit_year=learning_unit_year_id)
    context['experimental_phase'] = True
    return layout.render(request, "learning_unit/attributions.html", context)


@login_required
@permission_required('base.can_access_learningunit', raise_exception=True)
def learning_unit_proposals(request, learning_unit_year_id):
    context = _get_common_context_learning_unit_year(learning_unit_year_id)
    return layout.render(request, "learning_unit/proposals.html", context)

@login_required
@permission_required('base.can_access_learningunit', raise_exception=True)
def learning_unit_specifications(request, learning_unit_year_id):
    context = _get_common_context_learning_unit_year(learning_unit_year_id)
    learning_unit_year = context['learning_unit_year']
    user_language = mdl.person.get_user_interface_language(request.user)

    CMS_LABEL = ['themes_discussed', 'skills_to_be_acquired', 'prerequisite']
    translated_labels = mdl_cms.translated_text_label.search(text_entity=entity_name.LEARNING_UNIT_YEAR,
                                                             labels=CMS_LABEL,
                                                             language=user_language)

    fr_language = next((lang for lang in settings.LANGUAGES if lang[0] == 'fr-be'), None)
    en_language = next((lang for lang in settings.LANGUAGES if lang[0] == 'en'), None)
    for trans_label in translated_labels:
        label_name = trans_label.text_label.label
        context[label_name] = trans_label.label

    context.update({
        'form_french': LearningUnitSpecificationsForm(learning_unit_year, fr_language),
        'form_english': LearningUnitSpecificationsForm(learning_unit_year, en_language)
    })
    context['experimental_phase'] = True
    return layout.render(request, "learning_unit/specifications.html", context)


def _check_if_display_message(request, learning_units):
    if not learning_units:
        messages.add_message(request, messages.WARNING, _('no_result'))


def _get_common_context_list_learning_unit_years():
    today = datetime.date.today()
    date_ten_years_before = today.replace(year=today.year-10)
    academic_years = mdl.academic_year.find_academic_years()\
                                      .filter(start_date__gte=date_ten_years_before)

    context = {
        'academic_years': academic_years
    }
    return context


def _get_common_context_learning_unit_year(learning_unit_year_id):
    learning_unit_year = mdl.learning_unit_year.find_by_id(learning_unit_year_id)

    context = {
        'learning_unit_year': learning_unit_year,
        'current_academic_year': mdl.academic_year.current_academic_year()
    }
    return context


def get_components(a_learning_container_yr):
    components = []
    if a_learning_container_yr:
        learning_component_year_list = mdl.learning_component_year.find_by_learning_container_year(a_learning_container_yr)

        for learning_component_year in learning_component_year_list:
            learning_class_year_list = mdl.learning_class_year.find_by_learning_component_year(learning_component_year)
            entity_container_yrs = mdl.entity_container_year.find_by_learning_container_year(learning_component_year.learning_container_year,
                                                                                            entity_container_year_link_type.REQUIREMENT_ENTITY)
            entity_component_yr = mdl.entity_component_year.find_by_entity_container_year(entity_container_yrs,
                                                                                          learning_component_year).first()
            components.append({'learning_component_year': learning_component_year,
                               'entity_component_yr': entity_component_yr,
                               'volumes': volumes(entity_component_yr),
                               'classes': learning_class_year_list})
    return components


def _get_partims_related(learning_unit_year):
    learning_container_year = learning_unit_year.learning_container_year
    if learning_container_year:
        return mdl.learning_unit_year.search(learning_container_year_id=learning_container_year,
                                             subtype=learning_unit_year_subtypes.PARTIM)\
            .exclude(learning_container_year__isnull=True).order_by('acronym')


def _show_subtype(learning_unit_year):
    learning_container_year = learning_unit_year.learning_container_year

    if learning_container_year:
        return learning_container_year.container_type == learning_container_year_types.COURSE or \
             learning_container_year.container_type == learning_container_year_types.INTERNSHIP
    return False


def _get_campus_from_learning_unit_year(learning_unit_year):
    if learning_unit_year.learning_container_year:
        return learning_unit_year.learning_container_year.campus
    return None


def _get_organization_from_learning_unit_year(learning_unit_year):
    campus = _get_campus_from_learning_unit_year(learning_unit_year)
    if campus:
        return campus.organization
    return None


def _get_all_attributions(learning_unit_year):
    attributions = {}
    if learning_unit_year.learning_container_year:
        all_attributions = entity_container_year.find_entities(learning_unit_year.learning_container_year)
        attributions['requirement_entity'] = all_attributions.get(entity_container_year_link_type.REQUIREMENT_ENTITY)
        attributions['allocation_entity'] = all_attributions.get(entity_container_year_link_type.ALLOCATION_ENTITY)
        attributions['additional_requirement_entities'] = [
            all_attributions[link_type] for link_type in all_attributions
                if link_type not in [entity_container_year_link_type.REQUIREMENT_ENTITY,
                                     entity_container_year_link_type.ALLOCATION_ENTITY]
        ]
<<<<<<< HEAD
    return attributions
=======
    return attributions


def volumes(entity_component_yr):
    if entity_component_yr:
        if not entity_component_yr.hourly_volume_total:
            return dict.fromkeys([HOURLY_VOLUME_KEY, TOTAL_VOLUME_KEY, VOLUME_PARTIAL_KEY, VOLUME_REMAINING_KEY],
                                 UNDEFINED_VALUE)

        if entity_component_yr.hourly_volume_partial is None:
            return {HOURLY_VOLUME_KEY: entity_component_yr.hourly_volume_total,
                    TOTAL_VOLUME_KEY: UNDEFINED_VALUE,
                    VOLUME_PARTIAL_KEY: UNDEFINED_VALUE,
                    VOLUME_REMAINING_KEY: UNDEFINED_VALUE}

        if unknown_volume_partial(entity_component_yr):
            return {HOURLY_VOLUME_KEY: entity_component_yr.hourly_volume_total,
                    TOTAL_VOLUME_KEY: 'partial_or_remaining',
                    VOLUME_PARTIAL_KEY: '({})'.format(entity_component_yr.hourly_volume_total),
                    VOLUME_REMAINING_KEY: '({})'.format(entity_component_yr.hourly_volume_total)}

        return {HOURLY_VOLUME_KEY: entity_component_yr.hourly_volume_total,
                TOTAL_VOLUME_KEY: format_nominal_volume(entity_component_yr),
                VOLUME_PARTIAL_KEY: entity_component_yr.hourly_volume_partial,
                VOLUME_REMAINING_KEY: format_volume_remaining(entity_component_yr)}


def unknown_volume_partial(entity_component_yr):
    return entity_component_yr.hourly_volume_partial == VOLUME_FOR_UNKNOWN_QUADRIMESTER


def format_nominal_volume(entity_component_yr):
    if entity_component_yr.hourly_volume_total == entity_component_yr.hourly_volume_partial:
        return 'partial'
    elif entity_component_yr.hourly_volume_partial == 0:
        return 'remaining'
    else:
        return 'partial_remaining'
    return None


def format_volume_remaining(entity_component_yr):
    volume_remaining = entity_component_yr.hourly_volume_total - entity_component_yr.hourly_volume_partial
    if volume_remaining == 0:
        return '-'
    return volume_remaining
>>>>>>> 7cf72ef1
<|MERGE_RESOLUTION|>--- conflicted
+++ resolved
@@ -262,9 +262,6 @@
                 if link_type not in [entity_container_year_link_type.REQUIREMENT_ENTITY,
                                      entity_container_year_link_type.ALLOCATION_ENTITY]
         ]
-<<<<<<< HEAD
-    return attributions
-=======
     return attributions
 
 
@@ -310,5 +307,4 @@
     volume_remaining = entity_component_yr.hourly_volume_total - entity_component_yr.hourly_volume_partial
     if volume_remaining == 0:
         return '-'
-    return volume_remaining
->>>>>>> 7cf72ef1
+    return volume_remaining