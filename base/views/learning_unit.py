##############################################################################
#
#    OSIS stands for Open Student Information System. It's an application
#    designed to manage the core business of higher education institutions,
#    such as universities, faculties, institutes and professional schools.
#    The core business involves the administration of students, teachers,
#    courses, programs and so on.
#
#    Copyright (C) 2015-2018 Université catholique de Louvain (http://www.uclouvain.be)
#
#    This program is free software: you can redistribute it and/or modify
#    it under the terms of the GNU General Public License as published by
#    the Free Software Foundation, either version 3 of the License, or
#    (at your option) any later version.
#
#    This program is distributed in the hope that it will be useful,
#    but WITHOUT ANY WARRANTY; without even the implied warranty of
#    MERCHANTABILITY or FITNESS FOR A PARTICULAR PURPOSE.  See the
#    GNU General Public License for more details.
#
#    A copy of this license - GNU General Public License - is available
#    at the root of the source code of this program.  If not,
#    see http://www.gnu.org/licenses/.
#
##############################################################################
<<<<<<< HEAD

import re

=======
>>>>>>> 11c676e0
from django.contrib import messages
from django.contrib.auth.decorators import login_required, permission_required
from django.core.exceptions import PermissionDenied
from django.core.exceptions import ValidationError
from django.core.urlresolvers import reverse
from django.core.urlresolvers import reverse_lazy
from django.db.models import BLANK_CHOICE_DASH
from django.forms import model_to_dict
from django.http import HttpResponseRedirect
from django.http import JsonResponse
from django.http import QueryDict
from django.shortcuts import redirect, get_object_or_404
from django.shortcuts import render
from django.utils.translation import ugettext_lazy as _
from django.views.decorators.http import require_http_methods, require_POST, require_GET

from attribution.business import attribution_charge_new
from base import models as mdl
from base import models as mdl_base
from base.business import learning_unit_deletion, learning_unit_year_volumes, learning_unit_year_with_context
from base.business.learning_unit import create_learning_unit, create_learning_unit_structure, get_cms_label_data, \
    extract_volumes_from_data, get_same_container_year_components, get_components_identification, show_subtype, \
    get_organization_from_learning_unit_year, get_campus_from_learning_unit_year, \
    get_all_attributions, SIMPLE_SEARCH, SERVICE_COURSES_SEARCH, create_xls, is_summary_submission_opened, \
    find_language_in_settings, \
    initialize_learning_unit_pedagogy_form, compute_max_academic_year_adjournment, \
<<<<<<< HEAD
    create_learning_unit_partim_structure, can_access_summary, get_last_academic_years
=======
    create_learning_unit_partim_structure, can_access_summary
>>>>>>> 11c676e0
from base.business.learning_units import perms as business_perms
from base.forms.common import TooManyResultsException
from base.forms.learning_class import LearningClassEditForm
from base.forms.learning_unit_component import LearningUnitComponentEditForm
from base.forms.learning_unit_create import CreateLearningUnitYearForm, CreatePartimForm, \
    PARTIM_FORM_READ_ONLY_FIELD
from base.forms.learning_unit_pedagogy import LearningUnitPedagogyEditForm
from base.forms.learning_unit_specifications import LearningUnitSpecificationsForm, LearningUnitSpecificationsEditForm
from base.forms.learning_units import LearningUnitYearForm
<<<<<<< HEAD
from base.models import entity_container_year
from base.models import proposal_learning_unit
from base.models.academic_year import current_academic_year
from base.models.enums import learning_unit_year_subtypes, learning_container_year_types
=======
from base.models import proposal_learning_unit, entity_container_year
from base.models.enums import learning_container_year_types, learning_unit_year_subtypes
from base.models.enums.learning_unit_year_subtypes import FULL
>>>>>>> 11c676e0
from base.models.learning_container import LearningContainer
from base.models.learning_unit import LEARNING_UNIT_ACRONYM_REGEX_ALL
from base.models.learning_unit_year import LearningUnitYear
from base.models.person import Person
from base.views.common import display_error_messages
from base.views.learning_units import perms
from cms.models import text_label
from reference.models import language
from . import layout
from django.conf import settings


CMS_LABEL_SPECIFICATIONS = ['themes_discussed', 'skills_to_be_acquired', 'prerequisite']
CMS_LABEL_PEDAGOGY = ['resume', 'bibliography', 'teaching_methods', 'evaluation_methods',
                      'other_informations', 'online_resources']
CMS_LABEL_SUMMARY = ['resume']


@login_required
@permission_required('base.can_access_learningunit', raise_exception=True)
def learning_units(request):
    return _learning_units_search(request, SIMPLE_SEARCH)


@login_required
@permission_required('base.can_access_learningunit', raise_exception=True)
def learning_units_service_course(request):
    return _learning_units_search(request, SERVICE_COURSES_SEARCH)


@login_required
@permission_required('base.can_access_learningunit', raise_exception=True)
def learning_unit_identification(request, learning_unit_year_id):
    person = get_object_or_404(Person, user=request.user)
    context = get_learning_unit_identification_context(learning_unit_year_id, person)
    return layout.render(request, "learning_unit/identification.html", context)


def _get_common_context_learning_unit_year(learning_unit_year_id, person):
    learning_unit_year = mdl_base.learning_unit_year.get_by_id(learning_unit_year_id)
    is_person_linked_to_entity = business_perms.\
        is_person_linked_to_entity_in_charge_of_learning_unit(learning_unit_year, person)
    return {
        'learning_unit_year': learning_unit_year,
        'current_academic_year': mdl_base.academic_year.current_academic_year(),
        'is_person_linked_to_entity': is_person_linked_to_entity
    }


@login_required
@permission_required('base.can_access_learningunit', raise_exception=True)
def learning_unit_formations(request, learning_unit_year_id):
    context = _get_common_context_learning_unit_year(learning_unit_year_id,
                                                     get_object_or_404(Person, user=request.user))
    return layout.render(request, "learning_unit/formations.html", context)


@login_required
@permission_required('base.can_access_learningunit', raise_exception=True)
def learning_unit_components(request, learning_unit_year_id):
    context = _get_common_context_learning_unit_year(learning_unit_year_id,
                                                     get_object_or_404(Person, user=request.user))
    context['components'] = get_same_container_year_components(context['learning_unit_year'], True)
    context['tab_active'] = 'components'
    context['experimental_phase'] = True
    return layout.render(request, "learning_unit/components.html", context)


@login_required
@permission_required('base.can_access_learningunit', raise_exception=True)
def volumes_validation(request, learning_unit_year_id):
    volumes_encoded = extract_volumes_from_data(request.POST.dict())
    volumes_grouped_by_lunityear = learning_unit_year_volumes.get_volumes_grouped_by_lunityear(learning_unit_year_id,
                                                                                               volumes_encoded)
    return JsonResponse({
        'errors': learning_unit_year_volumes.validate(volumes_grouped_by_lunityear)
    })


@login_required
@permission_required('base.can_access_learningunit', raise_exception=True)
def learning_unit_volumes_management(request, learning_unit_year_id):
    if request.method == 'POST':
        _learning_unit_volumes_management_edit(request, learning_unit_year_id)

    context = _get_common_context_learning_unit_year(learning_unit_year_id,
                                                     get_object_or_404(Person, user=request.user))
    context['learning_units'] = learning_unit_year_with_context.get_with_context(
        learning_container_year_id=context['learning_unit_year'].learning_container_year_id
    )
    context['tab_active'] = 'components'
    context['experimental_phase'] = True
    return layout.render(request, "learning_unit/volumes_management.html", context)


@login_required
@permission_required('base.can_access_learningunit', raise_exception=True)
def learning_unit_pedagogy(request, learning_unit_year_id):
    context = _get_common_context_learning_unit_year(learning_unit_year_id,
                                                     get_object_or_404(Person, user=request.user))
    learning_unit_year = context['learning_unit_year']

    user_language = mdl.person.get_user_interface_language(request.user)
    context['cms_labels_translated'] = get_cms_label_data(CMS_LABEL_PEDAGOGY, user_language)

    context['form_french'] = initialize_learning_unit_pedagogy_form(learning_unit_year, settings.LANGUAGE_CODE_FR)
    context['form_english'] = initialize_learning_unit_pedagogy_form(learning_unit_year, settings.LANGUAGE_CODE_EN)
    context['experimental_phase'] = True
    return layout.render(request, "learning_unit/pedagogy.html", context)


@login_required
@permission_required('base.can_edit_learningunit_pedagogy', raise_exception=True)
@require_http_methods(["GET", "POST"])
def learning_unit_pedagogy_edit(request, learning_unit_year_id):
    if request.method == 'POST':
        form = LearningUnitPedagogyEditForm(request.POST)
        if form.is_valid():
            form.save()
        return HttpResponseRedirect(reverse("learning_unit_pedagogy",
                                            kwargs={'learning_unit_year_id': learning_unit_year_id}))

    context = _get_common_context_learning_unit_year(learning_unit_year_id,
                                                     get_object_or_404(Person, user=request.user))
    label_name = request.GET.get('label')
    language = request.GET.get('language')
    text_lb = text_label.find_root_by_name(label_name)
    form = LearningUnitPedagogyEditForm(**{
        'learning_unit_year': context['learning_unit_year'],
        'language': language,
        'text_label': text_lb
    })
    form.load_initial()  # Load data from database
    context['form'] = form

    user_language = mdl.person.get_user_interface_language(request.user)
    context['text_label_translated'] = next((txt for txt in text_lb.translated_text_labels
                                             if txt.language == user_language), None)
    context['language_translated'] = find_language_in_settings(language)
    return layout.render(request, "learning_unit/pedagogy_edit.html", context)


@login_required
@permission_required('base.can_access_learningunit', raise_exception=True)
def learning_unit_attributions(request, learning_unit_year_id):
    context = _get_common_context_learning_unit_year(learning_unit_year_id,
                                                     get_object_or_404(Person, user=request.user))
    context['attribution_charge_news'] = \
        attribution_charge_new.find_attribution_charge_new_by_learning_unit_year(
            learning_unit_year=learning_unit_year_id)
    context['experimental_phase'] = True
    return layout.render(request, "learning_unit/attributions.html", context)


@login_required
@permission_required('base.can_access_learningunit', raise_exception=True)
def learning_unit_specifications(request, learning_unit_year_id):
    context = _get_common_context_learning_unit_year(learning_unit_year_id,
                                                     get_object_or_404(Person, user=request.user))
    learning_unit_year = context['learning_unit_year']

    user_language = mdl.person.get_user_interface_language(request.user)
    context['cms_labels_translated'] = get_cms_label_data(CMS_LABEL_SPECIFICATIONS, user_language)

    fr_language = find_language_in_settings(settings.LANGUAGE_CODE_FR)
    en_language = find_language_in_settings(settings.LANGUAGE_CODE_EN)

    context.update({
        'form_french': LearningUnitSpecificationsForm(learning_unit_year, fr_language),
        'form_english': LearningUnitSpecificationsForm(learning_unit_year, en_language)
    })
    context['experimental_phase'] = True
    return layout.render(request, "learning_unit/specifications.html", context)


@login_required
@permission_required('base.can_edit_learningunit_specification', raise_exception=True)
@require_http_methods(["GET", "POST"])
def learning_unit_specifications_edit(request, learning_unit_year_id):
    if request.method == 'POST':
        form = LearningUnitSpecificationsEditForm(request.POST)
        if form.is_valid():
            form.save()
        return HttpResponseRedirect(reverse("learning_unit_specifications",
                                            kwargs={'learning_unit_year_id': learning_unit_year_id}))

    context = _get_common_context_learning_unit_year(learning_unit_year_id,
                                                     get_object_or_404(Person, user=request.user))
    label_name = request.GET.get('label')
    text_lb = text_label.find_root_by_name(label_name)
    language = request.GET.get('language')
    form = LearningUnitSpecificationsEditForm(**{
        'learning_unit_year': context['learning_unit_year'],
        'language': language,
        'text_label': text_lb
    })
    form.load_initial()  # Load data from database
    context['form'] = form

    user_language = mdl.person.get_user_interface_language(request.user)
    context['text_label_translated'] = next((txt for txt in text_lb.translated_text_labels
                                             if txt.language == user_language), None)
    context['language_translated'] = find_language_in_settings(language)
    return layout.render(request, "learning_unit/specifications_edit.html", context)


@login_required
@permission_required('base.change_learningcomponentyear', raise_exception=True)
@require_http_methods(["GET", "POST"])
def learning_unit_component_edit(request, learning_unit_year_id):
    context = _get_common_context_learning_unit_year(learning_unit_year_id,
                                                     get_object_or_404(Person, user=request.user))
    learning_component_id = request.GET.get('learning_component_year_id')
    context['learning_component_year'] = mdl.learning_component_year.find_by_id(learning_component_id)

    if request.method == 'POST':
        form = LearningUnitComponentEditForm(request.POST,
                                             learning_unit_year=context['learning_unit_year'],
                                             instance=context['learning_component_year'])
        if form.is_valid():
            form.save()
        return HttpResponseRedirect(reverse(learning_unit_components,
                                            kwargs={'learning_unit_year_id': learning_unit_year_id}))

    form = LearningUnitComponentEditForm(learning_unit_year=context['learning_unit_year'],
                                         instance=context['learning_component_year'])
    form.load_initial()  # Load data from database
    context['form'] = form
    return layout.render(request, "learning_unit/component_edit.html", context)


@login_required
@permission_required('base.change_learningclassyear', raise_exception=True)
@require_http_methods(["GET", "POST"])
def learning_class_year_edit(request, learning_unit_year_id):
    context = _get_common_context_learning_unit_year(learning_unit_year_id,
                                                     get_object_or_404(Person, user=request.user))
    context.update(
        {'learning_class_year': mdl.learning_class_year.find_by_id(request.GET.get('learning_class_year_id')),
         'learning_component_year':
             mdl.learning_component_year.find_by_id(request.GET.get('learning_component_year_id'))})

    if request.method == 'POST':
        form = LearningClassEditForm(
            request.POST,
            instance=context['learning_class_year'],
            learning_unit_year=context['learning_unit_year'],
            learning_component_year=context['learning_component_year']
        )
        if form.is_valid():
            form.save()
        return HttpResponseRedirect(reverse("learning_unit_components",
                                            kwargs={'learning_unit_year_id': learning_unit_year_id}))

    form = LearningClassEditForm(
        instance=context['learning_class_year'],
        learning_unit_year=context['learning_unit_year'],
        learning_component_year=context['learning_component_year']
    )
    form.load_initial()  # Load data from database
    context['form'] = form
    return layout.render(request, "learning_unit/class_edit.html", context)


@login_required
@permission_required('base.can_create_learningunit', raise_exception=True)
def learning_unit_create(request, academic_year):
    person = get_object_or_404(Person, user=request.user)
    form = CreateLearningUnitYearForm(person, initial={'academic_year': academic_year,
                                                       'subtype': learning_unit_year_subtypes.FULL,
                                                       "container_type": BLANK_CHOICE_DASH,
                                                       'language': language.find_by_code('FR')})
    return layout.render(request, "learning_unit/learning_unit_form.html", {'form': form})


@login_required
@permission_required('base.can_create_learningunit', raise_exception=True)
@require_POST
def learning_unit_year_add(request):
    person = get_object_or_404(Person, user=request.user)
    form = CreateLearningUnitYearForm(person, request.POST)
    if form.is_valid():
        data = form.cleaned_data
        year = data['academic_year'].year
        status = data['status']
        additional_requirement_entity_1 = data.get('additional_requirement_entity_1')
        additional_requirement_entity_2 = data.get('additional_requirement_entity_2')
        allocation_entity_version = data.get('allocation_entity')
        requirement_entity_version = data.get('requirement_entity')
        campus = data.get('campus')

        new_learning_container = LearningContainer.objects.create()
        new_learning_unit = create_learning_unit(data, new_learning_container, year)
        while year <= compute_max_academic_year_adjournment():
            academic_year = mdl.academic_year.find_academic_year_by_year(year)
            luy_created = create_learning_unit_structure(additional_requirement_entity_1,
                                                         additional_requirement_entity_2, allocation_entity_version,
                                                         data, new_learning_container, new_learning_unit,
                                                         requirement_entity_version, status, academic_year, campus)
            _show_success_learning_unit_year_creation_message(request, luy_created)
            year += 1
        return redirect('learning_units')
    return layout.render(request, "learning_unit/learning_unit_form.html", {'form': form})


@login_required
@permission_required('base.can_access_learningunit', raise_exception=True)
def check_acronym(request):
    acronym = request.GET['acronym']
    year_id = request.GET['year_id']
    academic_yr = mdl.academic_year.find_academic_year_by_id(year_id)
    existed_acronym = False
    existing_acronym = False
    last_using = ""
    learning_unit_years = mdl.learning_unit_year.find_gte_year_acronym(academic_yr, acronym)
    old_learning_unit_year = mdl.learning_unit_year.find_lt_year_acronym(academic_yr, acronym).last()

    if old_learning_unit_year:
        last_using = str(old_learning_unit_year.academic_year)
        existed_acronym = True

    if learning_unit_years:
        existing_acronym = True

    valid = bool(re.match(LEARNING_UNIT_ACRONYM_REGEX_ALL, acronym))

    return JsonResponse({'valid': valid,
                         'existing_acronym': existing_acronym,
                         'existed_acronym': existed_acronym,
                         'last_using': last_using}, safe=False)


@login_required
@permission_required('base.can_access_learningunit', raise_exception=True)
def learning_units_activity(request):
    return _learning_units_search(request, SIMPLE_SEARCH)


@login_required
@permission_required('base.can_access_learningunit', raise_exception=True)
def learning_units_service_course(request):
    return _learning_units_search(request, SERVICE_COURSES_SEARCH)


def _learning_units_search(request, search_type):
    service_course_search = search_type == SERVICE_COURSES_SEARCH

    form = LearningUnitYearForm(request.GET or None, service_course_search=service_course_search)

    found_learning_units = []
    try:
        if form.is_valid():
            found_learning_units = form.get_activity_learning_units()

            _check_if_display_message(request, found_learning_units)
    except TooManyResultsException:
        messages.add_message(request, messages.ERROR, _('too_many_results'))

    if request.GET.get('xls_status') == "xls":
        return create_xls(request.user, found_learning_units)

    context = {
        'form': form,
        'academic_years': get_last_academic_years(),
        'container_types': learning_container_year_types.LEARNING_CONTAINER_YEAR_TYPES,
        'types': learning_unit_year_subtypes.LEARNING_UNIT_YEAR_SUBTYPES,
        'learning_units': found_learning_units,
        'current_academic_year': mdl.academic_year.current_academic_year(),
        'experimental_phase': True,
        'search_type': search_type
    }
    return layout.render(request, "learning_units.html", context)


def _check_if_display_message(request, found_learning_units):
    if not found_learning_units:
        messages.add_message(request, messages.WARNING, _('no_result'))
    return True


def _learning_unit_volumes_management_edit(request, learning_unit_year_id):
    errors = None
    volumes_encoded = extract_volumes_from_data(request.POST.dict())

    try:
        errors = learning_unit_year_volumes.update_volumes(learning_unit_year_id, volumes_encoded)
    except Exception as e:
        error_msg = e.messages[0] if isinstance(e, ValidationError) else e.args[0]
        messages.add_message(request, messages.ERROR, _(error_msg))

    if errors:
        display_error_messages(request, errors)


@login_required
def learning_unit_summary(request, learning_unit_year_id):
    if not is_summary_submission_opened():
        return redirect(reverse_lazy('outside_summary_submission_period'))

    learning_unit_year = get_object_or_404(LearningUnitYear, pk=learning_unit_year_id)
    if not can_access_summary(request.user, learning_unit_year):
        raise PermissionDenied("User is not summary responsible")

    user_language = mdl.person.get_user_interface_language(request.user)
    return layout.render(request, "my_osis/educational_information.html", {
        'learning_unit_year': learning_unit_year,
        'cms_labels_translated': get_cms_label_data(CMS_LABEL_SUMMARY, user_language),
        'form_french': initialize_learning_unit_pedagogy_form(learning_unit_year, settings.LANGUAGE_CODE_FR),
        'form_english': initialize_learning_unit_pedagogy_form(learning_unit_year, settings.LANGUAGE_CODE_EN)
    })


@login_required
@require_http_methods(["GET", "POST"])
def summary_edit(request, learning_unit_year_id):
    if not is_summary_submission_opened():
        return redirect(reverse_lazy("outside_summary_submission_period"))

    learning_unit_year = get_object_or_404(LearningUnitYear, pk=learning_unit_year_id)
    if not can_access_summary(request.user, learning_unit_year):
        raise PermissionDenied("User is not summary responsible")

    if request.method == 'POST':
        form = LearningUnitPedagogyEditForm(request.POST)
        if form.is_valid():
            form.save()
        return redirect("learning_unit_summary", learning_unit_year_id=learning_unit_year_id)
    label_name = request.GET.get('label')
    lang = request.GET.get('language')
    text_lb = text_label.find_root_by_name(label_name)
    form = LearningUnitPedagogyEditForm(**{'learning_unit_year': learning_unit_year, 'language': lang,
                                           'text_label': text_lb})
    form.load_initial()
    user_language = mdl.person.get_user_interface_language(request.user)
    text_label_translated = next((txt for txt in text_lb.translated_text_labels if txt.language == user_language), None)
    return layout.render(request, "my_osis/educational_information_edit.html", {
        "learning_unit_year": learning_unit_year,
        "form": form,
        "language_translated": find_language_in_settings(lang),
        "text_label_translated": text_label_translated
    })


@login_required
def outside_period(request):
    text = _('summary_responsible_denied')
    messages.add_message(request, messages.WARNING, "%s" % text)
    return render(request, "access_denied.html")


@login_required
@permission_required('base.can_create_learningunit', raise_exception=True)
@require_POST
@perms.can_create_partim
def learning_unit_year_partim_add(request, learning_unit_year_id):
    person = get_object_or_404(Person, user=request.user)
    learning_unit_year_parent = get_object_or_404(LearningUnitYear, pk=learning_unit_year_id)

    initial = compute_partim_form_initial_data(learning_unit_year_parent)
    post_data = _get_post_data_without_read_only_field(request.POST.copy())

    post_data_merged = QueryDict('', mutable=True)
    post_data_merged.update(initial)
    post_data_merged.update(post_data)
    form = CreatePartimForm(learning_unit_year_parent=learning_unit_year_parent, person=person, data=post_data_merged)
    if form.is_valid():
        _create_partim_process(request, learning_unit_year_parent, form)
        return HttpResponseRedirect(reverse("learning_unit",
                                            kwargs={'learning_unit_year_id': learning_unit_year_parent.id}))
    return layout.render(request, "learning_unit/partim_form.html", {'form': form})


@login_required
@permission_required('base.can_create_learningunit', raise_exception=True)
@require_GET
@perms.can_create_partim
def get_partim_creation_form(request, learning_unit_year_id):
    person = get_object_or_404(Person, user=request.user)
    learning_unit_year_parent = get_object_or_404(LearningUnitYear, pk=learning_unit_year_id)
    initial = compute_partim_form_initial_data(learning_unit_year_parent)
    form = CreatePartimForm(learning_unit_year_parent=learning_unit_year_parent, person=person, initial=initial)
    return layout.render(request, "learning_unit/partim_form.html", {'form': form})


def _get_post_data_without_read_only_field(post_data):
    post_data_without_read_only = post_data.copy()
    for read_only_field in PARTIM_FORM_READ_ONLY_FIELD:
        post_data_without_read_only.pop(read_only_field, None)
    return post_data_without_read_only


def _create_partim_process(request, learning_unit_year_parent, form):
    data = form.cleaned_data
    year = data['academic_year'].year
    parent_end_year = learning_unit_year_parent.learning_unit.end_year
    learning_container = learning_unit_year_parent.learning_container_year.learning_container
    while (year <= compute_max_academic_year_adjournment()) and (not parent_end_year or year <= parent_end_year):
        academic_year = mdl.academic_year.find_academic_year_by_year(year)
        luy_created = create_learning_unit_partim_structure({
            'requirement_entity_version': data.get('requirement_entity'),
            'additional_requirement_entity_version_1': data.get('additional_requirement_entity_1'),
            'additional_requirement_entity_version_2': data.get('additional_requirement_entity_2'),
            'allocation_entity_version': data.get('allocation_entity'),
            'data': data,
            'learning_container': learning_container,
            'new_learning_unit': create_learning_unit(data, learning_container, year, parent_end_year),
            'status': data['status'],
            'academic_year': academic_year
        })
        _show_success_learning_unit_year_creation_message(request, luy_created)
        year += 1


def _show_success_learning_unit_year_creation_message(request, learning_unit_year_created):
    link = reverse("learning_unit", kwargs={'learning_unit_year_id': learning_unit_year_created.id})
    success_msg = _('learning_unit_successfuly_created') % {'link': link,
                                                            'acronym': learning_unit_year_created.acronym,
                                                            'academic_year': learning_unit_year_created.academic_year}
    messages.add_message(request, messages.SUCCESS, success_msg, extra_tags='safe')


def compute_partim_form_initial_data(learning_unit_year_parent):
    initial = compute_form_initial_data(learning_unit_year_parent)
    initial['subtype'] = learning_unit_year_subtypes.PARTIM
    return initial


def compute_form_initial_data(learning_unit_year):
    other_fields_dict = {
        "first_letter": learning_unit_year.acronym[0],
        "acronym": learning_unit_year.acronym[1:]
    }
    fields = {
        "learning_unit_year": ("academic_year", "status", "credits", "session", "quadrimester", "subtype"),
        "learning_container_year": ("common_title", "common_title_english", "container_type", "campus", "language"),
        "learning_unit": ("faculty_remark", "other_remark", "periodicity")
    }
    return compute_learning_unit_form_initial_data(other_fields_dict, learning_unit_year, fields)


def compute_learning_unit_form_initial_data(base_dict, learning_unit_year, fields):
    initial_data = base_dict.copy()
    initial_data.update(model_to_dict(learning_unit_year, fields=fields["learning_unit_year"]))
    initial_data.update(model_to_dict(learning_unit_year.learning_container_year,
                                      fields=fields["learning_container_year"]))
    initial_data.update(model_to_dict(learning_unit_year.learning_unit,
                                      fields=fields["learning_unit"]))
    initial_data.update(get_attributions_of_learning_unit_year(learning_unit_year))
    return {key: value for key, value in initial_data.items() if value is not None}


def get_attributions_of_learning_unit_year(learning_unit_year):
    attributions = entity_container_year.find_last_entity_version_grouped_by_linktypes(
        learning_unit_year.learning_container_year
    )
    return {k.lower(): v.id for k, v in attributions.items()}


def get_learning_unit_identification_context(learning_unit_year_id, person):
        context = _get_common_context_learning_unit_year(learning_unit_year_id, person)
        learning_unit_year = context['learning_unit_year']
        context['learning_container_year_partims'] = learning_unit_year.get_partims_related()
        context['organization'] = get_organization_from_learning_unit_year(learning_unit_year)
        context['campus'] = get_campus_from_learning_unit_year(learning_unit_year)
        context['experimental_phase'] = True
        context['show_subtype'] = show_subtype(learning_unit_year)
        context.update(get_all_attributions(learning_unit_year))
        context['components'] = get_components_identification(learning_unit_year)
        context['can_propose'] = business_perms.is_eligible_for_modification_proposal(learning_unit_year, person)
        context['can_edit_date'] = business_perms.is_eligible_for_modification_end_date(learning_unit_year, person)
        context['can_edit'] = business_perms.is_eligible_for_modification(learning_unit_year, person)
        context['proposal'] = proposal_learning_unit.find_by_learning_unit_year(learning_unit_year)
        context['can_cancel_proposal'] = business_perms.\
            is_eligible_for_cancel_of_proposal(context['proposal'], person) if context['proposal'] else False
        context['proposal_folder_entity_version'] = mdl_base.entity_version.get_by_entity_and_date(
            context['proposal'].folder.entity, None) if context['proposal'] else None
        context['can_delete'] = learning_unit_deletion.can_delete_learning_unit_year(person, learning_unit_year)
        return context<|MERGE_RESOLUTION|>--- conflicted
+++ resolved
@@ -23,12 +23,9 @@
 #    see http://www.gnu.org/licenses/.
 #
 ##############################################################################
-<<<<<<< HEAD
 
 import re
 
-=======
->>>>>>> 11c676e0
 from django.contrib import messages
 from django.contrib.auth.decorators import login_required, permission_required
 from django.core.exceptions import PermissionDenied
@@ -55,11 +52,7 @@
     get_all_attributions, SIMPLE_SEARCH, SERVICE_COURSES_SEARCH, create_xls, is_summary_submission_opened, \
     find_language_in_settings, \
     initialize_learning_unit_pedagogy_form, compute_max_academic_year_adjournment, \
-<<<<<<< HEAD
-    create_learning_unit_partim_structure, can_access_summary, get_last_academic_years
-=======
     create_learning_unit_partim_structure, can_access_summary
->>>>>>> 11c676e0
 from base.business.learning_units import perms as business_perms
 from base.forms.common import TooManyResultsException
 from base.forms.learning_class import LearningClassEditForm
@@ -69,16 +62,9 @@
 from base.forms.learning_unit_pedagogy import LearningUnitPedagogyEditForm
 from base.forms.learning_unit_specifications import LearningUnitSpecificationsForm, LearningUnitSpecificationsEditForm
 from base.forms.learning_units import LearningUnitYearForm
-<<<<<<< HEAD
-from base.models import entity_container_year
-from base.models import proposal_learning_unit
+from base.models import proposal_learning_unit, entity_container_year
 from base.models.academic_year import current_academic_year
 from base.models.enums import learning_unit_year_subtypes, learning_container_year_types
-=======
-from base.models import proposal_learning_unit, entity_container_year
-from base.models.enums import learning_container_year_types, learning_unit_year_subtypes
-from base.models.enums.learning_unit_year_subtypes import FULL
->>>>>>> 11c676e0
 from base.models.learning_container import LearningContainer
 from base.models.learning_unit import LEARNING_UNIT_ACRONYM_REGEX_ALL
 from base.models.learning_unit_year import LearningUnitYear
@@ -180,7 +166,6 @@
     context = _get_common_context_learning_unit_year(learning_unit_year_id,
                                                      get_object_or_404(Person, user=request.user))
     learning_unit_year = context['learning_unit_year']
-
     user_language = mdl.person.get_user_interface_language(request.user)
     context['cms_labels_translated'] = get_cms_label_data(CMS_LABEL_PEDAGOGY, user_language)
 
