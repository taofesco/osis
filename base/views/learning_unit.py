--- conflicted
+++ resolved
@@ -252,160 +252,6 @@
     return layout.render(request, "learning_unit/specifications_edit.html", context)
 
 
-<<<<<<< HEAD
-def _check_if_display_message(request, found_learning_units):
-    if not found_learning_units:
-        messages.add_message(request, messages.WARNING, _('no_result'))
-    else:
-        if len(found_learning_units) > MAX_RECORDS:
-            messages.add_message(request, messages.WARNING, _('too_many_results'))
-            return False
-    return True
-
-
-def _get_common_context_list_learning_unit_years():
-    today = datetime.date.today()
-    date_ten_years_before = today.replace(year=today.year-10)
-    academic_years = mdl.academic_year.find_academic_years()\
-                                      .filter(start_date__gte=date_ten_years_before)
-
-    context = {
-        'academic_years': academic_years
-    }
-    return context
-
-
-def _get_common_context_learning_unit_year(learning_unit_year_id):
-    learning_unit_year = mdl.learning_unit_year.find_by_id(learning_unit_year_id)
-
-    context = {
-        'learning_unit_year': learning_unit_year,
-        'current_academic_year': mdl.academic_year.current_academic_year()
-    }
-    return context
-
-
-def get_same_container_year_components(learning_unit_year, with_classes=False):
-    learning_container_year = learning_unit_year.learning_container_year
-    components = []
-    learning_components_year = mdl.learning_component_year.find_by_learning_container_year(learning_container_year,
-                                                                                           with_classes)
-
-    for learning_component_year in learning_components_year:
-        if learning_component_year.classes:
-            for learning_class_year in learning_component_year.classes:
-                learning_class_year.used_by_learning_units_year = _learning_unit_usage_by_class(learning_class_year)
-                learning_class_year.is_used_by_full_learning_unit_year = _is_used_by_full_learning_unit_year(learning_class_year)
-
-        used_by_learning_unit = mdl.learning_unit_component.search(learning_component_year, learning_unit_year)
-        entity_components_yr = EntityComponentYear.objects.filter(learning_component_year=learning_component_year)
-
-        components.append({'learning_component_year': learning_component_year,
-                           'volumes': volume_learning_component_year(learning_component_year, entity_components_yr),
-                           'learning_unit_usage': _learning_unit_usage(learning_component_year),
-                           'used_by_learning_unit': used_by_learning_unit
-                           })
-    return components
-
-
-def _get_partims_related(learning_unit_year):
-    learning_container_year = learning_unit_year.learning_container_year
-    if learning_container_year:
-        return mdl.learning_unit_year.search(learning_container_year_id=learning_container_year,
-                                             subtype=learning_unit_year_subtypes.PARTIM)\
-            .exclude(learning_container_year__isnull=True).order_by('acronym')
-
-
-def _show_subtype(learning_unit_year):
-    learning_container_year = learning_unit_year.learning_container_year
-
-    if learning_container_year:
-        return learning_container_year.container_type == learning_container_year_types.COURSE or \
-             learning_container_year.container_type == learning_container_year_types.INTERNSHIP
-    return False
-
-
-def _get_campus_from_learning_unit_year(learning_unit_year):
-    if learning_unit_year.learning_container_year:
-        return learning_unit_year.learning_container_year.campus
-    return None
-
-
-def _get_organization_from_learning_unit_year(learning_unit_year):
-    campus = _get_campus_from_learning_unit_year(learning_unit_year)
-    if campus:
-        return campus.organization
-    return None
-
-
-def _get_all_attributions(learning_unit_year):
-    attributions = {}
-    if learning_unit_year.learning_container_year:
-        all_attributions = entity_container_year.find_last_entity_version_grouped_by_linktypes(learning_unit_year.learning_container_year)
-        attributions['requirement_entity'] = all_attributions.get(entity_container_year_link_type.REQUIREMENT_ENTITY)
-        attributions['allocation_entity'] = all_attributions.get(entity_container_year_link_type.ALLOCATION_ENTITY)
-        attributions['additional_requirement_entities'] = [
-            all_attributions[link_type] for link_type in all_attributions
-                if link_type not in [entity_container_year_link_type.REQUIREMENT_ENTITY,
-                                     entity_container_year_link_type.ALLOCATION_ENTITY]
-        ]
-    return attributions
-
-
-def _get_cms_label_data(cms_label, user_language):
-    cms_label_data = OrderedDict()
-    translated_labels = mdl_cms.translated_text_label.search(text_entity=entity_name.LEARNING_UNIT_YEAR,
-                                                             labels=cms_label,
-                                                             language=user_language)
-
-    for label in cms_label:
-        translated_text = next((trans.label for trans in translated_labels if trans.text_label.label == label), None)
-        cms_label_data[label] = translated_text
-
-    return cms_label_data
-
-
-def _learning_unit_usage(a_learning_component_year):
-    components = mdl.learning_unit_component.find_by_learning_component_year(a_learning_component_year)
-    return ", ".join(["{} ({})".format(c.learning_unit_year.acronym, c.learning_unit_year.semester or '?')
-                      for c in components])
-
-
-def _learning_unit_usage_by_class(a_learning_class_year):
-    queryset = mdl.learning_unit_component_class.find_by_learning_class_year(a_learning_class_year)\
-                                            .order_by('learning_unit_component__learning_unit_year__acronym')\
-                                            .values_list('learning_unit_component__learning_unit_year__acronym', flat=True)
-    return ", ".join(list(queryset))
-
-
-def get_components_identification(learning_unit_yr):
-    a_learning_container_yr = learning_unit_yr.learning_container_year
-    components = []
-    if a_learning_container_yr:
-        learning_component_year_list = mdl.learning_component_year.find_by_learning_container_year(a_learning_container_yr)
-
-        for learning_component_year in learning_component_year_list:
-            if mdl.learning_unit_component.search(learning_component_year, learning_unit_yr).exists():
-                entity_components_yr = EntityComponentYear.objects.filter(learning_component_year=learning_component_year)
-
-                components.append({'learning_component_year': learning_component_year,
-                                   'entity_component_yr': entity_components_yr.first(),
-                                   'volumes': volume_learning_component_year(learning_component_year,
-                                                                             entity_components_yr)})
-    return components
-
-
-def _is_used_by_full_learning_unit_year(a_learning_class_year):
-    learning_unit_component_class = mdl.learning_unit_component_class.find_by_learning_class_year(a_learning_class_year)
-    for index, l in enumerate(learning_unit_component_class):
-        if l.learning_unit_component.learning_unit_year.subdivision is None:
-            return True
-
-    return False
-
-
-=======
->>>>>>> bd8965ad
 @login_required
 @permission_required('base.change_learningcomponentyear', raise_exception=True)
 @require_http_methods(["GET", "POST"])
