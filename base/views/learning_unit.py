##############################################################################
#
#    OSIS stands for Open Student Information System. It's an application
#    designed to manage the core business of higher education institutions,
#    such as universities, faculties, institutes and professional schools.
#    The core business involves the administration of students, teachers,
#    courses, programs and so on.
#
#    Copyright (C) 2015-2018 Université catholique de Louvain (http://www.uclouvain.be)
#
#    This program is free software: you can redistribute it and/or modify
#    it under the terms of the GNU General Public License as published by
#    the Free Software Foundation, either version 3 of the License, or
#    (at your option) any later version.
#
#    This program is distributed in the hope that it will be useful,
#    but WITHOUT ANY WARRANTY; without even the implied warranty of
#    MERCHANTABILITY or FITNESS FOR A PARTICULAR PURPOSE.  See the
#    GNU General Public License for more details.
#
#    A copy of this license - GNU General Public License - is available
#    at the root of the source code of this program.  If not,
#    see http://www.gnu.org/licenses/.
#
##############################################################################
import itertools
import re

from django.conf import settings
from django.contrib import messages
from django.contrib.auth.decorators import login_required, permission_required
from django.core.urlresolvers import reverse
from django.http import HttpResponseRedirect
from django.http import JsonResponse
from django.shortcuts import redirect, get_object_or_404
from django.shortcuts import render
from django.utils.translation import ugettext_lazy as _
from django.views.decorators.http import require_http_methods

from attribution.business import attribution_charge_new
from base import models as mdl
from base.business.learning_unit import get_cms_label_data, \
    get_same_container_year_components, get_components_identification, show_subtype, \
    get_organization_from_learning_unit_year, get_campus_from_learning_unit_year, \
    get_all_attributions, SIMPLE_SEARCH, SERVICE_COURSES_SEARCH, find_language_in_settings, \
    CMS_LABEL_SPECIFICATIONS, get_achievements_group_by_language
from base.business.learning_unit_proposal import get_difference_of_proposal
from base.business.learning_units import perms as business_perms
from base.business.learning_units.perms import learning_unit_year_permissions, learning_unit_proposal_permissions
from base.forms.learning_class import LearningClassEditForm
from base.forms.learning_unit.learning_unit_create_2 import PartimForm, FullForm
from base.forms.learning_unit_component import LearningUnitComponentEditForm
from base.forms.learning_unit_pedagogy import LearningUnitPedagogyEditForm
from base.forms.learning_unit_specifications import LearningUnitSpecificationsForm, LearningUnitSpecificationsEditForm
from base.models.academic_year import AcademicYear
from base.models.learning_unit import REGEX_BY_SUBTYPE
from base.models import proposal_learning_unit, education_group_year
from base.models.learning_unit_year import LearningUnitYear
from base.models.person import Person
from base.views.learning_units import perms
from base.views.learning_units.common import show_success_learning_unit_year_creation_message
from base.views.learning_units.search import learning_units_search
from cms.models import text_label
from osis_common.decorators.ajax import ajax_required
from . import layout
<<<<<<< HEAD
from base.models import learning_achievement
=======
>>>>>>> 2fe904ae


@login_required
@permission_required('base.can_access_learningunit', raise_exception=True)
def learning_unit_identification(request, learning_unit_year_id):
    person = get_object_or_404(Person, user=request.user)
    context = get_learning_unit_identification_context(learning_unit_year_id, person)
    return layout.render(request, "learning_unit/identification.html", context)


def get_common_context_learning_unit_year(learning_unit_year_id, person):
    learning_unit_year = get_object_or_404(LearningUnitYear, pk=learning_unit_year_id)
    return {
        'learning_unit_year': learning_unit_year,
        'current_academic_year': mdl.academic_year.current_academic_year(),
        'is_person_linked_to_entity': person.is_linked_to_entity_in_charge_of_learning_unit_year(learning_unit_year),
        'experimental_phase': True
    }


@login_required
@permission_required('base.can_access_learningunit', raise_exception=True)
def learning_unit_formations(request, learning_unit_year_id):
    context = get_common_context_learning_unit_year(learning_unit_year_id, get_object_or_404(Person, user=request.user))
    learn_unit_year = context["learning_unit_year"]
    group_elements_years = mdl.group_element_year.search(child_leaf=learn_unit_year) \
        .select_related("parent", "child_leaf")
    education_groups_years = [group_element_year.parent for group_element_year in group_elements_years]
    roots_by_educ_group_year = mdl.group_element_year.find_learning_unit_formation_roots(education_groups_years,
                                                                                         parents_as_instances=True)
    context['roots_by_educ_group_year'] = roots_by_educ_group_year
    context['group_elements_years'] = group_elements_years

    flat_formations = set(itertools.chain.from_iterable(roots_by_educ_group_year.values()))
    context['root_formations'] = education_group_year.find_with_enrollments_count(learn_unit_year, flat_formations)

    return layout.render(request, "learning_unit/formations.html", context)


@login_required
@permission_required('base.can_access_learningunit', raise_exception=True)
def learning_unit_components(request, learning_unit_year_id):
    person = get_object_or_404(Person, user=request.user)
    context = get_common_context_learning_unit_year(learning_unit_year_id, person)
    data_components = get_same_container_year_components(context['learning_unit_year'], True)
    context['components'] = data_components.get('components')
    context['REQUIREMENT_ENTITY'] = data_components.get('REQUIREMENT_ENTITY')
    context['ADDITIONAL_REQUIREMENT_ENTITY_1'] = data_components.get('ADDITIONAL_REQUIREMENT_ENTITY_1')
    context['ADDITIONAL_REQUIREMENT_ENTITY_2'] = data_components.get('ADDITIONAL_REQUIREMENT_ENTITY_2')
    context['tab_active'] = 'components'
    context['can_manage_volume'] = business_perms.is_eligible_for_modification(context["learning_unit_year"],
                                                                               person)
    context['experimental_phase'] = True
    return layout.render(request, "learning_unit/components.html", context)


@login_required
@permission_required('base.can_edit_learningunit_pedagogy', raise_exception=True)
@require_http_methods(["GET", "POST"])
def learning_unit_pedagogy_edit(request, learning_unit_year_id):
    redirect_url = reverse("learning_unit_pedagogy", kwargs={'learning_unit_year_id': learning_unit_year_id})
    return edit_learning_unit_pedagogy(request, learning_unit_year_id, redirect_url)


def edit_learning_unit_pedagogy(request, learning_unit_year_id, redirect_url):
    if request.method == 'POST':
        form = LearningUnitPedagogyEditForm(request.POST)
        if form.is_valid():
            form.save()
        return redirect(redirect_url)
    context = get_common_context_learning_unit_year(learning_unit_year_id,
                                                    get_object_or_404(Person, user=request.user))
    label_name = request.GET.get('label')
    language = request.GET.get('language')
    text_lb = text_label.find_root_by_name(label_name)
    form = LearningUnitPedagogyEditForm(**{
        'learning_unit_year': context['learning_unit_year'],
        'language': language,
        'text_label': text_lb
    })
    form.load_initial()  # Load data from database
    context['form'] = form
    user_language = mdl.person.get_user_interface_language(request.user)
    context['text_label_translated'] = next((txt for txt in text_lb.translated_text_labels
                                             if txt.language == user_language), None)
    context['language_translated'] = find_language_in_settings(language)
    return layout.render(request, "learning_unit/pedagogy_edit.html", context)


@login_required
@permission_required('base.can_access_learningunit', raise_exception=True)
def learning_unit_attributions(request, learning_unit_year_id):
    context = get_common_context_learning_unit_year(learning_unit_year_id,
                                                    get_object_or_404(Person, user=request.user))
    context['attribution_charge_news'] = \
        attribution_charge_new.find_attribution_charge_new_by_learning_unit_year(
            learning_unit_year=learning_unit_year_id)
    context['experimental_phase'] = True
    return layout.render(request, "learning_unit/attributions.html", context)


@login_required
@permission_required('base.can_access_learningunit', raise_exception=True)
def learning_unit_specifications(request, learning_unit_year_id):
    context = get_common_context_learning_unit_year(learning_unit_year_id,
                                                    get_object_or_404(Person, user=request.user))
    learning_unit_year = context['learning_unit_year']

    user_language = mdl.person.get_user_interface_language(request.user)
    context['cms_labels_translated'] = get_cms_label_data(CMS_LABEL_SPECIFICATIONS, user_language)

    fr_language = find_language_in_settings(settings.LANGUAGE_CODE_FR)
    en_language = find_language_in_settings(settings.LANGUAGE_CODE_EN)

    context.update({
        'form_french': LearningUnitSpecificationsForm(learning_unit_year, fr_language),
        'form_english': LearningUnitSpecificationsForm(learning_unit_year, en_language)
    })

    context.update(get_achievements_group_by_language(learning_unit_year))
    context.update({'LANGUAGE_CODE_FR': settings.LANGUAGE_CODE_FR, 'LANGUAGE_CODE_EN': settings.LANGUAGE_CODE_EN})
    context['experimental_phase'] = True
    return layout.render(request, "learning_unit/specifications.html", context)


@login_required
@permission_required('base.can_edit_learningunit_specification', raise_exception=True)
@require_http_methods(["GET", "POST"])
def learning_unit_specifications_edit(request, learning_unit_year_id):
    if request.method == 'POST':
        form = LearningUnitSpecificationsEditForm(request.POST)
        if form.is_valid():
            form.save()
        return HttpResponseRedirect(reverse("learning_unit_specifications",
                                            kwargs={'learning_unit_year_id': learning_unit_year_id}))

    context = get_common_context_learning_unit_year(learning_unit_year_id,
                                                    get_object_or_404(Person, user=request.user))
    label_name = request.GET.get('label')
    text_lb = text_label.find_root_by_name(label_name)
    language = request.GET.get('language')
    form = LearningUnitSpecificationsEditForm(**{
        'learning_unit_year': context['learning_unit_year'],
        'language': language,
        'text_label': text_lb
    })
    form.load_initial()  # Load data from database
    context['form'] = form

    user_language = mdl.person.get_user_interface_language(request.user)
    context['text_label_translated'] = next((txt for txt in text_lb.translated_text_labels
                                             if txt.language == user_language), None)
    context['language_translated'] = find_language_in_settings(language)
    return layout.render(request, "learning_unit/specifications_edit.html", context)


@login_required
@permission_required('base.change_learningcomponentyear', raise_exception=True)
@require_http_methods(["GET", "POST"])
def learning_unit_component_edit(request, learning_unit_year_id):
    context = get_common_context_learning_unit_year(learning_unit_year_id,
                                                    get_object_or_404(Person, user=request.user))
    learning_component_id = request.GET.get('learning_component_year_id')
    context['learning_component_year'] = mdl.learning_component_year.find_by_id(learning_component_id)

    if request.method == 'POST':
        form = LearningUnitComponentEditForm(request.POST,
                                             learning_unit_year=context['learning_unit_year'],
                                             instance=context['learning_component_year'])
        if form.is_valid():
            form.save()
        return HttpResponseRedirect(reverse(learning_unit_components,
                                            kwargs={'learning_unit_year_id': learning_unit_year_id}))

    form = LearningUnitComponentEditForm(learning_unit_year=context['learning_unit_year'],
                                         instance=context['learning_component_year'])
    form.load_initial()  # Load data from database
    context['form'] = form
    return layout.render(request, "learning_unit/component_edit.html", context)


@login_required
@permission_required('base.change_learningclassyear', raise_exception=True)
@require_http_methods(["GET", "POST"])
def learning_class_year_edit(request, learning_unit_year_id):
    context = get_common_context_learning_unit_year(learning_unit_year_id,
                                                    get_object_or_404(Person, user=request.user))
    context.update(
        {'learning_class_year': mdl.learning_class_year.find_by_id(request.GET.get('learning_class_year_id')),
         'learning_component_year':
             mdl.learning_component_year.find_by_id(request.GET.get('learning_component_year_id'))})

    if request.method == 'POST':
        form = LearningClassEditForm(
            request.POST,
            instance=context['learning_class_year'],
            learning_unit_year=context['learning_unit_year'],
            learning_component_year=context['learning_component_year']
        )
        if form.is_valid():
            form.save()
        return HttpResponseRedirect(reverse("learning_unit_components",
                                            kwargs={'learning_unit_year_id': learning_unit_year_id}))

    form = LearningClassEditForm(
        instance=context['learning_class_year'],
        learning_unit_year=context['learning_unit_year'],
        learning_component_year=context['learning_component_year']
    )
    form.load_initial()  # Load data from database
    context['form'] = form
    return layout.render(request, "learning_unit/class_edit.html", context)


@login_required
@permission_required('base.can_create_learningunit', raise_exception=True)
def learning_unit_create(request, academic_year_id):
    person = get_object_or_404(Person, user=request.user)
    learning_unit_form_container = FullForm(request.POST or None, person,
                                            default_ac_year=get_object_or_404(AcademicYear, pk=academic_year_id))

    if learning_unit_form_container.is_valid():
        new_luys = learning_unit_form_container.save()
        for luy in new_luys:
            show_success_learning_unit_year_creation_message(request, luy, 'learning_unit_successfuly_created')
        return redirect('learning_unit', learning_unit_year_id=new_luys[0].pk)

    return render(request, "learning_unit/simple/creation.html", learning_unit_form_container.get_context())


@login_required
@ajax_required
@permission_required('base.can_access_learningunit', raise_exception=True)
def check_acronym(request, subtype):
    acronym = request.GET['acronym']
    academic_yr = mdl.academic_year.find_academic_year_by_id(request.GET['year_id'])
    existed_acronym = False
    existing_acronym = False
    first_using = ""
    last_using = ""
    learning_unit_year = mdl.learning_unit_year.find_gte_year_acronym(academic_yr, acronym).first()
    old_learning_unit_year = mdl.learning_unit_year.find_lt_year_acronym(academic_yr, acronym).last()
    # FIXME there is the same check in the models
    if old_learning_unit_year:
        last_using = str(old_learning_unit_year.academic_year)
        existed_acronym = True

    if learning_unit_year:
        first_using = str(learning_unit_year.academic_year)
        existing_acronym = True

    if subtype not in REGEX_BY_SUBTYPE:
        valid = False
    else:
        valid = bool(re.match(REGEX_BY_SUBTYPE[subtype], acronym))

    return JsonResponse({'valid': valid, 'existing_acronym': existing_acronym, 'existed_acronym': existed_acronym,
                         'first_using': first_using, 'last_using': last_using}, safe=False)


@login_required
@permission_required('base.can_access_learningunit', raise_exception=True)
def learning_units_activity(request):
    return learning_units_search(request, SIMPLE_SEARCH)


@login_required
@permission_required('base.can_access_learningunit', raise_exception=True)
def learning_units_service_course(request):
    return learning_units_search(request, SERVICE_COURSES_SEARCH)


@login_required
def outside_period(request):
    text = _('summary_responsible_denied')
    messages.add_message(request, messages.WARNING, "%s" % text)
    return render(request, "access_denied.html")


@login_required
@permission_required('base.can_create_learningunit', raise_exception=True)
@require_http_methods(["POST", "GET"])
@perms.can_create_partim
def create_partim_form(request, learning_unit_year_id):
    person = get_object_or_404(Person, user=request.user)
    learning_unit_year_full = get_object_or_404(LearningUnitYear, pk=learning_unit_year_id)
    learning_unit_form_container = PartimForm(
        data=request.POST or None,
        person=person,
        learning_unit_year_full=learning_unit_year_full
    )

    if learning_unit_form_container.is_valid():
        new_luys = learning_unit_form_container.save()
        for luy in new_luys:
            show_success_learning_unit_year_creation_message(request, luy, 'learning_unit_successfuly_created')
        return redirect('learning_unit', learning_unit_year_id=new_luys[0].pk)

    return render(request, "learning_unit/simple/creation_partim.html", learning_unit_form_container.get_context())


def get_learning_unit_identification_context(learning_unit_year_id, person):
    context = get_common_context_learning_unit_year(learning_unit_year_id, person)

    learning_unit_year = context['learning_unit_year']
    proposal = proposal_learning_unit.find_by_learning_unit(learning_unit_year.learning_unit)

    context['learning_container_year_partims'] = learning_unit_year.get_partims_related()
    context['organization'] = get_organization_from_learning_unit_year(learning_unit_year)
    context['campus'] = get_campus_from_learning_unit_year(learning_unit_year)
    context['experimental_phase'] = True
    context['show_subtype'] = show_subtype(learning_unit_year)
    context.update(get_all_attributions(learning_unit_year))
    components = get_components_identification(learning_unit_year)
    context['components'] = components.get('components')
    context['REQUIREMENT_ENTITY'] = components.get('REQUIREMENT_ENTITY')
    context['ADDITIONAL_REQUIREMENT_ENTITY_1'] = components.get('ADDITIONAL_REQUIREMENT_ENTITY_1')
    context['ADDITIONAL_REQUIREMENT_ENTITY_2'] = components.get('ADDITIONAL_REQUIREMENT_ENTITY_2')
    context['proposal'] = proposal
    context['proposal_folder_entity_version'] = mdl.entity_version.get_by_entity_and_date(
        proposal.entity, None) if proposal else None
    context['differences'] = get_difference_of_proposal(proposal) \
        if proposal and proposal.learning_unit_year == learning_unit_year \
        else {}

    # append permissions
    context.update(learning_unit_year_permissions(learning_unit_year, person))
    context.update(learning_unit_proposal_permissions(proposal, person, learning_unit_year))

    return context<|MERGE_RESOLUTION|>--- conflicted
+++ resolved
@@ -63,10 +63,7 @@
 from cms.models import text_label
 from osis_common.decorators.ajax import ajax_required
 from . import layout
-<<<<<<< HEAD
 from base.models import learning_achievement
-=======
->>>>>>> 2fe904ae
 
 
 @login_required
