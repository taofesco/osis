##############################################################################
#
#    OSIS stands for Open Student Information System. It's an application
#    designed to manage the core business of higher education institutions,
#    such as universities, faculties, institutes and professional schools.
#    The core business involves the administration of students, teachers,
#    courses, programs and so on.
#
#    Copyright (C) 2015-2017 Université catholique de Louvain (http://www.uclouvain.be)
#
#    This program is free software: you can redistribute it and/or modify
#    it under the terms of the GNU General Public License as published by
#    the Free Software Foundation, either version 3 of the License, or
#    (at your option) any later version.
#
#    This program is distributed in the hope that it will be useful,
#    but WITHOUT ANY WARRANTY; without even the implied warranty of
#    MERCHANTABILITY or FITNESS FOR A PARTICULAR PURPOSE.  See the
#    GNU General Public License for more details.
#
#    A copy of this license - GNU General Public License - is available
#    at the root of the source code of this program.  If not,
#    see http://www.gnu.org/licenses/.
#
##############################################################################
import datetime
from collections import OrderedDict
from django.contrib import messages
from django.conf import settings
from django.core.exceptions import ValidationError
from django.core.urlresolvers import reverse
from django.contrib.auth.decorators import login_required, permission_required
from django.http import HttpResponseRedirect
from django.shortcuts import redirect
from django.utils.translation import ugettext_lazy as _
from django.views.decorators.http import require_http_methods
from base import models as mdl
from base.business import learning_unit_year_volumes
from base.business import learning_unit_year_with_context
from attribution import models as mdl_attr
<<<<<<< HEAD
from base.decorators import cache_filter
=======
from base.business.learning_unit_year_with_context import volume_learning_component_year
>>>>>>> 7999eb73
from base.models import entity_container_year
from base.models.entity_component_year import EntityComponentYear
from base.models.entity_container_year import EntityContainerYear
from base.models.enums import entity_container_year_link_type
from base.models.enums import learning_container_year_types
from base.models.enums.entity_container_year_link_type import REQUIREMENT_ENTITY, ALLOCATION_ENTITY, \
    ADDITIONAL_REQUIREMENT_ENTITY_1, ADDITIONAL_REQUIREMENT_ENTITY_2
from base.models.enums.learning_component_year_type import PRACTICAL_EXERCISES, LECTURING
from base.models.enums.learning_container_year_types import COURSE
from base.models.enums.learning_unit_year_subtypes import FULL
from base.models.learning_component_year import LearningComponentYear
from base.models.learning_container import LearningContainer
from base.models.learning_container_year import LearningContainerYear
from base.models.learning_unit import LearningUnit
from base.models.learning_unit_component import LearningUnitComponent
from base.models.learning_unit_year import LearningUnitYear
from cms import models as mdl_cms
from cms.enums import entity_name
from base.forms.learning_units import LearningUnitYearForm, CreateLearningUnitYearForm, MAX_RECORDS
from base.forms.learning_unit_specifications import LearningUnitSpecificationsForm, LearningUnitSpecificationsEditForm
from base.forms.learning_unit_pedagogy import LearningUnitPedagogyForm, LearningUnitPedagogyEditForm
from base.forms.learning_unit_component import LearningUnitComponentEditForm
from base.forms.learning_class import LearningClassEditForm
from base.models.enums import learning_unit_year_subtypes
from cms.models import text_label
from reference.models.language import find_by_id
from . import layout
from django.http import JsonResponse


@login_required
@permission_required('base.can_access_learningunit', raise_exception=True)
@cache_filter()
def learning_units(request):
<<<<<<< HEAD
    if request.GET.get('academic_year_id'):
        form = LearningUnitYearForm(request.GET)
    else:
        form = LearningUnitYearForm()
    found_learning_units = None
    if form.is_valid():
        found_learning_units = form.get_learning_units()
        if not _check_if_display_message(request, found_learning_units):
            found_learning_units = None

    context = _get_common_context_list_learning_unit_years()
    context.update({
        'form': form,
        'academic_years': mdl.academic_year.find_academic_years(),
        'container_types': learning_container_year_types.LEARNING_CONTAINER_YEAR_TYPES,
        'types': learning_unit_year_subtypes.LEARNING_UNIT_YEAR_SUBTYPES,
        'learning_units': found_learning_units,
        'current_academic_year': mdl.academic_year.current_academic_year(),
        'experimental_phase': True
    })
    return layout.render(request, "learning_units.html", context)
=======
    return learning_units_search(request, 1)
>>>>>>> 7999eb73


@login_required
@permission_required('base.can_access_learningunit', raise_exception=True)
def learning_unit_identification(request, learning_unit_year_id):
    context = _get_common_context_learning_unit_year(request, learning_unit_year_id)
    learning_unit_year = context['learning_unit_year']
    context['learning_container_year_partims'] = _get_partims_related(learning_unit_year)
    context['organization'] = _get_organization_from_learning_unit_year(learning_unit_year)
    context['campus'] = _get_campus_from_learning_unit_year(learning_unit_year)
    context['experimental_phase'] = True
    context['show_subtype'] = _show_subtype(learning_unit_year)
    context.update(_get_all_attributions(learning_unit_year))
    context['components'] = get_components_identification(learning_unit_year)
<<<<<<< HEAD
    context['volume_distribution'] = volume_distribution(learning_unit_year)
=======

>>>>>>> 7999eb73
    return layout.render(request, "learning_unit/identification.html", context)


@login_required
@permission_required('base.can_access_learningunit', raise_exception=True)
def learning_unit_formations(request, learning_unit_year_id):
    context = _get_common_context_learning_unit_year(request, learning_unit_year_id)
    return layout.render(request, "learning_unit/formations.html", context)


@login_required
@permission_required('base.can_access_learningunit', raise_exception=True)
def learning_unit_components(request, learning_unit_year_id):
    context = _get_common_context_learning_unit_year(request, learning_unit_year_id)
    context['components'] = get_same_container_year_components(context['learning_unit_year'], True)
    context['tab_active'] = 'components'
    context['experimental_phase'] = True
    return layout.render(request, "learning_unit/components.html", context)


@login_required
@permission_required('base.can_access_learningunit', raise_exception=True)
def volumes_validation(request, learning_unit_year_id):
    volumes_encoded = _extract_volumes_from_data(request)
    volumes_grouped_by_lunityear = learning_unit_year_volumes.get_volumes_grouped_by_lunityear(learning_unit_year_id,
                                                                                               volumes_encoded)
    return JsonResponse({
        'errors': learning_unit_year_volumes.validate(volumes_grouped_by_lunityear)
    })


@login_required
@permission_required('base.can_access_learningunit', raise_exception=True)
def learning_unit_volumes_management(request, learning_unit_year_id):
    if request.method == 'POST':
        _learning_unit_volumes_management_edit(request, learning_unit_year_id)

    context = _get_common_context_learning_unit_year(request, learning_unit_year_id)
    context['learning_units'] = learning_unit_year_with_context.get_with_context(
        learning_container_year_id=context['learning_unit_year'].learning_container_year_id
    )
    context['tab_active'] = 'components'
    context['experimental_phase'] = True
    return layout.render(request, "learning_unit/volumes_management.html", context)


def _learning_unit_volumes_management_edit(request, learning_unit_year_id):
    errors = None
    volumes_encoded = _extract_volumes_from_data(request)

    try:
        errors = learning_unit_year_volumes.update_volumes(learning_unit_year_id, volumes_encoded)
    except Exception as e:
        error_msg = e.messages[0] if isinstance(e, ValidationError) else e.args[0]
        messages.add_message(request, messages.ERROR, _(error_msg))

    if errors:
        for error_msg in errors:
            messages.add_message(request, messages.ERROR, error_msg)


def _extract_volumes_from_data(request):
    volumes = {}
    post_data = request.POST.dict()

    for param, value in post_data.items():
        param_splitted = param.rsplit("_", 2)
        key = param_splitted[0]
        if _is_a_valid_volume_key(key) and len(param_splitted) == 3:   # KEY_[LEARNINGUNITYEARID]_[LEARNINGCOMPONENTID]
            learning_unit_year_id = int(param_splitted[1])
            component_id = int(param_splitted[2])
            volumes.setdefault(learning_unit_year_id, {}).setdefault(component_id, {}).update({key: value})
    return volumes


def _is_a_valid_volume_key(post_key):
    return post_key in learning_unit_year_volumes.VALID_VOLUMES_KEYS


def _perserve_volume_encoded(request, context):
    pass


@login_required
@permission_required('base.can_access_learningunit', raise_exception=True)
def learning_unit_pedagogy(request, learning_unit_year_id):
    context = _get_common_context_learning_unit_year(request, learning_unit_year_id)
    learning_unit_year = context['learning_unit_year']

    CMS_LABEL = ['resume', 'bibliography', 'teaching_methods', 'evaluation_methods',
                 'other_informations', 'online_resources']
    user_language = mdl.person.get_user_interface_language(request.user)
    context['cms_labels_translated'] = _get_cms_label_data(CMS_LABEL, user_language)

    fr_language = next((lang for lang in settings.LANGUAGES if lang[0] == 'fr-be'), None)
    en_language = next((lang for lang in settings.LANGUAGES if lang[0] == 'en'), None)
    context.update({
        'form_french': LearningUnitPedagogyForm(learning_unit_year=learning_unit_year,
                                                language=fr_language),
        'form_english': LearningUnitPedagogyForm(learning_unit_year=learning_unit_year,
                                                 language=en_language)
    })
    context['experimental_phase'] = True
    return layout.render(request, "learning_unit/pedagogy.html", context)


@login_required
@permission_required('base.can_edit_learningunit_pedagogy', raise_exception=True)
@require_http_methods(["GET", "POST"])
def learning_unit_pedagogy_edit(request, learning_unit_year_id):
    if request.method == 'POST':
        form = LearningUnitPedagogyEditForm(request.POST)
        if form.is_valid():
            form.save()
        return HttpResponseRedirect(reverse("learning_unit_pedagogy",
                                            kwargs={'learning_unit_year_id':learning_unit_year_id}))

    context = _get_common_context_learning_unit_year(request, learning_unit_year_id)
    label_name = request.GET.get('label')
    language = request.GET.get('language')
    text_lb = text_label.find_root_by_name(label_name)
    form = LearningUnitPedagogyEditForm(**{
        'learning_unit_year': context['learning_unit_year'],
        'language': language,
        'text_label': text_lb
    })
    form.load_initial()  # Load data from database
    context['form'] = form

    user_language = mdl.person.get_user_interface_language(request.user)
    context['text_label_translated'] = next((txt for txt in text_lb.translated_text_labels
                                             if txt.language == user_language), None)
    context['language_translated'] = next((lang for lang in settings.LANGUAGES if lang[0] == language), None)
    return layout.render(request, "learning_unit/pedagogy_edit.html", context)


@login_required
@permission_required('base.can_access_learningunit', raise_exception=True)
def learning_unit_attributions(request, learning_unit_year_id):
    context = _get_common_context_learning_unit_year(request, learning_unit_year_id)
    context['attributions'] = mdl_attr.attribution.find_by_learning_unit_year(learning_unit_year=learning_unit_year_id)
    context['experimental_phase'] = True
    return layout.render(request, "learning_unit/attributions.html", context)


@login_required
@permission_required('base.can_access_learningunit', raise_exception=True)
def learning_unit_proposals(request, learning_unit_year_id):
    context = _get_common_context_learning_unit_year(request, learning_unit_year_id)
    return layout.render(request, "learning_unit/proposals.html", context)


@login_required
@permission_required('base.can_access_learningunit', raise_exception=True)
def learning_unit_specifications(request, learning_unit_year_id):
    context = _get_common_context_learning_unit_year(request, learning_unit_year_id)
    learning_unit_year = context['learning_unit_year']

    CMS_LABEL = ['themes_discussed', 'skills_to_be_acquired', 'prerequisite']
    user_language = mdl.person.get_user_interface_language(request.user)
    context['cms_labels_translated'] = _get_cms_label_data(CMS_LABEL, user_language)

    fr_language = next((lang for lang in settings.LANGUAGES if lang[0] == 'fr-be'), None)
    en_language = next((lang for lang in settings.LANGUAGES if lang[0] == 'en'), None)

    context.update({
        'form_french': LearningUnitSpecificationsForm(learning_unit_year, fr_language),
        'form_english': LearningUnitSpecificationsForm(learning_unit_year, en_language)
    })
    context['experimental_phase'] = True
    return layout.render(request, "learning_unit/specifications.html", context)


@login_required
@permission_required('base.can_edit_learningunit_specification', raise_exception=True)
@require_http_methods(["GET", "POST"])
def learning_unit_specifications_edit(request, learning_unit_year_id):
    if request.method == 'POST':
        form = LearningUnitSpecificationsEditForm(request.POST)
        if form.is_valid():
            form.save()
        return HttpResponseRedirect(reverse("learning_unit_specifications",
                                            kwargs={'learning_unit_year_id': learning_unit_year_id}))

    context = _get_common_context_learning_unit_year(request, learning_unit_year_id)
    label_name = request.GET.get('label')
    text_lb = text_label.find_root_by_name(label_name)
    language = request.GET.get('language')
    form = LearningUnitSpecificationsEditForm(**{
        'learning_unit_year': context['learning_unit_year'],
        'language': language,
        'text_label': text_lb
    })
    form.load_initial()  # Load data from database
    context['form'] = form

    user_language = mdl.person.get_user_interface_language(request.user)
    context['text_label_translated'] = next((txt for txt in text_lb.translated_text_labels
                                             if txt.language == user_language), None)
    context['language_translated'] = next((lang for lang in settings.LANGUAGES if lang[0] == language), None)
    return layout.render(request, "learning_unit/specifications_edit.html", context)


def _check_if_display_message(request, found_learning_units):
    if not found_learning_units:
        messages.add_message(request, messages.WARNING, _('no_result'))
    else:
        if len(found_learning_units) > MAX_RECORDS:
            messages.add_message(request, messages.WARNING, _('too_many_results'))
            return False
    return True

def _get_common_context_list_learning_unit_years():
    today = datetime.date.today()
    date_ten_years_before = today.replace(year=today.year-10)
    academic_years = mdl.academic_year.find_academic_years()\
                                      .filter(start_date__gte=date_ten_years_before)

    context = {
        'academic_years': academic_years
    }
    return context


def _get_common_context_learning_unit_year(request, learning_unit_year_id):
    learning_unit_year = mdl.learning_unit_year.find_by_id(learning_unit_year_id)

    context = {
        'learning_unit_year': learning_unit_year,
        'current_academic_year': mdl.academic_year.current_academic_year()
    }
    return context


def get_same_container_year_components(learning_unit_year, with_classes=False):
    learning_container_year = learning_unit_year.learning_container_year
    components = []
    learning_components_year = mdl.learning_component_year.find_by_learning_container_year(learning_container_year, with_classes)

    for learning_component_year in learning_components_year:
        if learning_component_year.classes:
            for learning_class_year in learning_component_year.classes:
                learning_class_year.used_by_learning_units_year = _learning_unit_usage_by_class(learning_class_year)
                learning_class_year.is_used_by_full_learning_unit_year = _is_used_by_full_learning_unit_year(learning_class_year)

        used_by_learning_unit = mdl.learning_unit_component.search(learning_component_year, learning_unit_year)

        entity_components_yr = EntityComponentYear.objects.filter(learning_component_year=learning_component_year)

        components.append({'learning_component_year': learning_component_year,
                           'entity_component_yr': entity_components_yr.first(),
                           'volumes': volume_learning_component_year(learning_component_year, entity_components_yr),
                           'learning_unit_usage': _learning_unit_usage(learning_component_year),
                           'used_by_learning_unit': used_by_learning_unit
                           })
    return components


def _get_partims_related(learning_unit_year):
    learning_container_year = learning_unit_year.learning_container_year
    if learning_container_year:
        return mdl.learning_unit_year.search(learning_container_year_id=learning_container_year,
                                             subtype=learning_unit_year_subtypes.PARTIM)\
            .exclude(learning_container_year__isnull=True).order_by('acronym')


def _show_subtype(learning_unit_year):
    learning_container_year = learning_unit_year.learning_container_year

    if learning_container_year:
        return learning_container_year.container_type == learning_container_year_types.COURSE or \
             learning_container_year.container_type == learning_container_year_types.INTERNSHIP
    return False


def _get_campus_from_learning_unit_year(learning_unit_year):
    if learning_unit_year.learning_container_year:
        return learning_unit_year.learning_container_year.campus
    return None


def _get_organization_from_learning_unit_year(learning_unit_year):
    campus = _get_campus_from_learning_unit_year(learning_unit_year)
    if campus:
        return campus.organization
    return None


def _get_all_attributions(learning_unit_year):
    attributions = {}
    if learning_unit_year.learning_container_year:
        all_attributions = entity_container_year.find_last_entity_version_grouped_by_linktypes(learning_unit_year.learning_container_year)
        attributions['requirement_entity'] = all_attributions.get(entity_container_year_link_type.REQUIREMENT_ENTITY)
        attributions['allocation_entity'] = all_attributions.get(entity_container_year_link_type.ALLOCATION_ENTITY)
        attributions['additional_requirement_entities'] = [
            all_attributions[link_type] for link_type in all_attributions
                if link_type not in [entity_container_year_link_type.REQUIREMENT_ENTITY,
                                     entity_container_year_link_type.ALLOCATION_ENTITY]
        ]
    return attributions


def _get_cms_label_data(cms_label, user_language):
    cms_label_data = OrderedDict()
    translated_labels = mdl_cms.translated_text_label.search(text_entity=entity_name.LEARNING_UNIT_YEAR,
                                                             labels=cms_label,
                                                             language=user_language)

    for label in cms_label:
        translated_text = next((trans.label for trans in translated_labels if trans.text_label.label == label), None)
        cms_label_data[label] = translated_text

    return cms_label_data


def _learning_unit_usage(a_learning_component_year):
    learning_unit_component = mdl.learning_unit_component.find_by_learning_component_year(a_learning_component_year)
    ch = ""
    separator = ""
    for l in learning_unit_component:
        ch = "{}{}{}".format(ch, separator, l.learning_unit_year.acronym)
        separator = ", "
    return ch


def _learning_unit_usage_by_class(a_learning_class_year):
    queryset = mdl.learning_unit_component_class.find_by_learning_class_year(a_learning_class_year)\
                                            .order_by('learning_unit_component__learning_unit_year__acronym')\
                                            .values_list('learning_unit_component__learning_unit_year__acronym', flat=True)
    return ", ".join(list(queryset))


def get_components_identification(learning_unit_yr):
    a_learning_container_yr = learning_unit_yr.learning_container_year
    components = []
    if a_learning_container_yr:
        learning_component_year_list = mdl.learning_component_year.find_by_learning_container_year(a_learning_container_yr)

        for learning_component_year in learning_component_year_list:
            if mdl.learning_unit_component.search(learning_component_year, learning_unit_yr).exists():
                entity_components_yr = EntityComponentYear.objects.filter(learning_component_year=learning_component_year)

                components.append({'learning_component_year': learning_component_year,
                                   'entity_component_yr': entity_components_yr.first(),
                                   'volumes': volume_learning_component_year(learning_component_year,
                                                                             entity_components_yr),
                                   'learning_unit_usage': _learning_unit_usage(learning_component_year)})
    return components


def _is_used_by_full_learning_unit_year(a_learning_class_year):
    learning_unit_component_class = mdl.learning_unit_component_class.find_by_learning_class_year(a_learning_class_year)
    for index, l in enumerate(learning_unit_component_class):
        if l.learning_unit_component.learning_unit_year.subdivision is None:
            return True

    return False


@login_required
@permission_required('base.change_learningcomponentyear', raise_exception=True)
@require_http_methods(["GET", "POST"])
def learning_unit_component_edit(request, learning_unit_year_id):
    context = _get_common_context_learning_unit_year(request, learning_unit_year_id)
    learning_component_id = request.GET.get('learning_component_year_id')
    context['learning_component_year'] = mdl.learning_component_year.find_by_id(learning_component_id)

    if request.method == 'POST':
        form = LearningUnitComponentEditForm(request.POST,
                                             learning_unit_year=context['learning_unit_year'],
                                             instance=context['learning_component_year'])
        if form.is_valid():
            form.save()
        return HttpResponseRedirect(reverse("learning_unit_components",
                                            kwargs={'learning_unit_year_id': learning_unit_year_id}))

    form = LearningUnitComponentEditForm(learning_unit_year=context['learning_unit_year'],
                                         instance=context['learning_component_year'])
    form.load_initial()  # Load data from database
    context['form'] = form
    return layout.render(request, "learning_unit/component_edit.html", context)


@login_required
@permission_required('base.change_learningclassyear', raise_exception=True)
@require_http_methods(["GET", "POST"])
def learning_class_year_edit(request, learning_unit_year_id):
    context = _get_common_context_learning_unit_year(request, learning_unit_year_id)
    context.update(
        {'learning_class_year': mdl.learning_class_year.find_by_id(request.GET.get('learning_class_year_id')),
         'learning_component_year':
             mdl.learning_component_year.find_by_id(request.GET.get('learning_component_year_id'))})

    if request.method == 'POST':
        form = LearningClassEditForm(
            request.POST,
            instance=context['learning_class_year'],
            learning_unit_year=context['learning_unit_year'],
            learning_component_year=context['learning_component_year']
        )
        if form.is_valid():
            form.save()
        return HttpResponseRedirect(reverse("learning_unit_components",
                                            kwargs={'learning_unit_year_id': learning_unit_year_id}))

    form = LearningClassEditForm(
        instance=context['learning_class_year'],
        learning_unit_year=context['learning_unit_year'],
        learning_component_year=context['learning_component_year']
    )
    form.load_initial()  # Load data from database
    context['form'] = form
    return layout.render(request, "learning_unit/class_edit.html", context)


def learning_unit_create(request, academic_year):
    form = CreateLearningUnitYearForm(initial={'academic_year': academic_year,
                                               'subtype': FULL,
                                               'learning_container_year_type': "---------",
                                               'language': 3})
    return layout.render(request, "learning_unit/learning_unit_form.html", {'form': form})


def learning_unit_year_add(request):
    if request.POST:
        form = CreateLearningUnitYearForm(request.POST)
        if form.is_valid():
            data = form.cleaned_data
            starting_academic_year = mdl.academic_year.starting_academic_year()
            academic_year = data['academic_year']
            year = academic_year.year
            status = check_status(data)
            additional_entity_version_1 = None
            additional_entity_version_2 = None
            allocation_entity_version = None
            requirement_entity_version = mdl.entity_version.find_by_id(data['requirement_entity'])
            if data['allocation_entity']:
                allocation_entity_version = mdl.entity_version.find_by_id(data['allocation_entity'])
            if data['additional_entity_1']:
                additional_entity_version_1 = mdl.entity_version.find_by_id(data['additional_entity_1'])
            if data['additional_entity_2']:
                additional_entity_version_2 = mdl.entity_version.find_by_id(data['additional_entity_2'])
            new_learning_container = create_learning_container(year)
            new_learning_unit = create_learning_unit(data, new_learning_container, year)
            while year < starting_academic_year.year+6:
                academic_year = mdl.academic_year.find_academic_year_by_year(year)
                create_learning_unit_structure(additional_entity_version_1, additional_entity_version_2,
                                               allocation_entity_version, data, form, new_learning_container,
                                               new_learning_unit, requirement_entity_version, status, academic_year)
                year = year+1
            return redirect('learning_units')
        else:
            return layout.render(request, "learning_unit/learning_unit_form.html", {'form': form})
    else:
        return redirect('learning_unit_create')


def create_learning_unit_structure(additional_entity_version_1, additional_entity_version_2, allocation_entity_version,
                                   data, form, new_learning_container, new_learning_unit, requirement_entity_version,
                                   status, academic_year):
    new_learning_container_year = create_learning_container_year(academic_year, data,
                                                                 new_learning_container)
    new_requirement_entity = create_entity_container_year(requirement_entity_version,
                                                          new_learning_container_year,
                                                          REQUIREMENT_ENTITY)
    if allocation_entity_version:
        create_entity_container_year(allocation_entity_version, new_learning_container_year, ALLOCATION_ENTITY)
    if additional_entity_version_1:
        create_entity_container_year(additional_entity_version_1, new_learning_container_year,
                                     ADDITIONAL_REQUIREMENT_ENTITY_1)
    if additional_entity_version_2:
        create_entity_container_year(additional_entity_version_2, new_learning_container_year,
                                     ADDITIONAL_REQUIREMENT_ENTITY_2)
    if data['learning_container_year_type'] == COURSE:
        create_course(academic_year, form, new_learning_container_year, new_learning_unit,
                      new_requirement_entity, status)
    else:
        create_another_type(academic_year, form, new_learning_container_year, new_learning_unit,
                            new_requirement_entity, status)


def create_another_type(an_academic_year, form, new_learning_container_year, new_learning_unit, new_requirement_entity,
                        status):
    new_learning_component_year = create_learning_component_year(new_learning_container_year,
                                                                 "NT1", None)
    create_entity_component_year(new_requirement_entity, new_learning_component_year)
    new_learning_unit_year = create_learning_unit_year(an_academic_year, form,
                                                       new_learning_container_year,
                                                       new_learning_unit,
                                                       status)
    create_learning_unit_component(new_learning_unit_year, new_learning_component_year, None)


def create_course(an_academic_year, form, new_learning_container_year, new_learning_unit,
                  new_requirement_entity, status):
    new_lecturing = create_learning_component_year(new_learning_container_year, "CM1", LECTURING)
    new_practical_exercise = create_learning_component_year(new_learning_container_year, "TP1",
                                                            PRACTICAL_EXERCISES)
    create_entity_component_year(new_requirement_entity, new_lecturing)
    create_entity_component_year(new_requirement_entity, new_practical_exercise)
    new_learning_unit_year = create_learning_unit_year(an_academic_year, form,
                                                       new_learning_container_year,
                                                       new_learning_unit,
                                                       status)
    create_learning_unit_component(new_learning_unit_year, new_lecturing, LECTURING)
    create_learning_unit_component(new_learning_unit_year, new_practical_exercise, PRACTICAL_EXERCISES)


def check_status(data):
    if data['status'] == 'on':
        status = True
    else:
        status = False
    return status


def create_learning_component_year(learning_container_year, acronym, type):
    new_lecturing = LearningComponentYear(learning_container_year=learning_container_year,
                                          acronym=acronym,
                                          type=type)
    new_lecturing.save()
    return new_lecturing


def create_learning_unit_component(learning_unit_year, learning_component_year, type):
    new_learning_unit_component = LearningUnitComponent(learning_unit_year=learning_unit_year,
                                                        learning_component_year=learning_component_year,
                                                        type=type)
    new_learning_unit_component.save()
    return new_learning_unit_component


def create_entity_component_year(entity_container_year, learning_component_year):
    new_entity_component_year = EntityComponentYear(entity_container_year=entity_container_year,
                                                    learning_component_year=learning_component_year)
    new_entity_component_year.save()
    return new_entity_component_year


def create_learning_container(year):
    new_learning_container = LearningContainer(start_year=year)
    new_learning_container.save()
    return new_learning_container


def create_learning_container_year(academic_year, data, learning_container):
    a_language = find_by_id(data['language'])
    new_learning_container_year = LearningContainerYear(academic_year=academic_year,
                                                        learning_container=learning_container,
                                                        title=data['title'],
                                                        acronym=data['acronym'].upper(),
                                                        container_type=data['learning_container_year_type'],
                                                        language=a_language)
    new_learning_container_year.save()
    return new_learning_container_year


def create_entity_container_year(entity_version, learning_container_year, type):
    new_entity_container_year = EntityContainerYear(entity=entity_version.entity,
                                                    learning_container_year=learning_container_year,
                                                    type=type)
    new_entity_container_year.save()
    return new_entity_container_year


def create_learning_unit(data, learning_container, year):
    new_learning_unit = LearningUnit(acronym=data['acronym'].upper(), title=data['title'], start_year=year,
                                     periodicity=data['periodicity'], learning_container=learning_container,
                                     faculty_remark=data['faculty_remark'], other_remark=data['other_remark'])
    new_learning_unit.save()
    return new_learning_unit


def create_learning_unit_year(academic_year, form, learning_container_year, learning_unit, status):
    if form.data.get('internship_subtype'):
        internship_subtype = form.data['internship_subtype']
    else:
        internship_subtype = None
    new_learning_unit_year = LearningUnitYear(academic_year=academic_year, learning_unit=learning_unit,
                                              learning_container_year=learning_container_year,
                                              acronym=form.data['acronym'].upper(),
                                              title=form.data['title'],
                                              title_english=form.data['title_english'],
                                              subtype=form.data['subtype'],
                                              credits=form.data['credits'],
                                              internship_subtype=internship_subtype,
                                              status=status,
                                              session=form.data['session'])
    new_learning_unit_year.save()
    return new_learning_unit_year


def check_acronym(request):
    acronym = request.GET['acronym']
    year_id = request.GET['year_id']
    academic_yr = mdl.academic_year.find_academic_year_by_id(year_id)
    valid = True
    existed_acronym = False
    existing_acronym = False
    learning_unit_years = mdl.learning_unit_year.find_gte_year_acronym(academic_yr, acronym)
    old_learning_unit_year = mdl.learning_unit_year.find_lt_year_acronym(academic_yr, acronym).last()
    if old_learning_unit_year:
        last_using = str(old_learning_unit_year.academic_year)
    else:
        last_using = ""
    if old_learning_unit_year:
        existed_acronym = True
        valid = True
    if learning_unit_years:
        existing_acronym = True
        valid = False

    return JsonResponse({'valid': valid,
                         'existing_acronym': existing_acronym,
                         'existed_acronym': existed_acronym,
                         'last_using': last_using}, safe=False)


@login_required
@permission_required('base.can_access_learningunit', raise_exception=True)
def learning_units_activity(request):
    return learning_units_search(request, 1)


@login_required
@permission_required('base.can_access_learningunit', raise_exception=True)
def learning_units_service_course(request):
    return learning_units_search(request, 2)

def learning_units_search(request, search_type):
    if request.GET.get('academic_year_id'):
        form = LearningUnitYearForm(request.GET)
    else:
        form = LearningUnitYearForm()
    found_learning_units = None
    if form.is_valid():
        if search_type == 1:
            found_learning_units = form.get_activity_learning_units()
        else:
            if search_type == 2:
                found_learning_units = form.get_service_course_learning_units()
        _check_if_display_message(request, found_learning_units)

    context = _get_common_context_list_learning_unit_years()
    context.update({
        'form': form,
        'academic_years': mdl.academic_year.find_academic_years(),
        'container_types': learning_container_year_types.LEARNING_CONTAINER_YEAR_TYPES,
        'types': learning_unit_year_subtypes.LEARNING_UNIT_YEAR_SUBTYPES,
        'learning_units': found_learning_units,
        'current_academic_year': mdl.academic_year.current_academic_year(),
        'experimental_phase': True,
        'search_type': search_type
    })
    return layout.render(request, "learning_units.html", context)<|MERGE_RESOLUTION|>--- conflicted
+++ resolved
@@ -38,11 +38,8 @@
 from base.business import learning_unit_year_volumes
 from base.business import learning_unit_year_with_context
 from attribution import models as mdl_attr
-<<<<<<< HEAD
 from base.decorators import cache_filter
-=======
 from base.business.learning_unit_year_with_context import volume_learning_component_year
->>>>>>> 7999eb73
 from base.models import entity_container_year
 from base.models.entity_component_year import EntityComponentYear
 from base.models.entity_container_year import EntityContainerYear
@@ -77,37 +74,13 @@
 @permission_required('base.can_access_learningunit', raise_exception=True)
 @cache_filter()
 def learning_units(request):
-<<<<<<< HEAD
-    if request.GET.get('academic_year_id'):
-        form = LearningUnitYearForm(request.GET)
-    else:
-        form = LearningUnitYearForm()
-    found_learning_units = None
-    if form.is_valid():
-        found_learning_units = form.get_learning_units()
-        if not _check_if_display_message(request, found_learning_units):
-            found_learning_units = None
-
-    context = _get_common_context_list_learning_unit_years()
-    context.update({
-        'form': form,
-        'academic_years': mdl.academic_year.find_academic_years(),
-        'container_types': learning_container_year_types.LEARNING_CONTAINER_YEAR_TYPES,
-        'types': learning_unit_year_subtypes.LEARNING_UNIT_YEAR_SUBTYPES,
-        'learning_units': found_learning_units,
-        'current_academic_year': mdl.academic_year.current_academic_year(),
-        'experimental_phase': True
-    })
-    return layout.render(request, "learning_units.html", context)
-=======
     return learning_units_search(request, 1)
->>>>>>> 7999eb73
 
 
 @login_required
 @permission_required('base.can_access_learningunit', raise_exception=True)
 def learning_unit_identification(request, learning_unit_year_id):
-    context = _get_common_context_learning_unit_year(request, learning_unit_year_id)
+    context = _get_common_context_learning_unit_year(learning_unit_year_id)
     learning_unit_year = context['learning_unit_year']
     context['learning_container_year_partims'] = _get_partims_related(learning_unit_year)
     context['organization'] = _get_organization_from_learning_unit_year(learning_unit_year)
@@ -116,25 +89,21 @@
     context['show_subtype'] = _show_subtype(learning_unit_year)
     context.update(_get_all_attributions(learning_unit_year))
     context['components'] = get_components_identification(learning_unit_year)
-<<<<<<< HEAD
-    context['volume_distribution'] = volume_distribution(learning_unit_year)
-=======
-
->>>>>>> 7999eb73
+
     return layout.render(request, "learning_unit/identification.html", context)
 
 
 @login_required
 @permission_required('base.can_access_learningunit', raise_exception=True)
 def learning_unit_formations(request, learning_unit_year_id):
-    context = _get_common_context_learning_unit_year(request, learning_unit_year_id)
+    context = _get_common_context_learning_unit_year(learning_unit_year_id)
     return layout.render(request, "learning_unit/formations.html", context)
 
 
 @login_required
 @permission_required('base.can_access_learningunit', raise_exception=True)
 def learning_unit_components(request, learning_unit_year_id):
-    context = _get_common_context_learning_unit_year(request, learning_unit_year_id)
+    context = _get_common_context_learning_unit_year(learning_unit_year_id)
     context['components'] = get_same_container_year_components(context['learning_unit_year'], True)
     context['tab_active'] = 'components'
     context['experimental_phase'] = True
@@ -158,7 +127,7 @@
     if request.method == 'POST':
         _learning_unit_volumes_management_edit(request, learning_unit_year_id)
 
-    context = _get_common_context_learning_unit_year(request, learning_unit_year_id)
+    context = _get_common_context_learning_unit_year(learning_unit_year_id)
     context['learning_units'] = learning_unit_year_with_context.get_with_context(
         learning_container_year_id=context['learning_unit_year'].learning_container_year_id
     )
@@ -207,7 +176,7 @@
 @login_required
 @permission_required('base.can_access_learningunit', raise_exception=True)
 def learning_unit_pedagogy(request, learning_unit_year_id):
-    context = _get_common_context_learning_unit_year(request, learning_unit_year_id)
+    context = _get_common_context_learning_unit_year(learning_unit_year_id)
     learning_unit_year = context['learning_unit_year']
 
     CMS_LABEL = ['resume', 'bibliography', 'teaching_methods', 'evaluation_methods',
@@ -238,7 +207,7 @@
         return HttpResponseRedirect(reverse("learning_unit_pedagogy",
                                             kwargs={'learning_unit_year_id':learning_unit_year_id}))
 
-    context = _get_common_context_learning_unit_year(request, learning_unit_year_id)
+    context = _get_common_context_learning_unit_year(learning_unit_year_id)
     label_name = request.GET.get('label')
     language = request.GET.get('language')
     text_lb = text_label.find_root_by_name(label_name)
@@ -260,7 +229,7 @@
 @login_required
 @permission_required('base.can_access_learningunit', raise_exception=True)
 def learning_unit_attributions(request, learning_unit_year_id):
-    context = _get_common_context_learning_unit_year(request, learning_unit_year_id)
+    context = _get_common_context_learning_unit_year(learning_unit_year_id)
     context['attributions'] = mdl_attr.attribution.find_by_learning_unit_year(learning_unit_year=learning_unit_year_id)
     context['experimental_phase'] = True
     return layout.render(request, "learning_unit/attributions.html", context)
@@ -269,14 +238,14 @@
 @login_required
 @permission_required('base.can_access_learningunit', raise_exception=True)
 def learning_unit_proposals(request, learning_unit_year_id):
-    context = _get_common_context_learning_unit_year(request, learning_unit_year_id)
+    context = _get_common_context_learning_unit_year(learning_unit_year_id)
     return layout.render(request, "learning_unit/proposals.html", context)
 
 
 @login_required
 @permission_required('base.can_access_learningunit', raise_exception=True)
 def learning_unit_specifications(request, learning_unit_year_id):
-    context = _get_common_context_learning_unit_year(request, learning_unit_year_id)
+    context = _get_common_context_learning_unit_year(learning_unit_year_id)
     learning_unit_year = context['learning_unit_year']
 
     CMS_LABEL = ['themes_discussed', 'skills_to_be_acquired', 'prerequisite']
@@ -305,7 +274,7 @@
         return HttpResponseRedirect(reverse("learning_unit_specifications",
                                             kwargs={'learning_unit_year_id': learning_unit_year_id}))
 
-    context = _get_common_context_learning_unit_year(request, learning_unit_year_id)
+    context = _get_common_context_learning_unit_year(learning_unit_year_id)
     label_name = request.GET.get('label')
     text_lb = text_label.find_root_by_name(label_name)
     language = request.GET.get('language')
@@ -345,7 +314,7 @@
     return context
 
 
-def _get_common_context_learning_unit_year(request, learning_unit_year_id):
+def _get_common_context_learning_unit_year(learning_unit_year_id):
     learning_unit_year = mdl.learning_unit_year.find_by_id(learning_unit_year_id)
 
     context = {
@@ -484,7 +453,7 @@
 @permission_required('base.change_learningcomponentyear', raise_exception=True)
 @require_http_methods(["GET", "POST"])
 def learning_unit_component_edit(request, learning_unit_year_id):
-    context = _get_common_context_learning_unit_year(request, learning_unit_year_id)
+    context = _get_common_context_learning_unit_year(learning_unit_year_id)
     learning_component_id = request.GET.get('learning_component_year_id')
     context['learning_component_year'] = mdl.learning_component_year.find_by_id(learning_component_id)
 
@@ -508,7 +477,7 @@
 @permission_required('base.change_learningclassyear', raise_exception=True)
 @require_http_methods(["GET", "POST"])
 def learning_class_year_edit(request, learning_unit_year_id):
-    context = _get_common_context_learning_unit_year(request, learning_unit_year_id)
+    context = _get_common_context_learning_unit_year(learning_unit_year_id)
     context.update(
         {'learning_class_year': mdl.learning_class_year.find_by_id(request.GET.get('learning_class_year_id')),
          'learning_component_year':
@@ -741,12 +710,14 @@
 
 @login_required
 @permission_required('base.can_access_learningunit', raise_exception=True)
+@cache_filter()
 def learning_units_activity(request):
     return learning_units_search(request, 1)
 
 
 @login_required
 @permission_required('base.can_access_learningunit', raise_exception=True)
+@cache_filter()
 def learning_units_service_course(request):
     return learning_units_search(request, 2)
 
