##############################################################################
#
#    OSIS stands for Open Student Information System. It's an application
#    designed to manage the core business of higher education institutions,
#    such as universities, faculties, institutes and professional schools.
#    The core business involves the administration of students, teachers,
#    courses, programs and so on.
#
#    Copyright (C) 2015-2018 Université catholique de Louvain (http://www.uclouvain.be)
#
#    This program is free software: you can redistribute it and/or modify
#    it under the terms of the GNU General Public License as published by
#    the Free Software Foundation, either version 3 of the License, or
#    (at your option) any later version.
#
#    This program is distributed in the hope that it will be useful,
#    but WITHOUT ANY WARRANTY; without even the implied warranty of
#    MERCHANTABILITY or FITNESS FOR A PARTICULAR PURPOSE.  See the
#    GNU General Public License for more details.
#
#    A copy of this license - GNU General Public License - is available
#    at the root of the source code of this program.  If not,
#    see http://www.gnu.org/licenses/.
#
##############################################################################
from collections import ChainMap

from django.contrib import messages
from django.contrib.auth.decorators import login_required, permission_required
from django.core.exceptions import PermissionDenied
from django.core.exceptions import ValidationError
from django.core.urlresolvers import reverse
from django.http import HttpResponseRedirect
from django.http import JsonResponse
from django.http import QueryDict
from django.shortcuts import redirect, get_object_or_404
from django.utils.translation import ugettext_lazy as _
from django.views.decorators.http import require_http_methods, require_POST, require_GET

from attribution.business import attribution_charge_new
from base import models as mdl
from base.business import learning_unit_deletion, learning_unit_year_volumes, learning_unit_year_with_context, \
    learning_unit_proposal
from base.business.learning_unit import create_learning_unit, create_learning_unit_structure, \
    get_common_context_learning_unit_year, get_cms_label_data, \
    extract_volumes_from_data, get_same_container_year_components, get_components_identification, show_subtype, \
    get_organization_from_learning_unit_year, get_campus_from_learning_unit_year, \
    get_all_attributions, get_last_academic_years, \
    SIMPLE_SEARCH, SERVICE_COURSES_SEARCH, create_xls, is_summary_submission_opened, find_language_in_settings, \
    initialize_learning_unit_pedagogy_form, compute_max_academic_year_adjournment, \
    create_learning_unit_partim_structure, can_access_summary
from base.forms.common import TooManyResultsException
from base.forms.learning_units import LearningUnitYearForm
from base.models import entity_container_year
from base.models import proposal_learning_unit, entity_version
from base.models.enums import learning_container_year_types, learning_unit_year_subtypes
from base.models.enums.learning_unit_year_subtypes import FULL
from base.models.learning_container import LearningContainer

from base.forms.learning_unit_create import CreateLearningUnitYearForm, EMPTY_FIELD, CreatePartimForm, \
    PARTIM_FORM_READ_ONLY_FIELD
from base.forms.learning_unit_specifications import LearningUnitSpecificationsForm, LearningUnitSpecificationsEditForm
from base.forms.learning_unit_pedagogy import LearningUnitPedagogyEditForm
from base.forms.learning_unit_component import LearningUnitComponentEditForm
from base.forms.learning_class import LearningClassEditForm
from base.models.learning_unit_year import LearningUnitYear
from base.models.person import Person
from cms.models import text_label
from reference.models import language
from . import layout
<<<<<<< HEAD
from django.conf import settings
=======
from django.core.urlresolvers import reverse_lazy
from django.shortcuts import render
>>>>>>> a3fb3a49


CMS_LABEL_SPECIFICATIONS = ['themes_discussed', 'skills_to_be_acquired', 'prerequisite']
CMS_LABEL_PEDAGOGY = ['resume', 'bibliography', 'teaching_methods', 'evaluation_methods',
                      'other_informations', 'online_resources']
CMS_LABEL_SUMMARY = ['resume']


@login_required
@permission_required('base.can_access_learningunit', raise_exception=True)
def learning_units(request):
    return _learning_units_search(request, SIMPLE_SEARCH)


@login_required
@permission_required('base.can_access_learningunit', raise_exception=True)
def learning_units_service_course(request):
    return _learning_units_search(request, SERVICE_COURSES_SEARCH)


@login_required
@permission_required('base.can_access_learningunit', raise_exception=True)
def learning_unit_identification(request, learning_unit_year_id):
    person = get_object_or_404(Person, user=request.user)
    context = get_common_context_learning_unit_year(learning_unit_year_id)
    learning_unit_year = context['learning_unit_year']
    context['learning_container_year_partims'] = learning_unit_year.get_partims_related()
    context['organization'] = get_organization_from_learning_unit_year(learning_unit_year)
    context['campus'] = get_campus_from_learning_unit_year(learning_unit_year)
    context['experimental_phase'] = True
    context['show_subtype'] = show_subtype(learning_unit_year)
    context.update(get_all_attributions(learning_unit_year))
    context['components'] = get_components_identification(learning_unit_year)
    context['can_propose'] = learning_unit_proposal.is_eligible_for_modification_proposal(learning_unit_year, person)
    context['proposal'] = proposal_learning_unit.find_by_learning_unit_year(learning_unit_year)
    context['can_cancel_proposal'] = learning_unit_proposal.\
        is_eligible_for_cancel_of_proposal(context['proposal'], person) if context['proposal'] else False
    context['proposal_folder_entity_version'] = \
        entity_version.get_by_entity_and_date(context['proposal'].folder.entity, None) if context['proposal'] else None
    context['can_delete'] = learning_unit_deletion.can_delete_learning_unit_year(person, learning_unit_year)

    return layout.render(request, "learning_unit/identification.html", context)


@login_required
@permission_required('base.can_access_learningunit', raise_exception=True)
def learning_unit_formations(request, learning_unit_year_id):
    context = get_common_context_learning_unit_year(learning_unit_year_id)
    return layout.render(request, "learning_unit/formations.html", context)


@login_required
@permission_required('base.can_access_learningunit', raise_exception=True)
def learning_unit_components(request, learning_unit_year_id):
    context = get_common_context_learning_unit_year(learning_unit_year_id)
    context['components'] = get_same_container_year_components(context['learning_unit_year'], True)
    context['tab_active'] = 'components'
    context['experimental_phase'] = True
    return layout.render(request, "learning_unit/components.html", context)


@login_required
@permission_required('base.can_access_learningunit', raise_exception=True)
def volumes_validation(request, learning_unit_year_id):
    volumes_encoded = extract_volumes_from_data(request.POST.dict())
    volumes_grouped_by_lunityear = learning_unit_year_volumes.get_volumes_grouped_by_lunityear(learning_unit_year_id,
                                                                                               volumes_encoded)
    return JsonResponse({
        'errors': learning_unit_year_volumes.validate(volumes_grouped_by_lunityear)
    })


@login_required
@permission_required('base.can_access_learningunit', raise_exception=True)
def learning_unit_volumes_management(request, learning_unit_year_id):
    if request.method == 'POST':
        _learning_unit_volumes_management_edit(request, learning_unit_year_id)

    context = get_common_context_learning_unit_year(learning_unit_year_id)
    context['learning_units'] = learning_unit_year_with_context.get_with_context(
        learning_container_year_id=context['learning_unit_year'].learning_container_year_id
    )
    context['tab_active'] = 'components'
    context['experimental_phase'] = True
    return layout.render(request, "learning_unit/volumes_management.html", context)


@login_required
@permission_required('base.can_access_learningunit', raise_exception=True)
def learning_unit_pedagogy(request, learning_unit_year_id):
    context = get_common_context_learning_unit_year(learning_unit_year_id)
    learning_unit_year = context['learning_unit_year']

    user_language = mdl.person.get_user_interface_language(request.user)
    context['cms_labels_translated'] = get_cms_label_data(CMS_LABEL_PEDAGOGY, user_language)

    context['form_french'] = initialize_learning_unit_pedagogy_form(learning_unit_year, settings.LANGUAGE_CODE_FR)
    context['form_english'] = initialize_learning_unit_pedagogy_form(learning_unit_year, settings.LANGUAGE_CODE_EN)
    context['experimental_phase'] = True
    return layout.render(request, "learning_unit/pedagogy.html", context)


@login_required
@permission_required('base.can_edit_learningunit_pedagogy', raise_exception=True)
@require_http_methods(["GET", "POST"])
def learning_unit_pedagogy_edit(request, learning_unit_year_id):
    if request.method == 'POST':
        form = LearningUnitPedagogyEditForm(request.POST)
        if form.is_valid():
            form.save()
        return HttpResponseRedirect(reverse("learning_unit_pedagogy",
                                            kwargs={'learning_unit_year_id': learning_unit_year_id}))

    context = get_common_context_learning_unit_year(learning_unit_year_id)
    label_name = request.GET.get('label')
    language = request.GET.get('language')
    text_lb = text_label.find_root_by_name(label_name)
    form = LearningUnitPedagogyEditForm(**{
        'learning_unit_year': context['learning_unit_year'],
        'language': language,
        'text_label': text_lb
    })
    form.load_initial()  # Load data from database
    context['form'] = form

    user_language = mdl.person.get_user_interface_language(request.user)
    context['text_label_translated'] = next((txt for txt in text_lb.translated_text_labels
                                             if txt.language == user_language), None)
    context['language_translated'] = find_language_in_settings(language)
    return layout.render(request, "learning_unit/pedagogy_edit.html", context)


@login_required
@permission_required('base.can_access_learningunit', raise_exception=True)
def learning_unit_attributions(request, learning_unit_year_id):
    context = get_common_context_learning_unit_year(learning_unit_year_id)
    context['attribution_charge_news'] = \
        attribution_charge_new.find_attribution_charge_new_by_learning_unit_year(
            learning_unit_year=learning_unit_year_id)
    context['experimental_phase'] = True
    return layout.render(request, "learning_unit/attributions.html", context)


@login_required
@permission_required('base.can_access_learningunit', raise_exception=True)
def learning_unit_specifications(request, learning_unit_year_id):
    context = get_common_context_learning_unit_year(learning_unit_year_id)
    learning_unit_year = context['learning_unit_year']

    user_language = mdl.person.get_user_interface_language(request.user)
    context['cms_labels_translated'] = get_cms_label_data(CMS_LABEL_SPECIFICATIONS, user_language)

<<<<<<< HEAD
    fr_language = find_language_in_settings(settings.LANGUAGE_CODE_FR)
    en_language = find_language_in_settings(settings.LANGUAGE_CODE_EN)
=======
    fr_language = find_language_in_settings('fr-be')
    en_language = find_language_in_settings('en')
>>>>>>> a3fb3a49

    context.update({
        'form_french': LearningUnitSpecificationsForm(learning_unit_year, fr_language),
        'form_english': LearningUnitSpecificationsForm(learning_unit_year, en_language)
    })
    context['experimental_phase'] = True
    return layout.render(request, "learning_unit/specifications.html", context)


@login_required
@permission_required('base.can_edit_learningunit_specification', raise_exception=True)
@require_http_methods(["GET", "POST"])
def learning_unit_specifications_edit(request, learning_unit_year_id):
    if request.method == 'POST':
        form = LearningUnitSpecificationsEditForm(request.POST)
        if form.is_valid():
            form.save()
        return HttpResponseRedirect(reverse("learning_unit_specifications",
                                            kwargs={'learning_unit_year_id': learning_unit_year_id}))

    context = get_common_context_learning_unit_year(learning_unit_year_id)
    label_name = request.GET.get('label')
    text_lb = text_label.find_root_by_name(label_name)
    language = request.GET.get('language')
    form = LearningUnitSpecificationsEditForm(**{
        'learning_unit_year': context['learning_unit_year'],
        'language': language,
        'text_label': text_lb
    })
    form.load_initial()  # Load data from database
    context['form'] = form

    user_language = mdl.person.get_user_interface_language(request.user)
    context['text_label_translated'] = next((txt for txt in text_lb.translated_text_labels
                                             if txt.language == user_language), None)
    context['language_translated'] = find_language_in_settings(language)
    return layout.render(request, "learning_unit/specifications_edit.html", context)


@login_required
@permission_required('base.change_learningcomponentyear', raise_exception=True)
@require_http_methods(["GET", "POST"])
def learning_unit_component_edit(request, learning_unit_year_id):
    context = get_common_context_learning_unit_year(learning_unit_year_id)
    learning_component_id = request.GET.get('learning_component_year_id')
    context['learning_component_year'] = mdl.learning_component_year.find_by_id(learning_component_id)

    if request.method == 'POST':
        form = LearningUnitComponentEditForm(request.POST,
                                             learning_unit_year=context['learning_unit_year'],
                                             instance=context['learning_component_year'])
        if form.is_valid():
            form.save()
        return HttpResponseRedirect(reverse(learning_unit_components,
                                            kwargs={'learning_unit_year_id': learning_unit_year_id}))

    form = LearningUnitComponentEditForm(learning_unit_year=context['learning_unit_year'],
                                         instance=context['learning_component_year'])
    form.load_initial()  # Load data from database
    context['form'] = form
    return layout.render(request, "learning_unit/component_edit.html", context)


@login_required
@permission_required('base.change_learningclassyear', raise_exception=True)
@require_http_methods(["GET", "POST"])
def learning_class_year_edit(request, learning_unit_year_id):
    context = get_common_context_learning_unit_year(learning_unit_year_id)
    context.update(
        {'learning_class_year': mdl.learning_class_year.find_by_id(request.GET.get('learning_class_year_id')),
         'learning_component_year':
             mdl.learning_component_year.find_by_id(request.GET.get('learning_component_year_id'))})

    if request.method == 'POST':
        form = LearningClassEditForm(
            request.POST,
            instance=context['learning_class_year'],
            learning_unit_year=context['learning_unit_year'],
            learning_component_year=context['learning_component_year']
        )
        if form.is_valid():
            form.save()
        return HttpResponseRedirect(reverse("learning_unit_components",
                                            kwargs={'learning_unit_year_id': learning_unit_year_id}))

    form = LearningClassEditForm(
        instance=context['learning_class_year'],
        learning_unit_year=context['learning_unit_year'],
        learning_component_year=context['learning_component_year']
    )
    form.load_initial()  # Load data from database
    context['form'] = form
    return layout.render(request, "learning_unit/class_edit.html", context)


@login_required
@permission_required('base.can_create_learningunit', raise_exception=True)
def learning_unit_create(request, academic_year):
    person = get_object_or_404(Person, user=request.user)
    form = CreateLearningUnitYearForm(person, initial={'academic_year': academic_year,
                                                       'subtype': FULL,
                                                       "container_type": EMPTY_FIELD,
                                                       'language': language.find_by_code('FR')})
    return layout.render(request, "learning_unit/learning_unit_form.html", {'form': form})


@login_required
@permission_required('base.can_create_learningunit', raise_exception=True)
@require_POST
def learning_unit_year_add(request):
    person = get_object_or_404(Person, user=request.user)
    form = CreateLearningUnitYearForm(person, request.POST)
    if form.is_valid():
        data = form.cleaned_data
        year = data['academic_year'].year
        status = data['status'] == 'on'
        additional_requirement_entity_1 = data.get('additional_requirement_entity_1')
        additional_requirement_entity_2 = data.get('additional_requirement_entity_2')
        allocation_entity_version = data.get('allocation_entity')
        requirement_entity_version = data.get('requirement_entity')
        campus = data.get('campus')

        new_learning_container = LearningContainer.objects.create()
        new_learning_unit = create_learning_unit(data, new_learning_container, year)
        academic_year_max = compute_max_academic_year_adjournment()
        while year < academic_year_max:
            academic_year = mdl.academic_year.find_academic_year_by_year(year)

            create_learning_unit_structure(additional_requirement_entity_1, additional_requirement_entity_2,
                                           allocation_entity_version, data, new_learning_container,
                                           new_learning_unit, requirement_entity_version, status, academic_year, campus)
            year += 1
        success_msg = _('learning_unit_successfuly_created').format(data['acronym'], academic_year_max)
        messages.add_message(request, messages.SUCCESS, success_msg)
        return redirect('learning_units')
    else:
        return layout.render(request, "learning_unit/learning_unit_form.html", {'form': form})


@login_required
@permission_required('base.can_access_learningunit', raise_exception=True)
def check_acronym(request):
    acronym = request.GET['acronym']
    year_id = request.GET['year_id']
    academic_yr = mdl.academic_year.find_academic_year_by_id(year_id)
    valid = True
    existed_acronym = False
    existing_acronym = False
    last_using = ""

    learning_unit_years = mdl.learning_unit_year.find_gte_year_acronym(academic_yr, acronym)
    old_learning_unit_year = mdl.learning_unit_year.find_lt_year_acronym(academic_yr, acronym).last()

    if old_learning_unit_year:
        last_using = str(old_learning_unit_year.academic_year)
        existed_acronym = True

    if learning_unit_years:
        existing_acronym = True
        valid = False

    return JsonResponse({'valid': valid,
                         'existing_acronym': existing_acronym,
                         'existed_acronym': existed_acronym,
                         'last_using': last_using}, safe=False)


@login_required
@permission_required('base.can_access_learningunit', raise_exception=True)
def learning_units_activity(request):
    return _learning_units_search(request, SIMPLE_SEARCH)


@login_required
@permission_required('base.can_access_learningunit', raise_exception=True)
def learning_units_service_course(request):
    return _learning_units_search(request, SERVICE_COURSES_SEARCH)


def _learning_units_search(request, search_type):
    service_course_search = search_type == SERVICE_COURSES_SEARCH
    request_get = request.GET if request.GET.get('academic_year_id') else None

    form = LearningUnitYearForm(request_get, service_course_search=service_course_search)

    found_learning_units = []
    try:
        if form.is_valid():
            found_learning_units = form.get_activity_learning_units()

            _check_if_display_message(request, found_learning_units)
    except TooManyResultsException:
        messages.add_message(request, messages.ERROR, _('too_many_results'))

    if request.GET.get('xls_status') == "xls":
        return create_xls(request.user, found_learning_units)

    context = {
        'form': form,
        'academic_years': get_last_academic_years(),
        'container_types': learning_container_year_types.LEARNING_CONTAINER_YEAR_TYPES,
        'types': learning_unit_year_subtypes.LEARNING_UNIT_YEAR_SUBTYPES,
        'learning_units': found_learning_units,
        'current_academic_year': mdl.academic_year.current_academic_year(),
        'experimental_phase': True,
        'search_type': search_type
    }
    return layout.render(request, "learning_units.html", context)


def _check_if_display_message(request, found_learning_units):
    if not found_learning_units:
        messages.add_message(request, messages.WARNING, _('no_result'))
    return True


def _learning_unit_volumes_management_edit(request, learning_unit_year_id):
    errors = None
    volumes_encoded = extract_volumes_from_data(request.POST.dict())

    try:
        errors = learning_unit_year_volumes.update_volumes(learning_unit_year_id, volumes_encoded)
    except Exception as e:
        error_msg = e.messages[0] if isinstance(e, ValidationError) else e.args[0]
        messages.add_message(request, messages.ERROR, _(error_msg))

    if errors:
        for error_msg in errors:
            messages.add_message(request, messages.ERROR, error_msg)


@login_required
def learning_unit_summary(request, learning_unit_year_id):
    if not is_summary_submission_opened():
        return redirect(reverse_lazy('outside_summary_submission_period'))

<<<<<<< HEAD
    context = dict()
    context["learning_unit_year"] = learning_unit_year
    context['cms_labels_translated'] = get_cms_label_data(CMS_LABEL_PEDAGOGY, user_language)
    context['form_french'] = initialize_learning_unit_pedagogy_form(learning_unit_year, settings.LANGUAGE_CODE_FR)
    context['form_english'] = initialize_learning_unit_pedagogy_form(learning_unit_year, settings.LANGUAGE_CODE_EN)
    return layout.render(request, "my_osis/educational_information.html", context)
=======
    learning_unit_year = get_object_or_404(LearningUnitYear, pk=learning_unit_year_id)
    if not can_access_summary(request.user, learning_unit_year):
        raise PermissionDenied("User is not summary responsible")

    user_language = mdl.person.get_user_interface_language(request.user)
    return layout.render(request, "my_osis/educational_information.html", {
        'learning_unit_year': learning_unit_year,
        'cms_labels_translated': get_cms_label_data(CMS_LABEL_SUMMARY, user_language),
        'form_french': initialize_learning_unit_pedagogy_form(learning_unit_year, 'fr-be'),
        'form_english': initialize_learning_unit_pedagogy_form(learning_unit_year, 'en')
    })
>>>>>>> a3fb3a49


@login_required
@require_http_methods(["GET", "POST"])
def summary_edit(request, learning_unit_year_id):
    if not is_summary_submission_opened():
        return redirect(reverse_lazy("outside_summary_submission_period"))

    learning_unit_year = get_object_or_404(LearningUnitYear, pk=learning_unit_year_id)
    if not can_access_summary(request.user, learning_unit_year):
        raise PermissionDenied("User is not summary responsible")

    if request.method == 'POST':
        form = LearningUnitPedagogyEditForm(request.POST)
        if form.is_valid():
            form.save()
        return redirect("learning_unit_summary", learning_unit_year_id=learning_unit_year_id)
    label_name = request.GET.get('label')
    lang = request.GET.get('language')
    text_lb = text_label.find_root_by_name(label_name)
    form = LearningUnitPedagogyEditForm(**{'learning_unit_year': learning_unit_year, 'language': lang,
                                           'text_label': text_lb})
    form.load_initial()
    user_language = mdl.person.get_user_interface_language(request.user)
    text_label_translated = next((txt for txt in text_lb.translated_text_labels if txt.language == user_language), None)
    return layout.render(request, "my_osis/educational_information_edit.html", {
        "learning_unit_year": learning_unit_year,
        "form": form,
        "language_translated": find_language_in_settings(lang),
        "text_label_translated": text_label_translated
    })


@login_required
def outside_period(request):
    text = _('summary_responsible_denied')
    messages.add_message(request, messages.WARNING, "%s" % text)
    return render(request, "access_denied.html")


@login_required
@permission_required('base.can_create_learningunit', raise_exception=True)
@require_GET
def learning_unit_create_partim(request, learning_unit_year_id):
    person = get_object_or_404(Person, user=request.user)
    learning_unit_year_parent = get_object_or_404(LearningUnitYear, pk=learning_unit_year_id)
    initial = compute_partim_form_initial_data(learning_unit_year_parent)
    return layout.render(request, "learning_unit/partim_form.html", {'form': CreatePartimForm(person, initial=initial)})


@login_required
@permission_required('base.can_create_learningunit', raise_exception=True)
@require_POST
def learning_unit_year_partim_add(request, learning_unit_year_id):
    person = get_object_or_404(Person, user=request.user)
    learning_unit_year_parent = get_object_or_404(LearningUnitYear, pk=learning_unit_year_id)

    initial = compute_partim_form_initial_data(learning_unit_year_parent)
    post_data = _get_post_data_without_read_only_field(request.POST.copy())

    post_data_merged = QueryDict('', mutable=True)
    post_data_merged.update(initial)
    post_data_merged.update(post_data)
    form = CreatePartimForm(person, post_data_merged)
    if form.is_valid():
        create_partim_process(learning_unit_year_parent, form)
        return HttpResponseRedirect(reverse("learning_unit",
                                            kwargs={'learning_unit_year_id': learning_unit_year_parent.id}))
    return layout.render(request, "learning_unit/partim_form.html", {'form': form})


def _get_post_data_without_read_only_field(post_data):
    post_data_without_read_only = post_data.copy()
    for read_only_field in PARTIM_FORM_READ_ONLY_FIELD:
        post_data_without_read_only.pop(read_only_field, None)
    return post_data_without_read_only


def create_partim_process(learning_unit_year_parent, form):
    data = form.cleaned_data
    academic_year = data['academic_year']
    start_year = academic_year.year
    end_year = learning_unit_year_parent.learning_unit.end_year

    learning_container = learning_unit_year_parent.learning_container_year.learning_container
    learning_unit_created = create_learning_unit(data, learning_container, start_year, end_year)

    create_partim_process_on_years(data, learning_unit_created, learning_container, end_year)


def create_partim_process_on_years(data, new_learning_unit, learning_container, end_year_learning_unit_parent):
    academic_year = data['academic_year']
    year = academic_year.year
    status = data['status']
    additional_requirement_entity_version_1 = data.get('additional_requirement_entity_1')
    additional_requirement_entity_version_2 = data.get('additional_requirement_entity_2')
    allocation_entity_version = data.get('allocation_entity')
    requirement_entity_version = data.get('requirement_entity')
    academic_year_max = compute_max_academic_year_adjournment()

    while (year < academic_year_max) and (not end_year_learning_unit_parent or year <= end_year_learning_unit_parent):
        academic_year = mdl.academic_year.find_academic_year_by_year(year)
        create_learning_unit_partim_structure({
            'requirement_entity_version': requirement_entity_version,
            'additional_requirement_entity_version_1': additional_requirement_entity_version_1,
            'additional_requirement_entity_version_2': additional_requirement_entity_version_2,
            'allocation_entity_version': allocation_entity_version,
            'data': data,
            'learning_container': learning_container,
            'new_learning_unit': new_learning_unit,
            'status': status,
            'academic_year': academic_year
        })
        year += 1


def compute_partim_form_initial_data(learning_unit_year_parent):
    initial = compute_form_initial_data(learning_unit_year_parent)
    initial['subtype'] = learning_unit_year_subtypes.PARTIM
    return initial


def compute_form_initial_data(learning_unit_year):
    initial_data = {
        "academic_year": learning_unit_year.academic_year.id,
        "first_letter": learning_unit_year.acronym[0],
        "acronym": learning_unit_year.acronym[1:],
        "subtype": learning_unit_year.subtype,
        "container_type": learning_unit_year.learning_container_year.container_type,
        "language": learning_unit_year.learning_container_year.language.id,
        "status": learning_unit_year.status,
        "credits": learning_unit_year.credits,
        "title": learning_unit_year.title,
        "title_english": learning_unit_year.title_english,
        'session': learning_unit_year.session,
        'faculty_remark': learning_unit_year.learning_unit.faculty_remark,
        'other_remark': learning_unit_year.learning_unit.other_remark,
        "periodicity": learning_unit_year.learning_unit.periodicity,
        "quadrimester": learning_unit_year.quadrimester,
        "campus": learning_unit_year.learning_container_year.campus.id,
        "internship_subtype": learning_unit_year.internship_subtype
    }
    attributions = entity_container_year.find_last_entity_version_grouped_by_linktypes(
        learning_unit_year.learning_container_year
    )
    initial_data.update({k.lower(): v.id for k, v in attributions.items()})
    return {key: value for key, value in initial_data.items() if value is not None}<|MERGE_RESOLUTION|>--- conflicted
+++ resolved
@@ -30,14 +30,17 @@
 from django.core.exceptions import PermissionDenied
 from django.core.exceptions import ValidationError
 from django.core.urlresolvers import reverse
+from django.core.urlresolvers import reverse_lazy
 from django.http import HttpResponseRedirect
 from django.http import JsonResponse
 from django.http import QueryDict
 from django.shortcuts import redirect, get_object_or_404
+from django.shortcuts import render
 from django.utils.translation import ugettext_lazy as _
 from django.views.decorators.http import require_http_methods, require_POST, require_GET
 
 from attribution.business import attribution_charge_new
+from attribution.models.attribution import Attribution
 from base import models as mdl
 from base.business import learning_unit_deletion, learning_unit_year_volumes, learning_unit_year_with_context, \
     learning_unit_proposal
@@ -50,6 +53,11 @@
     initialize_learning_unit_pedagogy_form, compute_max_academic_year_adjournment, \
     create_learning_unit_partim_structure, can_access_summary
 from base.forms.common import TooManyResultsException
+from base.forms.learning_class import LearningClassEditForm
+from base.forms.learning_unit_component import LearningUnitComponentEditForm
+from base.forms.learning_unit_create import CreateLearningUnitYearForm, EMPTY_FIELD
+from base.forms.learning_unit_pedagogy import LearningUnitPedagogyEditForm
+from base.forms.learning_unit_specifications import LearningUnitSpecificationsForm, LearningUnitSpecificationsEditForm
 from base.forms.learning_units import LearningUnitYearForm
 from base.models import entity_container_year
 from base.models import proposal_learning_unit, entity_version
@@ -68,12 +76,9 @@
 from cms.models import text_label
 from reference.models import language
 from . import layout
-<<<<<<< HEAD
-from django.conf import settings
-=======
 from django.core.urlresolvers import reverse_lazy
 from django.shortcuts import render
->>>>>>> a3fb3a49
+from django.conf import settings
 
 
 CMS_LABEL_SPECIFICATIONS = ['themes_discussed', 'skills_to_be_acquired', 'prerequisite']
@@ -226,13 +231,8 @@
     user_language = mdl.person.get_user_interface_language(request.user)
     context['cms_labels_translated'] = get_cms_label_data(CMS_LABEL_SPECIFICATIONS, user_language)
 
-<<<<<<< HEAD
     fr_language = find_language_in_settings(settings.LANGUAGE_CODE_FR)
     en_language = find_language_in_settings(settings.LANGUAGE_CODE_EN)
-=======
-    fr_language = find_language_in_settings('fr-be')
-    en_language = find_language_in_settings('en')
->>>>>>> a3fb3a49
 
     context.update({
         'form_french': LearningUnitSpecificationsForm(learning_unit_year, fr_language),
@@ -469,14 +469,6 @@
     if not is_summary_submission_opened():
         return redirect(reverse_lazy('outside_summary_submission_period'))
 
-<<<<<<< HEAD
-    context = dict()
-    context["learning_unit_year"] = learning_unit_year
-    context['cms_labels_translated'] = get_cms_label_data(CMS_LABEL_PEDAGOGY, user_language)
-    context['form_french'] = initialize_learning_unit_pedagogy_form(learning_unit_year, settings.LANGUAGE_CODE_FR)
-    context['form_english'] = initialize_learning_unit_pedagogy_form(learning_unit_year, settings.LANGUAGE_CODE_EN)
-    return layout.render(request, "my_osis/educational_information.html", context)
-=======
     learning_unit_year = get_object_or_404(LearningUnitYear, pk=learning_unit_year_id)
     if not can_access_summary(request.user, learning_unit_year):
         raise PermissionDenied("User is not summary responsible")
@@ -485,10 +477,9 @@
     return layout.render(request, "my_osis/educational_information.html", {
         'learning_unit_year': learning_unit_year,
         'cms_labels_translated': get_cms_label_data(CMS_LABEL_SUMMARY, user_language),
-        'form_french': initialize_learning_unit_pedagogy_form(learning_unit_year, 'fr-be'),
-        'form_english': initialize_learning_unit_pedagogy_form(learning_unit_year, 'en')
+        'form_french': initialize_learning_unit_pedagogy_form(learning_unit_year, settings.LANGUAGE_CODE_FR),
+        'form_english': initialize_learning_unit_pedagogy_form(learning_unit_year, settings.LANGUAGE_CODE_EN)
     })
->>>>>>> a3fb3a49
 
 
 @login_required
@@ -520,7 +511,6 @@
         "language_translated": find_language_in_settings(lang),
         "text_label_translated": text_label_translated
     })
-
 
 @login_required
 def outside_period(request):
