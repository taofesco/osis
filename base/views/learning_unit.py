##############################################################################
#
#    OSIS stands for Open Student Information System. It's an application
#    designed to manage the core business of higher education institutions,
#    such as universities, faculties, institutes and professional schools.
#    The core business involves the administration of students, teachers,
#    courses, programs and so on.
#
#    Copyright (C) 2015-2017 Université catholique de Louvain (http://www.uclouvain.be)
#
#    This program is free software: you can redistribute it and/or modify
#    it under the terms of the GNU General Public License as published by
#    the Free Software Foundation, either version 3 of the License, or
#    (at your option) any later version.
#
#    This program is distributed in the hope that it will be useful,
#    but WITHOUT ANY WARRANTY; without even the implied warranty of
#    MERCHANTABILITY or FITNESS FOR A PARTICULAR PURPOSE.  See the
#    GNU General Public License for more details.
#
#    A copy of this license - GNU General Public License - is available
#    at the root of the source code of this program.  If not,
#    see http://www.gnu.org/licenses/.
#
##############################################################################
import datetime
import re
from collections import OrderedDict
from django.contrib import messages
from django.conf import settings
from django.core.exceptions import ValidationError
from django.core.urlresolvers import reverse
from django.contrib.auth.decorators import login_required, permission_required
from django.http import HttpResponseRedirect
from django.shortcuts import redirect
from django.utils.translation import ugettext_lazy as _
from django.views.decorators.http import require_http_methods
from base import models as mdl
from base.business import learning_unit_year_volumes
from base.business import learning_unit_year_with_context
from attribution import models as mdl_attr
from base.models import entity_container_year
from base.models.entity_component_year import EntityComponentYear
from base.models.entity_container_year import EntityContainerYear
from base.models.enums import entity_container_year_link_type
from base.models.enums import learning_container_year_types
from base.models.enums.entity_container_year_link_type import REQUIREMENT_ENTITY, ALLOCATION_ENTITY, \
    ADDITIONAL_REQUIREMENT_ENTITY_1, ADDITIONAL_REQUIREMENT_ENTITY_2
from base.models.enums.learning_component_year_type import PRACTICAL_EXERCISES, LECTURING
from base.models.enums.learning_container_year_types import COURSE
from base.models.enums.learning_unit_year_subtypes import FULL
from base.models.learning_component_year import LearningComponentYear
from base.models.learning_container import LearningContainer
from base.models.learning_container_year import LearningContainerYear
from base.models.learning_unit import LearningUnit
from base.models.learning_unit_component import LearningUnitComponent
from base.models.learning_unit_year import LearningUnitYear
from cms import models as mdl_cms
from cms.enums import entity_name
from base.forms.learning_units import LearningUnitYearForm, CreateLearningUnitYearForm
from base.forms.learning_unit_specifications import LearningUnitSpecificationsForm, LearningUnitSpecificationsEditForm
from base.forms.learning_unit_pedagogy import LearningUnitPedagogyForm, LearningUnitPedagogyEditForm
from base.forms.learning_unit_component import LearningUnitComponentEditForm
from base.forms.learning_class import LearningClassEditForm
from base.models.enums import learning_unit_year_subtypes
from cms.models import text_label
from reference.models.language import find_by_id
from . import layout
from django.http import JsonResponse


UNDEFINED_VALUE = '?'

HOURLY_VOLUME_KEY = 'hourly_volume'
TOTAL_VOLUME_KEY = 'total_volume'
VOLUME_PARTIAL_KEY = 'volume_partial'
VOLUME_REMAINING_KEY = 'volume_remaining'

VOLUME_FOR_UNKNOWN_QUADRIMESTER = -1

MAX_RECORDS = 1000


@login_required
@permission_required('base.can_access_learningunit', raise_exception=True)
def learning_units(request):
    if request.GET.get('academic_year_id'):
        form = LearningUnitYearForm(request.GET)
    else:
        form = LearningUnitYearForm()
    found_learning_units = None
    if form.is_valid():
        found_learning_units = form.get_learning_units()
        if not _check_if_display_message(request, found_learning_units):
            found_learning_units = None

    context = _get_common_context_list_learning_unit_years()

    context.update({
        'form': form,
        'academic_years': mdl.academic_year.find_academic_years(),
        'container_types': learning_container_year_types.LEARNING_CONTAINER_YEAR_TYPES,
        'types': learning_unit_year_subtypes.LEARNING_UNIT_YEAR_SUBTYPES,
        'learning_units': found_learning_units,
        'current_academic_year': mdl.academic_year.current_academic_year(),
        'experimental_phase': True
    })
    return layout.render(request, "learning_units.html", context)


@login_required
@permission_required('base.can_access_learningunit', raise_exception=True)
def learning_unit_identification(request, learning_unit_year_id):
    context = _get_common_context_learning_unit_year(learning_unit_year_id)
    learning_unit_year = context['learning_unit_year']
    context['learning_container_year_partims'] = _get_partims_related(learning_unit_year)
    context['organization'] = _get_organization_from_learning_unit_year(learning_unit_year)
    context['campus'] = _get_campus_from_learning_unit_year(learning_unit_year)
    context['experimental_phase'] = True
    context['show_subtype'] = _show_subtype(learning_unit_year)
    context.update(_get_all_attributions(learning_unit_year))
    context['components'] = get_components_identification(learning_unit_year)
    context['volume_distribution'] = volume_distribution(learning_unit_year)

    return layout.render(request, "learning_unit/identification.html", context)


@login_required
@permission_required('base.can_access_learningunit', raise_exception=True)
def learning_unit_formations(request, learning_unit_year_id):
    context = _get_common_context_learning_unit_year(learning_unit_year_id)
    return layout.render(request, "learning_unit/formations.html", context)


@login_required
@permission_required('base.can_access_learningunit', raise_exception=True)
def learning_unit_components(request, learning_unit_year_id):
    context = _get_common_context_learning_unit_year(learning_unit_year_id)
    context['components'] = get_same_container_year_components(context['learning_unit_year'], True)
    context['tab_active'] = 'components'
    context['experimental_phase'] = True
    return layout.render(request, "learning_unit/components.html", context)


@login_required
@permission_required('base.can_access_learningunit', raise_exception=True)
def volumes_validation(request, learning_unit_year_id):
    volumes_encoded = _extract_volumes_from_data(request)
    volumes_grouped_by_lunityear = learning_unit_year_volumes.get_volumes_grouped_by_lunityear(learning_unit_year_id,
                                                                                               volumes_encoded)
    return JsonResponse({
        'errors': learning_unit_year_volumes.validate(volumes_grouped_by_lunityear)
    })


@login_required
@permission_required('base.can_access_learningunit', raise_exception=True)
def learning_unit_volumes_management(request, learning_unit_year_id):
    if request.method == 'POST':
        _learning_unit_volumes_management_edit(request, learning_unit_year_id)

    context = _get_common_context_learning_unit_year(learning_unit_year_id)
    context['learning_units'] = learning_unit_year_with_context.get_with_context(
        learning_container_year_id=context['learning_unit_year'].learning_container_year_id
    )
    context['tab_active'] = 'components'
    context['experimental_phase'] = True
    return layout.render(request, "learning_unit/volumes_management.html", context)


def _learning_unit_volumes_management_edit(request, learning_unit_year_id):
    errors = None
    volumes_encoded = _extract_volumes_from_data(request)

    try:
        errors = learning_unit_year_volumes.update_volumes(learning_unit_year_id, volumes_encoded)
    except Exception as e:
        error_msg = e.messages[0] if isinstance(e, ValidationError) else e.args[0]
        messages.add_message(request, messages.ERROR, _(error_msg))

    if errors:
        for error_msg in errors:
            messages.add_message(request, messages.ERROR, error_msg)


def _extract_volumes_from_data(request):
    volumes = {}
    post_data = request.POST.dict()

    for param, value in post_data.items():
        param_splitted = param.rsplit("_", 2)
        key = param_splitted[0]
        if _is_a_valid_volume_key(key) and len(param_splitted) == 3:   # KEY_[LEARNINGUNITYEARID]_[LEARNINGCOMPONENTID]
            learning_unit_year_id = int(param_splitted[1])
            component_id = int(param_splitted[2])
            volumes.setdefault(learning_unit_year_id, {}).setdefault(component_id, {}).update({key: value})
    return volumes


def _is_a_valid_volume_key(post_key):
    return post_key in learning_unit_year_volumes.VALID_VOLUMES_KEYS

def _perserve_volume_encoded(request, context):
    pass


@login_required
@permission_required('base.can_access_learningunit', raise_exception=True)
def learning_unit_pedagogy(request, learning_unit_year_id):
    context = _get_common_context_learning_unit_year(learning_unit_year_id)
    learning_unit_year = context['learning_unit_year']

    CMS_LABEL = ['resume', 'bibliography', 'teaching_methods', 'evaluation_methods',
                 'other_informations', 'online_resources']
    user_language = mdl.person.get_user_interface_language(request.user)
    context['cms_labels_translated'] = _get_cms_label_data(CMS_LABEL, user_language)

    fr_language = next((lang for lang in settings.LANGUAGES if lang[0] == 'fr-be'), None)
    en_language = next((lang for lang in settings.LANGUAGES if lang[0] == 'en'), None)
    context.update({
        'form_french': LearningUnitPedagogyForm(learning_unit_year=learning_unit_year,
                                                language=fr_language),
        'form_english': LearningUnitPedagogyForm(learning_unit_year=learning_unit_year,
                                                 language=en_language)
    })
    context['experimental_phase'] = True
    return layout.render(request, "learning_unit/pedagogy.html", context)


@login_required
@permission_required('base.can_edit_learningunit_pedagogy', raise_exception=True)
@require_http_methods(["GET", "POST"])
def learning_unit_pedagogy_edit(request, learning_unit_year_id):
    if request.method == 'POST':
        form = LearningUnitPedagogyEditForm(request.POST)
        if form.is_valid():
            form.save()
        return HttpResponseRedirect(reverse("learning_unit_pedagogy",
                                            kwargs={'learning_unit_year_id':learning_unit_year_id}))

    context = _get_common_context_learning_unit_year(learning_unit_year_id)
    label_name = request.GET.get('label')
    language = request.GET.get('language')
    text_lb = text_label.find_root_by_name(label_name)
    form = LearningUnitPedagogyEditForm(**{
        'learning_unit_year': context['learning_unit_year'],
        'language': language,
        'text_label': text_lb
    })
    form.load_initial()  # Load data from database
    context['form'] = form

    user_language = mdl.person.get_user_interface_language(request.user)
    context['text_label_translated'] = next((txt for txt in text_lb.translated_text_labels
                                             if txt.language == user_language), None)
    context['language_translated'] = next((lang for lang in settings.LANGUAGES if lang[0] == language), None)
    return layout.render(request, "learning_unit/pedagogy_edit.html", context)


@login_required
@permission_required('base.can_access_learningunit', raise_exception=True)
def learning_unit_attributions(request, learning_unit_year_id):
    context = _get_common_context_learning_unit_year(learning_unit_year_id)
    context['attributions'] = mdl_attr.attribution.find_by_learning_unit_year(learning_unit_year=learning_unit_year_id)
    context['experimental_phase'] = True
    return layout.render(request, "learning_unit/attributions.html", context)


@login_required
@permission_required('base.can_access_learningunit', raise_exception=True)
def learning_unit_proposals(request, learning_unit_year_id):
    context = _get_common_context_learning_unit_year(learning_unit_year_id)
    return layout.render(request, "learning_unit/proposals.html", context)


@login_required
@permission_required('base.can_access_learningunit', raise_exception=True)
def learning_unit_specifications(request, learning_unit_year_id):
    context = _get_common_context_learning_unit_year(learning_unit_year_id)
    learning_unit_year = context['learning_unit_year']

    CMS_LABEL = ['themes_discussed', 'skills_to_be_acquired', 'prerequisite']
    user_language = mdl.person.get_user_interface_language(request.user)
    context['cms_labels_translated'] = _get_cms_label_data(CMS_LABEL, user_language)

    fr_language = next((lang for lang in settings.LANGUAGES if lang[0] == 'fr-be'), None)
    en_language = next((lang for lang in settings.LANGUAGES if lang[0] == 'en'), None)

    context.update({
        'form_french': LearningUnitSpecificationsForm(learning_unit_year, fr_language),
        'form_english': LearningUnitSpecificationsForm(learning_unit_year, en_language)
    })
    context['experimental_phase'] = True
    return layout.render(request, "learning_unit/specifications.html", context)


@login_required
@permission_required('base.can_edit_learningunit_specification', raise_exception=True)
@require_http_methods(["GET", "POST"])
def learning_unit_specifications_edit(request, learning_unit_year_id):
    if request.method == 'POST':
        form = LearningUnitSpecificationsEditForm(request.POST)
        if form.is_valid():
            form.save()
        return HttpResponseRedirect(reverse("learning_unit_specifications",
                                            kwargs={'learning_unit_year_id': learning_unit_year_id}))

    context = _get_common_context_learning_unit_year(learning_unit_year_id)
    label_name = request.GET.get('label')
    text_lb = text_label.find_root_by_name(label_name)
    language = request.GET.get('language')
    form = LearningUnitSpecificationsEditForm(**{
        'learning_unit_year': context['learning_unit_year'],
        'language': language,
        'text_label': text_lb
    })
    form.load_initial()  # Load data from database
    context['form'] = form

    user_language = mdl.person.get_user_interface_language(request.user)
    context['text_label_translated'] = next((txt for txt in text_lb.translated_text_labels
                                             if txt.language == user_language), None)
    context['language_translated'] = next((lang for lang in settings.LANGUAGES if lang[0] == language), None)
    return layout.render(request, "learning_unit/specifications_edit.html", context)


def _check_if_display_message(request, found_learning_units):
    if not found_learning_units:
        messages.add_message(request, messages.WARNING, _('no_result'))
    else:
        if len(found_learning_units) > MAX_RECORDS:
            messages.add_message(request, messages.WARNING, _('too_many_results'))
            return False
    return True

def _get_common_context_list_learning_unit_years():
    today = datetime.date.today()
    date_ten_years_before = today.replace(year=today.year-10)
    academic_years = mdl.academic_year.find_academic_years()\
                                      .filter(start_date__gte=date_ten_years_before)

    context = {
        'academic_years': academic_years
    }
    return context


def _get_common_context_learning_unit_year(learning_unit_year_id):
    learning_unit_year = mdl.learning_unit_year.find_by_id(learning_unit_year_id)

    context = {
        'learning_unit_year': learning_unit_year,
        'current_academic_year': mdl.academic_year.current_academic_year()
    }
    return context


def get_same_container_year_components(learning_unit_year, with_classes=False):
    learning_container_year = learning_unit_year.learning_container_year
    components = []
    learning_components_year = mdl.learning_component_year.find_by_learning_container_year(learning_container_year, with_classes)

    for learning_component_year in learning_components_year:
        if learning_component_year.classes:
            for learning_class_year in learning_component_year.classes:
                learning_class_year.used_by_learning_units_year = _learning_unit_usage_by_class(learning_class_year)
                learning_class_year.is_used_by_full_learning_unit_year = _is_used_by_full_learning_unit_year(learning_class_year)

        entity_container_yrs = mdl.entity_container_year.find_by_learning_container_year(
            learning_component_year.learning_container_year,
            entity_container_year_link_type.REQUIREMENT_ENTITY)
        entity_component_yr = mdl.entity_component_year.find_by_entity_container_years(entity_container_yrs,
                                                                                       learning_component_year).first()
        used_by_learning_unit = mdl.learning_unit_component.search(learning_component_year, learning_unit_year)

        components.append({'learning_component_year': learning_component_year,
                           'entity_component_yr': entity_component_yr,
                           'volumes': volumes(entity_component_yr),
                           'learning_unit_usage': _learning_unit_usage(learning_component_year),
                           'used_by_learning_unit': used_by_learning_unit
                           })
    return components


def _get_partims_related(learning_unit_year):
    learning_container_year = learning_unit_year.learning_container_year
    if learning_container_year:
        return mdl.learning_unit_year.search(learning_container_year_id=learning_container_year,
                                             subtype=learning_unit_year_subtypes.PARTIM)\
            .exclude(learning_container_year__isnull=True).order_by('acronym')


def _show_subtype(learning_unit_year):
    learning_container_year = learning_unit_year.learning_container_year

    if learning_container_year:
        return learning_container_year.container_type == learning_container_year_types.COURSE or \
             learning_container_year.container_type == learning_container_year_types.INTERNSHIP
    return False


def _get_campus_from_learning_unit_year(learning_unit_year):
    if learning_unit_year.learning_container_year:
        return learning_unit_year.learning_container_year.campus
    return None


def _get_organization_from_learning_unit_year(learning_unit_year):
    campus = _get_campus_from_learning_unit_year(learning_unit_year)
    if campus:
        return campus.organization
    return None


def _get_all_attributions(learning_unit_year):
    attributions = {}
    if learning_unit_year.learning_container_year:
        all_attributions = entity_container_year.find_last_entity_version_grouped_by_linktypes(learning_unit_year.learning_container_year)
        attributions['requirement_entity'] = all_attributions.get(entity_container_year_link_type.REQUIREMENT_ENTITY)
        attributions['allocation_entity'] = all_attributions.get(entity_container_year_link_type.ALLOCATION_ENTITY)
        attributions['additional_requirement_entities'] = [
            all_attributions[link_type] for link_type in all_attributions
                if link_type not in [entity_container_year_link_type.REQUIREMENT_ENTITY,
                                     entity_container_year_link_type.ALLOCATION_ENTITY]
        ]
    return attributions


def _get_cms_label_data(cms_label, user_language):
    cms_label_data = OrderedDict()
    translated_labels = mdl_cms.translated_text_label.search(text_entity=entity_name.LEARNING_UNIT_YEAR,
                                                             labels=cms_label,
                                                             language=user_language)

    for label in cms_label:
        translated_text = next((trans.label for trans in translated_labels if trans.text_label.label == label), None)
        cms_label_data[label] = translated_text

    return cms_label_data


def volumes(entity_component_yr):
    if entity_component_yr:
        if not entity_component_yr.hourly_volume_total:
            return dict.fromkeys([HOURLY_VOLUME_KEY, TOTAL_VOLUME_KEY, VOLUME_PARTIAL_KEY, VOLUME_REMAINING_KEY],
                                 UNDEFINED_VALUE)

        if entity_component_yr.hourly_volume_partial is None:
            return {HOURLY_VOLUME_KEY: entity_component_yr.hourly_volume_total,
                    TOTAL_VOLUME_KEY: UNDEFINED_VALUE,
                    VOLUME_PARTIAL_KEY: UNDEFINED_VALUE,
                    VOLUME_REMAINING_KEY: UNDEFINED_VALUE}

        if unknown_volume_partial(entity_component_yr):
            return {HOURLY_VOLUME_KEY: entity_component_yr.hourly_volume_total,
                    TOTAL_VOLUME_KEY: 'partial_or_remaining',
                    VOLUME_PARTIAL_KEY: '({})'.format(entity_component_yr.hourly_volume_total),
                    VOLUME_REMAINING_KEY: '({})'.format(entity_component_yr.hourly_volume_total)}

        return {HOURLY_VOLUME_KEY: entity_component_yr.hourly_volume_total,
                TOTAL_VOLUME_KEY: format_nominal_volume(entity_component_yr),
                VOLUME_PARTIAL_KEY: format_volume_zero(entity_component_yr.hourly_volume_partial),
                VOLUME_REMAINING_KEY: format_volume_remaining(entity_component_yr)}


def unknown_volume_partial(entity_component_yr):
    return entity_component_yr.hourly_volume_partial == VOLUME_FOR_UNKNOWN_QUADRIMESTER


def format_nominal_volume(entity_component_yr):
    if entity_component_yr.hourly_volume_total == entity_component_yr.hourly_volume_partial:
        return 'partial'
    elif entity_component_yr.hourly_volume_partial == 0:
        return 'remaining'
    else:
        return 'partial_remaining'


def format_volume_remaining(entity_component_yr):
    volume_remaining = entity_component_yr.hourly_volume_total - entity_component_yr.hourly_volume_partial
    if volume_remaining == 0:
        return '-'
    return volume_remaining


def volume_distribution(learning_unit_yr):
    a_learning_container_yr = learning_unit_yr.learning_container_year
    component_partial_exists = False
    component_remaining_exists = False

    if a_learning_container_yr:
        learning_component_yrs = mdl.learning_component_year.find_by_learning_container_year(a_learning_container_yr)

        for learning_component_year in learning_component_yrs:
            if mdl.learning_unit_component.search(learning_component_year, learning_unit_yr).exists():
                entity_container_yrs = mdl.entity_container_year\
                    .find_by_learning_container_year(learning_component_year.learning_container_year,
                                                     entity_container_year_link_type.REQUIREMENT_ENTITY)
                entity_component_yrs = mdl.entity_component_year\
                    .find_by_entity_container_years(entity_container_yrs, learning_component_year)
                for entity_component_yr in entity_component_yrs:
                    if entity_component_yr.hourly_volume_partial is None:
                        return UNDEFINED_VALUE
                    else:
                        if entity_component_yr.hourly_volume_partial == entity_component_yr.hourly_volume_total:
                            component_partial_exists = True
                        if entity_component_yr.hourly_volume_partial == 0.00:
                            component_remaining_exists = True
                        if entity_component_yr.hourly_volume_partial == VOLUME_FOR_UNKNOWN_QUADRIMESTER:
                            return _('partial_or_remaining')
                        if entity_component_yr.hourly_volume_partial > 0.00 and entity_component_yr.hourly_volume_partial < entity_component_yr.hourly_volume_total:
                            return _('partial_remaining')

        if component_partial_exists:
            if component_remaining_exists:
                return _('partial_remaining')
            else:
                return _('partial')
        else:
            if component_remaining_exists:
                return _('remaining')

    return None


def _learning_unit_usage(a_learning_component_year):
    learning_unit_component = mdl.learning_unit_component.find_by_learning_component_year(a_learning_component_year)
    ch = ""
    separator = ""
    for l in learning_unit_component:
        ch = "{}{}{}".format(ch, separator, l.learning_unit_year.acronym)
        separator = ", "
    return ch


def _learning_unit_usage_by_class(a_learning_class_year):
    queryset = mdl.learning_unit_component_class.find_by_learning_class_year(a_learning_class_year)\
                                            .order_by('learning_unit_component__learning_unit_year__acronym')\
                                            .values_list('learning_unit_component__learning_unit_year__acronym', flat=True)
    return ", ".join(list(queryset))


def format_volume_zero(volume):
    if volume == 0:
        return '-'
    return volume


def get_components_identification(learning_unit_yr):
    a_learning_container_yr = learning_unit_yr.learning_container_year
    components = []
    if a_learning_container_yr:
        learning_component_year_list = mdl.learning_component_year.find_by_learning_container_year(a_learning_container_yr)

        for learning_component_year in learning_component_year_list:
            if mdl.learning_unit_component.search(learning_component_year, learning_unit_yr).exists():
                entity_container_yrs = mdl.entity_container_year.find_by_learning_container_year(learning_component_year.learning_container_year,
                                                                                                 entity_container_year_link_type.REQUIREMENT_ENTITY)
                entity_component_yr = mdl.entity_component_year.find_by_entity_container_years(entity_container_yrs,
                                                                                               learning_component_year).first()
                components.append({'learning_component_year': learning_component_year,
                                   'entity_component_yr': entity_component_yr,
                                   'volumes': volumes(entity_component_yr),
                                   'learning_unit_usage': _learning_unit_usage(learning_component_year)})
    return components


def _is_used_by_full_learning_unit_year(a_learning_class_year):
    learning_unit_component_class = mdl.learning_unit_component_class.find_by_learning_class_year(a_learning_class_year)
    for index, l in enumerate(learning_unit_component_class):
        if l.learning_unit_component.learning_unit_year.subdivision is None:
            return True

    return False


@login_required
@permission_required('base.change_learningcomponentyear', raise_exception=True)
@require_http_methods(["GET", "POST"])
def learning_unit_component_edit(request, learning_unit_year_id):
    context = _get_common_context_learning_unit_year(learning_unit_year_id)
    learning_component_id = request.GET.get('learning_component_year_id')
    context['learning_component_year'] = mdl.learning_component_year.find_by_id(learning_component_id)

    if request.method == 'POST':
        form = LearningUnitComponentEditForm(request.POST,
                                             learning_unit_year=context['learning_unit_year'],
                                             instance=context['learning_component_year'])
        if form.is_valid():
            form.save()
        return HttpResponseRedirect(reverse("learning_unit_components",
                                            kwargs={'learning_unit_year_id': learning_unit_year_id}))

    form = LearningUnitComponentEditForm(learning_unit_year=context['learning_unit_year'],
                                         instance=context['learning_component_year'])
    form.load_initial()  # Load data from database
    context['form'] = form
    return layout.render(request, "learning_unit/component_edit.html", context)


@login_required
@permission_required('base.change_learningclassyear', raise_exception=True)
@require_http_methods(["GET", "POST"])
def learning_class_year_edit(request, learning_unit_year_id):
    context = _get_common_context_learning_unit_year(learning_unit_year_id)
    context.update(
        {'learning_class_year': mdl.learning_class_year.find_by_id(request.GET.get('learning_class_year_id')),
         'learning_component_year':
             mdl.learning_component_year.find_by_id(request.GET.get('learning_component_year_id'))})

    if request.method == 'POST':
        form = LearningClassEditForm(
            request.POST,
            instance=context['learning_class_year'],
            learning_unit_year=context['learning_unit_year'],
            learning_component_year=context['learning_component_year']
        )
        if form.is_valid():
            form.save()
        return HttpResponseRedirect(reverse("learning_unit_components",
                                            kwargs={'learning_unit_year_id': learning_unit_year_id}))

    form = LearningClassEditForm(
        instance=context['learning_class_year'],
        learning_unit_year=context['learning_unit_year'],
        learning_component_year=context['learning_component_year']
    )
    form.load_initial()  # Load data from database
    context['form'] = form
    return layout.render(request, "learning_unit/class_edit.html", context)


def learning_unit_create(request, academic_year):
    form = CreateLearningUnitYearForm(initial={'academic_year': academic_year,
                                               'subtype': FULL,
                                               'learning_container_year_type': "---------",
                                               'language': 3})
    return layout.render(request, "learning_unit/learning_unit_form.html", {'form': form})


def learning_unit_year_add(request):
    if request.POST:
        form = CreateLearningUnitYearForm(request.POST)
        if form.is_valid():
            data = form.cleaned_data
            current_academic_year = mdl.academic_year.current_academic_year()
            academic_year = data['academic_year']
            year = academic_year.year
            status = check_status(data)
            additional_entity_version_1 = None
            additional_entity_version_2 = None
            allocation_entity_version = None
            requirement_entity_version = mdl.entity_version.find_by_id(data['requirement_entity'])
            if data['allocation_entity']:
                allocation_entity_version = mdl.entity_version.find_by_id(data['allocation_entity'])
            if data['additional_entity_1']:
                additional_entity_version_1 = mdl.entity_version.find_by_id(data['additional_entity_1'])
            if data['additional_entity_2']:
                additional_entity_version_2 = mdl.entity_version.find_by_id(data['additional_entity_2'])
            new_learning_container = create_learning_container(year)
            new_learning_unit = create_learning_unit(data, new_learning_container, year)
            if year < current_academic_year.year:
                create_learning_unit_structure(additional_entity_version_1, additional_entity_version_2,
                                               allocation_entity_version, data, form, new_learning_container,
                                               new_learning_unit, requirement_entity_version, status, year)
            else:
                while year < current_academic_year.year+6:
                    if year > current_academic_year.year:
                        create_learning_unit_structure(additional_entity_version_1, additional_entity_version_2,
                                                       allocation_entity_version, data, form, new_learning_container,
                                                       new_learning_unit, requirement_entity_version, status, year)
                    year = year+1
            return redirect('learning_units')
        else:
            return layout.render(request, "learning_unit/learning_unit_form.html", {'form': form})
    else:
        return redirect('learning_unit_create')


def create_learning_unit_structure(additional_entity_version_1, additional_entity_version_2, allocation_entity_version,
                                   data, form, new_learning_container, new_learning_unit, requirement_entity_version,
                                   status, year):
    an_academic_year = mdl.academic_year.find_academic_year_by_year(year)
    new_learning_container_year = create_learning_container_year(an_academic_year, data,
                                                                 new_learning_container)
    new_requirement_entity = create_entity_container_year(requirement_entity_version,
                                                          new_learning_container_year,
                                                          REQUIREMENT_ENTITY)
    if allocation_entity_version:
        create_entity_container_year(allocation_entity_version, new_learning_container_year, ALLOCATION_ENTITY)
    if additional_entity_version_1:
        create_entity_container_year(additional_entity_version_1, new_learning_container_year,
                                     ADDITIONAL_REQUIREMENT_ENTITY_1)
    if additional_entity_version_2:
        create_entity_container_year(additional_entity_version_2, new_learning_container_year,
                                     ADDITIONAL_REQUIREMENT_ENTITY_2)
    if data['learning_container_year_type'] == COURSE:
        create_course(an_academic_year, form, new_learning_container_year, new_learning_unit,
                      new_requirement_entity, status)
    else:
        create_another_type(an_academic_year, form, new_learning_container_year, new_learning_unit,
                            new_requirement_entity, status)


def create_another_type(an_academic_year, form, new_learning_container_year, new_learning_unit, new_requirement_entity,
                        status):
    new_learning_component_year = create_learning_component_year(new_learning_container_year,
                                                                 "NT1", None)
    create_entity_component_year(new_requirement_entity, new_learning_component_year)
    new_learning_unit_year = create_learning_unit_year(an_academic_year, form,
                                                       new_learning_container_year,
                                                       new_learning_unit,
                                                       status)
    create_learning_unit_component(new_learning_unit_year, new_learning_component_year, None)


def create_course(an_academic_year, form, new_learning_container_year, new_learning_unit,
                  new_requirement_entity, status):
    new_lecturing = create_learning_component_year(new_learning_container_year, "CM1", LECTURING)
    new_practical_exercise = create_learning_component_year(new_learning_container_year, "TP1",
                                                            PRACTICAL_EXERCISES)
    create_entity_component_year(new_requirement_entity, new_lecturing)
    create_entity_component_year(new_requirement_entity, new_practical_exercise)
    new_learning_unit_year = create_learning_unit_year(an_academic_year, form,
                                                       new_learning_container_year,
                                                       new_learning_unit,
                                                       status)
    create_learning_unit_component(new_learning_unit_year, new_lecturing, LECTURING)
    create_learning_unit_component(new_learning_unit_year, new_practical_exercise, PRACTICAL_EXERCISES)


def check_status(data):
    if data['status'] == 'on':
        status = True
    else:
        status = False
    return status


def create_learning_component_year(learning_container_year, acronym, type):
    new_lecturing = LearningComponentYear(learning_container_year=learning_container_year,
                                          acronym=acronym,
                                          type=type)
    new_lecturing.save()
    return new_lecturing


def create_learning_unit_component(learning_unit_year, learning_component_year, type):
    new_learning_unit_component = LearningUnitComponent(learning_unit_year=learning_unit_year,
                                                        learning_component_year=learning_component_year,
                                                        type=type)
    new_learning_unit_component.save()
    return new_learning_unit_component


def create_entity_component_year(entity_container_year, learning_component_year):
    new_entity_component_year = EntityComponentYear(entity_container_year=entity_container_year,
                                                    learning_component_year=learning_component_year)
    new_entity_component_year.save()
    return new_entity_component_year


def create_learning_container(year):
    new_learning_container = LearningContainer(start_year=year)
    new_learning_container.save()
    return new_learning_container


def create_learning_container_year(academic_year, data, learning_container):
    a_language = find_by_id(data['language'])
    new_learning_container_year = LearningContainerYear(academic_year=academic_year,
                                                        learning_container=learning_container,
                                                        title=data['title'],
                                                        acronym=data['acronym'],
                                                        container_type=data['learning_container_year_type'],
                                                        language=a_language)
    new_learning_container_year.save()
    return new_learning_container_year


def create_entity_container_year(entity_version, learning_container_year, type):
    new_entity_container_year = EntityContainerYear(entity=entity_version.entity,
                                                    learning_container_year=learning_container_year,
                                                    type=type)
    new_entity_container_year.save()
    return new_entity_container_year


def create_learning_unit(data, learning_container, year):
    new_learning_unit = LearningUnit(acronym=data['acronym'], title=data['title'], start_year=year,
                                     periodicity=data['periodicity'], learning_container=learning_container,
                                     faculty_remark=data['faculty_remark'], other_remark=data['other_remark'])
    new_learning_unit.save()
    return new_learning_unit


def create_learning_unit_year(academic_year, form, learning_container_year, learning_unit, status):
    if form.data.get('internship_subtype'):
        internship_subtype = form.data['internship_subtype']
    else:
        internship_subtype = None
    new_learning_unit_year = LearningUnitYear(academic_year=academic_year, learning_unit=learning_unit,
                                              learning_container_year=learning_container_year,
                                              acronym=form.data['acronym'],
                                              title=form.data['title'],
                                              title_english=form.data['title_english'],
                                              subtype=form.data['subtype'],
                                              credits=form.data['credits'],
                                              internship_subtype=internship_subtype,
                                              status=status,
                                              session=form.data['session'])
    new_learning_unit_year.save()
    return new_learning_unit_year


def check_acronym(request):
    acronym = request.GET['acronym']
    year_id = request.GET['year_id']
    academic_yr = mdl.academic_year.find_academic_year_by_id(year_id)
    valid = True
    existed_acronym = False
    existing_acronym = False
    learning_unit_years = mdl.learning_unit_year.find_gte_year_acronym(academic_yr, acronym)
    old_learning_unit_year = mdl.learning_unit_year.find_lt_year_acronym(academic_yr, acronym).last()
    if old_learning_unit_year:
        last_using = str(old_learning_unit_year.academic_year)
    else:
        last_using = ""
    if old_learning_unit_year:
        existed_acronym = True
        valid = True
    if learning_unit_years:
        existing_acronym = True
        valid = False
<<<<<<< HEAD
    last_academic_year = ""
    if last_using:
       last_academic_year = str(last_using.academic_year)

=======
>>>>>>> 7a22c2a1
    return JsonResponse({'valid': valid,
                         'existing_acronym': existing_acronym,
                         'existed_acronym': existed_acronym,
                         'last_using': last_using}, safe=False)<|MERGE_RESOLUTION|>--- conflicted
+++ resolved
@@ -832,13 +832,7 @@
     if learning_unit_years:
         existing_acronym = True
         valid = False
-<<<<<<< HEAD
-    last_academic_year = ""
-    if last_using:
-       last_academic_year = str(last_using.academic_year)
-
-=======
->>>>>>> 7a22c2a1
+
     return JsonResponse({'valid': valid,
                          'existing_acronym': existing_acronym,
                          'existed_acronym': existed_acronym,
