--- conflicted
+++ resolved
@@ -45,6 +45,7 @@
 
 from attribution.business import attribution_charge_new
 from base import models as mdl
+from base import models as mdl_base
 from base.business import learning_unit_deletion, learning_unit_year_volumes, learning_unit_year_with_context
 from base.business.learning_unit import create_learning_unit, create_learning_unit_structure, get_cms_label_data, \
     extract_volumes_from_data, get_same_container_year_components, get_components_identification, show_subtype, \
@@ -102,17 +103,12 @@
 
 
 def _get_common_context_learning_unit_year(learning_unit_year_id, person):
-<<<<<<< HEAD
-    learning_unit_year = mdl.learning_unit_year.get_by_id(learning_unit_year_id)
-    is_person_linked_to_entity = business_perms.\
-=======
     learning_unit_year = mdl_base.learning_unit_year.get_by_id(learning_unit_year_id)
     is_person_linked_to_entity = business_perms. \
->>>>>>> c52a3565
         is_person_linked_to_entity_in_charge_of_learning_unit(learning_unit_year, person)
     return {
         'learning_unit_year': learning_unit_year,
-        'current_academic_year': mdl.academic_year.current_academic_year(),
+        'current_academic_year': mdl_base.academic_year.current_academic_year(),
         'is_person_linked_to_entity': is_person_linked_to_entity
     }
 
@@ -635,26 +631,6 @@
 
 
 def get_learning_unit_identification_context(learning_unit_year_id, person):
-<<<<<<< HEAD
-        context = _get_common_context_learning_unit_year(learning_unit_year_id, person)
-        learning_unit_year = context['learning_unit_year']
-        context['learning_container_year_partims'] = learning_unit_year.get_partims_related()
-        context['organization'] = get_organization_from_learning_unit_year(learning_unit_year)
-        context['campus'] = get_campus_from_learning_unit_year(learning_unit_year)
-        context['experimental_phase'] = True
-        context['show_subtype'] = show_subtype(learning_unit_year)
-        context.update(get_all_attributions(learning_unit_year))
-        context['components'] = get_components_identification(learning_unit_year)
-        context['can_propose'] = business_perms.is_eligible_for_modification_proposal(learning_unit_year, person)
-        context['can_edit_date'] = business_perms.is_eligible_for_modification_end_date(learning_unit_year, person)
-        context['proposal'] = proposal_learning_unit.find_by_learning_unit_year(learning_unit_year)
-        context['can_cancel_proposal'] = business_perms.\
-            is_eligible_for_cancel_of_proposal(context['proposal'], person) if context['proposal'] else False
-        context['proposal_folder_entity_version'] = mdl.entity_version.get_by_entity_and_date(
-            context['proposal'].folder.entity, None) if context['proposal'] else None
-        context['can_delete'] = learning_unit_deletion.can_delete_learning_unit_year(person, learning_unit_year)
-        return context
-=======
     context = _get_common_context_learning_unit_year(learning_unit_year_id, person)
     learning_unit_year = context['learning_unit_year']
     context['learning_container_year_partims'] = learning_unit_year.get_partims_related()
@@ -673,5 +649,4 @@
     context['proposal_folder_entity_version'] = mdl_base.entity_version.get_by_entity_and_date(
         context['proposal'].folder.entity, None) if context['proposal'] else None
     context['can_delete'] = learning_unit_deletion.can_delete_learning_unit_year(person, learning_unit_year)
-    return context
->>>>>>> c52a3565
+    return context