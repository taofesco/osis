--- conflicted
+++ resolved
@@ -56,12 +56,9 @@
 from base.forms.learning_unit_component import LearningUnitComponentEditForm
 from base.forms.learning_unit_create import CreateLearningUnitYearForm, CreatePartimForm, \
     PARTIM_FORM_READ_ONLY_FIELD
-<<<<<<< HEAD
 from base.forms.learning_unit_pedagogy import LearningUnitPedagogyEditForm
-=======
 from base.forms.learning_unit_pedagogy import LearningUnitPedagogyEditForm, SummaryModelForm, \
     LearningUnitPedagogyForm, BibliographyModelForm
->>>>>>> 6f094086
 from base.forms.learning_unit_specifications import LearningUnitSpecificationsForm, LearningUnitSpecificationsEditForm
 from base.models import proposal_learning_unit
 from base.models.bibliography import Bibliography
@@ -123,56 +120,6 @@
 
 
 @login_required
-<<<<<<< HEAD
-=======
-@permission_required('base.can_access_learningunit', raise_exception=True)
-def learning_unit_pedagogy(request, learning_unit_year_id):
-    person = get_object_or_404(Person, user=request.user)
-    context = get_common_context_learning_unit_year(learning_unit_year_id, person)
-    learning_unit_year = context['learning_unit_year']
-    perm_to_edit = int(request.user.has_perm('can_edit_learningunit_pedagogy'))
-
-    post = request.POST or None
-    summary_form = SummaryModelForm(post, person, context['is_person_linked_to_entity'], instance=learning_unit_year)
-
-    BibliographyFormset = inlineformset_factory(LearningUnitYear, Bibliography, fields=('title', 'mandatory'),
-                                                max_num=10, extra=perm_to_edit, form=BibliographyModelForm,
-                                                can_delete=perm_to_edit)
-
-    bibliography_formset = BibliographyFormset(post, instance=learning_unit_year, form_kwargs={'person': person})
-
-    if perm_to_edit and summary_form.is_valid() and bibliography_formset.is_valid():
-        try:
-            summary_form.save()
-            bibliography_formset.save()
-
-            display_success_messages(request, _("success_modification_learning_unit"))
-            return HttpResponseRedirect(reverse('learning_unit_pedagogy', args=[learning_unit_year_id]))
-
-        except ValueError as e:
-            display_error_messages(request, e.args[0])
-
-    context.update(get_cms_pedagogy_form(request, learning_unit_year))
-    context['summary_editable_form'] = summary_form
-    context['bibliography_formset'] = bibliography_formset
-    context['experimental_phase'] = True
-
-    return layout.render(request, "learning_unit/pedagogy.html", context)
-
-
-def get_cms_pedagogy_form(request, learning_unit_year):
-    user_language = mdl.person.get_user_interface_language(request.user)
-    return {
-        'cms_labels_translated': get_cms_label_data(CMS_LABEL_PEDAGOGY, user_language),
-        'form_french': LearningUnitPedagogyForm(learning_unit_year=learning_unit_year,
-                                                language_code=settings.LANGUAGE_CODE_FR),
-        'form_english': LearningUnitPedagogyForm(learning_unit_year=learning_unit_year,
-                                                 language_code=settings.LANGUAGE_CODE_EN)
-        }
-
-
-@login_required
->>>>>>> 6f094086
 @permission_required('base.can_edit_learningunit_pedagogy', raise_exception=True)
 @require_http_methods(["GET", "POST"])
 def learning_unit_pedagogy_edit(request, learning_unit_year_id):
