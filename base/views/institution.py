##############################################################################
#
#    OSIS stands for Open Student Information System. It's an application
#    designed to manage the core business of higher education institutions,
#    such as universities, faculties, institutes and professional schools.
#    The core business involves the administration of students, teachers,
#    courses, programs and so on.
#
#    Copyright (C) 2015-2016 Université catholique de Louvain (http://www.uclouvain.be)
#
#    This program is free software: you can redistribute it and/or modify
#    it under the terms of the GNU General Public License as published by
#    the Free Software Foundation, either version 3 of the License, or
#    (at your option) any later version.
#
#    This program is distributed in the hope that it will be useful,
#    but WITHOUT ANY WARRANTY; without even the implied warranty of
#    MERCHANTABILITY or FITNESS FOR A PARTICULAR PURPOSE.  See the
#    GNU General Public License for more details.
#
#    A copy of this license - GNU General Public License - is available
#    at the root of the source code of this program.  If not,
#    see http://www.gnu.org/licenses/.
#
##############################################################################
from django.shortcuts import render
from django.contrib.auth.decorators import login_required
<<<<<<< HEAD
from base.models import Structure, Organization
import json
=======

from base import models as mdl

>>>>>>> 7f652b95

@login_required
def institution(request):
    return render(request, "institution.html", {'section': 'institution'})


def structures(request):
    return render(request, "structures.html", {'init': "1"})


def structures_search(request):
    acronym = request.GET['acronym']
    title = request.GET['title']

    query = mdl.structure.find_structures()

    if not acronym is None and len(acronym) > 0  :
        query = query.filter(acronym__icontains=acronym)
    if not title is None and len(title) > 0  :
        query = query.filter(title__icontains=title)

    return render(request, "structures.html", {'title': title,
                                               'acronym': acronym,
                                               'init': "0",
                                               'structures': query})


def structure_read(request,id):
<<<<<<< HEAD
    structure = Structure.find_by_id(id)
    return render(request, "structure.html", {'structure': structure})


def structure_read_by_acronym(request,name):
    structure = Structure.find_by_acronym(name)
    return render(request, "structure.html", {'structure': structure})


def structure_diagram(request, organization_id):
    organization = Organization.find_by_id(organization_id)
    structure = organization.find_structure()
    tags =  organization.find_structure_tree()#Tree of structure
    data = json.dumps(tags)
    return render(request, "structure_organogram.html", {'structure': structure, 'data':data})


def structure_diagram_by_entitie(request,id):
    structure = Structure.find_by_id(id)
    # structure_parent = structure.part_of
    tags = structure.find_tree_by_structure()#Tree of structure
    data = json.dumps(tags)
    return render(request, "structure_organogram.html", {'structure': structure, 'data':data})
=======
    structure = mdl.structure.find_structure_by_id(id)
    offers_years = mdl.offer_year.find_offer_years_by_structure(structure)
    return render(request, "structure.html", {'structure': structure,
                                              'offers_years': offers_years})
>>>>>>> 7f652b95
<|MERGE_RESOLUTION|>--- conflicted
+++ resolved
@@ -25,33 +25,31 @@
 ##############################################################################
 from django.shortcuts import render
 from django.contrib.auth.decorators import login_required
-<<<<<<< HEAD
-from base.models import Structure, Organization
 import json
-=======
 
 from base import models as mdl
 
->>>>>>> 7f652b95
 
 @login_required
 def institution(request):
     return render(request, "institution.html", {'section': 'institution'})
 
 
+@login_required
 def structures(request):
     return render(request, "structures.html", {'init': "1"})
 
 
+@login_required
 def structures_search(request):
     acronym = request.GET['acronym']
     title = request.GET['title']
 
     query = mdl.structure.find_structures()
 
-    if not acronym is None and len(acronym) > 0  :
+    if acronym and len(acronym) > 0:
         query = query.filter(acronym__icontains=acronym)
-    if not title is None and len(title) > 0  :
+    if title and len(title) > 0:
         query = query.filter(title__icontains=title)
 
     return render(request, "structures.html", {'title': title,
@@ -60,34 +58,31 @@
                                                'structures': query})
 
 
-def structure_read(request,id):
-<<<<<<< HEAD
-    structure = Structure.find_by_id(id)
-    return render(request, "structure.html", {'structure': structure})
+@login_required
+def structure_read(request, id):
+    structure = mdl.structure.find_structure_by_id(id)
+    offers_years = mdl.offer_year.find_offer_years_by_structure(structure)
+    return render(request, "structure.html", {'structure': structure,
+                                              'offers_years': offers_years})
 
 
 def structure_read_by_acronym(request,name):
-    structure = Structure.find_by_acronym(name)
+    structure = mdl.structure.Structure.find_by_acronym(name)
     return render(request, "structure.html", {'structure': structure})
 
 
 def structure_diagram(request, organization_id):
-    organization = Organization.find_by_id(organization_id)
+    organization = mdl.organisation.Organization.find_by_id(organization_id)
     structure = organization.find_structure()
-    tags =  organization.find_structure_tree()#Tree of structure
+    tags = organization.find_structure_tree()
     data = json.dumps(tags)
-    return render(request, "structure_organogram.html", {'structure': structure, 'data':data})
+    return render(request, "structure_organogram.html", {'structure': structure,
+                                                         'data': data})
 
 
-def structure_diagram_by_entitie(request,id):
-    structure = Structure.find_by_id(id)
-    # structure_parent = structure.part_of
-    tags = structure.find_tree_by_structure()#Tree of structure
+def structure_diagram_by_parent(request, parent_id):
+    structure = mdl.structure.Structure.find_by_id(parent_id)
+    tags = structure.find_tree_by_structure()
     data = json.dumps(tags)
-    return render(request, "structure_organogram.html", {'structure': structure, 'data':data})
-=======
-    structure = mdl.structure.find_structure_by_id(id)
-    offers_years = mdl.offer_year.find_offer_years_by_structure(structure)
-    return render(request, "structure.html", {'structure': structure,
-                                              'offers_years': offers_years})
->>>>>>> 7f652b95
+    return render(request, "structure_organogram.html", {'structure': structure,
+                                                         'data': data})