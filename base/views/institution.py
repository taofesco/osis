##############################################################################
#
#    OSIS stands for Open Student Information System. It's an application
#    designed to manage the core business of higher education institutions,
#    such as universities, faculties, institutes and professional schools.
#    The core business involves the administration of students, teachers,
#    courses, programs and so on.
#
#    Copyright (C) 2015-2016 Université catholique de Louvain (http://www.uclouvain.be)
#
#    This program is free software: you can redistribute it and/or modify
#    it under the terms of the GNU General Public License as published by
#    the Free Software Foundation, either version 3 of the License, or
#    (at your option) any later version.
#
#    This program is distributed in the hope that it will be useful,
#    but WITHOUT ANY WARRANTY; without even the implied warranty of
#    MERCHANTABILITY or FITNESS FOR A PARTICULAR PURPOSE.  See the
#    GNU General Public License for more details.
#
#    A copy of this license - GNU General Public License - is available
#    at the root of the source code of this program.  If not,
#    see http://www.gnu.org/licenses/.
#
##############################################################################
import json
from django.core import serializers
from django.http import HttpResponse
from django.contrib.auth.decorators import login_required, permission_required
from base import models as mdl
from base.enums import structure_type
from . import layout


@login_required
@permission_required('base.is_institution_administrator', raise_exception=True)
def institution(request):
    return layout.render(request, "institution.html", {'section': 'institution'})


@login_required
@permission_required('base.can_access_mandate', raise_exception=True)
def mandates(request):
    return layout.render(request, "mandates.html", {'section': 'mandates'})


@login_required
def structures(request):
    return layout.render(request, "structures.html", {'init': "1",
                                                      'types': structure_type.TYPES})


@login_required
def structures_search(request):
    struct_type = None
    if request.GET['type_choices']:
        struct_type = request.GET['type_choices']  #otherwise type is a blank
    entities = mdl.structure.search(acronym=request.GET['acronym'],
                                    title=request.GET['title'],
                                    type=struct_type)

    return layout.render(request, "structures.html", {'entities': entities,
                                                      'types': structure_type.TYPES})


@login_required
def structure_read(request, structure_id):
    structure = mdl.structure.find_by_id(structure_id)
    offers_years = mdl.offer_year.find_by_structure(structure)
    return layout.render(request, "structure.html", {'structure': structure,
                                                     'offers_years': offers_years})

@login_required
def structure_diagram(request, parent_id):
    structure = mdl.structure.find_by_id(parent_id)
    return layout.render(request, "structure_organogram.html", {'structure': structure,
                                                                'structure_as_json': json.dumps(structure.serializable_object())})

@login_required
def structure_address(request, structure_id):
    structure = mdl.structure.find_by_id(structure_id)
    struct_address = mdl.structure_address.find_structure_address(structure)
    if struct_address:
        data = json.dumps({'entity': u'%s - %s' % (structure.acronym, structure.title),
                           'location': struct_address.location,
                           'city': struct_address.city,
                           'postal_code': struct_address.postal_code,
                           'country': struct_address.country.id,
                           'phone': struct_address.phone,
                           'fax': struct_address.fax,
                           'email': struct_address.email})
    else:
        data = json.dumps({'entity': u'%s - %s' % (structure.acronym, structure.title)})
    return HttpResponse(data, content_type='application/json')


@login_required
def academic_actors(request):
<<<<<<< HEAD
    return layout.render(request, "academic_actors.html", {})
=======
    return layout.render(request, "academic_actors.html", {})
>>>>>>> 29cf1b4e
<|MERGE_RESOLUTION|>--- conflicted
+++ resolved
@@ -96,8 +96,4 @@
 
 @login_required
 def academic_actors(request):
-<<<<<<< HEAD
     return layout.render(request, "academic_actors.html", {})
-=======
-    return layout.render(request, "academic_actors.html", {})
->>>>>>> 29cf1b4e
