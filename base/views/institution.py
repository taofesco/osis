--- conflicted
+++ resolved
@@ -72,9 +72,6 @@
     tags = mdl.structure.find_structure_hierarchy(structure)
     data = json.dumps(tags)
     return layout.render(request, "structure_organogram.html", {'structure': structure,
-<<<<<<< HEAD
-                                                                'data': data})
-=======
                                                                 'data': data})
 
 
@@ -91,5 +88,4 @@
                            'fax': struct_address.fax})
     else:
         data = json.dumps({'entity': u'%s - %s' % (structure.acronym, structure.title)})
-    return HttpResponse(data, content_type='application/json')
->>>>>>> bbf3d8b3
+    return HttpResponse(data, content_type='application/json')