--- conflicted
+++ resolved
@@ -471,20 +471,12 @@
                                                                 learning_unit_year_id=learning_unit_year_id,
                                                                 offers_year=offer_years_managed))
         # We must know the total count of enrollments (not only the encoded one) ???
-<<<<<<< HEAD
-        encoded_exam_enrollments = filter(lambda e: e.is_final, total_exam_enrollments)
-=======
         encoded_exam_enrollments = list(filter(lambda e: e.is_final, total_exam_enrollments))
->>>>>>> 2ef4db91
     elif mdl.tutor.is_tutor(request.user):
         total_exam_enrollments = list(mdl.exam_enrollment
                                       .find_for_score_encodings(mdl.session_exam.find_session_exam_number(),
                                                                 learning_unit_year_id=learning_unit_year_id))
-<<<<<<< HEAD
-        encoded_exam_enrollments = filter(lambda e: e.is_draft and not e.is_final, total_exam_enrollments)
-=======
         encoded_exam_enrollments = list(filter(lambda e: e.is_draft and not e.is_final, total_exam_enrollments))
->>>>>>> 2ef4db91
     else:
         encoded_exam_enrollments = []
         total_exam_enrollments = []
