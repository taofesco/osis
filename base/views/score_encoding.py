##############################################################################
#
# OSIS stands for Open Student Information System. It's an application
#    designed to manage the core business of higher education institutions,
#    such as universities, faculties, institutes and professional schools.
#    The core business involves the administration of students, teachers,
#    courses, programs and so on.
#
#    Copyright (C) 2015-2016 Université catholique de Louvain (http://www.uclouvain.be)
#
#    This program is free software: you can redistribute it and/or modify
#    it under the terms of the GNU General Public License as published by
#    the Free Software Foundation, either version 3 of the License, or
#    (at your option) any later version.
#
#    This program is distributed in the hope that it will be useful,
#    but WITHOUT ANY WARRANTY; without even the implied warranty of
#    MERCHANTABILITY or FITNESS FOR A PARTICULAR PURPOSE.  See the
#    GNU General Public License for more details.
#
#    A copy of this license - GNU General Public License - is available
#    at the root of the source code of this program.  If not,
#    see http://www.gnu.org/licenses/.
#
##############################################################################
from django.core.urlresolvers import reverse, reverse_lazy
from django.http import HttpResponseRedirect
from django.contrib.auth.decorators import login_required, user_passes_test, permission_required
from django.contrib import messages
from django.utils.translation import ugettext_lazy as _
from django.utils.translation import ugettext as trans
from base import models as mdl
from base.utils import send_mail, pdf_utils, export_utils
from . import layout
import json
import datetime


<<<<<<< HEAD
def _is_inside_scores_encodings_period():
=======

def _is_inside_scores_encodings_period(user):
>>>>>>> b9387076
    """
    :return: True if the today date is inside a period of scores encodings (inside session 1,2 or 3). Else return False.
    """
    now = datetime.datetime.now().date()
    academic_calendars = list(mdl.session_exam.get_scores_encoding_calendars())
    for ac_calendar in academic_calendars:
        if ac_calendar.start_date and ac_calendar.end_date:
            if ac_calendar.start_date <= now <= ac_calendar.end_date:
                return True
    return False


def find_closest_past_date(dates):
    """
    Find and return the closest date to the date now in the 'dates' list.
    :param dates: List of dates in which we'll find the closest date to now.
    """
    now = datetime.datetime.now().date()
    past_dates = [date for date in dates if date and date < now]
    smallest_delta = None  # delta = Number of days between a past date and now
    closest_date = None
    for date in past_dates:
        delta = now - date
        if smallest_delta is None or delta.days < smallest_delta.days:
            closest_date = date
    return closest_date


@login_required
@permission_required('base.can_access_scoreencoding', raise_exception=True)
def outside_period(request):
    academic_calendars = list(mdl.session_exam.get_scores_encoding_calendars())
    closest_date = None
    if academic_calendars:
        # Searching for the latest period of scores encodings
        closest_date = find_closest_past_date([ac_calendar.end_date for ac_calendar in academic_calendars])
    str_date = closest_date.strftime('%d/%m/%Y') if closest_date else ''
    text = trans('outside_scores_encodings_period') % str_date
    messages.add_message(request, messages.WARNING, "%s" % text)
    return layout.render(request, "assessments/outside_scores_encodings_period.html", {})


def _truncate_decimals(new_score, new_justification, decimal_scores_authorized):
    """
    Truncate decimals of new scores if decimals are unauthorized.
    """
    try:
        new_score = new_score.strip().replace(',', '.')
        new_score = float(new_score)
        if not decimal_scores_authorized:
            new_score = int(new_score)
    except:
        new_score = None
    return new_score, None if not new_justification else new_justification


@login_required
@user_passes_test(_is_inside_scores_encodings_period, login_url=reverse_lazy('outside_scores_encodings_period'))
@permission_required('base.can_access_scoreencoding', raise_exception=True)
def scores_encoding(request):
    # In case the user is a program manager
    if mdl.program_manager.is_program_manager(request.user):
        return get_data_pgmer(request)

    # In case the user is a Tutor
    elif mdl.tutor.is_tutor(request.user):
        return get_data(request)
    else:
        return layout.render(request, "assessments/scores_encoding.html", {})


@login_required
@user_passes_test(_is_inside_scores_encodings_period, login_url=reverse_lazy('outside_scores_encodings_period'))
@permission_required('base.can_access_scoreencoding', raise_exception=True)
def online_encoding(request, learning_unit_year_id=None):
    data_dict = get_data_online(learning_unit_year_id, request)
    return layout.render(request, "assessments/online_encoding.html", data_dict)


def __send_messages_for_each_offer_year(all_enrollments, learning_unit_year, updated_enrollments):
    """
    Send a message for each offer year to all the tutors of a learning unit inside a program
    managed by the program manager if all the scores
    of this learning unit, inside this program, are encoded and at most one score is newly encoded.
    Th encoder is a program manager, so all the encoded scores are final.
    :param enrollments: The enrollments to the learning unit year , inside the managed program.
    :param learning_unit_year: The learning unit year of the enrollments.
    :param updated_enrollments: list of exam enrollments objects which has been updated
    :return: A list of error message if message cannot be sent
    """
    sent_error_messages = []
    offer_years = get_offer_years_from_enrollments(updated_enrollments)
    for offer_year in offer_years:
        sent_error_message = __send_message_for_offer_year(all_enrollments, learning_unit_year,
                                                           offer_year)
        if sent_error_message:
            sent_error_messages.append(sent_error_message)
    return sent_error_messages


def get_offer_years_from_enrollments(enrollments):
    list_offer_years = [enrollment.learning_unit_enrollment.offer_enrollment.offer_year for enrollment in enrollments]
    return list(set(list_offer_years))


def __send_message_for_offer_year(all_enrollments, learning_unit_year, offer_year):
    enrollments = filter_enrollments_by_offer_year(all_enrollments, offer_year)
    progress = mdl.exam_enrollment.calculate_exam_enrollment_progress(enrollments)
    offer_acronym = offer_year.acronym
    sent_error_message = None
    if progress == 100:
        persons = list(set([tutor.person for tutor in mdl.tutor.find_by_learning_unit(learning_unit_year)]))
        sent_error_message = send_mail.send_message_after_all_encoded_by_manager(persons, enrollments,
                                                                                 learning_unit_year.acronym,
                                                                                 offer_acronym)
    return sent_error_message


def filter_enrollments_by_offer_year(enrollments, offer_year):
    filtered_enrollments = filter(
        lambda enrollment: enrollment.learning_unit_enrollment.offer_enrollment.offer_year == offer_year,
        enrollments
    )
    return list(filtered_enrollments)


@login_required
@user_passes_test(_is_inside_scores_encodings_period, login_url=reverse_lazy('outside_scores_encodings_period'))
@permission_required('base.can_access_scoreencoding', raise_exception=True)
def online_encoding_form(request, learning_unit_year_id=None):
    data = get_data_online(learning_unit_year_id, request)
    if request.method == 'GET':
        return layout.render(request, "assessments/online_encoding_form.html", data)

    elif request.method == 'POST':
        decimal_scores_authorized = data['learning_unit_year'].decimal_scores
        is_program_manager = data['is_program_manager']
        updated_enrollments = update_exam_enrollments(request, data["enrollments"], decimal_scores_authorized,
                                                      is_program_manager)
        data = get_data_online(learning_unit_year_id, request)

        send_messages_to_notify_encoding_progress(request, data["enrollments"], data["learning_unit_year"],
                                                  is_program_manager, updated_enrollments)
        return layout.render(request, "assessments/online_encoding.html", data)


def send_messages_to_notify_encoding_progress(request, all_enrollments, learning_unit_year, is_program_manager,
                                              updated_enrollments):
    if is_program_manager:
        sent_error_messages = __send_messages_for_each_offer_year(all_enrollments,
                                                                  learning_unit_year,
                                                                  updated_enrollments)
        for sent_error_message in sent_error_messages:
            messages.add_message(request, messages.ERROR, "%s" % sent_error_message)


def update_exam_enrollments(request, exam_enrollments, decimal_scores_authorized, is_program_manager):
    updated_enrollments = []
    for enrollment in exam_enrollments:
        is_updated = update_exam_enrollment(request, is_program_manager, decimal_scores_authorized, enrollment)
        if is_updated:
            updated_enrollments.append(enrollment)
    return updated_enrollments


def update_exam_enrollment(request, is_pgm, decimal_scores_authorized, enrollment):
    score = request.POST.get('score_' + str(enrollment.id), None)
    justification = request.POST.get('justification_' + str(enrollment.id), None)
    score_changed = request.POST.get('score_changed_' + str(enrollment.id), None)
    # modification is possible for program managers OR score has changed but nothing is final
    if is_pgm or is_legible_for_modifying_exam_enrollment(score_changed, enrollment):
        new_score, new_justification = _truncate_decimals(score, justification, decimal_scores_authorized)
        exam_enrollment_has_been_modified = has_modify_exam_enrollment(enrollment, new_score, new_justification)
        set_score_and_justification_for_exam_enrollment(is_pgm, enrollment, new_justification, new_score, request.user)

        if exam_enrollment_has_been_modified:
            return True

    return False


def set_score_and_justification_for_exam_enrollment(is_pgm, enrollment, new_justification, new_score, user):
    enrollment.score_reencoded = None
    enrollment.justification_reencoded = None

    if new_score is not None or new_justification:
        enrollment.score_draft = new_score
        enrollment.justification_draft = new_justification

    if is_pgm:
        enrollment.score_final = new_score
        enrollment.justification_final = new_justification
        mdl.exam_enrollment.create_exam_enrollment_historic(user, enrollment,
                                                            enrollment.score_final,
                                                            enrollment.justification_final)
    enrollment.save()


def is_legible_for_modifying_exam_enrollment(score_changed, exam_enrollment):
    if score_changed is None:
        return not exam_enrollment.score_final and not exam_enrollment.justification_final
    return score_changed == "true" and not exam_enrollment.score_final and not exam_enrollment.justification_final


def has_modify_exam_enrollment(exam_enrollment, new_score, new_justification):
    return exam_enrollment.score_final != new_score or exam_enrollment.justification_final != new_justification


@login_required
@user_passes_test(_is_inside_scores_encodings_period, login_url=reverse_lazy('outside_scores_encodings_period'))
@permission_required('base.can_access_scoreencoding', raise_exception=True)
def online_double_encoding_form(request, learning_unit_year_id=None):
    data = get_data_online_double(learning_unit_year_id, request)
    encoded_exam_enrollments = data['enrollments']

    # Case asking for a double encoding
    if request.method == 'GET':
        if len(encoded_exam_enrollments) > 0:
            return layout.render(request, "assessments/online_double_encoding_form.html", data)
        else:
            messages.add_message(request, messages.WARNING, "%s" % _('no_score_encoded_double_encoding_impossible'))
            return online_encoding(request, learning_unit_year_id=learning_unit_year_id)

    # Case asking for a comparison with scores double encoded
    elif request.method == 'POST':
        decimal_scores_authorized = data['learning_unit_year'].decimal_scores

        # Clean double encoded scores before dealing with a new double encoding.
        reencoded_exam_enrollments = []
        for enrollment in encoded_exam_enrollments:
            score_changed = request.POST.get('score_changed_' + str(enrollment.id), 'false')
            if score_changed == 'true':
                reencoded_exam_enrollments.append(enrollment)

        for enrollment in reencoded_exam_enrollments:
            score_double_encoded = request.POST.get('score_' + str(enrollment.id), None)

            justification_double_encoded = request.POST.get('justification_' + str(enrollment.id), None)
            score_double_encoded, justification_double_encoded = _truncate_decimals(score_double_encoded,
                                                                                    justification_double_encoded,
                                                                                    decimal_scores_authorized)
            enrollment.score_reencoded = score_double_encoded
            enrollment.justification_reencoded = justification_double_encoded
            enrollment.save()

        # Needs to filter by examEnrollments where the score_reencoded and justification_reencoded are not None
        # encoded_exam_enrollments = [exam_enrol for exam_enrol in reencoded_exam_enrollments
        #                     if exam_enrol.score_reencoded is not None or exam_enrol.justification_reencoded]
        reencoded_exam_enrollments = mdl.exam_enrollment.sort_for_encodings(reencoded_exam_enrollments)
        data['enrollments'] = reencoded_exam_enrollments

        if not reencoded_exam_enrollments:
            messages.add_message(request, messages.WARNING, "%s" % _('no_dubble_score_encoded_comparison_impossible'))
            return online_encoding(request, learning_unit_year_id=learning_unit_year_id)
        return layout.render(request, "assessments/online_double_encoding_validation.html", data)


@login_required
@user_passes_test(_is_inside_scores_encodings_period, login_url=reverse_lazy('outside_scores_encodings_period'))
@permission_required('base.can_access_scoreencoding', raise_exception=True)
def online_double_encoding_validation(request, learning_unit_year_id=None, tutor_id=None):
    learning_unit_year = mdl.learning_unit_year.find_by_id(learning_unit_year_id)
    academic_year = mdl.academic_year.current_academic_year()
    is_program_manager = mdl.program_manager.is_program_manager(request.user)
    exam_enrollments = _get_exam_enrollments(request.user,
                                             learning_unit_year_id=learning_unit_year_id,
                                             academic_year=academic_year,
                                             is_program_manager=is_program_manager)
    # Case the user validate his choice between the first and the double encoding
    if request.method == 'POST':
        # Needs to filter by examEnrollments where the score_reencoded and justification_reencoded are not None
        exam_enrollments_reencoded = [exam_enrol for exam_enrol in exam_enrollments
                                      if exam_enrol.score_reencoded is not None or exam_enrol.justification_reencoded]

        decimal_scores_authorized = learning_unit_year.decimal_scores
        updated_enrollments = update_exam_enrollments(request, exam_enrollments_reencoded, decimal_scores_authorized,
                                                      is_program_manager)
        send_messages_to_notify_encoding_progress(request, exam_enrollments, learning_unit_year, is_program_manager,
                                                  updated_enrollments)

        return HttpResponseRedirect(reverse('online_encoding', args=(learning_unit_year_id,)))


@login_required
@user_passes_test(_is_inside_scores_encodings_period, login_url=reverse_lazy('outside_scores_encodings_period'))
@permission_required('base.can_access_scoreencoding', raise_exception=True)
def online_encoding_submission(request, learning_unit_year_id):
    is_program_manager = mdl.program_manager.is_program_manager(request.user)
    exam_enrollments = _get_exam_enrollments(request.user,
                                             learning_unit_year_id=learning_unit_year_id,
                                             is_program_manager=is_program_manager)
    submitted_enrollments = []
    draft_scores_not_sumitted_yet = [exam_enrol for exam_enrol in exam_enrollments
                                     if exam_enrol.is_draft and not exam_enrol.is_final]
    not_submitted_enrollments = set([ex for ex in exam_enrollments if not ex.is_final])
    for exam_enroll in draft_scores_not_sumitted_yet:
        if (exam_enroll.score_draft is not None and exam_enroll.score_final is None) \
                or (exam_enroll.justification_draft and not exam_enroll.justification_final):
            submitted_enrollments.append(exam_enroll)
            not_submitted_enrollments.remove(exam_enroll)
        if exam_enroll.is_draft:
            if exam_enroll.score_draft is not None:
                exam_enroll.score_final = exam_enroll.score_draft
            if exam_enroll.justification_draft:
                exam_enroll.justification_final = exam_enroll.justification_draft
            exam_enroll.save()
            mdl.exam_enrollment.create_exam_enrollment_historic(request.user, exam_enroll,
                                                                exam_enroll.score_final,
                                                                exam_enroll.justification_final)

    # Send mail to all the teachers of the submitted learning unit on any submission
    all_encoded = len(not_submitted_enrollments) == 0
    learning_unit_year = mdl.learning_unit_year.find_by_id(learning_unit_year_id)
    attributions = mdl.attribution.Attribution.objects.filter(learning_unit_year=learning_unit_year)
    persons = list(set([attribution.tutor.person for attribution in attributions]))
    sent_error_message = send_mail.send_mail_after_scores_submission(persons, learning_unit_year.acronym,
                                                                     submitted_enrollments, all_encoded)
    if sent_error_message:
        messages.add_message(request, messages.ERROR, "%s" % sent_error_message)
    return HttpResponseRedirect(reverse('online_encoding', args=(learning_unit_year_id,)))


@login_required
def upload_score_error(request):
    return layout.render(request, "assessments/upload_score_error.html", {})


@login_required
@user_passes_test(_is_inside_scores_encodings_period, login_url=reverse_lazy('outside_scores_encodings_period'))
@permission_required('base.can_access_scoreencoding', raise_exception=True)
def notes_printing(request, learning_unit_year_id=None, tutor_id=None, offer_id=None):
    academic_year = mdl.academic_year.current_academic_year()
    is_program_manager = mdl.program_manager.is_program_manager(request.user)
    exam_enrollments = _get_exam_enrollments(request.user,
                                             learning_unit_year_id=learning_unit_year_id,
                                             academic_year=academic_year,
                                             tutor_id=tutor_id,
                                             offer_year_id=offer_id,
                                             is_program_manager=is_program_manager)
    tutor = mdl.tutor.find_by_user(request.user) if not is_program_manager else None
    return pdf_utils.print_notes(exam_enrollments, tutor=tutor)


@login_required
@permission_required('base.can_access_scoreencoding', raise_exception=True)
def notes_printing_all(request, tutor_id=None, offer_id=None):
    return notes_printing(request, tutor_id=tutor_id, offer_id=offer_id)


@login_required
@user_passes_test(_is_inside_scores_encodings_period, login_url=reverse_lazy('outside_scores_encodings_period'))
@permission_required('base.can_access_scoreencoding', raise_exception=True)
def export_xls(request, learning_unit_year_id):
    academic_year = mdl.academic_year.current_academic_year()
    is_program_manager = mdl.program_manager.is_program_manager(request.user)
    exam_enrollments = _get_exam_enrollments(request.user,
                                             learning_unit_year_id=learning_unit_year_id,
                                             academic_year=academic_year,
                                             is_program_manager=is_program_manager)
    return export_utils.export_xls(exam_enrollments)


def get_score_encoded(enrollments):
    return len(list(filter(lambda e: e.is_final, enrollments)))


def get_data(request, offer_year_id=None):
    offer_year_id = int(offer_year_id) if offer_year_id else None
    academic_yr = mdl.academic_year.current_academic_year()
    tutor = mdl.tutor.find_by_user(request.user)
    exam_enrollments = list(mdl.exam_enrollment.find_for_score_encodings(mdl.session_exam.find_session_exam_number(),
                                                                         tutor=tutor))

    all_offers = []
    for exam_enrol in exam_enrollments:
        off_year = exam_enrol.learning_unit_enrollment.offer_enrollment.offer_year
        if off_year not in all_offers:
            all_offers.append(off_year)
    all_offers = sorted(all_offers, key=lambda k: k.acronym)

    if offer_year_id:
        exam_enrollments = [exam_enrol for exam_enrol in exam_enrollments
                            if exam_enrol.learning_unit_enrollment.offer_enrollment.offer_year.id == offer_year_id]
    # Grouping by learningUnitYear
    group_by_learn_unit_year = {}
    for exam_enrol in exam_enrollments:
        learn_unit_year = exam_enrol.session_exam.learning_unit_year
        score_encoding = group_by_learn_unit_year.get(learn_unit_year.id)
        if score_encoding:
            if exam_enrol.is_final:
                score_encoding['exam_enrollments_encoded'] += 1
            score_encoding['total_exam_enrollments'] += 1
        else:
            if exam_enrol.is_final:
                exam_enrollments_encoded = 1
            else:
                exam_enrollments_encoded = 0
            group_by_learn_unit_year[learn_unit_year.id] = {'learning_unit_year': learn_unit_year,
                                                            'exam_enrollments_encoded': exam_enrollments_encoded,
                                                            'total_exam_enrollments': 1}
    scores_list = group_by_learn_unit_year.values()
    # Adding progress for each line (progress by learningUnitYear)
    for exam_enrol_by_learn_unit in scores_list:
        progress = (exam_enrol_by_learn_unit['exam_enrollments_encoded']
                    / exam_enrol_by_learn_unit['total_exam_enrollments']) * 100
        exam_enrol_by_learn_unit['progress'] = "{0:.0f}".format(progress)
        exam_enrol_by_learn_unit['progress_int'] = progress
    # Filtering by learningUnitYear.acronym
    scores_list = sorted(scores_list, key=lambda k: k['learning_unit_year'].acronym)

    return layout.render(request, "assessments/scores_encoding.html",
                         {'tutor': tutor,
                          'academic_year': academic_yr,
                          'notes_list': scores_list,
                          'number_session': mdl.session_exam.find_session_exam_number(),
                          'offer_year_list': all_offers,
                          'offer_year_id': offer_year_id})


def get_data_online(learning_unit_year_id, request):
    """
    Args:
        learning_unit_year_id: The id of an annual learning unit.
        request: default http request.
    Returns:
        a reusable map used by several templates to show data on the user interface.
    """
    academic_yr = mdl.academic_year.current_academic_year()
    is_program_manager = mdl.program_manager.is_program_manager(request.user)
    exam_enrollments = _get_exam_enrollments(request.user,
                                             learning_unit_year_id=learning_unit_year_id,
                                             academic_year=academic_yr,
                                             is_program_manager=is_program_manager)

    learning_unit_year = mdl.learning_unit_year.find_by_id(learning_unit_year_id)

    coordinator = mdl.attribution.find_responsible(learning_unit_year)
    progress = mdl.exam_enrollment.calculate_exam_enrollment_progress(exam_enrollments)

    draft_scores_not_submitted = len([exam_enrol for exam_enrol in exam_enrollments
                                      if exam_enrol.is_draft and not exam_enrol.is_final])
    return {'section': 'scores_encoding',
            'academic_year': academic_yr,
            'progress': "{0:.0f}".format(progress),
            'progress_int': progress,
            'enrollments': exam_enrollments,
            'learning_unit_year': learning_unit_year,
            'coordinator': coordinator,
            'is_program_manager': is_program_manager,
            'is_coordinator': mdl.attribution.is_coordinator(request.user, learning_unit_year),
            'draft_scores_not_submitted': draft_scores_not_submitted,
            'number_session': exam_enrollments[0].session_exam.number_session if len(exam_enrollments) > 0 else _('none'),
            'tutors': mdl.tutor.find_by_learning_unit(learning_unit_year),
            'exam_enrollments_encoded': get_score_encoded(exam_enrollments),
            'total_exam_enrollments': len(exam_enrollments)}


def get_data_online_double(learning_unit_year_id, request):
    academic_yr = mdl.academic_year.current_academic_year()
    if mdl.program_manager.is_program_manager(request.user):
        offer_years_managed = mdl.offer_year.find_by_user(request.user, academic_yr=academic_yr)
        total_exam_enrollments = list(mdl.exam_enrollment
                                      .find_for_score_encodings(mdl.session_exam.find_session_exam_number(),
                                                                learning_unit_year_id=learning_unit_year_id,
                                                                offers_year=offer_years_managed))
        # We must know the total count of enrollments (not only the encoded one) ???
        encoded_exam_enrollments = list(filter(lambda e: e.is_final, total_exam_enrollments))
    elif mdl.tutor.is_tutor(request.user):
        total_exam_enrollments = list(mdl.exam_enrollment
                                      .find_for_score_encodings(mdl.session_exam.find_session_exam_number(),
                                                                learning_unit_year_id=learning_unit_year_id))
        encoded_exam_enrollments = list(filter(lambda e: e.is_draft and not e.is_final, total_exam_enrollments))
    else:
        encoded_exam_enrollments = []
        total_exam_enrollments = []
    learning_unit_year = mdl.learning_unit_year.find_by_id(learning_unit_year_id)

    nb_final_scores = get_score_encoded(encoded_exam_enrollments)
    coordinator = mdl.attribution.find_responsible(learning_unit_year)

    encoded_exam_enrollments = mdl.exam_enrollment.sort_for_encodings(encoded_exam_enrollments)

    return {'section': 'scores_encoding',
            'academic_year': academic_yr,
            'enrollments': encoded_exam_enrollments,
            'num_encoded_scores': nb_final_scores,
            'learning_unit_year': learning_unit_year,
            'justifications': mdl.exam_enrollment.JUSTIFICATION_TYPES,
            'is_program_manager': mdl.program_manager.is_program_manager(request.user),
            'coordinator': coordinator,
            'count_total_enrollments': len(total_exam_enrollments),
            'number_session': encoded_exam_enrollments[0].session_exam.number_session
                              if len(encoded_exam_enrollments) > 0 else _('none'),
            'tutors': mdl.tutor.find_by_learning_unit(learning_unit_year)}


def get_data_pgmer(request,
                   offer_year_id=None,
                   tutor_id=None,
                   learning_unit_year_acronym=None,
                   incomplete_encodings_only=False):
    NOBODY = -1
    academic_yr = mdl.academic_year.current_academic_year()
    learning_unit_year_ids = None
    if learning_unit_year_acronym:
        learning_unit_year_ids = mdl.learning_unit_year.search(acronym=learning_unit_year_acronym)\
            .values_list('id', flat=True)

    if not offer_year_id:
        scores_encodings = list(mdl.scores_encoding.search(request.user, learning_unit_year_ids=learning_unit_year_ids))
        # Adding exam_enrollments_encoded & total_exam_enrollments
        # from each offers year for a matching learning_unit_year
        group_by_learning_unit = {}
        for score_encoding in scores_encodings:
            try:
                group_by_learning_unit[score_encoding.learning_unit_year_id].scores_not_yet_submitted \
                    += score_encoding.scores_not_yet_submitted
                group_by_learning_unit[score_encoding.learning_unit_year_id].exam_enrollments_encoded\
                    += score_encoding.exam_enrollments_encoded
                group_by_learning_unit[score_encoding.learning_unit_year_id].total_exam_enrollments\
                    += score_encoding.total_exam_enrollments
            except KeyError:
                group_by_learning_unit[score_encoding.learning_unit_year_id] = score_encoding
        scores_encodings = group_by_learning_unit.values()
    else:
        # Filter list by offer_year
        offer_year_id = int(offer_year_id)  # The offer_year_id received in session is a String, not an Int
        scores_encodings = list(mdl.scores_encoding.search(request.user,
                                                           offer_year_id=offer_year_id,
                                                           learning_unit_year_ids=learning_unit_year_ids))
        scores_encodings = [score_encoding for score_encoding in scores_encodings
                            if score_encoding.offer_year_id == offer_year_id]

    if tutor_id:
        # Filter list by tutor
        # The tutor_id received in session is a String, not an Int
        tutor_id = int(tutor_id)
        # NOBODY (-1) in case to filter by learningUnit without attribution. In this case,
        # the list is filtered after retrieved
        # all data and tutors below
        if tutor_id != NOBODY:
            tutor = mdl.tutor.find_by_id(tutor_id)
            learning_unit_ids_by_tutor = set(mdl.attribution.search(tutor=tutor).values_list('learning_unit_year', flat=True))
            # learning_unit_ids_attrib = [attr.learning_unit.id for attr in attributions_by_tutor]
            scores_encodings = [score_encoding for score_encoding in scores_encodings
                                if score_encoding.learning_unit_year.id in learning_unit_ids_by_tutor]

    data = []
    all_attributions = []
    if scores_encodings:  # Empty in case there isn't any score to encode (not inside the period of scores' encoding)
        # Adding coordinator for each learningUnit
        learning_units = [score_encoding.learning_unit_year for score_encoding in scores_encodings]
        all_attributions = list(mdl.attribution.search(list_learning_unit_year=learning_units))
        coord_grouped_by_learning_unit = {attrib.learning_unit_year.id: attrib.tutor for attrib in all_attributions
                                          if attrib.function == 'COORDINATOR'}
        for score_encoding in scores_encodings:
            progress = (score_encoding.exam_enrollments_encoded / score_encoding.total_exam_enrollments) * 100
            line = {'learning_unit_year': score_encoding.learning_unit_year,
                    'exam_enrollments_encoded': score_encoding.exam_enrollments_encoded,
                    'scores_not_yet_submitted': score_encoding.scores_not_yet_submitted,
                    'total_exam_enrollments': score_encoding.total_exam_enrollments,
                    'tutor': coord_grouped_by_learning_unit.get(score_encoding.learning_unit_year.id, None),
                    'progress': "{0:.0f}".format(progress),
                    'progress_int': progress}
            data.append(line)

    if incomplete_encodings_only:
        # Filter by completed encodings (100% complete)
        data = [line for line in data if line['exam_enrollments_encoded'] != line['total_exam_enrollments']]

    if tutor_id == NOBODY:  # LearningUnit without attribution
        data = [line for line in data if line['tutor'] is None]

    # Creating list of all tutors
    all_tutors = []
    # all_tutors.append({'id': NOBODY, 'last_name': 'NOBODY', 'first_name': ''})
    for attrib in all_attributions:
        tutor = attrib.tutor
        if tutor and tutor not in all_tutors:
            all_tutors.append(tutor)
    all_tutors = sorted(all_tutors, key=lambda k: k.person.last_name.upper() if k.person.last_name else ''
                                                  + k.person.first_name.upper() if k.person.first_name else '')

    # Creating list of offer Years for the filter (offers year with minimum 1 record)
    all_offers = mdl.offer_year.find_by_user(request.user, academic_yr=academic_yr)

    # Ordering by learning_unit_year.acronym
    data = sorted(data, key=lambda k: k['learning_unit_year'].acronym)

    if len(data) == 0:
        messages.add_message(request, messages.WARNING, "%s" % _('no_result'))

    return layout.render(request, "assessments/scores_encoding_by_learning_unit.html",
                         {'notes_list': data,
                          'offer_list': all_offers,
                          'tutor_list': all_tutors,
                          'offer_year_id': offer_year_id,
                          'tutor_id': tutor_id,
                          'academic_year': academic_yr,
                          'number_session': mdl.session_exam.find_session_exam_number(),
                          'learning_unit_year_acronym': learning_unit_year_acronym,
                          'incomplete_encodings_only': incomplete_encodings_only})


@login_required
@user_passes_test(_is_inside_scores_encodings_period, login_url=reverse_lazy('outside_scores_encodings_period'))
@permission_required('base.can_access_scoreencoding', raise_exception=True)
def refresh_list(request):
    # In case the user is a program manager
    if mdl.program_manager.is_program_manager(user=request.user):
        return get_data_pgmer(request,
                              offer_year_id=request.GET.get('offer', None),
                              tutor_id=request.GET.get('tutor', None),
                              learning_unit_year_acronym=request.GET.get('learning_unit_year_acronym', None),
                              incomplete_encodings_only=request.GET.get('incomplete_encodings_only', False))

    # In case the user is a Tutor
    else:
        return get_data(request, offer_year_id=request.GET.get('offer_year_id', None))


@login_required
@user_passes_test(_is_inside_scores_encodings_period, login_url=reverse_lazy('outside_scores_encodings_period'))
@permission_required('base.can_access_scoreencoding', raise_exception=True)
def get_data_specific_criteria(request):
    registration_id = request.POST.get('registration_id', None)
    last_name = request.POST.get('last_name', None)
    first_name = request.POST.get('first_name', None)
    justification = request.POST.get('justification', None)
    offer_year_id = request.POST.get('program', None)

    academic_yr = mdl.academic_year.current_academic_year()
    number_session = mdl.session_exam.find_session_exam_number()

    offers_year_managed = mdl.offer_year.find_by_user(request.user, academic_yr)

    is_program_manager = mdl.program_manager.is_program_manager(request.user)

    exam_enrollments = []

    if request.method == 'POST':
        if is_program_manager:
            if not registration_id and not last_name and not first_name and not justification and not offer_year_id:
                messages.add_message(request, messages.WARNING, "%s" % _('minimum_one_criteria'))
            else:
                offer_year_id = int(
                    offer_year_id) if offer_year_id else None  # The offer_year_id received in session is a String, not an Int
                exam_enrollments = list(mdl.exam_enrollment.find_for_score_encodings(number_session,
                                                                                     registration_id=registration_id,
                                                                                     student_last_name=last_name,
                                                                                     student_first_name=first_name,
                                                                                     justification=justification,
                                                                                     offer_year_id=offer_year_id,
                                                                                     offers_year=offers_year_managed))
                exam_enrollments = mdl.exam_enrollment.sort_by_offer_acronym_last_name_first_name(exam_enrollments)
                if len(exam_enrollments) == 0:
                    messages.add_message(request, messages.WARNING, "%s" % _('no_result'))
        else:
            messages.add_message(request, messages.ERROR, "%s" % _('user_is_not_program_manager'))
    return {'offer_year_id': offer_year_id,
            'registration_id': registration_id,
            'last_name': last_name,
            'first_name': first_name,
            'justification': justification,
            'academic_year': academic_yr,
            'offer_list': offers_year_managed,
            'number_session': number_session,
            'exam_enrollments': exam_enrollments,
            'is_program_manager': is_program_manager}


@login_required
@permission_required('base.can_access_scoreencoding', raise_exception=True)
def specific_criteria(request):
    data = get_data_specific_criteria(request)
    return layout.render(request, "assessments/scores_encoding_by_specific_criteria.html", data)


@login_required
@permission_required('base.can_access_scoreencoding', raise_exception=True)
def search_by_specific_criteria(request):
    return specific_criteria(request)


@login_required
@permission_required('base.can_access_scoreencoding', raise_exception=True)
def specific_criteria_submission(request):
    data = get_data_specific_criteria(request)

    scores_saved = 0

    learning_unit_years_changed = []
    all_modified_exam_enrollments = []
    is_program_manager = data['is_program_manager']

    for enrollment in data['exam_enrollments']:
        learning_unit_year = enrollment.learning_unit_enrollment.learning_unit_year
        decimal_scores_authorized = learning_unit_year.decimal_scores
        updated_enrollments = update_exam_enrollments(request, [enrollment], decimal_scores_authorized,
                                                      is_program_manager)
        all_modified_exam_enrollments.extend(updated_enrollments)
        scores_saved += len(updated_enrollments)
        if len(updated_enrollments) != 0 and learning_unit_year not in learning_unit_years_changed:
            learning_unit_years_changed.append(learning_unit_year)

    # ExamEnrollments by learning_unit_year (only if examEnrollment of the learningUnitYear has changed)
    grouped_by_learning_unit_years_for_mails = {}
    for enrollment in all_modified_exam_enrollments:
        learning_unit_year = enrollment.learning_unit_enrollment.learning_unit_year
        if learning_unit_year in learning_unit_years_changed:
            if learning_unit_year in grouped_by_learning_unit_years_for_mails.keys():
                grouped_by_learning_unit_years_for_mails[learning_unit_year].append(enrollment)
            else:
                grouped_by_learning_unit_years_for_mails[learning_unit_year] = [enrollment]

    for learn_unit_year, updated_exam_enrollments in grouped_by_learning_unit_years_for_mails.items():
        all_enrollments = list(mdl.exam_enrollment.find_for_score_encodings(
            session_exam_number=mdl.session_exam.find_session_exam_number(),
            learning_unit_year_id=learn_unit_year.id)
        )
        send_messages_to_notify_encoding_progress(request, all_enrollments, learn_unit_year, is_program_manager,
                                                  updated_exam_enrollments)

    messages.add_message(request, messages.SUCCESS, "%s %s" % (scores_saved, _('scores_saved')))
    return specific_criteria(request)


def _get_exam_enrollments(user, learning_unit_year_id=None, tutor_id=None, offer_year_id=None, academic_year=None,
                          is_program_manager=False):
    """
    Args:
        user: The user who's asking for exam_enrollments (for scores' encoding).
        learning_unit_year_id: To filter ExamEnroll by learning_unit_year.
        tutor_id: To filter ExamEnroll by tutor.
        offer_year_id: To filter ExamEnroll by OfferYear.
        academic_year: The academic year for the data returned.
    Returns:
        All exam enrollments for the user passed in parameter (check if it is a program manager or a tutor) and
        a Boolean is_program_manager (True if the user is a program manager, False if the user is a Tutor/coord).
    """
    if not academic_year:
        academic_year = mdl.academic_year.current_academic_year()
    # Case the user is a program manager
    if is_program_manager:
        tutor = None
        if tutor_id:
            tutor = mdl.tutor.find_by_id(tutor_id)
        if offer_year_id:
            # Get examEnrollments for only one offer
            offers_year = [mdl.offer_year.find_by_id(offer_year_id)]
        else:
            # Get examEnrollments for all offers managed by the program manager
            offers_year = list(mdl.offer_year.find_by_user(user, academic_yr=academic_year))
        exam_enrollments = list(mdl.exam_enrollment
                                .find_for_score_encodings(mdl.session_exam.find_session_exam_number(),
                                                          learning_unit_year_id=learning_unit_year_id,
                                                          tutor=tutor,
                                                          offers_year=offers_year))
    # Case the user is a tutor
    elif mdl.tutor.is_tutor(user):
        # Note : The tutor can't filter by offerYear ; the offer_id is always None. Not necessary to check.
        tutor = mdl.tutor.find_by_user(user)
        exam_enrollments = list(mdl.exam_enrollment
                                .find_for_score_encodings(mdl.session_exam.find_session_exam_number(),
                                                          learning_unit_year_id=learning_unit_year_id,
                                                          tutor=tutor))
    else:
        exam_enrollments = []
    # Ordering by offerear.acronym, then person.lastname & firstname
    exam_enrollments = mdl.exam_enrollment.sort_for_encodings(exam_enrollments)
    return exam_enrollments


def get_json_data_scores_sheets(tutor_global_id):
    person = mdl.person.find_by_global_id(tutor_global_id)
    tutor = mdl.tutor.find_by_person(person)
    if tutor:
        exam_enrollments = list(mdl.exam_enrollment.find_for_score_encodings(mdl.session_exam.find_session_exam_number(),
                                                                             tutor=tutor))
        data = mdl.exam_enrollment.scores_sheet_data(exam_enrollments, tutor=tutor)
        return json.dumps(data)
    else:
        return json.dumps({})<|MERGE_RESOLUTION|>--- conflicted
+++ resolved
@@ -36,12 +36,7 @@
 import datetime
 
 
-<<<<<<< HEAD
 def _is_inside_scores_encodings_period():
-=======
-
-def _is_inside_scores_encodings_period(user):
->>>>>>> b9387076
     """
     :return: True if the today date is inside a period of scores encodings (inside session 1,2 or 3). Else return False.
     """
