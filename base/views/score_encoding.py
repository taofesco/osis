--- conflicted
+++ resolved
@@ -40,21 +40,8 @@
         return get_data_pgmer(request)
 
     # In case the user is a Tutor
-<<<<<<< HEAD
-    if tutor:
-        scores_encodings = get_data(tutor)
-        return layout.render(request, "assessments/scores_encoding.html",
-                                      {'tutor': tutor,
-                                       'academic_year': academic_yr,
-                                       'notes_list': scores_encodings})
-
-    # In case the user is a program manager
-    else:
-        return get_data_pgmer(request)
-=======
     else:
         return get_data(request)
->>>>>>> bbf3d8b3
 
 
 @login_required
@@ -127,11 +114,8 @@
 
     # Case asking for a dubble encoding
     if request.method == 'GET':
-<<<<<<< HEAD
-=======
         for exam_enrol in exam_enrollments:
             exam_enrol.clean_scores_reencoded()
->>>>>>> bbf3d8b3
         if len(exam_enrollments) > 0:
             return layout.render(request, "assessments/online_double_encoding_form.html", data)
         else:
@@ -188,15 +172,11 @@
                                        'learning_unit_year': learning_unit_year,
                                        'enrollments': exam_enrollments,
                                        'justifications': mdl.exam_enrollment.JUSTIFICATION_TYPES,
-<<<<<<< HEAD
-                                       'is_program_manager': is_program_manager})
-=======
                                        'is_program_manager': is_program_manager,
                                        'number_session': exam_enrollments[0].session_exam.number_session
                                        if len(exam_enrollments) > 0 else _('none'),
                                        'tutors': mdl.tutor.find_by_learning_unit(learning_unit_year.learning_unit_id)
                                        })
->>>>>>> bbf3d8b3
 
     # Case the user validate his choice between the first and the dubble encoding
     elif request.method == 'POST':
@@ -211,15 +191,11 @@
                                   'learning_unit_year': learning_unit_year,
                                   'enrollments': exam_enrollments,
                                   'justifications': mdl.exam_enrollment.JUSTIFICATION_TYPES,
-<<<<<<< HEAD
-                                  'is_program_manager': is_program_manager})
-=======
                                   'is_program_manager': is_program_manager,
                                   'number_session': exam_enrollments[0].session_exam.number_session
                                   if len(exam_enrollments) > 0 else _('none'),
                                   'tutors': mdl.tutor.find_by_learning_unit(learning_unit_year.learning_unit_id)
                                   })
->>>>>>> bbf3d8b3
 
         # contains all SessionExams where the encoding is not terminated (progression < 100%)
         sessions_exam_still_open = set()
@@ -324,11 +300,7 @@
                                                                  academic_year=academic_year,
                                                                  tutor_id=tutor_id,
                                                                  offer_year_id=offer_id)
-<<<<<<< HEAD
-    return pdf_utils.print_notes(academic_year, learning_unit_year_id, exam_enrollments)
-=======
     return pdf_utils.print_notes(academic_year, exam_enrollments)
->>>>>>> bbf3d8b3
 
 
 @login_required
@@ -354,11 +326,6 @@
     return progress
 
 
-<<<<<<< HEAD
-def get_data(tutor):
-    exam_enrollments = mdl.exam_enrollment.find_for_score_encodings(mdl.session_exam.find_session_exam_number(),
-                                                                    tutor=tutor)
-=======
 def get_data(request, offer_year_id=None):
     offer_year_id = int(offer_year_id) if offer_year_id else None #offer_year_id is a string !
     academic_yr = mdl.academic_year.current_academic_year()
@@ -366,7 +333,6 @@
     exam_enrollments = list(mdl.exam_enrollment.find_for_score_encodings(mdl.session_exam.find_session_exam_number(),
                                                                     tutor=tutor,
                                                                     offer_year_id=offer_year_id))
->>>>>>> bbf3d8b3
     # Grouping by learningUnitYear
     group_by_learn_unit_year = {}
     for exam_enrol in exam_enrollments:
@@ -384,10 +350,6 @@
             group_by_learn_unit_year[learn_unit_year.id] = {'learning_unit_year': learn_unit_year,
                                                             'exam_enrollments_encoded': exam_enrollments_encoded,
                                                             'total_exam_enrollments': 1}
-<<<<<<< HEAD
-
-    return group_by_learn_unit_year.values()
-=======
     scores_list = group_by_learn_unit_year.values()
     all_offers = request.session.get('all_offers', None)
     if not all_offers:
@@ -410,7 +372,6 @@
                           'number_session': mdl.session_exam.find_session_exam_number(),
                           'offer_year_list': all_offers,
                           'offer_year_id': offer_year_id})
->>>>>>> bbf3d8b3
 
 
 def get_data_online(learning_unit_year_id, request):
@@ -420,19 +381,9 @@
                                                                  academic_year=academic_yr)
 
     learning_unit_year = mdl.learning_unit_year.find_by_id(learning_unit_year_id)
-<<<<<<< HEAD
 
     coordinator = mdl.tutor.find_responsible(learning_unit_year.learning_unit)
     progress = mdl.exam_enrollment.calculate_exam_enrollment_progress(exam_enrollments)
-
-    draft_scores_not_sumitted = len([exam_enrol for exam_enrol in exam_enrollments
-                                    if (exam_enrol.justification_draft or exam_enrol.score_draft is not None) and
-                                     not exam_enrol.justification_final and exam_enrol.score_final is None])
-=======
-
-    coordinator = mdl.tutor.find_responsible(learning_unit_year.learning_unit)
-    progress = mdl.exam_enrollment.calculate_exam_enrollment_progress(exam_enrollments)
->>>>>>> bbf3d8b3
 
     draft_scores_not_sumitted = len([exam_enrol for exam_enrol in exam_enrollments
                                     if (exam_enrol.justification_draft or exam_enrol.score_draft is not None) and
@@ -445,13 +396,9 @@
             'coordinator': coordinator,
             'is_program_manager': is_program_manager,
             'is_coordinator': mdl.tutor.is_coordinator(request.user, learning_unit_year.learning_unit.id),
-<<<<<<< HEAD
-            'draft_scores_not_sumitted': draft_scores_not_sumitted}
-=======
             'draft_scores_not_sumitted': draft_scores_not_sumitted,
             'number_session': exam_enrollments[0].session_exam.number_session if len(exam_enrollments) > 0 else _('none'),
             'tutors': mdl.tutor.find_by_learning_unit(learning_unit_year.learning_unit_id)}
->>>>>>> bbf3d8b3
 
 
 def get_data_online_double(learning_unit_year_id, request):
@@ -488,20 +435,6 @@
             'justifications': mdl.exam_enrollment.JUSTIFICATION_TYPES,
             'is_program_manager': mdl.program_manager.is_program_manager(request.user),
             'coordinator': coordinator,
-<<<<<<< HEAD
-            'count_total_enrollments': len(total_exam_enrollments)
-            }
-
-
-def get_data_pgmer(request, offer_year_id=None, tutor_id=None):
-    academic_yr = mdl.academic_year.current_academic_year()
-    offer_years_managed = mdl.offer_year.find_by_user(request.user, academic_yr=academic_yr)
-
-    all_tutors = mdl.tutor.find_by_program_manager(offer_years_managed)
-
-    if not offer_year_id:
-        scores_encodings = list(mdl.scores_encoding.search(request.user))
-=======
             'count_total_enrollments': len(total_exam_enrollments),
             'number_session': encoded_exam_enrollments[0].session_exam.number_session
                               if len(encoded_exam_enrollments) > 0 else _('none'),
@@ -518,7 +451,6 @@
 
     if not offer_year_id:
         scores_encodings = list(mdl.scores_encoding.search(request.user, learning_unit_year_ids=learning_unit_year_ids))
->>>>>>> bbf3d8b3
         # Adding exam_enrollments_encoded & total_exam_enrollments
         # from each offers year for a matching learning_unit_year
         group_by_learning_unit = {}
@@ -534,37 +466,6 @@
     else:
         # Filter list by offer_year
         offer_year_id = int(offer_year_id)  # The offer_year_id received in session is a String, not an Int
-<<<<<<< HEAD
-        scores_encodings = list(mdl.scores_encoding.search(request.user))
-        scores_encodings = [score_encoding for score_encoding in scores_encodings
-                            if score_encoding.offer_year_id == offer_year_id]
-
-    if tutor_id:
-        # Filter list by tutor
-        # The tutor_id received in session is a String, not an Int
-        tutor_id = int(tutor_id)
-        learning_unit_years = list(mdl.learning_unit_year.find_by_tutor(tutor_id))
-        learning_unit_year_ids = set([learn_unit_year.id for learn_unit_year in learning_unit_years])
-        scores_encodings = [score_encoding for score_encoding in scores_encodings
-                            if score_encoding.learning_unit_year_id in learning_unit_year_ids]
-
-    # Ordering by learning_unit_year.acronym
-    scores_encodings = sorted(scores_encodings, key=lambda k: k.learning_unit_year.acronym)
-
-    return layout.render(request, "assessments/scores_encoding_mgr.html",
-                         {'notes_list': scores_encodings,
-                          'offer_list': offer_years_managed,
-                          'tutor_list': all_tutors,
-                          'offer_year_id': offer_year_id,
-                          'tutor_id': tutor_id,
-                          'academic_year': academic_yr})
-
-
-def refresh_list(request):
-    return get_data_pgmer(request,
-                          offer_year_id=request.GET.get('offer', None),
-                          tutor_id=request.GET.get('tutor', None))
-=======
         scores_encodings = list(mdl.scores_encoding.search(request.user,
                                                            offer_year_id=offer_year_id,
                                                            learning_unit_year_ids=learning_unit_year_ids))
@@ -651,7 +552,6 @@
     # In case the user is a Tutor
     else:
         return get_data(request, offer_year_id=request.GET.get('offer_year_id', None))
->>>>>>> bbf3d8b3
 
 
 def _sort_for_encodings(exam_enrollments):
