--- conflicted
+++ resolved
@@ -517,8 +517,6 @@
                                                       + k.get('first_name').upper() if k.get('first_name') else '')
         request.session['all_tutors'] = all_tutors
 
-<<<<<<< HEAD
-=======
     # Creating list of offer Years for the filter (offers year with minimum 1 record)
     all_offers = request.session.get('all_offers', None)
     if not all_offers:
@@ -533,7 +531,6 @@
         all_offers = sorted(all_offers, key=lambda k: k['acronym'])
         request.session['all_offers'] = all_offers
 
->>>>>>> 517b2ba1
     # Ordering by learning_unit_year.acronym
     data = sorted(data, key=lambda k: k['learning_unit_year'].acronym)
 
