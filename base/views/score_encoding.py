##############################################################################
#
# OSIS stands for Open Student Information System. It's an application
#    designed to manage the core business of higher education institutions,
#    such as universities, faculties, institutes and professional schools.
#    The core business involves the administration of students, teachers,
#    courses, programs and so on.
#
#    Copyright (C) 2015-2016 Université catholique de Louvain (http://www.uclouvain.be)
#
#    This program is free software: you can redistribute it and/or modify
#    it under the terms of the GNU General Public License as published by
#    the Free Software Foundation, either version 3 of the License, or
#    (at your option) any later version.
#
#    This program is distributed in the hope that it will be useful,
#    but WITHOUT ANY WARRANTY; without even the implied warranty of
#    MERCHANTABILITY or FITNESS FOR A PARTICULAR PURPOSE.  See the
#    GNU General Public License for more details.
#
#    A copy of this license - GNU General Public License - is available
#    at the root of the source code of this program.  If not,
#    see http://www.gnu.org/licenses/.
#
##############################################################################
from django.core.urlresolvers import reverse
from django.http import HttpResponseRedirect
from django.contrib.auth.decorators import login_required
from django.contrib import messages
from django.utils.translation import ugettext_lazy as _
from base import models as mdl
from base.utils import send_mail, pdf_utils, export_utils
from . import layout
from base.views.notes import Notes
from base.views.notes import NotesDetail


@login_required
def scores_encoding(request):
    tutor = mdl.attribution.get_assigned_tutor(request.user)
    academic_yr = mdl.academic_year.current_academic_year()

    if tutor:
        data_dict = get_data(request)
        sessions_list, faculties, notes_list = get_sessions(None, request, tutor, academic_yr, None)
        return layout.render(request, "assessments/scores_encoding.html",
                                      {'section':       data_dict['section'],
                                       'tutor':         tutor,
                                       'academic_year': academic_yr,
                                       'notes_list':    notes_list})

    # In case the user is not a tutor we check whether it is a program manager for the offer.
    else:
<<<<<<< HEAD
        is_programme_manager = False
        program_mgr_list = mdl.program_manager.find_by_user(request.user)
        for programme_manager in program_mgr_list:
            is_programme_manager = True
            break

        notes_list = None

        if is_programme_manager:
            tutor_sel = None
            offer_sel = None
=======
        program_mgr_list = mdl.program_manager.find_by_user(request.user)
        tutor_sel = None
        offer_sel = None
        if program_mgr_list:
>>>>>>> 5c8e8b58
            tutor_sel_id = request.POST.get('tutor', None)
            if tutor_sel_id:
                tutor_sel = mdl.tutor.find_by_id(tutor_sel_id)
            offer_sel_id = request.POST.get('offer', None)
            if offer_sel_id:
                offer_sel = mdl.offer_year.find_by_id(offer_sel_id)
<<<<<<< HEAD
            data_dict = get_data_pgmer(request, None, None)
            notes_list = data_dict['notes_list']
        return layout.render(request, "assessments/scores_encoding_mgr.html",
                             {'notes_list':    notes_list,
                              'offer_list':    mdl.offer_year.find_by_user(request.user),
                              'tutor_list':    mdl.tutor.find_by_program_manager(request.user),
                              'tutor':         tutor_sel,
                              'offer':         offer_sel,
                              'academic_year': academic_yr})
=======
        data_dict = get_data_pgmer(request, None, None)
        return layout.render(request, "assessments/scores_encoding_mgr.html",
                                      {'notes_list':    data_dict['notes_list'],
                                       'offer_list':    mdl.offer_year.find_by_user(request.user),
                                       'tutor_list':    mdl.tutor.find_by_program_manager(request.user),
                                       'tutor':         tutor_sel,
                                       'offer':         offer_sel,
                                       'academic_year': data_dict['academic_year']})
>>>>>>> 5c8e8b58


@login_required
def online_encoding(request, learning_unit_id=None, tutor_id=None):
    data_dict = get_data_online(learning_unit_id, tutor_id, request)
    return layout.render(request, "assessments/online_encoding.html", data_dict)


@login_required
def online_encoding_form(request, learning_unit_id=None, tutor_id=None):
    data = get_data_online(learning_unit_id, tutor_id, request)
    enrollments = data['enrollments']
    if request.method == 'GET':
        return layout.render(request, "assessments/online_encoding_form.html",
                                      {'section':           'scores_encoding',
                                       'tutor':             data['tutor'],
                                       'academic_year':     data['academic_year'],
                                       'enrollments':       enrollments,
                                       'learning_unit':     data['learning_unit'],
                                       'justifications':    mdl.exam_enrollment.JUSTIFICATION_TYPES,
                                       'all_encoded':       data['all_encoded'],
                                       'tutor_responsible': data['tutor_responsible'],
                                       'is_pgmer':          data['is_pgmer']})
    elif request.method == 'POST':
        for enrollment in enrollments:
            score = request.POST.get('score_' + str(enrollment.id), None)
            justification = request.POST.get('justification_' + str(enrollment.id), None)
            modification_possible = True
            if not data['is_pgmer'] and (enrollment.score_final or enrollment.justification_final):
                modification_possible = False
            if modification_possible:
                if score:
                    score = score.strip()

                if score:
                    if enrollment.session_exam.learning_unit_year.decimal_scores:
                        enrollment.score_draft = float(score)
                    else:
                        enrollment.score_draft = int(float(score))
                else:
                    if justification:
                        enrollment.score_draft = None

                if justification and justification != "None":
                    enrollment.justification_draft = justification
                else:
                    enrollment.justification_draft = None

                if data['is_pgmer']:
                    #pgmer draft must be save in final
                    enrollment.score_final = enrollment.score_draft
                    enrollment.justification_final = enrollment.justification_draft
                enrollment.save()
        if tutor_id:
            return HttpResponseRedirect(reverse('online_encoding', args=(learning_unit_id, tutor_id)))
        else:
            return HttpResponseRedirect(reverse('online_encoding', args=(learning_unit_id, )))


@login_required
def online_double_encoding_form(request, learning_unit_id=None, tutor_id=None):

    if tutor_id:
        is_pgmer = False
    else:
        is_pgmer = True

    data = get_data_online_double(learning_unit_id, tutor_id, request)
    enrollments = data['enrollments']
    learning_unit = data['learning_unit']
    if request.method == 'GET':
        if len(enrollments) > 0:
            return layout.render(request, "assessments/online_double_encoding_form.html",
                                          {'section':        data['section'],
                                           'tutor':          data['tutor'],
                                           'academic_year':  data['academic_year'],
                                           'enrollments':    enrollments,
                                           'learning_unit':  learning_unit,
                                           'justifications': data['justifications']})
        else:
            messages.add_message(request, messages.WARNING, "%s !" % _('No score encoded yet!  Double encoding impossible.'))
            return online_encoding(request, learning_unit_id, tutor_id)
    elif request.method == 'POST':
        # programme manager encoding
        for enrollment in enrollments:
            score = request.POST.get('score_' + str(enrollment.id), None)
            if score:
                if enrollment.session_exam.learning_unit_year.decimal_scores:
                    enrollment.score_reencoded = float(score)
                else:
                    enrollment.score_reencoded = int(float(score))
            else:
                enrollment.score_reencoded = None
            if request.POST.get('justification_' + str(enrollment.id), None) == "None":
                justification = None
            else:
                justification = request.POST.get('justification_' + str(enrollment.id), None)
            if justification:
                enrollment.justification_reencoded = justification
            else:
                enrollment.justification_reencoded = None
            enrollment.save()
        if is_pgmer:
            return HttpResponseRedirect(reverse('online_double_encoding_validation', args=(learning_unit.id,)))
        else:
            return HttpResponseRedirect(reverse('online_double_encoding_validation', args=(learning_unit.id,tutor_id)))


@login_required
def online_double_encoding_validation(request, learning_unit_id=None, tutor_id=None):
    learning_unit = mdl.learning_unit.find_by_id(learning_unit_id)
    is_pgmer = False

    if tutor_id:
        tutor = mdl.tutor.find_by_id(tutor_id)
    else:
        is_pgmer = True
        tutor = mdl.tutor.find_by_user(request.user)
    academic_year = mdl.academic_year.current_academic_year()
    if request.method == 'GET':

        sessions_list, faculties, notes_list = get_sessions(learning_unit_id, request, tutor,academic_year,None)
        all_enrollments = []
        if sessions_list:
            for sessions in sessions_list:
                for session in sessions:
                    if is_pgmer:
                        enrollments = list(mdl.exam_enrollment.find_exam_enrollments_double_pgmer_by_session(session))
                    else:
                        enrollments = list(mdl.exam_enrollment.find_exam_enrollments_drafts_existing_by_session(session))
                    if enrollments:
                        all_enrollments = all_enrollments + enrollments
        return layout.render(request, "assessments/online_double_encoding_validation.html",
                                      {'section':        'scores_encoding',
                                       'tutor':          tutor,
                                       'academic_year':  academic_year,
                                       'learning_unit':  learning_unit,
                                       'enrollments':    all_enrollments,
                                       'justifications': mdl.exam_enrollment.JUSTIFICATION_TYPES,
                                       'is_pgmer':       is_pgmer})

    elif request.method == 'POST':
        sessions_list, faculties, notes_list = get_sessions(learning_unit_id, request, tutor, academic_year,None)
        if sessions_list:
            for sessions in sessions_list:

                for session in sessions:
                    enrollments = list(mdl.exam_enrollment.find_exam_enrollments_by_session(session))
                    if enrollments:

                        for enrollment in enrollments:
                            score = request.POST.get('score_' + str(enrollment.id), None)
                            if score:
                                score = score.strip()
                            justification = request.POST.get('justification_' + str(enrollment.id), None)
                            if justification == "None":
                                justification = None

                            if is_pgmer:
                                if score:
                                    if enrollment.session_exam.learning_unit_year.decimal_scores:
                                        enrollment.score_final = float(score)
                                    else:
                                        enrollment.score_final = int(float(score))
                                    enrollment.score_draft = enrollment.score_final
                                else:
                                    if justification:
                                        enrollment.score_draft = None
                                        enrollment.score_final = None
                                enrollment.score_reencoded = None

                                if justification:
                                    enrollment.justification_final = justification
                                    enrollment.justification_draft = enrollment.justification_final

                                if score or justification:
                                    mdl.exam_enrollment.create_exam_enrollment_historic(request.user, enrollment,
                                                                                        enrollment.score_final,
                                                                                        enrollment.justification_final)
                                enrollment.justification_reencoded = None
                                enrollment.save()
                            else:
                                # tutor
                                if score:
                                    if enrollment.session_exam.learning_unit_year.decimal_scores:
                                        enrollment.score_draft = float(score)
                                    else:
                                        enrollment.score_draft = int(float(score))
                                else:
                                    if justification:
                                        enrollment.score_draft = None

                                enrollment.score_reencoded = None

                                if justification:
                                    enrollment.justification_draft = justification

                                enrollment.justification_reencoded = None
                                enrollment.save()

                        all_encoded = True
                        for enrollment in enrollments:
                            if not enrollment.score_final and not enrollment.justification_final:
                                all_encoded = False

                        if all_encoded:
                            session.status = 'CLOSED'
                            session.save()
        if tutor_id:
            return HttpResponseRedirect(reverse('online_encoding', args=(learning_unit.id, tutor_id)))
        else:
            return HttpResponseRedirect(reverse('online_encoding', args=(learning_unit.id,)))


@login_required
def online_encoding_submission(request, learning_unit_id):
    tutor = None
    program_mgr_list = mdl.program_manager.find_by_user(request.user)
    if not program_mgr_list:
        tutor = mdl.tutor.find_by_user(request.user)

    academic_yr = mdl.academic_year.current_academic_year()

    learning_unit = mdl.learning_unit.find_by_id(learning_unit_id)

    sessions_list, faculties, notes_list= get_sessions(learning_unit, request, tutor, academic_yr,None)

    if sessions_list:
        for sessions in sessions_list:
            for session in sessions:
                enrollments = mdl.exam_enrollment.find_exam_enrollments_drafts_by_session(session)
                all_encoded = True
                for enrollment in enrollments:
                    if enrollment.score_draft or enrollment.justification_draft:
                        if enrollment.score_draft:
                            enrollment.score_final = enrollment.score_draft
                        if enrollment.justification_draft:
                            enrollment.justification_final = enrollment.justification_draft
                        enrollment.encoding_status = "SUBMITTED"
                        enrollment.save()
                        mdl.exam_enrollment.create_exam_enrollment_historic(request.user, enrollment,
                                                                            enrollment.score_final,
                                                                            enrollment.justification_final)
                    else:
                        all_encoded = False

                if all_encoded:
                    session.status = 'CLOSED'
                    session.save()

    # Send mail to all the teachers of the submitted learning unit on any submission
    learning_unit = mdl.learning_unit.find_by_id(learning_unit_id)
    attributions = mdl.attribution.Attribution.objects.filter(learning_unit=learning_unit)
    persons = [attribution.tutor.person for attribution in attributions if attribution.function == 'PROFESSOR']
    send_mail.send_mail_after_scores_submission(persons, learning_unit.acronym)
    if tutor:
        return HttpResponseRedirect(reverse('online_encoding', args=(learning_unit_id,tutor.id)))
    else:
        return HttpResponseRedirect(reverse('online_encoding', args=(learning_unit_id,)))


@login_required
def notes_printing(request, session_exam_id, learning_unit_year_id):
    tutor = mdl.tutor.find_by_user(request.user)
    academic_year = mdl.academic_year.current_academic_year()
    session_exam = mdl.session_exam.find_session_by_id(session_exam_id)
    return pdf_utils.print_notes(request, tutor, academic_year, session_exam, learning_unit_year_id)


@login_required
def upload_score_error(request):
    return layout.render(request, "assessments/upload_score_error.html", {})


@login_required
def notes_printing(request, learning_unit_id=None, tutor_id=None, offer_id=None):
    tutor = None
    if tutor_id:
        tutor = mdl.tutor.find_by_id(tutor_id)

    academic_year = mdl.academic_year.current_academic_year()

    if tutor:
        is_fac = False
    # In case the user is not a tutor we check whether it is a program manager for the offer.
    else:
        program_mgr_list = mdl.program_manager.find_by_user(request.user)
        for program_mgr in program_mgr_list:
            is_fac = True
            break
    if learning_unit_id == -1:
        sessions_list, faculties, notes_list = get_sessions(None, request, tutor, academic_year,offer_id)
    else:
        sessions_list, faculties, notes_list = get_sessions(learning_unit_id, request, tutor, academic_year,None)

    return pdf_utils.print_notes(request, tutor, academic_year, learning_unit_id, is_fac, sessions_list)


@login_required
def notes_printing_all(request, tutor_id=None, offer_id = None):
    return notes_printing(request, int(-1), tutor_id, offer_id)


@login_required
def export_xls(request, learning_unit_id, academic_year_id):
    academic_year = mdl.academic_year.current_academic_year()
    tutor = mdl.tutor.find_by_user(request.user)
    if tutor:
        is_fac = False
    # In case the user is not a tutor we check whether it is a program manager for the offer.
    else:
        program_mgr_list = mdl.program_manager.find_by_user(request.user)
        for program_mgr in program_mgr_list:
            is_fac = True
            break
    sessions_list, faculties,notes_list = get_sessions(learning_unit_id, request, tutor, academic_year,None)

    return export_utils.export_xls(request, learning_unit_id, academic_year_id, is_fac, sessions_list)


def get_sessions(learning_unit_param, request, tutor, academic_yr, offer_id):
    sessions_list = []
    learning_unit_list = []

    faculties = []
    notes_list = []

    if tutor or offer_id:
        if offer_id:
            offer_year = mdl.offer_year.find_by_id(offer_id)
        else:
            offer_year = None
        sessions = mdl.session_exam.find_current_sessions_by_tutor_offer(tutor, academic_yr, learning_unit_param, offer_year)
        sessions_list.append(sessions)
        learning_unit_list = []
        dict_progress = {}
        dict_progress_ok = {}

        for session in sessions:
            learning_unit=session.learning_unit_year.learning_unit
            enrollments = list(mdl.exam_enrollment.find_exam_enrollments_by_session(session))

            if learning_unit in learning_unit_list:
                dict_progress[learning_unit.acronym] += len(enrollments)
            else:
                dict_progress[learning_unit.acronym] = len(enrollments)
                learning_unit_list.append(learning_unit)
            value = get_score_encoded(enrollments)
            if learning_unit.acronym in dict_progress_ok:
                dict_progress_ok[learning_unit.acronym] = dict_progress_ok[learning_unit.acronym]+value
            else:
                dict_progress_ok[learning_unit.acronym] = value

        notes = Notes()
        notes.tutor = tutor
        l_lu_detail = []
        notes_list = []
        learning_unit_list = order_learning_unit_list_by_acronym(learning_unit_list)
        for learning_unit in learning_unit_list:
            notes_detail = NotesDetail()
            notes_detail.lu = learning_unit
            notes_detail.nb_notes_encoded = dict_progress_ok[learning_unit.acronym]
            notes_detail.nb_student = dict_progress[learning_unit.acronym]
            l_lu_detail.append(notes_detail)
        notes.lu_list = l_lu_detail
        notes_list.append(notes)
    # In case the user is not a tutor we check whether it is a program manager for the offer.
    else:
        program_mgr_list = mdl.program_manager.find_by_user(request.user)
        all_enrollments = []

        for program_mgr in program_mgr_list:
            if program_mgr.offer_year:
                notes = Notes()
                sessions = mdl.session_exam.find_sessions_by_offer(program_mgr.offer_year, academic_yr, learning_unit_param)
                sessions_list.append(sessions)

                faculty = program_mgr.offer_year.structure

                notes.structure = faculty
                if faculty not in faculties:
                    faculties.append(faculty)
                learning_unit_list=[]
                dict_progress = {}
                dict_progress_ok = {}
                for session in sessions:
                    learning_unit = session.learning_unit_year.learning_unit
                    #enrollments = list(mdl.exam_enrollment.find_exam_enrollments_by_session_structure(session, session.offer_year_calendar.offer_year.structure))
                    enrollments = list(mdl.exam_enrollment.find_exam_enrollments_by_session(session))

                    if enrollments:
                        all_enrollments = all_enrollments + enrollments

                    if session.learning_unit_year.learning_unit in learning_unit_list:
                        dict_progress[learning_unit.acronym] += len(enrollments)
                    else:
                        learning_unit=session.learning_unit_year.learning_unit
                        dict_progress[learning_unit.acronym] = len(enrollments)
                        learning_unit_list.append(learning_unit)
                    value = get_score_encoded(enrollments)
                    if learning_unit.acronym in dict_progress_ok:
                        dict_progress_ok[learning_unit.acronym]=dict_progress_ok[learning_unit.acronym]+value
                    else:
                        dict_progress_ok[learning_unit.acronym]=value
                l_lu_detail = []
                for learning_unit in learning_unit_list:
                    notes_detail = NotesDetail()
                    notes_detail.lu = learning_unit
                    notes_detail.nb_notes_encoded = dict_progress_ok[learning_unit.acronym]
                    notes_detail.nb_student = dict_progress[learning_unit.acronym]
                    l_lu_detail.append(notes_detail)
                notes.lu_list = l_lu_detail
                notes_list.append(notes)
        notes = Notes()
        learning_unit_list = order_learning_unit_list_by_acronym(learning_unit_list)
        for learning_unit in learning_unit_list:
            notes_detail = NotesDetail()
            notes_detail.lu = learning_unit
            notes_detail.nb_notes_encoded = dict_progress_ok[learning_unit.acronym]
            notes_detail.nb_student = dict_progress[learning_unit.acronym]
            l_lu_detail.append(notes_detail)
        notes.lu_list=l_lu_detail
        notes_list = [notes]

    return sessions_list, faculties, notes_list


def get_score_encoded(enrollments):
    progress = 0
    if enrollments:
        for e in enrollments:
            if e.score_final is not None or e.justification_final is not None:
                progress += 1
    return progress


def get_data(request):
    academic_yr = mdl.academic_year.current_academic_year()
    tutor = mdl.tutor.find_by_user(request.user)
    sessions_list, faculties, notes_list = get_sessions(None, request, tutor, academic_yr,None)

    return {'section':       'scores_encoding',
            'tutor':         tutor,
            'academic_year': academic_yr,
            'notes_list':    notes_list}


def get_data_online(learning_unit_id, tutor_id, request):
    tutor = None
    coordinator = False
    a_learning_unit = mdl.learning_unit.find_by_id(learning_unit_id)
    is_programme_manager = False
    if tutor_id:
        tutor = mdl.tutor.find_by_id(tutor_id)
        coordinator = mdl.attribution.find_by_function(tutor, learning_unit_id, 'COORDINATOR')

        tutor_responsible = mdl.tutor.find_responsible(a_learning_unit)
    else:
        program_mgr_list = mdl.program_manager.find_by_user(request.user)
        if not program_mgr_list:
            tutor = mdl.tutor.find_by_user(request.user)
        else:
            is_programme_manager = True
        tutor_responsible = mdl.tutor.find_responsible(a_learning_unit)

    academic_yr = mdl.academic_year.current_academic_year()
    learning_unit = mdl.learning_unit.find_by_id(learning_unit_id)
    learning_unit_year = mdl.learning_unit_year.find_learning_unit_years_by_academic_year_learningunit(academic_yr,
                                                                                                       learning_unit)
    sessions_list, faculties, notes_list = get_sessions(learning_unit, request, tutor, academic_yr, None)

    tot_enrollments = []
    tot_progress = []
    tot_num_encoded_scores = 0
    all_encoded = True

    if sessions_list:
        for sessions in sessions_list:
            for session in sessions:
                enrollments = mdl.exam_enrollment.find_exam_enrollments_by_session(session)
                num_encoded_scores = mdl.exam_enrollment.count_encoded_scores(enrollments)
                tot_enrollments.extend(enrollments)
                tot_progress.extend(tot_progress)
                tot_num_encoded_scores += num_encoded_scores
                if session.status == 'OPEN':
                    all_encoded = False

    progress = mdl.exam_enrollment.calculate_exam_enrollment_progress(tot_enrollments)
    return {'section':            'scores_encoding',
            'tutor':              tutor,
            'academic_year':      academic_yr,
            'progress':           "{0:.0f}".format(progress),
            'enrollments':        tot_enrollments,
            'num_encoded_scores': tot_num_encoded_scores,
            'learning_unit':      learning_unit,
            'all_encoded':        all_encoded,
            'learning_unit_year': learning_unit_year,
            'coordinator':        coordinator,
            'tutor_responsible':  tutor_responsible,
            'is_pgmer':           is_programme_manager}


def get_data_online_double(learning_unit_id, tutor_id,request):
    is_programme_manager=False
    if tutor_id:
        tutor = mdl.tutor.find_by_id(tutor_id)
    else:
        tutor = None
        program_mgr_list = mdl.program_manager.find_by_user(request.user)
        if not program_mgr_list:
            tutor = mdl.tutor.find_by_user(request.user)
        else:
            is_programme_manager = True

    academic_yr = mdl.academic_year.current_academic_year()

    learning_unit = mdl.learning_unit.find_by_id(learning_unit_id)

    sessions_list, faculties, notes_list = get_sessions(learning_unit, request, tutor, academic_yr,None)
    tot_enrollments = []
    tot_progress = []
    tot_num_encoded_scores = 0

    if sessions_list:
        for sessions in sessions_list:
            for session in sessions:
                if is_programme_manager:
                    enrollments = mdl.exam_enrollment.find_exam_enrollments_drafts_existing_pgmer_by_session(session)
                else:
                    enrollments = mdl.exam_enrollment.find_exam_enrollments_drafts_existing_by_session(session)
                num_encoded_scores = mdl.exam_enrollment.count_encoded_scores(enrollments)
                tot_enrollments.extend(enrollments)
                tot_progress.extend(tot_progress)
                tot_num_encoded_scores=tot_num_encoded_scores+num_encoded_scores

    return {'section':            'scores_encoding',
            'tutor' :             tutor,
            'academic_year':      academic_yr,
            'enrollments':        tot_enrollments,
            'num_encoded_scores': tot_num_encoded_scores,
            'learning_unit':      learning_unit,
            'justifications':     mdl.exam_enrollment.JUSTIFICATION_TYPES}


def get_data_pgmer(request, tutor_sel, offer_sel):
    academic_yr = mdl.academic_year.current_academic_year()
    faculties = []
    learning_unit_list = []

    program_mgr_list = mdl.program_manager.find_by_user(request.user)
    all_enrollments = []

    dict_progress = {}
    dict_progress_ok = {}

    for program_mgr in program_mgr_list:
        if program_mgr.offer_year:
            if offer_sel or tutor_sel:
                sessions = mdl.session_exam.find_sessions_by_offer_tutor(offer_sel, academic_yr, tutor_sel)
            else:
                sessions = mdl.session_exam.find_sessions_by_offer(program_mgr.offer_year, academic_yr, None)
            faculty = program_mgr.offer_year.structure
            faculties.append(faculty)

            for session in sessions:
                learning_unit = session.learning_unit_year.learning_unit

                enrollments = list(mdl.exam_enrollment.find_exam_enrollments_by_session(session))

                if enrollments and len(enrollments) > 0:
                    all_enrollments = all_enrollments + enrollments
                    in_list = False
                    for learning_unit in learning_unit_list:
                        if learning_unit.acronym == learning_unit.acronym:
                            in_list = True
                            break
                    if in_list:
                        n = dict_progress.get(learning_unit.acronym)
                        if n is not None:
                            n += len(enrollments)
                            dict_progress[learning_unit.acronym] = n
                    else:
                        dict_progress[learning_unit.acronym] = len(enrollments)
                        learning_unit_list.append(learning_unit)
                if enrollments:
                    value = get_score_encoded(enrollments)
                else:
                    value = 0

                if learning_unit.acronym in dict_progress_ok:
                    dict_progress_ok[learning_unit.acronym] = dict_progress_ok.get(learning_unit.acronym)+value
                else:
                    dict_progress_ok[learning_unit.acronym] = value

    notes_list = []
    notes = Notes()
    l_lu_detail = []

    learning_unit_list = order_learning_unit_list_by_acronym(learning_unit_list)

    for learning_unit in learning_unit_list:
        notes_detail = NotesDetail()
        notes_detail.lu = learning_unit
        notes_detail.nb_notes_encoded = dict_progress_ok.get(learning_unit.acronym)
        notes_detail.nb_student = dict_progress.get(learning_unit.acronym)
        notes_detail.tutor = mdl.tutor.find_responsible(learning_unit)
        if notes_detail.tutor:
            l_lu_detail.append(notes_detail)
    notes.lu_list = l_lu_detail

    notes_list.append(notes)
    return {'section':       'scores_encoding',
            'faculties':     faculties,
            'academic_year': academic_yr,
            'notes_list':    notes_list}


def refresh_list(request):
    tutor_sel = None
    offer_sel = None

    tutor_sel_id = request.GET.get('tutor', None)

    if tutor_sel_id:
        if tutor_sel_id != 'all':
            tutor_sel = mdl.tutor.find_by_id(tutor_sel_id)
    offer_sel_id = request.GET.get('offer', None)

    if offer_sel_id:
        if offer_sel_id != 'all':
            offer_sel = mdl.offer_year.find_by_id(offer_sel_id)
    if offer_sel or tutor_sel:
        data_dict = get_data_pgmer_by_offer(tutor_sel, offer_sel)
    else:
        data_dict = get_data_pgmer(request, tutor_sel, offer_sel)

    return layout.render(request, "assessments/scores_encoding_mgr.html",
                  {'notes_list':    data_dict['notes_list'],
                   'offer_list':    mdl.offer_year.find_by_user(request.user),
                   'tutor_list':    mdl.tutor.find_by_program_manager(request.user),
                   'tutor':     tutor_sel,
                   'offer':     offer_sel,
                   'academic_year': data_dict['academic_year']})


def get_data_pgmer_by_offer(tutor_sel, offer_sel):
    academic_yr = mdl.academic_year.current_academic_year()

    notes_list = []
    learning_unit_list = []

    all_enrollments = []
    notes = Notes()

    sessions = mdl.session_exam.find_sessions_by_offer_tutor(offer_sel, academic_yr, tutor_sel)

    dict_progress = {}
    dict_progress_ok = {}

    for session in sessions:
        learning_unit = session.learning_unit_year.learning_unit
        enrollments = list(mdl.exam_enrollment.find_exam_enrollments_by_session(session))
        if len(enrollments) > 0:
            all_enrollments = all_enrollments + enrollments
            in_list=False
            for learning_unit in learning_unit_list:
                if learning_unit.acronym == learning_unit.acronym:
                    in_list = True
                    break
            if in_list:
                n = dict_progress.get(learning_unit.acronym)
                if n is not None:
                    n += len(enrollments)
                    dict_progress[learning_unit.acronym] = n
            else:
                dict_progress[learning_unit.acronym] = len(enrollments)
                learning_unit_list.append(learning_unit)
        if enrollments and len(enrollments) > 0:
            value = get_score_encoded(enrollments)
        else:
            value = 0

        if learning_unit.acronym in dict_progress_ok:
            dict_progress_ok[learning_unit.acronym] = dict_progress_ok.get(learning_unit.acronym)+value
        else:
            dict_progress_ok[learning_unit.acronym] = value
    l_lu_detail = []

    notes.lu_list = l_lu_detail

    notes_list.append(notes)
    notes_list = []
    notes = Notes()
    for learning_unit in learning_unit_list:
        notes_detail = NotesDetail()
        notes_detail.lu = learning_unit
        notes_detail.nb_notes_encoded = dict_progress_ok.get(learning_unit.acronym, 0)
        notes_detail.nb_student = dict_progress.get(learning_unit.acronym, 0)
        notes_detail.tutor = mdl.tutor.find_responsible(learning_unit)
        if notes_detail.tutor:
            l_lu_detail.append(notes_detail)
    notes.lu_list = l_lu_detail

    notes_list.append(notes)

    return {'section':       'scores_encoding',
            'academic_year': academic_yr,
            'notes_list':    notes_list}


def order_learning_unit_list_by_acronym(learning_unit_list):
    list_ids = []
    for learning_unit in learning_unit_list:
        list_ids.append(learning_unit.id)
    if list_ids and len(list_ids) > 0:
        return mdl.learning_unit.find_by_ids(list_ids).order_by('acronym')
    return learning_unit_list<|MERGE_RESOLUTION|>--- conflicted
+++ resolved
@@ -44,48 +44,23 @@
         data_dict = get_data(request)
         sessions_list, faculties, notes_list = get_sessions(None, request, tutor, academic_yr, None)
         return layout.render(request, "assessments/scores_encoding.html",
-                                      {'section':       data_dict['section'],
-                                       'tutor':         tutor,
+                                      {'section': data_dict['section'],
+                                       'tutor': tutor,
                                        'academic_year': academic_yr,
-                                       'notes_list':    notes_list})
+                                       'notes_list': notes_list})
 
     # In case the user is not a tutor we check whether it is a program manager for the offer.
     else:
-<<<<<<< HEAD
-        is_programme_manager = False
-        program_mgr_list = mdl.program_manager.find_by_user(request.user)
-        for programme_manager in program_mgr_list:
-            is_programme_manager = True
-            break
-
-        notes_list = None
-
-        if is_programme_manager:
-            tutor_sel = None
-            offer_sel = None
-=======
         program_mgr_list = mdl.program_manager.find_by_user(request.user)
         tutor_sel = None
         offer_sel = None
         if program_mgr_list:
->>>>>>> 5c8e8b58
             tutor_sel_id = request.POST.get('tutor', None)
             if tutor_sel_id:
                 tutor_sel = mdl.tutor.find_by_id(tutor_sel_id)
             offer_sel_id = request.POST.get('offer', None)
             if offer_sel_id:
                 offer_sel = mdl.offer_year.find_by_id(offer_sel_id)
-<<<<<<< HEAD
-            data_dict = get_data_pgmer(request, None, None)
-            notes_list = data_dict['notes_list']
-        return layout.render(request, "assessments/scores_encoding_mgr.html",
-                             {'notes_list':    notes_list,
-                              'offer_list':    mdl.offer_year.find_by_user(request.user),
-                              'tutor_list':    mdl.tutor.find_by_program_manager(request.user),
-                              'tutor':         tutor_sel,
-                              'offer':         offer_sel,
-                              'academic_year': academic_yr})
-=======
         data_dict = get_data_pgmer(request, None, None)
         return layout.render(request, "assessments/scores_encoding_mgr.html",
                                       {'notes_list':    data_dict['notes_list'],
@@ -93,8 +68,7 @@
                                        'tutor_list':    mdl.tutor.find_by_program_manager(request.user),
                                        'tutor':         tutor_sel,
                                        'offer':         offer_sel,
-                                       'academic_year': data_dict['academic_year']})
->>>>>>> 5c8e8b58
+                                       'academic_year': academic_yr})
 
 
 @login_required
@@ -144,7 +118,7 @@
                     enrollment.justification_draft = None
 
                 if data['is_pgmer']:
-                    #pgmer draft must be save in final
+                    # pgmer draft must be save in final
                     enrollment.score_final = enrollment.score_draft
                     enrollment.justification_final = enrollment.justification_draft
                 enrollment.save()
@@ -228,13 +202,13 @@
                     if enrollments:
                         all_enrollments = all_enrollments + enrollments
         return layout.render(request, "assessments/online_double_encoding_validation.html",
-                                      {'section':        'scores_encoding',
-                                       'tutor':          tutor,
-                                       'academic_year':  academic_year,
-                                       'learning_unit':  learning_unit,
-                                       'enrollments':    all_enrollments,
+                                      {'section': 'scores_encoding',
+                                       'tutor': tutor,
+                                       'academic_year': academic_year,
+                                       'learning_unit': learning_unit,
+                                       'enrollments': all_enrollments,
                                        'justifications': mdl.exam_enrollment.JUSTIFICATION_TYPES,
-                                       'is_pgmer':       is_pgmer})
+                                       'is_pgmer': is_pgmer})
 
     elif request.method == 'POST':
         sessions_list, faculties, notes_list = get_sessions(learning_unit_id, request, tutor, academic_year,None)
@@ -630,13 +604,13 @@
                 tot_progress.extend(tot_progress)
                 tot_num_encoded_scores=tot_num_encoded_scores+num_encoded_scores
 
-    return {'section':            'scores_encoding',
-            'tutor' :             tutor,
-            'academic_year':      academic_yr,
-            'enrollments':        tot_enrollments,
+    return {'section': 'scores_encoding',
+            'tutor': tutor,
+            'academic_year': academic_yr,
+            'enrollments': tot_enrollments,
             'num_encoded_scores': tot_num_encoded_scores,
-            'learning_unit':      learning_unit,
-            'justifications':     mdl.exam_enrollment.JUSTIFICATION_TYPES}
+            'learning_unit': learning_unit,
+            'justifications': mdl.exam_enrollment.JUSTIFICATION_TYPES}
 
 
 def get_data_pgmer(request, tutor_sel, offer_sel):
