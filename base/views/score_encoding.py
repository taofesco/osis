##############################################################################
#
# OSIS stands for Open Student Information System. It's an application
#    designed to manage the core business of higher education institutions,
#    such as universities, faculties, institutes and professional schools.
#    The core business involves the administration of students, teachers,
#    courses, programs and so on.
#
#    Copyright (C) 2015-2016 Université catholique de Louvain (http://www.uclouvain.be)
#
#    This program is free software: you can redistribute it and/or modify
#    it under the terms of the GNU General Public License as published by
#    the Free Software Foundation, either version 3 of the License, or
#    (at your option) any later version.
#
#    This program is distributed in the hope that it will be useful,
#    but WITHOUT ANY WARRANTY; without even the implied warranty of
#    MERCHANTABILITY or FITNESS FOR A PARTICULAR PURPOSE.  See the
#    GNU General Public License for more details.
#
#    A copy of this license - GNU General Public License - is available
#    at the root of the source code of this program.  If not,
#    see http://www.gnu.org/licenses/.
#
##############################################################################
from django.core.urlresolvers import reverse
from django.http import HttpResponseRedirect
from django.contrib.auth.decorators import login_required
from django.contrib import messages
from django.utils.translation import ugettext_lazy as _
from base import models as mdl
from base.utils import send_mail, pdf_utils, export_utils
from . import layout


@login_required
def scores_encoding(request):
    tutor = mdl.attribution.get_assigned_tutor(request.user)
    academic_yr = mdl.academic_year.current_academic_year()

    # In case the user is a Tutor
    if tutor:
        scores_encodings = get_data(tutor)
        return layout.render(request, "assessments/scores_encoding.html",
                                      {'tutor': tutor,
                                       'academic_year': academic_yr,
                                       'notes_list': scores_encodings})

    # In case the user is a program manager
    else:
        return get_data_pgmer(request)


@login_required
def online_encoding(request, learning_unit_year_id=None):
    data_dict = get_data_online(learning_unit_year_id, request)
    return layout.render(request, "assessments/online_encoding.html", data_dict)


def _truncate_decimals(new_score, new_justification, decimal_scores_authorized):
    """
    Truncate decimals of new scores if decimals are unothorized.
    :param new_score:
    :param new_justification:
    :return:
    """
    if new_score is not None:
        if new_score == '' or new_score == 'None':
            new_score = None
        else:
            new_score = new_score.strip().replace(',', '.')
            if decimal_scores_authorized:
                new_score = float(new_score)
            else:
                new_score = int(float(new_score))
    if new_justification == "None":
        new_justification = None
    return new_score, new_justification


@login_required
def online_encoding_form(request, learning_unit_year_id=None):
    data = get_data_online(learning_unit_year_id, request)

    if request.method == 'GET':
        return layout.render(request, "assessments/online_encoding_form.html", data)

    elif request.method == 'POST':
        # Case the user submit his first online scores encodings
        decimal_scores_authorized = data['learning_unit_year'].decimal_scores
        for enrollment in data['enrollments']:
            score = request.POST.get('score_' + str(enrollment.id), None)
            justification = request.POST.get('justification_' + str(enrollment.id), None)
            modification_possible = True
            if not data['is_program_manager'] and (enrollment.score_final is not None or enrollment.justification_final):
                modification_possible = False
            if modification_possible:
                new_score, new_justification = _truncate_decimals(score, justification, decimal_scores_authorized)
                enrollment.score_reencoded = None
                enrollment.justification_reencoded = None

                # Case it is the program manager who validates the dubble encoding
                if data['is_program_manager']:
                    enrollment.score_final = new_score
                    enrollment.justification_final = new_justification
                    mdl.exam_enrollment.create_exam_enrollment_historic(request.user, enrollment,
                                                                        enrollment.score_final,
                                                                        enrollment.justification_final)
                else:  # Case it is the tutor who validates the dubble encoding
                    enrollment.score_draft = new_score
                    enrollment.justification_draft = new_justification
                enrollment.save()
        data = get_data_online(learning_unit_year_id, request)
        return layout.render(request, "assessments/online_encoding.html", data)


@login_required
def online_double_encoding_form(request, learning_unit_year_id=None):
    data = get_data_online_double(learning_unit_year_id, request)
    exam_enrollments = data['enrollments']

    # Case asking for a dubble encoding
    if request.method == 'GET':
        for exam_enrol in exam_enrollments:
            exam_enrol.clean_scores_reencoded()
        if len(exam_enrollments) > 0:
            return layout.render(request, "assessments/online_double_encoding_form.html", data)
        else:
            messages.add_message(request, messages.WARNING, "%s" % _('no_score_encoded_double_encoding_impossible'))
            return online_encoding(request, learning_unit_year_id=learning_unit_year_id)

    # Case asking for a comparison with scores dubble encoded
    elif request.method == 'POST':
        decimal_scores_authorized = data['learning_unit_year'].decimal_scores

        for exam_enrol in exam_enrollments:
            score_dubble_encoded = request.POST.get('score_' + str(exam_enrol.id), None)
            justification_dubble_encoded = request.POST.get('justification_' + str(exam_enrol.id), None)
            score_dubble_encoded, justification_dubble_encoded = _truncate_decimals(score_dubble_encoded,
                                                                                    justification_dubble_encoded,
                                                                                    decimal_scores_authorized)
            exam_enrol.score_reencoded = score_dubble_encoded
            exam_enrol.justification_reencoded = justification_dubble_encoded
            exam_enrol.save()

        # Needs to filter by examEnrollments where the score_reencoded and justification_reencoded are not None
        exam_enrollments = [exam_enrol for exam_enrol in exam_enrollments
                            if exam_enrol.score_reencoded is not None or exam_enrol.justification_reencoded]
        exam_enrollments = _sort_for_encodings(exam_enrollments)
        data['enrollments'] = exam_enrollments

        if len(exam_enrollments) == 0:
            messages.add_message(request, messages.WARNING, "%s" % _('no_dubble_score_encoded_comparison_impossible'))
            return online_encoding(request, learning_unit_year_id=learning_unit_year_id)
        return layout.render(request, "assessments/online_double_encoding_validation.html", data)


def _all_scores_are_validated(request, exam_enrollments):
    for exam_enrol in exam_enrollments:
        score_validated = request.POST.get('score_' + str(exam_enrol.id), None)
        justification_validated = request.POST.get('justification_' + str(exam_enrol.id), None)
        if (score_validated is None or score_validated == '') and not justification_validated:
            return False
    return True


@login_required
def online_double_encoding_validation(request, learning_unit_year_id=None, tutor_id=None):
    learning_unit_year = mdl.learning_unit_year.find_by_id(learning_unit_year_id)
    academic_year = mdl.academic_year.current_academic_year()
    exam_enrollments, is_program_manager = _get_exam_enrollments(request.user,
                                                                 learning_unit_year_id=learning_unit_year_id,
                                                                 academic_year=academic_year)

    if request.method == 'GET':
        return layout.render(request, "assessments/online_double_encoding_validation.html",
                                      {'section': 'scores_encoding',
                                       'academic_year': academic_year,
                                       'learning_unit_year': learning_unit_year,
                                       'enrollments': exam_enrollments,
                                       'justifications': mdl.exam_enrollment.JUSTIFICATION_TYPES,
                                       'is_program_manager': is_program_manager})

    # Case the user validate his choice between the first and the dubble encoding
    elif request.method == 'POST':
        # Needs to filter by examEnrollments where the score_reencoded and justification_reencoded are not None
        exam_enrollments = [exam_enrol for exam_enrol in exam_enrollments
                            if exam_enrol.score_reencoded is not None or exam_enrol.justification_reencoded]
        if not _all_scores_are_validated(request, exam_enrollments):
            messages.add_message(request, messages.ERROR, "%s" % _('validation_dubble_encoding_mandatory'))
            return layout.render(request, "assessments/online_double_encoding_validation.html",
                                 {'section': 'scores_encoding',
                                  'academic_year': academic_year,
                                  'learning_unit_year': learning_unit_year,
                                  'enrollments': exam_enrollments,
                                  'justifications': mdl.exam_enrollment.JUSTIFICATION_TYPES,
                                  'is_program_manager': is_program_manager})

        # contains all SessionExams where the encoding is not terminated (progression < 100%)
        sessions_exam_still_open = set()
        # contains all sessions exams in exam_enrollments list
        all_sessions_exam = set()

        decimal_scores_authorized = learning_unit_year.decimal_scores

        for exam_enrol in exam_enrollments:
            score_validated = request.POST.get('score_' + str(exam_enrol.id), None)
            justification_validated = request.POST.get('justification_' + str(exam_enrol.id), None)

            new_score, new_justification = _truncate_decimals(score_validated, justification_validated,
                                                              decimal_scores_authorized)
            exam_enrol.score_reencoded = None
            exam_enrol.justification_reencoded = None

            # A choice must be done between the first and the dubble encoding to save new changes.
            if new_score is not None or new_justification:
                # Case it is the program manager who validates the dubble encoding
                if is_program_manager:
                    exam_enrol.score_final = new_score
                    exam_enrol.justification_final = new_justification
                    mdl.exam_enrollment.create_exam_enrollment_historic(request.user, exam_enrol,
                                                                        exam_enrol.score_final,
                                                                        exam_enrol.justification_final)
                else:  # Case it is the tutor who validates the dubble encoding
                    exam_enrol.score_draft = new_score
                    exam_enrol.justification_draft = new_justification
                exam_enrol.save()

            if exam_enrol.score_final is None and not exam_enrol.justification_final:
                sessions_exam_still_open.add(exam_enrol.session_exam)
            all_sessions_exam.add(exam_enrol.session_exam)

        sessions_exam_to_close = all_sessions_exam - sessions_exam_still_open
        for session_exam in sessions_exam_to_close:
            session_exam.status = 'CLOSED'
            session_exam.save()

        return HttpResponseRedirect(reverse('online_encoding', args=(learning_unit_year_id,)))


def online_encoding_submission(request, learning_unit_year_id):
    exam_enrollments, is_program_manager = _get_exam_enrollments(request.user,
                                                                 learning_unit_year_id=learning_unit_year_id)
    submitted_enrollments = []
    # contains all SessionExams where the encoding is not terminated (progression < 100%)
    sessions_exam_still_open = set()
    # contains all sessions exams in exam_enrollments list
    all_sessions_exam = set()
    draft_scores_not_sumitted_yet = [exam_enrol for exam_enrol in exam_enrollments
                                     if (exam_enrol.justification_draft or exam_enrol.score_draft is not None) and
                                     not exam_enrol.justification_final and exam_enrol.score_final is None]
    for exam_enroll in draft_scores_not_sumitted_yet:
        if (exam_enroll.score_draft is not None and exam_enroll.score_final is None) \
                or (exam_enroll.justification_draft and not exam_enroll.justification_final):
            submitted_enrollments.append(exam_enroll)
        if exam_enroll.score_draft is not None or exam_enroll.justification_draft:
            if exam_enroll.score_draft is not None:
                exam_enroll.score_final = exam_enroll.score_draft
            if exam_enroll.justification_draft:
                exam_enroll.justification_final = exam_enroll.justification_draft
            exam_enroll.save()
            mdl.exam_enrollment.create_exam_enrollment_historic(request.user, exam_enroll,
                                                                exam_enroll.score_final,
                                                                exam_enroll.justification_final)

    # Closing session_exam if all scores are encoded
    for exam_enroll in exam_enrollments:
        if exam_enroll.score_final is None and not exam_enroll.justification_final:
            sessions_exam_still_open.add(exam_enroll.session_exam)
        all_sessions_exam.add(exam_enroll.session_exam)
    sessions_exam_to_close = all_sessions_exam - sessions_exam_still_open
    for session_exam in sessions_exam_to_close:
        session_exam.status = 'CLOSED'
        session_exam.save()

    # Send mail to all the teachers of the submitted learning unit on any submission
    all_encoded = len(sessions_exam_still_open) == 0
    learning_unit_year = mdl.learning_unit_year.find_by_id(learning_unit_year_id)
    attributions = mdl.attribution.Attribution.objects.filter(learning_unit=learning_unit_year.learning_unit)
    persons = [attribution.tutor.person for attribution in attributions if attribution.function == 'PROFESSOR']
    sent_error_message = send_mail.send_mail_after_scores_submission(persons, learning_unit_year.acronym,
                                                                     submitted_enrollments, all_encoded)
    if sent_error_message:
        messages.add_message(request, messages.ERROR, "%s" % sent_error_message)
    return HttpResponseRedirect(reverse('online_encoding', args=(learning_unit_year_id,)))


@login_required
def upload_score_error(request):
    return layout.render(request, "assessments/upload_score_error.html", {})


@login_required
def notes_printing(request, learning_unit_year_id=None, tutor_id=None, offer_id=None):

    academic_year = mdl.academic_year.current_academic_year()
    exam_enrollments, is_program_manager = _get_exam_enrollments(request.user,
                                                                 learning_unit_year_id=learning_unit_year_id,
                                                                 academic_year=academic_year,
                                                                 tutor_id=tutor_id,
                                                                 offer_year_id=offer_id)
    return pdf_utils.print_notes(academic_year, exam_enrollments)


@login_required
def notes_printing_all(request, tutor_id=None, offer_id=None):
    return notes_printing(request, tutor_id=tutor_id, offer_id=offer_id)


@login_required
def export_xls(request, learning_unit_year_id, academic_year_id):
    academic_year = mdl.academic_year.current_academic_year()
    exam_enrollments, is_program_manager = _get_exam_enrollments(request.user,
                                                                 learning_unit_year_id=learning_unit_year_id,
                                                                 academic_year=academic_year)
    return export_utils.export_xls(academic_year_id, is_program_manager, exam_enrollments)


def get_score_encoded(enrollments):
    progress = 0
    if enrollments:
        for e in enrollments:
            if e.score_final is not None or e.justification_final:
                progress += 1
    return progress


def get_data(tutor):
    exam_enrollments = mdl.exam_enrollment.find_for_score_encodings(mdl.session_exam.find_session_exam_number(),
                                                                    tutor=tutor)
    # Grouping by learningUnitYear
    group_by_learn_unit_year = {}
    for exam_enrol in exam_enrollments:
        learn_unit_year = exam_enrol.session_exam.learning_unit_year
        score_encoding = group_by_learn_unit_year.get(learn_unit_year.id)
        if score_encoding:
            if exam_enrol.score_final is not None or exam_enrol.justification_final:
                score_encoding['exam_enrollments_encoded'] += 1
            score_encoding['total_exam_enrollments'] += 1
        else:
            if exam_enrol.score_final is not None or exam_enrol.justification_final:
                exam_enrollments_encoded = 1
            else:
                exam_enrollments_encoded = 0
            group_by_learn_unit_year[learn_unit_year.id] = {'learning_unit_year': learn_unit_year,
                                                            'exam_enrollments_encoded': exam_enrollments_encoded,
                                                            'total_exam_enrollments': 1}

    return group_by_learn_unit_year.values()


def get_data_online(learning_unit_year_id, request):
    academic_yr = mdl.academic_year.current_academic_year()
    exam_enrollments, is_program_manager = _get_exam_enrollments(request.user,
                                                                 learning_unit_year_id=learning_unit_year_id,
                                                                 academic_year=academic_yr)

    learning_unit_year = mdl.learning_unit_year.find_by_id(learning_unit_year_id)

    coordinator = mdl.tutor.find_responsible(learning_unit_year.learning_unit)
    progress = mdl.exam_enrollment.calculate_exam_enrollment_progress(exam_enrollments)

    draft_scores_not_sumitted = len([exam_enrol for exam_enrol in exam_enrollments
                                    if (exam_enrol.justification_draft or exam_enrol.score_draft is not None) and
                                     not exam_enrol.justification_final and exam_enrol.score_final is None])
    return {'section': 'scores_encoding',
            'academic_year': academic_yr,
            'progress': "{0:.0f}".format(progress),
            'enrollments': exam_enrollments,
            'learning_unit_year': learning_unit_year,
            'coordinator': coordinator,
            'is_program_manager': is_program_manager,
            'is_coordinator': mdl.tutor.is_coordinator(request.user, learning_unit_year.learning_unit.id),
            'draft_scores_not_sumitted': draft_scores_not_sumitted,
<<<<<<< HEAD
            'tutors': mdl.tutor.find_by_learning_unit(learning_unit_year.learning_unit_id)}
=======
            'number_session': exam_enrollments[0].session_exam.number_session if len(exam_enrollments) > 0 else _('none')}
>>>>>>> 69226816


def get_data_online_double(learning_unit_year_id, request):
    academic_yr = mdl.academic_year.current_academic_year()
    if mdl.program_manager.is_program_manager(request.user):
        offer_years_managed = mdl.offer_year.find_by_user(request.user, academic_yr=academic_yr)
        total_exam_enrollments = list(mdl.exam_enrollment
                                      .find_for_score_encodings(mdl.session_exam.find_session_exam_number(),
                                                                learning_unit_year_id=learning_unit_year_id,
                                                                offers_year=offer_years_managed))
        # We must know the total count of enrollments (not only the encoded one)
        encoded_exam_enrollments = [enrollment for enrollment in total_exam_enrollments
                                    if enrollment.justification_final or enrollment.score_final is not None]
    else:
        total_exam_enrollments = list(mdl.exam_enrollment
                                      .find_for_score_encodings(mdl.session_exam.find_session_exam_number(),
                                                                learning_unit_year_id=learning_unit_year_id))
        encoded_exam_enrollments = [enrollment for enrollment in total_exam_enrollments if
                                    (enrollment.justification_draft or enrollment.score_draft is not None) and not
                                    enrollment.justification_final and enrollment.score_final is None]
    learning_unit_year = mdl.learning_unit_year.find_by_id(learning_unit_year_id)

    nb_final_scores = len([exam_enrol for exam_enrol in encoded_exam_enrollments
                          if exam_enrol.justification_final or exam_enrol.score_final is not None])
    coordinator = mdl.tutor.find_responsible(learning_unit_year.learning_unit)

    encoded_exam_enrollments = _sort_for_encodings(encoded_exam_enrollments)

    return {'section': 'scores_encoding',
            'academic_year': academic_yr,
            'enrollments': encoded_exam_enrollments,
            'num_encoded_scores': nb_final_scores,
            'learning_unit_year': learning_unit_year,
            'justifications': mdl.exam_enrollment.JUSTIFICATION_TYPES,
            'is_program_manager': mdl.program_manager.is_program_manager(request.user),
            'coordinator': coordinator,
            'count_total_enrollments': len(total_exam_enrollments)
            }


def get_data_pgmer(request, offer_year_id=None, tutor_id=None):
    academic_yr = mdl.academic_year.current_academic_year()
    offer_years_managed = mdl.offer_year.find_by_user(request.user, academic_yr=academic_yr)

    if not offer_year_id:
        scores_encodings = list(mdl.scores_encoding.search(request.user))
        # Adding exam_enrollments_encoded & total_exam_enrollments
        # from each offers year for a matching learning_unit_year
        group_by_learning_unit = {}
        for score_encoding in scores_encodings:
            try:
                group_by_learning_unit[score_encoding.learning_unit_year_id].exam_enrollments_encoded\
                    += score_encoding.exam_enrollments_encoded
                group_by_learning_unit[score_encoding.learning_unit_year_id].total_exam_enrollments\
                    += score_encoding.total_exam_enrollments
            except KeyError:
                group_by_learning_unit[score_encoding.learning_unit_year_id] = score_encoding
        scores_encodings = group_by_learning_unit.values()
    else:
        # Filter list by offer_year
        offer_year_id = int(offer_year_id)  # The offer_year_id received in session is a String, not an Int
        scores_encodings = list(mdl.scores_encoding.search(request.user))
        scores_encodings = [score_encoding for score_encoding in scores_encodings
                            if score_encoding.offer_year_id == offer_year_id]

    if tutor_id:
        # Filter list by tutor
        # The tutor_id received in session is a String, not an Int
        tutor_id = int(tutor_id)
        learning_unit_years = list(mdl.learning_unit_year.find_by_tutor(tutor_id))
        learning_unit_year_ids = set([learn_unit_year.id for learn_unit_year in learning_unit_years])
        scores_encodings = [score_encoding for score_encoding in scores_encodings
                            if score_encoding.learning_unit_year_id in learning_unit_year_ids]

    # Adding coordinator for each learningUnit
    learning_unit_ids = [score_encoding.learning_unit_year.learning_unit.id for score_encoding in scores_encodings]
    all_attributions = list(mdl.attribution.search(learning_unit_ids=learning_unit_ids))
    coord_grouped_by_learning_unit = {}
    for attrib in all_attributions:
        if attrib.function == 'COORDINATOR' and attrib.learning_unit.id not in coord_grouped_by_learning_unit.keys():
            coord_grouped_by_learning_unit[attrib.learning_unit.id] = attrib.tutor.person

    data = []
    for score_encoding in scores_encodings:
        line = {}
        line['learning_unit_year'] = score_encoding.learning_unit_year
        line['exam_enrollments_encoded'] = score_encoding.exam_enrollments_encoded
        line['total_exam_enrollments'] = score_encoding.total_exam_enrollments
        line['tutor_person'] = coord_grouped_by_learning_unit.get(score_encoding.learning_unit_year.learning_unit.id,
                                                                   None)
        data.append(line)

    # Creating list of all tutors
    all_tutors = request.session.get('all_tutors', None)
    ids_passed = [] # To know if a tutor is already in the list
    if all_tutors is None:
        all_tutors = []
        for attrib in all_attributions:
            if attrib.tutor.id not in ids_passed:
                ids_passed.append(attrib.tutor.id)
                all_tutors.append({'last_name': attrib.tutor.person.last_name,
                                   'first_name': attrib.tutor.person.first_name,
                                   'id': attrib.tutor.id})
        all_tutors = sorted(all_tutors, key=lambda k: k.get('last_name').upper() if k.get('last_name') else ''
                                                      + k.get('first_name').upper() if k.get('first_name') else '')
        request.session['all_tutors'] = all_tutors


    # Ordering by learning_unit_year.acronym
    data = sorted(data, key=lambda k: k['learning_unit_year'].acronym)

    return layout.render(request, "assessments/scores_encoding_mgr.html",
                         {'notes_list': data,
                          'offer_list': offer_years_managed,
                          'tutor_list': all_tutors,
                          'offer_year_id': offer_year_id,
                          'tutor_id': tutor_id,
                          'academic_year': academic_yr})


def refresh_list(request):
    return get_data_pgmer(request,
                          offer_year_id=request.GET.get('offer', None),
                          tutor_id=request.GET.get('tutor', None))


def _sort_for_encodings(exam_enrollments):
    """
    Sort the list by
     1. offerYear.acronym
     2. student.lastname
     3. sutdent.firstname
    :param exam_enrollments: List of examEnrollments to sort
    :return:
    """
    def _sort(key):
        off_enroll = key.learning_unit_enrollment.offer_enrollment
        acronym = off_enroll.offer_year.acronym
        last_name = off_enroll.student.person.last_name
        first_name = off_enroll.student.person.first_name
        return "%s %s %s" %(acronym if acronym else '',
                            last_name.upper() if last_name else '',
                            first_name.upper() if first_name else '')

    return sorted(exam_enrollments, key=lambda k: _sort(k))


def _get_exam_enrollments(user,
                          learning_unit_year_id=None, tutor_id=None, offer_year_id=None,
                          academic_year=None):
    """
    :param user: The user who's asking for exam_enrollments (for scores' encoding).
    :param learning_unit_year_id: To filter ExamEnroll by learning_unit_year.
    :param tutor_id: To filter ExamEnroll by tutor.
    :param offer_year_id: To filter ExamEnroll by OfferYear.
    :param academic_year: The academic year for the data returned.
    :return: All exam enrollments for the user passed in parameter (check if it is a program manager or a tutor) and
             a Boolean is_program_manager (True if the user is a program manager, False if the user is a Tutor/coord).
    """
    if not academic_year:
        academic_year = mdl.academic_year.current_academic_year()
    is_program_manager = False
    # Case the user is a program manager
    if mdl.program_manager.is_program_manager(user):
        is_program_manager = True
        tutor = None
        if tutor_id:
            tutor = mdl.tutor.find_by_id(tutor_id)
        if offer_year_id:
            # Get examEnrollments for only one offer
            offers_year = [mdl.offer_year.find_by_id(offer_year_id)]
        else:
            # Get examEnrollments for all offers managed by the program manager
            offers_year = list(mdl.offer_year.find_by_user(user, academic_yr=academic_year))
        exam_enrollments = list(mdl.exam_enrollment
                                .find_for_score_encodings(mdl.session_exam.find_session_exam_number(),
                                                          learning_unit_year_id=learning_unit_year_id,
                                                          tutor=tutor,
                                                          offers_year=offers_year))
    # Case the user is a tutor
    else:
        # Note : The tutor can't filter by offerYear ; the offer_id is always None. Not necessary to check.
        tutor = mdl.tutor.find_by_user(user)
        exam_enrollments = list(mdl.exam_enrollment
                                .find_for_score_encodings(mdl.session_exam.find_session_exam_number(),
                                                          learning_unit_year_id=learning_unit_year_id,
                                                          tutor=tutor))

    # Ordering by offerear.acronym, then person.lastname & firstname
    exam_enrollments = _sort_for_encodings(exam_enrollments)
    return exam_enrollments, is_program_manager<|MERGE_RESOLUTION|>--- conflicted
+++ resolved
@@ -372,11 +372,8 @@
             'is_program_manager': is_program_manager,
             'is_coordinator': mdl.tutor.is_coordinator(request.user, learning_unit_year.learning_unit.id),
             'draft_scores_not_sumitted': draft_scores_not_sumitted,
-<<<<<<< HEAD
-            'tutors': mdl.tutor.find_by_learning_unit(learning_unit_year.learning_unit_id)}
-=======
-            'number_session': exam_enrollments[0].session_exam.number_session if len(exam_enrollments) > 0 else _('none')}
->>>>>>> 69226816
+            'number_session': exam_enrollments[0].session_exam.number_session if len(exam_enrollments) > 0 else _('none'),
+            'tutors': mdl.tutor.find_by_learning_unit(learning_unit_year.learning_unit_id),}
 
 
 def get_data_online_double(learning_unit_year_id, request):
