--- conflicted
+++ resolved
@@ -23,11 +23,7 @@
 #    see http://www.gnu.org/licenses/.
 #
 ##############################################################################
-<<<<<<< HEAD
-import json
-=======
 import csv
->>>>>>> c6c456ea
 from django.core.urlresolvers import reverse
 from django.db import IntegrityError
 from django.http import HttpResponseRedirect
@@ -37,50 +33,7 @@
 from base import models as mdl
 from base.utils import send_mail, pdf_utils, export_utils
 from . import layout
-<<<<<<< HEAD
-
-
-@login_required
-def scores_encoding(request):
-    tutor = mdl.attribution.get_assigned_tutor(request.user)
-    academic_yr = mdl.academic_year.current_academic_year()
-
-    # In case the user is a Tutor
-    if tutor:
-        scores_encodings = get_data(tutor)
-        return layout.render(request, "assessments/scores_encoding.html",
-                                      {'tutor': tutor,
-                                       'academic_year': academic_yr,
-                                       'notes_list': scores_encodings})
-
-    # In case the user is a program manager
-    else:
-        return get_data_pgmer(request)
-
-
-def scores_encoding_justifications(request, registration_id):
-    student = mdl.student.find_by(registration_id=registration_id)
-    enrollments = mdl.exam_enrollment.find_by_student_registration_id(student)
-    if enrollments:
-        data = json.dumps({'student': u'%s - %s' % (student.structure.acronym, structure.title),
-                           'location': struct_address.location,
-                           'city': struct_address.city,
-                           'postal_code': struct_address.postal_code,
-                           'country': struct_address.country.id,
-                           'phone': struct_address.phone,
-                           'fax': struct_address.fax})
-    else:
-        data = json.dumps({'entity': u'%s - %s' % (structure.acronym, structure.title)})
-    return HttpResponse(data, content_type='application/json')
-
-
-@login_required
-def online_encoding(request, learning_unit_year_id=None):
-    data_dict = get_data_online(learning_unit_year_id, request)
-    return layout.render(request, "assessments/online_encoding.html", data_dict)
-=======
 import json
->>>>>>> c6c456ea
 
 
 def _truncate_decimals(new_score, new_justification, decimal_scores_authorized):
@@ -621,12 +574,8 @@
         return get_data(request, offer_year_id=request.GET.get('offer_year_id', None))
 
 
-<<<<<<< HEAD
-def _get_exam_enrollments(user, learning_unit_year_id=None, tutor_id=None, offer_year_id=None, academic_year=None):
-=======
 def _get_exam_enrollments(user, learning_unit_year_id=None, tutor_id=None, offer_year_id=None, academic_year=None,
                           is_program_manager=False):
->>>>>>> c6c456ea
     """
     Args:
         user: The user who's asking for exam_enrollments (for scores' encoding).
