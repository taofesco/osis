##############################################################################
#
#    OSIS stands for Open Student Information System. It's an application
#    designed to manage the core business of higher education institutions,
#    such as universities, faculties, institutes and professional schools.
#    The core business involves the administration of students, teachers,
#    courses, programs and so on.
#
#    Copyright (C) 2015-2016 Université catholique de Louvain (http://www.uclouvain.be)
#
#    This program is free software: you can redistribute it and/or modify
#    it under the terms of the GNU General Public License as published by
#    the Free Software Foundation, either version 3 of the License, or
#    (at your option) any later version.
#
#    This program is distributed in the hope that it will be useful,
#    but WITHOUT ANY WARRANTY; without even the implied warranty of
#    MERCHANTABILITY or FITNESS FOR A PARTICULAR PURPOSE.  See the
#    GNU General Public License for more details.
#
#    A copy of this license - GNU General Public License - is available
#    at the root of the source code of this program.  If not,
#    see http://www.gnu.org/licenses/.
#
##############################################################################
from django.contrib.auth.decorators import login_required
from django.shortcuts import render
<<<<<<< HEAD
from base.models import *
=======
from base.models import Person

>>>>>>> 99ed60be

def page_not_found(request):
    return render(request,'page_not_found.html')


def access_denied(request):
    return render(request,'acces_denied.html')


def home(request):
    academic_year_calendar = AcademicCalendar.current_academic_year()
    if not academic_year_calendar is None:
        academic_year = academic_year_calendar.id
    academic_calendars = AcademicCalendar.find_by_academic_year_with_dates(academic_year)
    return render(request, "home.html",{'academic_calendars' : academic_calendars})


@login_required
def studies(request):
    return render(request, "studies.html", {'section': 'studies'})


@login_required
def assessments(request):
    return render(request, "assessments.html", {'section': 'assessments'})


@login_required
def catalog(request):
    return render(request, "catalog.html", {'section': 'catalog'})

@login_required
<<<<<<< HEAD
def academic_year(request):
    return render(request, "academic_year.html", {'section': 'acacemic_year'})
=======
def profile(request):
    person = Person.find_person_by_user(request.user)
    return render(request, "profile.html", {'person': person})
>>>>>>> 99ed60be
<|MERGE_RESOLUTION|>--- conflicted
+++ resolved
@@ -25,12 +25,8 @@
 ##############################################################################
 from django.contrib.auth.decorators import login_required
 from django.shortcuts import render
-<<<<<<< HEAD
 from base.models import *
-=======
-from base.models import Person
 
->>>>>>> 99ed60be
 
 def page_not_found(request):
     return render(request,'page_not_found.html')
@@ -62,12 +58,13 @@
 def catalog(request):
     return render(request, "catalog.html", {'section': 'catalog'})
 
+
 @login_required
-<<<<<<< HEAD
 def academic_year(request):
     return render(request, "academic_year.html", {'section': 'acacemic_year'})
-=======
+
+
+@login_required
 def profile(request):
     person = Person.find_person_by_user(request.user)
-    return render(request, "profile.html", {'person': person})
->>>>>>> 99ed60be
+    return render(request, "profile.html", {'person': person})