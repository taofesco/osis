<<<<<<< HEAD
from celery.schedules import crontab

from backoffice.celery import app as celery_app
from base.business.learning_units.automatic_postponement import fetch_learning_unit_to_postpone, \
    serialize_postponement_results
=======
>>>>>>> 55d5133a
from celery.schedules import crontab

from backoffice.celery import app as celery_app
from base.business.learning_units.automatic_postponement import fetch_learning_unit_to_postpone, \
    serialize_postponement_results

celery_app.conf.beat_schedule.update({
    'Extend learning units': {
        'task': 'base.tasks.extend_learning_units',
        'schedule': crontab( minute=0, hour=0, day_of_month=15, month_of_year=7)
    },
})


@celery_app.task
def extend_learning_units():
    return serialize_postponement_results(*fetch_learning_unit_to_postpone())<|MERGE_RESOLUTION|>--- conflicted
+++ resolved
@@ -1,11 +1,3 @@
-<<<<<<< HEAD
-from celery.schedules import crontab
-
-from backoffice.celery import app as celery_app
-from base.business.learning_units.automatic_postponement import fetch_learning_unit_to_postpone, \
-    serialize_postponement_results
-=======
->>>>>>> 55d5133a
 from celery.schedules import crontab
 
 from backoffice.celery import app as celery_app
