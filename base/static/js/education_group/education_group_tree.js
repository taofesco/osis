const proxy_management_url = "/educationgroups/proxy_management/";


function switchTreeVisibility() {
    var newTreeVisibility = (sessionStorage.getItem('treeVisibility') === '0') ? '1' : '0';
    sessionStorage.setItem('treeVisibility', newTreeVisibility);
    showOrHideTree()
}

function showOrHideTree() {
    if (sessionStorage.getItem('treeVisibility') === "0") {
        modifyPanelAttribute("none", "col-md-0", "col-md-12");
    } else {
        modifyPanelAttribute("block", "col-md-3", "col-md-9");
    }
}


function modifyPanelAttribute(collapse_style_display, panel_collapse_class, panel_data_class) {
    document.getElementById('collapse').style.display = collapse_style_display;
    document.getElementById('panel-collapse').className = panel_collapse_class;
    document.getElementById('panel-data').className = panel_data_class;
}


$(document).ready(function () {
    var $documentTree = $('#panel_file_tree');

    $documentTree.bind("state_ready.jstree", function () {
        $documentTree.bind("select_node.jstree", function (event, data) {
            document.location.href = data.node.a_attr.href;
        });
    });

    function get_data_from_tree(data) {
        var inst = $.jstree.reference(data.reference),
            obj = inst.get_node(data.reference);

        return {
            group_element_year_id: obj.a_attr.group_element_year,
            education_group_year_id: obj.a_attr.education_group_year,
            element_type: obj.a_attr.element_type
        };
    }

    function build_url_data(element_id, group_element_year_id, action) {
        var data = {
            'root_id': root_id,
            'element_id': element_id,
            'group_element_year_id': group_element_year_id,
            'action': action,
            'source': url_resolver_match
        };
        return jQuery.param(data);
    }

    $documentTree.jstree({
<<<<<<< HEAD
        "core": {
            "check_callback": true
        },
        "plugins": ["contextmenu"],
        "contextmenu": {
            "select_node": false,
            "items": {
                "select": {
                    "label": gettext("Select"),
                    "action": function (data) {
                        var __ret = get_data_from_tree(data);
                        var element_id = __ret.education_group_year_id;
                        var group_element_year_id = __ret.group_element_year_id;
                        $.ajax({
                            url: proxy_management_url,
                            dataType: 'json',
                            data: {'element_id': element_id, 'group_element_year_id': group_element_year_id, 'action': 'select'},
                            type: 'POST',
                            success: function (jsonResponse) {
                                displayInfoMessage(jsonResponse, 'message_info_container')
                            }
                        });
                    }
                },

                "attach": {
                    "label": gettext("Attach"),
                    "separator_before": true,
                    "action": function (data) {
                        var __ret = get_data_from_tree(data);
                        var group_element_year_id = __ret.group_element_year_id;
                        var element_id = __ret.education_group_year_id;
                        var attach_data = build_url_data(element_id, group_element_year_id, 'attach');
                        window.location.href = proxy_management_url + "?" + attach_data;
                    },
                    "_disabled": function (data) {
                        var __ret = get_data_from_tree(data);
                        return __ret.element_type === "learningunityear";
                    }
                },

                "detach": {
                    "label": gettext("Detach"),
                    "action": function (data) {
                        var __ret = get_data_from_tree(data);
                        var group_element_year_id = __ret.group_element_year_id;
                        var element_id = __ret.education_group_year_id;
                        if (group_element_year_id === '0') {
                            return;
=======
            "core": {
                "check_callback": true,
                "data": tree,
            },
            "plugins": [
                "contextmenu",
                // Plugin to save the state of the node (collapsed or not)
                "state",
            ],
            "state": {
                // the key is important if you have multiple trees in the same domain
                // The key includes the root_id
                "key": location.pathname.split('/', 3).join('/'),
                "opened":true,
                "selected": false,
            },
            "contextmenu": {
                "select_node": false,
                "items": {
                    "select": {
                        "label": gettext("Select"),
                        "action": function (data) {
                            var __ret = get_data_from_tree(data);
                            var element_id = __ret.education_group_year_id;
                            var element_type = __ret.element_type;
                            $.ajax({
                                url: proxy_management_url,
                                dataType: 'json',
                                data: {'element_id': element_id, 'element_type': element_type, 'action': 'select'},
                                type: 'POST',
                                success: function (jsonResponse) {
                                    displayInfoMessage(jsonResponse, 'message_info_container')
                                }
                            });
>>>>>>> c0f54a3e
                        }
                    },

<<<<<<< HEAD
                        var detach_data = build_url_data(element_id, group_element_year_id, 'detach');
=======
                    "attach": {
                        "label": gettext("Attach"),
                        "separator_before": true,
                        "action": function (data) {
                            var __ret = get_data_from_tree(data);
                            var group_element_year_id = __ret.group_element_year_id;
                            var education_group_year_id = __ret.education_group_year_id;
                            var element_type = __ret.element_type;
                            var attach_data = build_url_data(education_group_year_id, group_element_year_id, 'attach',
                                element_type);
                            window.location.href = proxy_management_url + "?" + attach_data;
                        },
                        "_disabled": function (data) {
                            var __ret = get_data_from_tree(data);
                            return __ret.element_type === "learningunityear";
                        }
                    },
>>>>>>> c0f54a3e

                    "detach": {
                        "label": gettext("Detach"),
                        "action": function (data) {
                            var __ret = get_data_from_tree(data);
                            var group_element_year_id = __ret.group_element_year_id;
                            var education_group_year_id = __ret.education_group_year_id;
                            var element_type = __ret.element_type;
                            if (group_element_year_id === '0') {
                                return;
                            }

<<<<<<< HEAD
                        $.ajax({
                            url: proxy_management_url,
                            dataType: 'json',
                            data: {'element_id': element_id, 'group_element_year_id': group_element_year_id, 'action': 'select'},
                            type: 'POST',
                            success: function (jsonResponse) {
                                displayInfoMessage(jsonResponse, 'message_info_container')
                            }
                        });
=======
                            var detach_data = build_url_data(education_group_year_id, group_element_year_id, 'detach',
                                element_type);

                            $('#form-modal-content').load(proxy_management_url, detach_data, function () {
                                $('#form-modal').modal('toggle');
                                formAjaxSubmit('#form-modal-body form', '#form-modal');
                            });

                            $.ajax({
                                url: '../select/',
                                data: {'child_to_cache_id': education_group_year_id},
                                type: 'POST',
                                dataType: 'json',
                            });
                        },
>>>>>>> c0f54a3e
                    }
                }
            }
        }
    );

    showOrHideTree();

});<|MERGE_RESOLUTION|>--- conflicted
+++ resolved
@@ -55,57 +55,6 @@
     }
 
     $documentTree.jstree({
-<<<<<<< HEAD
-        "core": {
-            "check_callback": true
-        },
-        "plugins": ["contextmenu"],
-        "contextmenu": {
-            "select_node": false,
-            "items": {
-                "select": {
-                    "label": gettext("Select"),
-                    "action": function (data) {
-                        var __ret = get_data_from_tree(data);
-                        var element_id = __ret.education_group_year_id;
-                        var group_element_year_id = __ret.group_element_year_id;
-                        $.ajax({
-                            url: proxy_management_url,
-                            dataType: 'json',
-                            data: {'element_id': element_id, 'group_element_year_id': group_element_year_id, 'action': 'select'},
-                            type: 'POST',
-                            success: function (jsonResponse) {
-                                displayInfoMessage(jsonResponse, 'message_info_container')
-                            }
-                        });
-                    }
-                },
-
-                "attach": {
-                    "label": gettext("Attach"),
-                    "separator_before": true,
-                    "action": function (data) {
-                        var __ret = get_data_from_tree(data);
-                        var group_element_year_id = __ret.group_element_year_id;
-                        var element_id = __ret.education_group_year_id;
-                        var attach_data = build_url_data(element_id, group_element_year_id, 'attach');
-                        window.location.href = proxy_management_url + "?" + attach_data;
-                    },
-                    "_disabled": function (data) {
-                        var __ret = get_data_from_tree(data);
-                        return __ret.element_type === "learningunityear";
-                    }
-                },
-
-                "detach": {
-                    "label": gettext("Detach"),
-                    "action": function (data) {
-                        var __ret = get_data_from_tree(data);
-                        var group_element_year_id = __ret.group_element_year_id;
-                        var element_id = __ret.education_group_year_id;
-                        if (group_element_year_id === '0') {
-                            return;
-=======
             "core": {
                 "check_callback": true,
                 "data": tree,
@@ -130,33 +79,27 @@
                         "action": function (data) {
                             var __ret = get_data_from_tree(data);
                             var element_id = __ret.education_group_year_id;
-                            var element_type = __ret.element_type;
+                            var group_element_year_id = __ret.group_element_year_id;
                             $.ajax({
                                 url: proxy_management_url,
                                 dataType: 'json',
-                                data: {'element_id': element_id, 'element_type': element_type, 'action': 'select'},
+                                data: {'element_id': element_id, 'group_element_year_id': group_element_year_id, 'action': 'select'},
                                 type: 'POST',
                                 success: function (jsonResponse) {
                                     displayInfoMessage(jsonResponse, 'message_info_container')
                                 }
                             });
->>>>>>> c0f54a3e
                         }
                     },
 
-<<<<<<< HEAD
-                        var detach_data = build_url_data(element_id, group_element_year_id, 'detach');
-=======
                     "attach": {
                         "label": gettext("Attach"),
                         "separator_before": true,
                         "action": function (data) {
                             var __ret = get_data_from_tree(data);
                             var group_element_year_id = __ret.group_element_year_id;
-                            var education_group_year_id = __ret.education_group_year_id;
-                            var element_type = __ret.element_type;
-                            var attach_data = build_url_data(education_group_year_id, group_element_year_id, 'attach',
-                                element_type);
+                            var element_id = __ret.education_group_year_id;
+                            var attach_data = build_url_data(element_id, group_element_year_id, 'attach');
                             window.location.href = proxy_management_url + "?" + attach_data;
                         },
                         "_disabled": function (data) {
@@ -164,32 +107,18 @@
                             return __ret.element_type === "learningunityear";
                         }
                     },
->>>>>>> c0f54a3e
 
                     "detach": {
                         "label": gettext("Detach"),
                         "action": function (data) {
                             var __ret = get_data_from_tree(data);
                             var group_element_year_id = __ret.group_element_year_id;
-                            var education_group_year_id = __ret.education_group_year_id;
-                            var element_type = __ret.element_type;
+                            var element_id = __ret.education_group_year_id;
                             if (group_element_year_id === '0') {
                                 return;
                             }
 
-<<<<<<< HEAD
-                        $.ajax({
-                            url: proxy_management_url,
-                            dataType: 'json',
-                            data: {'element_id': element_id, 'group_element_year_id': group_element_year_id, 'action': 'select'},
-                            type: 'POST',
-                            success: function (jsonResponse) {
-                                displayInfoMessage(jsonResponse, 'message_info_container')
-                            }
-                        });
-=======
-                            var detach_data = build_url_data(education_group_year_id, group_element_year_id, 'detach',
-                                element_type);
+                            var detach_data = build_url_data(element_id, group_element_year_id, 'detach');
 
                             $('#form-modal-content').load(proxy_management_url, detach_data, function () {
                                 $('#form-modal').modal('toggle');
@@ -197,13 +126,15 @@
                             });
 
                             $.ajax({
-                                url: '../select/',
-                                data: {'child_to_cache_id': education_group_year_id},
+                                url: proxy_management_url,
+                                dataType: 'json',
+                                data: {'element_id': element_id, 'group_element_year_id': group_element_year_id, 'action': 'select'},
                                 type: 'POST',
-                                dataType: 'json',
+                                success: function (jsonResponse) {
+                                    displayInfoMessage(jsonResponse, 'message_info_container')
+                                }
                             });
                         },
->>>>>>> c0f54a3e
                     }
                 }
             }
