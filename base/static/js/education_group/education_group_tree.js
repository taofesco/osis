<<<<<<< HEAD
const management_url = "/educationgroups/management/";

=======
>>>>>>> fb65098d

function switchTreeVisibility() {
    var newTreeVisibility = (sessionStorage.getItem('treeVisibility') === '0') ? '1' : '0';
    sessionStorage.setItem('treeVisibility', newTreeVisibility);
    showOrHideTree()
}

function showOrHideTree() {
    if (sessionStorage.getItem('treeVisibility') === "0") {
        modifyPanelAttribute("none", "col-md-0", "col-md-12");
    } else {
        modifyPanelAttribute("block", "col-md-3", "col-md-9");
    }
}


function modifyPanelAttribute(collapse_style_display, panel_collapse_class, panel_data_class) {
    document.getElementById('collapse').style.display = collapse_style_display;
    document.getElementById('panel-collapse').className = panel_collapse_class;
    document.getElementById('panel-data').className = panel_data_class;
}


$(document).ready(function () {
    var $documentTree = $('#panel_file_tree');

    $documentTree.bind("state_ready.jstree", function (event, data) {

        // Bind the redirection only when the tree is ready,
        // however, it reload the page during the loading
        $documentTree.bind("select_node.jstree", function (event, data) {
            document.location.href = data.node.a_attr.href;
        });

        // if the tree has never been loaded, execute open_all by default.
        if ($.vakata.storage.get(data.instance.settings.state.key) === null) {
            $(this).jstree('open_all');
        }
    });

    function get_data_from_tree(data) {
        var inst = $.jstree.reference(data.reference),
            obj = inst.get_node(data.reference);

        return {
            group_element_year_id: obj.a_attr.group_element_year,
            element_id: obj.a_attr.element_id,
            element_type: obj.a_attr.element_type
        };
    }

    function build_url_data(element_id, group_element_year_id, action) {
        var data = {
            'root_id': root_id,
            'element_id': element_id,
            'group_element_year_id': group_element_year_id,
            'action': action,
            'source': url_resolver_match
        };
        return jQuery.param(data);
    }

    $documentTree.jstree({
            "core": {
                "check_callback": true,
                "data": tree,
            },
            "plugins": [
                "contextmenu",
                // Plugin to save the state of the node (collapsed or not)
                "state",
            ],
            "state": {
                // the key is important if you have multiple trees in the same domain
                // The key includes the root_id
                "key": location.pathname.split('/', 3).join('/'),
                "opened":true,
                "selected": false,
            },
            "contextmenu": {
                "select_node": false,
                "items": {
                    "select": {
                        "label": gettext("Select"),
                        "action": function (data) {
                            var __ret = get_data_from_tree(data);
                            var element_id = __ret.element_id;
                            var group_element_year_id = __ret.group_element_year_id;
                            $.ajax({
                                url: management_url,
                                dataType: 'json',
                                data: {'element_id': element_id, 'group_element_year_id': group_element_year_id, 'action': 'select'},
                                type: 'POST',
                                success: function (jsonResponse) {
                                    displayInfoMessage(jsonResponse, 'message_info_container')
                                }
                            });
                        }
                    },

                    "attach": {
                        "label": gettext("Attach"),
                        "separator_before": true,
                        "action": function (data) {
                            var __ret = get_data_from_tree(data);
                            var group_element_year_id = __ret.group_element_year_id;
                            var element_id = __ret.element_id;
                            var attach_data = build_url_data(element_id, group_element_year_id, 'attach');
                            window.location.href = management_url + "?" + attach_data;
                        },
                        "_disabled": function (data) {
                            var __ret = get_data_from_tree(data);
                            return __ret.element_type === "learningunityear";
                        }
                    },

                    "detach": {
                        "label": gettext("Detach"),
                        "action": function (data) {
                            var __ret = get_data_from_tree(data);
                            var group_element_year_id = __ret.group_element_year_id;
                            var element_id = __ret.element_id;
                            if (group_element_year_id === '0') {
                                return;
                            }

                            var detach_data = build_url_data(element_id, group_element_year_id, 'detach');

                            $('#form-modal-content').load(management_url, detach_data, function () {
                                $('#form-modal').modal('toggle');
                                formAjaxSubmit('#form-modal-body form', '#form-modal');
                            });

                            $.ajax({
                                url: management_url,
                                dataType: 'json',
                                data: {'element_id': element_id, 'group_element_year_id': group_element_year_id, 'action': 'select'},
                                type: 'POST',
                                success: function (jsonResponse) {
                                    displayInfoMessage(jsonResponse, 'message_info_container')
                                }
                            });
                        },
                    }
                }
            }
        }
    );

    showOrHideTree();

});<|MERGE_RESOLUTION|>--- conflicted
+++ resolved
@@ -1,8 +1,3 @@
-<<<<<<< HEAD
-const management_url = "/educationgroups/management/";
-
-=======
->>>>>>> fb65098d
 
 function switchTreeVisibility() {
     var newTreeVisibility = (sessionStorage.getItem('treeVisibility') === '0') ? '1' : '0';
