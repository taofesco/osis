--- conflicted
+++ resolved
@@ -18,15 +18,10 @@
     if (isLearningUnitSubtypeFull()) {
         var container_type_value = document.getElementById('id_container_type').value;
         var value_not_internship = container_type_value != internship;
-<<<<<<< HEAD
         if(document.getElementById('id_internship_subtype')){
             document.getElementById('id_internship_subtype').disabled = value_not_internship;
         }
         if (value_not_internship){
-=======
-        document.getElementById('id_internship_subtype').disabled = value_not_internship;
-        if (value_not_internship) {
->>>>>>> 23fb46bc
             $('#id_internship_subtype')[0].selectedIndex = 0;
         }
     }
