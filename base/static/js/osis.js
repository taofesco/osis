$(document).ready(function(){
    $('[data-toggle="tooltip"]').tooltip();
});

$("#bt_remove").click(function(event) {
    return confirm("Oui?");
});

<<<<<<< HEAD
=======
$.ajaxSetup({
     beforeSend: function(xhr, settings) {
         function getCookie(name) {
             var cookieValue = null;
             if (document.cookie && document.cookie != '') {
                 var cookies = document.cookie.split(';');
                 for (var i = 0; i < cookies.length; i++) {
                     var cookie = jQuery.trim(cookies[i]);
                     // Does this cookie string begin with the name we want?
                     if (cookie.substring(0, name.length + 1) == (name + '=')) {
                         cookieValue = decodeURIComponent(cookie.substring(name.length + 1));
                         break;
                     }
                 }
             }
             return cookieValue;
         }
         if (!(/^http:.*/.test(settings.url) || /^https:.*/.test(settings.url))) {
             // Only send the token to relative URLs i.e. locally.
             xhr.setRequestHeader("X-CSRFToken", getCookie('csrftoken'));
         }
     }
});

>>>>>>> bbf3d8b3
function invalidScoreMsg(input,decimal_allowed,message_decimal,message_max_score){
    if (input.value > 20){
        input.setCustomValidity(message_max_score)
    }
    else if (input.value != Math.floor(input.value) && !decimal_allowed){
        input.setCustomValidity(message_decimal)
    }
    else{
         input.setCustomValidity('');
    }
}

function disable_enter(e) {
    var keyCode = e.keyCode || e.which;
    if (keyCode === 13) {
        e.preventDefault();
    }
    return false;
}<|MERGE_RESOLUTION|>--- conflicted
+++ resolved
@@ -6,8 +6,6 @@
     return confirm("Oui?");
 });
 
-<<<<<<< HEAD
-=======
 $.ajaxSetup({
      beforeSend: function(xhr, settings) {
          function getCookie(name) {
@@ -32,7 +30,6 @@
      }
 });
 
->>>>>>> bbf3d8b3
 function invalidScoreMsg(input,decimal_allowed,message_decimal,message_max_score){
     if (input.value > 20){
         input.setCustomValidity(message_max_score)
