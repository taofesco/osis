##############################################################################
#
#    OSIS stands for Open Student Information System. It's an application
#    designed to manage the core business of higher education institutions,
#    such as universities, faculties, institutes and professional schools.
#    The core business involves the administration of students, teachers,
#    courses, programs and so on.
#
#    Copyright (C) 2015-2016 Université catholique de Louvain (http://www.uclouvain.be)
#
#    This program is free software: you can redistribute it and/or modify
#    it under the terms of the GNU General Public License as published by
#    the Free Software Foundation, either version 3 of the License, or
#    (at your option) any later version.
#
#    This program is distributed in the hope that it will be useful,
#    but WITHOUT ANY WARRANTY; without even the implied warranty of
#    MERCHANTABILITY or FITNESS FOR A PARTICULAR PURPOSE.  See the
#    GNU General Public License for more details.
#
#    A copy of this license - GNU General Public License - is available
#    at the root of the source code of this program.  If not,
#    see http://www.gnu.org/licenses/.
#
##############################################################################
import string
from django.conf.urls import include, url
from django.contrib import admin
import random
import re
from backoffice.settings import PROPERTIES_FILE

ADMIN_PAGE_URL = 'admin'
if PROPERTIES_FILE :
    import configparser
    config = configparser.ConfigParser()
    config.read(PROPERTIES_FILE)
    if config['ADMINISTRATION']['admin_page']:
        ADMIN_PAGE_URL = config['ADMINISTRATION']['admin_page']


<<<<<<< HEAD
def admnin_page_url() :
    return ''.join(random.choice(string.ascii_letters + string.digits) for _ in range(random.randint(10, 20)))
=======
>>>>>>> 0c39877a

urlpatterns = [
    url(r'^'+re.escape(ADMIN_PAGE_URL)+r'/', admin.site.urls),
    url(r'', include('base.urls')),
    url(r'', include('internship.urls')),
]

handler404 = 'base.views.common.page_not_found'
handler403 = 'base.views.common.access_denied'

admin.site.site_header = 'OSIS'
admin.site.site_title  = 'OSIS'
admin.site.index_title = 'Louvain'<|MERGE_RESOLUTION|>--- conflicted
+++ resolved
@@ -39,11 +39,8 @@
         ADMIN_PAGE_URL = config['ADMINISTRATION']['admin_page']
 
 
-<<<<<<< HEAD
 def admnin_page_url() :
     return ''.join(random.choice(string.ascii_letters + string.digits) for _ in range(random.randint(10, 20)))
-=======
->>>>>>> 0c39877a
 
 urlpatterns = [
     url(r'^'+re.escape(ADMIN_PAGE_URL)+r'/', admin.site.urls),
