--- conflicted
+++ resolved
@@ -62,14 +62,7 @@
 admin.site.site_title = 'OSIS'
 admin.site.index_title = 'Louvain'
 
-<<<<<<< HEAD
 if settings.DEBUG:
     if 'debug_toolbar' in settings.INSTALLED_APPS:
         import debug_toolbar
-        urlpatterns += (url(r'^__debug__/', include(debug_toolbar.urls)),)
-=======
-if settings.DEBUG and 'debug_toolbar' in settings.INSTALLED_APPS:
-    import debug_toolbar
-
-    urlpatterns += (url(r'^__debug__/', include(debug_toolbar.urls)),)
->>>>>>> a531a494
+        urlpatterns += (url(r'^__debug__/', include(debug_toolbar.urls)),)