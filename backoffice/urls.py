--- conflicted
+++ resolved
@@ -34,7 +34,6 @@
     'packages': ('assessments',),
 }
 
-
 urlpatterns = (
     url(r'^login/$', common.login, name='login'),
     url(r'^logout/$', common.log_out, name='logout'),
@@ -42,14 +41,7 @@
 
     url(r'^'+settings.ADMIN_URL, admin.site.urls),
     url(r'', include('base.urls')),
-<<<<<<< HEAD
-    url(r'^assistants/', include('assistant.urls')),
-    url(r'^internships/', include('internship.urls')),
-    url(r'^dissertation/', include('dissertation.urls')),
-    url(r'^assessments/', include('assessments.urls')),
     url(r'^jsi18n/$', javascript_catalog, js_info_dict, name='javascript-catalog'),
-]
-=======
 )
 
 if 'assistant' in settings.INSTALLED_APPS:
@@ -60,7 +52,6 @@
     urlpatterns += (url(r'^dissertation/', include('dissertation.urls')), )
 if 'assessments' in settings.INSTALLED_APPS:
     urlpatterns += (url(r'^assessments/', include('assessments.urls')), )
->>>>>>> de6771cd
 
 handler404 = 'base.views.common.page_not_found'
 handler403 = 'base.views.common.access_denied'
