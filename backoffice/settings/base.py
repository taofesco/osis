--- conflicted
+++ resolved
@@ -185,30 +185,10 @@
                                       os.path.join(BASE_DIR, "base/static/img/logo_institution.jpg"))
 LOGO_OSIS_URL = os.environ.get('LOGO_OSIS_URL', '')
 
-<<<<<<< HEAD
-
-# Queues Definition
-# The queue system uses RabbitMq queues to communicate with other application (ex : osis-portal)
-QUEUES = {
-    'QUEUE_URL': os.environ.get('RABBITMQ_HOST', 'localhost'),
-    'QUEUE_USER': os.environ.get('RABBITMQ_USER', 'guest'),
-    'QUEUE_PASSWORD': os.environ.get('RABBITMQ_PASSWORD', 'guest'),
-    'QUEUE_PORT': int(os.environ.get('RABBITMQ_PORT', 5672)),
-    'QUEUE_CONTEXT_ROOT': os.environ.get('RABBITMQ_CONTEXT_ROOT', '/'),
-    'QUEUES_NAME': {
-        'MIGRATIONS_TO_PRODUCE': 'osis_portal',
-        'MIGRATIONS_TO_CONSUME': 'osis',
-        'SCORE_ENCODING_PDF_REQUEST': 'score_encoding_pdf_request',
-        'SCORE_ENCODING_PDF_RESPONSE': 'score_encoding_pdf_response',
-        'ATTRIBUTION_RESPONSE': 'attribution_response'
-    }
-}
-=======
 # The Queues are optional
 # They are used to ensure the migration of Data between Osis and other application (ex : Osis <> Osis-Portal)
 # See in settings.dev.example to configure the queues
 QUEUES = {}
->>>>>>> a531a494
 
 # Additionnal Locale Path
 # Add local path in your environment settings (ex: dev.py)
