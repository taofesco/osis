--- conflicted
+++ resolved
@@ -304,8 +304,6 @@
 
 RELEASE_TAG = os.environ.get('RELEASE_TAG')
 
-<<<<<<< HEAD
-
 # Selenium Testing
 SELENIUM_SETTINGS = {
     'WEB_BROWSER': os.environ.get('SELENIUM_WEB_BROWSER', 'FIREFOX'),
@@ -313,10 +311,10 @@
     'VIRTUAL_DISPLAY': os.environ.get('SELENIUM_VIRTUAL_DISPLAY', 'True').lower() == 'true',
     'SCREEN_WIDTH': int(os.environ.get('SELENIUM_SCREEN_WIDTH', 1920)),
     'SCREEN_HIGH': int(os.environ.get('SELENIUM_SCREEN_HIGH', 1080))
-=======
+}
+
 # BOOTSTRAP3 Configuration
 BOOTSTRAP3 = {
     'set_placeholder': False,
     'success_css_class': ''
->>>>>>> a531a494
 }