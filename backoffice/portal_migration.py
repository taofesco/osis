--- conflicted
+++ resolved
@@ -60,12 +60,6 @@
     :return: un String qui représente le model_class passé en paramètre.
     """
     map_classes = {
-<<<<<<< HEAD
-        mdl_ref.country.Country: 'reference.country.Country',
-        mdl_ref.domain.Domain: 'reference.domain.Domain',
-        mdl_base.student.Student: 'base.student.Student',
-        mdl_base.tutor.Tutor: 'base.tutor.Tutor'
-=======
         mdl_ref.continent.Continent: 'reference.continent.Continent',
         mdl_ref.country.Country: 'reference.country.Country',
         mdl_ref.currency.Currency: 'reference.currency.Currency',
@@ -76,7 +70,6 @@
         mdl_base.student.Student: 'base.student.Student',
         mdl_base.tutor.Tutor: 'base.tutor.Tutor'
 
->>>>>>> 2ef4db91
     }
     return map_classes[model_class]
 
@@ -100,15 +93,9 @@
     migrate(mdl_ref.country.Country, records, 'reference')
 
 
-<<<<<<< HEAD
-def migrate_base_domain():
-    records = mdl_ref.domain.find_all_for_sync()
-    migrate(mdl_ref.domain.Domain, records, 'admission')
-=======
 def migrate_reference_domain():
     records = mdl_ref.domain.find_all_for_sync()
     migrate(mdl_ref.domain.Domain, records, 'reference')
->>>>>>> 2ef4db91
 
 
 def migrate_base_student():
@@ -122,8 +109,4 @@
 
 
 def migrate_records(records, model_class, queue_name):
-<<<<<<< HEAD
     migrate(model_class, records, queue_name)
-=======
-    migrate(model_class, records, queue_name)
->>>>>>> 2ef4db91
