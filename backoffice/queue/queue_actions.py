--- conflicted
+++ resolved
@@ -31,6 +31,7 @@
 
 LOGGER = logging.getLogger('default')
 
+
 def get_connection():
     credentials = pika.PlainCredentials(QUEUE_USER, QUEUE_PASSWORD)
     return pika.BlockingConnection(pika.ConnectionParameters(QUEUE_URL, QUEUE_PORT, QUEUE_CONTEXT_ROOT, credentials))
@@ -43,19 +44,7 @@
     :param queue_name: the name of the queue in which we have to send the JSON message.
     :param message: Must be a dictionnary !
     """
-<<<<<<< HEAD
-    channel = connection.channel()
-    channel.queue_declare(queue=queue_name)
-    channel.basic_publish(exchange='',
-                          routing_key=queue_name,
-                          body=message,
-                          properties=pika.BasicProperties(content_type='application/json'))
-=======
-    connection = None
     try:
-        credentials = pika.PlainCredentials(QUEUE_USER, QUEUE_PASSWORD)
-        connection = pika.BlockingConnection(
-            pika.ConnectionParameters(QUEUE_URL, QUEUE_PORT, QUEUE_CONTEXT_ROOT, credentials))
         channel = connection.channel()
         channel.queue_declare(queue=queue_name)
         channel.basic_publish(exchange='',
@@ -67,8 +56,6 @@
     finally:
         if connection is not None:
             connection.close()
-    
->>>>>>> 0a7d0128
 
 
 def paper_sheet_queue():
