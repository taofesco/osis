--- conflicted
+++ resolved
@@ -63,12 +63,8 @@
 === Roles
 
 User:: All those who use the application or lead other users. They can also be representatives of a larger group of users. They should transmit to analysts the maximum amount of information possible about the need they have and be available for questions and meetings as demanded by analysts once a RFC is created, in order to minimize the impact on the schedule. Users can only contact analysts. If they contact anybody else in the team, they risk to have their demand ignored.
-
-<<<<<<< HEAD
+s
 Analyst:: Responsible for documenting how the business works and translating the documentation into application functionalities. They produce the business process models and the user manual. The analysts are the only ones authorized to contact the users. If anybody else contact the user directly they risk to break the chain of traceability.
-=======
-Analyst::
->>>>>>> 4664e8e8
 
 Technical Leader:: Responsible for the leadership of the development team. It's the leader who create the tickets based on the RFCs, plan the releases and distribute the work among developers. The leader should also monitor the project to detect and fix non-conformities, identify deficiencies that impact the team's productivity and act to overcome those deficiencies. The technical leader can only talk to a user if followed by an analyst.
 
